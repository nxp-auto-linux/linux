/*
 * edac_mc kernel module
 * (C) 2005, 2006 Linux Networx (http://lnxi.com)
 * This file may be distributed under the terms of the
 * GNU General Public License.
 *
 * Written by Thayne Harbaugh
 * Based on work by Dan Hollis <goemon at anime dot net> and others.
 *	http://www.anime.net/~goemon/linux-ecc/
 *
 * Modified by Dave Peterson and Doug Thompson
 *
 */

#include <linux/module.h>
#include <linux/proc_fs.h>
#include <linux/kernel.h>
#include <linux/types.h>
#include <linux/smp.h>
#include <linux/init.h>
#include <linux/sysctl.h>
#include <linux/highmem.h>
#include <linux/timer.h>
#include <linux/slab.h>
#include <linux/jiffies.h>
#include <linux/spinlock.h>
#include <linux/list.h>
#include <linux/ctype.h>
#include <linux/edac.h>
#include <linux/bitops.h>
#include <linux/uaccess.h>
#include <asm/page.h>
#include "edac_mc.h"
#include "edac_module.h"
#include <ras/ras_event.h>

#ifdef CONFIG_EDAC_ATOMIC_SCRUB
#include <asm/edac.h>
#else
#define edac_atomic_scrub(va, size) do { } while (0)
#endif

int edac_op_state = EDAC_OPSTATE_INVAL;
EXPORT_SYMBOL_GPL(edac_op_state);

static int edac_report = EDAC_REPORTING_ENABLED;

/* lock to memory controller's control array */
static DEFINE_MUTEX(mem_ctls_mutex);
static LIST_HEAD(mc_devices);

/*
 * Used to lock EDAC MC to just one module, avoiding two drivers e. g.
 *	apei/ghes and i7core_edac to be used at the same time.
 */
static const char *edac_mc_owner;

static struct bus_type mc_bus[EDAC_MAX_MCS];

int edac_get_report_status(void)
{
	return edac_report;
}
EXPORT_SYMBOL_GPL(edac_get_report_status);

void edac_set_report_status(int new)
{
	if (new == EDAC_REPORTING_ENABLED ||
	    new == EDAC_REPORTING_DISABLED ||
	    new == EDAC_REPORTING_FORCE)
		edac_report = new;
}
EXPORT_SYMBOL_GPL(edac_set_report_status);

static int edac_report_set(const char *str, const struct kernel_param *kp)
{
	if (!str)
		return -EINVAL;

	if (!strncmp(str, "on", 2))
		edac_report = EDAC_REPORTING_ENABLED;
	else if (!strncmp(str, "off", 3))
		edac_report = EDAC_REPORTING_DISABLED;
	else if (!strncmp(str, "force", 5))
		edac_report = EDAC_REPORTING_FORCE;

	return 0;
}

static int edac_report_get(char *buffer, const struct kernel_param *kp)
{
	int ret = 0;

	switch (edac_report) {
	case EDAC_REPORTING_ENABLED:
		ret = sprintf(buffer, "on");
		break;
	case EDAC_REPORTING_DISABLED:
		ret = sprintf(buffer, "off");
		break;
	case EDAC_REPORTING_FORCE:
		ret = sprintf(buffer, "force");
		break;
	default:
		ret = -EINVAL;
		break;
	}

	return ret;
}

static const struct kernel_param_ops edac_report_ops = {
	.set = edac_report_set,
	.get = edac_report_get,
};

module_param_cb(edac_report, &edac_report_ops, &edac_report, 0644);

unsigned edac_dimm_info_location(struct dimm_info *dimm, char *buf,
			         unsigned len)
{
	struct mem_ctl_info *mci = dimm->mci;
	int i, n, count = 0;
	char *p = buf;

	for (i = 0; i < mci->n_layers; i++) {
		n = snprintf(p, len, "%s %d ",
			      edac_layer_name[mci->layers[i].type],
			      dimm->location[i]);
		p += n;
		len -= n;
		count += n;
		if (!len)
			break;
	}

	return count;
}

#ifdef CONFIG_EDAC_DEBUG

static void edac_mc_dump_channel(struct rank_info *chan)
{
	edac_dbg(4, "  channel->chan_idx = %d\n", chan->chan_idx);
	edac_dbg(4, "    channel = %p\n", chan);
	edac_dbg(4, "    channel->csrow = %p\n", chan->csrow);
	edac_dbg(4, "    channel->dimm = %p\n", chan->dimm);
}

static void edac_mc_dump_dimm(struct dimm_info *dimm, int number)
{
	char location[80];

	edac_dimm_info_location(dimm, location, sizeof(location));

	edac_dbg(4, "%s%i: %smapped as virtual row %d, chan %d\n",
		 dimm->mci->csbased ? "rank" : "dimm",
		 number, location, dimm->csrow, dimm->cschannel);
	edac_dbg(4, "  dimm = %p\n", dimm);
	edac_dbg(4, "  dimm->label = '%s'\n", dimm->label);
	edac_dbg(4, "  dimm->nr_pages = 0x%x\n", dimm->nr_pages);
	edac_dbg(4, "  dimm->grain = %d\n", dimm->grain);
	edac_dbg(4, "  dimm->nr_pages = 0x%x\n", dimm->nr_pages);
}

static void edac_mc_dump_csrow(struct csrow_info *csrow)
{
	edac_dbg(4, "csrow->csrow_idx = %d\n", csrow->csrow_idx);
	edac_dbg(4, "  csrow = %p\n", csrow);
	edac_dbg(4, "  csrow->first_page = 0x%lx\n", csrow->first_page);
	edac_dbg(4, "  csrow->last_page = 0x%lx\n", csrow->last_page);
	edac_dbg(4, "  csrow->page_mask = 0x%lx\n", csrow->page_mask);
	edac_dbg(4, "  csrow->nr_channels = %d\n", csrow->nr_channels);
	edac_dbg(4, "  csrow->channels = %p\n", csrow->channels);
	edac_dbg(4, "  csrow->mci = %p\n", csrow->mci);
}

static void edac_mc_dump_mci(struct mem_ctl_info *mci)
{
	edac_dbg(3, "\tmci = %p\n", mci);
	edac_dbg(3, "\tmci->mtype_cap = %lx\n", mci->mtype_cap);
	edac_dbg(3, "\tmci->edac_ctl_cap = %lx\n", mci->edac_ctl_cap);
	edac_dbg(3, "\tmci->edac_cap = %lx\n", mci->edac_cap);
	edac_dbg(4, "\tmci->edac_check = %p\n", mci->edac_check);
	edac_dbg(3, "\tmci->nr_csrows = %d, csrows = %p\n",
		 mci->nr_csrows, mci->csrows);
	edac_dbg(3, "\tmci->nr_dimms = %d, dimms = %p\n",
		 mci->tot_dimms, mci->dimms);
	edac_dbg(3, "\tdev = %p\n", mci->pdev);
	edac_dbg(3, "\tmod_name:ctl_name = %s:%s\n",
		 mci->mod_name, mci->ctl_name);
	edac_dbg(3, "\tpvt_info = %p\n\n", mci->pvt_info);
}

#endif				/* CONFIG_EDAC_DEBUG */

const char * const edac_mem_types[] = {
<<<<<<< HEAD
	[MEM_EMPTY]	= "Empty csrow",
	[MEM_RESERVED]	= "Reserved csrow type",
	[MEM_UNKNOWN]	= "Unknown csrow type",
	[MEM_FPM]	= "Fast page mode RAM",
	[MEM_EDO]	= "Extended data out RAM",
	[MEM_BEDO]	= "Burst Extended data out RAM",
	[MEM_SDR]	= "Single data rate SDRAM",
	[MEM_RDR]	= "Registered single data rate SDRAM",
	[MEM_DDR]	= "Double data rate SDRAM",
	[MEM_RDDR]	= "Registered Double data rate SDRAM",
	[MEM_RMBS]	= "Rambus DRAM",
	[MEM_DDR2]	= "Unbuffered DDR2 RAM",
	[MEM_FB_DDR2]	= "Fully buffered DDR2",
	[MEM_RDDR2]	= "Registered DDR2 RAM",
	[MEM_XDR]	= "Rambus XDR",
	[MEM_DDR3]	= "Unbuffered DDR3 RAM",
	[MEM_RDDR3]	= "Registered DDR3 RAM",
	[MEM_LRDDR3]	= "Load-Reduced DDR3 RAM",
	[MEM_DDR4]	= "Unbuffered DDR4 RAM",
	[MEM_RDDR4]	= "Registered DDR4 RAM",
	[MEM_LRDDR4]	= "Load-Reduced-DDR4-RAM",
=======
	[MEM_EMPTY]	= "Empty",
	[MEM_RESERVED]	= "Reserved",
	[MEM_UNKNOWN]	= "Unknown",
	[MEM_FPM]	= "FPM",
	[MEM_EDO]	= "EDO",
	[MEM_BEDO]	= "BEDO",
	[MEM_SDR]	= "Unbuffered-SDR",
	[MEM_RDR]	= "Registered-SDR",
	[MEM_DDR]	= "Unbuffered-DDR",
	[MEM_RDDR]	= "Registered-DDR",
	[MEM_RMBS]	= "RMBS",
	[MEM_DDR2]	= "Unbuffered-DDR2",
	[MEM_FB_DDR2]	= "FullyBuffered-DDR2",
	[MEM_RDDR2]	= "Registered-DDR2",
	[MEM_XDR]	= "XDR",
	[MEM_DDR3]	= "Unbuffered-DDR3",
	[MEM_RDDR3]	= "Registered-DDR3",
	[MEM_LRDDR3]	= "Load-Reduced-DDR3-RAM",
	[MEM_DDR4]	= "Unbuffered-DDR4",
	[MEM_RDDR4]	= "Registered-DDR4",
	[MEM_LRDDR4]	= "Load-Reduced-DDR4-RAM",
	[MEM_NVDIMM]	= "Non-volatile-RAM",
>>>>>>> e021bb4f
};
EXPORT_SYMBOL_GPL(edac_mem_types);

/**
 * edac_align_ptr - Prepares the pointer offsets for a single-shot allocation
 * @p:		pointer to a pointer with the memory offset to be used. At
 *		return, this will be incremented to point to the next offset
 * @size:	Size of the data structure to be reserved
 * @n_elems:	Number of elements that should be reserved
 *
 * If 'size' is a constant, the compiler will optimize this whole function
 * down to either a no-op or the addition of a constant to the value of '*p'.
 *
 * The 'p' pointer is absolutely needed to keep the proper advancing
 * further in memory to the proper offsets when allocating the struct along
 * with its embedded structs, as edac_device_alloc_ctl_info() does it
 * above, for example.
 *
 * At return, the pointer 'p' will be incremented to be used on a next call
 * to this function.
 */
void *edac_align_ptr(void **p, unsigned size, int n_elems)
{
	unsigned align, r;
	void *ptr = *p;

	*p += size * n_elems;

	/*
	 * 'p' can possibly be an unaligned item X such that sizeof(X) is
	 * 'size'.  Adjust 'p' so that its alignment is at least as
	 * stringent as what the compiler would provide for X and return
	 * the aligned result.
	 * Here we assume that the alignment of a "long long" is the most
	 * stringent alignment that the compiler will ever provide by default.
	 * As far as I know, this is a reasonable assumption.
	 */
	if (size > sizeof(long))
		align = sizeof(long long);
	else if (size > sizeof(int))
		align = sizeof(long);
	else if (size > sizeof(short))
		align = sizeof(int);
	else if (size > sizeof(char))
		align = sizeof(short);
	else
		return (char *)ptr;

	r = (unsigned long)p % align;

	if (r == 0)
		return (char *)ptr;

	*p += align - r;

	return (void *)(((unsigned long)ptr) + align - r);
}

static void _edac_mc_free(struct mem_ctl_info *mci)
{
	int i, chn, row;
	struct csrow_info *csr;
	const unsigned int tot_dimms = mci->tot_dimms;
	const unsigned int tot_channels = mci->num_cschannel;
	const unsigned int tot_csrows = mci->nr_csrows;

	if (mci->dimms) {
		for (i = 0; i < tot_dimms; i++)
			kfree(mci->dimms[i]);
		kfree(mci->dimms);
	}
	if (mci->csrows) {
		for (row = 0; row < tot_csrows; row++) {
			csr = mci->csrows[row];
			if (csr) {
				if (csr->channels) {
					for (chn = 0; chn < tot_channels; chn++)
						kfree(csr->channels[chn]);
					kfree(csr->channels);
				}
				kfree(csr);
			}
		}
		kfree(mci->csrows);
	}
	kfree(mci);
}

struct mem_ctl_info *edac_mc_alloc(unsigned mc_num,
				   unsigned n_layers,
				   struct edac_mc_layer *layers,
				   unsigned sz_pvt)
{
	struct mem_ctl_info *mci;
	struct edac_mc_layer *layer;
	struct csrow_info *csr;
	struct rank_info *chan;
	struct dimm_info *dimm;
	u32 *ce_per_layer[EDAC_MAX_LAYERS], *ue_per_layer[EDAC_MAX_LAYERS];
	unsigned pos[EDAC_MAX_LAYERS];
	unsigned size, tot_dimms = 1, count = 1;
	unsigned tot_csrows = 1, tot_channels = 1, tot_errcount = 0;
	void *pvt, *p, *ptr = NULL;
	int i, j, row, chn, n, len, off;
	bool per_rank = false;

	BUG_ON(n_layers > EDAC_MAX_LAYERS || n_layers == 0);
	/*
	 * Calculate the total amount of dimms and csrows/cschannels while
	 * in the old API emulation mode
	 */
	for (i = 0; i < n_layers; i++) {
		tot_dimms *= layers[i].size;
		if (layers[i].is_virt_csrow)
			tot_csrows *= layers[i].size;
		else
			tot_channels *= layers[i].size;

		if (layers[i].type == EDAC_MC_LAYER_CHIP_SELECT)
			per_rank = true;
	}

	/* Figure out the offsets of the various items from the start of an mc
	 * structure.  We want the alignment of each item to be at least as
	 * stringent as what the compiler would provide if we could simply
	 * hardcode everything into a single struct.
	 */
	mci = edac_align_ptr(&ptr, sizeof(*mci), 1);
	layer = edac_align_ptr(&ptr, sizeof(*layer), n_layers);
	for (i = 0; i < n_layers; i++) {
		count *= layers[i].size;
		edac_dbg(4, "errcount layer %d size %d\n", i, count);
		ce_per_layer[i] = edac_align_ptr(&ptr, sizeof(u32), count);
		ue_per_layer[i] = edac_align_ptr(&ptr, sizeof(u32), count);
		tot_errcount += 2 * count;
	}

	edac_dbg(4, "allocating %d error counters\n", tot_errcount);
	pvt = edac_align_ptr(&ptr, sz_pvt, 1);
	size = ((unsigned long)pvt) + sz_pvt;

	edac_dbg(1, "allocating %u bytes for mci data (%d %s, %d csrows/channels)\n",
		 size,
		 tot_dimms,
		 per_rank ? "ranks" : "dimms",
		 tot_csrows * tot_channels);

	mci = kzalloc(size, GFP_KERNEL);
	if (mci == NULL)
		return NULL;

	/* Adjust pointers so they point within the memory we just allocated
	 * rather than an imaginary chunk of memory located at address 0.
	 */
	layer = (struct edac_mc_layer *)(((char *)mci) + ((unsigned long)layer));
	for (i = 0; i < n_layers; i++) {
		mci->ce_per_layer[i] = (u32 *)((char *)mci + ((unsigned long)ce_per_layer[i]));
		mci->ue_per_layer[i] = (u32 *)((char *)mci + ((unsigned long)ue_per_layer[i]));
	}
	pvt = sz_pvt ? (((char *)mci) + ((unsigned long)pvt)) : NULL;

	/* setup index and various internal pointers */
	mci->mc_idx = mc_num;
	mci->tot_dimms = tot_dimms;
	mci->pvt_info = pvt;
	mci->n_layers = n_layers;
	mci->layers = layer;
	memcpy(mci->layers, layers, sizeof(*layer) * n_layers);
	mci->nr_csrows = tot_csrows;
	mci->num_cschannel = tot_channels;
	mci->csbased = per_rank;

	/*
	 * Alocate and fill the csrow/channels structs
	 */
	mci->csrows = kcalloc(tot_csrows, sizeof(*mci->csrows), GFP_KERNEL);
	if (!mci->csrows)
		goto error;
	for (row = 0; row < tot_csrows; row++) {
		csr = kzalloc(sizeof(**mci->csrows), GFP_KERNEL);
		if (!csr)
			goto error;
		mci->csrows[row] = csr;
		csr->csrow_idx = row;
		csr->mci = mci;
		csr->nr_channels = tot_channels;
		csr->channels = kcalloc(tot_channels, sizeof(*csr->channels),
					GFP_KERNEL);
		if (!csr->channels)
			goto error;

		for (chn = 0; chn < tot_channels; chn++) {
			chan = kzalloc(sizeof(**csr->channels), GFP_KERNEL);
			if (!chan)
				goto error;
			csr->channels[chn] = chan;
			chan->chan_idx = chn;
			chan->csrow = csr;
		}
	}

	/*
	 * Allocate and fill the dimm structs
	 */
	mci->dimms  = kcalloc(tot_dimms, sizeof(*mci->dimms), GFP_KERNEL);
	if (!mci->dimms)
		goto error;

	memset(&pos, 0, sizeof(pos));
	row = 0;
	chn = 0;
	for (i = 0; i < tot_dimms; i++) {
		chan = mci->csrows[row]->channels[chn];
		off = EDAC_DIMM_OFF(layer, n_layers, pos[0], pos[1], pos[2]);
		if (off < 0 || off >= tot_dimms) {
			edac_mc_printk(mci, KERN_ERR, "EDAC core bug: EDAC_DIMM_OFF is trying to do an illegal data access\n");
			goto error;
		}

		dimm = kzalloc(sizeof(**mci->dimms), GFP_KERNEL);
		if (!dimm)
			goto error;
		mci->dimms[off] = dimm;
		dimm->mci = mci;

		/*
		 * Copy DIMM location and initialize it.
		 */
		len = sizeof(dimm->label);
		p = dimm->label;
		n = snprintf(p, len, "mc#%u", mc_num);
		p += n;
		len -= n;
		for (j = 0; j < n_layers; j++) {
			n = snprintf(p, len, "%s#%u",
				     edac_layer_name[layers[j].type],
				     pos[j]);
			p += n;
			len -= n;
			dimm->location[j] = pos[j];

			if (len <= 0)
				break;
		}

		/* Link it to the csrows old API data */
		chan->dimm = dimm;
		dimm->csrow = row;
		dimm->cschannel = chn;

		/* Increment csrow location */
		if (layers[0].is_virt_csrow) {
			chn++;
			if (chn == tot_channels) {
				chn = 0;
				row++;
			}
		} else {
			row++;
			if (row == tot_csrows) {
				row = 0;
				chn++;
			}
		}

		/* Increment dimm location */
		for (j = n_layers - 1; j >= 0; j--) {
			pos[j]++;
			if (pos[j] < layers[j].size)
				break;
			pos[j] = 0;
		}
	}

	mci->op_state = OP_ALLOC;

	return mci;

error:
	_edac_mc_free(mci);

	return NULL;
}
EXPORT_SYMBOL_GPL(edac_mc_alloc);

void edac_mc_free(struct mem_ctl_info *mci)
{
	edac_dbg(1, "\n");

	/* If we're not yet registered with sysfs free only what was allocated
	 * in edac_mc_alloc().
	 */
	if (!device_is_registered(&mci->dev)) {
		_edac_mc_free(mci);
		return;
	}

	/* the mci instance is freed here, when the sysfs object is dropped */
	edac_unregister_sysfs(mci);
}
EXPORT_SYMBOL_GPL(edac_mc_free);

bool edac_has_mcs(void)
{
	bool ret;

	mutex_lock(&mem_ctls_mutex);

	ret = list_empty(&mc_devices);

	mutex_unlock(&mem_ctls_mutex);

	return !ret;
}
EXPORT_SYMBOL_GPL(edac_has_mcs);

/* Caller must hold mem_ctls_mutex */
static struct mem_ctl_info *__find_mci_by_dev(struct device *dev)
{
	struct mem_ctl_info *mci;
	struct list_head *item;

	edac_dbg(3, "\n");

	list_for_each(item, &mc_devices) {
		mci = list_entry(item, struct mem_ctl_info, link);

		if (mci->pdev == dev)
			return mci;
	}

	return NULL;
}

/**
 * find_mci_by_dev
 *
 *	scan list of controllers looking for the one that manages
 *	the 'dev' device
 * @dev: pointer to a struct device related with the MCI
 */
struct mem_ctl_info *find_mci_by_dev(struct device *dev)
{
	struct mem_ctl_info *ret;

	mutex_lock(&mem_ctls_mutex);
	ret = __find_mci_by_dev(dev);
	mutex_unlock(&mem_ctls_mutex);

	return ret;
}
EXPORT_SYMBOL_GPL(find_mci_by_dev);

/*
 * edac_mc_workq_function
 *	performs the operation scheduled by a workq request
 */
static void edac_mc_workq_function(struct work_struct *work_req)
{
	struct delayed_work *d_work = to_delayed_work(work_req);
	struct mem_ctl_info *mci = to_edac_mem_ctl_work(d_work);

	mutex_lock(&mem_ctls_mutex);

	if (mci->op_state != OP_RUNNING_POLL) {
		mutex_unlock(&mem_ctls_mutex);
		return;
	}

	if (edac_op_state == EDAC_OPSTATE_POLL)
		mci->edac_check(mci);

	mutex_unlock(&mem_ctls_mutex);

	/* Queue ourselves again. */
	edac_queue_work(&mci->work, msecs_to_jiffies(edac_mc_get_poll_msec()));
}

/*
 * edac_mc_reset_delay_period(unsigned long value)
 *
 *	user space has updated our poll period value, need to
 *	reset our workq delays
 */
void edac_mc_reset_delay_period(unsigned long value)
{
	struct mem_ctl_info *mci;
	struct list_head *item;

	mutex_lock(&mem_ctls_mutex);

	list_for_each(item, &mc_devices) {
		mci = list_entry(item, struct mem_ctl_info, link);

		if (mci->op_state == OP_RUNNING_POLL)
			edac_mod_work(&mci->work, value);
	}
	mutex_unlock(&mem_ctls_mutex);
}



/* Return 0 on success, 1 on failure.
 * Before calling this function, caller must
 * assign a unique value to mci->mc_idx.
 *
 *	locking model:
 *
 *		called with the mem_ctls_mutex lock held
 */
static int add_mc_to_global_list(struct mem_ctl_info *mci)
{
	struct list_head *item, *insert_before;
	struct mem_ctl_info *p;

	insert_before = &mc_devices;

	p = __find_mci_by_dev(mci->pdev);
	if (unlikely(p != NULL))
		goto fail0;

	list_for_each(item, &mc_devices) {
		p = list_entry(item, struct mem_ctl_info, link);

		if (p->mc_idx >= mci->mc_idx) {
			if (unlikely(p->mc_idx == mci->mc_idx))
				goto fail1;

			insert_before = item;
			break;
		}
	}

	list_add_tail_rcu(&mci->link, insert_before);
	return 0;

fail0:
	edac_printk(KERN_WARNING, EDAC_MC,
		"%s (%s) %s %s already assigned %d\n", dev_name(p->pdev),
		edac_dev_name(mci), p->mod_name, p->ctl_name, p->mc_idx);
	return 1;

fail1:
	edac_printk(KERN_WARNING, EDAC_MC,
		"bug in low-level driver: attempt to assign\n"
		"    duplicate mc_idx %d in %s()\n", p->mc_idx, __func__);
	return 1;
}

static int del_mc_from_global_list(struct mem_ctl_info *mci)
{
	list_del_rcu(&mci->link);

	/* these are for safe removal of devices from global list while
	 * NMI handlers may be traversing list
	 */
	synchronize_rcu();
	INIT_LIST_HEAD(&mci->link);

	return list_empty(&mc_devices);
}

struct mem_ctl_info *edac_mc_find(int idx)
{
	struct mem_ctl_info *mci = NULL;
	struct list_head *item;

	mutex_lock(&mem_ctls_mutex);

	list_for_each(item, &mc_devices) {
		mci = list_entry(item, struct mem_ctl_info, link);

		if (mci->mc_idx >= idx) {
			if (mci->mc_idx == idx) {
				goto unlock;
			}
			break;
		}
	}

unlock:
	mutex_unlock(&mem_ctls_mutex);
	return mci;
}
EXPORT_SYMBOL(edac_mc_find);

const char *edac_get_owner(void)
{
	return edac_mc_owner;
}
EXPORT_SYMBOL_GPL(edac_get_owner);

/* FIXME - should a warning be printed if no error detection? correction? */
int edac_mc_add_mc_with_groups(struct mem_ctl_info *mci,
			       const struct attribute_group **groups)
{
	int ret = -EINVAL;
	edac_dbg(0, "\n");

	if (mci->mc_idx >= EDAC_MAX_MCS) {
		pr_warn_once("Too many memory controllers: %d\n", mci->mc_idx);
		return -ENODEV;
	}

#ifdef CONFIG_EDAC_DEBUG
	if (edac_debug_level >= 3)
		edac_mc_dump_mci(mci);

	if (edac_debug_level >= 4) {
		int i;

		for (i = 0; i < mci->nr_csrows; i++) {
			struct csrow_info *csrow = mci->csrows[i];
			u32 nr_pages = 0;
			int j;

			for (j = 0; j < csrow->nr_channels; j++)
				nr_pages += csrow->channels[j]->dimm->nr_pages;
			if (!nr_pages)
				continue;
			edac_mc_dump_csrow(csrow);
			for (j = 0; j < csrow->nr_channels; j++)
				if (csrow->channels[j]->dimm->nr_pages)
					edac_mc_dump_channel(csrow->channels[j]);
		}
		for (i = 0; i < mci->tot_dimms; i++)
			if (mci->dimms[i]->nr_pages)
				edac_mc_dump_dimm(mci->dimms[i], i);
	}
#endif
	mutex_lock(&mem_ctls_mutex);

	if (edac_mc_owner && edac_mc_owner != mci->mod_name) {
		ret = -EPERM;
		goto fail0;
	}

	if (add_mc_to_global_list(mci))
		goto fail0;

	/* set load time so that error rate can be tracked */
	mci->start_time = jiffies;

	mci->bus = &mc_bus[mci->mc_idx];

	if (edac_create_sysfs_mci_device(mci, groups)) {
		edac_mc_printk(mci, KERN_WARNING,
			"failed to create sysfs device\n");
		goto fail1;
	}

	if (mci->edac_check) {
		mci->op_state = OP_RUNNING_POLL;

		INIT_DELAYED_WORK(&mci->work, edac_mc_workq_function);
		edac_queue_work(&mci->work, msecs_to_jiffies(edac_mc_get_poll_msec()));

	} else {
		mci->op_state = OP_RUNNING_INTERRUPT;
	}

	/* Report action taken */
	edac_mc_printk(mci, KERN_INFO,
		"Giving out device to module %s controller %s: DEV %s (%s)\n",
		mci->mod_name, mci->ctl_name, mci->dev_name,
		edac_op_state_to_string(mci->op_state));

	edac_mc_owner = mci->mod_name;

	mutex_unlock(&mem_ctls_mutex);
	return 0;

fail1:
	del_mc_from_global_list(mci);

fail0:
	mutex_unlock(&mem_ctls_mutex);
	return ret;
}
EXPORT_SYMBOL_GPL(edac_mc_add_mc_with_groups);

struct mem_ctl_info *edac_mc_del_mc(struct device *dev)
{
	struct mem_ctl_info *mci;

	edac_dbg(0, "\n");

	mutex_lock(&mem_ctls_mutex);

	/* find the requested mci struct in the global list */
	mci = __find_mci_by_dev(dev);
	if (mci == NULL) {
		mutex_unlock(&mem_ctls_mutex);
		return NULL;
	}

	/* mark MCI offline: */
	mci->op_state = OP_OFFLINE;

	if (del_mc_from_global_list(mci))
		edac_mc_owner = NULL;

	mutex_unlock(&mem_ctls_mutex);

	if (mci->edac_check)
		edac_stop_work(&mci->work);

	/* remove from sysfs */
	edac_remove_sysfs_mci_device(mci);

	edac_printk(KERN_INFO, EDAC_MC,
		"Removed device %d for %s %s: DEV %s\n", mci->mc_idx,
		mci->mod_name, mci->ctl_name, edac_dev_name(mci));

	return mci;
}
EXPORT_SYMBOL_GPL(edac_mc_del_mc);

static void edac_mc_scrub_block(unsigned long page, unsigned long offset,
				u32 size)
{
	struct page *pg;
	void *virt_addr;
	unsigned long flags = 0;

	edac_dbg(3, "\n");

	/* ECC error page was not in our memory. Ignore it. */
	if (!pfn_valid(page))
		return;

	/* Find the actual page structure then map it and fix */
	pg = pfn_to_page(page);

	if (PageHighMem(pg))
		local_irq_save(flags);

	virt_addr = kmap_atomic(pg);

	/* Perform architecture specific atomic scrub operation */
	edac_atomic_scrub(virt_addr + offset, size);

	/* Unmap and complete */
	kunmap_atomic(virt_addr);

	if (PageHighMem(pg))
		local_irq_restore(flags);
}

/* FIXME - should return -1 */
int edac_mc_find_csrow_by_page(struct mem_ctl_info *mci, unsigned long page)
{
	struct csrow_info **csrows = mci->csrows;
	int row, i, j, n;

	edac_dbg(1, "MC%d: 0x%lx\n", mci->mc_idx, page);
	row = -1;

	for (i = 0; i < mci->nr_csrows; i++) {
		struct csrow_info *csrow = csrows[i];
		n = 0;
		for (j = 0; j < csrow->nr_channels; j++) {
			struct dimm_info *dimm = csrow->channels[j]->dimm;
			n += dimm->nr_pages;
		}
		if (n == 0)
			continue;

		edac_dbg(3, "MC%d: first(0x%lx) page(0x%lx) last(0x%lx) mask(0x%lx)\n",
			 mci->mc_idx,
			 csrow->first_page, page, csrow->last_page,
			 csrow->page_mask);

		if ((page >= csrow->first_page) &&
		    (page <= csrow->last_page) &&
		    ((page & csrow->page_mask) ==
		     (csrow->first_page & csrow->page_mask))) {
			row = i;
			break;
		}
	}

	if (row == -1)
		edac_mc_printk(mci, KERN_ERR,
			"could not look up page error address %lx\n",
			(unsigned long)page);

	return row;
}
EXPORT_SYMBOL_GPL(edac_mc_find_csrow_by_page);

const char *edac_layer_name[] = {
	[EDAC_MC_LAYER_BRANCH] = "branch",
	[EDAC_MC_LAYER_CHANNEL] = "channel",
	[EDAC_MC_LAYER_SLOT] = "slot",
	[EDAC_MC_LAYER_CHIP_SELECT] = "csrow",
	[EDAC_MC_LAYER_ALL_MEM] = "memory",
};
EXPORT_SYMBOL_GPL(edac_layer_name);

static void edac_inc_ce_error(struct mem_ctl_info *mci,
			      bool enable_per_layer_report,
			      const int pos[EDAC_MAX_LAYERS],
			      const u16 count)
{
	int i, index = 0;

	mci->ce_mc += count;

	if (!enable_per_layer_report) {
		mci->ce_noinfo_count += count;
		return;
	}

	for (i = 0; i < mci->n_layers; i++) {
		if (pos[i] < 0)
			break;
		index += pos[i];
		mci->ce_per_layer[i][index] += count;

		if (i < mci->n_layers - 1)
			index *= mci->layers[i + 1].size;
	}
}

static void edac_inc_ue_error(struct mem_ctl_info *mci,
				    bool enable_per_layer_report,
				    const int pos[EDAC_MAX_LAYERS],
				    const u16 count)
{
	int i, index = 0;

	mci->ue_mc += count;

	if (!enable_per_layer_report) {
		mci->ue_noinfo_count += count;
		return;
	}

	for (i = 0; i < mci->n_layers; i++) {
		if (pos[i] < 0)
			break;
		index += pos[i];
		mci->ue_per_layer[i][index] += count;

		if (i < mci->n_layers - 1)
			index *= mci->layers[i + 1].size;
	}
}

static void edac_ce_error(struct mem_ctl_info *mci,
			  const u16 error_count,
			  const int pos[EDAC_MAX_LAYERS],
			  const char *msg,
			  const char *location,
			  const char *label,
			  const char *detail,
			  const char *other_detail,
			  const bool enable_per_layer_report,
			  const unsigned long page_frame_number,
			  const unsigned long offset_in_page,
			  long grain)
{
	unsigned long remapped_page;
	char *msg_aux = "";

	if (*msg)
		msg_aux = " ";

	if (edac_mc_get_log_ce()) {
		if (other_detail && *other_detail)
			edac_mc_printk(mci, KERN_WARNING,
				       "%d CE %s%son %s (%s %s - %s)\n",
				       error_count, msg, msg_aux, label,
				       location, detail, other_detail);
		else
			edac_mc_printk(mci, KERN_WARNING,
				       "%d CE %s%son %s (%s %s)\n",
				       error_count, msg, msg_aux, label,
				       location, detail);
	}
	edac_inc_ce_error(mci, enable_per_layer_report, pos, error_count);

	if (mci->scrub_mode == SCRUB_SW_SRC) {
		/*
			* Some memory controllers (called MCs below) can remap
			* memory so that it is still available at a different
			* address when PCI devices map into memory.
			* MC's that can't do this, lose the memory where PCI
			* devices are mapped. This mapping is MC-dependent
			* and so we call back into the MC driver for it to
			* map the MC page to a physical (CPU) page which can
			* then be mapped to a virtual page - which can then
			* be scrubbed.
			*/
		remapped_page = mci->ctl_page_to_phys ?
			mci->ctl_page_to_phys(mci, page_frame_number) :
			page_frame_number;

		edac_mc_scrub_block(remapped_page,
					offset_in_page, grain);
	}
}

static void edac_ue_error(struct mem_ctl_info *mci,
			  const u16 error_count,
			  const int pos[EDAC_MAX_LAYERS],
			  const char *msg,
			  const char *location,
			  const char *label,
			  const char *detail,
			  const char *other_detail,
			  const bool enable_per_layer_report)
{
	char *msg_aux = "";

	if (*msg)
		msg_aux = " ";

	if (edac_mc_get_log_ue()) {
		if (other_detail && *other_detail)
			edac_mc_printk(mci, KERN_WARNING,
				       "%d UE %s%son %s (%s %s - %s)\n",
				       error_count, msg, msg_aux, label,
				       location, detail, other_detail);
		else
			edac_mc_printk(mci, KERN_WARNING,
				       "%d UE %s%son %s (%s %s)\n",
				       error_count, msg, msg_aux, label,
				       location, detail);
	}

	if (edac_mc_get_panic_on_ue()) {
		if (other_detail && *other_detail)
			panic("UE %s%son %s (%s%s - %s)\n",
			      msg, msg_aux, label, location, detail, other_detail);
		else
			panic("UE %s%son %s (%s%s)\n",
			      msg, msg_aux, label, location, detail);
	}

	edac_inc_ue_error(mci, enable_per_layer_report, pos, error_count);
}

void edac_raw_mc_handle_error(const enum hw_event_mc_err_type type,
			      struct mem_ctl_info *mci,
			      struct edac_raw_error_desc *e)
{
	char detail[80];
	int pos[EDAC_MAX_LAYERS] = { e->top_layer, e->mid_layer, e->low_layer };

	/* Memory type dependent details about the error */
	if (type == HW_EVENT_ERR_CORRECTED) {
		snprintf(detail, sizeof(detail),
			"page:0x%lx offset:0x%lx grain:%ld syndrome:0x%lx",
			e->page_frame_number, e->offset_in_page,
			e->grain, e->syndrome);
		edac_ce_error(mci, e->error_count, pos, e->msg, e->location, e->label,
			      detail, e->other_detail, e->enable_per_layer_report,
			      e->page_frame_number, e->offset_in_page, e->grain);
	} else {
		snprintf(detail, sizeof(detail),
			"page:0x%lx offset:0x%lx grain:%ld",
			e->page_frame_number, e->offset_in_page, e->grain);

		edac_ue_error(mci, e->error_count, pos, e->msg, e->location, e->label,
			      detail, e->other_detail, e->enable_per_layer_report);
	}


}
EXPORT_SYMBOL_GPL(edac_raw_mc_handle_error);

void edac_mc_handle_error(const enum hw_event_mc_err_type type,
			  struct mem_ctl_info *mci,
			  const u16 error_count,
			  const unsigned long page_frame_number,
			  const unsigned long offset_in_page,
			  const unsigned long syndrome,
			  const int top_layer,
			  const int mid_layer,
			  const int low_layer,
			  const char *msg,
			  const char *other_detail)
{
	char *p;
	int row = -1, chan = -1;
	int pos[EDAC_MAX_LAYERS] = { top_layer, mid_layer, low_layer };
	int i, n_labels = 0;
	u8 grain_bits;
	struct edac_raw_error_desc *e = &mci->error_desc;

	edac_dbg(3, "MC%d\n", mci->mc_idx);

	/* Fills the error report buffer */
	memset(e, 0, sizeof (*e));
	e->error_count = error_count;
	e->top_layer = top_layer;
	e->mid_layer = mid_layer;
	e->low_layer = low_layer;
	e->page_frame_number = page_frame_number;
	e->offset_in_page = offset_in_page;
	e->syndrome = syndrome;
	e->msg = msg;
	e->other_detail = other_detail;

	/*
	 * Check if the event report is consistent and if the memory
	 * location is known. If it is known, enable_per_layer_report will be
	 * true, the DIMM(s) label info will be filled and the per-layer
	 * error counters will be incremented.
	 */
	for (i = 0; i < mci->n_layers; i++) {
		if (pos[i] >= (int)mci->layers[i].size) {

			edac_mc_printk(mci, KERN_ERR,
				       "INTERNAL ERROR: %s value is out of range (%d >= %d)\n",
				       edac_layer_name[mci->layers[i].type],
				       pos[i], mci->layers[i].size);
			/*
			 * Instead of just returning it, let's use what's
			 * known about the error. The increment routines and
			 * the DIMM filter logic will do the right thing by
			 * pointing the likely damaged DIMMs.
			 */
			pos[i] = -1;
		}
		if (pos[i] >= 0)
			e->enable_per_layer_report = true;
	}

	/*
	 * Get the dimm label/grain that applies to the match criteria.
	 * As the error algorithm may not be able to point to just one memory
	 * stick, the logic here will get all possible labels that could
	 * pottentially be affected by the error.
	 * On FB-DIMM memory controllers, for uncorrected errors, it is common
	 * to have only the MC channel and the MC dimm (also called "branch")
	 * but the channel is not known, as the memory is arranged in pairs,
	 * where each memory belongs to a separate channel within the same
	 * branch.
	 */
	p = e->label;
	*p = '\0';

	for (i = 0; i < mci->tot_dimms; i++) {
		struct dimm_info *dimm = mci->dimms[i];

		if (top_layer >= 0 && top_layer != dimm->location[0])
			continue;
		if (mid_layer >= 0 && mid_layer != dimm->location[1])
			continue;
		if (low_layer >= 0 && low_layer != dimm->location[2])
			continue;

		/* get the max grain, over the error match range */
		if (dimm->grain > e->grain)
			e->grain = dimm->grain;

		/*
		 * If the error is memory-controller wide, there's no need to
		 * seek for the affected DIMMs because the whole
		 * channel/memory controller/...  may be affected.
		 * Also, don't show errors for empty DIMM slots.
		 */
		if (e->enable_per_layer_report && dimm->nr_pages) {
			if (n_labels >= EDAC_MAX_LABELS) {
				e->enable_per_layer_report = false;
				break;
			}
			n_labels++;
			if (p != e->label) {
				strcpy(p, OTHER_LABEL);
				p += strlen(OTHER_LABEL);
			}
			strcpy(p, dimm->label);
			p += strlen(p);
			*p = '\0';

			/*
			 * get csrow/channel of the DIMM, in order to allow
			 * incrementing the compat API counters
			 */
			edac_dbg(4, "%s csrows map: (%d,%d)\n",
				 mci->csbased ? "rank" : "dimm",
				 dimm->csrow, dimm->cschannel);
			if (row == -1)
				row = dimm->csrow;
			else if (row >= 0 && row != dimm->csrow)
				row = -2;

			if (chan == -1)
				chan = dimm->cschannel;
			else if (chan >= 0 && chan != dimm->cschannel)
				chan = -2;
		}
	}

	if (!e->enable_per_layer_report) {
		strcpy(e->label, "any memory");
	} else {
		edac_dbg(4, "csrow/channel to increment: (%d,%d)\n", row, chan);
		if (p == e->label)
			strcpy(e->label, "unknown memory");
		if (type == HW_EVENT_ERR_CORRECTED) {
			if (row >= 0) {
				mci->csrows[row]->ce_count += error_count;
				if (chan >= 0)
					mci->csrows[row]->channels[chan]->ce_count += error_count;
			}
		} else
			if (row >= 0)
				mci->csrows[row]->ue_count += error_count;
	}

	/* Fill the RAM location data */
	p = e->location;

	for (i = 0; i < mci->n_layers; i++) {
		if (pos[i] < 0)
			continue;

		p += sprintf(p, "%s:%d ",
			     edac_layer_name[mci->layers[i].type],
			     pos[i]);
	}
	if (p > e->location)
		*(p - 1) = '\0';

	/* Report the error via the trace interface */
	grain_bits = fls_long(e->grain) + 1;

	if (IS_ENABLED(CONFIG_RAS))
		trace_mc_event(type, e->msg, e->label, e->error_count,
			       mci->mc_idx, e->top_layer, e->mid_layer,
			       e->low_layer,
			       (e->page_frame_number << PAGE_SHIFT) | e->offset_in_page,
			       grain_bits, e->syndrome, e->other_detail);

	edac_raw_mc_handle_error(type, mci, e);
}
EXPORT_SYMBOL_GPL(edac_mc_handle_error);<|MERGE_RESOLUTION|>--- conflicted
+++ resolved
@@ -195,29 +195,6 @@
 #endif				/* CONFIG_EDAC_DEBUG */
 
 const char * const edac_mem_types[] = {
-<<<<<<< HEAD
-	[MEM_EMPTY]	= "Empty csrow",
-	[MEM_RESERVED]	= "Reserved csrow type",
-	[MEM_UNKNOWN]	= "Unknown csrow type",
-	[MEM_FPM]	= "Fast page mode RAM",
-	[MEM_EDO]	= "Extended data out RAM",
-	[MEM_BEDO]	= "Burst Extended data out RAM",
-	[MEM_SDR]	= "Single data rate SDRAM",
-	[MEM_RDR]	= "Registered single data rate SDRAM",
-	[MEM_DDR]	= "Double data rate SDRAM",
-	[MEM_RDDR]	= "Registered Double data rate SDRAM",
-	[MEM_RMBS]	= "Rambus DRAM",
-	[MEM_DDR2]	= "Unbuffered DDR2 RAM",
-	[MEM_FB_DDR2]	= "Fully buffered DDR2",
-	[MEM_RDDR2]	= "Registered DDR2 RAM",
-	[MEM_XDR]	= "Rambus XDR",
-	[MEM_DDR3]	= "Unbuffered DDR3 RAM",
-	[MEM_RDDR3]	= "Registered DDR3 RAM",
-	[MEM_LRDDR3]	= "Load-Reduced DDR3 RAM",
-	[MEM_DDR4]	= "Unbuffered DDR4 RAM",
-	[MEM_RDDR4]	= "Registered DDR4 RAM",
-	[MEM_LRDDR4]	= "Load-Reduced-DDR4-RAM",
-=======
 	[MEM_EMPTY]	= "Empty",
 	[MEM_RESERVED]	= "Reserved",
 	[MEM_UNKNOWN]	= "Unknown",
@@ -240,7 +217,6 @@
 	[MEM_RDDR4]	= "Registered-DDR4",
 	[MEM_LRDDR4]	= "Load-Reduced-DDR4-RAM",
 	[MEM_NVDIMM]	= "Non-volatile-RAM",
->>>>>>> e021bb4f
 };
 EXPORT_SYMBOL_GPL(edac_mem_types);
 
