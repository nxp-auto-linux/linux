--- conflicted
+++ resolved
@@ -655,12 +655,7 @@
 		spin_unlock(&hwif->lock);
 		/* disable_irq_nosync ?? */
 		disable_irq(hwif->irq);
-<<<<<<< HEAD
-		/* local CPU only, as if we were handling an interrupt */
-		local_irq_disable_nort();
-=======
-
->>>>>>> e021bb4f
+
 		if (hwif->polling) {
 			startstop = handler(drive);
 		} else if (drive_is_ready(drive)) {
