--- conflicted
+++ resolved
@@ -234,7 +234,7 @@
 
 	isa_dev = pci_get_device(PCI_VENDOR_ID_AL, PCI_DEVICE_ID_AL_M1533, NULL);
 
-	local_irq_save_nort(flags);
+	local_irq_save(flags);
 
 	if (m5229_revision < 0xC2) {
 		/*
@@ -326,10 +326,6 @@
 	local_irq_restore(flags);
 	pci_dev_put(north);
 	pci_dev_put(isa_dev);
-<<<<<<< HEAD
-	local_irq_restore_nort(flags);
-=======
->>>>>>> e021bb4f
 	return 0;
 }
 
