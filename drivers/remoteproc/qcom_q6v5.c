--- conflicted
+++ resolved
@@ -200,13 +200,8 @@
 	}
 
 	q6v5->fatal_irq = platform_get_irq_byname(pdev, "fatal");
-<<<<<<< HEAD
-	if (q6v5->fatal_irq == -EPROBE_DEFER)
-		return -EPROBE_DEFER;
-=======
 	if (q6v5->fatal_irq < 0)
 		return q6v5->fatal_irq;
->>>>>>> fa578e9d
 
 	ret = devm_request_threaded_irq(&pdev->dev, q6v5->fatal_irq,
 					NULL, q6v5_fatal_interrupt,
@@ -218,13 +213,8 @@
 	}
 
 	q6v5->ready_irq = platform_get_irq_byname(pdev, "ready");
-<<<<<<< HEAD
-	if (q6v5->ready_irq == -EPROBE_DEFER)
-		return -EPROBE_DEFER;
-=======
 	if (q6v5->ready_irq < 0)
 		return q6v5->ready_irq;
->>>>>>> fa578e9d
 
 	ret = devm_request_threaded_irq(&pdev->dev, q6v5->ready_irq,
 					NULL, q6v5_ready_interrupt,
@@ -236,13 +226,8 @@
 	}
 
 	q6v5->handover_irq = platform_get_irq_byname(pdev, "handover");
-<<<<<<< HEAD
-	if (q6v5->handover_irq == -EPROBE_DEFER)
-		return -EPROBE_DEFER;
-=======
 	if (q6v5->handover_irq < 0)
 		return q6v5->handover_irq;
->>>>>>> fa578e9d
 
 	ret = devm_request_threaded_irq(&pdev->dev, q6v5->handover_irq,
 					NULL, q6v5_handover_interrupt,
@@ -255,13 +240,8 @@
 	disable_irq(q6v5->handover_irq);
 
 	q6v5->stop_irq = platform_get_irq_byname(pdev, "stop-ack");
-<<<<<<< HEAD
-	if (q6v5->stop_irq == -EPROBE_DEFER)
-		return -EPROBE_DEFER;
-=======
 	if (q6v5->stop_irq < 0)
 		return q6v5->stop_irq;
->>>>>>> fa578e9d
 
 	ret = devm_request_threaded_irq(&pdev->dev, q6v5->stop_irq,
 					NULL, q6v5_stop_interrupt,
