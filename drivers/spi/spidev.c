--- conflicted
+++ resolved
@@ -665,13 +665,9 @@
 	{ .compatible = "lineartechnology,ltc2488" },
 	{ .compatible = "ge,achc" },
 	{ .compatible = "semtech,sx1301" },
-<<<<<<< HEAD
-	{ .compatible = "spidev" },
-=======
 	{ .compatible = "lwn,bk4" },
 	{ .compatible = "dh,dhcom-board" },
 	{ .compatible = "menlo,m53cpld" },
->>>>>>> fa578e9d
 	{},
 };
 MODULE_DEVICE_TABLE(of, spidev_dt_ids);
