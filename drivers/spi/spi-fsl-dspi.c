--- conflicted
+++ resolved
@@ -31,105 +31,6 @@
 #define DSPI_FIFO_SIZE			4
 #endif
 
-<<<<<<< HEAD
-#define DSPI_DMA_BUFSIZE(dspi)		(dspi->fifo_size * 1024)
-
-/* Module Configuration Register (SPI_MCR) */
-#define SPI_MCR			0x00
-#define SPI_MCR_MASTER		(1 << 31)
-#define SPI_MCR_PCSIS(x)	((x) << 16)
-#define SPI_MCR_CLR_TXF		(1 << 11)
-#define SPI_MCR_CLR_RXF		(1 << 10)
-#define SPI_MCR_XSPI		(1 << 3)
-#define SPI_MCR_HALT		(1 << 0)
-
-/* Transfer Count Register (SPI_TCR) */
-#define SPI_TCR			0x08
-#define SPI_TCR_GET_TCNT(x)	(((x) & 0xffff0000) >> 16)
-
-/* Clock and Transfer Attribute Register (SPI_CTARn) - Master Mode */
-#define SPI_CTAR(x)		(0x0c + (((x) & 0x3) * 4))
-#define SPI_CTAR_FMSZ(x)	(((x) & 0x0000000f) << 27)
-#define SPI_CTAR_CPOL(x)	((x) << 26)
-#define SPI_CTAR_CPHA(x)	((x) << 25)
-#define SPI_CTAR_LSBFE(x)	((x) << 24)
-#define SPI_CTAR_PCSSCK(x)	(((x) & 0x00000003) << 22)
-#define SPI_CTAR_PASC(x)	(((x) & 0x00000003) << 20)
-#define SPI_CTAR_PDT(x)	(((x) & 0x00000003) << 18)
-#define SPI_CTAR_PBR(x)	(((x) & 0x00000003) << 16)
-#define SPI_CTAR_CSSCK(x)	(((x) & 0x0000000f) << 12)
-#define SPI_CTAR_ASC(x)	(((x) & 0x0000000f) << 8)
-#define SPI_CTAR_DT(x)		(((x) & 0x0000000f) << 4)
-#define SPI_CTAR_BR(x)		((x) & 0x0000000f)
-#define SPI_CTAR_SCALE_BITS	0xf
-
-#define SPI_CTAR0_SLAVE		0x0c
-
-/* Status Register (SPI_SR) */
-#define SPI_SR			0x2c
-#define SPI_SR_EOQF		(1 << 28)
-#define SPI_SR_TXRXS		(1 << 30)
-#define SPI_SR_TCFQF		0x80000000
-#define SPI_SR_CLEAR		0xdaad0000
-
-/* DMA/Interrupts Request Select and Enable Register (SPI_RSER) */
-#define SPI_RSER_TFFFE		BIT(25)
-#define SPI_RSER_TFFFD		BIT(24)
-#define SPI_RSER_RFDFE		BIT(17)
-#define SPI_RSER_RFDFD		BIT(16)
-
-#define SPI_RSER		0x30
-#define SPI_RSER_EOQFE		0x10000000
-#define SPI_RSER_TCFQE		0x80000000
-
-/* PUSH TX FIFO Register in Master Mode (SPI_PUSHR) */
-#define SPI_PUSHR		0x34
-#define SPI_PUSHR_CMD_CONT	(1 << 15)
-#define SPI_PUSHR_CONT		(SPI_PUSHR_CMD_CONT << 16)
-#define SPI_PUSHR_CMD_CTAS(x)	(((x) & 0x0003) << 12)
-#define SPI_PUSHR_CTAS(x)	(SPI_PUSHR_CMD_CTAS(x) << 16)
-#define SPI_PUSHR_CMD_EOQ	(1 << 11)
-#define SPI_PUSHR_EOQ		(SPI_PUSHR_CMD_EOQ << 16)
-#define SPI_PUSHR_CMD_CTCNT	(1 << 10)
-#define SPI_PUSHR_CTCNT		(SPI_PUSHR_CMD_CTCNT << 16)
-#define SPI_PUSHR_CMD_PCS(x, y)	((1 << (x)) & (y))
-#define SPI_PUSHR_PCS(x, y)	(SPI_PUSHR_CMD_PCS(x, y) << 16)
-#define SPI_PUSHR_TXDATA(x)	((x) & 0x0000ffff)
-
-#define SPI_PUSHR_SLAVE		0x34
-
-/* POP RX FIFO Register (SPI_POPR) */
-#define SPI_POPR		0x38
-#define SPI_POPR_RXDATA_8(x)    ((x) & 0x000000ff)
-#define SPI_POPR_RXDATA_16(x)   ((x) & 0x0000ffff)
-#define SPI_POPR_RXDATA_32(x)   ((x) & 0xffffffff)
-
-/* Transmit FIFO Registers (SPI_TXFRn) */
-#define SPI_TXFR(x)		(0x3c + (((x) & 0xf) << 2))
-
-/* Receive FIFO Registers (SPI_RXFRn) */
-#define SPI_RXFR(x)		(0x7c + (((x) & 0xf) << 2))
-
-/* Clock and Transfer Attribute Register Extended (SPI_CTAREn) */
-#define SPI_CTARE(x)		(0x11c + (((x) & 0x3) * 4))
-#define SPI_CTARE_FMSZE(x)	(((x) & 0x00000010) << 12)
-#define SPI_CTARE_FMSZE_MASK	SPI_CTARE_FMSZE(0x10)
-#define SPI_CTARE_DTCP(x)	((x) & 0x000007ff)
-
-/* Status Register Extended */
-#define SPI_SREX		0x13c
-
-#define SPI_FRAME_BITS(bits)	SPI_CTAR_FMSZ((bits) - 1)
-#define SPI_FRAME_BITS_MASK	SPI_CTAR_FMSZ(0xf)
-#define SPI_FRAME_BITS_16	SPI_CTAR_FMSZ(0xf)
-#define SPI_FRAME_BITS_8	SPI_CTAR_FMSZ(0x7)
-
-#define SPI_CS_INIT		0x01
-#define SPI_CS_ASSERT		0x02
-#define SPI_CS_DROP		0x04
-
-#define DMA_COMPLETION_TIMEOUT	msecs_to_jiffies(3000)
-=======
 #define SPI_MCR				0x00
 #define SPI_MCR_MASTER			BIT(31)
 #define SPI_MCR_PCSIS			(0x3F << 16)
@@ -217,7 +118,6 @@
 #define PUSHR_TX			0x2
 
 #define DMA_COMPLETION_TIMEOUT		msecs_to_jiffies(3000)
->>>>>>> fa578e9d
 
 enum frame_mode {
 	FM_BYTES_1 = 0,
@@ -226,15 +126,8 @@
 };
 
 struct chip_data {
-<<<<<<< HEAD
-	u32 mcr_val;
-	u32 ctar_val;
-	u32 ctare_val;
-	u16 void_write_data;
-=======
 	u32			ctar_val;
 	u16			void_write_data;
->>>>>>> fa578e9d
 };
 
 enum dspi_trans_mode {
@@ -244,14 +137,9 @@
 };
 
 struct fsl_dspi_devtype_data {
-<<<<<<< HEAD
-	enum dspi_trans_mode trans_mode;
-	u8 max_clock_factor;
-=======
 	enum dspi_trans_mode	trans_mode;
 	u8			max_clock_factor;
 	bool			xspi_mode;
->>>>>>> fa578e9d
 };
 
 static const struct fsl_dspi_devtype_data vf610_data = {
@@ -260,14 +148,9 @@
 };
 
 static const struct fsl_dspi_devtype_data ls1021a_v1_data = {
-<<<<<<< HEAD
-	.trans_mode = DSPI_TCFQ_MODE,
-	.max_clock_factor = 8,
-=======
 	.trans_mode		= DSPI_TCFQ_MODE,
 	.max_clock_factor	= 8,
 	.xspi_mode		= true,
->>>>>>> fa578e9d
 };
 
 static const struct fsl_dspi_devtype_data ls2085a_data = {
@@ -291,54 +174,6 @@
 };
 
 struct fsl_dspi_dma {
-<<<<<<< HEAD
-	/* Length of transfer in words of fifo_size */
-	u32 curr_xfer_len;
-
-	u32 *tx_dma_buf;
-	struct dma_chan *chan_tx;
-	dma_addr_t tx_dma_phys;
-	struct completion cmd_tx_complete;
-	struct dma_async_tx_descriptor *tx_desc;
-
-	u32 *rx_dma_buf;
-	struct dma_chan *chan_rx;
-	dma_addr_t rx_dma_phys;
-	struct completion cmd_rx_complete;
-	struct dma_async_tx_descriptor *rx_desc;
-};
-
-struct fsl_dspi {
-	struct spi_master	*master;
-	struct platform_device	*pdev;
-
-	struct regmap		*regmap;
-	void __iomem		*base;
-	int			irq;
-	struct clk		*clk;
-
-	struct spi_transfer	*cur_transfer;
-	struct spi_message	*cur_msg;
-	struct chip_data	*cur_chip;
-	size_t			len;
-	void			*tx;
-	void			*tx_end;
-	void			*rx;
-	void			*rx_end;
-	char			dataflags;
-	u16			void_write_data;
-	u16			tx_cmd;
-	const struct fsl_dspi_devtype_data *devtype_data;
-	size_t			queue_size;
-	size_t			fifo_size;
-	u32			pcs_mask;
-	bool			extended_mode;
-
-	wait_queue_head_t	waitq;
-	u32			waitflags;
-
-	struct fsl_dspi_dma	*dma;
-=======
 	/* Length of transfer in words of DSPI_FIFO_SIZE */
 	u32					curr_xfer_len;
 
@@ -381,7 +216,6 @@
 	u32					waitflags;
 
 	struct fsl_dspi_dma			*dma;
->>>>>>> fa578e9d
 };
 
 static u32 dspi_data_to_pushr(struct fsl_dspi *dspi, int tx_word);
@@ -405,9 +239,6 @@
 
 static inline int bytes_per_frame(enum frame_mode fm)
 {
-<<<<<<< HEAD
-	return 1 << (int)fm;
-=======
 	u16 cmd = dspi->tx_cmd, data = dspi_pop_tx(dspi);
 
 	if (spi_controller_is_slave(dspi->ctlr))
@@ -416,18 +247,10 @@
 	if (dspi->len > 0)
 		cmd |= SPI_PUSHR_CMD_CONT;
 	return cmd << 16 | data;
->>>>>>> fa578e9d
 }
 
 static inline int is_double_byte_mode(struct fsl_dspi *dspi)
 {
-<<<<<<< HEAD
-	unsigned int val;
-
-	regmap_read(dspi->regmap, SPI_CTAR(0), &val);
-
-	return ((val & SPI_FRAME_BITS_MASK) == SPI_FRAME_BITS(8)) ? 0 : 1;
-=======
 	if (!dspi->rx)
 		return;
 
@@ -441,7 +264,6 @@
 	else /* dspi->bytes_per_word == 4 */
 		*(u32 *)dspi->rx = rxdata;
 	dspi->rx += dspi->bytes_per_word;
->>>>>>> fa578e9d
 }
 
 static void dspi_tx_dma_callback(void *arg)
@@ -619,25 +441,15 @@
 		goto err_tx_channel;
 	}
 
-<<<<<<< HEAD
-	dma->tx_dma_buf = dma_alloc_coherent(dev, DSPI_DMA_BUFSIZE(dspi),
-					&dma->tx_dma_phys, GFP_KERNEL);
-=======
 	dma->tx_dma_buf = dma_alloc_coherent(dev, DSPI_DMA_BUFSIZE,
 					     &dma->tx_dma_phys, GFP_KERNEL);
->>>>>>> fa578e9d
 	if (!dma->tx_dma_buf) {
 		ret = -ENOMEM;
 		goto err_tx_dma_buf;
 	}
 
-<<<<<<< HEAD
-	dma->rx_dma_buf = dma_alloc_coherent(dev, DSPI_DMA_BUFSIZE(dspi),
-					&dma->rx_dma_phys, GFP_KERNEL);
-=======
 	dma->rx_dma_buf = dma_alloc_coherent(dev, DSPI_DMA_BUFSIZE,
 					     &dma->rx_dma_phys, GFP_KERNEL);
->>>>>>> fa578e9d
 	if (!dma->rx_dma_buf) {
 		ret = -ENOMEM;
 		goto err_rx_dma_buf;
@@ -694,21 +506,6 @@
 	struct fsl_dspi_dma *dma = dspi->dma;
 	struct device *dev = &dspi->pdev->dev;
 
-<<<<<<< HEAD
-	if (dma) {
-		if (dma->chan_tx) {
-			dma_unmap_single(dev, dma->tx_dma_phys,
-					DSPI_DMA_BUFSIZE(dspi), DMA_TO_DEVICE);
-			dma_release_channel(dma->chan_tx);
-		}
-
-		if (dma->chan_rx) {
-			dma_unmap_single(dev, dma->rx_dma_phys,
-					DSPI_DMA_BUFSIZE(dspi),
-					DMA_FROM_DEVICE);
-			dma_release_channel(dma->chan_rx);
-		}
-=======
 	if (!dma)
 		return;
 
@@ -722,7 +519,6 @@
 		dma_unmap_single(dev, dma->rx_dma_phys,
 				 DSPI_DMA_BUFSIZE, DMA_FROM_DEVICE);
 		dma_release_channel(dma->chan_rx);
->>>>>>> fa578e9d
 	}
 }
 
@@ -852,67 +648,6 @@
 	u32 dspi_pushr = 0;
 	enum frame_mode tx_frame_mode = get_frame_mode(dspi);
 
-<<<<<<< HEAD
-	fifo_entries_per_frm = (tx_frame_mode == FM_BYTES_4) ? 2 : 1;
-
-	while (dspi->len &&
-	       dspi->fifo_size - fifo_entries_used >= fifo_entries_per_frm) {
-
-		dspi->tx_cmd = xfer_cmd;
-		switch (tx_frame_mode) {
-		case FM_BYTES_4:
-			fifo_entries_used++;
-			/* Fall through and prepare the register to push the
-			 * least significant 16 bits only. We'll push the other
-			 * 16 bits after we have written to the CMD-FIFO.
-			 */
-		case FM_BYTES_2:
-			dspi_pushr = dspi_data_to_pushr(dspi, 1);
-			break;
-
-		default:
-			dspi_pushr = dspi_data_to_pushr(dspi, 0);
-			break;
-		}
-
-		fifo_entries_used++;
-		tx_frames_count++;
-
-		if (dspi->len == 0 ||
-		    dspi->fifo_size - fifo_entries_used <
-		    fifo_entries_per_frm) {
-
-			/* last transfer in the transfer */
-			dspi_pushr |= SPI_PUSHR_EOQ;
-			dspi->queue_size = tx_frames_count;
-
-		} else if ((tx_frame_mode == FM_BYTES_2 && dspi->len == 1) ||
-			   (tx_frame_mode == FM_BYTES_4 && dspi->len < 4)) {
-			dspi_pushr |= SPI_PUSHR_EOQ;
-			dspi->queue_size = tx_frames_count;
-		}
-
-		if (first) {
-			first = 0;
-			dspi_pushr |= SPI_PUSHR_CTCNT; /* clear counter */
-		}
-
-		regmap_write(dspi->regmap, SPI_PUSHR, dspi_pushr);
-
-		if (tx_frame_mode == FM_BYTES_4) {
-
-			/* regmap does not seem to support 16-bit write access
-			 * to 32-bit registers.
-			 * This currently applies only to S32V234 SPI, which is
-			 * known to be little-endian.
-			 */
-
-			dspi_pushr = dspi_data_to_pushr(dspi, 1);
-			/* Only write the TXDATA part of the register */
-			writew(SPI_PUSHR_TXDATA(dspi_pushr),
-			       dspi->base + SPI_PUSHR);
-		}
-=======
 	if (dspi->devtype_data->xspi_mode && dspi->bits_per_word > 16) {
 		/* Write the CMD FIFO entry first, and then the two
 		 * corresponding TX FIFO entries.
@@ -927,7 +662,6 @@
 		 * simultaneously.
 		 */
 		fifo_write(dspi);
->>>>>>> fa578e9d
 	}
 
 	return initial_len - dspi->len;
@@ -985,12 +719,9 @@
 	else
 		dspi_data_from_popr(dspi, FM_BYTES_2);
 
-<<<<<<< HEAD
-=======
 	/* Read one FIFO entry and push to rx buffer */
 	while ((dspi->rx < dspi->rx_end) && fifo_size--)
 		dspi_push_rx(dspi, fifo_read(dspi));
->>>>>>> fa578e9d
 }
 
 static int dspi_rxtx(struct fsl_dspi *dspi)
@@ -1072,11 +803,6 @@
 	enum dspi_trans_mode trans_mode;
 	struct spi_transfer *transfer;
 	int status = 0;
-<<<<<<< HEAD
-	unsigned int val;
-	enum dspi_trans_mode trans_mode;
-=======
->>>>>>> fa578e9d
 
 	message->actual_length = 0;
 
@@ -1086,11 +812,7 @@
 		dspi->cur_chip = spi_get_ctldata(spi);
 		/* Prepare command word for CMD FIFO */
 		dspi->tx_cmd = SPI_PUSHR_CMD_CTAS(0) |
-<<<<<<< HEAD
-			SPI_PUSHR_CMD_PCS(spi->chip_select, dspi->pcs_mask);
-=======
 			       SPI_PUSHR_CMD_PCS(spi->chip_select);
->>>>>>> fa578e9d
 		if (list_is_last(&dspi->cur_transfer->transfer_list,
 				 &dspi->cur_msg->transfers)) {
 			/* Leave PCS activated after last transfer when
@@ -1135,12 +857,8 @@
 
 		if (dspi->cur_chip->mcr_val & SPI_MCR_XSPI)
 			regmap_write(dspi->regmap, SPI_CTARE(0),
-<<<<<<< HEAD
-				     dspi->cur_chip->ctare_val);
-=======
 				     SPI_FRAME_EBITS(transfer->bits_per_word) |
 				     SPI_CTARE_DTCP(1));
->>>>>>> fa578e9d
 
 		trans_mode = dspi->devtype_data->trans_mode;
 		switch (trans_mode) {
@@ -1160,16 +878,8 @@
 			break;
 		case DSPI_DMA_MODE:
 			regmap_write(dspi->regmap, SPI_RSER,
-<<<<<<< HEAD
-				SPI_RSER_TFFFE | SPI_RSER_TFFFD |
-				SPI_RSER_RFDFE | SPI_RSER_RFDFD);
-			regmap_write(dspi->regmap, SPI_MCR,
-				     dspi->cur_chip->mcr_val |
-				     SPI_MCR_CLR_TXF | SPI_MCR_CLR_RXF);
-=======
 				     SPI_RSER_TFFFE | SPI_RSER_TFFFD |
 				     SPI_RSER_RFDFE | SPI_RSER_RFDFD);
->>>>>>> fa578e9d
 			status = dspi_dma_xfer(dspi);
 			break;
 		default:
@@ -1207,14 +917,10 @@
 {
 	struct fsl_dspi *dspi = spi_controller_get_devdata(spi->controller);
 	unsigned char br = 0, pbr = 0, pcssck = 0, cssck = 0;
-<<<<<<< HEAD
-	unsigned char pasc = 0, asc = 0, fmsz = 0;
-=======
 	u32 cs_sck_delay = 0, sck_cs_delay = 0;
 	struct fsl_dspi_platform_data *pdata;
 	unsigned char pasc = 0, asc = 0;
 	struct chip_data *chip;
->>>>>>> fa578e9d
 	unsigned long clkrate;
 
 	if ((spi->bits_per_word >= 4 && spi->bits_per_word <= 16) ||
@@ -1260,18 +966,6 @@
 	/* Set After SCK delay scale values */
 	ns_delay_scale(&pasc, &asc, sck_cs_delay, clkrate);
 
-<<<<<<< HEAD
-	chip->ctar_val =  SPI_CTAR_FMSZ(fmsz)
-		| SPI_CTAR_CPOL(spi->mode & SPI_CPOL ? 1 : 0)
-		| SPI_CTAR_CPHA(spi->mode & SPI_CPHA ? 1 : 0)
-		| SPI_CTAR_LSBFE(spi->mode & SPI_LSB_FIRST ? 1 : 0)
-		| SPI_CTAR_PCSSCK(pcssck)
-		| SPI_CTAR_CSSCK(cssck)
-		| SPI_CTAR_PASC(pasc)
-		| SPI_CTAR_ASC(asc)
-		| SPI_CTAR_PBR(pbr)
-		| SPI_CTAR_BR(br);
-=======
 	chip->ctar_val = 0;
 	if (spi->mode & SPI_CPOL)
 		chip->ctar_val |= SPI_CTAR_CPOL;
@@ -1289,7 +983,6 @@
 		if (spi->mode & SPI_LSB_FIRST)
 			chip->ctar_val |= SPI_CTAR_LSBFE;
 	}
->>>>>>> fa578e9d
 
 	spi_set_ctldata(spi, chip);
 
@@ -1316,79 +1009,6 @@
 	kfree(chip);
 }
 
-<<<<<<< HEAD
-static irqreturn_t dspi_interrupt(int irq, void *dev_id)
-{
-	struct fsl_dspi *dspi = (struct fsl_dspi *)dev_id;
-	struct spi_message *msg = dspi->cur_msg;
-	enum dspi_trans_mode trans_mode;
-	u32 spi_sr, spi_tcr;
-	u16 spi_tcnt;
-	int tx_word;
-
-	regmap_read(dspi->regmap, SPI_SR, &spi_sr);
-	regmap_write(dspi->regmap, SPI_SR, spi_sr);
-
-
-	if (spi_sr & (SPI_SR_EOQF | SPI_SR_TCFQF)) {
-		tx_word = is_double_byte_mode(dspi);
-
-		/* Get transfer counter (in number of SPI transfers). It was
-		 * reset to 0 when transfer(s) were started.
-		 */
-		regmap_read(dspi->regmap, SPI_TCR, &spi_tcr);
-		spi_tcnt = SPI_TCR_GET_TCNT(spi_tcr);
-
-		/* Update total number of bytes that were transferred */
-		msg->actual_length += spi_tcnt * (tx_word + 1) -
-			(dspi->dataflags & TRAN_STATE_WORD_ODD_NUM ? 1 : 0);
-
-		trans_mode = dspi->devtype_data->trans_mode;
-		switch (trans_mode) {
-		case DSPI_EOQ_MODE:
-			dspi_eoq_read(dspi);
-			break;
-		case DSPI_TCFQ_MODE:
-			dspi_tcfq_read(dspi);
-			break;
-		default:
-			dev_err(&dspi->pdev->dev, "unsupported trans_mode %u\n",
-				trans_mode);
-				return IRQ_HANDLED;
-		}
-
-		if (!dspi->len) {
-			if (dspi->dataflags & TRAN_STATE_WORD_ODD_NUM) {
-				regmap_update_bits(dspi->regmap,
-						   SPI_CTAR(0),
-						   SPI_FRAME_BITS_MASK,
-						   SPI_FRAME_BITS(16));
-				dspi->dataflags &= ~TRAN_STATE_WORD_ODD_NUM;
-			}
-
-			dspi->waitflags = 1;
-			wake_up_interruptible(&dspi->waitq);
-		} else {
-			switch (trans_mode) {
-			case DSPI_EOQ_MODE:
-				dspi_eoq_write(dspi);
-				break;
-			case DSPI_TCFQ_MODE:
-				dspi_tcfq_write(dspi);
-				break;
-			default:
-				dev_err(&dspi->pdev->dev,
-					"unsupported trans_mode %u\n",
-					trans_mode);
-			}
-		}
-	}
-
-	return IRQ_HANDLED;
-}
-
-=======
->>>>>>> fa578e9d
 static const struct of_device_id fsl_dspi_dt_ids[] = {
 	{ .compatible = "fsl,vf610-dspi", .data = &vf610_data, },
 	{ .compatible = "fsl,ls1021a-v1.0-dspi", .data = &ls1021a_v1_data, },
@@ -1433,12 +1053,6 @@
 
 static SIMPLE_DEV_PM_OPS(dspi_pm, dspi_suspend, dspi_resume);
 
-<<<<<<< HEAD
-static struct regmap_config dspi_regmap_config = {
-	.reg_bits = 32,
-	.val_bits = 32,
-	.reg_stride = 4,
-=======
 static const struct regmap_range dspi_volatile_ranges[] = {
 	regmap_reg_range(SPI_MCR, SPI_TCR),
 	regmap_reg_range(SPI_SR, SPI_SR),
@@ -1485,13 +1099,10 @@
 		.reg_stride	= 2,
 		.max_register	= 0x2,
 	},
->>>>>>> fa578e9d
 };
 
 static void dspi_init(struct fsl_dspi *dspi)
 {
-<<<<<<< HEAD
-=======
 	unsigned int mcr = SPI_MCR_PCSIS;
 
 	if (dspi->devtype_data->xspi_mode)
@@ -1500,7 +1111,6 @@
 		mcr |= SPI_MCR_MASTER;
 
 	regmap_write(dspi->regmap, SPI_MCR, mcr);
->>>>>>> fa578e9d
 	regmap_write(dspi->regmap, SPI_SR, SPI_SR_CLEAR);
 }
 
@@ -1513,13 +1123,7 @@
 	int ret, cs_num, bus_num;
 	struct fsl_dspi *dspi;
 	struct resource *res;
-<<<<<<< HEAD
-	struct fsl_dspi_platform_data *pdata;
-	int ret = 0, cs_num, bus_num;
-	u32 val;
-=======
 	void __iomem *base;
->>>>>>> fa578e9d
 
 	ctlr = spi_alloc_master(&pdev->dev, sizeof(struct fsl_dspi));
 	if (!ctlr)
@@ -1533,15 +1137,8 @@
 	ctlr->transfer_one_message = dspi_transfer_one_message;
 	ctlr->dev.of_node = pdev->dev.of_node;
 
-<<<<<<< HEAD
-	master->cleanup = dspi_cleanup;
-	master->mode_bits = SPI_CPOL | SPI_CPHA | SPI_LSB_FIRST;
-	master->bits_per_word_mask = SPI_BPW_MASK(4) | SPI_BPW_MASK(8) |
-					SPI_BPW_MASK(16) | SPI_BPW_MASK(32);
-=======
 	ctlr->cleanup = dspi_cleanup;
 	ctlr->mode_bits = SPI_CPOL | SPI_CPHA | SPI_LSB_FIRST;
->>>>>>> fa578e9d
 
 	ret = of_property_read_u32(np, "spi-num-chipselects", &cs_num);
 	if (ret < 0) {
@@ -1583,21 +1180,6 @@
 		}
 	}
 
-<<<<<<< HEAD
-	ret = of_property_read_u32(np, "spi-fifo-size", &val);
-	if (ret < 0)
-		dspi->fifo_size = DSPI_FIFO_SIZE;
-	else
-		dspi->fifo_size = val;
-
-	dspi->extended_mode = of_property_read_bool(np, "spi-extended-mode");
-
-	res = platform_get_resource(pdev, IORESOURCE_MEM, 0);
-	dspi->base = devm_ioremap_resource(&pdev->dev, res);
-	if (IS_ERR(dspi->base)) {
-		ret = PTR_ERR(dspi->base);
-		goto out_master_put;
-=======
 	if (dspi->devtype_data->xspi_mode)
 		ctlr->bits_per_word_mask = SPI_BPW_RANGE_MASK(4, 32);
 	else
@@ -1608,7 +1190,6 @@
 	if (IS_ERR(base)) {
 		ret = PTR_ERR(base);
 		goto out_ctlr_put;
->>>>>>> fa578e9d
 	}
 
 	if (dspi->extended_mode)
@@ -1624,8 +1205,6 @@
 		goto out_ctlr_put;
 	}
 
-<<<<<<< HEAD
-=======
 	if (dspi->devtype_data->xspi_mode) {
 		dspi->regmap_pushr = devm_regmap_init_mmio(
 			&pdev->dev, base + SPI_PUSHR,
@@ -1639,7 +1218,6 @@
 		}
 	}
 
->>>>>>> fa578e9d
 	dspi->clk = devm_clk_get(&pdev->dev, "dspi");
 	if (IS_ERR(dspi->clk)) {
 		ret = PTR_ERR(dspi->clk);
