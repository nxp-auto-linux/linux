--- conflicted
+++ resolved
@@ -1180,11 +1180,7 @@
 			pdev->name, dspi);
 	if (ret < 0) {
 		dev_err(&pdev->dev, "Unable to attach DSPI interrupt\n");
-<<<<<<< HEAD
-		goto out_master_put;
-=======
 		goto out_clk_put;
->>>>>>> 131db32e
 	}
 
 	if (dspi->devtype_data->trans_mode == DSPI_DMA_MODE) {
