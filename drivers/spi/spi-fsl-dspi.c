/*
 * drivers/spi/spi-fsl-dspi.c
 *
 * Copyright 2013-2016 Freescale Semiconductor, Inc.
 * Copyright 2017-2018 NXP
 *
 * Freescale DSPI driver
 * This file contains a driver for the Freescale DSPI
 *
 * This program is free software; you can redistribute it and/or modify
 * it under the terms of the GNU General Public License as published by
 * the Free Software Foundation; either version 2 of the License, or
 * (at your option) any later version.
 *
 */

#include <linux/clk.h>
#include <linux/delay.h>
#include <linux/dmaengine.h>
#include <linux/dma-mapping.h>
#include <linux/err.h>
#include <linux/errno.h>
#include <linux/interrupt.h>
#include <linux/io.h>
#include <linux/kernel.h>
#include <linux/math64.h>
#include <linux/module.h>
#include <linux/of.h>
#include <linux/of_device.h>
#include <linux/pinctrl/consumer.h>
#include <linux/platform_device.h>
#include <linux/pm_runtime.h>
#include <linux/regmap.h>
#include <linux/sched.h>
#include <linux/spi/spi.h>
#include <linux/spi/spi_bitbang.h>
#include <linux/time.h>

#define DRIVER_NAME "fsl-dspi"

#define TRAN_STATE_RX_VOID		0x01
#define TRAN_STATE_TX_VOID		0x02

#if defined(CONFIG_SOC_S32V234)
#define DSPI_FIFO_SIZE			5
#else
#define DSPI_FIFO_SIZE			4
<<<<<<< HEAD
#endif
=======
#define DSPI_DMA_BUFSIZE		(DSPI_FIFO_SIZE * 1024)
>>>>>>> 0ab73e6e

/* Module Configuration Register (SPI_MCR) */
#define SPI_MCR			0x00
#define SPI_MCR_MASTER		(1 << 31)
#if defined(CONFIG_SOC_S32V234)
#define SPI_MCR_PCSIS		(0xFF << 16)
#else
#define SPI_MCR_PCSIS		(0x3F << 16)
#endif
#define SPI_MCR_CLR_TXF		(1 << 11)
#define SPI_MCR_CLR_RXF		(1 << 10)
#define SPI_MCR_XSPI		(1 << 3)
#define SPI_MCR_HALT		(1 << 0)

/* Transfer Count Register (SPI_TCR) */
#define SPI_TCR			0x08
#define SPI_TCR_GET_TCNT(x)	(((x) & 0xffff0000) >> 16)

/* Clock and Transfer Attribute Register (SPI_CTARn) - Master Mode */
#define SPI_CTAR(x)		(0x0c + (((x) & 0x3) * 4))
#define SPI_CTAR_FMSZ(x)	(((x) & 0x0000000f) << 27)
#define SPI_CTAR_CPOL(x)	((x) << 26)
#define SPI_CTAR_CPHA(x)	((x) << 25)
#define SPI_CTAR_LSBFE(x)	((x) << 24)
#define SPI_CTAR_PCSSCK(x)	(((x) & 0x00000003) << 22)
#define SPI_CTAR_PASC(x)	(((x) & 0x00000003) << 20)
#define SPI_CTAR_PDT(x)	(((x) & 0x00000003) << 18)
#define SPI_CTAR_PBR(x)	(((x) & 0x00000003) << 16)
#define SPI_CTAR_CSSCK(x)	(((x) & 0x0000000f) << 12)
#define SPI_CTAR_ASC(x)	(((x) & 0x0000000f) << 8)
#define SPI_CTAR_DT(x)		(((x) & 0x0000000f) << 4)
#define SPI_CTAR_BR(x)		((x) & 0x0000000f)
#define SPI_CTAR_SCALE_BITS	0xf

#define SPI_CTAR0_SLAVE		0x0c

/* Status Register (SPI_SR) */
#define SPI_SR			0x2c
<<<<<<< HEAD
#define SPI_SR_EOQF		(1 << 28)
#define SPI_SR_TXRXS		(1 << 30)
=======
#define SPI_SR_EOQF		0x10000000
#define SPI_SR_TCFQF		0x80000000
#define SPI_SR_CLEAR		0xdaad0000

#define SPI_RSER_TFFFE		BIT(25)
#define SPI_RSER_TFFFD		BIT(24)
#define SPI_RSER_RFDFE		BIT(17)
#define SPI_RSER_RFDFD		BIT(16)
>>>>>>> 0ab73e6e

/* DMA/Interrupts Request Select and Enable Register (SPI_RSER) */
#define SPI_RSER		0x30
#define SPI_RSER_EOQFE		0x10000000
#define SPI_RSER_TCFQE		0x80000000

/* PUSH TX FIFO Register in Master Mode (SPI_PUSHR) */
#define SPI_PUSHR		0x34
#define SPI_PUSHR_CONT		(1 << 31)
#define SPI_PUSHR_CTAS(x)	(((x) & 0x00000003) << 28)
#define SPI_PUSHR_EOQ		(1 << 27)
#define SPI_PUSHR_CTCNT		(1 << 26)
#if defined(CONFIG_SOC_S32V234)
#define SPI_PUSHR_PCS(x)	(((1 << x) & 0x000000ff) << 16)
#else
#define SPI_PUSHR_PCS(x)	(((1 << x) & 0x0000003f) << 16)
#endif
#define SPI_PUSHR_TXDATA(x)	((x) & 0x0000ffff)

#define SPI_PUSHR_SLAVE		0x34

/* POP RX FIFO Register (SPI_POPR) */
#define SPI_POPR		0x38
#define SPI_POPR_RXDATA_8(x)	((x) & 0x000000ff)
#define SPI_POPR_RXDATA_16(x)	((x) & 0x0000ffff)
#define SPI_POPR_RXDATA_32(x)	((x) & 0xffffffff)


/* Transmit FIFO Registers (SPI_TXFRn) */
#define SPI_TXFR0		0x3c
#define SPI_TXFR1		0x40
#define SPI_TXFR2		0x44
#define SPI_TXFR3		0x48
#if defined(CONFIG_SOC_S32V234)
#define SPI_TXFR4		0x4C
#endif

/* Receive FIFO Registers (SPI_RXFRn) */
#define SPI_RXFR0		0x7c
#define SPI_RXFR1		0x80
#define SPI_RXFR2		0x84
#define SPI_RXFR3		0x88
#if defined(CONFIG_SOC_S32V234)
#define SPI_RXFR4		0x8C
#endif

/* Clock and Transfer Attribute Register Extended (SPI_CTAREn) */
#define SPI_CTARE(x)		(0x11c + (((x) & 0x3) * 4))
#define SPI_CTARE_FMSZE(x)	(((x) & 0x00000010) << 12)
#define SPI_CTARE_FMSZE_MASK	SPI_CTARE_FMSZE(0x10)
#define SPI_CTARE_DTCP(x)	((x) & 0x000007ff)

/* Status Register Extended */
#define SPI_SREX		0x13c

#define SPI_FRAME_BITS(bits)	SPI_CTAR_FMSZ((bits) - 1)
#define SPI_FRAME_BITS_MASK	SPI_CTAR_FMSZ(0xf)
#define SPI_FRAME_BITS_16	SPI_CTAR_FMSZ(0xf)
#define SPI_FRAME_BITS_8	SPI_CTAR_FMSZ(0x7)

#define SPI_CS_INIT		0x01
#define SPI_CS_ASSERT		0x02
#define SPI_CS_DROP		0x04

<<<<<<< HEAD
struct dspi_soc_data {
	u8 extended_mode;
	unsigned int max_register;
};

static struct dspi_soc_data dspi_vf610_data = {
	.extended_mode = 0,
	.max_register = 0x88,
};

static struct dspi_soc_data dspi_s32v234_data = {
	.extended_mode = 1,
	.max_register = 0x13c,
};

enum frame_mode {
	FR_BYTE = 0,
	FR_WORD,
	FR_LONG,
};
=======
#define SPI_TCR_TCNT_MAX	0x10000

#define DMA_COMPLETION_TIMEOUT	msecs_to_jiffies(3000)
>>>>>>> 0ab73e6e

struct chip_data {
	u32 mcr_val;
	u32 ctar_val;
	u32 ctare_val;
	u16 void_write_data;
};

enum dspi_trans_mode {
	DSPI_EOQ_MODE = 0,
	DSPI_TCFQ_MODE,
	DSPI_DMA_MODE,
};

struct fsl_dspi_devtype_data {
	enum dspi_trans_mode trans_mode;
	u8 max_clock_factor;
};

static const struct fsl_dspi_devtype_data vf610_data = {
	.trans_mode = DSPI_DMA_MODE,
	.max_clock_factor = 2,
};

static const struct fsl_dspi_devtype_data ls1021a_v1_data = {
	.trans_mode = DSPI_TCFQ_MODE,
	.max_clock_factor = 8,
};

static const struct fsl_dspi_devtype_data ls2085a_data = {
	.trans_mode = DSPI_TCFQ_MODE,
	.max_clock_factor = 8,
};

struct fsl_dspi_dma {
	/* Length of transfer in words of DSPI_FIFO_SIZE */
	u32 curr_xfer_len;

	u32 *tx_dma_buf;
	struct dma_chan *chan_tx;
	dma_addr_t tx_dma_phys;
	struct completion cmd_tx_complete;
	struct dma_async_tx_descriptor *tx_desc;

	u32 *rx_dma_buf;
	struct dma_chan *chan_rx;
	dma_addr_t rx_dma_phys;
	struct completion cmd_rx_complete;
	struct dma_async_tx_descriptor *rx_desc;
};

struct fsl_dspi {
	struct spi_master	*master;
	struct platform_device	*pdev;
	const struct dspi_soc_data *socdata;

	struct regmap		*regmap;
	void __iomem		*base;
	int			irq;
	struct clk		*clk;

	struct spi_transfer	*cur_transfer;
	struct spi_message	*cur_msg;
	struct chip_data	*cur_chip;
	size_t			len;
	void			*tx;
	void			*tx_end;
	void			*rx;
	void			*rx_end;
	char			dataflags;
	u8			cs;
	u16			void_write_data;
	u32			cs_change;
<<<<<<< HEAD
	size_t			queue_size;
=======
	const struct fsl_dspi_devtype_data *devtype_data;
>>>>>>> 0ab73e6e

	wait_queue_head_t	waitq;
	u32			waitflags;

	u32			spi_tcnt;
	struct fsl_dspi_dma	*dma;
};

<<<<<<< HEAD
static inline enum frame_mode get_frame_mode(struct fsl_dspi *dspi)
{
	unsigned int val;

	regmap_read(dspi->regmap, SPI_MCR, &val);
	if (val & SPI_MCR_XSPI) {
		regmap_read(dspi->regmap, SPI_CTARE(0), &val);
		if (val & SPI_CTARE_FMSZE_MASK)
			return FR_LONG;
	}
=======
static u32 dspi_data_to_pushr(struct fsl_dspi *dspi, int tx_word);

static inline int is_double_byte_mode(struct fsl_dspi *dspi)
{
	unsigned int val;

	regmap_read(dspi->regmap, SPI_CTAR(0), &val);
>>>>>>> 0ab73e6e

	regmap_read(dspi->regmap, SPI_CTAR(0), &val);
	if ((val & SPI_FRAME_BITS_MASK) == SPI_FRAME_BITS(8))
		return FR_BYTE;
	return FR_WORD;
}

static void dspi_tx_dma_callback(void *arg)
{
	struct fsl_dspi *dspi = arg;
	struct fsl_dspi_dma *dma = dspi->dma;

	complete(&dma->cmd_tx_complete);
}

static void dspi_rx_dma_callback(void *arg)
{
	struct fsl_dspi *dspi = arg;
	struct fsl_dspi_dma *dma = dspi->dma;
	int rx_word;
	int i;
	u16 d;

	rx_word = is_double_byte_mode(dspi);

	if (!(dspi->dataflags & TRAN_STATE_RX_VOID)) {
		for (i = 0; i < dma->curr_xfer_len; i++) {
			d = dspi->dma->rx_dma_buf[i];
			rx_word ? (*(u16 *)dspi->rx = d) :
						(*(u8 *)dspi->rx = d);
			dspi->rx += rx_word + 1;
		}
	}

	complete(&dma->cmd_rx_complete);
}

static int dspi_next_xfer_dma_submit(struct fsl_dspi *dspi)
{
	struct fsl_dspi_dma *dma = dspi->dma;
	struct device *dev = &dspi->pdev->dev;
	int time_left;
	int tx_word;
	int i;

	tx_word = is_double_byte_mode(dspi);

	for (i = 0; i < dma->curr_xfer_len; i++) {
		dspi->dma->tx_dma_buf[i] = dspi_data_to_pushr(dspi, tx_word);
		if ((dspi->cs_change) && (!dspi->len))
			dspi->dma->tx_dma_buf[i] &= ~SPI_PUSHR_CONT;
	}

	dma->tx_desc = dmaengine_prep_slave_single(dma->chan_tx,
					dma->tx_dma_phys,
					dma->curr_xfer_len *
					DMA_SLAVE_BUSWIDTH_4_BYTES,
					DMA_MEM_TO_DEV,
					DMA_PREP_INTERRUPT | DMA_CTRL_ACK);
	if (!dma->tx_desc) {
		dev_err(dev, "Not able to get desc for DMA xfer\n");
		return -EIO;
	}

	dma->tx_desc->callback = dspi_tx_dma_callback;
	dma->tx_desc->callback_param = dspi;
	if (dma_submit_error(dmaengine_submit(dma->tx_desc))) {
		dev_err(dev, "DMA submit failed\n");
		return -EINVAL;
	}

	dma->rx_desc = dmaengine_prep_slave_single(dma->chan_rx,
					dma->rx_dma_phys,
					dma->curr_xfer_len *
					DMA_SLAVE_BUSWIDTH_4_BYTES,
					DMA_DEV_TO_MEM,
					DMA_PREP_INTERRUPT | DMA_CTRL_ACK);
	if (!dma->rx_desc) {
		dev_err(dev, "Not able to get desc for DMA xfer\n");
		return -EIO;
	}

	dma->rx_desc->callback = dspi_rx_dma_callback;
	dma->rx_desc->callback_param = dspi;
	if (dma_submit_error(dmaengine_submit(dma->rx_desc))) {
		dev_err(dev, "DMA submit failed\n");
		return -EINVAL;
	}

	reinit_completion(&dspi->dma->cmd_rx_complete);
	reinit_completion(&dspi->dma->cmd_tx_complete);

	dma_async_issue_pending(dma->chan_rx);
	dma_async_issue_pending(dma->chan_tx);

	time_left = wait_for_completion_timeout(&dspi->dma->cmd_tx_complete,
					DMA_COMPLETION_TIMEOUT);
	if (time_left == 0) {
		dev_err(dev, "DMA tx timeout\n");
		dmaengine_terminate_all(dma->chan_tx);
		dmaengine_terminate_all(dma->chan_rx);
		return -ETIMEDOUT;
	}

	time_left = wait_for_completion_timeout(&dspi->dma->cmd_rx_complete,
					DMA_COMPLETION_TIMEOUT);
	if (time_left == 0) {
		dev_err(dev, "DMA rx timeout\n");
		dmaengine_terminate_all(dma->chan_tx);
		dmaengine_terminate_all(dma->chan_rx);
		return -ETIMEDOUT;
	}

	return 0;
}

static int dspi_dma_xfer(struct fsl_dspi *dspi)
{
	struct fsl_dspi_dma *dma = dspi->dma;
	struct device *dev = &dspi->pdev->dev;
	int curr_remaining_bytes;
	int bytes_per_buffer;
	int word = 1;
	int ret = 0;

	if (is_double_byte_mode(dspi))
		word = 2;
	curr_remaining_bytes = dspi->len;
	bytes_per_buffer = DSPI_DMA_BUFSIZE / DSPI_FIFO_SIZE;
	while (curr_remaining_bytes) {
		/* Check if current transfer fits the DMA buffer */
		dma->curr_xfer_len = curr_remaining_bytes / word;
		if (dma->curr_xfer_len > bytes_per_buffer)
			dma->curr_xfer_len = bytes_per_buffer;

		ret = dspi_next_xfer_dma_submit(dspi);
		if (ret) {
			dev_err(dev, "DMA transfer failed\n");
			goto exit;

		} else {
			curr_remaining_bytes -= dma->curr_xfer_len * word;
			if (curr_remaining_bytes < 0)
				curr_remaining_bytes = 0;
		}
	}

exit:
	return ret;
}

static int dspi_request_dma(struct fsl_dspi *dspi, phys_addr_t phy_addr)
{
	struct fsl_dspi_dma *dma;
	struct dma_slave_config cfg;
	struct device *dev = &dspi->pdev->dev;
	int ret;

	dma = devm_kzalloc(dev, sizeof(*dma), GFP_KERNEL);
	if (!dma)
		return -ENOMEM;

	dma->chan_rx = dma_request_slave_channel(dev, "rx");
	if (!dma->chan_rx) {
		dev_err(dev, "rx dma channel not available\n");
		ret = -ENODEV;
		return ret;
	}

	dma->chan_tx = dma_request_slave_channel(dev, "tx");
	if (!dma->chan_tx) {
		dev_err(dev, "tx dma channel not available\n");
		ret = -ENODEV;
		goto err_tx_channel;
	}

	dma->tx_dma_buf = dma_alloc_coherent(dev, DSPI_DMA_BUFSIZE,
					&dma->tx_dma_phys, GFP_KERNEL);
	if (!dma->tx_dma_buf) {
		ret = -ENOMEM;
		goto err_tx_dma_buf;
	}

	dma->rx_dma_buf = dma_alloc_coherent(dev, DSPI_DMA_BUFSIZE,
					&dma->rx_dma_phys, GFP_KERNEL);
	if (!dma->rx_dma_buf) {
		ret = -ENOMEM;
		goto err_rx_dma_buf;
	}

	cfg.src_addr = phy_addr + SPI_POPR;
	cfg.dst_addr = phy_addr + SPI_PUSHR;
	cfg.src_addr_width = DMA_SLAVE_BUSWIDTH_4_BYTES;
	cfg.dst_addr_width = DMA_SLAVE_BUSWIDTH_4_BYTES;
	cfg.src_maxburst = 1;
	cfg.dst_maxburst = 1;

	cfg.direction = DMA_DEV_TO_MEM;
	ret = dmaengine_slave_config(dma->chan_rx, &cfg);
	if (ret) {
		dev_err(dev, "can't configure rx dma channel\n");
		ret = -EINVAL;
		goto err_slave_config;
	}

	cfg.direction = DMA_MEM_TO_DEV;
	ret = dmaengine_slave_config(dma->chan_tx, &cfg);
	if (ret) {
		dev_err(dev, "can't configure tx dma channel\n");
		ret = -EINVAL;
		goto err_slave_config;
	}

	dspi->dma = dma;
	init_completion(&dma->cmd_tx_complete);
	init_completion(&dma->cmd_rx_complete);

	return 0;

err_slave_config:
	dma_free_coherent(dev, DSPI_DMA_BUFSIZE,
			dma->rx_dma_buf, dma->rx_dma_phys);
err_rx_dma_buf:
	dma_free_coherent(dev, DSPI_DMA_BUFSIZE,
			dma->tx_dma_buf, dma->tx_dma_phys);
err_tx_dma_buf:
	dma_release_channel(dma->chan_tx);
err_tx_channel:
	dma_release_channel(dma->chan_rx);

	devm_kfree(dev, dma);
	dspi->dma = NULL;

	return ret;
}

static void dspi_release_dma(struct fsl_dspi *dspi)
{
	struct fsl_dspi_dma *dma = dspi->dma;
	struct device *dev = &dspi->pdev->dev;

	if (dma) {
		if (dma->chan_tx) {
			dma_unmap_single(dev, dma->tx_dma_phys,
					DSPI_DMA_BUFSIZE, DMA_TO_DEVICE);
			dma_release_channel(dma->chan_tx);
		}

		if (dma->chan_rx) {
			dma_unmap_single(dev, dma->rx_dma_phys,
					DSPI_DMA_BUFSIZE, DMA_FROM_DEVICE);
			dma_release_channel(dma->chan_rx);
		}
	}
}

static void hz_to_spi_baud(char *pbr, char *br, int speed_hz,
		unsigned long clkrate)
{
	/* Valid baud rate pre-scaler values */
	int pbr_tbl[4] = {2, 3, 5, 7};
	int brs[16] = {	2,	4,	6,	8,
		16,	32,	64,	128,
		256,	512,	1024,	2048,
		4096,	8192,	16384,	32768 };
	int scale_needed, scale, minscale = INT_MAX;
	int i, j;

	scale_needed = clkrate / speed_hz;
	if (clkrate % speed_hz)
		scale_needed++;

	for (i = 0; i < ARRAY_SIZE(brs); i++)
		for (j = 0; j < ARRAY_SIZE(pbr_tbl); j++) {
			scale = brs[i] * pbr_tbl[j];
			if (scale >= scale_needed) {
				if (scale < minscale) {
					minscale = scale;
					*br = i;
					*pbr = j;
				}
				break;
			}
		}

	if (minscale == INT_MAX) {
		pr_warn("Can not find valid baud rate,speed_hz is %d,clkrate is %ld, we use the max prescaler value.\n",
			speed_hz, clkrate);
		*pbr = ARRAY_SIZE(pbr_tbl) - 1;
		*br =  ARRAY_SIZE(brs) - 1;
	}
}

static void ns_delay_scale(char *psc, char *sc, int delay_ns,
		unsigned long clkrate)
{
	int pscale_tbl[4] = {1, 3, 5, 7};
	int scale_needed, scale, minscale = INT_MAX;
	int i, j;
	u32 remainder;

	scale_needed = div_u64_rem((u64)delay_ns * clkrate, NSEC_PER_SEC,
			&remainder);
	if (remainder)
		scale_needed++;

	for (i = 0; i < ARRAY_SIZE(pscale_tbl); i++)
		for (j = 0; j <= SPI_CTAR_SCALE_BITS; j++) {
			scale = pscale_tbl[i] * (2 << j);
			if (scale >= scale_needed) {
				if (scale < minscale) {
					minscale = scale;
					*psc = i;
					*sc = j;
				}
				break;
			}
		}

	if (minscale == INT_MAX) {
		pr_warn("Cannot find correct scale values for %dns delay at clkrate %ld, using max prescaler value",
			delay_ns, clkrate);
		*psc = ARRAY_SIZE(pscale_tbl) - 1;
		*sc = SPI_CTAR_SCALE_BITS;
	}
}

<<<<<<< HEAD
static inline int frame_bytes(enum frame_mode mode)
{
	return 1 << (int)mode;
}

static inline int tx_fifo_entries(enum frame_mode tx_mode)
{
	return tx_mode == FR_LONG ? 2 : 1;
}

static int dspi_transfer_write(struct fsl_dspi *dspi)
{
	int tx_frames = 0;
	enum frame_mode tx_mode;
	int new_frame_bytes;
	u16 d16;
	u16 d16_msb = 0;
	u8  d8;
	u32 dspi_pushr = 0;
	int first = 1;

	tx_mode = get_frame_mode(dspi);

	/* If we have less than a frame to transfer, then switch the frame size
	 * to the greatest power of two, less than or equal to the number of
	 * bytes left. Will switch back at the beginning of the next transfer.
	 */
	if (dspi->len < frame_bytes(tx_mode)) {
		new_frame_bytes = dspi->len;
		if (new_frame_bytes == 3)
			new_frame_bytes = 2;
		regmap_update_bits(dspi->regmap, SPI_CTAR(0),
				   SPI_FRAME_BITS_MASK,
				   SPI_FRAME_BITS(new_frame_bytes * 8));
		if (tx_mode == FR_LONG)
			regmap_update_bits(dspi->regmap, SPI_CTARE(0),
				SPI_CTARE_FMSZE_MASK, SPI_CTARE_FMSZE(0));
		tx_mode = new_frame_bytes == 1 ? FR_BYTE : FR_WORD;
	}

	while (dspi->len &&
	       ((tx_frames + 1) * tx_fifo_entries(tx_mode) <= DSPI_FIFO_SIZE)) {
		switch (tx_mode) {
		case FR_LONG:
			if (dspi->len >= 4) {
				if (!(dspi->dataflags & TRAN_STATE_TX_VOID)) {
					d16 = *(u16 *)dspi->tx;
					dspi->tx += 2;
					d16_msb = *(u16 *)dspi->tx;
					dspi->tx += 2;
				} else {
					d16 = dspi->void_write_data;
					d16_msb = d16;
				}

				dspi_pushr = SPI_PUSHR_TXDATA(d16) |
					SPI_PUSHR_PCS(dspi->cs) |
					SPI_PUSHR_CTAS(0) |
					SPI_PUSHR_CONT;

				dspi->len -= 4;
			}
			break;
		case FR_WORD:
			if (dspi->len >= 2) {
				if (!(dspi->dataflags & TRAN_STATE_TX_VOID)) {
					d16 = *(u16 *)dspi->tx;
					dspi->tx += 2;
				} else {
					d16 = dspi->void_write_data;
				}

				dspi_pushr = SPI_PUSHR_TXDATA(d16) |
					SPI_PUSHR_PCS(dspi->cs) |
					SPI_PUSHR_CTAS(0) |
					SPI_PUSHR_CONT;

				dspi->len -= 2;
			}
			break;
		default:
			if (!(dspi->dataflags & TRAN_STATE_TX_VOID)) {
=======
static u32 dspi_data_to_pushr(struct fsl_dspi *dspi, int tx_word)
{
	u16 d16;

	if (!(dspi->dataflags & TRAN_STATE_TX_VOID))
		d16 = tx_word ? *(u16 *)dspi->tx : *(u8 *)dspi->tx;
	else
		d16 = dspi->void_write_data;

	dspi->tx += tx_word + 1;
	dspi->len -= tx_word + 1;

	return	SPI_PUSHR_TXDATA(d16) |
		SPI_PUSHR_PCS(dspi->cs) |
		SPI_PUSHR_CTAS(0) |
		SPI_PUSHR_CONT;
}

static void dspi_data_from_popr(struct fsl_dspi *dspi, int rx_word)
{
	u16 d;
	unsigned int val;

	regmap_read(dspi->regmap, SPI_POPR, &val);
	d = SPI_POPR_RXDATA(val);

	if (!(dspi->dataflags & TRAN_STATE_RX_VOID))
		rx_word ? (*(u16 *)dspi->rx = d) : (*(u8 *)dspi->rx = d);
>>>>>>> 0ab73e6e

	dspi->rx += rx_word + 1;
}

<<<<<<< HEAD
			dspi_pushr = SPI_PUSHR_TXDATA(d8) |
				SPI_PUSHR_PCS(dspi->cs) |
				SPI_PUSHR_CTAS(0) |
				SPI_PUSHR_CONT;

			dspi->len--;
			break;
		}

		tx_frames++;

		if (dspi->len == 0 ||
		    (tx_frames + 1) * tx_fifo_entries(tx_mode) >
		    DSPI_FIFO_SIZE) {
=======
static int dspi_eoq_write(struct fsl_dspi *dspi)
{
	int tx_count = 0;
	int tx_word;
	u32 dspi_pushr = 0;

	tx_word = is_double_byte_mode(dspi);

	while (dspi->len && (tx_count < DSPI_FIFO_SIZE)) {
		/* If we are in word mode, only have a single byte to transfer
		 * switch to byte mode temporarily.  Will switch back at the
		 * end of the transfer.
		 */
		if (tx_word && (dspi->len == 1)) {
			dspi->dataflags |= TRAN_STATE_WORD_ODD_NUM;
			regmap_update_bits(dspi->regmap, SPI_CTAR(0),
					SPI_FRAME_BITS_MASK, SPI_FRAME_BITS(8));
			tx_word = 0;
		}

		dspi_pushr = dspi_data_to_pushr(dspi, tx_word);

		if (dspi->len == 0 || tx_count == DSPI_FIFO_SIZE - 1) {
>>>>>>> 0ab73e6e
			/* last transfer in the transfer */
			dspi_pushr |= SPI_PUSHR_EOQ;
			if ((dspi->cs_change) && (!dspi->len))
				dspi_pushr &= ~SPI_PUSHR_CONT;
		} else if ((tx_mode == FR_WORD && dspi->len == 1) ||
			   (tx_mode == FR_LONG && dspi->len < 4))
			dspi_pushr |= SPI_PUSHR_EOQ;

<<<<<<< HEAD
		if (first) {
			first = 0;
			dspi_pushr |= SPI_PUSHR_CTCNT; /* clear counter */
		}

		if (dspi_pushr & SPI_PUSHR_EOQ)
			dspi->queue_size = tx_frames;

=======
>>>>>>> 0ab73e6e
		regmap_write(dspi->regmap, SPI_PUSHR, dspi_pushr);

		if (tx_mode == FR_LONG) {
			/* regmap does not seem to support 16-bit write access
			 * to 32-bit registers.
			 * This currently applies only to S32V234 SPI, which is
			 * known to be little-endian.
			 */
			writew(SPI_PUSHR_TXDATA(d16_msb),
			       dspi->base + SPI_PUSHR);
		}
	}

	return tx_frames * frame_bytes(tx_mode);
}

static int dspi_eoq_read(struct fsl_dspi *dspi)
{
	int rx_count = 0;
<<<<<<< HEAD
	enum frame_mode rx_mode = get_frame_mode(dspi);
	u32 d;
	unsigned int val;

	while (dspi->rx < dspi->rx_end
	       && rx_count < dspi->queue_size) {
		switch (rx_mode) {
		case FR_LONG:
			if ((dspi->rx_end - dspi->rx) >= 4) {
				regmap_read(dspi->regmap, SPI_POPR, &val);
				d = SPI_POPR_RXDATA_32(val);

				if (!(dspi->dataflags & TRAN_STATE_RX_VOID))
					*(u32 *)dspi->rx = d;
				dspi->rx += 4;
			}
			break;
		case FR_WORD:
			if ((dspi->rx_end - dspi->rx) >= 2) {
				regmap_read(dspi->regmap, SPI_POPR, &val);
				d = SPI_POPR_RXDATA_16(val);

				if (!(dspi->dataflags & TRAN_STATE_RX_VOID))
					*(u16 *)dspi->rx = d;
				dspi->rx += 2;
			}
			break;
		default:
			regmap_read(dspi->regmap, SPI_POPR, &val);
			d = SPI_POPR_RXDATA_8(val);
			if (!(dspi->dataflags & TRAN_STATE_RX_VOID))
				*(u8 *)dspi->rx = d;
			dspi->rx++;
			break;
		}
		rx_count++;
=======
	int rx_word = is_double_byte_mode(dspi);

	while ((dspi->rx < dspi->rx_end)
			&& (rx_count < DSPI_FIFO_SIZE)) {
		if (rx_word && (dspi->rx_end - dspi->rx) == 1)
			rx_word = 0;

		dspi_data_from_popr(dspi, rx_word);
		rx_count++;
	}

	return rx_count;
}

static int dspi_tcfq_write(struct fsl_dspi *dspi)
{
	int tx_word;
	u32 dspi_pushr = 0;

	tx_word = is_double_byte_mode(dspi);

	if (tx_word && (dspi->len == 1)) {
		dspi->dataflags |= TRAN_STATE_WORD_ODD_NUM;
		regmap_update_bits(dspi->regmap, SPI_CTAR(0),
				SPI_FRAME_BITS_MASK, SPI_FRAME_BITS(8));
		tx_word = 0;
>>>>>>> 0ab73e6e
	}

	dspi_pushr = dspi_data_to_pushr(dspi, tx_word);

	if ((dspi->cs_change) && (!dspi->len))
		dspi_pushr &= ~SPI_PUSHR_CONT;

	regmap_write(dspi->regmap, SPI_PUSHR, dspi_pushr);

	return tx_word + 1;
}

static void dspi_tcfq_read(struct fsl_dspi *dspi)
{
	int rx_word = is_double_byte_mode(dspi);

	if (rx_word && (dspi->rx_end - dspi->rx) == 1)
		rx_word = 0;

	dspi_data_from_popr(dspi, rx_word);
}

static int dspi_transfer_one_message(struct spi_master *master,
		struct spi_message *message)
{
	struct fsl_dspi *dspi = spi_master_get_devdata(master);
	struct spi_device *spi = message->spi;
	struct spi_transfer *transfer;
	int status = 0;
<<<<<<< HEAD
	unsigned int val;
=======
	enum dspi_trans_mode trans_mode;
	u32 spi_tcr;

	regmap_read(dspi->regmap, SPI_TCR, &spi_tcr);
	dspi->spi_tcnt = SPI_TCR_GET_TCNT(spi_tcr);

>>>>>>> 0ab73e6e
	message->actual_length = 0;

	list_for_each_entry(transfer, &message->transfers, transfer_list) {
		dspi->cur_transfer = transfer;
		dspi->cur_msg = message;
		dspi->cur_chip = spi_get_ctldata(spi);
		dspi->cs = spi->chip_select;
		dspi->cs_change = 0;
		if (list_is_last(&dspi->cur_transfer->transfer_list,
				 &dspi->cur_msg->transfers) || transfer->cs_change)
			dspi->cs_change = 1;
		dspi->void_write_data = dspi->cur_chip->void_write_data;

		dspi->dataflags = 0;
		dspi->tx = (void *)transfer->tx_buf;
		dspi->tx_end = dspi->tx + transfer->len;
		dspi->rx = transfer->rx_buf;
		dspi->rx_end = dspi->rx + transfer->len;
		dspi->len = transfer->len;

		if (!dspi->rx)
			dspi->dataflags |= TRAN_STATE_RX_VOID;

		if (!dspi->tx)
			dspi->dataflags |= TRAN_STATE_TX_VOID;

		/* Put DSPI in stopped mode. */
		regmap_update_bits(dspi->regmap, SPI_MCR,
				SPI_MCR_HALT, SPI_MCR_HALT);
		while (regmap_read(dspi->regmap, SPI_SR, &val) >= 0 &&
				val & SPI_SR_TXRXS)
			;

		regmap_write(dspi->regmap, SPI_RSER, SPI_RSER_EOQFE);
		regmap_write(dspi->regmap, SPI_CTAR(0),
				dspi->cur_chip->ctar_val);
		if (dspi->cur_chip->mcr_val & SPI_MCR_XSPI) {
			regmap_write(dspi->regmap, SPI_CTARE(0),
				     dspi->cur_chip->ctare_val);
		}
		regmap_write(dspi->regmap, SPI_MCR, dspi->cur_chip->mcr_val);
		regmap_update_bits(dspi->regmap, SPI_MCR,
				SPI_MCR_CLR_TXF | SPI_MCR_CLR_RXF,
				SPI_MCR_CLR_TXF | SPI_MCR_CLR_RXF);
<<<<<<< HEAD

		message->actual_length += dspi_transfer_write(dspi);
=======
		regmap_write(dspi->regmap, SPI_CTAR(0),
				dspi->cur_chip->ctar_val);

		trans_mode = dspi->devtype_data->trans_mode;
		switch (trans_mode) {
		case DSPI_EOQ_MODE:
			regmap_write(dspi->regmap, SPI_RSER, SPI_RSER_EOQFE);
			dspi_eoq_write(dspi);
			break;
		case DSPI_TCFQ_MODE:
			regmap_write(dspi->regmap, SPI_RSER, SPI_RSER_TCFQE);
			dspi_tcfq_write(dspi);
			break;
		case DSPI_DMA_MODE:
			regmap_write(dspi->regmap, SPI_RSER,
				SPI_RSER_TFFFE | SPI_RSER_TFFFD |
				SPI_RSER_RFDFE | SPI_RSER_RFDFD);
			status = dspi_dma_xfer(dspi);
			break;
		default:
			dev_err(&dspi->pdev->dev, "unsupported trans_mode %u\n",
				trans_mode);
			status = -EINVAL;
			goto out;
		}
>>>>>>> 0ab73e6e

		if (trans_mode != DSPI_DMA_MODE) {
			if (wait_event_interruptible(dspi->waitq,
						dspi->waitflags))
				dev_err(&dspi->pdev->dev,
					"wait transfer complete fail!\n");
			dspi->waitflags = 0;
		}

		if (transfer->delay_usecs)
			udelay(transfer->delay_usecs);
	}

out:
	message->status = status;
	spi_finalize_current_message(master);

	return status;
}

static int dspi_setup(struct spi_device *spi)
{
	struct chip_data *chip;
	struct fsl_dspi *dspi = spi_master_get_devdata(spi->master);
	u32 cs_sck_delay = 0, sck_cs_delay = 0;
	unsigned char br = 0, pbr = 0, pcssck = 0, cssck = 0;
	unsigned char pasc = 0, asc = 0, fmsz = 0;
	unsigned long clkrate;

	if ((spi->bits_per_word >= 4) &&
	    (spi->bits_per_word <= 16 ||
	     (dspi->socdata->extended_mode && spi->bits_per_word <= 32))) {
		fmsz = spi->bits_per_word - 1;
	} else {
		pr_err("Invalid wordsize\n");
		return -ENODEV;
	}

	/* Only alloc on first setup */
	chip = spi_get_ctldata(spi);
	if (chip == NULL) {
		chip = kzalloc(sizeof(struct chip_data), GFP_KERNEL);
		if (!chip)
			return -ENOMEM;
	}

	of_property_read_u32(spi->dev.of_node, "fsl,spi-cs-sck-delay",
			&cs_sck_delay);

	of_property_read_u32(spi->dev.of_node, "fsl,spi-sck-cs-delay",
			&sck_cs_delay);

	chip->mcr_val = SPI_MCR_MASTER | SPI_MCR_PCSIS |
		SPI_MCR_CLR_TXF | SPI_MCR_CLR_RXF;

	chip->void_write_data = 0;

	clkrate = clk_get_rate(dspi->clk);
	hz_to_spi_baud(&pbr, &br, spi->max_speed_hz, clkrate);

	/* Set PCS to SCK delay scale values */
	ns_delay_scale(&pcssck, &cssck, cs_sck_delay, clkrate);

	/* Set After SCK delay scale values */
	ns_delay_scale(&pasc, &asc, sck_cs_delay, clkrate);

	chip->ctar_val =  SPI_CTAR_FMSZ(fmsz)
		| SPI_CTAR_CPOL(spi->mode & SPI_CPOL ? 1 : 0)
		| SPI_CTAR_CPHA(spi->mode & SPI_CPHA ? 1 : 0)
		| SPI_CTAR_LSBFE(spi->mode & SPI_LSB_FIRST ? 1 : 0)
		| SPI_CTAR_PCSSCK(pcssck)
		| SPI_CTAR_CSSCK(cssck)
		| SPI_CTAR_PASC(pasc)
		| SPI_CTAR_ASC(asc)
		| SPI_CTAR_PBR(pbr)
		| SPI_CTAR_BR(br);

	if (dspi->socdata->extended_mode && fmsz >= 16) {
		chip->mcr_val |= SPI_MCR_XSPI;

		/* Support for multiple data frames with a single command frame
		 * not yet implemented: SPI_CTAREn[DTCP] is left to the default
		 * value, 1.
		 */
		chip->ctare_val = SPI_CTARE_FMSZE(fmsz) | SPI_CTARE_DTCP(1);
	}

	spi_set_ctldata(spi, chip);

	return 0;
}

static void dspi_cleanup(struct spi_device *spi)
{
	struct chip_data *chip = spi_get_ctldata((struct spi_device *)spi);

	dev_dbg(&spi->dev, "spi_device %u.%u cleanup\n",
			spi->master->bus_num, spi->chip_select);

	kfree(chip);
}

static irqreturn_t dspi_interrupt(int irq, void *dev_id)
{
	struct fsl_dspi *dspi = (struct fsl_dspi *)dev_id;
	struct spi_message *msg = dspi->cur_msg;
	enum dspi_trans_mode trans_mode;
	u32 spi_sr, spi_tcr;
	u32 spi_tcnt, tcnt_diff;
	int tx_word;

<<<<<<< HEAD
	regmap_write(dspi->regmap, SPI_SR, SPI_SR_EOQF);
	dspi_transfer_read(dspi);

	if (!dspi->len) {
		dspi->waitflags = 1;
		wake_up_interruptible(&dspi->waitq);
	} else
		msg->actual_length += dspi_transfer_write(dspi);
=======
	regmap_read(dspi->regmap, SPI_SR, &spi_sr);
	regmap_write(dspi->regmap, SPI_SR, spi_sr);


	if (spi_sr & (SPI_SR_EOQF | SPI_SR_TCFQF)) {
		tx_word = is_double_byte_mode(dspi);

		regmap_read(dspi->regmap, SPI_TCR, &spi_tcr);
		spi_tcnt = SPI_TCR_GET_TCNT(spi_tcr);
		/*
		 * The width of SPI Transfer Counter in SPI_TCR is 16bits,
		 * so the max couner is 65535. When the counter reach 65535,
		 * it will wrap around, counter reset to zero.
		 * spi_tcnt my be less than dspi->spi_tcnt, it means the
		 * counter already wrapped around.
		 * SPI Transfer Counter is a counter of transmitted frames.
		 * The size of frame maybe two bytes.
		 */
		tcnt_diff = ((spi_tcnt + SPI_TCR_TCNT_MAX) - dspi->spi_tcnt)
			% SPI_TCR_TCNT_MAX;
		tcnt_diff *= (tx_word + 1);
		if (dspi->dataflags & TRAN_STATE_WORD_ODD_NUM)
			tcnt_diff--;

		msg->actual_length += tcnt_diff;

		dspi->spi_tcnt = spi_tcnt;

		trans_mode = dspi->devtype_data->trans_mode;
		switch (trans_mode) {
		case DSPI_EOQ_MODE:
			dspi_eoq_read(dspi);
			break;
		case DSPI_TCFQ_MODE:
			dspi_tcfq_read(dspi);
			break;
		default:
			dev_err(&dspi->pdev->dev, "unsupported trans_mode %u\n",
				trans_mode);
				return IRQ_HANDLED;
		}

		if (!dspi->len) {
			if (dspi->dataflags & TRAN_STATE_WORD_ODD_NUM) {
				regmap_update_bits(dspi->regmap,
						   SPI_CTAR(0),
						   SPI_FRAME_BITS_MASK,
						   SPI_FRAME_BITS(16));
				dspi->dataflags &= ~TRAN_STATE_WORD_ODD_NUM;
			}

			dspi->waitflags = 1;
			wake_up_interruptible(&dspi->waitq);
		} else {
			switch (trans_mode) {
			case DSPI_EOQ_MODE:
				dspi_eoq_write(dspi);
				break;
			case DSPI_TCFQ_MODE:
				dspi_tcfq_write(dspi);
				break;
			default:
				dev_err(&dspi->pdev->dev,
					"unsupported trans_mode %u\n",
					trans_mode);
			}
		}
	}
>>>>>>> 0ab73e6e

	return IRQ_HANDLED;
}

static const struct of_device_id fsl_dspi_dt_ids[] = {
<<<<<<< HEAD
	{
		.compatible = "fsl,vf610-dspi",
		.data = (void *)&dspi_vf610_data,
	}, {
		.compatible = "fsl,s32v234-dspi",
		.data = (void *)&dspi_s32v234_data,
	}, {
		/* sentinel */
	}
=======
	{ .compatible = "fsl,vf610-dspi", .data = (void *)&vf610_data, },
	{ .compatible = "fsl,ls1021a-v1.0-dspi",
		.data = (void *)&ls1021a_v1_data, },
	{ .compatible = "fsl,ls2085a-dspi", .data = (void *)&ls2085a_data, },
	{ /* sentinel */ }
>>>>>>> 0ab73e6e
};
MODULE_DEVICE_TABLE(of, fsl_dspi_dt_ids);

#ifdef CONFIG_PM_SLEEP
static int dspi_suspend(struct device *dev)
{
	struct spi_master *master = dev_get_drvdata(dev);
	struct fsl_dspi *dspi = spi_master_get_devdata(master);

	spi_master_suspend(master);
	clk_disable_unprepare(dspi->clk);

	pinctrl_pm_select_sleep_state(dev);

	return 0;
}

static int dspi_resume(struct device *dev)
{
	struct spi_master *master = dev_get_drvdata(dev);
	struct fsl_dspi *dspi = spi_master_get_devdata(master);
	int ret;

	pinctrl_pm_select_default_state(dev);

	ret = clk_prepare_enable(dspi->clk);
	if (ret)
		return ret;
	spi_master_resume(master);

	return 0;
}
#endif /* CONFIG_PM_SLEEP */

static SIMPLE_DEV_PM_OPS(dspi_pm, dspi_suspend, dspi_resume);

static struct regmap_config dspi_regmap_config = {
	.reg_bits = 32,
	.val_bits = 32,
	.reg_stride = 4,
};

static void dspi_init(struct fsl_dspi *dspi)
{
	regmap_write(dspi->regmap, SPI_SR, SPI_SR_CLEAR);
}

static int dspi_probe(struct platform_device *pdev)
{
	const struct of_device_id *of_id = of_match_device(fsl_dspi_dt_ids,
							   &pdev->dev);
	struct device_node *np = pdev->dev.of_node;
	struct spi_master *master;
	struct fsl_dspi *dspi;
	struct resource *res;
	int ret = 0, cs_num, bus_num;

	master = spi_alloc_master(&pdev->dev, sizeof(struct fsl_dspi));
	if (!master)
		return -ENOMEM;

	dspi = spi_master_get_devdata(master);
	dspi->pdev = pdev;
	dspi->master = master;
	dspi->socdata = of_id->data;

	master->transfer = NULL;
	master->setup = dspi_setup;
	master->transfer_one_message = dspi_transfer_one_message;
	master->dev.of_node = pdev->dev.of_node;

	master->cleanup = dspi_cleanup;
	master->mode_bits = SPI_CPOL | SPI_CPHA;
	master->bits_per_word_mask = SPI_BPW_MASK(4) | SPI_BPW_MASK(8) |
					SPI_BPW_MASK(16) | SPI_BPW_MASK(32);

	ret = of_property_read_u32(np, "spi-num-chipselects", &cs_num);
	if (ret < 0) {
		dev_err(&pdev->dev, "can't get spi-num-chipselects\n");
		goto out_master_put;
	}
	master->num_chipselect = cs_num;

	ret = of_property_read_u32(np, "bus-num", &bus_num);
	if (ret < 0) {
		dev_err(&pdev->dev, "can't get bus-num\n");
		goto out_master_put;
	}
	master->bus_num = bus_num;

	dspi->devtype_data = of_device_get_match_data(&pdev->dev);
	if (!dspi->devtype_data) {
		dev_err(&pdev->dev, "can't get devtype_data\n");
		ret = -EFAULT;
		goto out_master_put;
	}

	res = platform_get_resource(pdev, IORESOURCE_MEM, 0);
	dspi->base = devm_ioremap_resource(&pdev->dev, res);
	if (IS_ERR(dspi->base)) {
		ret = PTR_ERR(dspi->base);
		goto out_master_put;
	}

<<<<<<< HEAD
	dspi_regmap_config.max_register = dspi->socdata->max_register;
	dspi->regmap = devm_regmap_init_mmio_clk(&pdev->dev, "dspi", dspi->base,
=======
	dspi->regmap = devm_regmap_init_mmio_clk(&pdev->dev, NULL, base,
>>>>>>> 0ab73e6e
						&dspi_regmap_config);
	if (IS_ERR(dspi->regmap)) {
		dev_err(&pdev->dev, "failed to init regmap: %ld\n",
				PTR_ERR(dspi->regmap));
		ret = PTR_ERR(dspi->regmap);
		goto out_master_put;
	}

	dspi_init(dspi);
	dspi->irq = platform_get_irq(pdev, 0);
	if (dspi->irq < 0) {
		dev_err(&pdev->dev, "can't get platform irq\n");
		ret = dspi->irq;
		goto out_master_put;
	}

	ret = devm_request_irq(&pdev->dev, dspi->irq, dspi_interrupt, 0,
			pdev->name, dspi);
	if (ret < 0) {
		dev_err(&pdev->dev, "Unable to attach DSPI interrupt\n");
		goto out_master_put;
	}

	dspi->clk = devm_clk_get(&pdev->dev, "dspi");
	if (IS_ERR(dspi->clk)) {
		ret = PTR_ERR(dspi->clk);
		dev_err(&pdev->dev, "unable to get clock\n");
		goto out_master_put;
	}
	ret = clk_prepare_enable(dspi->clk);
	if (ret)
		goto out_master_put;

	if (dspi->devtype_data->trans_mode == DSPI_DMA_MODE) {
		ret = dspi_request_dma(dspi, res->start);
		if (ret < 0) {
			dev_err(&pdev->dev, "can't get dma channels\n");
			goto out_clk_put;
		}
	}

	master->max_speed_hz =
		clk_get_rate(dspi->clk) / dspi->devtype_data->max_clock_factor;

	init_waitqueue_head(&dspi->waitq);
	platform_set_drvdata(pdev, master);

	ret = spi_register_master(master);
	if (ret != 0) {
		dev_err(&pdev->dev, "Problem registering DSPI master\n");
		goto out_clk_put;
	}

	return ret;

out_clk_put:
	clk_disable_unprepare(dspi->clk);
out_master_put:
	spi_master_put(master);

	return ret;
}

static int dspi_remove(struct platform_device *pdev)
{
	struct spi_master *master = platform_get_drvdata(pdev);
	struct fsl_dspi *dspi = spi_master_get_devdata(master);

	/* Disconnect from the SPI framework */
	dspi_release_dma(dspi);
	clk_disable_unprepare(dspi->clk);
	spi_unregister_master(dspi->master);

	return 0;
}

static struct platform_driver fsl_dspi_driver = {
	.driver.name    = DRIVER_NAME,
	.driver.of_match_table = fsl_dspi_dt_ids,
	.driver.owner   = THIS_MODULE,
	.driver.pm = &dspi_pm,
	.probe          = dspi_probe,
	.remove		= dspi_remove,
};
module_platform_driver(fsl_dspi_driver);

MODULE_DESCRIPTION("Freescale DSPI Controller Driver");
MODULE_LICENSE("GPL");
MODULE_ALIAS("platform:" DRIVER_NAME);<|MERGE_RESOLUTION|>--- conflicted
+++ resolved
@@ -1,8 +1,7 @@
 /*
  * drivers/spi/spi-fsl-dspi.c
  *
- * Copyright 2013-2016 Freescale Semiconductor, Inc.
- * Copyright 2017-2018 NXP
+ * Copyright 2013 Freescale Semiconductor, Inc.
  *
  * Freescale DSPI driver
  * This file contains a driver for the Freescale DSPI
@@ -40,35 +39,20 @@
 
 #define TRAN_STATE_RX_VOID		0x01
 #define TRAN_STATE_TX_VOID		0x02
-
-#if defined(CONFIG_SOC_S32V234)
-#define DSPI_FIFO_SIZE			5
-#else
+#define TRAN_STATE_WORD_ODD_NUM	0x04
+
 #define DSPI_FIFO_SIZE			4
-<<<<<<< HEAD
-#endif
-=======
 #define DSPI_DMA_BUFSIZE		(DSPI_FIFO_SIZE * 1024)
->>>>>>> 0ab73e6e
-
-/* Module Configuration Register (SPI_MCR) */
-#define SPI_MCR			0x00
+
+#define SPI_MCR		0x00
 #define SPI_MCR_MASTER		(1 << 31)
-#if defined(CONFIG_SOC_S32V234)
-#define SPI_MCR_PCSIS		(0xFF << 16)
-#else
 #define SPI_MCR_PCSIS		(0x3F << 16)
-#endif
-#define SPI_MCR_CLR_TXF		(1 << 11)
-#define SPI_MCR_CLR_RXF		(1 << 10)
-#define SPI_MCR_XSPI		(1 << 3)
-#define SPI_MCR_HALT		(1 << 0)
-
-/* Transfer Count Register (SPI_TCR) */
+#define SPI_MCR_CLR_TXF	(1 << 11)
+#define SPI_MCR_CLR_RXF	(1 << 10)
+
 #define SPI_TCR			0x08
 #define SPI_TCR_GET_TCNT(x)	(((x) & 0xffff0000) >> 16)
 
-/* Clock and Transfer Attribute Register (SPI_CTARn) - Master Mode */
 #define SPI_CTAR(x)		(0x0c + (((x) & 0x3) * 4))
 #define SPI_CTAR_FMSZ(x)	(((x) & 0x0000000f) << 27)
 #define SPI_CTAR_CPOL(x)	((x) << 26)
@@ -84,14 +68,9 @@
 #define SPI_CTAR_BR(x)		((x) & 0x0000000f)
 #define SPI_CTAR_SCALE_BITS	0xf
 
-#define SPI_CTAR0_SLAVE		0x0c
-
-/* Status Register (SPI_SR) */
+#define SPI_CTAR0_SLAVE	0x0c
+
 #define SPI_SR			0x2c
-<<<<<<< HEAD
-#define SPI_SR_EOQF		(1 << 28)
-#define SPI_SR_TXRXS		(1 << 30)
-=======
 #define SPI_SR_EOQF		0x10000000
 #define SPI_SR_TCFQF		0x80000000
 #define SPI_SR_CLEAR		0xdaad0000
@@ -100,61 +79,32 @@
 #define SPI_RSER_TFFFD		BIT(24)
 #define SPI_RSER_RFDFE		BIT(17)
 #define SPI_RSER_RFDFD		BIT(16)
->>>>>>> 0ab73e6e
-
-/* DMA/Interrupts Request Select and Enable Register (SPI_RSER) */
+
 #define SPI_RSER		0x30
 #define SPI_RSER_EOQFE		0x10000000
 #define SPI_RSER_TCFQE		0x80000000
 
-/* PUSH TX FIFO Register in Master Mode (SPI_PUSHR) */
 #define SPI_PUSHR		0x34
 #define SPI_PUSHR_CONT		(1 << 31)
 #define SPI_PUSHR_CTAS(x)	(((x) & 0x00000003) << 28)
 #define SPI_PUSHR_EOQ		(1 << 27)
-#define SPI_PUSHR_CTCNT		(1 << 26)
-#if defined(CONFIG_SOC_S32V234)
-#define SPI_PUSHR_PCS(x)	(((1 << x) & 0x000000ff) << 16)
-#else
+#define SPI_PUSHR_CTCNT	(1 << 26)
 #define SPI_PUSHR_PCS(x)	(((1 << x) & 0x0000003f) << 16)
-#endif
 #define SPI_PUSHR_TXDATA(x)	((x) & 0x0000ffff)
 
-#define SPI_PUSHR_SLAVE		0x34
-
-/* POP RX FIFO Register (SPI_POPR) */
+#define SPI_PUSHR_SLAVE	0x34
+
 #define SPI_POPR		0x38
-#define SPI_POPR_RXDATA_8(x)	((x) & 0x000000ff)
-#define SPI_POPR_RXDATA_16(x)	((x) & 0x0000ffff)
-#define SPI_POPR_RXDATA_32(x)	((x) & 0xffffffff)
-
-
-/* Transmit FIFO Registers (SPI_TXFRn) */
+#define SPI_POPR_RXDATA(x)	((x) & 0x0000ffff)
+
 #define SPI_TXFR0		0x3c
 #define SPI_TXFR1		0x40
 #define SPI_TXFR2		0x44
 #define SPI_TXFR3		0x48
-#if defined(CONFIG_SOC_S32V234)
-#define SPI_TXFR4		0x4C
-#endif
-
-/* Receive FIFO Registers (SPI_RXFRn) */
 #define SPI_RXFR0		0x7c
 #define SPI_RXFR1		0x80
 #define SPI_RXFR2		0x84
 #define SPI_RXFR3		0x88
-#if defined(CONFIG_SOC_S32V234)
-#define SPI_RXFR4		0x8C
-#endif
-
-/* Clock and Transfer Attribute Register Extended (SPI_CTAREn) */
-#define SPI_CTARE(x)		(0x11c + (((x) & 0x3) * 4))
-#define SPI_CTARE_FMSZE(x)	(((x) & 0x00000010) << 12)
-#define SPI_CTARE_FMSZE_MASK	SPI_CTARE_FMSZE(0x10)
-#define SPI_CTARE_DTCP(x)	((x) & 0x000007ff)
-
-/* Status Register Extended */
-#define SPI_SREX		0x13c
 
 #define SPI_FRAME_BITS(bits)	SPI_CTAR_FMSZ((bits) - 1)
 #define SPI_FRAME_BITS_MASK	SPI_CTAR_FMSZ(0xf)
@@ -165,37 +115,13 @@
 #define SPI_CS_ASSERT		0x02
 #define SPI_CS_DROP		0x04
 
-<<<<<<< HEAD
-struct dspi_soc_data {
-	u8 extended_mode;
-	unsigned int max_register;
-};
-
-static struct dspi_soc_data dspi_vf610_data = {
-	.extended_mode = 0,
-	.max_register = 0x88,
-};
-
-static struct dspi_soc_data dspi_s32v234_data = {
-	.extended_mode = 1,
-	.max_register = 0x13c,
-};
-
-enum frame_mode {
-	FR_BYTE = 0,
-	FR_WORD,
-	FR_LONG,
-};
-=======
 #define SPI_TCR_TCNT_MAX	0x10000
 
 #define DMA_COMPLETION_TIMEOUT	msecs_to_jiffies(3000)
->>>>>>> 0ab73e6e
 
 struct chip_data {
 	u32 mcr_val;
 	u32 ctar_val;
-	u32 ctare_val;
 	u16 void_write_data;
 };
 
@@ -245,10 +171,8 @@
 struct fsl_dspi {
 	struct spi_master	*master;
 	struct platform_device	*pdev;
-	const struct dspi_soc_data *socdata;
 
 	struct regmap		*regmap;
-	void __iomem		*base;
 	int			irq;
 	struct clk		*clk;
 
@@ -264,11 +188,7 @@
 	u8			cs;
 	u16			void_write_data;
 	u32			cs_change;
-<<<<<<< HEAD
-	size_t			queue_size;
-=======
 	const struct fsl_dspi_devtype_data *devtype_data;
->>>>>>> 0ab73e6e
 
 	wait_queue_head_t	waitq;
 	u32			waitflags;
@@ -277,31 +197,15 @@
 	struct fsl_dspi_dma	*dma;
 };
 
-<<<<<<< HEAD
-static inline enum frame_mode get_frame_mode(struct fsl_dspi *dspi)
+static u32 dspi_data_to_pushr(struct fsl_dspi *dspi, int tx_word);
+
+static inline int is_double_byte_mode(struct fsl_dspi *dspi)
 {
 	unsigned int val;
 
-	regmap_read(dspi->regmap, SPI_MCR, &val);
-	if (val & SPI_MCR_XSPI) {
-		regmap_read(dspi->regmap, SPI_CTARE(0), &val);
-		if (val & SPI_CTARE_FMSZE_MASK)
-			return FR_LONG;
-	}
-=======
-static u32 dspi_data_to_pushr(struct fsl_dspi *dspi, int tx_word);
-
-static inline int is_double_byte_mode(struct fsl_dspi *dspi)
-{
-	unsigned int val;
-
 	regmap_read(dspi->regmap, SPI_CTAR(0), &val);
->>>>>>> 0ab73e6e
-
-	regmap_read(dspi->regmap, SPI_CTAR(0), &val);
-	if ((val & SPI_FRAME_BITS_MASK) == SPI_FRAME_BITS(8))
-		return FR_BYTE;
-	return FR_WORD;
+
+	return ((val & SPI_FRAME_BITS_MASK) == SPI_FRAME_BITS(8)) ? 0 : 1;
 }
 
 static void dspi_tx_dma_callback(void *arg)
@@ -624,90 +528,6 @@
 	}
 }
 
-<<<<<<< HEAD
-static inline int frame_bytes(enum frame_mode mode)
-{
-	return 1 << (int)mode;
-}
-
-static inline int tx_fifo_entries(enum frame_mode tx_mode)
-{
-	return tx_mode == FR_LONG ? 2 : 1;
-}
-
-static int dspi_transfer_write(struct fsl_dspi *dspi)
-{
-	int tx_frames = 0;
-	enum frame_mode tx_mode;
-	int new_frame_bytes;
-	u16 d16;
-	u16 d16_msb = 0;
-	u8  d8;
-	u32 dspi_pushr = 0;
-	int first = 1;
-
-	tx_mode = get_frame_mode(dspi);
-
-	/* If we have less than a frame to transfer, then switch the frame size
-	 * to the greatest power of two, less than or equal to the number of
-	 * bytes left. Will switch back at the beginning of the next transfer.
-	 */
-	if (dspi->len < frame_bytes(tx_mode)) {
-		new_frame_bytes = dspi->len;
-		if (new_frame_bytes == 3)
-			new_frame_bytes = 2;
-		regmap_update_bits(dspi->regmap, SPI_CTAR(0),
-				   SPI_FRAME_BITS_MASK,
-				   SPI_FRAME_BITS(new_frame_bytes * 8));
-		if (tx_mode == FR_LONG)
-			regmap_update_bits(dspi->regmap, SPI_CTARE(0),
-				SPI_CTARE_FMSZE_MASK, SPI_CTARE_FMSZE(0));
-		tx_mode = new_frame_bytes == 1 ? FR_BYTE : FR_WORD;
-	}
-
-	while (dspi->len &&
-	       ((tx_frames + 1) * tx_fifo_entries(tx_mode) <= DSPI_FIFO_SIZE)) {
-		switch (tx_mode) {
-		case FR_LONG:
-			if (dspi->len >= 4) {
-				if (!(dspi->dataflags & TRAN_STATE_TX_VOID)) {
-					d16 = *(u16 *)dspi->tx;
-					dspi->tx += 2;
-					d16_msb = *(u16 *)dspi->tx;
-					dspi->tx += 2;
-				} else {
-					d16 = dspi->void_write_data;
-					d16_msb = d16;
-				}
-
-				dspi_pushr = SPI_PUSHR_TXDATA(d16) |
-					SPI_PUSHR_PCS(dspi->cs) |
-					SPI_PUSHR_CTAS(0) |
-					SPI_PUSHR_CONT;
-
-				dspi->len -= 4;
-			}
-			break;
-		case FR_WORD:
-			if (dspi->len >= 2) {
-				if (!(dspi->dataflags & TRAN_STATE_TX_VOID)) {
-					d16 = *(u16 *)dspi->tx;
-					dspi->tx += 2;
-				} else {
-					d16 = dspi->void_write_data;
-				}
-
-				dspi_pushr = SPI_PUSHR_TXDATA(d16) |
-					SPI_PUSHR_PCS(dspi->cs) |
-					SPI_PUSHR_CTAS(0) |
-					SPI_PUSHR_CONT;
-
-				dspi->len -= 2;
-			}
-			break;
-		default:
-			if (!(dspi->dataflags & TRAN_STATE_TX_VOID)) {
-=======
 static u32 dspi_data_to_pushr(struct fsl_dspi *dspi, int tx_word)
 {
 	u16 d16;
@@ -736,27 +556,10 @@
 
 	if (!(dspi->dataflags & TRAN_STATE_RX_VOID))
 		rx_word ? (*(u16 *)dspi->rx = d) : (*(u8 *)dspi->rx = d);
->>>>>>> 0ab73e6e
 
 	dspi->rx += rx_word + 1;
 }
 
-<<<<<<< HEAD
-			dspi_pushr = SPI_PUSHR_TXDATA(d8) |
-				SPI_PUSHR_PCS(dspi->cs) |
-				SPI_PUSHR_CTAS(0) |
-				SPI_PUSHR_CONT;
-
-			dspi->len--;
-			break;
-		}
-
-		tx_frames++;
-
-		if (dspi->len == 0 ||
-		    (tx_frames + 1) * tx_fifo_entries(tx_mode) >
-		    DSPI_FIFO_SIZE) {
-=======
 static int dspi_eoq_write(struct fsl_dspi *dspi)
 {
 	int tx_count = 0;
@@ -780,83 +583,24 @@
 		dspi_pushr = dspi_data_to_pushr(dspi, tx_word);
 
 		if (dspi->len == 0 || tx_count == DSPI_FIFO_SIZE - 1) {
->>>>>>> 0ab73e6e
 			/* last transfer in the transfer */
 			dspi_pushr |= SPI_PUSHR_EOQ;
 			if ((dspi->cs_change) && (!dspi->len))
 				dspi_pushr &= ~SPI_PUSHR_CONT;
-		} else if ((tx_mode == FR_WORD && dspi->len == 1) ||
-			   (tx_mode == FR_LONG && dspi->len < 4))
+		} else if (tx_word && (dspi->len == 1))
 			dspi_pushr |= SPI_PUSHR_EOQ;
 
-<<<<<<< HEAD
-		if (first) {
-			first = 0;
-			dspi_pushr |= SPI_PUSHR_CTCNT; /* clear counter */
-		}
-
-		if (dspi_pushr & SPI_PUSHR_EOQ)
-			dspi->queue_size = tx_frames;
-
-=======
->>>>>>> 0ab73e6e
 		regmap_write(dspi->regmap, SPI_PUSHR, dspi_pushr);
 
-		if (tx_mode == FR_LONG) {
-			/* regmap does not seem to support 16-bit write access
-			 * to 32-bit registers.
-			 * This currently applies only to S32V234 SPI, which is
-			 * known to be little-endian.
-			 */
-			writew(SPI_PUSHR_TXDATA(d16_msb),
-			       dspi->base + SPI_PUSHR);
-		}
-	}
-
-	return tx_frames * frame_bytes(tx_mode);
+		tx_count++;
+	}
+
+	return tx_count * (tx_word + 1);
 }
 
 static int dspi_eoq_read(struct fsl_dspi *dspi)
 {
 	int rx_count = 0;
-<<<<<<< HEAD
-	enum frame_mode rx_mode = get_frame_mode(dspi);
-	u32 d;
-	unsigned int val;
-
-	while (dspi->rx < dspi->rx_end
-	       && rx_count < dspi->queue_size) {
-		switch (rx_mode) {
-		case FR_LONG:
-			if ((dspi->rx_end - dspi->rx) >= 4) {
-				regmap_read(dspi->regmap, SPI_POPR, &val);
-				d = SPI_POPR_RXDATA_32(val);
-
-				if (!(dspi->dataflags & TRAN_STATE_RX_VOID))
-					*(u32 *)dspi->rx = d;
-				dspi->rx += 4;
-			}
-			break;
-		case FR_WORD:
-			if ((dspi->rx_end - dspi->rx) >= 2) {
-				regmap_read(dspi->regmap, SPI_POPR, &val);
-				d = SPI_POPR_RXDATA_16(val);
-
-				if (!(dspi->dataflags & TRAN_STATE_RX_VOID))
-					*(u16 *)dspi->rx = d;
-				dspi->rx += 2;
-			}
-			break;
-		default:
-			regmap_read(dspi->regmap, SPI_POPR, &val);
-			d = SPI_POPR_RXDATA_8(val);
-			if (!(dspi->dataflags & TRAN_STATE_RX_VOID))
-				*(u8 *)dspi->rx = d;
-			dspi->rx++;
-			break;
-		}
-		rx_count++;
-=======
 	int rx_word = is_double_byte_mode(dspi);
 
 	while ((dspi->rx < dspi->rx_end)
@@ -883,7 +627,6 @@
 		regmap_update_bits(dspi->regmap, SPI_CTAR(0),
 				SPI_FRAME_BITS_MASK, SPI_FRAME_BITS(8));
 		tx_word = 0;
->>>>>>> 0ab73e6e
 	}
 
 	dspi_pushr = dspi_data_to_pushr(dspi, tx_word);
@@ -913,16 +656,12 @@
 	struct spi_device *spi = message->spi;
 	struct spi_transfer *transfer;
 	int status = 0;
-<<<<<<< HEAD
-	unsigned int val;
-=======
 	enum dspi_trans_mode trans_mode;
 	u32 spi_tcr;
 
 	regmap_read(dspi->regmap, SPI_TCR, &spi_tcr);
 	dspi->spi_tcnt = SPI_TCR_GET_TCNT(spi_tcr);
 
->>>>>>> 0ab73e6e
 	message->actual_length = 0;
 
 	list_for_each_entry(transfer, &message->transfers, transfer_list) {
@@ -949,28 +688,10 @@
 		if (!dspi->tx)
 			dspi->dataflags |= TRAN_STATE_TX_VOID;
 
-		/* Put DSPI in stopped mode. */
-		regmap_update_bits(dspi->regmap, SPI_MCR,
-				SPI_MCR_HALT, SPI_MCR_HALT);
-		while (regmap_read(dspi->regmap, SPI_SR, &val) >= 0 &&
-				val & SPI_SR_TXRXS)
-			;
-
-		regmap_write(dspi->regmap, SPI_RSER, SPI_RSER_EOQFE);
-		regmap_write(dspi->regmap, SPI_CTAR(0),
-				dspi->cur_chip->ctar_val);
-		if (dspi->cur_chip->mcr_val & SPI_MCR_XSPI) {
-			regmap_write(dspi->regmap, SPI_CTARE(0),
-				     dspi->cur_chip->ctare_val);
-		}
 		regmap_write(dspi->regmap, SPI_MCR, dspi->cur_chip->mcr_val);
 		regmap_update_bits(dspi->regmap, SPI_MCR,
 				SPI_MCR_CLR_TXF | SPI_MCR_CLR_RXF,
 				SPI_MCR_CLR_TXF | SPI_MCR_CLR_RXF);
-<<<<<<< HEAD
-
-		message->actual_length += dspi_transfer_write(dspi);
-=======
 		regmap_write(dspi->regmap, SPI_CTAR(0),
 				dspi->cur_chip->ctar_val);
 
@@ -996,7 +717,6 @@
 			status = -EINVAL;
 			goto out;
 		}
->>>>>>> 0ab73e6e
 
 		if (trans_mode != DSPI_DMA_MODE) {
 			if (wait_event_interruptible(dspi->waitq,
@@ -1026,9 +746,7 @@
 	unsigned char pasc = 0, asc = 0, fmsz = 0;
 	unsigned long clkrate;
 
-	if ((spi->bits_per_word >= 4) &&
-	    (spi->bits_per_word <= 16 ||
-	     (dspi->socdata->extended_mode && spi->bits_per_word <= 32))) {
+	if ((spi->bits_per_word >= 4) && (spi->bits_per_word <= 16)) {
 		fmsz = spi->bits_per_word - 1;
 	} else {
 		pr_err("Invalid wordsize\n");
@@ -1074,16 +792,6 @@
 		| SPI_CTAR_PBR(pbr)
 		| SPI_CTAR_BR(br);
 
-	if (dspi->socdata->extended_mode && fmsz >= 16) {
-		chip->mcr_val |= SPI_MCR_XSPI;
-
-		/* Support for multiple data frames with a single command frame
-		 * not yet implemented: SPI_CTAREn[DTCP] is left to the default
-		 * value, 1.
-		 */
-		chip->ctare_val = SPI_CTARE_FMSZE(fmsz) | SPI_CTARE_DTCP(1);
-	}
-
 	spi_set_ctldata(spi, chip);
 
 	return 0;
@@ -1108,16 +816,6 @@
 	u32 spi_tcnt, tcnt_diff;
 	int tx_word;
 
-<<<<<<< HEAD
-	regmap_write(dspi->regmap, SPI_SR, SPI_SR_EOQF);
-	dspi_transfer_read(dspi);
-
-	if (!dspi->len) {
-		dspi->waitflags = 1;
-		wake_up_interruptible(&dspi->waitq);
-	} else
-		msg->actual_length += dspi_transfer_write(dspi);
-=======
 	regmap_read(dspi->regmap, SPI_SR, &spi_sr);
 	regmap_write(dspi->regmap, SPI_SR, spi_sr);
 
@@ -1186,29 +884,16 @@
 			}
 		}
 	}
->>>>>>> 0ab73e6e
 
 	return IRQ_HANDLED;
 }
 
 static const struct of_device_id fsl_dspi_dt_ids[] = {
-<<<<<<< HEAD
-	{
-		.compatible = "fsl,vf610-dspi",
-		.data = (void *)&dspi_vf610_data,
-	}, {
-		.compatible = "fsl,s32v234-dspi",
-		.data = (void *)&dspi_s32v234_data,
-	}, {
-		/* sentinel */
-	}
-=======
 	{ .compatible = "fsl,vf610-dspi", .data = (void *)&vf610_data, },
 	{ .compatible = "fsl,ls1021a-v1.0-dspi",
 		.data = (void *)&ls1021a_v1_data, },
 	{ .compatible = "fsl,ls2085a-dspi", .data = (void *)&ls2085a_data, },
 	{ /* sentinel */ }
->>>>>>> 0ab73e6e
 };
 MODULE_DEVICE_TABLE(of, fsl_dspi_dt_ids);
 
@@ -1245,10 +930,11 @@
 
 static SIMPLE_DEV_PM_OPS(dspi_pm, dspi_suspend, dspi_resume);
 
-static struct regmap_config dspi_regmap_config = {
+static const struct regmap_config dspi_regmap_config = {
 	.reg_bits = 32,
 	.val_bits = 32,
 	.reg_stride = 4,
+	.max_register = 0x88,
 };
 
 static void dspi_init(struct fsl_dspi *dspi)
@@ -1258,12 +944,11 @@
 
 static int dspi_probe(struct platform_device *pdev)
 {
-	const struct of_device_id *of_id = of_match_device(fsl_dspi_dt_ids,
-							   &pdev->dev);
 	struct device_node *np = pdev->dev.of_node;
 	struct spi_master *master;
 	struct fsl_dspi *dspi;
 	struct resource *res;
+	void __iomem *base;
 	int ret = 0, cs_num, bus_num;
 
 	master = spi_alloc_master(&pdev->dev, sizeof(struct fsl_dspi));
@@ -1273,7 +958,6 @@
 	dspi = spi_master_get_devdata(master);
 	dspi->pdev = pdev;
 	dspi->master = master;
-	dspi->socdata = of_id->data;
 
 	master->transfer = NULL;
 	master->setup = dspi_setup;
@@ -1283,7 +967,7 @@
 	master->cleanup = dspi_cleanup;
 	master->mode_bits = SPI_CPOL | SPI_CPHA;
 	master->bits_per_word_mask = SPI_BPW_MASK(4) | SPI_BPW_MASK(8) |
-					SPI_BPW_MASK(16) | SPI_BPW_MASK(32);
+					SPI_BPW_MASK(16);
 
 	ret = of_property_read_u32(np, "spi-num-chipselects", &cs_num);
 	if (ret < 0) {
@@ -1307,18 +991,13 @@
 	}
 
 	res = platform_get_resource(pdev, IORESOURCE_MEM, 0);
-	dspi->base = devm_ioremap_resource(&pdev->dev, res);
-	if (IS_ERR(dspi->base)) {
-		ret = PTR_ERR(dspi->base);
+	base = devm_ioremap_resource(&pdev->dev, res);
+	if (IS_ERR(base)) {
+		ret = PTR_ERR(base);
 		goto out_master_put;
 	}
 
-<<<<<<< HEAD
-	dspi_regmap_config.max_register = dspi->socdata->max_register;
-	dspi->regmap = devm_regmap_init_mmio_clk(&pdev->dev, "dspi", dspi->base,
-=======
 	dspi->regmap = devm_regmap_init_mmio_clk(&pdev->dev, NULL, base,
->>>>>>> 0ab73e6e
 						&dspi_regmap_config);
 	if (IS_ERR(dspi->regmap)) {
 		dev_err(&pdev->dev, "failed to init regmap: %ld\n",
