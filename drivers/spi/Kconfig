#
# SPI driver configuration
#
# NOTE:  the reason this doesn't show SPI slave support is mostly that
# nobody's needed a slave side API yet.  The master-role API is not
# fully appropriate there, so it'd need some thought to do well.
#
menuconfig SPI
	bool "SPI support"
	depends on HAS_IOMEM
	help
	  The "Serial Peripheral Interface" is a low level synchronous
	  protocol.  Chips that support SPI can have data transfer rates
	  up to several tens of Mbit/sec.  Chips are addressed with a
	  controller and a chipselect.  Most SPI slaves don't support
	  dynamic device discovery; some are even write-only or read-only.

	  SPI is widely used by microcontrollers to talk with sensors,
	  eeprom and flash memory, codecs and various other controller
	  chips, analog to digital (and d-to-a) converters, and more.
	  MMC and SD cards can be accessed using SPI protocol; and for
	  DataFlash cards used in MMC sockets, SPI must always be used.

	  SPI is one of a family of similar protocols using a four wire
	  interface (select, clock, data in, data out) including Microwire
	  (half duplex), SSP, SSI, and PSP.  This driver framework should
	  work with most such devices and controllers.

if SPI

config SPI_DEBUG
	bool "Debug support for SPI drivers"
	depends on DEBUG_KERNEL
	help
	  Say "yes" to enable debug messaging (like dev_dbg and pr_debug),
	  sysfs, and debugfs support in SPI controller and protocol drivers.

#
# MASTER side ... talking to discrete SPI slave chips including microcontrollers
#

config SPI_MASTER
#	bool "SPI Master Support"
	bool
	default SPI
	help
	  If your system has an master-capable SPI controller (which
	  provides the clock and chipselect), you can enable that
	  controller and the protocol drivers for the SPI slave chips
	  that are connected.

if SPI_MASTER

comment "SPI Master Controller Drivers"

config SPI_ALTERA
	tristate "Altera SPI Controller"
	help
	  This is the driver for the Altera SPI Controller.

config SPI_ATH79
	tristate "Atheros AR71XX/AR724X/AR913X SPI controller driver"
	depends on ATH79 && GPIOLIB
	select SPI_BITBANG
	help
	  This enables support for the SPI controller present on the
	  Atheros AR71XX/AR724X/AR913X SoCs.

config SPI_ARMADA_3700
	tristate "Marvell Armada 3700 SPI Controller"
	depends on (ARCH_MVEBU && OF) || COMPILE_TEST
	help
	  This enables support for the SPI controller present on the
	  Marvell Armada 3700 SoCs.

config SPI_ATMEL
	tristate "Atmel SPI Controller"
	depends on HAS_DMA
	depends on (ARCH_AT91 || AVR32 || COMPILE_TEST)
	help
	  This selects a driver for the Atmel SPI Controller, present on
	  many AT32 (AVR32) and AT91 (ARM) chips.

config SPI_AU1550
	tristate "Au1550/Au1200/Au1300 SPI Controller"
	depends on MIPS_ALCHEMY
	select SPI_BITBANG
	help
	  If you say yes to this option, support will be included for the
	  PSC SPI controller found on Au1550, Au1200 and Au1300 series.

config SPI_AXI_SPI_ENGINE
	tristate "Analog Devices AXI SPI Engine controller"
	depends on HAS_IOMEM
	help
	  This enables support for the Analog Devices AXI SPI Engine SPI controller.
	  It is part of the SPI Engine framework that is used in some Analog Devices
	  reference designs for FPGAs.

config SPI_BCM2835
	tristate "BCM2835 SPI controller"
	depends on GPIOLIB
	depends on ARCH_BCM2835 || COMPILE_TEST
	help
	  This selects a driver for the Broadcom BCM2835 SPI master.

	  The BCM2835 contains two types of SPI master controller; the
	  "universal SPI master", and the regular SPI controller. This driver
	  is for the regular SPI controller. Slave mode operation is not also
	  not supported.

config SPI_BCM2835AUX
	tristate "BCM2835 SPI auxiliary controller"
	depends on (ARCH_BCM2835 && GPIOLIB) || COMPILE_TEST
	help
	  This selects a driver for the Broadcom BCM2835 SPI aux master.

	  The BCM2835 contains two types of SPI master controller; the
	  "universal SPI master", and the regular SPI controller.
	  This driver is for the universal/auxiliary SPI controller.

config SPI_BFIN5XX
	tristate "SPI controller driver for ADI Blackfin5xx"
	depends on BLACKFIN && !BF60x
	help
	  This is the SPI controller master driver for Blackfin 5xx processor.

config SPI_ADI_V3
	tristate "SPI controller v3 for ADI"
	depends on BF60x
	help
	  This is the SPI controller v3 master driver
	  found on Blackfin 60x processor.

config SPI_BFIN_SPORT
	tristate "SPI bus via Blackfin SPORT"
	depends on BLACKFIN
	help
	  Enable support for a SPI bus via the Blackfin SPORT peripheral.

config SPI_BCM53XX
	tristate "Broadcom BCM53xx SPI controller"
	depends on ARCH_BCM_5301X
	depends on BCMA_POSSIBLE
	select BCMA
	help
          Enable support for the SPI controller on Broadcom BCM53xx ARM SoCs.

config SPI_BCM63XX
	tristate "Broadcom BCM63xx SPI controller"
	depends on BCM63XX || COMPILE_TEST
	help
          Enable support for the SPI controller on the Broadcom BCM63xx SoCs.

config SPI_BCM63XX_HSSPI
	tristate "Broadcom BCM63XX HS SPI controller driver"
	depends on BCM63XX || COMPILE_TEST
	help
	  This enables support for the High Speed SPI controller present on
	  newer Broadcom BCM63XX SoCs.

config SPI_BCM_QSPI
	tristate "Broadcom BSPI and MSPI controller support"
	depends on ARCH_BRCMSTB || ARCH_BCM || ARCH_BCM_IPROC || \
			BMIPS_GENERIC || COMPILE_TEST
	default ARCH_BCM_IPROC
	help
	  Enables support for the Broadcom SPI flash and MSPI controller.
	  Select this option for any one of BRCMSTB, iProc NSP and NS2 SoCs
	  based platforms. This driver works for both SPI master for spi-nor
	  flash device as well as MSPI device.

config SPI_BITBANG
	tristate "Utilities for Bitbanging SPI masters"
	help
	  With a few GPIO pins, your system can bitbang the SPI protocol.
	  Select this to get SPI support through I/O pins (GPIO, parallel
	  port, etc).  Or, some systems' SPI master controller drivers use
	  this code to manage the per-word or per-transfer accesses to the
	  hardware shift registers.

	  This is library code, and is automatically selected by drivers that
	  need it.  You only need to select this explicitly to support driver
	  modules that aren't part of this kernel tree.

config SPI_BUTTERFLY
	tristate "Parallel port adapter for AVR Butterfly (DEVELOPMENT)"
	depends on PARPORT
	select SPI_BITBANG
	help
	  This uses a custom parallel port cable to connect to an AVR
	  Butterfly <http://www.atmel.com/products/avr/butterfly>, an
	  inexpensive battery powered microcontroller evaluation board.
	  This same cable can be used to flash new firmware.

config SPI_CADENCE
	tristate "Cadence SPI controller"
	help
	  This selects the Cadence SPI controller master driver
	  used by Xilinx Zynq and ZynqMP.

config SPI_CLPS711X
	tristate "CLPS711X host SPI controller"
	depends on ARCH_CLPS711X || COMPILE_TEST
	help
	  This enables dedicated general purpose SPI/Microwire1-compatible
	  master mode interface (SSI1) for CLPS711X-based CPUs.

config SPI_COLDFIRE_QSPI
	tristate "Freescale Coldfire QSPI controller"
	depends on (M520x || M523x || M5249 || M525x || M527x || M528x || M532x)
	help
	  This enables support for the Coldfire QSPI controller in master
	  mode.

config SPI_DAVINCI
	tristate "Texas Instruments DaVinci/DA8x/OMAP-L/AM1x SoC SPI controller"
	depends on ARCH_DAVINCI || ARCH_KEYSTONE
	select SPI_BITBANG
	help
	  SPI master controller for DaVinci/DA8x/OMAP-L/AM1x SPI modules.

config SPI_DESIGNWARE
	tristate "DesignWare SPI controller core support"
	help
	  general driver for SPI controller core from DesignWare

config SPI_DW_PCI
	tristate "PCI interface driver for DW SPI core"
	depends on SPI_DESIGNWARE && PCI

config SPI_DW_MID_DMA
	bool "DMA support for DW SPI controller on Intel MID platform"
	depends on SPI_DW_PCI && DW_DMAC_PCI

config SPI_DW_MMIO
	tristate "Memory-mapped io interface driver for DW SPI core"
	depends on SPI_DESIGNWARE

config SPI_DLN2
       tristate "Diolan DLN-2 USB SPI adapter"
       depends on MFD_DLN2
       help
         If you say yes to this option, support will be included for Diolan
         DLN2, a USB to SPI interface.

         This driver can also be built as a module.  If so, the module
         will be called spi-dln2.

config SPI_EFM32
	tristate "EFM32 SPI controller"
	depends on OF && ARM && (ARCH_EFM32 || COMPILE_TEST)
	select SPI_BITBANG
	help
	  Driver for the spi controller found on Energy Micro's EFM32 SoCs.

config SPI_EP93XX
	tristate "Cirrus Logic EP93xx SPI controller"
	depends on HAS_DMA
	depends on ARCH_EP93XX || COMPILE_TEST
	help
	  This enables using the Cirrus EP93xx SPI controller in master
	  mode.

config SPI_FALCON
	bool "Falcon SPI controller support"
	depends on SOC_FALCON
	help
	  The external bus unit (EBU) found on the FALC-ON SoC has SPI
	  emulation that is designed for serial flash access. This driver
	  has only been tested with m25p80 type chips. The hardware has no
	  support for other types of SPI peripherals.

config SPI_FSL_LPSPI
	tristate "Freescale i.MX LPSPI controller"
	depends on ARCH_MXC || COMPILE_TEST
	help
	  This enables Freescale i.MX LPSPI controllers in master mode.

config SPI_GPIO
	tristate "GPIO-based bitbanging SPI Master"
	depends on GPIOLIB || COMPILE_TEST
	select SPI_BITBANG
	help
	  This simple GPIO bitbanging SPI master uses the arch-neutral GPIO
	  interface to manage MOSI, MISO, SCK, and chipselect signals.  SPI
	  slaves connected to a bus using this driver are configured as usual,
	  except that the spi_board_info.controller_data holds the GPIO number
	  for the chipselect used by this controller driver.

	  Note that this driver often won't achieve even 1 Mbit/sec speeds,
	  making it unusually slow for SPI.  If your platform can inline
	  GPIO operations, you should be able to leverage that for better
	  speed with a custom version of this driver; see the source code.

config SPI_IMG_SPFI
	tristate "IMG SPFI controller"
	depends on MIPS || COMPILE_TEST
	help
	  This enables support for the SPFI master controller found on
	  IMG SoCs.

config SPI_IMX
	tristate "Freescale i.MX SPI controllers"
	depends on ARCH_MXC || COMPILE_TEST
	select SPI_BITBANG
	help
	  This enables using the Freescale i.MX SPI controllers in master
	  mode.

config SPI_JCORE
	tristate "J-Core SPI Master"
	depends on OF && (SUPERH || COMPILE_TEST)
	help
	  This enables support for the SPI master controller in the J-Core
	  synthesizable, open source SoC.

config SPI_LM70_LLP
	tristate "Parallel port adapter for LM70 eval board (DEVELOPMENT)"
	depends on PARPORT
	select SPI_BITBANG
	help
	  This driver supports the NS LM70 LLP Evaluation Board,
	  which interfaces to an LM70 temperature sensor using
	  a parallel port.

config SPI_LP8841_RTC
	tristate "ICP DAS LP-8841 SPI Controller for RTC"
	depends on MACH_PXA27X_DT || COMPILE_TEST
	help
	  This driver provides an SPI master device to drive Maxim
	  DS-1302 real time clock.

	  Say N here unless you plan to run the kernel on an ICP DAS
	  LP-8x4x industrial computer.

config SPI_MPC52xx
	tristate "Freescale MPC52xx SPI (non-PSC) controller support"
	depends on PPC_MPC52xx
	help
	  This drivers supports the MPC52xx SPI controller in master SPI
	  mode.

config SPI_MPC52xx_PSC
	tristate "Freescale MPC52xx PSC SPI controller"
	depends on PPC_MPC52xx
	help
	  This enables using the Freescale MPC52xx Programmable Serial
	  Controller in master SPI mode.

config SPI_MPC512x_PSC
	tristate "Freescale MPC512x PSC SPI controller"
	depends on PPC_MPC512x
	help
	  This enables using the Freescale MPC5121 Programmable Serial
	  Controller in SPI master mode.

config SPI_FSL_LIB
	tristate
	depends on OF

config SPI_FSL_CPM
	tristate
	depends on FSL_SOC

config SPI_FSL_SPI
	tristate "Freescale SPI controller and Aeroflex Gaisler GRLIB SPI controller"
	depends on OF
	select SPI_FSL_LIB
	select SPI_FSL_CPM if FSL_SOC
	help
	  This enables using the Freescale SPI controllers in master mode.
	  MPC83xx platform uses the controller in cpu mode or CPM/QE mode.
	  MPC8569 uses the controller in QE mode, MPC8610 in cpu mode.
	  This also enables using the Aeroflex Gaisler GRLIB SPI controller in
	  master mode.

config SPI_FSL_DSPI
	tristate "Freescale DSPI controller"
	select REGMAP_MMIO
<<<<<<< HEAD
	depends on SOC_VF610 || SOC_LS1021A || SOC_S32V234 || SOC_S32GEN1 || COMPILE_TEST
=======
	depends on HAS_DMA
	depends on SOC_VF610 || SOC_LS1021A || ARCH_LAYERSCAPE || COMPILE_TEST
>>>>>>> 0ab73e6e
	help
	  This enables support for the Freescale DSPI controller in master
	  mode. VF610, LS1021A and S32 platforms use the controller.

config SPI_FSL_ESPI
	tristate "Freescale eSPI controller"
	depends on FSL_SOC
	help
	  This enables using the Freescale eSPI controllers in master mode.
	  From MPC8536, 85xx platform uses the controller, and all P10xx,
	  P20xx, P30xx,P40xx, P50xx uses this controller.

config SPI_MESON_SPICC
	tristate "Amlogic Meson SPICC controller"
	depends on ARCH_MESON || COMPILE_TEST
	help
	  This enables master mode support for the SPICC (SPI communication
	  controller) available in Amlogic Meson SoCs.

config SPI_MESON_SPIFC
	tristate "Amlogic Meson SPIFC controller"
	depends on ARCH_MESON || COMPILE_TEST
	select REGMAP_MMIO
	help
	  This enables master mode support for the SPIFC (SPI flash
	  controller) available in Amlogic Meson SoCs.

config SPI_MT65XX
	tristate "MediaTek SPI controller"
	depends on ARCH_MEDIATEK || COMPILE_TEST
	help
	  This selects the MediaTek(R) SPI bus driver.
	  If you want to use MediaTek(R) SPI interface,
	  say Y or M here.If you are not sure, say N.
	  SPI drivers for Mediatek MT65XX and MT81XX series ARM SoCs.

config SPI_NUC900
	tristate "Nuvoton NUC900 series SPI"
	depends on ARCH_W90X900
	select SPI_BITBANG
	help
	  SPI driver for Nuvoton NUC900 series ARM SoCs

config SPI_LANTIQ_SSC
	tristate "Lantiq SSC SPI controller"
	depends on LANTIQ || COMPILE_TEST
	help
	  This driver supports the Lantiq SSC SPI controller in master
	  mode. This controller is found on Intel (former Lantiq) SoCs like
	  the Danube, Falcon, xRX200, xRX300.

config SPI_OC_TINY
	tristate "OpenCores tiny SPI"
	depends on GPIOLIB || COMPILE_TEST
	select SPI_BITBANG
	help
	  This is the driver for OpenCores tiny SPI master controller.

config SPI_OCTEON
	tristate "Cavium OCTEON SPI controller"
	depends on CAVIUM_OCTEON_SOC
	help
	  SPI host driver for the hardware found on some Cavium OCTEON
	  SOCs.

config SPI_OMAP_UWIRE
	tristate "OMAP1 MicroWire"
	depends on ARCH_OMAP1
	select SPI_BITBANG
	help
	  This hooks up to the MicroWire controller on OMAP1 chips.

config SPI_OMAP24XX
	tristate "McSPI driver for OMAP"
	depends on HAS_DMA
	depends on ARCH_OMAP2PLUS || COMPILE_TEST
	select SG_SPLIT
	help
	  SPI master controller for OMAP24XX and later Multichannel SPI
	  (McSPI) modules.

config SPI_TI_QSPI
	tristate "DRA7xxx QSPI controller support"
	depends on HAS_DMA
	depends on ARCH_OMAP2PLUS || COMPILE_TEST
	help
	  QSPI master controller for DRA7xxx used for flash devices.
	  This device supports single, dual and quad read support, while
	  it only supports single write mode.

config SPI_OMAP_100K
	tristate "OMAP SPI 100K"
	depends on ARCH_OMAP850 || ARCH_OMAP730 || COMPILE_TEST
	help
	  OMAP SPI 100K master controller for omap7xx boards.

config SPI_ORION
	tristate "Orion SPI master"
	depends on PLAT_ORION || ARCH_MVEBU || COMPILE_TEST
	help
	  This enables using the SPI master controller on the Orion
	  and MVEBU chips.

config SPI_PIC32
	tristate "Microchip PIC32 series SPI"
	depends on MACH_PIC32 || COMPILE_TEST
	help
	  SPI driver for Microchip PIC32 SPI master controller.

config SPI_PIC32_SQI
	tristate "Microchip PIC32 Quad SPI driver"
	depends on MACH_PIC32 || COMPILE_TEST
	depends on HAS_DMA
	help
	  SPI driver for PIC32 Quad SPI controller.

config SPI_PL022
	tristate "ARM AMBA PL022 SSP controller"
	depends on ARM_AMBA
	default y if MACH_U300
	default y if ARCH_REALVIEW
	default y if INTEGRATOR_IMPD1
	default y if ARCH_VERSATILE
	help
	  This selects the ARM(R) AMBA(R) PrimeCell PL022 SSP
	  controller. If you have an embedded system with an AMBA(R)
	  bus and a PL022 controller, say Y or M here.

config SPI_PPC4xx
	tristate "PPC4xx SPI Controller"
	depends on PPC32 && 4xx
	select SPI_BITBANG
	help
	  This selects a driver for the PPC4xx SPI Controller.

config SPI_PXA2XX
	tristate "PXA2xx SSP SPI master"
	depends on (ARCH_PXA || ARCH_MMP || PCI || ACPI)
	select PXA_SSP if ARCH_PXA || ARCH_MMP
	help
	  This enables using a PXA2xx or Sodaville SSP port as a SPI master
	  controller. The driver can be configured to use any SSP port and
	  additional documentation can be found a Documentation/spi/pxa2xx.

config SPI_PXA2XX_PCI
	def_tristate SPI_PXA2XX && PCI && COMMON_CLK

config SPI_ROCKCHIP
	tristate "Rockchip SPI controller driver"
	help
	  This selects a driver for Rockchip SPI controller.

	  If you say yes to this option, support will be included for
	  RK3066, RK3188 and RK3288 families of SPI controller.
	  Rockchip SPI controller support DMA transport and PIO mode.
	  The main usecase of this controller is to use spi flash as boot
	  device.

config SPI_RB4XX
	tristate "Mikrotik RB4XX SPI master"
	depends on SPI_MASTER && ATH79
	help
	  SPI controller driver for the Mikrotik RB4xx series boards.

config SPI_RSPI
	tristate "Renesas RSPI/QSPI controller"
	depends on SUPERH || ARCH_RENESAS || COMPILE_TEST
	help
	  SPI driver for Renesas RSPI and QSPI blocks.

config SPI_QUP
	tristate "Qualcomm SPI controller with QUP interface"
	depends on ARCH_QCOM || (ARM && COMPILE_TEST)
	help
	  Qualcomm Universal Peripheral (QUP) core is an AHB slave that
	  provides a common data path (an output FIFO and an input FIFO)
	  for serial peripheral interface (SPI) mini-core. SPI in master
	  mode supports up to 50MHz, up to four chip selects, programmable
	  data path from 4 bits to 32 bits and numerous protocol variants.

	  This driver can also be built as a module.  If so, the module
	  will be called spi_qup.

config SPI_S3C24XX
	tristate "Samsung S3C24XX series SPI"
	depends on ARCH_S3C24XX
	select SPI_BITBANG
	help
	  SPI driver for Samsung S3C24XX series ARM SoCs

config SPI_S3C24XX_FIQ
	bool "S3C24XX driver with FIQ pseudo-DMA"
	depends on SPI_S3C24XX
	select FIQ
	help
	  Enable FIQ support for the S3C24XX SPI driver to provide pseudo
	  DMA by using the fast-interrupt request framework, This allows
	  the driver to get DMA-like performance when there are either
	  no free DMA channels, or when doing transfers that required both
	  TX and RX data paths.

config SPI_S3C64XX
	tristate "Samsung S3C64XX series type SPI"
	depends on (PLAT_SAMSUNG || ARCH_EXYNOS || COMPILE_TEST)
	help
	  SPI driver for Samsung S3C64XX and newer SoCs.

config SPI_SC18IS602
	tristate "NXP SC18IS602/602B/603 I2C to SPI bridge"
	depends on I2C
	help
	  SPI driver for NXP SC18IS602/602B/603 I2C to SPI bridge.

config SPI_SH_MSIOF
	tristate "SuperH MSIOF SPI controller"
	depends on HAVE_CLK && HAS_DMA
	depends on ARCH_SHMOBILE || ARCH_RENESAS || COMPILE_TEST
	help
	  SPI driver for SuperH and SH Mobile MSIOF blocks.

config SPI_SH
	tristate "SuperH SPI controller"
	depends on SUPERH || COMPILE_TEST
	help
	  SPI driver for SuperH SPI blocks.

config SPI_SH_SCI
	tristate "SuperH SCI SPI controller"
	depends on SUPERH
	select SPI_BITBANG
	help
	  SPI driver for SuperH SCI blocks.

config SPI_SH_HSPI
	tristate "SuperH HSPI controller"
	depends on ARCH_RENESAS || COMPILE_TEST
	help
	  SPI driver for SuperH HSPI blocks.

config SPI_SIRF
	tristate "CSR SiRFprimaII SPI controller"
	depends on SIRF_DMA
	select SPI_BITBANG
	help
	  SPI driver for CSR SiRFprimaII SoCs

config SPI_STM32
	tristate "STMicroelectronics STM32 SPI controller"
	depends on ARCH_STM32 || COMPILE_TEST
	help
	  SPI driver for STMicroelectonics STM32 SoCs.

	  STM32 SPI controller supports DMA and PIO modes. When DMA
	  is not available, the driver automatically falls back to
	  PIO mode.

config SPI_ST_SSC4
	tristate "STMicroelectronics SPI SSC-based driver"
	depends on ARCH_STI || COMPILE_TEST
	help
	  STMicroelectronics SoCs support for SPI. If you say yes to
	  this option, support will be included for the SSC driven SPI.

config SPI_SUN4I
	tristate "Allwinner A10 SoCs SPI controller"
	depends on ARCH_SUNXI || COMPILE_TEST
	help
	  SPI driver for Allwinner sun4i, sun5i and sun7i SoCs

config SPI_SUN6I
	tristate "Allwinner A31 SPI controller"
	depends on ARCH_SUNXI || COMPILE_TEST
	depends on RESET_CONTROLLER
	help
	  This enables using the SPI controller on the Allwinner A31 SoCs.

config SPI_MXS
	tristate "Freescale MXS SPI controller"
	depends on ARCH_MXS
	select STMP_DEVICE
	help
	  SPI driver for Freescale MXS devices.

config SPI_TEGRA114
	tristate "NVIDIA Tegra114 SPI Controller"
	depends on (ARCH_TEGRA && TEGRA20_APB_DMA) || COMPILE_TEST
	depends on RESET_CONTROLLER && HAS_DMA
	help
	  SPI driver for NVIDIA Tegra114 SPI Controller interface. This controller
	  is different than the older SoCs SPI controller and also register interface
	  get changed with this controller.

config SPI_TEGRA20_SFLASH
	tristate "Nvidia Tegra20 Serial flash Controller"
	depends on ARCH_TEGRA || COMPILE_TEST
	depends on RESET_CONTROLLER
	help
	  SPI driver for Nvidia Tegra20 Serial flash Controller interface.
	  The main usecase of this controller is to use spi flash as boot
	  device.

config SPI_TEGRA20_SLINK
	tristate "Nvidia Tegra20/Tegra30 SLINK Controller"
	depends on (ARCH_TEGRA && TEGRA20_APB_DMA) || COMPILE_TEST
	depends on RESET_CONTROLLER && HAS_DMA
	help
	  SPI driver for Nvidia Tegra20/Tegra30 SLINK Controller interface.

config SPI_THUNDERX
	tristate "Cavium ThunderX SPI controller"
	depends on PCI && 64BIT && (ARM64 || COMPILE_TEST)
	help
	  SPI host driver for the hardware found on Cavium ThunderX
	  SOCs.

config SPI_TOPCLIFF_PCH
	tristate "Intel EG20T PCH/LAPIS Semicon IOH(ML7213/ML7223/ML7831) SPI"
	depends on PCI && (X86_32 || MIPS || COMPILE_TEST)
	help
	  SPI driver for the Topcliff PCH (Platform Controller Hub) SPI bus
	  used in some x86 embedded processors.

	  This driver also supports the ML7213/ML7223/ML7831, a companion chip
	  for the Atom E6xx series and compatible with the Intel EG20T PCH.

config SPI_TXX9
	tristate "Toshiba TXx9 SPI controller"
	depends on GPIOLIB && (CPU_TX49XX || COMPILE_TEST)
	help
	  SPI driver for Toshiba TXx9 MIPS SoCs

config SPI_XCOMM
	tristate "Analog Devices AD-FMCOMMS1-EBZ SPI-I2C-bridge driver"
	depends on I2C
	help
	  Support for the SPI-I2C bridge found on the Analog Devices
	  AD-FMCOMMS1-EBZ board.

config SPI_XILINX
	tristate "Xilinx SPI controller common module"
	depends on HAS_IOMEM
	select SPI_BITBANG
	help
	  This exposes the SPI controller IP from the Xilinx EDK.

	  See the "OPB Serial Peripheral Interface (SPI) (v1.00e)"
	  Product Specification document (DS464) for hardware details.

	  Or for the DS570, see "XPS Serial Peripheral Interface (SPI) (v2.00b)"

config SPI_XLP
	tristate "Netlogic XLP SPI controller driver"
	depends on CPU_XLP || ARCH_THUNDER2 || COMPILE_TEST
	help
	  Enable support for the SPI controller on the Netlogic XLP SoCs.
	  Currently supported XLP variants are XLP8XX, XLP3XX, XLP2XX, XLP9XX
	  and XLP5XX.

	  If you have a Netlogic XLP platform say Y here.
	  If unsure, say N.

config SPI_XTENSA_XTFPGA
	tristate "Xtensa SPI controller for xtfpga"
	depends on (XTENSA && XTENSA_PLATFORM_XTFPGA) || COMPILE_TEST
	select SPI_BITBANG
	help
	  SPI driver for xtfpga SPI master controller.

	  This simple SPI master controller is built into xtfpga bitstreams
	  and is used to control daughterboard audio codec. It always transfers
	  16 bit words in SPI mode 0, automatically asserting CS on transfer
	  start and deasserting on end.

config SPI_ZYNQMP_GQSPI
	tristate "Xilinx ZynqMP GQSPI controller"
	depends on SPI_MASTER && HAS_DMA
	help
	  Enables Xilinx GQSPI controller driver for Zynq UltraScale+ MPSoC.

#
# Add new SPI master controllers in alphabetical order above this line
#

#
# There are lots of SPI device types, with sensors and memory
# being probably the most widely used ones.
#
comment "SPI Protocol Masters"

config SPI_SPIDEV
	tristate "User mode SPI device driver support"
	help
	  This supports user mode SPI protocol drivers.

	  Note that this application programming interface is EXPERIMENTAL
	  and hence SUBJECT TO CHANGE WITHOUT NOTICE while it stabilizes.

config SPI_LOOPBACK_TEST
	tristate "spi loopback test framework support"
	depends on m
	help
	  This enables the SPI loopback testing framework driver

	  primarily used for development of spi_master drivers
	  and to detect regressions

config SPI_TLE62X0
	tristate "Infineon TLE62X0 (for power switching)"
	depends on SYSFS
	help
	  SPI driver for Infineon TLE62X0 series line driver chips,
	  such as the TLE6220, TLE6230 and TLE6240.  This provides a
	  sysfs interface, with each line presented as a kind of GPIO
	  exposing both switch control and diagnostic feedback.

#
# Add new SPI protocol masters in alphabetical order above this line
#

endif # SPI_MASTER

#
# SLAVE side ... listening to other SPI masters
#

config SPI_SLAVE
	bool "SPI slave protocol handlers"
	help
	  If your system has a slave-capable SPI controller, you can enable
	  slave protocol handlers.

if SPI_SLAVE

config SPI_SLAVE_TIME
	tristate "SPI slave handler reporting boot up time"
	help
	  SPI slave handler responding with the time of reception of the last
	  SPI message.

config SPI_SLAVE_SYSTEM_CONTROL
	tristate "SPI slave handler controlling system state"
	help
	  SPI slave handler to allow remote control of system reboot, power
	  off, halt, and suspend.

endif # SPI_SLAVE

endif # SPI<|MERGE_RESOLUTION|>--- conflicted
+++ resolved
@@ -378,12 +378,9 @@
 config SPI_FSL_DSPI
 	tristate "Freescale DSPI controller"
 	select REGMAP_MMIO
-<<<<<<< HEAD
-	depends on SOC_VF610 || SOC_LS1021A || SOC_S32V234 || SOC_S32GEN1 || COMPILE_TEST
-=======
 	depends on HAS_DMA
-	depends on SOC_VF610 || SOC_LS1021A || ARCH_LAYERSCAPE || COMPILE_TEST
->>>>>>> 0ab73e6e
+	depends on SOC_VF610 || SOC_LS1021A || ARCH_LAYERSCAPE || COMPILE_TEST \
+			|| SOC_S32V234 || SOC_S32GEN1
 	help
 	  This enables support for the Freescale DSPI controller in master
 	  mode. VF610, LS1021A and S32 platforms use the controller.
