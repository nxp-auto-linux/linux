--- conflicted
+++ resolved
@@ -984,35 +984,6 @@
 {
 	if (!acpi_sci_irq_valid())
 		return pm_wakeup_pending();
-<<<<<<< HEAD
-
-	while (pm_wakeup_pending()) {
-		/*
-		 * If IRQD_WAKEUP_ARMED is set for the SCI at this point, the
-		 * SCI has not triggered while suspended, so bail out (the
-		 * wakeup is pending anyway and the SCI is not the source of
-		 * it).
-		 */
-		if (irqd_is_wakeup_armed(irq_get_irq_data(acpi_sci_irq)))
-			return true;
-
-		/*
-		 * If the status bit of any enabled fixed event is set, the
-		 * wakeup is regarded as valid.
-		 */
-		if (acpi_any_fixed_event_status_set())
-			return true;
-
-		/* Check wakeups from drivers sharing the SCI. */
-		if (acpi_check_wakeup_handlers())
-			return true;
-
-		/* Check non-EC GPE wakeups and dispatch the EC GPE. */
-		if (acpi_ec_dispatch_gpe())
-			return true;
-
-		/*
-=======
 
 	while (pm_wakeup_pending()) {
 		/*
@@ -1048,7 +1019,6 @@
 		}
 
 		/*
->>>>>>> d1988041
 		 * Cancel the SCI wakeup and process all pending events in case
 		 * there are any wakeup ones in there.
 		 *
@@ -1065,15 +1035,10 @@
 		 * are pending here, they must be resulting from the processing
 		 * of EC events above or coming from somewhere else.
 		 */
-<<<<<<< HEAD
-		if (pm_wakeup_pending())
-			return true;
-=======
 		if (pm_wakeup_pending()) {
 			pm_pr_dbg("Wakeup after ACPI Notify sync\n");
 			return true;
 		}
->>>>>>> d1988041
 
 		rearm_wake_irq(acpi_sci_irq);
 	}
