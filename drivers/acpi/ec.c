/*
 *  ec.c - ACPI Embedded Controller Driver (v3)
 *
 *  Copyright (C) 2001-2015 Intel Corporation
 *    Author: 2014, 2015 Lv Zheng <lv.zheng@intel.com>
 *            2006, 2007 Alexey Starikovskiy <alexey.y.starikovskiy@intel.com>
 *            2006       Denis Sadykov <denis.m.sadykov@intel.com>
 *            2004       Luming Yu <luming.yu@intel.com>
 *            2001, 2002 Andy Grover <andrew.grover@intel.com>
 *            2001, 2002 Paul Diefenbaugh <paul.s.diefenbaugh@intel.com>
 *  Copyright (C) 2008      Alexey Starikovskiy <astarikovskiy@suse.de>
 *
 * ~~~~~~~~~~~~~~~~~~~~~~~~~~~~~~~~~~~~~~~~~~~~~~~~~~~~~~~~~~~~~~~~~~~~~~~~~~
 *
 *  This program is free software; you can redistribute it and/or modify
 *  it under the terms of the GNU General Public License as published by
 *  the Free Software Foundation; either version 2 of the License, or (at
 *  your option) any later version.
 *
 *  This program is distributed in the hope that it will be useful, but
 *  WITHOUT ANY WARRANTY; without even the implied warranty of
 *  MERCHANTABILITY or FITNESS FOR A PARTICULAR PURPOSE.  See the GNU
 *  General Public License for more details.
 *
 * ~~~~~~~~~~~~~~~~~~~~~~~~~~~~~~~~~~~~~~~~~~~~~~~~~~~~~~~~~~~~~~~~~~~~~~~~~~
 */

/* Uncomment next line to get verbose printout */
/* #define DEBUG */
#define pr_fmt(fmt) "ACPI: EC: " fmt

#include <linux/kernel.h>
#include <linux/module.h>
#include <linux/init.h>
#include <linux/types.h>
#include <linux/delay.h>
#include <linux/interrupt.h>
#include <linux/list.h>
#include <linux/spinlock.h>
#include <linux/slab.h>
#include <linux/acpi.h>
#include <linux/dmi.h>
#include <asm/io.h>

#include "internal.h"

#define ACPI_EC_CLASS			"embedded_controller"
#define ACPI_EC_DEVICE_NAME		"Embedded Controller"
#define ACPI_EC_FILE_INFO		"info"

/* EC status register */
#define ACPI_EC_FLAG_OBF	0x01	/* Output buffer full */
#define ACPI_EC_FLAG_IBF	0x02	/* Input buffer full */
#define ACPI_EC_FLAG_CMD	0x08	/* Input buffer contains a command */
#define ACPI_EC_FLAG_BURST	0x10	/* burst mode */
#define ACPI_EC_FLAG_SCI	0x20	/* EC-SCI occurred */

/*
 * The SCI_EVT clearing timing is not defined by the ACPI specification.
 * This leads to lots of practical timing issues for the host EC driver.
 * The following variations are defined (from the target EC firmware's
 * perspective):
 * STATUS: After indicating SCI_EVT edge triggered IRQ to the host, the
 *         target can clear SCI_EVT at any time so long as the host can see
 *         the indication by reading the status register (EC_SC). So the
 *         host should re-check SCI_EVT after the first time the SCI_EVT
 *         indication is seen, which is the same time the query request
 *         (QR_EC) is written to the command register (EC_CMD). SCI_EVT set
 *         at any later time could indicate another event. Normally such
 *         kind of EC firmware has implemented an event queue and will
 *         return 0x00 to indicate "no outstanding event".
 * QUERY: After seeing the query request (QR_EC) written to the command
 *        register (EC_CMD) by the host and having prepared the responding
 *        event value in the data register (EC_DATA), the target can safely
 *        clear SCI_EVT because the target can confirm that the current
 *        event is being handled by the host. The host then should check
 *        SCI_EVT right after reading the event response from the data
 *        register (EC_DATA).
 * EVENT: After seeing the event response read from the data register
 *        (EC_DATA) by the host, the target can clear SCI_EVT. As the
 *        target requires time to notice the change in the data register
 *        (EC_DATA), the host may be required to wait additional guarding
 *        time before checking the SCI_EVT again. Such guarding may not be
 *        necessary if the host is notified via another IRQ.
 */
#define ACPI_EC_EVT_TIMING_STATUS	0x00
#define ACPI_EC_EVT_TIMING_QUERY	0x01
#define ACPI_EC_EVT_TIMING_EVENT	0x02

/* EC commands */
enum ec_command {
	ACPI_EC_COMMAND_READ = 0x80,
	ACPI_EC_COMMAND_WRITE = 0x81,
	ACPI_EC_BURST_ENABLE = 0x82,
	ACPI_EC_BURST_DISABLE = 0x83,
	ACPI_EC_COMMAND_QUERY = 0x84,
};

#define ACPI_EC_DELAY		500	/* Wait 500ms max. during EC ops */
#define ACPI_EC_UDELAY_GLK	1000	/* Wait 1ms max. to get global lock */
#define ACPI_EC_UDELAY_POLL	550	/* Wait 1ms for EC transaction polling */
#define ACPI_EC_CLEAR_MAX	100	/* Maximum number of events to query
					 * when trying to clear the EC */
#define ACPI_EC_MAX_QUERIES	16	/* Maximum number of parallel queries */

enum {
	EC_FLAGS_QUERY_ENABLED,		/* Query is enabled */
	EC_FLAGS_QUERY_PENDING,		/* Query is pending */
	EC_FLAGS_QUERY_GUARDING,	/* Guard for SCI_EVT check */
	EC_FLAGS_GPE_HANDLER_INSTALLED,	/* GPE handler installed */
	EC_FLAGS_EC_HANDLER_INSTALLED,	/* OpReg handler installed */
	EC_FLAGS_EVT_HANDLER_INSTALLED, /* _Qxx handlers installed */
	EC_FLAGS_STARTED,		/* Driver is started */
	EC_FLAGS_STOPPED,		/* Driver is stopped */
	EC_FLAGS_GPE_MASKED,		/* GPE masked */
};

#define ACPI_EC_COMMAND_POLL		0x01 /* Available for command byte */
#define ACPI_EC_COMMAND_COMPLETE	0x02 /* Completed last byte */

/* ec.c is compiled in acpi namespace so this shows up as acpi.ec_delay param */
static unsigned int ec_delay __read_mostly = ACPI_EC_DELAY;
module_param(ec_delay, uint, 0644);
MODULE_PARM_DESC(ec_delay, "Timeout(ms) waited until an EC command completes");

static unsigned int ec_max_queries __read_mostly = ACPI_EC_MAX_QUERIES;
module_param(ec_max_queries, uint, 0644);
MODULE_PARM_DESC(ec_max_queries, "Maximum parallel _Qxx evaluations");

static bool ec_busy_polling __read_mostly;
module_param(ec_busy_polling, bool, 0644);
MODULE_PARM_DESC(ec_busy_polling, "Use busy polling to advance EC transaction");

static unsigned int ec_polling_guard __read_mostly = ACPI_EC_UDELAY_POLL;
module_param(ec_polling_guard, uint, 0644);
MODULE_PARM_DESC(ec_polling_guard, "Guard time(us) between EC accesses in polling modes");

static unsigned int ec_event_clearing __read_mostly = ACPI_EC_EVT_TIMING_QUERY;

/*
 * If the number of false interrupts per one transaction exceeds
 * this threshold, will think there is a GPE storm happened and
 * will disable the GPE for normal transaction.
 */
static unsigned int ec_storm_threshold  __read_mostly = 8;
module_param(ec_storm_threshold, uint, 0644);
MODULE_PARM_DESC(ec_storm_threshold, "Maxim false GPE numbers not considered as GPE storm");

static bool ec_freeze_events __read_mostly = false;
module_param(ec_freeze_events, bool, 0644);
MODULE_PARM_DESC(ec_freeze_events, "Disabling event handling during suspend/resume");

static bool ec_no_wakeup __read_mostly;
module_param(ec_no_wakeup, bool, 0644);
MODULE_PARM_DESC(ec_no_wakeup, "Do not wake up from suspend-to-idle");

struct acpi_ec_query_handler {
	struct list_head node;
	acpi_ec_query_func func;
	acpi_handle handle;
	void *data;
	u8 query_bit;
	struct kref kref;
};

struct transaction {
	const u8 *wdata;
	u8 *rdata;
	unsigned short irq_count;
	u8 command;
	u8 wi;
	u8 ri;
	u8 wlen;
	u8 rlen;
	u8 flags;
};

struct acpi_ec_query {
	struct transaction transaction;
	struct work_struct work;
	struct acpi_ec_query_handler *handler;
};

static int acpi_ec_query(struct acpi_ec *ec, u8 *data);
static void advance_transaction(struct acpi_ec *ec);
static void acpi_ec_event_handler(struct work_struct *work);
static void acpi_ec_event_processor(struct work_struct *work);

struct acpi_ec *boot_ec, *first_ec;
EXPORT_SYMBOL(first_ec);
static bool boot_ec_is_ecdt = false;
static struct workqueue_struct *ec_query_wq;

static int EC_FLAGS_QUERY_HANDSHAKE; /* Needs QR_EC issued when SCI_EVT set */
static int EC_FLAGS_CORRECT_ECDT; /* Needs ECDT port address correction */
static int EC_FLAGS_IGNORE_DSDT_GPE; /* Needs ECDT GPE as correction setting */

/* --------------------------------------------------------------------------
 *                           Logging/Debugging
 * -------------------------------------------------------------------------- */

/*
 * Splitters used by the developers to track the boundary of the EC
 * handling processes.
 */
#ifdef DEBUG
#define EC_DBG_SEP	" "
#define EC_DBG_DRV	"+++++"
#define EC_DBG_STM	"====="
#define EC_DBG_REQ	"*****"
#define EC_DBG_EVT	"#####"
#else
#define EC_DBG_SEP	""
#define EC_DBG_DRV
#define EC_DBG_STM
#define EC_DBG_REQ
#define EC_DBG_EVT
#endif

#define ec_log_raw(fmt, ...) \
	pr_info(fmt "\n", ##__VA_ARGS__)
#define ec_dbg_raw(fmt, ...) \
	pr_debug(fmt "\n", ##__VA_ARGS__)
#define ec_log(filter, fmt, ...) \
	ec_log_raw(filter EC_DBG_SEP fmt EC_DBG_SEP filter, ##__VA_ARGS__)
#define ec_dbg(filter, fmt, ...) \
	ec_dbg_raw(filter EC_DBG_SEP fmt EC_DBG_SEP filter, ##__VA_ARGS__)

#define ec_log_drv(fmt, ...) \
	ec_log(EC_DBG_DRV, fmt, ##__VA_ARGS__)
#define ec_dbg_drv(fmt, ...) \
	ec_dbg(EC_DBG_DRV, fmt, ##__VA_ARGS__)
#define ec_dbg_stm(fmt, ...) \
	ec_dbg(EC_DBG_STM, fmt, ##__VA_ARGS__)
#define ec_dbg_req(fmt, ...) \
	ec_dbg(EC_DBG_REQ, fmt, ##__VA_ARGS__)
#define ec_dbg_evt(fmt, ...) \
	ec_dbg(EC_DBG_EVT, fmt, ##__VA_ARGS__)
#define ec_dbg_ref(ec, fmt, ...) \
	ec_dbg_raw("%lu: " fmt, ec->reference_count, ## __VA_ARGS__)

/* --------------------------------------------------------------------------
 *                           Device Flags
 * -------------------------------------------------------------------------- */

static bool acpi_ec_started(struct acpi_ec *ec)
{
	return test_bit(EC_FLAGS_STARTED, &ec->flags) &&
	       !test_bit(EC_FLAGS_STOPPED, &ec->flags);
}

static bool acpi_ec_event_enabled(struct acpi_ec *ec)
{
	/*
	 * There is an OSPM early stage logic. During the early stages
	 * (boot/resume), OSPMs shouldn't enable the event handling, only
	 * the EC transactions are allowed to be performed.
	 */
	if (!test_bit(EC_FLAGS_QUERY_ENABLED, &ec->flags))
		return false;
	/*
	 * However, disabling the event handling is experimental for late
	 * stage (suspend), and is controlled by the boot parameter of
	 * "ec_freeze_events":
	 * 1. true:  The EC event handling is disabled before entering
	 *           the noirq stage.
	 * 2. false: The EC event handling is automatically disabled as
	 *           soon as the EC driver is stopped.
	 */
	if (ec_freeze_events)
		return acpi_ec_started(ec);
	else
		return test_bit(EC_FLAGS_STARTED, &ec->flags);
}

static bool acpi_ec_flushed(struct acpi_ec *ec)
{
	return ec->reference_count == 1;
}

/* --------------------------------------------------------------------------
 *                           EC Registers
 * -------------------------------------------------------------------------- */

static inline u8 acpi_ec_read_status(struct acpi_ec *ec)
{
	u8 x = inb(ec->command_addr);

	ec_dbg_raw("EC_SC(R) = 0x%2.2x "
		   "SCI_EVT=%d BURST=%d CMD=%d IBF=%d OBF=%d",
		   x,
		   !!(x & ACPI_EC_FLAG_SCI),
		   !!(x & ACPI_EC_FLAG_BURST),
		   !!(x & ACPI_EC_FLAG_CMD),
		   !!(x & ACPI_EC_FLAG_IBF),
		   !!(x & ACPI_EC_FLAG_OBF));
	return x;
}

static inline u8 acpi_ec_read_data(struct acpi_ec *ec)
{
	u8 x = inb(ec->data_addr);

	ec->timestamp = jiffies;
	ec_dbg_raw("EC_DATA(R) = 0x%2.2x", x);
	return x;
}

static inline void acpi_ec_write_cmd(struct acpi_ec *ec, u8 command)
{
	ec_dbg_raw("EC_SC(W) = 0x%2.2x", command);
	outb(command, ec->command_addr);
	ec->timestamp = jiffies;
}

static inline void acpi_ec_write_data(struct acpi_ec *ec, u8 data)
{
	ec_dbg_raw("EC_DATA(W) = 0x%2.2x", data);
	outb(data, ec->data_addr);
	ec->timestamp = jiffies;
}

#if defined(DEBUG) || defined(CONFIG_DYNAMIC_DEBUG)
static const char *acpi_ec_cmd_string(u8 cmd)
{
	switch (cmd) {
	case 0x80:
		return "RD_EC";
	case 0x81:
		return "WR_EC";
	case 0x82:
		return "BE_EC";
	case 0x83:
		return "BD_EC";
	case 0x84:
		return "QR_EC";
	}
	return "UNKNOWN";
}
#else
#define acpi_ec_cmd_string(cmd)		"UNDEF"
#endif

/* --------------------------------------------------------------------------
 *                           GPE Registers
 * -------------------------------------------------------------------------- */

static inline bool acpi_ec_is_gpe_raised(struct acpi_ec *ec)
{
	acpi_event_status gpe_status = 0;

	(void)acpi_get_gpe_status(NULL, ec->gpe, &gpe_status);
	return (gpe_status & ACPI_EVENT_FLAG_STATUS_SET) ? true : false;
}

static inline void acpi_ec_enable_gpe(struct acpi_ec *ec, bool open)
{
	if (open)
		acpi_enable_gpe(NULL, ec->gpe);
	else {
		BUG_ON(ec->reference_count < 1);
		acpi_set_gpe(NULL, ec->gpe, ACPI_GPE_ENABLE);
	}
	if (acpi_ec_is_gpe_raised(ec)) {
		/*
		 * On some platforms, EN=1 writes cannot trigger GPE. So
		 * software need to manually trigger a pseudo GPE event on
		 * EN=1 writes.
		 */
		ec_dbg_raw("Polling quirk");
		advance_transaction(ec);
	}
}

static inline void acpi_ec_disable_gpe(struct acpi_ec *ec, bool close)
{
	if (close)
		acpi_disable_gpe(NULL, ec->gpe);
	else {
		BUG_ON(ec->reference_count < 1);
		acpi_set_gpe(NULL, ec->gpe, ACPI_GPE_DISABLE);
	}
}

static inline void acpi_ec_clear_gpe(struct acpi_ec *ec)
{
	/*
	 * GPE STS is a W1C register, which means:
	 * 1. Software can clear it without worrying about clearing other
	 *    GPEs' STS bits when the hardware sets them in parallel.
	 * 2. As long as software can ensure only clearing it when it is
	 *    set, hardware won't set it in parallel.
	 * So software can clear GPE in any contexts.
	 * Warning: do not move the check into advance_transaction() as the
	 * EC commands will be sent without GPE raised.
	 */
	if (!acpi_ec_is_gpe_raised(ec))
		return;
	acpi_clear_gpe(NULL, ec->gpe);
}

/* --------------------------------------------------------------------------
 *                           Transaction Management
 * -------------------------------------------------------------------------- */

static void acpi_ec_submit_request(struct acpi_ec *ec)
{
	ec->reference_count++;
	if (test_bit(EC_FLAGS_GPE_HANDLER_INSTALLED, &ec->flags) &&
	    ec->reference_count == 1)
		acpi_ec_enable_gpe(ec, true);
}

static void acpi_ec_complete_request(struct acpi_ec *ec)
{
	bool flushed = false;

	ec->reference_count--;
	if (test_bit(EC_FLAGS_GPE_HANDLER_INSTALLED, &ec->flags) &&
	    ec->reference_count == 0)
		acpi_ec_disable_gpe(ec, true);
	flushed = acpi_ec_flushed(ec);
	if (flushed)
		wake_up(&ec->wait);
}

static void acpi_ec_mask_gpe(struct acpi_ec *ec)
{
	if (!test_bit(EC_FLAGS_GPE_MASKED, &ec->flags)) {
		acpi_ec_disable_gpe(ec, false);
		ec_dbg_drv("Polling enabled");
		set_bit(EC_FLAGS_GPE_MASKED, &ec->flags);
	}
}

static void acpi_ec_unmask_gpe(struct acpi_ec *ec)
{
	if (test_bit(EC_FLAGS_GPE_MASKED, &ec->flags)) {
		clear_bit(EC_FLAGS_GPE_MASKED, &ec->flags);
		acpi_ec_enable_gpe(ec, false);
		ec_dbg_drv("Polling disabled");
	}
}

/*
 * acpi_ec_submit_flushable_request() - Increase the reference count unless
 *                                      the flush operation is not in
 *                                      progress
 * @ec: the EC device
 *
 * This function must be used before taking a new action that should hold
 * the reference count.  If this function returns false, then the action
 * must be discarded or it will prevent the flush operation from being
 * completed.
 */
static bool acpi_ec_submit_flushable_request(struct acpi_ec *ec)
{
	if (!acpi_ec_started(ec))
		return false;
	acpi_ec_submit_request(ec);
	return true;
}

static void acpi_ec_submit_query(struct acpi_ec *ec)
{
	acpi_ec_mask_gpe(ec);
	if (!acpi_ec_event_enabled(ec))
		return;
	if (!test_and_set_bit(EC_FLAGS_QUERY_PENDING, &ec->flags)) {
		ec_dbg_evt("Command(%s) submitted/blocked",
			   acpi_ec_cmd_string(ACPI_EC_COMMAND_QUERY));
		ec->nr_pending_queries++;
		schedule_work(&ec->work);
	}
}

static void acpi_ec_complete_query(struct acpi_ec *ec)
{
	if (test_and_clear_bit(EC_FLAGS_QUERY_PENDING, &ec->flags))
		ec_dbg_evt("Command(%s) unblocked",
			   acpi_ec_cmd_string(ACPI_EC_COMMAND_QUERY));
	acpi_ec_unmask_gpe(ec);
}

static inline void __acpi_ec_enable_event(struct acpi_ec *ec)
{
	if (!test_and_set_bit(EC_FLAGS_QUERY_ENABLED, &ec->flags))
		ec_log_drv("event unblocked");
	/*
	 * Unconditionally invoke this once after enabling the event
	 * handling mechanism to detect the pending events.
	 */
	advance_transaction(ec);
}

static inline void __acpi_ec_disable_event(struct acpi_ec *ec)
{
	if (test_and_clear_bit(EC_FLAGS_QUERY_ENABLED, &ec->flags))
		ec_log_drv("event blocked");
}

static void acpi_ec_enable_event(struct acpi_ec *ec)
{
	unsigned long flags;

	spin_lock_irqsave(&ec->lock, flags);
	if (acpi_ec_started(ec))
		__acpi_ec_enable_event(ec);
	spin_unlock_irqrestore(&ec->lock, flags);
}

#ifdef CONFIG_PM_SLEEP
static bool acpi_ec_query_flushed(struct acpi_ec *ec)
{
	bool flushed;
	unsigned long flags;

	spin_lock_irqsave(&ec->lock, flags);
	flushed = !ec->nr_pending_queries;
	spin_unlock_irqrestore(&ec->lock, flags);
	return flushed;
}

static void __acpi_ec_flush_event(struct acpi_ec *ec)
{
	/*
	 * When ec_freeze_events is true, we need to flush events in
	 * the proper position before entering the noirq stage.
	 */
	wait_event(ec->wait, acpi_ec_query_flushed(ec));
	if (ec_query_wq)
		flush_workqueue(ec_query_wq);
}

static void acpi_ec_disable_event(struct acpi_ec *ec)
{
	unsigned long flags;

	spin_lock_irqsave(&ec->lock, flags);
	__acpi_ec_disable_event(ec);
	spin_unlock_irqrestore(&ec->lock, flags);
	__acpi_ec_flush_event(ec);
}

void acpi_ec_flush_work(void)
{
	if (first_ec)
		__acpi_ec_flush_event(first_ec);

	flush_scheduled_work();
}
#endif /* CONFIG_PM_SLEEP */

static bool acpi_ec_guard_event(struct acpi_ec *ec)
{
	bool guarded = true;
	unsigned long flags;

	spin_lock_irqsave(&ec->lock, flags);
	/*
	 * If firmware SCI_EVT clearing timing is "event", we actually
	 * don't know when the SCI_EVT will be cleared by firmware after
	 * evaluating _Qxx, so we need to re-check SCI_EVT after waiting an
	 * acceptable period.
	 *
	 * The guarding period begins when EC_FLAGS_QUERY_PENDING is
	 * flagged, which means SCI_EVT check has just been performed.
	 * But if the current transaction is ACPI_EC_COMMAND_QUERY, the
	 * guarding should have already been performed (via
	 * EC_FLAGS_QUERY_GUARDING) and should not be applied so that the
	 * ACPI_EC_COMMAND_QUERY transaction can be transitioned into
	 * ACPI_EC_COMMAND_POLL state immediately.
	 */
	if (ec_event_clearing == ACPI_EC_EVT_TIMING_STATUS ||
	    ec_event_clearing == ACPI_EC_EVT_TIMING_QUERY ||
	    !test_bit(EC_FLAGS_QUERY_PENDING, &ec->flags) ||
	    (ec->curr && ec->curr->command == ACPI_EC_COMMAND_QUERY))
		guarded = false;
	spin_unlock_irqrestore(&ec->lock, flags);
	return guarded;
}

static int ec_transaction_polled(struct acpi_ec *ec)
{
	unsigned long flags;
	int ret = 0;

	spin_lock_irqsave(&ec->lock, flags);
	if (ec->curr && (ec->curr->flags & ACPI_EC_COMMAND_POLL))
		ret = 1;
	spin_unlock_irqrestore(&ec->lock, flags);
	return ret;
}

static int ec_transaction_completed(struct acpi_ec *ec)
{
	unsigned long flags;
	int ret = 0;

	spin_lock_irqsave(&ec->lock, flags);
	if (ec->curr && (ec->curr->flags & ACPI_EC_COMMAND_COMPLETE))
		ret = 1;
	spin_unlock_irqrestore(&ec->lock, flags);
	return ret;
}

static inline void ec_transaction_transition(struct acpi_ec *ec, unsigned long flag)
{
	ec->curr->flags |= flag;
	if (ec->curr->command == ACPI_EC_COMMAND_QUERY) {
		if (ec_event_clearing == ACPI_EC_EVT_TIMING_STATUS &&
		    flag == ACPI_EC_COMMAND_POLL)
			acpi_ec_complete_query(ec);
		if (ec_event_clearing == ACPI_EC_EVT_TIMING_QUERY &&
		    flag == ACPI_EC_COMMAND_COMPLETE)
			acpi_ec_complete_query(ec);
		if (ec_event_clearing == ACPI_EC_EVT_TIMING_EVENT &&
		    flag == ACPI_EC_COMMAND_COMPLETE)
			set_bit(EC_FLAGS_QUERY_GUARDING, &ec->flags);
	}
}

static void advance_transaction(struct acpi_ec *ec)
{
	struct transaction *t;
	u8 status;
	bool wakeup = false;

	ec_dbg_stm("%s (%d)", in_interrupt() ? "IRQ" : "TASK",
		   smp_processor_id());
	/*
	 * By always clearing STS before handling all indications, we can
	 * ensure a hardware STS 0->1 change after this clearing can always
	 * trigger a GPE interrupt.
	 */
	acpi_ec_clear_gpe(ec);
	status = acpi_ec_read_status(ec);
	t = ec->curr;
	/*
	 * Another IRQ or a guarded polling mode advancement is detected,
	 * the next QR_EC submission is then allowed.
	 */
	if (!t || !(t->flags & ACPI_EC_COMMAND_POLL)) {
		if (ec_event_clearing == ACPI_EC_EVT_TIMING_EVENT &&
		    (!ec->nr_pending_queries ||
		     test_bit(EC_FLAGS_QUERY_GUARDING, &ec->flags))) {
			clear_bit(EC_FLAGS_QUERY_GUARDING, &ec->flags);
			acpi_ec_complete_query(ec);
		}
	}
	if (!t)
		goto err;
	if (t->flags & ACPI_EC_COMMAND_POLL) {
		if (t->wlen > t->wi) {
			if ((status & ACPI_EC_FLAG_IBF) == 0)
				acpi_ec_write_data(ec, t->wdata[t->wi++]);
			else
				goto err;
		} else if (t->rlen > t->ri) {
			if ((status & ACPI_EC_FLAG_OBF) == 1) {
				t->rdata[t->ri++] = acpi_ec_read_data(ec);
				if (t->rlen == t->ri) {
					ec_transaction_transition(ec, ACPI_EC_COMMAND_COMPLETE);
					if (t->command == ACPI_EC_COMMAND_QUERY)
						ec_dbg_evt("Command(%s) completed by hardware",
							   acpi_ec_cmd_string(ACPI_EC_COMMAND_QUERY));
					wakeup = true;
				}
			} else
				goto err;
		} else if (t->wlen == t->wi &&
			   (status & ACPI_EC_FLAG_IBF) == 0) {
			ec_transaction_transition(ec, ACPI_EC_COMMAND_COMPLETE);
			wakeup = true;
		}
		goto out;
	} else {
		if (EC_FLAGS_QUERY_HANDSHAKE &&
		    !(status & ACPI_EC_FLAG_SCI) &&
		    (t->command == ACPI_EC_COMMAND_QUERY)) {
			ec_transaction_transition(ec, ACPI_EC_COMMAND_POLL);
			t->rdata[t->ri++] = 0x00;
			ec_transaction_transition(ec, ACPI_EC_COMMAND_COMPLETE);
			ec_dbg_evt("Command(%s) completed by software",
				   acpi_ec_cmd_string(ACPI_EC_COMMAND_QUERY));
			wakeup = true;
		} else if ((status & ACPI_EC_FLAG_IBF) == 0) {
			acpi_ec_write_cmd(ec, t->command);
			ec_transaction_transition(ec, ACPI_EC_COMMAND_POLL);
		} else
			goto err;
		goto out;
	}
err:
	/*
	 * If SCI bit is set, then don't think it's a false IRQ
	 * otherwise will take a not handled IRQ as a false one.
	 */
	if (!(status & ACPI_EC_FLAG_SCI)) {
		if (in_interrupt() && t) {
			if (t->irq_count < ec_storm_threshold)
				++t->irq_count;
			/* Allow triggering on 0 threshold */
			if (t->irq_count == ec_storm_threshold)
				acpi_ec_mask_gpe(ec);
		}
	}
out:
	if (status & ACPI_EC_FLAG_SCI)
		acpi_ec_submit_query(ec);
	if (wakeup && in_interrupt())
		wake_up(&ec->wait);
}

static void start_transaction(struct acpi_ec *ec)
{
	ec->curr->irq_count = ec->curr->wi = ec->curr->ri = 0;
	ec->curr->flags = 0;
}

static int ec_guard(struct acpi_ec *ec)
{
	unsigned long guard = usecs_to_jiffies(ec->polling_guard);
	unsigned long timeout = ec->timestamp + guard;

	/* Ensure guarding period before polling EC status */
	do {
		if (ec->busy_polling) {
			/* Perform busy polling */
			if (ec_transaction_completed(ec))
				return 0;
			udelay(jiffies_to_usecs(guard));
		} else {
			/*
			 * Perform wait polling
			 * 1. Wait the transaction to be completed by the
			 *    GPE handler after the transaction enters
			 *    ACPI_EC_COMMAND_POLL state.
			 * 2. A special guarding logic is also required
			 *    for event clearing mode "event" before the
			 *    transaction enters ACPI_EC_COMMAND_POLL
			 *    state.
			 */
			if (!ec_transaction_polled(ec) &&
			    !acpi_ec_guard_event(ec))
				break;
			if (wait_event_timeout(ec->wait,
					       ec_transaction_completed(ec),
					       guard))
				return 0;
		}
	} while (time_before(jiffies, timeout));
	return -ETIME;
}

static int ec_poll(struct acpi_ec *ec)
{
	unsigned long flags;
	int repeat = 5; /* number of command restarts */

	while (repeat--) {
		unsigned long delay = jiffies +
			msecs_to_jiffies(ec_delay);
		do {
			if (!ec_guard(ec))
				return 0;
			spin_lock_irqsave(&ec->lock, flags);
			advance_transaction(ec);
			spin_unlock_irqrestore(&ec->lock, flags);
		} while (time_before(jiffies, delay));
		pr_debug("controller reset, restart transaction\n");
		spin_lock_irqsave(&ec->lock, flags);
		start_transaction(ec);
		spin_unlock_irqrestore(&ec->lock, flags);
	}
	return -ETIME;
}

static int acpi_ec_transaction_unlocked(struct acpi_ec *ec,
					struct transaction *t)
{
	unsigned long tmp;
	int ret = 0;

	/* start transaction */
	spin_lock_irqsave(&ec->lock, tmp);
	/* Enable GPE for command processing (IBF=0/OBF=1) */
	if (!acpi_ec_submit_flushable_request(ec)) {
		ret = -EINVAL;
		goto unlock;
	}
	ec_dbg_ref(ec, "Increase command");
	/* following two actions should be kept atomic */
	ec->curr = t;
	ec_dbg_req("Command(%s) started", acpi_ec_cmd_string(t->command));
	start_transaction(ec);
	spin_unlock_irqrestore(&ec->lock, tmp);

	ret = ec_poll(ec);

	spin_lock_irqsave(&ec->lock, tmp);
	if (t->irq_count == ec_storm_threshold)
		acpi_ec_unmask_gpe(ec);
	ec_dbg_req("Command(%s) stopped", acpi_ec_cmd_string(t->command));
	ec->curr = NULL;
	/* Disable GPE for command processing (IBF=0/OBF=1) */
	acpi_ec_complete_request(ec);
	ec_dbg_ref(ec, "Decrease command");
unlock:
	spin_unlock_irqrestore(&ec->lock, tmp);
	return ret;
}

static int acpi_ec_transaction(struct acpi_ec *ec, struct transaction *t)
{
	int status;
	u32 glk;

	if (!ec || (!t) || (t->wlen && !t->wdata) || (t->rlen && !t->rdata))
		return -EINVAL;
	if (t->rdata)
		memset(t->rdata, 0, t->rlen);

	mutex_lock(&ec->mutex);
	if (ec->global_lock) {
		status = acpi_acquire_global_lock(ACPI_EC_UDELAY_GLK, &glk);
		if (ACPI_FAILURE(status)) {
			status = -ENODEV;
			goto unlock;
		}
	}

	status = acpi_ec_transaction_unlocked(ec, t);

	if (ec->global_lock)
		acpi_release_global_lock(glk);
unlock:
	mutex_unlock(&ec->mutex);
	return status;
}

static int acpi_ec_burst_enable(struct acpi_ec *ec)
{
	u8 d;
	struct transaction t = {.command = ACPI_EC_BURST_ENABLE,
				.wdata = NULL, .rdata = &d,
				.wlen = 0, .rlen = 1};

	return acpi_ec_transaction(ec, &t);
}

static int acpi_ec_burst_disable(struct acpi_ec *ec)
{
	struct transaction t = {.command = ACPI_EC_BURST_DISABLE,
				.wdata = NULL, .rdata = NULL,
				.wlen = 0, .rlen = 0};

	return (acpi_ec_read_status(ec) & ACPI_EC_FLAG_BURST) ?
				acpi_ec_transaction(ec, &t) : 0;
}

static int acpi_ec_read(struct acpi_ec *ec, u8 address, u8 *data)
{
	int result;
	u8 d;
	struct transaction t = {.command = ACPI_EC_COMMAND_READ,
				.wdata = &address, .rdata = &d,
				.wlen = 1, .rlen = 1};

	result = acpi_ec_transaction(ec, &t);
	*data = d;
	return result;
}

static int acpi_ec_write(struct acpi_ec *ec, u8 address, u8 data)
{
	u8 wdata[2] = { address, data };
	struct transaction t = {.command = ACPI_EC_COMMAND_WRITE,
				.wdata = wdata, .rdata = NULL,
				.wlen = 2, .rlen = 0};

	return acpi_ec_transaction(ec, &t);
}

int ec_read(u8 addr, u8 *val)
{
	int err;
	u8 temp_data;

	if (!first_ec)
		return -ENODEV;

	err = acpi_ec_read(first_ec, addr, &temp_data);

	if (!err) {
		*val = temp_data;
		return 0;
	}
	return err;
}
EXPORT_SYMBOL(ec_read);

int ec_write(u8 addr, u8 val)
{
	int err;

	if (!first_ec)
		return -ENODEV;

	err = acpi_ec_write(first_ec, addr, val);

	return err;
}
EXPORT_SYMBOL(ec_write);

int ec_transaction(u8 command,
		   const u8 *wdata, unsigned wdata_len,
		   u8 *rdata, unsigned rdata_len)
{
	struct transaction t = {.command = command,
				.wdata = wdata, .rdata = rdata,
				.wlen = wdata_len, .rlen = rdata_len};

	if (!first_ec)
		return -ENODEV;

	return acpi_ec_transaction(first_ec, &t);
}
EXPORT_SYMBOL(ec_transaction);

/* Get the handle to the EC device */
acpi_handle ec_get_handle(void)
{
	if (!first_ec)
		return NULL;
	return first_ec->handle;
}
EXPORT_SYMBOL(ec_get_handle);

static void acpi_ec_start(struct acpi_ec *ec, bool resuming)
{
	unsigned long flags;

	spin_lock_irqsave(&ec->lock, flags);
	if (!test_and_set_bit(EC_FLAGS_STARTED, &ec->flags)) {
		ec_dbg_drv("Starting EC");
		/* Enable GPE for event processing (SCI_EVT=1) */
		if (!resuming) {
			acpi_ec_submit_request(ec);
			ec_dbg_ref(ec, "Increase driver");
		}
		ec_log_drv("EC started");
	}
	spin_unlock_irqrestore(&ec->lock, flags);
}

static bool acpi_ec_stopped(struct acpi_ec *ec)
{
	unsigned long flags;
	bool flushed;

	spin_lock_irqsave(&ec->lock, flags);
	flushed = acpi_ec_flushed(ec);
	spin_unlock_irqrestore(&ec->lock, flags);
	return flushed;
}

static void acpi_ec_stop(struct acpi_ec *ec, bool suspending)
{
	unsigned long flags;

	spin_lock_irqsave(&ec->lock, flags);
	if (acpi_ec_started(ec)) {
		ec_dbg_drv("Stopping EC");
		set_bit(EC_FLAGS_STOPPED, &ec->flags);
		spin_unlock_irqrestore(&ec->lock, flags);
		wait_event(ec->wait, acpi_ec_stopped(ec));
		spin_lock_irqsave(&ec->lock, flags);
		/* Disable GPE for event processing (SCI_EVT=1) */
		if (!suspending) {
			acpi_ec_complete_request(ec);
			ec_dbg_ref(ec, "Decrease driver");
		} else if (!ec_freeze_events)
			__acpi_ec_disable_event(ec);
		clear_bit(EC_FLAGS_STARTED, &ec->flags);
		clear_bit(EC_FLAGS_STOPPED, &ec->flags);
		ec_log_drv("EC stopped");
	}
	spin_unlock_irqrestore(&ec->lock, flags);
}

static void acpi_ec_enter_noirq(struct acpi_ec *ec)
{
	unsigned long flags;

	spin_lock_irqsave(&ec->lock, flags);
	ec->busy_polling = true;
	ec->polling_guard = 0;
	ec_log_drv("interrupt blocked");
	spin_unlock_irqrestore(&ec->lock, flags);
}

static void acpi_ec_leave_noirq(struct acpi_ec *ec)
{
	unsigned long flags;

	spin_lock_irqsave(&ec->lock, flags);
	ec->busy_polling = ec_busy_polling;
	ec->polling_guard = ec_polling_guard;
	ec_log_drv("interrupt unblocked");
	spin_unlock_irqrestore(&ec->lock, flags);
}

void acpi_ec_block_transactions(void)
{
	struct acpi_ec *ec = first_ec;

	if (!ec)
		return;

	mutex_lock(&ec->mutex);
	/* Prevent transactions from being carried out */
	acpi_ec_stop(ec, true);
	mutex_unlock(&ec->mutex);
}

void acpi_ec_unblock_transactions(void)
{
	/*
	 * Allow transactions to happen again (this function is called from
	 * atomic context during wakeup, so we don't need to acquire the mutex).
	 */
	if (first_ec)
		acpi_ec_start(first_ec, true);
}

void acpi_ec_dispatch_gpe(void)
{
	if (first_ec)
		acpi_dispatch_gpe(NULL, first_ec->gpe);
}

/* --------------------------------------------------------------------------
                                Event Management
   -------------------------------------------------------------------------- */
static struct acpi_ec_query_handler *
acpi_ec_get_query_handler(struct acpi_ec_query_handler *handler)
{
	if (handler)
		kref_get(&handler->kref);
	return handler;
}

static struct acpi_ec_query_handler *
acpi_ec_get_query_handler_by_value(struct acpi_ec *ec, u8 value)
{
	struct acpi_ec_query_handler *handler;
	bool found = false;

	mutex_lock(&ec->mutex);
	list_for_each_entry(handler, &ec->list, node) {
		if (value == handler->query_bit) {
			found = true;
			break;
		}
	}
	mutex_unlock(&ec->mutex);
	return found ? acpi_ec_get_query_handler(handler) : NULL;
}

static void acpi_ec_query_handler_release(struct kref *kref)
{
	struct acpi_ec_query_handler *handler =
		container_of(kref, struct acpi_ec_query_handler, kref);

	kfree(handler);
}

static void acpi_ec_put_query_handler(struct acpi_ec_query_handler *handler)
{
	kref_put(&handler->kref, acpi_ec_query_handler_release);
}

int acpi_ec_add_query_handler(struct acpi_ec *ec, u8 query_bit,
			      acpi_handle handle, acpi_ec_query_func func,
			      void *data)
{
	struct acpi_ec_query_handler *handler =
	    kzalloc(sizeof(struct acpi_ec_query_handler), GFP_KERNEL);

	if (!handler)
		return -ENOMEM;

	handler->query_bit = query_bit;
	handler->handle = handle;
	handler->func = func;
	handler->data = data;
	mutex_lock(&ec->mutex);
	kref_init(&handler->kref);
	list_add(&handler->node, &ec->list);
	mutex_unlock(&ec->mutex);
	return 0;
}
EXPORT_SYMBOL_GPL(acpi_ec_add_query_handler);

static void acpi_ec_remove_query_handlers(struct acpi_ec *ec,
					  bool remove_all, u8 query_bit)
{
	struct acpi_ec_query_handler *handler, *tmp;
	LIST_HEAD(free_list);

	mutex_lock(&ec->mutex);
	list_for_each_entry_safe(handler, tmp, &ec->list, node) {
		if (remove_all || query_bit == handler->query_bit) {
			list_del_init(&handler->node);
			list_add(&handler->node, &free_list);
		}
	}
	mutex_unlock(&ec->mutex);
	list_for_each_entry_safe(handler, tmp, &free_list, node)
		acpi_ec_put_query_handler(handler);
}

void acpi_ec_remove_query_handler(struct acpi_ec *ec, u8 query_bit)
{
	acpi_ec_remove_query_handlers(ec, false, query_bit);
}
EXPORT_SYMBOL_GPL(acpi_ec_remove_query_handler);

static struct acpi_ec_query *acpi_ec_create_query(u8 *pval)
{
	struct acpi_ec_query *q;
	struct transaction *t;

	q = kzalloc(sizeof (struct acpi_ec_query), GFP_KERNEL);
	if (!q)
		return NULL;
	INIT_WORK(&q->work, acpi_ec_event_processor);
	t = &q->transaction;
	t->command = ACPI_EC_COMMAND_QUERY;
	t->rdata = pval;
	t->rlen = 1;
	return q;
}

static void acpi_ec_delete_query(struct acpi_ec_query *q)
{
	if (q) {
		if (q->handler)
			acpi_ec_put_query_handler(q->handler);
		kfree(q);
	}
}

static void acpi_ec_event_processor(struct work_struct *work)
{
	struct acpi_ec_query *q = container_of(work, struct acpi_ec_query, work);
	struct acpi_ec_query_handler *handler = q->handler;

	ec_dbg_evt("Query(0x%02x) started", handler->query_bit);
	if (handler->func)
		handler->func(handler->data);
	else if (handler->handle)
		acpi_evaluate_object(handler->handle, NULL, NULL, NULL);
	ec_dbg_evt("Query(0x%02x) stopped", handler->query_bit);
	acpi_ec_delete_query(q);
}

static int acpi_ec_query(struct acpi_ec *ec, u8 *data)
{
	u8 value = 0;
	int result;
	struct acpi_ec_query *q;

	q = acpi_ec_create_query(&value);
	if (!q)
		return -ENOMEM;

	/*
	 * Query the EC to find out which _Qxx method we need to evaluate.
	 * Note that successful completion of the query causes the ACPI_EC_SCI
	 * bit to be cleared (and thus clearing the interrupt source).
	 */
	result = acpi_ec_transaction(ec, &q->transaction);
	if (!value)
		result = -ENODATA;
	if (result)
		goto err_exit;

	q->handler = acpi_ec_get_query_handler_by_value(ec, value);
	if (!q->handler) {
		result = -ENODATA;
		goto err_exit;
	}

	/*
	 * It is reported that _Qxx are evaluated in a parallel way on
	 * Windows:
	 * https://bugzilla.kernel.org/show_bug.cgi?id=94411
	 *
	 * Put this log entry before schedule_work() in order to make
	 * it appearing before any other log entries occurred during the
	 * work queue execution.
	 */
	ec_dbg_evt("Query(0x%02x) scheduled", value);
	if (!queue_work(ec_query_wq, &q->work)) {
		ec_dbg_evt("Query(0x%02x) overlapped", value);
		result = -EBUSY;
	}

err_exit:
	if (result)
		acpi_ec_delete_query(q);
	if (data)
		*data = value;
	return result;
}

static void acpi_ec_check_event(struct acpi_ec *ec)
{
	unsigned long flags;

	if (ec_event_clearing == ACPI_EC_EVT_TIMING_EVENT) {
		if (ec_guard(ec)) {
			spin_lock_irqsave(&ec->lock, flags);
			/*
			 * Take care of the SCI_EVT unless no one else is
			 * taking care of it.
			 */
			if (!ec->curr)
				advance_transaction(ec);
			spin_unlock_irqrestore(&ec->lock, flags);
		}
	}
}

static void acpi_ec_event_handler(struct work_struct *work)
{
	unsigned long flags;
	struct acpi_ec *ec = container_of(work, struct acpi_ec, work);

	ec_dbg_evt("Event started");

	spin_lock_irqsave(&ec->lock, flags);
	while (ec->nr_pending_queries) {
		spin_unlock_irqrestore(&ec->lock, flags);
		(void)acpi_ec_query(ec, NULL);
		spin_lock_irqsave(&ec->lock, flags);
		ec->nr_pending_queries--;
		/*
		 * Before exit, make sure that this work item can be
		 * scheduled again. There might be QR_EC failures, leaving
		 * EC_FLAGS_QUERY_PENDING uncleared and preventing this work
		 * item from being scheduled again.
		 */
		if (!ec->nr_pending_queries) {
			if (ec_event_clearing == ACPI_EC_EVT_TIMING_STATUS ||
			    ec_event_clearing == ACPI_EC_EVT_TIMING_QUERY)
				acpi_ec_complete_query(ec);
		}
	}
	spin_unlock_irqrestore(&ec->lock, flags);

	ec_dbg_evt("Event stopped");

	acpi_ec_check_event(ec);
}

static u32 acpi_ec_gpe_handler(acpi_handle gpe_device,
	u32 gpe_number, void *data)
{
	unsigned long flags;
	struct acpi_ec *ec = data;

	spin_lock_irqsave(&ec->lock, flags);
	advance_transaction(ec);
	spin_unlock_irqrestore(&ec->lock, flags);
	return ACPI_INTERRUPT_HANDLED;
}

/* --------------------------------------------------------------------------
 *                           Address Space Management
 * -------------------------------------------------------------------------- */

static acpi_status
acpi_ec_space_handler(u32 function, acpi_physical_address address,
		      u32 bits, u64 *value64,
		      void *handler_context, void *region_context)
{
	struct acpi_ec *ec = handler_context;
	int result = 0, i, bytes = bits / 8;
	u8 *value = (u8 *)value64;

	if ((address > 0xFF) || !value || !handler_context)
		return AE_BAD_PARAMETER;

	if (function != ACPI_READ && function != ACPI_WRITE)
		return AE_BAD_PARAMETER;

	if (ec->busy_polling || bits > 8)
		acpi_ec_burst_enable(ec);

	for (i = 0; i < bytes; ++i, ++address, ++value)
		result = (function == ACPI_READ) ?
			acpi_ec_read(ec, address, value) :
			acpi_ec_write(ec, address, *value);

	if (ec->busy_polling || bits > 8)
		acpi_ec_burst_disable(ec);

	switch (result) {
	case -EINVAL:
		return AE_BAD_PARAMETER;
	case -ENODEV:
		return AE_NOT_FOUND;
	case -ETIME:
		return AE_TIME;
	default:
		return AE_OK;
	}
}

/* --------------------------------------------------------------------------
 *                             Driver Interface
 * -------------------------------------------------------------------------- */

static acpi_status
ec_parse_io_ports(struct acpi_resource *resource, void *context);

static void acpi_ec_free(struct acpi_ec *ec)
{
	if (first_ec == ec)
		first_ec = NULL;
	if (boot_ec == ec)
		boot_ec = NULL;
	kfree(ec);
}

static struct acpi_ec *acpi_ec_alloc(void)
{
	struct acpi_ec *ec = kzalloc(sizeof(struct acpi_ec), GFP_KERNEL);

	if (!ec)
		return NULL;
	mutex_init(&ec->mutex);
	init_waitqueue_head(&ec->wait);
	INIT_LIST_HEAD(&ec->list);
	spin_lock_init(&ec->lock);
	INIT_WORK(&ec->work, acpi_ec_event_handler);
	ec->timestamp = jiffies;
	ec->busy_polling = true;
	ec->polling_guard = 0;
	return ec;
}

static acpi_status
acpi_ec_register_query_methods(acpi_handle handle, u32 level,
			       void *context, void **return_value)
{
	char node_name[5];
	struct acpi_buffer buffer = { sizeof(node_name), node_name };
	struct acpi_ec *ec = context;
	int value = 0;
	acpi_status status;

	status = acpi_get_name(handle, ACPI_SINGLE_NAME, &buffer);

	if (ACPI_SUCCESS(status) && sscanf(node_name, "_Q%x", &value) == 1)
		acpi_ec_add_query_handler(ec, value, handle, NULL, NULL);
	return AE_OK;
}

static acpi_status
ec_parse_device(acpi_handle handle, u32 Level, void *context, void **retval)
{
	acpi_status status;
	unsigned long long tmp = 0;
	struct acpi_ec *ec = context;

	/* clear addr values, ec_parse_io_ports depend on it */
	ec->command_addr = ec->data_addr = 0;

	status = acpi_walk_resources(handle, METHOD_NAME__CRS,
				     ec_parse_io_ports, ec);
	if (ACPI_FAILURE(status))
		return status;
	if (ec->data_addr == 0 || ec->command_addr == 0)
		return AE_OK;

	if (boot_ec && boot_ec_is_ecdt && EC_FLAGS_IGNORE_DSDT_GPE) {
		/*
		 * Always inherit the GPE number setting from the ECDT
		 * EC.
		 */
		ec->gpe = boot_ec->gpe;
	} else {
		/* Get GPE bit assignment (EC events). */
		/* TODO: Add support for _GPE returning a package */
		status = acpi_evaluate_integer(handle, "_GPE", NULL, &tmp);
		if (ACPI_FAILURE(status))
			return status;
		ec->gpe = tmp;
	}
	/* Use the global lock for all EC transactions? */
	tmp = 0;
	acpi_evaluate_integer(handle, "_GLK", NULL, &tmp);
	ec->global_lock = tmp;
	ec->handle = handle;
	return AE_CTRL_TERMINATE;
}

/*
 * Note: This function returns an error code only when the address space
 *       handler is not installed, which means "not able to handle
 *       transactions".
 */
static int ec_install_handlers(struct acpi_ec *ec, bool handle_events)
{
	acpi_status status;

	acpi_ec_start(ec, false);

	if (!test_bit(EC_FLAGS_EC_HANDLER_INSTALLED, &ec->flags)) {
		acpi_ec_enter_noirq(ec);
		status = acpi_install_address_space_handler(ec->handle,
							    ACPI_ADR_SPACE_EC,
							    &acpi_ec_space_handler,
							    NULL, ec);
		if (ACPI_FAILURE(status)) {
			if (status == AE_NOT_FOUND) {
				/*
				 * Maybe OS fails in evaluating the _REG
				 * object. The AE_NOT_FOUND error will be
				 * ignored and OS * continue to initialize
				 * EC.
				 */
				pr_err("Fail in evaluating the _REG object"
					" of EC device. Broken bios is suspected.\n");
			} else {
				acpi_ec_stop(ec, false);
				return -ENODEV;
			}
		}
		set_bit(EC_FLAGS_EC_HANDLER_INSTALLED, &ec->flags);
	}

	if (!handle_events)
		return 0;

	if (!test_bit(EC_FLAGS_EVT_HANDLER_INSTALLED, &ec->flags)) {
		/* Find and register all query methods */
		acpi_walk_namespace(ACPI_TYPE_METHOD, ec->handle, 1,
				    acpi_ec_register_query_methods,
				    NULL, ec, NULL);
		set_bit(EC_FLAGS_EVT_HANDLER_INSTALLED, &ec->flags);
	}
	if (!test_bit(EC_FLAGS_GPE_HANDLER_INSTALLED, &ec->flags)) {
		status = acpi_install_gpe_raw_handler(NULL, ec->gpe,
					  ACPI_GPE_EDGE_TRIGGERED,
					  &acpi_ec_gpe_handler, ec);
		/* This is not fatal as we can poll EC events */
		if (ACPI_SUCCESS(status)) {
			set_bit(EC_FLAGS_GPE_HANDLER_INSTALLED, &ec->flags);
			acpi_ec_leave_noirq(ec);
			if (test_bit(EC_FLAGS_STARTED, &ec->flags) &&
			    ec->reference_count >= 1)
				acpi_ec_enable_gpe(ec, true);
		}
	}
	/* EC is fully operational, allow queries */
	acpi_ec_enable_event(ec);

	return 0;
}

static void ec_remove_handlers(struct acpi_ec *ec)
{
	if (test_bit(EC_FLAGS_EC_HANDLER_INSTALLED, &ec->flags)) {
		if (ACPI_FAILURE(acpi_remove_address_space_handler(ec->handle,
					ACPI_ADR_SPACE_EC, &acpi_ec_space_handler)))
			pr_err("failed to remove space handler\n");
		clear_bit(EC_FLAGS_EC_HANDLER_INSTALLED, &ec->flags);
	}

	/*
	 * Stops handling the EC transactions after removing the operation
	 * region handler. This is required because _REG(DISCONNECT)
	 * invoked during the removal can result in new EC transactions.
	 *
	 * Flushes the EC requests and thus disables the GPE before
	 * removing the GPE handler. This is required by the current ACPICA
	 * GPE core. ACPICA GPE core will automatically disable a GPE when
	 * it is indicated but there is no way to handle it. So the drivers
	 * must disable the GPEs prior to removing the GPE handlers.
	 */
	acpi_ec_stop(ec, false);

	if (test_bit(EC_FLAGS_GPE_HANDLER_INSTALLED, &ec->flags)) {
		if (ACPI_FAILURE(acpi_remove_gpe_handler(NULL, ec->gpe,
					&acpi_ec_gpe_handler)))
			pr_err("failed to remove gpe handler\n");
		clear_bit(EC_FLAGS_GPE_HANDLER_INSTALLED, &ec->flags);
	}
	if (test_bit(EC_FLAGS_EVT_HANDLER_INSTALLED, &ec->flags)) {
		acpi_ec_remove_query_handlers(ec, true, 0);
		clear_bit(EC_FLAGS_EVT_HANDLER_INSTALLED, &ec->flags);
	}
}

static int acpi_ec_setup(struct acpi_ec *ec, bool handle_events)
{
	int ret;

	ret = ec_install_handlers(ec, handle_events);
	if (ret)
		return ret;

	/* First EC capable of handling transactions */
	if (!first_ec) {
		first_ec = ec;
		acpi_handle_info(first_ec->handle, "Used as first EC\n");
	}

	acpi_handle_info(ec->handle,
			 "GPE=0x%x, EC_CMD/EC_SC=0x%lx, EC_DATA=0x%lx\n",
			 ec->gpe, ec->command_addr, ec->data_addr);
	return ret;
}

static int acpi_config_boot_ec(struct acpi_ec *ec, acpi_handle handle,
			       bool handle_events, bool is_ecdt)
{
	int ret;

	/*
	 * Changing the ACPI handle results in a re-configuration of the
	 * boot EC. And if it happens after the namespace initialization,
	 * it causes _REG evaluations.
	 */
	if (boot_ec && boot_ec->handle != handle)
		ec_remove_handlers(boot_ec);

	/* Unset old boot EC */
	if (boot_ec != ec)
		acpi_ec_free(boot_ec);

	/*
	 * ECDT device creation is split into acpi_ec_ecdt_probe() and
	 * acpi_ec_ecdt_start(). This function takes care of completing the
	 * ECDT parsing logic as the handle update should be performed
	 * between the installation/uninstallation of the handlers.
	 */
	if (ec->handle != handle)
		ec->handle = handle;

	ret = acpi_ec_setup(ec, handle_events);
	if (ret)
		return ret;

	/* Set new boot EC */
	if (!boot_ec) {
		boot_ec = ec;
		boot_ec_is_ecdt = is_ecdt;
	}

	acpi_handle_info(boot_ec->handle,
			 "Used as boot %s EC to handle transactions%s\n",
			 is_ecdt ? "ECDT" : "DSDT",
			 handle_events ? " and events" : "");
	return ret;
}

static bool acpi_ec_ecdt_get_handle(acpi_handle *phandle)
{
	struct acpi_table_ecdt *ecdt_ptr;
	acpi_status status;
	acpi_handle handle;

	status = acpi_get_table(ACPI_SIG_ECDT, 1,
				(struct acpi_table_header **)&ecdt_ptr);
	if (ACPI_FAILURE(status))
		return false;

	status = acpi_get_handle(NULL, ecdt_ptr->id, &handle);
	if (ACPI_FAILURE(status))
		return false;

	*phandle = handle;
	return true;
}

static bool acpi_is_boot_ec(struct acpi_ec *ec)
{
	if (!boot_ec)
		return false;
	if (ec->command_addr == boot_ec->command_addr &&
	    ec->data_addr == boot_ec->data_addr)
		return true;
	return false;
}

static int acpi_ec_add(struct acpi_device *device)
{
	struct acpi_ec *ec = NULL;
	int ret;
	bool is_ecdt = false;
	acpi_status status;

	strcpy(acpi_device_name(device), ACPI_EC_DEVICE_NAME);
	strcpy(acpi_device_class(device), ACPI_EC_CLASS);

	if (!strcmp(acpi_device_hid(device), ACPI_ECDT_HID)) {
		is_ecdt = true;
		ec = boot_ec;
	} else {
		ec = acpi_ec_alloc();
		if (!ec)
			return -ENOMEM;
		status = ec_parse_device(device->handle, 0, ec, NULL);
		if (status != AE_CTRL_TERMINATE) {
			ret = -EINVAL;
			goto err_alloc;
		}
	}

	if (acpi_is_boot_ec(ec)) {
		boot_ec_is_ecdt = is_ecdt;
		if (!is_ecdt) {
			/*
			 * Trust PNP0C09 namespace location rather than
			 * ECDT ID. But trust ECDT GPE rather than _GPE
			 * because of ASUS quirks, so do not change
			 * boot_ec->gpe to ec->gpe.
			 */
			boot_ec->handle = ec->handle;
			acpi_handle_debug(ec->handle, "duplicated.\n");
			acpi_ec_free(ec);
			ec = boot_ec;
		}
		ret = acpi_config_boot_ec(ec, ec->handle, true, is_ecdt);
	} else
		ret = acpi_ec_setup(ec, true);
	if (ret)
		goto err_query;

	device->driver_data = ec;

	ret = !!request_region(ec->data_addr, 1, "EC data");
	WARN(!ret, "Could not request EC data io port 0x%lx", ec->data_addr);
	ret = !!request_region(ec->command_addr, 1, "EC cmd");
	WARN(!ret, "Could not request EC cmd io port 0x%lx", ec->command_addr);

	if (!is_ecdt) {
		/* Reprobe devices depending on the EC */
		acpi_walk_dep_device_list(ec->handle);
	}
	acpi_handle_debug(ec->handle, "enumerated.\n");
	return 0;

err_query:
	if (ec != boot_ec)
		acpi_ec_remove_query_handlers(ec, true, 0);
err_alloc:
	if (ec != boot_ec)
		acpi_ec_free(ec);
	return ret;
}

static int acpi_ec_remove(struct acpi_device *device)
{
	struct acpi_ec *ec;

	if (!device)
		return -EINVAL;

	ec = acpi_driver_data(device);
	release_region(ec->data_addr, 1);
	release_region(ec->command_addr, 1);
	device->driver_data = NULL;
	if (ec != boot_ec) {
		ec_remove_handlers(ec);
		acpi_ec_free(ec);
	}
	return 0;
}

static acpi_status
ec_parse_io_ports(struct acpi_resource *resource, void *context)
{
	struct acpi_ec *ec = context;

	if (resource->type != ACPI_RESOURCE_TYPE_IO)
		return AE_OK;

	/*
	 * The first address region returned is the data port, and
	 * the second address region returned is the status/command
	 * port.
	 */
	if (ec->data_addr == 0)
		ec->data_addr = resource->data.io.minimum;
	else if (ec->command_addr == 0)
		ec->command_addr = resource->data.io.minimum;
	else
		return AE_CTRL_TERMINATE;

	return AE_OK;
}

static const struct acpi_device_id ec_device_ids[] = {
	{"PNP0C09", 0},
	{ACPI_ECDT_HID, 0},
	{"", 0},
};

/*
 * This function is not Windows-compatible as Windows never enumerates the
 * namespace EC before the main ACPI device enumeration process. It is
 * retained for historical reason and will be deprecated in the future.
 */
int __init acpi_ec_dsdt_probe(void)
{
	acpi_status status;
	struct acpi_ec *ec;
	int ret;

	/*
	 * If a platform has ECDT, there is no need to proceed as the
	 * following probe is not a part of the ACPI device enumeration,
	 * executing _STA is not safe, and thus this probe may risk of
	 * picking up an invalid EC device.
	 */
	if (boot_ec)
		return -ENODEV;

	ec = acpi_ec_alloc();
	if (!ec)
		return -ENOMEM;
	/*
	 * At this point, the namespace is initialized, so start to find
	 * the namespace objects.
	 */
	status = acpi_get_devices(ec_device_ids[0].id,
				  ec_parse_device, ec, NULL);
	if (ACPI_FAILURE(status) || !ec->handle) {
		ret = -ENODEV;
		goto error;
	}
	/*
	 * When the DSDT EC is available, always re-configure boot EC to
	 * have _REG evaluated. _REG can only be evaluated after the
	 * namespace initialization.
	 * At this point, the GPE is not fully initialized, so do not to
	 * handle the events.
	 */
	ret = acpi_config_boot_ec(ec, ec->handle, false, false);
error:
	if (ret)
		acpi_ec_free(ec);
	return ret;
}

/*
 * If the DSDT EC is not functioning, we still need to prepare a fully
 * functioning ECDT EC first in order to handle the events.
 * https://bugzilla.kernel.org/show_bug.cgi?id=115021
 */
static int __init acpi_ec_ecdt_start(void)
{
	acpi_handle handle;

	if (!boot_ec)
		return -ENODEV;
	/* In case acpi_ec_ecdt_start() is called after acpi_ec_add() */
	if (!boot_ec_is_ecdt)
		return -ENODEV;

	/*
	 * At this point, the namespace and the GPE is initialized, so
	 * start to find the namespace objects and handle the events.
	 *
	 * Note: ec->handle can be valid if this function is called after
	 * acpi_ec_add(), hence the fast path.
	 */
	if (boot_ec->handle == ACPI_ROOT_OBJECT) {
		if (!acpi_ec_ecdt_get_handle(&handle))
			return -ENODEV;
		boot_ec->handle = handle;
	}

	/* Register to ACPI bus with PM ops attached */
	return acpi_bus_register_early_device(ACPI_BUS_TYPE_ECDT_EC);
}

#if 0
/*
 * Some EC firmware variations refuses to respond QR_EC when SCI_EVT is not
 * set, for which case, we complete the QR_EC without issuing it to the
 * firmware.
 * https://bugzilla.kernel.org/show_bug.cgi?id=82611
 * https://bugzilla.kernel.org/show_bug.cgi?id=97381
 */
static int ec_flag_query_handshake(const struct dmi_system_id *id)
{
	pr_debug("Detected the EC firmware requiring QR_EC issued when SCI_EVT set\n");
	EC_FLAGS_QUERY_HANDSHAKE = 1;
	return 0;
}
#endif

/*
 * Some ECDTs contain wrong register addresses.
 * MSI MS-171F
 * https://bugzilla.kernel.org/show_bug.cgi?id=12461
 */
static int ec_correct_ecdt(const struct dmi_system_id *id)
{
	pr_debug("Detected system needing ECDT address correction.\n");
	EC_FLAGS_CORRECT_ECDT = 1;
	return 0;
}

/*
 * Some DSDTs contain wrong GPE setting.
 * Asus FX502VD/VE, GL702VMK, X550VXK, X580VD
 * https://bugzilla.kernel.org/show_bug.cgi?id=195651
 */
static int ec_honor_ecdt_gpe(const struct dmi_system_id *id)
{
	pr_debug("Detected system needing ignore DSDT GPE setting.\n");
	EC_FLAGS_IGNORE_DSDT_GPE = 1;
	return 0;
}

static const struct dmi_system_id ec_dmi_table[] __initconst = {
	{
	ec_correct_ecdt, "MSI MS-171F", {
	DMI_MATCH(DMI_SYS_VENDOR, "Micro-Star"),
	DMI_MATCH(DMI_PRODUCT_NAME, "MS-171F"),}, NULL},
	{
	ec_honor_ecdt_gpe, "ASUS FX502VD", {
	DMI_MATCH(DMI_SYS_VENDOR, "ASUSTeK COMPUTER INC."),
	DMI_MATCH(DMI_PRODUCT_NAME, "FX502VD"),}, NULL},
	{
	ec_honor_ecdt_gpe, "ASUS FX502VE", {
	DMI_MATCH(DMI_SYS_VENDOR, "ASUSTeK COMPUTER INC."),
	DMI_MATCH(DMI_PRODUCT_NAME, "FX502VE"),}, NULL},
	{
	ec_honor_ecdt_gpe, "ASUS GL702VMK", {
	DMI_MATCH(DMI_SYS_VENDOR, "ASUSTeK COMPUTER INC."),
	DMI_MATCH(DMI_PRODUCT_NAME, "GL702VMK"),}, NULL},
	{
	ec_honor_ecdt_gpe, "ASUS X550VXK", {
	DMI_MATCH(DMI_SYS_VENDOR, "ASUSTeK COMPUTER INC."),
	DMI_MATCH(DMI_PRODUCT_NAME, "X550VXK"),}, NULL},
	{
	ec_honor_ecdt_gpe, "ASUS X580VD", {
	DMI_MATCH(DMI_SYS_VENDOR, "ASUSTeK COMPUTER INC."),
	DMI_MATCH(DMI_PRODUCT_NAME, "X580VD"),}, NULL},
	{},
};

int __init acpi_ec_ecdt_probe(void)
{
	int ret;
	acpi_status status;
	struct acpi_table_ecdt *ecdt_ptr;
	struct acpi_ec *ec;

	ec = acpi_ec_alloc();
	if (!ec)
		return -ENOMEM;
	/*
	 * Generate a boot ec context
	 */
	dmi_check_system(ec_dmi_table);
	status = acpi_get_table(ACPI_SIG_ECDT, 1,
				(struct acpi_table_header **)&ecdt_ptr);
	if (ACPI_FAILURE(status)) {
		ret = -ENODEV;
		goto error;
	}

	if (!ecdt_ptr->control.address || !ecdt_ptr->data.address) {
		/*
		 * Asus X50GL:
		 * https://bugzilla.kernel.org/show_bug.cgi?id=11880
		 */
		ret = -ENODEV;
		goto error;
	}

	if (EC_FLAGS_CORRECT_ECDT) {
		ec->command_addr = ecdt_ptr->data.address;
		ec->data_addr = ecdt_ptr->control.address;
	} else {
		ec->command_addr = ecdt_ptr->control.address;
		ec->data_addr = ecdt_ptr->data.address;
	}
	ec->gpe = ecdt_ptr->gpe;

	/*
	 * At this point, the namespace is not initialized, so do not find
	 * the namespace objects, or handle the events.
	 */
	ret = acpi_config_boot_ec(ec, ACPI_ROOT_OBJECT, false, true);
error:
	if (ret)
		acpi_ec_free(ec);
	return ret;
}

#ifdef CONFIG_PM_SLEEP
static int acpi_ec_suspend(struct device *dev)
{
	struct acpi_ec *ec =
		acpi_driver_data(to_acpi_device(dev));

	if (acpi_sleep_no_ec_events() && ec_freeze_events)
		acpi_ec_disable_event(ec);
	return 0;
}

static int acpi_ec_suspend_noirq(struct device *dev)
{
	struct acpi_ec *ec = acpi_driver_data(to_acpi_device(dev));

	/*
	 * The SCI handler doesn't run at this point, so the GPE can be
	 * masked at the low level without side effects.
	 */
	if (ec_no_wakeup && test_bit(EC_FLAGS_STARTED, &ec->flags) &&
	    ec->reference_count >= 1)
		acpi_set_gpe(NULL, ec->gpe, ACPI_GPE_DISABLE);

	if (acpi_sleep_no_ec_events())
		acpi_ec_enter_noirq(ec);

	return 0;
}

static int acpi_ec_resume_noirq(struct device *dev)
{
	struct acpi_ec *ec = acpi_driver_data(to_acpi_device(dev));

	if (acpi_sleep_no_ec_events())
		acpi_ec_leave_noirq(ec);

	if (ec_no_wakeup && test_bit(EC_FLAGS_STARTED, &ec->flags) &&
	    ec->reference_count >= 1)
		acpi_set_gpe(NULL, ec->gpe, ACPI_GPE_ENABLE);

	return 0;
}

static int acpi_ec_resume(struct device *dev)
{
	struct acpi_ec *ec =
		acpi_driver_data(to_acpi_device(dev));

	acpi_ec_enable_event(ec);
	return 0;
}
#endif

static const struct dev_pm_ops acpi_ec_pm = {
	SET_NOIRQ_SYSTEM_SLEEP_PM_OPS(acpi_ec_suspend_noirq, acpi_ec_resume_noirq)
	SET_SYSTEM_SLEEP_PM_OPS(acpi_ec_suspend, acpi_ec_resume)
};

static int param_set_event_clearing(const char *val,
				    const struct kernel_param *kp)
{
	int result = 0;

	if (!strncmp(val, "status", sizeof("status") - 1)) {
		ec_event_clearing = ACPI_EC_EVT_TIMING_STATUS;
		pr_info("Assuming SCI_EVT clearing on EC_SC accesses\n");
	} else if (!strncmp(val, "query", sizeof("query") - 1)) {
		ec_event_clearing = ACPI_EC_EVT_TIMING_QUERY;
		pr_info("Assuming SCI_EVT clearing on QR_EC writes\n");
	} else if (!strncmp(val, "event", sizeof("event") - 1)) {
		ec_event_clearing = ACPI_EC_EVT_TIMING_EVENT;
		pr_info("Assuming SCI_EVT clearing on event reads\n");
	} else
		result = -EINVAL;
	return result;
}

static int param_get_event_clearing(char *buffer,
				    const struct kernel_param *kp)
{
	switch (ec_event_clearing) {
	case ACPI_EC_EVT_TIMING_STATUS:
		return sprintf(buffer, "status");
	case ACPI_EC_EVT_TIMING_QUERY:
		return sprintf(buffer, "query");
	case ACPI_EC_EVT_TIMING_EVENT:
		return sprintf(buffer, "event");
	default:
		return sprintf(buffer, "invalid");
	}
	return 0;
}

module_param_call(ec_event_clearing, param_set_event_clearing, param_get_event_clearing,
		  NULL, 0644);
MODULE_PARM_DESC(ec_event_clearing, "Assumed SCI_EVT clearing timing");

static struct acpi_driver acpi_ec_driver = {
	.name = "ec",
	.class = ACPI_EC_CLASS,
	.ids = ec_device_ids,
	.ops = {
		.add = acpi_ec_add,
		.remove = acpi_ec_remove,
		},
	.drv.pm = &acpi_ec_pm,
};

static inline int acpi_ec_query_init(void)
{
	if (!ec_query_wq) {
		ec_query_wq = alloc_workqueue("kec_query", 0,
					      ec_max_queries);
		if (!ec_query_wq)
			return -ENODEV;
	}
	return 0;
}

static inline void acpi_ec_query_exit(void)
{
	if (ec_query_wq) {
		destroy_workqueue(ec_query_wq);
		ec_query_wq = NULL;
	}
}

static const struct dmi_system_id acpi_ec_no_wakeup[] = {
	{
		.ident = "Thinkpad X1 Carbon 6th",
		.matches = {
			DMI_MATCH(DMI_SYS_VENDOR, "LENOVO"),
			DMI_MATCH(DMI_PRODUCT_FAMILY, "Thinkpad X1 Carbon 6th"),
		},
	},
<<<<<<< HEAD
=======
	{
		.ident = "ThinkPad X1 Carbon 6th",
		.matches = {
			DMI_MATCH(DMI_SYS_VENDOR, "LENOVO"),
			DMI_MATCH(DMI_PRODUCT_FAMILY, "ThinkPad X1 Carbon 6th"),
		},
	},
	{
		.ident = "ThinkPad X1 Yoga 3rd",
		.matches = {
			DMI_MATCH(DMI_SYS_VENDOR, "LENOVO"),
			DMI_MATCH(DMI_PRODUCT_FAMILY, "ThinkPad X1 Yoga 3rd"),
		},
	},
>>>>>>> e021bb4f
	{ },
};

int __init acpi_ec_init(void)
{
	int result;
	int ecdt_fail, dsdt_fail;

	/* register workqueue for _Qxx evaluations */
	result = acpi_ec_query_init();
	if (result)
		return result;

	/*
	 * Disable EC wakeup on following systems to prevent periodic
	 * wakeup from EC GPE.
	 */
	if (dmi_check_system(acpi_ec_no_wakeup)) {
		ec_no_wakeup = true;
		pr_debug("Disabling EC wakeup on suspend-to-idle\n");
	}

	/* Drivers must be started after acpi_ec_query_init() */
	dsdt_fail = acpi_bus_register_driver(&acpi_ec_driver);
	/*
	 * Register ECDT to ACPI bus only when PNP0C09 probe fails. This is
	 * useful for platforms (confirmed on ASUS X550ZE) with valid ECDT
	 * settings but invalid DSDT settings.
	 * https://bugzilla.kernel.org/show_bug.cgi?id=196847
	 */
	ecdt_fail = acpi_ec_ecdt_start();
	return ecdt_fail && dsdt_fail ? -ENODEV : 0;
}

/* EC driver currently not unloadable */
#if 0
static void __exit acpi_ec_exit(void)
{

	acpi_bus_unregister_driver(&acpi_ec_driver);
	acpi_ec_query_exit();
}
#endif	/* 0 */<|MERGE_RESOLUTION|>--- conflicted
+++ resolved
@@ -2045,8 +2045,6 @@
 			DMI_MATCH(DMI_PRODUCT_FAMILY, "Thinkpad X1 Carbon 6th"),
 		},
 	},
-<<<<<<< HEAD
-=======
 	{
 		.ident = "ThinkPad X1 Carbon 6th",
 		.matches = {
@@ -2061,7 +2059,6 @@
 			DMI_MATCH(DMI_PRODUCT_FAMILY, "ThinkPad X1 Yoga 3rd"),
 		},
 	},
->>>>>>> e021bb4f
 	{ },
 };
 
