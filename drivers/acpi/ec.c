--- conflicted
+++ resolved
@@ -2003,7 +2003,6 @@
 
 	if (!first_ec)
 		return acpi_any_gpe_status_set(U32_MAX);
-<<<<<<< HEAD
 
 	/*
 	 * Report wakeup if the status bit is set for any enabled GPE other
@@ -2013,27 +2012,12 @@
 		return true;
 
 	/*
-=======
-
-	/*
-	 * Report wakeup if the status bit is set for any enabled GPE other
-	 * than the EC one.
-	 */
-	if (acpi_any_gpe_status_set(first_ec->gpe))
-		return true;
-
-	/*
->>>>>>> d1988041
 	 * Dispatch the EC GPE in-band, but do not report wakeup in any case
 	 * to allow the caller to process events properly after that.
 	 */
 	ret = acpi_dispatch_gpe(NULL, first_ec->gpe);
 	if (ret == ACPI_INTERRUPT_HANDLED)
-<<<<<<< HEAD
-		pm_pr_dbg("EC GPE dispatched\n");
-=======
 		pm_pr_dbg("ACPI EC GPE dispatched\n");
->>>>>>> d1988041
 
 	/* Flush the event and query workqueues. */
 	acpi_ec_flush_work();
