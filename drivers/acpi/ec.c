// SPDX-License-Identifier: GPL-2.0-or-later
/*
 *  ec.c - ACPI Embedded Controller Driver (v3)
 *
 *  Copyright (C) 2001-2015 Intel Corporation
 *    Author: 2014, 2015 Lv Zheng <lv.zheng@intel.com>
 *            2006, 2007 Alexey Starikovskiy <alexey.y.starikovskiy@intel.com>
 *            2006       Denis Sadykov <denis.m.sadykov@intel.com>
 *            2004       Luming Yu <luming.yu@intel.com>
 *            2001, 2002 Andy Grover <andrew.grover@intel.com>
 *            2001, 2002 Paul Diefenbaugh <paul.s.diefenbaugh@intel.com>
 *  Copyright (C) 2008      Alexey Starikovskiy <astarikovskiy@suse.de>
 */

/* Uncomment next line to get verbose printout */
/* #define DEBUG */
#define pr_fmt(fmt) "ACPI: EC: " fmt

#include <linux/kernel.h>
#include <linux/module.h>
#include <linux/init.h>
#include <linux/types.h>
#include <linux/delay.h>
#include <linux/interrupt.h>
#include <linux/list.h>
#include <linux/spinlock.h>
#include <linux/slab.h>
#include <linux/suspend.h>
#include <linux/acpi.h>
#include <linux/dmi.h>
#include <asm/io.h>

#include "internal.h"

#define ACPI_EC_CLASS			"embedded_controller"
#define ACPI_EC_DEVICE_NAME		"Embedded Controller"
#define ACPI_EC_FILE_INFO		"info"

/* EC status register */
#define ACPI_EC_FLAG_OBF	0x01	/* Output buffer full */
#define ACPI_EC_FLAG_IBF	0x02	/* Input buffer full */
#define ACPI_EC_FLAG_CMD	0x08	/* Input buffer contains a command */
#define ACPI_EC_FLAG_BURST	0x10	/* burst mode */
#define ACPI_EC_FLAG_SCI	0x20	/* EC-SCI occurred */

/*
 * The SCI_EVT clearing timing is not defined by the ACPI specification.
 * This leads to lots of practical timing issues for the host EC driver.
 * The following variations are defined (from the target EC firmware's
 * perspective):
 * STATUS: After indicating SCI_EVT edge triggered IRQ to the host, the
 *         target can clear SCI_EVT at any time so long as the host can see
 *         the indication by reading the status register (EC_SC). So the
 *         host should re-check SCI_EVT after the first time the SCI_EVT
 *         indication is seen, which is the same time the query request
 *         (QR_EC) is written to the command register (EC_CMD). SCI_EVT set
 *         at any later time could indicate another event. Normally such
 *         kind of EC firmware has implemented an event queue and will
 *         return 0x00 to indicate "no outstanding event".
 * QUERY: After seeing the query request (QR_EC) written to the command
 *        register (EC_CMD) by the host and having prepared the responding
 *        event value in the data register (EC_DATA), the target can safely
 *        clear SCI_EVT because the target can confirm that the current
 *        event is being handled by the host. The host then should check
 *        SCI_EVT right after reading the event response from the data
 *        register (EC_DATA).
 * EVENT: After seeing the event response read from the data register
 *        (EC_DATA) by the host, the target can clear SCI_EVT. As the
 *        target requires time to notice the change in the data register
 *        (EC_DATA), the host may be required to wait additional guarding
 *        time before checking the SCI_EVT again. Such guarding may not be
 *        necessary if the host is notified via another IRQ.
 */
#define ACPI_EC_EVT_TIMING_STATUS	0x00
#define ACPI_EC_EVT_TIMING_QUERY	0x01
#define ACPI_EC_EVT_TIMING_EVENT	0x02

/* EC commands */
enum ec_command {
	ACPI_EC_COMMAND_READ = 0x80,
	ACPI_EC_COMMAND_WRITE = 0x81,
	ACPI_EC_BURST_ENABLE = 0x82,
	ACPI_EC_BURST_DISABLE = 0x83,
	ACPI_EC_COMMAND_QUERY = 0x84,
};

#define ACPI_EC_DELAY		500	/* Wait 500ms max. during EC ops */
#define ACPI_EC_UDELAY_GLK	1000	/* Wait 1ms max. to get global lock */
#define ACPI_EC_UDELAY_POLL	550	/* Wait 1ms for EC transaction polling */
#define ACPI_EC_CLEAR_MAX	100	/* Maximum number of events to query
					 * when trying to clear the EC */
#define ACPI_EC_MAX_QUERIES	16	/* Maximum number of parallel queries */

enum {
	EC_FLAGS_QUERY_ENABLED,		/* Query is enabled */
	EC_FLAGS_QUERY_PENDING,		/* Query is pending */
	EC_FLAGS_QUERY_GUARDING,	/* Guard for SCI_EVT check */
	EC_FLAGS_GPE_HANDLER_INSTALLED,	/* GPE handler installed */
	EC_FLAGS_EC_HANDLER_INSTALLED,	/* OpReg handler installed */
	EC_FLAGS_EVT_HANDLER_INSTALLED, /* _Qxx handlers installed */
	EC_FLAGS_STARTED,		/* Driver is started */
	EC_FLAGS_STOPPED,		/* Driver is stopped */
	EC_FLAGS_GPE_MASKED,		/* GPE masked */
};

#define ACPI_EC_COMMAND_POLL		0x01 /* Available for command byte */
#define ACPI_EC_COMMAND_COMPLETE	0x02 /* Completed last byte */

/* ec.c is compiled in acpi namespace so this shows up as acpi.ec_delay param */
static unsigned int ec_delay __read_mostly = ACPI_EC_DELAY;
module_param(ec_delay, uint, 0644);
MODULE_PARM_DESC(ec_delay, "Timeout(ms) waited until an EC command completes");

static unsigned int ec_max_queries __read_mostly = ACPI_EC_MAX_QUERIES;
module_param(ec_max_queries, uint, 0644);
MODULE_PARM_DESC(ec_max_queries, "Maximum parallel _Qxx evaluations");

static bool ec_busy_polling __read_mostly;
module_param(ec_busy_polling, bool, 0644);
MODULE_PARM_DESC(ec_busy_polling, "Use busy polling to advance EC transaction");

static unsigned int ec_polling_guard __read_mostly = ACPI_EC_UDELAY_POLL;
module_param(ec_polling_guard, uint, 0644);
MODULE_PARM_DESC(ec_polling_guard, "Guard time(us) between EC accesses in polling modes");

static unsigned int ec_event_clearing __read_mostly = ACPI_EC_EVT_TIMING_QUERY;

/*
 * If the number of false interrupts per one transaction exceeds
 * this threshold, will think there is a GPE storm happened and
 * will disable the GPE for normal transaction.
 */
static unsigned int ec_storm_threshold  __read_mostly = 8;
module_param(ec_storm_threshold, uint, 0644);
MODULE_PARM_DESC(ec_storm_threshold, "Maxim false GPE numbers not considered as GPE storm");

static bool ec_freeze_events __read_mostly = false;
module_param(ec_freeze_events, bool, 0644);
MODULE_PARM_DESC(ec_freeze_events, "Disabling event handling during suspend/resume");

static bool ec_no_wakeup __read_mostly;
module_param(ec_no_wakeup, bool, 0644);
MODULE_PARM_DESC(ec_no_wakeup, "Do not wake up from suspend-to-idle");

struct acpi_ec_query_handler {
	struct list_head node;
	acpi_ec_query_func func;
	acpi_handle handle;
	void *data;
	u8 query_bit;
	struct kref kref;
};

struct transaction {
	const u8 *wdata;
	u8 *rdata;
	unsigned short irq_count;
	u8 command;
	u8 wi;
	u8 ri;
	u8 wlen;
	u8 rlen;
	u8 flags;
};

struct acpi_ec_query {
	struct transaction transaction;
	struct work_struct work;
	struct acpi_ec_query_handler *handler;
};

static int acpi_ec_query(struct acpi_ec *ec, u8 *data);
static void advance_transaction(struct acpi_ec *ec);
static void acpi_ec_event_handler(struct work_struct *work);
static void acpi_ec_event_processor(struct work_struct *work);

struct acpi_ec *first_ec;
EXPORT_SYMBOL(first_ec);

static struct acpi_ec *boot_ec;
static bool boot_ec_is_ecdt = false;
static struct workqueue_struct *ec_wq;
static struct workqueue_struct *ec_query_wq;

static int EC_FLAGS_QUERY_HANDSHAKE; /* Needs QR_EC issued when SCI_EVT set */
static int EC_FLAGS_CORRECT_ECDT; /* Needs ECDT port address correction */
static int EC_FLAGS_IGNORE_DSDT_GPE; /* Needs ECDT GPE as correction setting */
static int EC_FLAGS_CLEAR_ON_RESUME; /* Needs acpi_ec_clear() on boot/resume */

/* --------------------------------------------------------------------------
 *                           Logging/Debugging
 * -------------------------------------------------------------------------- */

/*
 * Splitters used by the developers to track the boundary of the EC
 * handling processes.
 */
#ifdef DEBUG
#define EC_DBG_SEP	" "
#define EC_DBG_DRV	"+++++"
#define EC_DBG_STM	"====="
#define EC_DBG_REQ	"*****"
#define EC_DBG_EVT	"#####"
#else
#define EC_DBG_SEP	""
#define EC_DBG_DRV
#define EC_DBG_STM
#define EC_DBG_REQ
#define EC_DBG_EVT
#endif

#define ec_log_raw(fmt, ...) \
	pr_info(fmt "\n", ##__VA_ARGS__)
#define ec_dbg_raw(fmt, ...) \
	pr_debug(fmt "\n", ##__VA_ARGS__)
#define ec_log(filter, fmt, ...) \
	ec_log_raw(filter EC_DBG_SEP fmt EC_DBG_SEP filter, ##__VA_ARGS__)
#define ec_dbg(filter, fmt, ...) \
	ec_dbg_raw(filter EC_DBG_SEP fmt EC_DBG_SEP filter, ##__VA_ARGS__)

#define ec_log_drv(fmt, ...) \
	ec_log(EC_DBG_DRV, fmt, ##__VA_ARGS__)
#define ec_dbg_drv(fmt, ...) \
	ec_dbg(EC_DBG_DRV, fmt, ##__VA_ARGS__)
#define ec_dbg_stm(fmt, ...) \
	ec_dbg(EC_DBG_STM, fmt, ##__VA_ARGS__)
#define ec_dbg_req(fmt, ...) \
	ec_dbg(EC_DBG_REQ, fmt, ##__VA_ARGS__)
#define ec_dbg_evt(fmt, ...) \
	ec_dbg(EC_DBG_EVT, fmt, ##__VA_ARGS__)
#define ec_dbg_ref(ec, fmt, ...) \
	ec_dbg_raw("%lu: " fmt, ec->reference_count, ## __VA_ARGS__)

/* --------------------------------------------------------------------------
 *                           Device Flags
 * -------------------------------------------------------------------------- */

static bool acpi_ec_started(struct acpi_ec *ec)
{
	return test_bit(EC_FLAGS_STARTED, &ec->flags) &&
	       !test_bit(EC_FLAGS_STOPPED, &ec->flags);
}

static bool acpi_ec_event_enabled(struct acpi_ec *ec)
{
	/*
	 * There is an OSPM early stage logic. During the early stages
	 * (boot/resume), OSPMs shouldn't enable the event handling, only
	 * the EC transactions are allowed to be performed.
	 */
	if (!test_bit(EC_FLAGS_QUERY_ENABLED, &ec->flags))
		return false;
	/*
	 * However, disabling the event handling is experimental for late
	 * stage (suspend), and is controlled by the boot parameter of
	 * "ec_freeze_events":
	 * 1. true:  The EC event handling is disabled before entering
	 *           the noirq stage.
	 * 2. false: The EC event handling is automatically disabled as
	 *           soon as the EC driver is stopped.
	 */
	if (ec_freeze_events)
		return acpi_ec_started(ec);
	else
		return test_bit(EC_FLAGS_STARTED, &ec->flags);
}

static bool acpi_ec_flushed(struct acpi_ec *ec)
{
	return ec->reference_count == 1;
}

/* --------------------------------------------------------------------------
 *                           EC Registers
 * -------------------------------------------------------------------------- */

static inline u8 acpi_ec_read_status(struct acpi_ec *ec)
{
	u8 x = inb(ec->command_addr);

	ec_dbg_raw("EC_SC(R) = 0x%2.2x "
		   "SCI_EVT=%d BURST=%d CMD=%d IBF=%d OBF=%d",
		   x,
		   !!(x & ACPI_EC_FLAG_SCI),
		   !!(x & ACPI_EC_FLAG_BURST),
		   !!(x & ACPI_EC_FLAG_CMD),
		   !!(x & ACPI_EC_FLAG_IBF),
		   !!(x & ACPI_EC_FLAG_OBF));
	return x;
}

static inline u8 acpi_ec_read_data(struct acpi_ec *ec)
{
	u8 x = inb(ec->data_addr);

	ec->timestamp = jiffies;
	ec_dbg_raw("EC_DATA(R) = 0x%2.2x", x);
	return x;
}

static inline void acpi_ec_write_cmd(struct acpi_ec *ec, u8 command)
{
	ec_dbg_raw("EC_SC(W) = 0x%2.2x", command);
	outb(command, ec->command_addr);
	ec->timestamp = jiffies;
}

static inline void acpi_ec_write_data(struct acpi_ec *ec, u8 data)
{
	ec_dbg_raw("EC_DATA(W) = 0x%2.2x", data);
	outb(data, ec->data_addr);
	ec->timestamp = jiffies;
}

#if defined(DEBUG) || defined(CONFIG_DYNAMIC_DEBUG)
static const char *acpi_ec_cmd_string(u8 cmd)
{
	switch (cmd) {
	case 0x80:
		return "RD_EC";
	case 0x81:
		return "WR_EC";
	case 0x82:
		return "BE_EC";
	case 0x83:
		return "BD_EC";
	case 0x84:
		return "QR_EC";
	}
	return "UNKNOWN";
}
#else
#define acpi_ec_cmd_string(cmd)		"UNDEF"
#endif

/* --------------------------------------------------------------------------
 *                           GPE Registers
 * -------------------------------------------------------------------------- */

static inline bool acpi_ec_is_gpe_raised(struct acpi_ec *ec)
{
	acpi_event_status gpe_status = 0;

	(void)acpi_get_gpe_status(NULL, ec->gpe, &gpe_status);
	return (gpe_status & ACPI_EVENT_FLAG_STATUS_SET) ? true : false;
}

static inline void acpi_ec_enable_gpe(struct acpi_ec *ec, bool open)
{
	if (open)
		acpi_enable_gpe(NULL, ec->gpe);
	else {
		BUG_ON(ec->reference_count < 1);
		acpi_set_gpe(NULL, ec->gpe, ACPI_GPE_ENABLE);
	}
	if (acpi_ec_is_gpe_raised(ec)) {
		/*
		 * On some platforms, EN=1 writes cannot trigger GPE. So
		 * software need to manually trigger a pseudo GPE event on
		 * EN=1 writes.
		 */
		ec_dbg_raw("Polling quirk");
		advance_transaction(ec);
	}
}

static inline void acpi_ec_disable_gpe(struct acpi_ec *ec, bool close)
{
	if (close)
		acpi_disable_gpe(NULL, ec->gpe);
	else {
		BUG_ON(ec->reference_count < 1);
		acpi_set_gpe(NULL, ec->gpe, ACPI_GPE_DISABLE);
	}
}

static inline void acpi_ec_clear_gpe(struct acpi_ec *ec)
{
	/*
	 * GPE STS is a W1C register, which means:
	 * 1. Software can clear it without worrying about clearing other
	 *    GPEs' STS bits when the hardware sets them in parallel.
	 * 2. As long as software can ensure only clearing it when it is
	 *    set, hardware won't set it in parallel.
	 * So software can clear GPE in any contexts.
	 * Warning: do not move the check into advance_transaction() as the
	 * EC commands will be sent without GPE raised.
	 */
	if (!acpi_ec_is_gpe_raised(ec))
		return;
	acpi_clear_gpe(NULL, ec->gpe);
}

/* --------------------------------------------------------------------------
 *                           Transaction Management
 * -------------------------------------------------------------------------- */

static void acpi_ec_submit_request(struct acpi_ec *ec)
{
	ec->reference_count++;
	if (test_bit(EC_FLAGS_GPE_HANDLER_INSTALLED, &ec->flags) &&
	    ec->reference_count == 1)
		acpi_ec_enable_gpe(ec, true);
}

static void acpi_ec_complete_request(struct acpi_ec *ec)
{
	bool flushed = false;

	ec->reference_count--;
	if (test_bit(EC_FLAGS_GPE_HANDLER_INSTALLED, &ec->flags) &&
	    ec->reference_count == 0)
		acpi_ec_disable_gpe(ec, true);
	flushed = acpi_ec_flushed(ec);
	if (flushed)
		wake_up(&ec->wait);
}

static void acpi_ec_mask_gpe(struct acpi_ec *ec)
{
	if (!test_bit(EC_FLAGS_GPE_MASKED, &ec->flags)) {
		acpi_ec_disable_gpe(ec, false);
		ec_dbg_drv("Polling enabled");
		set_bit(EC_FLAGS_GPE_MASKED, &ec->flags);
	}
}

static void acpi_ec_unmask_gpe(struct acpi_ec *ec)
{
	if (test_bit(EC_FLAGS_GPE_MASKED, &ec->flags)) {
		clear_bit(EC_FLAGS_GPE_MASKED, &ec->flags);
		acpi_ec_enable_gpe(ec, false);
		ec_dbg_drv("Polling disabled");
	}
}

/*
 * acpi_ec_submit_flushable_request() - Increase the reference count unless
 *                                      the flush operation is not in
 *                                      progress
 * @ec: the EC device
 *
 * This function must be used before taking a new action that should hold
 * the reference count.  If this function returns false, then the action
 * must be discarded or it will prevent the flush operation from being
 * completed.
 */
static bool acpi_ec_submit_flushable_request(struct acpi_ec *ec)
{
	if (!acpi_ec_started(ec))
		return false;
	acpi_ec_submit_request(ec);
	return true;
}

static void acpi_ec_submit_query(struct acpi_ec *ec)
{
	acpi_ec_mask_gpe(ec);
	if (!acpi_ec_event_enabled(ec))
		return;
	if (!test_and_set_bit(EC_FLAGS_QUERY_PENDING, &ec->flags)) {
		ec_dbg_evt("Command(%s) submitted/blocked",
			   acpi_ec_cmd_string(ACPI_EC_COMMAND_QUERY));
		ec->nr_pending_queries++;
		queue_work(ec_wq, &ec->work);
	}
}

static void acpi_ec_complete_query(struct acpi_ec *ec)
{
	if (test_and_clear_bit(EC_FLAGS_QUERY_PENDING, &ec->flags))
		ec_dbg_evt("Command(%s) unblocked",
			   acpi_ec_cmd_string(ACPI_EC_COMMAND_QUERY));
	acpi_ec_unmask_gpe(ec);
}

static inline void __acpi_ec_enable_event(struct acpi_ec *ec)
{
	if (!test_and_set_bit(EC_FLAGS_QUERY_ENABLED, &ec->flags))
		ec_log_drv("event unblocked");
	/*
	 * Unconditionally invoke this once after enabling the event
	 * handling mechanism to detect the pending events.
	 */
	advance_transaction(ec);
}

static inline void __acpi_ec_disable_event(struct acpi_ec *ec)
{
	if (test_and_clear_bit(EC_FLAGS_QUERY_ENABLED, &ec->flags))
		ec_log_drv("event blocked");
}

/*
 * Process _Q events that might have accumulated in the EC.
 * Run with locked ec mutex.
 */
static void acpi_ec_clear(struct acpi_ec *ec)
<<<<<<< HEAD
{
	int i, status;
	u8 value = 0;

	for (i = 0; i < ACPI_EC_CLEAR_MAX; i++) {
		status = acpi_ec_query(ec, &value);
		if (status || !value)
			break;
	}
	if (unlikely(i == ACPI_EC_CLEAR_MAX))
		pr_warn("Warning: Maximum of %d stale EC events cleared\n", i);
	else
		pr_info("%d stale EC events cleared\n", i);
}

static void acpi_ec_enable_event(struct acpi_ec *ec)
=======
>>>>>>> fa578e9d
{
	int i, status;
	u8 value = 0;

<<<<<<< HEAD
	spin_lock_irqsave(&ec->lock, flags);
	if (acpi_ec_started(ec))
		__acpi_ec_enable_event(ec);
	spin_unlock_irqrestore(&ec->lock, flags);

	/* Drain additional events if hardware requires that */
	if (EC_FLAGS_CLEAR_ON_RESUME)
		acpi_ec_clear(ec);
=======
	for (i = 0; i < ACPI_EC_CLEAR_MAX; i++) {
		status = acpi_ec_query(ec, &value);
		if (status || !value)
			break;
	}
	if (unlikely(i == ACPI_EC_CLEAR_MAX))
		pr_warn("Warning: Maximum of %d stale EC events cleared\n", i);
	else
		pr_info("%d stale EC events cleared\n", i);
>>>>>>> fa578e9d
}

static void acpi_ec_enable_event(struct acpi_ec *ec)
{
	unsigned long flags;

	spin_lock_irqsave(&ec->lock, flags);
	if (acpi_ec_started(ec))
		__acpi_ec_enable_event(ec);
	spin_unlock_irqrestore(&ec->lock, flags);

	/* Drain additional events if hardware requires that */
	if (EC_FLAGS_CLEAR_ON_RESUME)
		acpi_ec_clear(ec);
}

#ifdef CONFIG_PM_SLEEP
static void __acpi_ec_flush_work(void)
{
	drain_workqueue(ec_wq); /* flush ec->work */
	flush_workqueue(ec_query_wq); /* flush queries */
}

static void acpi_ec_disable_event(struct acpi_ec *ec)
{
	unsigned long flags;

	spin_lock_irqsave(&ec->lock, flags);
	__acpi_ec_disable_event(ec);
	spin_unlock_irqrestore(&ec->lock, flags);

	/*
	 * When ec_freeze_events is true, we need to flush events in
	 * the proper position before entering the noirq stage.
	 */
	__acpi_ec_flush_work();
}

void acpi_ec_flush_work(void)
{
	/* Without ec_wq there is nothing to flush. */
	if (!ec_wq)
		return;

	__acpi_ec_flush_work();
}
#endif /* CONFIG_PM_SLEEP */

static bool acpi_ec_guard_event(struct acpi_ec *ec)
{
	bool guarded = true;
	unsigned long flags;

	spin_lock_irqsave(&ec->lock, flags);
	/*
	 * If firmware SCI_EVT clearing timing is "event", we actually
	 * don't know when the SCI_EVT will be cleared by firmware after
	 * evaluating _Qxx, so we need to re-check SCI_EVT after waiting an
	 * acceptable period.
	 *
	 * The guarding period begins when EC_FLAGS_QUERY_PENDING is
	 * flagged, which means SCI_EVT check has just been performed.
	 * But if the current transaction is ACPI_EC_COMMAND_QUERY, the
	 * guarding should have already been performed (via
	 * EC_FLAGS_QUERY_GUARDING) and should not be applied so that the
	 * ACPI_EC_COMMAND_QUERY transaction can be transitioned into
	 * ACPI_EC_COMMAND_POLL state immediately.
	 */
	if (ec_event_clearing == ACPI_EC_EVT_TIMING_STATUS ||
	    ec_event_clearing == ACPI_EC_EVT_TIMING_QUERY ||
	    !test_bit(EC_FLAGS_QUERY_PENDING, &ec->flags) ||
	    (ec->curr && ec->curr->command == ACPI_EC_COMMAND_QUERY))
		guarded = false;
	spin_unlock_irqrestore(&ec->lock, flags);
	return guarded;
}

static int ec_transaction_polled(struct acpi_ec *ec)
{
	unsigned long flags;
	int ret = 0;

	spin_lock_irqsave(&ec->lock, flags);
	if (ec->curr && (ec->curr->flags & ACPI_EC_COMMAND_POLL))
		ret = 1;
	spin_unlock_irqrestore(&ec->lock, flags);
	return ret;
}

static int ec_transaction_completed(struct acpi_ec *ec)
{
	unsigned long flags;
	int ret = 0;

	spin_lock_irqsave(&ec->lock, flags);
	if (ec->curr && (ec->curr->flags & ACPI_EC_COMMAND_COMPLETE))
		ret = 1;
	spin_unlock_irqrestore(&ec->lock, flags);
	return ret;
}

static inline void ec_transaction_transition(struct acpi_ec *ec, unsigned long flag)
{
	ec->curr->flags |= flag;
	if (ec->curr->command == ACPI_EC_COMMAND_QUERY) {
		if (ec_event_clearing == ACPI_EC_EVT_TIMING_STATUS &&
		    flag == ACPI_EC_COMMAND_POLL)
			acpi_ec_complete_query(ec);
		if (ec_event_clearing == ACPI_EC_EVT_TIMING_QUERY &&
		    flag == ACPI_EC_COMMAND_COMPLETE)
			acpi_ec_complete_query(ec);
		if (ec_event_clearing == ACPI_EC_EVT_TIMING_EVENT &&
		    flag == ACPI_EC_COMMAND_COMPLETE)
			set_bit(EC_FLAGS_QUERY_GUARDING, &ec->flags);
	}
}

static void advance_transaction(struct acpi_ec *ec)
{
	struct transaction *t;
	u8 status;
	bool wakeup = false;

	ec_dbg_stm("%s (%d)", in_interrupt() ? "IRQ" : "TASK",
		   smp_processor_id());
	/*
	 * By always clearing STS before handling all indications, we can
	 * ensure a hardware STS 0->1 change after this clearing can always
	 * trigger a GPE interrupt.
	 */
	acpi_ec_clear_gpe(ec);
	status = acpi_ec_read_status(ec);
	t = ec->curr;
	/*
	 * Another IRQ or a guarded polling mode advancement is detected,
	 * the next QR_EC submission is then allowed.
	 */
	if (!t || !(t->flags & ACPI_EC_COMMAND_POLL)) {
		if (ec_event_clearing == ACPI_EC_EVT_TIMING_EVENT &&
		    (!ec->nr_pending_queries ||
		     test_bit(EC_FLAGS_QUERY_GUARDING, &ec->flags))) {
			clear_bit(EC_FLAGS_QUERY_GUARDING, &ec->flags);
			acpi_ec_complete_query(ec);
		}
	}
	if (!t)
		goto err;
	if (t->flags & ACPI_EC_COMMAND_POLL) {
		if (t->wlen > t->wi) {
			if ((status & ACPI_EC_FLAG_IBF) == 0)
				acpi_ec_write_data(ec, t->wdata[t->wi++]);
			else
				goto err;
		} else if (t->rlen > t->ri) {
			if ((status & ACPI_EC_FLAG_OBF) == 1) {
				t->rdata[t->ri++] = acpi_ec_read_data(ec);
				if (t->rlen == t->ri) {
					ec_transaction_transition(ec, ACPI_EC_COMMAND_COMPLETE);
					if (t->command == ACPI_EC_COMMAND_QUERY)
						ec_dbg_evt("Command(%s) completed by hardware",
							   acpi_ec_cmd_string(ACPI_EC_COMMAND_QUERY));
					wakeup = true;
				}
			} else
				goto err;
		} else if (t->wlen == t->wi &&
			   (status & ACPI_EC_FLAG_IBF) == 0) {
			ec_transaction_transition(ec, ACPI_EC_COMMAND_COMPLETE);
			wakeup = true;
		}
		goto out;
	} else {
		if (EC_FLAGS_QUERY_HANDSHAKE &&
		    !(status & ACPI_EC_FLAG_SCI) &&
		    (t->command == ACPI_EC_COMMAND_QUERY)) {
			ec_transaction_transition(ec, ACPI_EC_COMMAND_POLL);
			t->rdata[t->ri++] = 0x00;
			ec_transaction_transition(ec, ACPI_EC_COMMAND_COMPLETE);
			ec_dbg_evt("Command(%s) completed by software",
				   acpi_ec_cmd_string(ACPI_EC_COMMAND_QUERY));
			wakeup = true;
		} else if ((status & ACPI_EC_FLAG_IBF) == 0) {
			acpi_ec_write_cmd(ec, t->command);
			ec_transaction_transition(ec, ACPI_EC_COMMAND_POLL);
		} else
			goto err;
		goto out;
	}
err:
	/*
	 * If SCI bit is set, then don't think it's a false IRQ
	 * otherwise will take a not handled IRQ as a false one.
	 */
	if (!(status & ACPI_EC_FLAG_SCI)) {
		if (in_interrupt() && t) {
			if (t->irq_count < ec_storm_threshold)
				++t->irq_count;
			/* Allow triggering on 0 threshold */
			if (t->irq_count == ec_storm_threshold)
				acpi_ec_mask_gpe(ec);
		}
	}
out:
	if (status & ACPI_EC_FLAG_SCI)
		acpi_ec_submit_query(ec);
	if (wakeup && in_interrupt())
		wake_up(&ec->wait);
}

static void start_transaction(struct acpi_ec *ec)
{
	ec->curr->irq_count = ec->curr->wi = ec->curr->ri = 0;
	ec->curr->flags = 0;
}

static int ec_guard(struct acpi_ec *ec)
{
	unsigned long guard = usecs_to_jiffies(ec->polling_guard);
	unsigned long timeout = ec->timestamp + guard;

	/* Ensure guarding period before polling EC status */
	do {
		if (ec->busy_polling) {
			/* Perform busy polling */
			if (ec_transaction_completed(ec))
				return 0;
			udelay(jiffies_to_usecs(guard));
		} else {
			/*
			 * Perform wait polling
			 * 1. Wait the transaction to be completed by the
			 *    GPE handler after the transaction enters
			 *    ACPI_EC_COMMAND_POLL state.
			 * 2. A special guarding logic is also required
			 *    for event clearing mode "event" before the
			 *    transaction enters ACPI_EC_COMMAND_POLL
			 *    state.
			 */
			if (!ec_transaction_polled(ec) &&
			    !acpi_ec_guard_event(ec))
				break;
			if (wait_event_timeout(ec->wait,
					       ec_transaction_completed(ec),
					       guard))
				return 0;
		}
	} while (time_before(jiffies, timeout));
	return -ETIME;
}

static int ec_poll(struct acpi_ec *ec)
{
	unsigned long flags;
	int repeat = 5; /* number of command restarts */

	while (repeat--) {
		unsigned long delay = jiffies +
			msecs_to_jiffies(ec_delay);
		do {
			if (!ec_guard(ec))
				return 0;
			spin_lock_irqsave(&ec->lock, flags);
			advance_transaction(ec);
			spin_unlock_irqrestore(&ec->lock, flags);
		} while (time_before(jiffies, delay));
		pr_debug("controller reset, restart transaction\n");
		spin_lock_irqsave(&ec->lock, flags);
		start_transaction(ec);
		spin_unlock_irqrestore(&ec->lock, flags);
	}
	return -ETIME;
}

static int acpi_ec_transaction_unlocked(struct acpi_ec *ec,
					struct transaction *t)
{
	unsigned long tmp;
	int ret = 0;

	/* start transaction */
	spin_lock_irqsave(&ec->lock, tmp);
	/* Enable GPE for command processing (IBF=0/OBF=1) */
	if (!acpi_ec_submit_flushable_request(ec)) {
		ret = -EINVAL;
		goto unlock;
	}
	ec_dbg_ref(ec, "Increase command");
	/* following two actions should be kept atomic */
	ec->curr = t;
	ec_dbg_req("Command(%s) started", acpi_ec_cmd_string(t->command));
	start_transaction(ec);
	spin_unlock_irqrestore(&ec->lock, tmp);

	ret = ec_poll(ec);

	spin_lock_irqsave(&ec->lock, tmp);
	if (t->irq_count == ec_storm_threshold)
		acpi_ec_unmask_gpe(ec);
	ec_dbg_req("Command(%s) stopped", acpi_ec_cmd_string(t->command));
	ec->curr = NULL;
	/* Disable GPE for command processing (IBF=0/OBF=1) */
	acpi_ec_complete_request(ec);
	ec_dbg_ref(ec, "Decrease command");
unlock:
	spin_unlock_irqrestore(&ec->lock, tmp);
	return ret;
}

static int acpi_ec_transaction(struct acpi_ec *ec, struct transaction *t)
{
	int status;
	u32 glk;

	if (!ec || (!t) || (t->wlen && !t->wdata) || (t->rlen && !t->rdata))
		return -EINVAL;
	if (t->rdata)
		memset(t->rdata, 0, t->rlen);

	mutex_lock(&ec->mutex);
	if (ec->global_lock) {
		status = acpi_acquire_global_lock(ACPI_EC_UDELAY_GLK, &glk);
		if (ACPI_FAILURE(status)) {
			status = -ENODEV;
			goto unlock;
		}
	}

	status = acpi_ec_transaction_unlocked(ec, t);

	if (ec->global_lock)
		acpi_release_global_lock(glk);
unlock:
	mutex_unlock(&ec->mutex);
	return status;
}

static int acpi_ec_burst_enable(struct acpi_ec *ec)
{
	u8 d;
	struct transaction t = {.command = ACPI_EC_BURST_ENABLE,
				.wdata = NULL, .rdata = &d,
				.wlen = 0, .rlen = 1};

	return acpi_ec_transaction(ec, &t);
}

static int acpi_ec_burst_disable(struct acpi_ec *ec)
{
	struct transaction t = {.command = ACPI_EC_BURST_DISABLE,
				.wdata = NULL, .rdata = NULL,
				.wlen = 0, .rlen = 0};

	return (acpi_ec_read_status(ec) & ACPI_EC_FLAG_BURST) ?
				acpi_ec_transaction(ec, &t) : 0;
}

static int acpi_ec_read(struct acpi_ec *ec, u8 address, u8 *data)
{
	int result;
	u8 d;
	struct transaction t = {.command = ACPI_EC_COMMAND_READ,
				.wdata = &address, .rdata = &d,
				.wlen = 1, .rlen = 1};

	result = acpi_ec_transaction(ec, &t);
	*data = d;
	return result;
}

static int acpi_ec_write(struct acpi_ec *ec, u8 address, u8 data)
{
	u8 wdata[2] = { address, data };
	struct transaction t = {.command = ACPI_EC_COMMAND_WRITE,
				.wdata = wdata, .rdata = NULL,
				.wlen = 2, .rlen = 0};

	return acpi_ec_transaction(ec, &t);
}

int ec_read(u8 addr, u8 *val)
{
	int err;
	u8 temp_data;

	if (!first_ec)
		return -ENODEV;

	err = acpi_ec_read(first_ec, addr, &temp_data);

	if (!err) {
		*val = temp_data;
		return 0;
	}
	return err;
}
EXPORT_SYMBOL(ec_read);

int ec_write(u8 addr, u8 val)
{
	int err;

	if (!first_ec)
		return -ENODEV;

	err = acpi_ec_write(first_ec, addr, val);

	return err;
}
EXPORT_SYMBOL(ec_write);

int ec_transaction(u8 command,
		   const u8 *wdata, unsigned wdata_len,
		   u8 *rdata, unsigned rdata_len)
{
	struct transaction t = {.command = command,
				.wdata = wdata, .rdata = rdata,
				.wlen = wdata_len, .rlen = rdata_len};

	if (!first_ec)
		return -ENODEV;

	return acpi_ec_transaction(first_ec, &t);
}
EXPORT_SYMBOL(ec_transaction);

/* Get the handle to the EC device */
acpi_handle ec_get_handle(void)
{
	if (!first_ec)
		return NULL;
	return first_ec->handle;
}
EXPORT_SYMBOL(ec_get_handle);

static void acpi_ec_start(struct acpi_ec *ec, bool resuming)
{
	unsigned long flags;

	spin_lock_irqsave(&ec->lock, flags);
	if (!test_and_set_bit(EC_FLAGS_STARTED, &ec->flags)) {
		ec_dbg_drv("Starting EC");
		/* Enable GPE for event processing (SCI_EVT=1) */
		if (!resuming) {
			acpi_ec_submit_request(ec);
			ec_dbg_ref(ec, "Increase driver");
		}
		ec_log_drv("EC started");
	}
	spin_unlock_irqrestore(&ec->lock, flags);
}

static bool acpi_ec_stopped(struct acpi_ec *ec)
{
	unsigned long flags;
	bool flushed;

	spin_lock_irqsave(&ec->lock, flags);
	flushed = acpi_ec_flushed(ec);
	spin_unlock_irqrestore(&ec->lock, flags);
	return flushed;
}

static void acpi_ec_stop(struct acpi_ec *ec, bool suspending)
{
	unsigned long flags;

	spin_lock_irqsave(&ec->lock, flags);
	if (acpi_ec_started(ec)) {
		ec_dbg_drv("Stopping EC");
		set_bit(EC_FLAGS_STOPPED, &ec->flags);
		spin_unlock_irqrestore(&ec->lock, flags);
		wait_event(ec->wait, acpi_ec_stopped(ec));
		spin_lock_irqsave(&ec->lock, flags);
		/* Disable GPE for event processing (SCI_EVT=1) */
		if (!suspending) {
			acpi_ec_complete_request(ec);
			ec_dbg_ref(ec, "Decrease driver");
		} else if (!ec_freeze_events)
			__acpi_ec_disable_event(ec);
		clear_bit(EC_FLAGS_STARTED, &ec->flags);
		clear_bit(EC_FLAGS_STOPPED, &ec->flags);
		ec_log_drv("EC stopped");
	}
	spin_unlock_irqrestore(&ec->lock, flags);
}

static void acpi_ec_enter_noirq(struct acpi_ec *ec)
{
	unsigned long flags;

	spin_lock_irqsave(&ec->lock, flags);
	ec->busy_polling = true;
	ec->polling_guard = 0;
	ec_log_drv("interrupt blocked");
	spin_unlock_irqrestore(&ec->lock, flags);
}

static void acpi_ec_leave_noirq(struct acpi_ec *ec)
{
	unsigned long flags;

	spin_lock_irqsave(&ec->lock, flags);
	ec->busy_polling = ec_busy_polling;
	ec->polling_guard = ec_polling_guard;
	ec_log_drv("interrupt unblocked");
	spin_unlock_irqrestore(&ec->lock, flags);
}

void acpi_ec_block_transactions(void)
{
	struct acpi_ec *ec = first_ec;

	if (!ec)
		return;

	mutex_lock(&ec->mutex);
	/* Prevent transactions from being carried out */
	acpi_ec_stop(ec, true);
	mutex_unlock(&ec->mutex);
}

void acpi_ec_unblock_transactions(void)
{
	/*
	 * Allow transactions to happen again (this function is called from
	 * atomic context during wakeup, so we don't need to acquire the mutex).
	 */
	if (first_ec)
		acpi_ec_start(first_ec, true);
}

<<<<<<< HEAD
void acpi_ec_mark_gpe_for_wake(void)
{
	if (first_ec && !ec_no_wakeup)
		acpi_mark_gpe_for_wake(NULL, first_ec->gpe);
}

void acpi_ec_set_gpe_wake_mask(u8 action)
{
	if (first_ec && !ec_no_wakeup)
		acpi_set_gpe_wake_mask(NULL, first_ec->gpe, action);
}

void acpi_ec_dispatch_gpe(void)
{
	if (first_ec)
		acpi_dispatch_gpe(NULL, first_ec->gpe);
}

=======
>>>>>>> fa578e9d
/* --------------------------------------------------------------------------
                                Event Management
   -------------------------------------------------------------------------- */
static struct acpi_ec_query_handler *
acpi_ec_get_query_handler(struct acpi_ec_query_handler *handler)
{
	if (handler)
		kref_get(&handler->kref);
	return handler;
}

static struct acpi_ec_query_handler *
acpi_ec_get_query_handler_by_value(struct acpi_ec *ec, u8 value)
{
	struct acpi_ec_query_handler *handler;
	bool found = false;

	mutex_lock(&ec->mutex);
	list_for_each_entry(handler, &ec->list, node) {
		if (value == handler->query_bit) {
			found = true;
			break;
		}
	}
	mutex_unlock(&ec->mutex);
	return found ? acpi_ec_get_query_handler(handler) : NULL;
}

static void acpi_ec_query_handler_release(struct kref *kref)
{
	struct acpi_ec_query_handler *handler =
		container_of(kref, struct acpi_ec_query_handler, kref);

	kfree(handler);
}

static void acpi_ec_put_query_handler(struct acpi_ec_query_handler *handler)
{
	kref_put(&handler->kref, acpi_ec_query_handler_release);
}

int acpi_ec_add_query_handler(struct acpi_ec *ec, u8 query_bit,
			      acpi_handle handle, acpi_ec_query_func func,
			      void *data)
{
	struct acpi_ec_query_handler *handler =
	    kzalloc(sizeof(struct acpi_ec_query_handler), GFP_KERNEL);

	if (!handler)
		return -ENOMEM;

	handler->query_bit = query_bit;
	handler->handle = handle;
	handler->func = func;
	handler->data = data;
	mutex_lock(&ec->mutex);
	kref_init(&handler->kref);
	list_add(&handler->node, &ec->list);
	mutex_unlock(&ec->mutex);
	return 0;
}
EXPORT_SYMBOL_GPL(acpi_ec_add_query_handler);

static void acpi_ec_remove_query_handlers(struct acpi_ec *ec,
					  bool remove_all, u8 query_bit)
{
	struct acpi_ec_query_handler *handler, *tmp;
	LIST_HEAD(free_list);

	mutex_lock(&ec->mutex);
	list_for_each_entry_safe(handler, tmp, &ec->list, node) {
		if (remove_all || query_bit == handler->query_bit) {
			list_del_init(&handler->node);
			list_add(&handler->node, &free_list);
		}
	}
	mutex_unlock(&ec->mutex);
	list_for_each_entry_safe(handler, tmp, &free_list, node)
		acpi_ec_put_query_handler(handler);
}

void acpi_ec_remove_query_handler(struct acpi_ec *ec, u8 query_bit)
{
	acpi_ec_remove_query_handlers(ec, false, query_bit);
}
EXPORT_SYMBOL_GPL(acpi_ec_remove_query_handler);

static struct acpi_ec_query *acpi_ec_create_query(u8 *pval)
{
	struct acpi_ec_query *q;
	struct transaction *t;

	q = kzalloc(sizeof (struct acpi_ec_query), GFP_KERNEL);
	if (!q)
		return NULL;
	INIT_WORK(&q->work, acpi_ec_event_processor);
	t = &q->transaction;
	t->command = ACPI_EC_COMMAND_QUERY;
	t->rdata = pval;
	t->rlen = 1;
	return q;
}

static void acpi_ec_delete_query(struct acpi_ec_query *q)
{
	if (q) {
		if (q->handler)
			acpi_ec_put_query_handler(q->handler);
		kfree(q);
	}
}

static void acpi_ec_event_processor(struct work_struct *work)
{
	struct acpi_ec_query *q = container_of(work, struct acpi_ec_query, work);
	struct acpi_ec_query_handler *handler = q->handler;

	ec_dbg_evt("Query(0x%02x) started", handler->query_bit);
	if (handler->func)
		handler->func(handler->data);
	else if (handler->handle)
		acpi_evaluate_object(handler->handle, NULL, NULL, NULL);
	ec_dbg_evt("Query(0x%02x) stopped", handler->query_bit);
	acpi_ec_delete_query(q);
}

static int acpi_ec_query(struct acpi_ec *ec, u8 *data)
{
	u8 value = 0;
	int result;
	struct acpi_ec_query *q;

	q = acpi_ec_create_query(&value);
	if (!q)
		return -ENOMEM;

	/*
	 * Query the EC to find out which _Qxx method we need to evaluate.
	 * Note that successful completion of the query causes the ACPI_EC_SCI
	 * bit to be cleared (and thus clearing the interrupt source).
	 */
	result = acpi_ec_transaction(ec, &q->transaction);
	if (!value)
		result = -ENODATA;
	if (result)
		goto err_exit;

	q->handler = acpi_ec_get_query_handler_by_value(ec, value);
	if (!q->handler) {
		result = -ENODATA;
		goto err_exit;
	}

	/*
	 * It is reported that _Qxx are evaluated in a parallel way on
	 * Windows:
	 * https://bugzilla.kernel.org/show_bug.cgi?id=94411
	 *
	 * Put this log entry before schedule_work() in order to make
	 * it appearing before any other log entries occurred during the
	 * work queue execution.
	 */
	ec_dbg_evt("Query(0x%02x) scheduled", value);
	if (!queue_work(ec_query_wq, &q->work)) {
		ec_dbg_evt("Query(0x%02x) overlapped", value);
		result = -EBUSY;
	}

err_exit:
	if (result)
		acpi_ec_delete_query(q);
	if (data)
		*data = value;
	return result;
}

static void acpi_ec_check_event(struct acpi_ec *ec)
{
	unsigned long flags;

	if (ec_event_clearing == ACPI_EC_EVT_TIMING_EVENT) {
		if (ec_guard(ec)) {
			spin_lock_irqsave(&ec->lock, flags);
			/*
			 * Take care of the SCI_EVT unless no one else is
			 * taking care of it.
			 */
			if (!ec->curr)
				advance_transaction(ec);
			spin_unlock_irqrestore(&ec->lock, flags);
		}
	}
}

static void acpi_ec_event_handler(struct work_struct *work)
{
	unsigned long flags;
	struct acpi_ec *ec = container_of(work, struct acpi_ec, work);

	ec_dbg_evt("Event started");

	spin_lock_irqsave(&ec->lock, flags);
	while (ec->nr_pending_queries) {
		spin_unlock_irqrestore(&ec->lock, flags);
		(void)acpi_ec_query(ec, NULL);
		spin_lock_irqsave(&ec->lock, flags);
		ec->nr_pending_queries--;
		/*
		 * Before exit, make sure that this work item can be
		 * scheduled again. There might be QR_EC failures, leaving
		 * EC_FLAGS_QUERY_PENDING uncleared and preventing this work
		 * item from being scheduled again.
		 */
		if (!ec->nr_pending_queries) {
			if (ec_event_clearing == ACPI_EC_EVT_TIMING_STATUS ||
			    ec_event_clearing == ACPI_EC_EVT_TIMING_QUERY)
				acpi_ec_complete_query(ec);
		}
	}
	spin_unlock_irqrestore(&ec->lock, flags);

	ec_dbg_evt("Event stopped");

	acpi_ec_check_event(ec);
}

static u32 acpi_ec_gpe_handler(acpi_handle gpe_device,
	u32 gpe_number, void *data)
{
	unsigned long flags;
	struct acpi_ec *ec = data;

	spin_lock_irqsave(&ec->lock, flags);
	advance_transaction(ec);
	spin_unlock_irqrestore(&ec->lock, flags);
	return ACPI_INTERRUPT_HANDLED;
}

/* --------------------------------------------------------------------------
 *                           Address Space Management
 * -------------------------------------------------------------------------- */

static acpi_status
acpi_ec_space_handler(u32 function, acpi_physical_address address,
		      u32 bits, u64 *value64,
		      void *handler_context, void *region_context)
{
	struct acpi_ec *ec = handler_context;
	int result = 0, i, bytes = bits / 8;
	u8 *value = (u8 *)value64;

	if ((address > 0xFF) || !value || !handler_context)
		return AE_BAD_PARAMETER;

	if (function != ACPI_READ && function != ACPI_WRITE)
		return AE_BAD_PARAMETER;

	if (ec->busy_polling || bits > 8)
		acpi_ec_burst_enable(ec);

	for (i = 0; i < bytes; ++i, ++address, ++value)
		result = (function == ACPI_READ) ?
			acpi_ec_read(ec, address, value) :
			acpi_ec_write(ec, address, *value);

	if (ec->busy_polling || bits > 8)
		acpi_ec_burst_disable(ec);

	switch (result) {
	case -EINVAL:
		return AE_BAD_PARAMETER;
	case -ENODEV:
		return AE_NOT_FOUND;
	case -ETIME:
		return AE_TIME;
	default:
		return AE_OK;
	}
}

/* --------------------------------------------------------------------------
 *                             Driver Interface
 * -------------------------------------------------------------------------- */

static acpi_status
ec_parse_io_ports(struct acpi_resource *resource, void *context);

static void acpi_ec_free(struct acpi_ec *ec)
{
	if (first_ec == ec)
		first_ec = NULL;
	if (boot_ec == ec)
		boot_ec = NULL;
	kfree(ec);
}

static struct acpi_ec *acpi_ec_alloc(void)
{
	struct acpi_ec *ec = kzalloc(sizeof(struct acpi_ec), GFP_KERNEL);

	if (!ec)
		return NULL;
	mutex_init(&ec->mutex);
	init_waitqueue_head(&ec->wait);
	INIT_LIST_HEAD(&ec->list);
	spin_lock_init(&ec->lock);
	INIT_WORK(&ec->work, acpi_ec_event_handler);
	ec->timestamp = jiffies;
	ec->busy_polling = true;
	ec->polling_guard = 0;
	return ec;
}

static acpi_status
acpi_ec_register_query_methods(acpi_handle handle, u32 level,
			       void *context, void **return_value)
{
	char node_name[5];
	struct acpi_buffer buffer = { sizeof(node_name), node_name };
	struct acpi_ec *ec = context;
	int value = 0;
	acpi_status status;

	status = acpi_get_name(handle, ACPI_SINGLE_NAME, &buffer);

	if (ACPI_SUCCESS(status) && sscanf(node_name, "_Q%x", &value) == 1)
		acpi_ec_add_query_handler(ec, value, handle, NULL, NULL);
	return AE_OK;
}

static acpi_status
ec_parse_device(acpi_handle handle, u32 Level, void *context, void **retval)
{
	acpi_status status;
	unsigned long long tmp = 0;
	struct acpi_ec *ec = context;

	/* clear addr values, ec_parse_io_ports depend on it */
	ec->command_addr = ec->data_addr = 0;

	status = acpi_walk_resources(handle, METHOD_NAME__CRS,
				     ec_parse_io_ports, ec);
	if (ACPI_FAILURE(status))
		return status;
	if (ec->data_addr == 0 || ec->command_addr == 0)
		return AE_OK;

	if (boot_ec && boot_ec_is_ecdt && EC_FLAGS_IGNORE_DSDT_GPE) {
		/*
		 * Always inherit the GPE number setting from the ECDT
		 * EC.
		 */
		ec->gpe = boot_ec->gpe;
	} else {
		/* Get GPE bit assignment (EC events). */
		/* TODO: Add support for _GPE returning a package */
		status = acpi_evaluate_integer(handle, "_GPE", NULL, &tmp);
		if (ACPI_FAILURE(status))
			return status;
		ec->gpe = tmp;
	}
	/* Use the global lock for all EC transactions? */
	tmp = 0;
	acpi_evaluate_integer(handle, "_GLK", NULL, &tmp);
	ec->global_lock = tmp;
	ec->handle = handle;
	return AE_CTRL_TERMINATE;
}

/*
 * Note: This function returns an error code only when the address space
 *       handler is not installed, which means "not able to handle
 *       transactions".
 */
static int ec_install_handlers(struct acpi_ec *ec, bool handle_events)
{
	acpi_status status;

	acpi_ec_start(ec, false);

	if (!test_bit(EC_FLAGS_EC_HANDLER_INSTALLED, &ec->flags)) {
		acpi_ec_enter_noirq(ec);
		status = acpi_install_address_space_handler(ec->handle,
							    ACPI_ADR_SPACE_EC,
							    &acpi_ec_space_handler,
							    NULL, ec);
		if (ACPI_FAILURE(status)) {
			if (status == AE_NOT_FOUND) {
				/*
				 * Maybe OS fails in evaluating the _REG
				 * object. The AE_NOT_FOUND error will be
				 * ignored and OS * continue to initialize
				 * EC.
				 */
				pr_err("Fail in evaluating the _REG object"
					" of EC device. Broken bios is suspected.\n");
			} else {
				acpi_ec_stop(ec, false);
				return -ENODEV;
			}
		}
		set_bit(EC_FLAGS_EC_HANDLER_INSTALLED, &ec->flags);
	}

	if (!handle_events)
		return 0;

	if (!test_bit(EC_FLAGS_EVT_HANDLER_INSTALLED, &ec->flags)) {
		/* Find and register all query methods */
		acpi_walk_namespace(ACPI_TYPE_METHOD, ec->handle, 1,
				    acpi_ec_register_query_methods,
				    NULL, ec, NULL);
		set_bit(EC_FLAGS_EVT_HANDLER_INSTALLED, &ec->flags);
	}
	if (!test_bit(EC_FLAGS_GPE_HANDLER_INSTALLED, &ec->flags)) {
		status = acpi_install_gpe_raw_handler(NULL, ec->gpe,
					  ACPI_GPE_EDGE_TRIGGERED,
					  &acpi_ec_gpe_handler, ec);
		/* This is not fatal as we can poll EC events */
		if (ACPI_SUCCESS(status)) {
			set_bit(EC_FLAGS_GPE_HANDLER_INSTALLED, &ec->flags);
			acpi_ec_leave_noirq(ec);
			if (test_bit(EC_FLAGS_STARTED, &ec->flags) &&
			    ec->reference_count >= 1)
				acpi_ec_enable_gpe(ec, true);
		}
	}
	/* EC is fully operational, allow queries */
	acpi_ec_enable_event(ec);

	return 0;
}

static void ec_remove_handlers(struct acpi_ec *ec)
{
	if (test_bit(EC_FLAGS_EC_HANDLER_INSTALLED, &ec->flags)) {
		if (ACPI_FAILURE(acpi_remove_address_space_handler(ec->handle,
					ACPI_ADR_SPACE_EC, &acpi_ec_space_handler)))
			pr_err("failed to remove space handler\n");
		clear_bit(EC_FLAGS_EC_HANDLER_INSTALLED, &ec->flags);
	}

	/*
	 * Stops handling the EC transactions after removing the operation
	 * region handler. This is required because _REG(DISCONNECT)
	 * invoked during the removal can result in new EC transactions.
	 *
	 * Flushes the EC requests and thus disables the GPE before
	 * removing the GPE handler. This is required by the current ACPICA
	 * GPE core. ACPICA GPE core will automatically disable a GPE when
	 * it is indicated but there is no way to handle it. So the drivers
	 * must disable the GPEs prior to removing the GPE handlers.
	 */
	acpi_ec_stop(ec, false);

	if (test_bit(EC_FLAGS_GPE_HANDLER_INSTALLED, &ec->flags)) {
		if (ACPI_FAILURE(acpi_remove_gpe_handler(NULL, ec->gpe,
					&acpi_ec_gpe_handler)))
			pr_err("failed to remove gpe handler\n");
		clear_bit(EC_FLAGS_GPE_HANDLER_INSTALLED, &ec->flags);
	}
	if (test_bit(EC_FLAGS_EVT_HANDLER_INSTALLED, &ec->flags)) {
		acpi_ec_remove_query_handlers(ec, true, 0);
		clear_bit(EC_FLAGS_EVT_HANDLER_INSTALLED, &ec->flags);
	}
}

static int acpi_ec_setup(struct acpi_ec *ec, bool handle_events)
{
	int ret;

	ret = ec_install_handlers(ec, handle_events);
	if (ret)
		return ret;

	/* First EC capable of handling transactions */
	if (!first_ec) {
		first_ec = ec;
		acpi_handle_info(first_ec->handle, "Used as first EC\n");
	}

	acpi_handle_info(ec->handle,
			 "GPE=0x%x, EC_CMD/EC_SC=0x%lx, EC_DATA=0x%lx\n",
			 ec->gpe, ec->command_addr, ec->data_addr);
	return ret;
}

static bool acpi_ec_ecdt_get_handle(acpi_handle *phandle)
{
	struct acpi_table_ecdt *ecdt_ptr;
	acpi_status status;
	acpi_handle handle;

	status = acpi_get_table(ACPI_SIG_ECDT, 1,
				(struct acpi_table_header **)&ecdt_ptr);
	if (ACPI_FAILURE(status))
		return false;

	status = acpi_get_handle(NULL, ecdt_ptr->id, &handle);
	if (ACPI_FAILURE(status))
		return false;

	*phandle = handle;
	return true;
}

static int acpi_ec_add(struct acpi_device *device)
{
	struct acpi_ec *ec = NULL;
	bool dep_update = true;
	acpi_status status;
	int ret;

	strcpy(acpi_device_name(device), ACPI_EC_DEVICE_NAME);
	strcpy(acpi_device_class(device), ACPI_EC_CLASS);

	if (!strcmp(acpi_device_hid(device), ACPI_ECDT_HID)) {
		boot_ec_is_ecdt = true;
		ec = boot_ec;
		dep_update = false;
	} else {
		ec = acpi_ec_alloc();
		if (!ec)
			return -ENOMEM;

		status = ec_parse_device(device->handle, 0, ec, NULL);
		if (status != AE_CTRL_TERMINATE) {
			ret = -EINVAL;
			goto err_alloc;
		}

		if (boot_ec && ec->command_addr == boot_ec->command_addr &&
		    ec->data_addr == boot_ec->data_addr) {
			boot_ec_is_ecdt = false;
			/*
			 * Trust PNP0C09 namespace location rather than
			 * ECDT ID. But trust ECDT GPE rather than _GPE
			 * because of ASUS quirks, so do not change
			 * boot_ec->gpe to ec->gpe.
			 */
			boot_ec->handle = ec->handle;
			acpi_handle_debug(ec->handle, "duplicated.\n");
			acpi_ec_free(ec);
			ec = boot_ec;
		}
	}

	ret = acpi_ec_setup(ec, true);
	if (ret)
		goto err_query;

	if (ec == boot_ec)
		acpi_handle_info(boot_ec->handle,
				 "Boot %s EC used to handle transactions and events\n",
				 boot_ec_is_ecdt ? "ECDT" : "DSDT");

	device->driver_data = ec;

	ret = !!request_region(ec->data_addr, 1, "EC data");
	WARN(!ret, "Could not request EC data io port 0x%lx", ec->data_addr);
	ret = !!request_region(ec->command_addr, 1, "EC cmd");
	WARN(!ret, "Could not request EC cmd io port 0x%lx", ec->command_addr);

	if (dep_update) {
		/* Reprobe devices depending on the EC */
		acpi_walk_dep_device_list(ec->handle);
	}
	acpi_handle_debug(ec->handle, "enumerated.\n");
	return 0;

err_query:
	if (ec != boot_ec)
		acpi_ec_remove_query_handlers(ec, true, 0);
err_alloc:
	if (ec != boot_ec)
		acpi_ec_free(ec);
	return ret;
}

static int acpi_ec_remove(struct acpi_device *device)
{
	struct acpi_ec *ec;

	if (!device)
		return -EINVAL;

	ec = acpi_driver_data(device);
	release_region(ec->data_addr, 1);
	release_region(ec->command_addr, 1);
	device->driver_data = NULL;
	if (ec != boot_ec) {
		ec_remove_handlers(ec);
		acpi_ec_free(ec);
	}
	return 0;
}

static acpi_status
ec_parse_io_ports(struct acpi_resource *resource, void *context)
{
	struct acpi_ec *ec = context;

	if (resource->type != ACPI_RESOURCE_TYPE_IO)
		return AE_OK;

	/*
	 * The first address region returned is the data port, and
	 * the second address region returned is the status/command
	 * port.
	 */
	if (ec->data_addr == 0)
		ec->data_addr = resource->data.io.minimum;
	else if (ec->command_addr == 0)
		ec->command_addr = resource->data.io.minimum;
	else
		return AE_CTRL_TERMINATE;

	return AE_OK;
}

static const struct acpi_device_id ec_device_ids[] = {
	{"PNP0C09", 0},
	{ACPI_ECDT_HID, 0},
	{"", 0},
};

/*
 * This function is not Windows-compatible as Windows never enumerates the
 * namespace EC before the main ACPI device enumeration process. It is
 * retained for historical reason and will be deprecated in the future.
 */
void __init acpi_ec_dsdt_probe(void)
{
	struct acpi_ec *ec;
	acpi_status status;
	int ret;

	/*
	 * If a platform has ECDT, there is no need to proceed as the
	 * following probe is not a part of the ACPI device enumeration,
	 * executing _STA is not safe, and thus this probe may risk of
	 * picking up an invalid EC device.
	 */
	if (boot_ec)
		return;

	ec = acpi_ec_alloc();
	if (!ec)
		return;

	/*
	 * At this point, the namespace is initialized, so start to find
	 * the namespace objects.
	 */
	status = acpi_get_devices(ec_device_ids[0].id, ec_parse_device, ec, NULL);
	if (ACPI_FAILURE(status) || !ec->handle) {
		acpi_ec_free(ec);
		return;
	}

	/*
	 * When the DSDT EC is available, always re-configure boot EC to
	 * have _REG evaluated. _REG can only be evaluated after the
	 * namespace initialization.
	 * At this point, the GPE is not fully initialized, so do not to
	 * handle the events.
	 */
	ret = acpi_ec_setup(ec, false);
	if (ret) {
		acpi_ec_free(ec);
		return;
	}

	boot_ec = ec;

	acpi_handle_info(ec->handle,
			 "Boot DSDT EC used to handle transactions\n");
}

/*
 * If the DSDT EC is not functioning, we still need to prepare a fully
 * functioning ECDT EC first in order to handle the events.
 * https://bugzilla.kernel.org/show_bug.cgi?id=115021
 */
static int __init acpi_ec_ecdt_start(void)
{
	acpi_handle handle;

	if (!boot_ec)
		return -ENODEV;
	/* In case acpi_ec_ecdt_start() is called after acpi_ec_add() */
	if (!boot_ec_is_ecdt)
		return -ENODEV;

	/*
	 * At this point, the namespace and the GPE is initialized, so
	 * start to find the namespace objects and handle the events.
	 *
	 * Note: ec->handle can be valid if this function is called after
	 * acpi_ec_add(), hence the fast path.
	 */
	if (boot_ec->handle == ACPI_ROOT_OBJECT) {
		if (!acpi_ec_ecdt_get_handle(&handle))
			return -ENODEV;
		boot_ec->handle = handle;
	}

	/* Register to ACPI bus with PM ops attached */
	return acpi_bus_register_early_device(ACPI_BUS_TYPE_ECDT_EC);
}

#if 0
/*
 * Some EC firmware variations refuses to respond QR_EC when SCI_EVT is not
 * set, for which case, we complete the QR_EC without issuing it to the
 * firmware.
 * https://bugzilla.kernel.org/show_bug.cgi?id=82611
 * https://bugzilla.kernel.org/show_bug.cgi?id=97381
 */
static int ec_flag_query_handshake(const struct dmi_system_id *id)
{
	pr_debug("Detected the EC firmware requiring QR_EC issued when SCI_EVT set\n");
	EC_FLAGS_QUERY_HANDSHAKE = 1;
	return 0;
}
#endif

/*
 * On some hardware it is necessary to clear events accumulated by the EC during
 * sleep. These ECs stop reporting GPEs until they are manually polled, if too
 * many events are accumulated. (e.g. Samsung Series 5/9 notebooks)
 *
 * https://bugzilla.kernel.org/show_bug.cgi?id=44161
 *
 * Ideally, the EC should also be instructed NOT to accumulate events during
 * sleep (which Windows seems to do somehow), but the interface to control this
 * behaviour is not known at this time.
 *
 * Models known to be affected are Samsung 530Uxx/535Uxx/540Uxx/550Pxx/900Xxx,
 * however it is very likely that other Samsung models are affected.
 *
 * On systems which don't accumulate _Q events during sleep, this extra check
 * should be harmless.
 */
static int ec_clear_on_resume(const struct dmi_system_id *id)
{
	pr_debug("Detected system needing EC poll on resume.\n");
	EC_FLAGS_CLEAR_ON_RESUME = 1;
	ec_event_clearing = ACPI_EC_EVT_TIMING_STATUS;
	return 0;
}

/*
 * Some ECDTs contain wrong register addresses.
 * MSI MS-171F
 * https://bugzilla.kernel.org/show_bug.cgi?id=12461
 */
static int ec_correct_ecdt(const struct dmi_system_id *id)
{
	pr_debug("Detected system needing ECDT address correction.\n");
	EC_FLAGS_CORRECT_ECDT = 1;
	return 0;
}

/*
 * Some DSDTs contain wrong GPE setting.
 * Asus FX502VD/VE, GL702VMK, X550VXK, X580VD
 * https://bugzilla.kernel.org/show_bug.cgi?id=195651
 */
static int ec_honor_ecdt_gpe(const struct dmi_system_id *id)
{
	pr_debug("Detected system needing ignore DSDT GPE setting.\n");
	EC_FLAGS_IGNORE_DSDT_GPE = 1;
	return 0;
}

static const struct dmi_system_id ec_dmi_table[] __initconst = {
	{
	ec_correct_ecdt, "MSI MS-171F", {
	DMI_MATCH(DMI_SYS_VENDOR, "Micro-Star"),
	DMI_MATCH(DMI_PRODUCT_NAME, "MS-171F"),}, NULL},
	{
	ec_honor_ecdt_gpe, "ASUS FX502VD", {
	DMI_MATCH(DMI_SYS_VENDOR, "ASUSTeK COMPUTER INC."),
	DMI_MATCH(DMI_PRODUCT_NAME, "FX502VD"),}, NULL},
	{
	ec_honor_ecdt_gpe, "ASUS FX502VE", {
	DMI_MATCH(DMI_SYS_VENDOR, "ASUSTeK COMPUTER INC."),
	DMI_MATCH(DMI_PRODUCT_NAME, "FX502VE"),}, NULL},
	{
	ec_honor_ecdt_gpe, "ASUS GL702VMK", {
	DMI_MATCH(DMI_SYS_VENDOR, "ASUSTeK COMPUTER INC."),
	DMI_MATCH(DMI_PRODUCT_NAME, "GL702VMK"),}, NULL},
	{
	ec_honor_ecdt_gpe, "ASUS X550VXK", {
	DMI_MATCH(DMI_SYS_VENDOR, "ASUSTeK COMPUTER INC."),
	DMI_MATCH(DMI_PRODUCT_NAME, "X550VXK"),}, NULL},
	{
	ec_honor_ecdt_gpe, "ASUS X580VD", {
	DMI_MATCH(DMI_SYS_VENDOR, "ASUSTeK COMPUTER INC."),
	DMI_MATCH(DMI_PRODUCT_NAME, "X580VD"),}, NULL},
	{
	ec_clear_on_resume, "Samsung hardware", {
	DMI_MATCH(DMI_SYS_VENDOR, "SAMSUNG ELECTRONICS CO., LTD.")}, NULL},
	{},
};

void __init acpi_ec_ecdt_probe(void)
{
	struct acpi_table_ecdt *ecdt_ptr;
	struct acpi_ec *ec;
	acpi_status status;
	int ret;

	/* Generate a boot ec context. */
	dmi_check_system(ec_dmi_table);
	status = acpi_get_table(ACPI_SIG_ECDT, 1,
				(struct acpi_table_header **)&ecdt_ptr);
	if (ACPI_FAILURE(status))
		return;

	if (!ecdt_ptr->control.address || !ecdt_ptr->data.address) {
		/*
		 * Asus X50GL:
		 * https://bugzilla.kernel.org/show_bug.cgi?id=11880
		 */
		return;
	}

	ec = acpi_ec_alloc();
	if (!ec)
		return;

	if (EC_FLAGS_CORRECT_ECDT) {
		ec->command_addr = ecdt_ptr->data.address;
		ec->data_addr = ecdt_ptr->control.address;
	} else {
		ec->command_addr = ecdt_ptr->control.address;
		ec->data_addr = ecdt_ptr->data.address;
	}
	ec->gpe = ecdt_ptr->gpe;
	ec->handle = ACPI_ROOT_OBJECT;

	/*
	 * At this point, the namespace is not initialized, so do not find
	 * the namespace objects, or handle the events.
	 */
	ret = acpi_ec_setup(ec, false);
	if (ret) {
		acpi_ec_free(ec);
		return;
	}

	boot_ec = ec;
	boot_ec_is_ecdt = true;

	pr_info("Boot ECDT EC used to handle transactions\n");
}

#ifdef CONFIG_PM_SLEEP
static int acpi_ec_suspend(struct device *dev)
{
	struct acpi_ec *ec =
		acpi_driver_data(to_acpi_device(dev));

	if (!pm_suspend_no_platform() && ec_freeze_events)
		acpi_ec_disable_event(ec);
	return 0;
}

static int acpi_ec_suspend_noirq(struct device *dev)
{
	struct acpi_ec *ec = acpi_driver_data(to_acpi_device(dev));

	/*
	 * The SCI handler doesn't run at this point, so the GPE can be
	 * masked at the low level without side effects.
	 */
	if (ec_no_wakeup && test_bit(EC_FLAGS_STARTED, &ec->flags) &&
	    ec->reference_count >= 1)
		acpi_set_gpe(NULL, ec->gpe, ACPI_GPE_DISABLE);

	acpi_ec_enter_noirq(ec);

	return 0;
}

static int acpi_ec_resume_noirq(struct device *dev)
{
	struct acpi_ec *ec = acpi_driver_data(to_acpi_device(dev));

	acpi_ec_leave_noirq(ec);

	if (ec_no_wakeup && test_bit(EC_FLAGS_STARTED, &ec->flags) &&
	    ec->reference_count >= 1)
		acpi_set_gpe(NULL, ec->gpe, ACPI_GPE_ENABLE);

	return 0;
}

static int acpi_ec_resume(struct device *dev)
{
	struct acpi_ec *ec =
		acpi_driver_data(to_acpi_device(dev));

	acpi_ec_enable_event(ec);
	return 0;
}

void acpi_ec_mark_gpe_for_wake(void)
{
	if (first_ec && !ec_no_wakeup)
		acpi_mark_gpe_for_wake(NULL, first_ec->gpe);
}
EXPORT_SYMBOL_GPL(acpi_ec_mark_gpe_for_wake);

void acpi_ec_set_gpe_wake_mask(u8 action)
{
	if (pm_suspend_no_platform() && first_ec && !ec_no_wakeup)
		acpi_set_gpe_wake_mask(NULL, first_ec->gpe, action);
}

bool acpi_ec_dispatch_gpe(void)
{
	u32 ret;

	if (!first_ec)
		return false;

	ret = acpi_dispatch_gpe(NULL, first_ec->gpe);
	if (ret == ACPI_INTERRUPT_HANDLED) {
		pm_pr_dbg("EC GPE dispatched\n");
		return true;
	}
	return false;
}
#endif /* CONFIG_PM_SLEEP */

static const struct dev_pm_ops acpi_ec_pm = {
	SET_NOIRQ_SYSTEM_SLEEP_PM_OPS(acpi_ec_suspend_noirq, acpi_ec_resume_noirq)
	SET_SYSTEM_SLEEP_PM_OPS(acpi_ec_suspend, acpi_ec_resume)
};

static int param_set_event_clearing(const char *val,
				    const struct kernel_param *kp)
{
	int result = 0;

	if (!strncmp(val, "status", sizeof("status") - 1)) {
		ec_event_clearing = ACPI_EC_EVT_TIMING_STATUS;
		pr_info("Assuming SCI_EVT clearing on EC_SC accesses\n");
	} else if (!strncmp(val, "query", sizeof("query") - 1)) {
		ec_event_clearing = ACPI_EC_EVT_TIMING_QUERY;
		pr_info("Assuming SCI_EVT clearing on QR_EC writes\n");
	} else if (!strncmp(val, "event", sizeof("event") - 1)) {
		ec_event_clearing = ACPI_EC_EVT_TIMING_EVENT;
		pr_info("Assuming SCI_EVT clearing on event reads\n");
	} else
		result = -EINVAL;
	return result;
}

static int param_get_event_clearing(char *buffer,
				    const struct kernel_param *kp)
{
	switch (ec_event_clearing) {
	case ACPI_EC_EVT_TIMING_STATUS:
		return sprintf(buffer, "status");
	case ACPI_EC_EVT_TIMING_QUERY:
		return sprintf(buffer, "query");
	case ACPI_EC_EVT_TIMING_EVENT:
		return sprintf(buffer, "event");
	default:
		return sprintf(buffer, "invalid");
	}
	return 0;
}

module_param_call(ec_event_clearing, param_set_event_clearing, param_get_event_clearing,
		  NULL, 0644);
MODULE_PARM_DESC(ec_event_clearing, "Assumed SCI_EVT clearing timing");

static struct acpi_driver acpi_ec_driver = {
	.name = "ec",
	.class = ACPI_EC_CLASS,
	.ids = ec_device_ids,
	.ops = {
		.add = acpi_ec_add,
		.remove = acpi_ec_remove,
		},
	.drv.pm = &acpi_ec_pm,
};

static void acpi_ec_destroy_workqueues(void)
{
	if (ec_wq) {
		destroy_workqueue(ec_wq);
		ec_wq = NULL;
	}
	if (ec_query_wq) {
		destroy_workqueue(ec_query_wq);
		ec_query_wq = NULL;
	}
}

static int acpi_ec_init_workqueues(void)
{
	if (!ec_wq)
		ec_wq = alloc_ordered_workqueue("kec", 0);

	if (!ec_query_wq)
		ec_query_wq = alloc_workqueue("kec_query", 0, ec_max_queries);

	if (!ec_wq || !ec_query_wq) {
		acpi_ec_destroy_workqueues();
		return -ENODEV;
	}
	return 0;
}

static const struct dmi_system_id acpi_ec_no_wakeup[] = {
	{
		.ident = "Thinkpad X1 Carbon 6th",
		.matches = {
			DMI_MATCH(DMI_SYS_VENDOR, "LENOVO"),
			DMI_MATCH(DMI_PRODUCT_FAMILY, "Thinkpad X1 Carbon 6th"),
		},
	},
	{
		.ident = "ThinkPad X1 Carbon 6th",
		.matches = {
			DMI_MATCH(DMI_SYS_VENDOR, "LENOVO"),
			DMI_MATCH(DMI_PRODUCT_FAMILY, "ThinkPad X1 Carbon 6th"),
		},
	},
	{
		.ident = "ThinkPad X1 Yoga 3rd",
		.matches = {
			DMI_MATCH(DMI_SYS_VENDOR, "LENOVO"),
			DMI_MATCH(DMI_PRODUCT_FAMILY, "ThinkPad X1 Yoga 3rd"),
		},
	},
	{ },
};

int __init acpi_ec_init(void)
{
	int result;
	int ecdt_fail, dsdt_fail;

	result = acpi_ec_init_workqueues();
	if (result)
		return result;

	/*
	 * Disable EC wakeup on following systems to prevent periodic
	 * wakeup from EC GPE.
	 */
	if (dmi_check_system(acpi_ec_no_wakeup)) {
		ec_no_wakeup = true;
		pr_debug("Disabling EC wakeup on suspend-to-idle\n");
	}

	/* Drivers must be started after acpi_ec_query_init() */
	dsdt_fail = acpi_bus_register_driver(&acpi_ec_driver);
	/*
	 * Register ECDT to ACPI bus only when PNP0C09 probe fails. This is
	 * useful for platforms (confirmed on ASUS X550ZE) with valid ECDT
	 * settings but invalid DSDT settings.
	 * https://bugzilla.kernel.org/show_bug.cgi?id=196847
	 */
	ecdt_fail = acpi_ec_ecdt_start();
	return ecdt_fail && dsdt_fail ? -ENODEV : 0;
}

/* EC driver currently not unloadable */
#if 0
static void __exit acpi_ec_exit(void)
{

	acpi_bus_unregister_driver(&acpi_ec_driver);
	acpi_ec_destroy_workqueues();
}
#endif	/* 0 */<|MERGE_RESOLUTION|>--- conflicted
+++ resolved
@@ -496,7 +496,6 @@
  * Run with locked ec mutex.
  */
 static void acpi_ec_clear(struct acpi_ec *ec)
-<<<<<<< HEAD
 {
 	int i, status;
 	u8 value = 0;
@@ -510,35 +509,6 @@
 		pr_warn("Warning: Maximum of %d stale EC events cleared\n", i);
 	else
 		pr_info("%d stale EC events cleared\n", i);
-}
-
-static void acpi_ec_enable_event(struct acpi_ec *ec)
-=======
->>>>>>> fa578e9d
-{
-	int i, status;
-	u8 value = 0;
-
-<<<<<<< HEAD
-	spin_lock_irqsave(&ec->lock, flags);
-	if (acpi_ec_started(ec))
-		__acpi_ec_enable_event(ec);
-	spin_unlock_irqrestore(&ec->lock, flags);
-
-	/* Drain additional events if hardware requires that */
-	if (EC_FLAGS_CLEAR_ON_RESUME)
-		acpi_ec_clear(ec);
-=======
-	for (i = 0; i < ACPI_EC_CLEAR_MAX; i++) {
-		status = acpi_ec_query(ec, &value);
-		if (status || !value)
-			break;
-	}
-	if (unlikely(i == ACPI_EC_CLEAR_MAX))
-		pr_warn("Warning: Maximum of %d stale EC events cleared\n", i);
-	else
-		pr_info("%d stale EC events cleared\n", i);
->>>>>>> fa578e9d
 }
 
 static void acpi_ec_enable_event(struct acpi_ec *ec)
@@ -1070,27 +1040,6 @@
 		acpi_ec_start(first_ec, true);
 }
 
-<<<<<<< HEAD
-void acpi_ec_mark_gpe_for_wake(void)
-{
-	if (first_ec && !ec_no_wakeup)
-		acpi_mark_gpe_for_wake(NULL, first_ec->gpe);
-}
-
-void acpi_ec_set_gpe_wake_mask(u8 action)
-{
-	if (first_ec && !ec_no_wakeup)
-		acpi_set_gpe_wake_mask(NULL, first_ec->gpe, action);
-}
-
-void acpi_ec_dispatch_gpe(void)
-{
-	if (first_ec)
-		acpi_dispatch_gpe(NULL, first_ec->gpe);
-}
-
-=======
->>>>>>> fa578e9d
 /* --------------------------------------------------------------------------
                                 Event Management
    -------------------------------------------------------------------------- */
