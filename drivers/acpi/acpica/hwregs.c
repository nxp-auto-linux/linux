--- conflicted
+++ resolved
@@ -390,22 +390,14 @@
 			  ACPI_BITMASK_ALL_FIXED_STATUS,
 			  ACPI_FORMAT_UINT64(acpi_gbl_xpm1a_status.address)));
 
-<<<<<<< HEAD
-	raw_spin_lock_irqsave(acpi_gbl_hardware_lock, lock_flags);
-=======
 	lock_flags = acpi_os_acquire_raw_lock(acpi_gbl_hardware_lock);
->>>>>>> e021bb4f
 
 	/* Clear the fixed events in PM1 A/B */
 
 	status = acpi_hw_register_write(ACPI_REGISTER_PM1_STATUS,
 					ACPI_BITMASK_ALL_FIXED_STATUS);
 
-<<<<<<< HEAD
-	raw_spin_unlock_irqrestore(acpi_gbl_hardware_lock, lock_flags);
-=======
 	acpi_os_release_raw_lock(acpi_gbl_hardware_lock, lock_flags);
->>>>>>> e021bb4f
 
 	if (ACPI_FAILURE(status)) {
 		goto exit;
