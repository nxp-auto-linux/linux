--- conflicted
+++ resolved
@@ -52,11 +52,7 @@
 		return_ACPI_STATUS (status);
 	}
 
-<<<<<<< HEAD
-	status = acpi_os_create_raw_lock (&acpi_gbl_hardware_lock);
-=======
 	status = acpi_os_create_raw_lock(&acpi_gbl_hardware_lock);
->>>>>>> e021bb4f
 	if (ACPI_FAILURE (status)) {
 		return_ACPI_STATUS (status);
 	}
