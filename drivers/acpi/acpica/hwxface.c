--- conflicted
+++ resolved
@@ -227,11 +227,7 @@
 		return_ACPI_STATUS(AE_BAD_PARAMETER);
 	}
 
-<<<<<<< HEAD
-	raw_spin_lock_irqsave(acpi_gbl_hardware_lock, lock_flags);
-=======
 	lock_flags = acpi_os_acquire_raw_lock(acpi_gbl_hardware_lock);
->>>>>>> e021bb4f
 
 	/*
 	 * At this point, we know that the parent register is one of the
@@ -292,11 +288,7 @@
 
 unlock_and_exit:
 
-<<<<<<< HEAD
-	raw_spin_unlock_irqrestore(acpi_gbl_hardware_lock, lock_flags);
-=======
 	acpi_os_release_raw_lock(acpi_gbl_hardware_lock, lock_flags);
->>>>>>> e021bb4f
 	return_ACPI_STATUS(status);
 }
 
