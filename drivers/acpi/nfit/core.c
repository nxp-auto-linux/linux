/*
 * Copyright(c) 2013-2015 Intel Corporation. All rights reserved.
 *
 * This program is free software; you can redistribute it and/or modify
 * it under the terms of version 2 of the GNU General Public License as
 * published by the Free Software Foundation.
 *
 * This program is distributed in the hope that it will be useful, but
 * WITHOUT ANY WARRANTY; without even the implied warranty of
 * MERCHANTABILITY or FITNESS FOR A PARTICULAR PURPOSE.  See the GNU
 * General Public License for more details.
 */
#include <linux/list_sort.h>
#include <linux/libnvdimm.h>
#include <linux/module.h>
#include <linux/mutex.h>
#include <linux/ndctl.h>
#include <linux/sysfs.h>
#include <linux/delay.h>
#include <linux/list.h>
#include <linux/acpi.h>
#include <linux/sort.h>
#include <linux/io.h>
#include <linux/nd.h>
#include <asm/cacheflush.h>
#include <acpi/nfit.h>
#include "nfit.h"

/*
 * For readq() and writeq() on 32-bit builds, the hi-lo, lo-hi order is
 * irrelevant.
 */
#include <linux/io-64-nonatomic-hi-lo.h>

static bool force_enable_dimms;
module_param(force_enable_dimms, bool, S_IRUGO|S_IWUSR);
MODULE_PARM_DESC(force_enable_dimms, "Ignore _STA (ACPI DIMM device) status");

static bool disable_vendor_specific;
module_param(disable_vendor_specific, bool, S_IRUGO);
MODULE_PARM_DESC(disable_vendor_specific,
		"Limit commands to the publicly specified set");

static unsigned long override_dsm_mask;
module_param(override_dsm_mask, ulong, S_IRUGO);
MODULE_PARM_DESC(override_dsm_mask, "Bitmask of allowed NVDIMM DSM functions");

static int default_dsm_family = -1;
module_param(default_dsm_family, int, S_IRUGO);
MODULE_PARM_DESC(default_dsm_family,
		"Try this DSM type first when identifying NVDIMM family");

static bool no_init_ars;
module_param(no_init_ars, bool, 0644);
MODULE_PARM_DESC(no_init_ars, "Skip ARS run at nfit init time");

LIST_HEAD(acpi_descs);
DEFINE_MUTEX(acpi_desc_lock);

static struct workqueue_struct *nfit_wq;

struct nfit_table_prev {
	struct list_head spas;
	struct list_head memdevs;
	struct list_head dcrs;
	struct list_head bdws;
	struct list_head idts;
	struct list_head flushes;
};

static guid_t nfit_uuid[NFIT_UUID_MAX];

const guid_t *to_nfit_uuid(enum nfit_uuids id)
{
	return &nfit_uuid[id];
}
EXPORT_SYMBOL(to_nfit_uuid);

static struct acpi_nfit_desc *to_acpi_nfit_desc(
		struct nvdimm_bus_descriptor *nd_desc)
{
	return container_of(nd_desc, struct acpi_nfit_desc, nd_desc);
}

static struct acpi_device *to_acpi_dev(struct acpi_nfit_desc *acpi_desc)
{
	struct nvdimm_bus_descriptor *nd_desc = &acpi_desc->nd_desc;

	/*
	 * If provider == 'ACPI.NFIT' we can assume 'dev' is a struct
	 * acpi_device.
	 */
	if (!nd_desc->provider_name
			|| strcmp(nd_desc->provider_name, "ACPI.NFIT") != 0)
		return NULL;

	return to_acpi_device(acpi_desc->dev);
}

static int xlat_bus_status(void *buf, unsigned int cmd, u32 status)
{
	struct nd_cmd_clear_error *clear_err;
	struct nd_cmd_ars_status *ars_status;
	u16 flags;

	switch (cmd) {
	case ND_CMD_ARS_CAP:
		if ((status & 0xffff) == NFIT_ARS_CAP_NONE)
			return -ENOTTY;

		/* Command failed */
		if (status & 0xffff)
			return -EIO;

		/* No supported scan types for this range */
		flags = ND_ARS_PERSISTENT | ND_ARS_VOLATILE;
		if ((status >> 16 & flags) == 0)
			return -ENOTTY;
		return 0;
	case ND_CMD_ARS_START:
		/* ARS is in progress */
		if ((status & 0xffff) == NFIT_ARS_START_BUSY)
			return -EBUSY;

		/* Command failed */
		if (status & 0xffff)
			return -EIO;
		return 0;
	case ND_CMD_ARS_STATUS:
		ars_status = buf;
		/* Command failed */
		if (status & 0xffff)
			return -EIO;
		/* Check extended status (Upper two bytes) */
		if (status == NFIT_ARS_STATUS_DONE)
			return 0;

		/* ARS is in progress */
		if (status == NFIT_ARS_STATUS_BUSY)
			return -EBUSY;

		/* No ARS performed for the current boot */
		if (status == NFIT_ARS_STATUS_NONE)
			return -EAGAIN;

		/*
		 * ARS interrupted, either we overflowed or some other
		 * agent wants the scan to stop.  If we didn't overflow
		 * then just continue with the returned results.
		 */
		if (status == NFIT_ARS_STATUS_INTR) {
			if (ars_status->out_length >= 40 && (ars_status->flags
						& NFIT_ARS_F_OVERFLOW))
				return -ENOSPC;
			return 0;
		}

		/* Unknown status */
		if (status >> 16)
			return -EIO;
		return 0;
	case ND_CMD_CLEAR_ERROR:
		clear_err = buf;
		if (status & 0xffff)
			return -EIO;
		if (!clear_err->cleared)
			return -EIO;
		if (clear_err->length > clear_err->cleared)
			return clear_err->cleared;
		return 0;
	default:
		break;
	}

	/* all other non-zero status results in an error */
	if (status)
		return -EIO;
	return 0;
}

#define ACPI_LABELS_LOCKED 3

static int xlat_nvdimm_status(struct nvdimm *nvdimm, void *buf, unsigned int cmd,
		u32 status)
{
	struct nfit_mem *nfit_mem = nvdimm_provider_data(nvdimm);

	switch (cmd) {
	case ND_CMD_GET_CONFIG_SIZE:
		/*
		 * In the _LSI, _LSR, _LSW case the locked status is
		 * communicated via the read/write commands
		 */
		if (nfit_mem->has_lsr)
			break;

		if (status >> 16 & ND_CONFIG_LOCKED)
			return -EACCES;
		break;
	case ND_CMD_GET_CONFIG_DATA:
		if (nfit_mem->has_lsr && status == ACPI_LABELS_LOCKED)
			return -EACCES;
		break;
	case ND_CMD_SET_CONFIG_DATA:
		if (nfit_mem->has_lsw && status == ACPI_LABELS_LOCKED)
			return -EACCES;
		break;
	default:
		break;
	}

	/* all other non-zero status results in an error */
	if (status)
		return -EIO;
	return 0;
}

static int xlat_status(struct nvdimm *nvdimm, void *buf, unsigned int cmd,
		u32 status)
{
	if (!nvdimm)
		return xlat_bus_status(buf, cmd, status);
	return xlat_nvdimm_status(nvdimm, buf, cmd, status);
}

/* convert _LS{I,R} packages to the buffer object acpi_nfit_ctl expects */
static union acpi_object *pkg_to_buf(union acpi_object *pkg)
{
	int i;
	void *dst;
	size_t size = 0;
	union acpi_object *buf = NULL;

	if (pkg->type != ACPI_TYPE_PACKAGE) {
		WARN_ONCE(1, "BIOS bug, unexpected element type: %d\n",
				pkg->type);
		goto err;
	}

	for (i = 0; i < pkg->package.count; i++) {
		union acpi_object *obj = &pkg->package.elements[i];

		if (obj->type == ACPI_TYPE_INTEGER)
			size += 4;
		else if (obj->type == ACPI_TYPE_BUFFER)
			size += obj->buffer.length;
		else {
			WARN_ONCE(1, "BIOS bug, unexpected element type: %d\n",
					obj->type);
			goto err;
		}
	}

	buf = ACPI_ALLOCATE(sizeof(*buf) + size);
	if (!buf)
		goto err;

	dst = buf + 1;
	buf->type = ACPI_TYPE_BUFFER;
	buf->buffer.length = size;
	buf->buffer.pointer = dst;
	for (i = 0; i < pkg->package.count; i++) {
		union acpi_object *obj = &pkg->package.elements[i];

		if (obj->type == ACPI_TYPE_INTEGER) {
			memcpy(dst, &obj->integer.value, 4);
			dst += 4;
		} else if (obj->type == ACPI_TYPE_BUFFER) {
			memcpy(dst, obj->buffer.pointer, obj->buffer.length);
			dst += obj->buffer.length;
		}
	}
err:
	ACPI_FREE(pkg);
	return buf;
}

static union acpi_object *int_to_buf(union acpi_object *integer)
{
	union acpi_object *buf = ACPI_ALLOCATE(sizeof(*buf) + 4);
	void *dst = NULL;

	if (!buf)
		goto err;

	if (integer->type != ACPI_TYPE_INTEGER) {
		WARN_ONCE(1, "BIOS bug, unexpected element type: %d\n",
				integer->type);
		goto err;
	}

	dst = buf + 1;
	buf->type = ACPI_TYPE_BUFFER;
	buf->buffer.length = 4;
	buf->buffer.pointer = dst;
	memcpy(dst, &integer->integer.value, 4);
err:
	ACPI_FREE(integer);
	return buf;
}

static union acpi_object *acpi_label_write(acpi_handle handle, u32 offset,
		u32 len, void *data)
{
	acpi_status rc;
	struct acpi_buffer buf = { ACPI_ALLOCATE_BUFFER, NULL };
	struct acpi_object_list input = {
		.count = 3,
		.pointer = (union acpi_object []) {
			[0] = {
				.integer.type = ACPI_TYPE_INTEGER,
				.integer.value = offset,
			},
			[1] = {
				.integer.type = ACPI_TYPE_INTEGER,
				.integer.value = len,
			},
			[2] = {
				.buffer.type = ACPI_TYPE_BUFFER,
				.buffer.pointer = data,
				.buffer.length = len,
			},
		},
	};

	rc = acpi_evaluate_object(handle, "_LSW", &input, &buf);
	if (ACPI_FAILURE(rc))
		return NULL;
	return int_to_buf(buf.pointer);
}

static union acpi_object *acpi_label_read(acpi_handle handle, u32 offset,
		u32 len)
{
	acpi_status rc;
	struct acpi_buffer buf = { ACPI_ALLOCATE_BUFFER, NULL };
	struct acpi_object_list input = {
		.count = 2,
		.pointer = (union acpi_object []) {
			[0] = {
				.integer.type = ACPI_TYPE_INTEGER,
				.integer.value = offset,
			},
			[1] = {
				.integer.type = ACPI_TYPE_INTEGER,
				.integer.value = len,
			},
		},
	};

	rc = acpi_evaluate_object(handle, "_LSR", &input, &buf);
	if (ACPI_FAILURE(rc))
		return NULL;
	return pkg_to_buf(buf.pointer);
}

static union acpi_object *acpi_label_info(acpi_handle handle)
{
	acpi_status rc;
	struct acpi_buffer buf = { ACPI_ALLOCATE_BUFFER, NULL };

	rc = acpi_evaluate_object(handle, "_LSI", NULL, &buf);
	if (ACPI_FAILURE(rc))
		return NULL;
	return pkg_to_buf(buf.pointer);
}

static u8 nfit_dsm_revid(unsigned family, unsigned func)
{
	static const u8 revid_table[NVDIMM_FAMILY_MAX+1][32] = {
		[NVDIMM_FAMILY_INTEL] = {
			[NVDIMM_INTEL_GET_MODES] = 2,
			[NVDIMM_INTEL_GET_FWINFO] = 2,
			[NVDIMM_INTEL_START_FWUPDATE] = 2,
			[NVDIMM_INTEL_SEND_FWUPDATE] = 2,
			[NVDIMM_INTEL_FINISH_FWUPDATE] = 2,
			[NVDIMM_INTEL_QUERY_FWUPDATE] = 2,
			[NVDIMM_INTEL_SET_THRESHOLD] = 2,
			[NVDIMM_INTEL_INJECT_ERROR] = 2,
		},
	};
	u8 id;

	if (family > NVDIMM_FAMILY_MAX)
		return 0;
	if (func > 31)
		return 0;
	id = revid_table[family][func];
	if (id == 0)
		return 1; /* default */
	return id;
}

static int cmd_to_func(struct nfit_mem *nfit_mem, unsigned int cmd,
		struct nd_cmd_pkg *call_pkg)
{
	if (call_pkg) {
		int i;

		if (nfit_mem->family != call_pkg->nd_family)
			return -ENOTTY;

		for (i = 0; i < ARRAY_SIZE(call_pkg->nd_reserved2); i++)
			if (call_pkg->nd_reserved2[i])
				return -EINVAL;
		return call_pkg->nd_command;
	}

	/* Linux ND commands == NVDIMM_FAMILY_INTEL function numbers */
	if (nfit_mem->family == NVDIMM_FAMILY_INTEL)
		return cmd;

	/*
	 * Force function number validation to fail since 0 is never
	 * published as a valid function in dsm_mask.
	 */
	return 0;
}

int acpi_nfit_ctl(struct nvdimm_bus_descriptor *nd_desc, struct nvdimm *nvdimm,
		unsigned int cmd, void *buf, unsigned int buf_len, int *cmd_rc)
{
	struct acpi_nfit_desc *acpi_desc = to_acpi_nfit_desc(nd_desc);
	struct nfit_mem *nfit_mem = nvdimm_provider_data(nvdimm);
	union acpi_object in_obj, in_buf, *out_obj;
	const struct nd_cmd_desc *desc = NULL;
	struct device *dev = acpi_desc->dev;
	struct nd_cmd_pkg *call_pkg = NULL;
	const char *cmd_name, *dimm_name;
	unsigned long cmd_mask, dsm_mask;
	u32 offset, fw_status = 0;
	acpi_handle handle;
	const guid_t *guid;
<<<<<<< HEAD
	int rc, i;

	if (cmd_rc)
		*cmd_rc = -EINVAL;
	func = cmd;
	if (cmd == ND_CMD_CALL) {
		call_pkg = buf;
		func = call_pkg->nd_command;
=======
	int func, rc, i;
>>>>>>> e021bb4f

	if (cmd_rc)
		*cmd_rc = -EINVAL;

	if (nvdimm) {
		struct acpi_device *adev = nfit_mem->adev;

		if (!adev)
			return -ENOTTY;

		if (cmd == ND_CMD_CALL)
			call_pkg = buf;
		func = cmd_to_func(nfit_mem, cmd, call_pkg);
		if (func < 0)
			return func;
		dimm_name = nvdimm_name(nvdimm);
		cmd_name = nvdimm_cmd_name(cmd);
		cmd_mask = nvdimm_cmd_mask(nvdimm);
		dsm_mask = nfit_mem->dsm_mask;
		desc = nd_cmd_dimm_desc(cmd);
		guid = to_nfit_uuid(nfit_mem->family);
		handle = adev->handle;
	} else {
		struct acpi_device *adev = to_acpi_dev(acpi_desc);

		func = cmd;
		cmd_name = nvdimm_bus_cmd_name(cmd);
		cmd_mask = nd_desc->cmd_mask;
		dsm_mask = cmd_mask;
		if (cmd == ND_CMD_CALL)
			dsm_mask = nd_desc->bus_dsm_mask;
		desc = nd_cmd_bus_desc(cmd);
		guid = to_nfit_uuid(NFIT_DEV_BUS);
		handle = adev->handle;
		dimm_name = "bus";
	}

	if (!desc || (cmd && (desc->out_num + desc->in_num == 0)))
		return -ENOTTY;

	/*
	 * Check for a valid command.  For ND_CMD_CALL, we also have to
	 * make sure that the DSM function is supported.
	 */
	if (cmd == ND_CMD_CALL && !test_bit(func, &dsm_mask))
		return -ENOTTY;
	else if (!test_bit(cmd, &cmd_mask))
		return -ENOTTY;

	in_obj.type = ACPI_TYPE_PACKAGE;
	in_obj.package.count = 1;
	in_obj.package.elements = &in_buf;
	in_buf.type = ACPI_TYPE_BUFFER;
	in_buf.buffer.pointer = buf;
	in_buf.buffer.length = 0;

	/* libnvdimm has already validated the input envelope */
	for (i = 0; i < desc->in_num; i++)
		in_buf.buffer.length += nd_cmd_in_size(nvdimm, cmd, desc,
				i, buf);

	if (call_pkg) {
		/* skip over package wrapper */
		in_buf.buffer.pointer = (void *) &call_pkg->nd_payload;
		in_buf.buffer.length = call_pkg->nd_size_in;
	}

	dev_dbg(dev, "%s cmd: %d: func: %d input length: %d\n",
		dimm_name, cmd, func, in_buf.buffer.length);
	print_hex_dump_debug("nvdimm in  ", DUMP_PREFIX_OFFSET, 4, 4,
			in_buf.buffer.pointer,
			min_t(u32, 256, in_buf.buffer.length), true);

	/* call the BIOS, prefer the named methods over _DSM if available */
	if (nvdimm && cmd == ND_CMD_GET_CONFIG_SIZE && nfit_mem->has_lsr)
		out_obj = acpi_label_info(handle);
	else if (nvdimm && cmd == ND_CMD_GET_CONFIG_DATA && nfit_mem->has_lsr) {
		struct nd_cmd_get_config_data_hdr *p = buf;

		out_obj = acpi_label_read(handle, p->in_offset, p->in_length);
	} else if (nvdimm && cmd == ND_CMD_SET_CONFIG_DATA
			&& nfit_mem->has_lsw) {
		struct nd_cmd_set_config_hdr *p = buf;

		out_obj = acpi_label_write(handle, p->in_offset, p->in_length,
				p->in_buf);
	} else {
		u8 revid;

		if (nvdimm)
			revid = nfit_dsm_revid(nfit_mem->family, func);
		else
			revid = 1;
		out_obj = acpi_evaluate_dsm(handle, guid, revid, func, &in_obj);
	}

	if (!out_obj) {
		dev_dbg(dev, "%s _DSM failed cmd: %s\n", dimm_name, cmd_name);
		return -EINVAL;
	}

	if (call_pkg) {
		call_pkg->nd_fw_size = out_obj->buffer.length;
		memcpy(call_pkg->nd_payload + call_pkg->nd_size_in,
			out_obj->buffer.pointer,
			min(call_pkg->nd_fw_size, call_pkg->nd_size_out));

		ACPI_FREE(out_obj);
		/*
		 * Need to support FW function w/o known size in advance.
		 * Caller can determine required size based upon nd_fw_size.
		 * If we return an error (like elsewhere) then caller wouldn't
		 * be able to rely upon data returned to make calculation.
		 */
		if (cmd_rc)
			*cmd_rc = 0;
		return 0;
	}

	if (out_obj->package.type != ACPI_TYPE_BUFFER) {
		dev_dbg(dev, "%s unexpected output object type cmd: %s type: %d\n",
				dimm_name, cmd_name, out_obj->type);
		rc = -EINVAL;
		goto out;
	}

	dev_dbg(dev, "%s cmd: %s output length: %d\n", dimm_name,
			cmd_name, out_obj->buffer.length);
	print_hex_dump_debug(cmd_name, DUMP_PREFIX_OFFSET, 4, 4,
			out_obj->buffer.pointer,
			min_t(u32, 128, out_obj->buffer.length), true);

	for (i = 0, offset = 0; i < desc->out_num; i++) {
		u32 out_size = nd_cmd_out_size(nvdimm, cmd, desc, i, buf,
				(u32 *) out_obj->buffer.pointer,
				out_obj->buffer.length - offset);

		if (offset + out_size > out_obj->buffer.length) {
			dev_dbg(dev, "%s output object underflow cmd: %s field: %d\n",
					dimm_name, cmd_name, i);
			break;
		}

		if (in_buf.buffer.length + offset + out_size > buf_len) {
			dev_dbg(dev, "%s output overrun cmd: %s field: %d\n",
					dimm_name, cmd_name, i);
			rc = -ENXIO;
			goto out;
		}
		memcpy(buf + in_buf.buffer.length + offset,
				out_obj->buffer.pointer + offset, out_size);
		offset += out_size;
	}

	/*
	 * Set fw_status for all the commands with a known format to be
	 * later interpreted by xlat_status().
	 */
	if (i >= 1 && ((!nvdimm && cmd >= ND_CMD_ARS_CAP
					&& cmd <= ND_CMD_CLEAR_ERROR)
				|| (nvdimm && cmd >= ND_CMD_SMART
					&& cmd <= ND_CMD_VENDOR)))
		fw_status = *(u32 *) out_obj->buffer.pointer;

	if (offset + in_buf.buffer.length < buf_len) {
		if (i >= 1) {
			/*
			 * status valid, return the number of bytes left
			 * unfilled in the output buffer
			 */
			rc = buf_len - offset - in_buf.buffer.length;
			if (cmd_rc)
				*cmd_rc = xlat_status(nvdimm, buf, cmd,
						fw_status);
		} else {
			dev_err(dev, "%s:%s underrun cmd: %s buf_len: %d out_len: %d\n",
					__func__, dimm_name, cmd_name, buf_len,
					offset);
			rc = -ENXIO;
		}
	} else {
		rc = 0;
		if (cmd_rc)
			*cmd_rc = xlat_status(nvdimm, buf, cmd, fw_status);
	}

 out:
	ACPI_FREE(out_obj);

	return rc;
}
EXPORT_SYMBOL_GPL(acpi_nfit_ctl);

static const char *spa_type_name(u16 type)
{
	static const char *to_name[] = {
		[NFIT_SPA_VOLATILE] = "volatile",
		[NFIT_SPA_PM] = "pmem",
		[NFIT_SPA_DCR] = "dimm-control-region",
		[NFIT_SPA_BDW] = "block-data-window",
		[NFIT_SPA_VDISK] = "volatile-disk",
		[NFIT_SPA_VCD] = "volatile-cd",
		[NFIT_SPA_PDISK] = "persistent-disk",
		[NFIT_SPA_PCD] = "persistent-cd",

	};

	if (type > NFIT_SPA_PCD)
		return "unknown";

	return to_name[type];
}

int nfit_spa_type(struct acpi_nfit_system_address *spa)
{
	int i;

	for (i = 0; i < NFIT_UUID_MAX; i++)
		if (guid_equal(to_nfit_uuid(i), (guid_t *)&spa->range_guid))
			return i;
	return -1;
}

static bool add_spa(struct acpi_nfit_desc *acpi_desc,
		struct nfit_table_prev *prev,
		struct acpi_nfit_system_address *spa)
{
	struct device *dev = acpi_desc->dev;
	struct nfit_spa *nfit_spa;

	if (spa->header.length != sizeof(*spa))
		return false;

	list_for_each_entry(nfit_spa, &prev->spas, list) {
		if (memcmp(nfit_spa->spa, spa, sizeof(*spa)) == 0) {
			list_move_tail(&nfit_spa->list, &acpi_desc->spas);
			return true;
		}
	}

	nfit_spa = devm_kzalloc(dev, sizeof(*nfit_spa) + sizeof(*spa),
			GFP_KERNEL);
	if (!nfit_spa)
		return false;
	INIT_LIST_HEAD(&nfit_spa->list);
	memcpy(nfit_spa->spa, spa, sizeof(*spa));
	list_add_tail(&nfit_spa->list, &acpi_desc->spas);
	dev_dbg(dev, "spa index: %d type: %s\n",
			spa->range_index,
			spa_type_name(nfit_spa_type(spa)));
	return true;
}

static bool add_memdev(struct acpi_nfit_desc *acpi_desc,
		struct nfit_table_prev *prev,
		struct acpi_nfit_memory_map *memdev)
{
	struct device *dev = acpi_desc->dev;
	struct nfit_memdev *nfit_memdev;

	if (memdev->header.length != sizeof(*memdev))
		return false;

	list_for_each_entry(nfit_memdev, &prev->memdevs, list)
		if (memcmp(nfit_memdev->memdev, memdev, sizeof(*memdev)) == 0) {
			list_move_tail(&nfit_memdev->list, &acpi_desc->memdevs);
			return true;
		}

	nfit_memdev = devm_kzalloc(dev, sizeof(*nfit_memdev) + sizeof(*memdev),
			GFP_KERNEL);
	if (!nfit_memdev)
		return false;
	INIT_LIST_HEAD(&nfit_memdev->list);
	memcpy(nfit_memdev->memdev, memdev, sizeof(*memdev));
	list_add_tail(&nfit_memdev->list, &acpi_desc->memdevs);
	dev_dbg(dev, "memdev handle: %#x spa: %d dcr: %d flags: %#x\n",
			memdev->device_handle, memdev->range_index,
			memdev->region_index, memdev->flags);
	return true;
}

int nfit_get_smbios_id(u32 device_handle, u16 *flags)
{
	struct acpi_nfit_memory_map *memdev;
	struct acpi_nfit_desc *acpi_desc;
	struct nfit_mem *nfit_mem;

	mutex_lock(&acpi_desc_lock);
	list_for_each_entry(acpi_desc, &acpi_descs, list) {
		mutex_lock(&acpi_desc->init_mutex);
		list_for_each_entry(nfit_mem, &acpi_desc->dimms, list) {
			memdev = __to_nfit_memdev(nfit_mem);
			if (memdev->device_handle == device_handle) {
				mutex_unlock(&acpi_desc->init_mutex);
				mutex_unlock(&acpi_desc_lock);
				*flags = memdev->flags;
				return memdev->physical_id;
			}
		}
		mutex_unlock(&acpi_desc->init_mutex);
	}
	mutex_unlock(&acpi_desc_lock);

	return -ENODEV;
}
EXPORT_SYMBOL_GPL(nfit_get_smbios_id);

/*
 * An implementation may provide a truncated control region if no block windows
 * are defined.
 */
static size_t sizeof_dcr(struct acpi_nfit_control_region *dcr)
{
	if (dcr->header.length < offsetof(struct acpi_nfit_control_region,
				window_size))
		return 0;
	if (dcr->windows)
		return sizeof(*dcr);
	return offsetof(struct acpi_nfit_control_region, window_size);
}

static bool add_dcr(struct acpi_nfit_desc *acpi_desc,
		struct nfit_table_prev *prev,
		struct acpi_nfit_control_region *dcr)
{
	struct device *dev = acpi_desc->dev;
	struct nfit_dcr *nfit_dcr;

	if (!sizeof_dcr(dcr))
		return false;

	list_for_each_entry(nfit_dcr, &prev->dcrs, list)
		if (memcmp(nfit_dcr->dcr, dcr, sizeof_dcr(dcr)) == 0) {
			list_move_tail(&nfit_dcr->list, &acpi_desc->dcrs);
			return true;
		}

	nfit_dcr = devm_kzalloc(dev, sizeof(*nfit_dcr) + sizeof(*dcr),
			GFP_KERNEL);
	if (!nfit_dcr)
		return false;
	INIT_LIST_HEAD(&nfit_dcr->list);
	memcpy(nfit_dcr->dcr, dcr, sizeof_dcr(dcr));
	list_add_tail(&nfit_dcr->list, &acpi_desc->dcrs);
	dev_dbg(dev, "dcr index: %d windows: %d\n",
			dcr->region_index, dcr->windows);
	return true;
}

static bool add_bdw(struct acpi_nfit_desc *acpi_desc,
		struct nfit_table_prev *prev,
		struct acpi_nfit_data_region *bdw)
{
	struct device *dev = acpi_desc->dev;
	struct nfit_bdw *nfit_bdw;

	if (bdw->header.length != sizeof(*bdw))
		return false;
	list_for_each_entry(nfit_bdw, &prev->bdws, list)
		if (memcmp(nfit_bdw->bdw, bdw, sizeof(*bdw)) == 0) {
			list_move_tail(&nfit_bdw->list, &acpi_desc->bdws);
			return true;
		}

	nfit_bdw = devm_kzalloc(dev, sizeof(*nfit_bdw) + sizeof(*bdw),
			GFP_KERNEL);
	if (!nfit_bdw)
		return false;
	INIT_LIST_HEAD(&nfit_bdw->list);
	memcpy(nfit_bdw->bdw, bdw, sizeof(*bdw));
	list_add_tail(&nfit_bdw->list, &acpi_desc->bdws);
	dev_dbg(dev, "bdw dcr: %d windows: %d\n",
			bdw->region_index, bdw->windows);
	return true;
}

static size_t sizeof_idt(struct acpi_nfit_interleave *idt)
{
	if (idt->header.length < sizeof(*idt))
		return 0;
	return sizeof(*idt) + sizeof(u32) * (idt->line_count - 1);
}

static bool add_idt(struct acpi_nfit_desc *acpi_desc,
		struct nfit_table_prev *prev,
		struct acpi_nfit_interleave *idt)
{
	struct device *dev = acpi_desc->dev;
	struct nfit_idt *nfit_idt;

	if (!sizeof_idt(idt))
		return false;

	list_for_each_entry(nfit_idt, &prev->idts, list) {
		if (sizeof_idt(nfit_idt->idt) != sizeof_idt(idt))
			continue;

		if (memcmp(nfit_idt->idt, idt, sizeof_idt(idt)) == 0) {
			list_move_tail(&nfit_idt->list, &acpi_desc->idts);
			return true;
		}
	}

	nfit_idt = devm_kzalloc(dev, sizeof(*nfit_idt) + sizeof_idt(idt),
			GFP_KERNEL);
	if (!nfit_idt)
		return false;
	INIT_LIST_HEAD(&nfit_idt->list);
	memcpy(nfit_idt->idt, idt, sizeof_idt(idt));
	list_add_tail(&nfit_idt->list, &acpi_desc->idts);
	dev_dbg(dev, "idt index: %d num_lines: %d\n",
			idt->interleave_index, idt->line_count);
	return true;
}

static size_t sizeof_flush(struct acpi_nfit_flush_address *flush)
{
	if (flush->header.length < sizeof(*flush))
		return 0;
	return sizeof(*flush) + sizeof(u64) * (flush->hint_count - 1);
}

static bool add_flush(struct acpi_nfit_desc *acpi_desc,
		struct nfit_table_prev *prev,
		struct acpi_nfit_flush_address *flush)
{
	struct device *dev = acpi_desc->dev;
	struct nfit_flush *nfit_flush;

	if (!sizeof_flush(flush))
		return false;

	list_for_each_entry(nfit_flush, &prev->flushes, list) {
		if (sizeof_flush(nfit_flush->flush) != sizeof_flush(flush))
			continue;

		if (memcmp(nfit_flush->flush, flush,
					sizeof_flush(flush)) == 0) {
			list_move_tail(&nfit_flush->list, &acpi_desc->flushes);
			return true;
		}
	}

	nfit_flush = devm_kzalloc(dev, sizeof(*nfit_flush)
			+ sizeof_flush(flush), GFP_KERNEL);
	if (!nfit_flush)
		return false;
	INIT_LIST_HEAD(&nfit_flush->list);
	memcpy(nfit_flush->flush, flush, sizeof_flush(flush));
	list_add_tail(&nfit_flush->list, &acpi_desc->flushes);
	dev_dbg(dev, "nfit_flush handle: %d hint_count: %d\n",
			flush->device_handle, flush->hint_count);
	return true;
}

static bool add_platform_cap(struct acpi_nfit_desc *acpi_desc,
		struct acpi_nfit_capabilities *pcap)
{
	struct device *dev = acpi_desc->dev;
	u32 mask;

	mask = (1 << (pcap->highest_capability + 1)) - 1;
	acpi_desc->platform_cap = pcap->capabilities & mask;
	dev_dbg(dev, "cap: %#x\n", acpi_desc->platform_cap);
	return true;
}

static void *add_table(struct acpi_nfit_desc *acpi_desc,
		struct nfit_table_prev *prev, void *table, const void *end)
{
	struct device *dev = acpi_desc->dev;
	struct acpi_nfit_header *hdr;
	void *err = ERR_PTR(-ENOMEM);

	if (table >= end)
		return NULL;

	hdr = table;
	if (!hdr->length) {
		dev_warn(dev, "found a zero length table '%d' parsing nfit\n",
			hdr->type);
		return NULL;
	}

	switch (hdr->type) {
	case ACPI_NFIT_TYPE_SYSTEM_ADDRESS:
		if (!add_spa(acpi_desc, prev, table))
			return err;
		break;
	case ACPI_NFIT_TYPE_MEMORY_MAP:
		if (!add_memdev(acpi_desc, prev, table))
			return err;
		break;
	case ACPI_NFIT_TYPE_CONTROL_REGION:
		if (!add_dcr(acpi_desc, prev, table))
			return err;
		break;
	case ACPI_NFIT_TYPE_DATA_REGION:
		if (!add_bdw(acpi_desc, prev, table))
			return err;
		break;
	case ACPI_NFIT_TYPE_INTERLEAVE:
		if (!add_idt(acpi_desc, prev, table))
			return err;
		break;
	case ACPI_NFIT_TYPE_FLUSH_ADDRESS:
		if (!add_flush(acpi_desc, prev, table))
			return err;
		break;
	case ACPI_NFIT_TYPE_SMBIOS:
		dev_dbg(dev, "smbios\n");
		break;
	case ACPI_NFIT_TYPE_CAPABILITIES:
		if (!add_platform_cap(acpi_desc, table))
			return err;
		break;
	default:
		dev_err(dev, "unknown table '%d' parsing nfit\n", hdr->type);
		break;
	}

	return table + hdr->length;
}

static void nfit_mem_find_spa_bdw(struct acpi_nfit_desc *acpi_desc,
		struct nfit_mem *nfit_mem)
{
	u32 device_handle = __to_nfit_memdev(nfit_mem)->device_handle;
	u16 dcr = nfit_mem->dcr->region_index;
	struct nfit_spa *nfit_spa;

	list_for_each_entry(nfit_spa, &acpi_desc->spas, list) {
		u16 range_index = nfit_spa->spa->range_index;
		int type = nfit_spa_type(nfit_spa->spa);
		struct nfit_memdev *nfit_memdev;

		if (type != NFIT_SPA_BDW)
			continue;

		list_for_each_entry(nfit_memdev, &acpi_desc->memdevs, list) {
			if (nfit_memdev->memdev->range_index != range_index)
				continue;
			if (nfit_memdev->memdev->device_handle != device_handle)
				continue;
			if (nfit_memdev->memdev->region_index != dcr)
				continue;

			nfit_mem->spa_bdw = nfit_spa->spa;
			return;
		}
	}

	dev_dbg(acpi_desc->dev, "SPA-BDW not found for SPA-DCR %d\n",
			nfit_mem->spa_dcr->range_index);
	nfit_mem->bdw = NULL;
}

static void nfit_mem_init_bdw(struct acpi_nfit_desc *acpi_desc,
		struct nfit_mem *nfit_mem, struct acpi_nfit_system_address *spa)
{
	u16 dcr = __to_nfit_memdev(nfit_mem)->region_index;
	struct nfit_memdev *nfit_memdev;
	struct nfit_bdw *nfit_bdw;
	struct nfit_idt *nfit_idt;
	u16 idt_idx, range_index;

	list_for_each_entry(nfit_bdw, &acpi_desc->bdws, list) {
		if (nfit_bdw->bdw->region_index != dcr)
			continue;
		nfit_mem->bdw = nfit_bdw->bdw;
		break;
	}

	if (!nfit_mem->bdw)
		return;

	nfit_mem_find_spa_bdw(acpi_desc, nfit_mem);

	if (!nfit_mem->spa_bdw)
		return;

	range_index = nfit_mem->spa_bdw->range_index;
	list_for_each_entry(nfit_memdev, &acpi_desc->memdevs, list) {
		if (nfit_memdev->memdev->range_index != range_index ||
				nfit_memdev->memdev->region_index != dcr)
			continue;
		nfit_mem->memdev_bdw = nfit_memdev->memdev;
		idt_idx = nfit_memdev->memdev->interleave_index;
		list_for_each_entry(nfit_idt, &acpi_desc->idts, list) {
			if (nfit_idt->idt->interleave_index != idt_idx)
				continue;
			nfit_mem->idt_bdw = nfit_idt->idt;
			break;
		}
		break;
	}
}

static int __nfit_mem_init(struct acpi_nfit_desc *acpi_desc,
		struct acpi_nfit_system_address *spa)
{
	struct nfit_mem *nfit_mem, *found;
	struct nfit_memdev *nfit_memdev;
	int type = spa ? nfit_spa_type(spa) : 0;

	switch (type) {
	case NFIT_SPA_DCR:
	case NFIT_SPA_PM:
		break;
	default:
		if (spa)
			return 0;
	}

	/*
	 * This loop runs in two modes, when a dimm is mapped the loop
	 * adds memdev associations to an existing dimm, or creates a
	 * dimm. In the unmapped dimm case this loop sweeps for memdev
	 * instances with an invalid / zero range_index and adds those
	 * dimms without spa associations.
	 */
	list_for_each_entry(nfit_memdev, &acpi_desc->memdevs, list) {
		struct nfit_flush *nfit_flush;
		struct nfit_dcr *nfit_dcr;
		u32 device_handle;
		u16 dcr;

		if (spa && nfit_memdev->memdev->range_index != spa->range_index)
			continue;
		if (!spa && nfit_memdev->memdev->range_index)
			continue;
		found = NULL;
		dcr = nfit_memdev->memdev->region_index;
		device_handle = nfit_memdev->memdev->device_handle;
		list_for_each_entry(nfit_mem, &acpi_desc->dimms, list)
			if (__to_nfit_memdev(nfit_mem)->device_handle
					== device_handle) {
				found = nfit_mem;
				break;
			}

		if (found)
			nfit_mem = found;
		else {
			nfit_mem = devm_kzalloc(acpi_desc->dev,
					sizeof(*nfit_mem), GFP_KERNEL);
			if (!nfit_mem)
				return -ENOMEM;
			INIT_LIST_HEAD(&nfit_mem->list);
			nfit_mem->acpi_desc = acpi_desc;
			list_add(&nfit_mem->list, &acpi_desc->dimms);
		}

		list_for_each_entry(nfit_dcr, &acpi_desc->dcrs, list) {
			if (nfit_dcr->dcr->region_index != dcr)
				continue;
			/*
			 * Record the control region for the dimm.  For
			 * the ACPI 6.1 case, where there are separate
			 * control regions for the pmem vs blk
			 * interfaces, be sure to record the extended
			 * blk details.
			 */
			if (!nfit_mem->dcr)
				nfit_mem->dcr = nfit_dcr->dcr;
			else if (nfit_mem->dcr->windows == 0
					&& nfit_dcr->dcr->windows)
				nfit_mem->dcr = nfit_dcr->dcr;
			break;
		}

		list_for_each_entry(nfit_flush, &acpi_desc->flushes, list) {
			struct acpi_nfit_flush_address *flush;
			u16 i;

			if (nfit_flush->flush->device_handle != device_handle)
				continue;
			nfit_mem->nfit_flush = nfit_flush;
			flush = nfit_flush->flush;
			nfit_mem->flush_wpq = devm_kcalloc(acpi_desc->dev,
					flush->hint_count,
					sizeof(struct resource),
					GFP_KERNEL);
			if (!nfit_mem->flush_wpq)
				return -ENOMEM;
			for (i = 0; i < flush->hint_count; i++) {
				struct resource *res = &nfit_mem->flush_wpq[i];

				res->start = flush->hint_address[i];
				res->end = res->start + 8 - 1;
			}
			break;
		}

		if (dcr && !nfit_mem->dcr) {
			dev_err(acpi_desc->dev, "SPA %d missing DCR %d\n",
					spa->range_index, dcr);
			return -ENODEV;
		}

		if (type == NFIT_SPA_DCR) {
			struct nfit_idt *nfit_idt;
			u16 idt_idx;

			/* multiple dimms may share a SPA when interleaved */
			nfit_mem->spa_dcr = spa;
			nfit_mem->memdev_dcr = nfit_memdev->memdev;
			idt_idx = nfit_memdev->memdev->interleave_index;
			list_for_each_entry(nfit_idt, &acpi_desc->idts, list) {
				if (nfit_idt->idt->interleave_index != idt_idx)
					continue;
				nfit_mem->idt_dcr = nfit_idt->idt;
				break;
			}
			nfit_mem_init_bdw(acpi_desc, nfit_mem, spa);
		} else if (type == NFIT_SPA_PM) {
			/*
			 * A single dimm may belong to multiple SPA-PM
			 * ranges, record at least one in addition to
			 * any SPA-DCR range.
			 */
			nfit_mem->memdev_pmem = nfit_memdev->memdev;
		} else
			nfit_mem->memdev_dcr = nfit_memdev->memdev;
	}

	return 0;
}

static int nfit_mem_cmp(void *priv, struct list_head *_a, struct list_head *_b)
{
	struct nfit_mem *a = container_of(_a, typeof(*a), list);
	struct nfit_mem *b = container_of(_b, typeof(*b), list);
	u32 handleA, handleB;

	handleA = __to_nfit_memdev(a)->device_handle;
	handleB = __to_nfit_memdev(b)->device_handle;
	if (handleA < handleB)
		return -1;
	else if (handleA > handleB)
		return 1;
	return 0;
}

static int nfit_mem_init(struct acpi_nfit_desc *acpi_desc)
{
	struct nfit_spa *nfit_spa;
	int rc;


	/*
	 * For each SPA-DCR or SPA-PMEM address range find its
	 * corresponding MEMDEV(s).  From each MEMDEV find the
	 * corresponding DCR.  Then, if we're operating on a SPA-DCR,
	 * try to find a SPA-BDW and a corresponding BDW that references
	 * the DCR.  Throw it all into an nfit_mem object.  Note, that
	 * BDWs are optional.
	 */
	list_for_each_entry(nfit_spa, &acpi_desc->spas, list) {
		rc = __nfit_mem_init(acpi_desc, nfit_spa->spa);
		if (rc)
			return rc;
	}

	/*
	 * If a DIMM has failed to be mapped into SPA there will be no
	 * SPA entries above. Find and register all the unmapped DIMMs
	 * for reporting and recovery purposes.
	 */
	rc = __nfit_mem_init(acpi_desc, NULL);
	if (rc)
		return rc;

	list_sort(NULL, &acpi_desc->dimms, nfit_mem_cmp);

	return 0;
}

static ssize_t bus_dsm_mask_show(struct device *dev,
		struct device_attribute *attr, char *buf)
{
	struct nvdimm_bus *nvdimm_bus = to_nvdimm_bus(dev);
	struct nvdimm_bus_descriptor *nd_desc = to_nd_desc(nvdimm_bus);

	return sprintf(buf, "%#lx\n", nd_desc->bus_dsm_mask);
}
static struct device_attribute dev_attr_bus_dsm_mask =
		__ATTR(dsm_mask, 0444, bus_dsm_mask_show, NULL);

static ssize_t revision_show(struct device *dev,
		struct device_attribute *attr, char *buf)
{
	struct nvdimm_bus *nvdimm_bus = to_nvdimm_bus(dev);
	struct nvdimm_bus_descriptor *nd_desc = to_nd_desc(nvdimm_bus);
	struct acpi_nfit_desc *acpi_desc = to_acpi_desc(nd_desc);

	return sprintf(buf, "%d\n", acpi_desc->acpi_header.revision);
}
static DEVICE_ATTR_RO(revision);

static ssize_t hw_error_scrub_show(struct device *dev,
		struct device_attribute *attr, char *buf)
{
	struct nvdimm_bus *nvdimm_bus = to_nvdimm_bus(dev);
	struct nvdimm_bus_descriptor *nd_desc = to_nd_desc(nvdimm_bus);
	struct acpi_nfit_desc *acpi_desc = to_acpi_desc(nd_desc);

	return sprintf(buf, "%d\n", acpi_desc->scrub_mode);
}

/*
 * The 'hw_error_scrub' attribute can have the following values written to it:
 * '0': Switch to the default mode where an exception will only insert
 *      the address of the memory error into the poison and badblocks lists.
 * '1': Enable a full scrub to happen if an exception for a memory error is
 *      received.
 */
static ssize_t hw_error_scrub_store(struct device *dev,
		struct device_attribute *attr, const char *buf, size_t size)
{
	struct nvdimm_bus_descriptor *nd_desc;
	ssize_t rc;
	long val;

	rc = kstrtol(buf, 0, &val);
	if (rc)
		return rc;

	device_lock(dev);
	nd_desc = dev_get_drvdata(dev);
	if (nd_desc) {
		struct acpi_nfit_desc *acpi_desc = to_acpi_desc(nd_desc);

		switch (val) {
		case HW_ERROR_SCRUB_ON:
			acpi_desc->scrub_mode = HW_ERROR_SCRUB_ON;
			break;
		case HW_ERROR_SCRUB_OFF:
			acpi_desc->scrub_mode = HW_ERROR_SCRUB_OFF;
			break;
		default:
			rc = -EINVAL;
			break;
		}
	}
	device_unlock(dev);
	if (rc)
		return rc;
	return size;
}
static DEVICE_ATTR_RW(hw_error_scrub);

/*
 * This shows the number of full Address Range Scrubs that have been
 * completed since driver load time. Userspace can wait on this using
 * select/poll etc. A '+' at the end indicates an ARS is in progress
 */
static ssize_t scrub_show(struct device *dev,
		struct device_attribute *attr, char *buf)
{
	struct nvdimm_bus_descriptor *nd_desc;
	ssize_t rc = -ENXIO;

	device_lock(dev);
	nd_desc = dev_get_drvdata(dev);
	if (nd_desc) {
		struct acpi_nfit_desc *acpi_desc = to_acpi_desc(nd_desc);

		mutex_lock(&acpi_desc->init_mutex);
		rc = sprintf(buf, "%d%s", acpi_desc->scrub_count,
<<<<<<< HEAD
				work_busy(&acpi_desc->work)
=======
				acpi_desc->scrub_busy
>>>>>>> e021bb4f
				&& !acpi_desc->cancel ? "+\n" : "\n");
		mutex_unlock(&acpi_desc->init_mutex);
	}
	device_unlock(dev);
	return rc;
}

static ssize_t scrub_store(struct device *dev,
		struct device_attribute *attr, const char *buf, size_t size)
{
	struct nvdimm_bus_descriptor *nd_desc;
	ssize_t rc;
	long val;

	rc = kstrtol(buf, 0, &val);
	if (rc)
		return rc;
	if (val != 1)
		return -EINVAL;

	device_lock(dev);
	nd_desc = dev_get_drvdata(dev);
	if (nd_desc) {
		struct acpi_nfit_desc *acpi_desc = to_acpi_desc(nd_desc);

		rc = acpi_nfit_ars_rescan(acpi_desc, ARS_REQ_LONG);
	}
	device_unlock(dev);
	if (rc)
		return rc;
	return size;
}
static DEVICE_ATTR_RW(scrub);

static bool ars_supported(struct nvdimm_bus *nvdimm_bus)
{
	struct nvdimm_bus_descriptor *nd_desc = to_nd_desc(nvdimm_bus);
	const unsigned long mask = 1 << ND_CMD_ARS_CAP | 1 << ND_CMD_ARS_START
		| 1 << ND_CMD_ARS_STATUS;

	return (nd_desc->cmd_mask & mask) == mask;
}

static umode_t nfit_visible(struct kobject *kobj, struct attribute *a, int n)
{
	struct device *dev = container_of(kobj, struct device, kobj);
	struct nvdimm_bus *nvdimm_bus = to_nvdimm_bus(dev);

	if (a == &dev_attr_scrub.attr && !ars_supported(nvdimm_bus))
		return 0;
	return a->mode;
}

static struct attribute *acpi_nfit_attributes[] = {
	&dev_attr_revision.attr,
	&dev_attr_scrub.attr,
	&dev_attr_hw_error_scrub.attr,
	&dev_attr_bus_dsm_mask.attr,
	NULL,
};

static const struct attribute_group acpi_nfit_attribute_group = {
	.name = "nfit",
	.attrs = acpi_nfit_attributes,
	.is_visible = nfit_visible,
};

static const struct attribute_group *acpi_nfit_attribute_groups[] = {
	&nvdimm_bus_attribute_group,
	&acpi_nfit_attribute_group,
	NULL,
};

static struct acpi_nfit_memory_map *to_nfit_memdev(struct device *dev)
{
	struct nvdimm *nvdimm = to_nvdimm(dev);
	struct nfit_mem *nfit_mem = nvdimm_provider_data(nvdimm);

	return __to_nfit_memdev(nfit_mem);
}

static struct acpi_nfit_control_region *to_nfit_dcr(struct device *dev)
{
	struct nvdimm *nvdimm = to_nvdimm(dev);
	struct nfit_mem *nfit_mem = nvdimm_provider_data(nvdimm);

	return nfit_mem->dcr;
}

static ssize_t handle_show(struct device *dev,
		struct device_attribute *attr, char *buf)
{
	struct acpi_nfit_memory_map *memdev = to_nfit_memdev(dev);

	return sprintf(buf, "%#x\n", memdev->device_handle);
}
static DEVICE_ATTR_RO(handle);

static ssize_t phys_id_show(struct device *dev,
		struct device_attribute *attr, char *buf)
{
	struct acpi_nfit_memory_map *memdev = to_nfit_memdev(dev);

	return sprintf(buf, "%#x\n", memdev->physical_id);
}
static DEVICE_ATTR_RO(phys_id);

static ssize_t vendor_show(struct device *dev,
		struct device_attribute *attr, char *buf)
{
	struct acpi_nfit_control_region *dcr = to_nfit_dcr(dev);

	return sprintf(buf, "0x%04x\n", be16_to_cpu(dcr->vendor_id));
}
static DEVICE_ATTR_RO(vendor);

static ssize_t rev_id_show(struct device *dev,
		struct device_attribute *attr, char *buf)
{
	struct acpi_nfit_control_region *dcr = to_nfit_dcr(dev);

	return sprintf(buf, "0x%04x\n", be16_to_cpu(dcr->revision_id));
}
static DEVICE_ATTR_RO(rev_id);

static ssize_t device_show(struct device *dev,
		struct device_attribute *attr, char *buf)
{
	struct acpi_nfit_control_region *dcr = to_nfit_dcr(dev);

	return sprintf(buf, "0x%04x\n", be16_to_cpu(dcr->device_id));
}
static DEVICE_ATTR_RO(device);

static ssize_t subsystem_vendor_show(struct device *dev,
		struct device_attribute *attr, char *buf)
{
	struct acpi_nfit_control_region *dcr = to_nfit_dcr(dev);

	return sprintf(buf, "0x%04x\n", be16_to_cpu(dcr->subsystem_vendor_id));
}
static DEVICE_ATTR_RO(subsystem_vendor);

static ssize_t subsystem_rev_id_show(struct device *dev,
		struct device_attribute *attr, char *buf)
{
	struct acpi_nfit_control_region *dcr = to_nfit_dcr(dev);

	return sprintf(buf, "0x%04x\n",
			be16_to_cpu(dcr->subsystem_revision_id));
}
static DEVICE_ATTR_RO(subsystem_rev_id);

static ssize_t subsystem_device_show(struct device *dev,
		struct device_attribute *attr, char *buf)
{
	struct acpi_nfit_control_region *dcr = to_nfit_dcr(dev);

	return sprintf(buf, "0x%04x\n", be16_to_cpu(dcr->subsystem_device_id));
}
static DEVICE_ATTR_RO(subsystem_device);

static int num_nvdimm_formats(struct nvdimm *nvdimm)
{
	struct nfit_mem *nfit_mem = nvdimm_provider_data(nvdimm);
	int formats = 0;

	if (nfit_mem->memdev_pmem)
		formats++;
	if (nfit_mem->memdev_bdw)
		formats++;
	return formats;
}

static ssize_t format_show(struct device *dev,
		struct device_attribute *attr, char *buf)
{
	struct acpi_nfit_control_region *dcr = to_nfit_dcr(dev);

	return sprintf(buf, "0x%04x\n", le16_to_cpu(dcr->code));
}
static DEVICE_ATTR_RO(format);

static ssize_t format1_show(struct device *dev,
		struct device_attribute *attr, char *buf)
{
	u32 handle;
	ssize_t rc = -ENXIO;
	struct nfit_mem *nfit_mem;
	struct nfit_memdev *nfit_memdev;
	struct acpi_nfit_desc *acpi_desc;
	struct nvdimm *nvdimm = to_nvdimm(dev);
	struct acpi_nfit_control_region *dcr = to_nfit_dcr(dev);

	nfit_mem = nvdimm_provider_data(nvdimm);
	acpi_desc = nfit_mem->acpi_desc;
	handle = to_nfit_memdev(dev)->device_handle;

	/* assumes DIMMs have at most 2 published interface codes */
	mutex_lock(&acpi_desc->init_mutex);
	list_for_each_entry(nfit_memdev, &acpi_desc->memdevs, list) {
		struct acpi_nfit_memory_map *memdev = nfit_memdev->memdev;
		struct nfit_dcr *nfit_dcr;

		if (memdev->device_handle != handle)
			continue;

		list_for_each_entry(nfit_dcr, &acpi_desc->dcrs, list) {
			if (nfit_dcr->dcr->region_index != memdev->region_index)
				continue;
			if (nfit_dcr->dcr->code == dcr->code)
				continue;
			rc = sprintf(buf, "0x%04x\n",
					le16_to_cpu(nfit_dcr->dcr->code));
			break;
		}
		if (rc != ENXIO)
			break;
	}
	mutex_unlock(&acpi_desc->init_mutex);
	return rc;
}
static DEVICE_ATTR_RO(format1);

static ssize_t formats_show(struct device *dev,
		struct device_attribute *attr, char *buf)
{
	struct nvdimm *nvdimm = to_nvdimm(dev);

	return sprintf(buf, "%d\n", num_nvdimm_formats(nvdimm));
}
static DEVICE_ATTR_RO(formats);

static ssize_t serial_show(struct device *dev,
		struct device_attribute *attr, char *buf)
{
	struct acpi_nfit_control_region *dcr = to_nfit_dcr(dev);

	return sprintf(buf, "0x%08x\n", be32_to_cpu(dcr->serial_number));
}
static DEVICE_ATTR_RO(serial);

static ssize_t family_show(struct device *dev,
		struct device_attribute *attr, char *buf)
{
	struct nvdimm *nvdimm = to_nvdimm(dev);
	struct nfit_mem *nfit_mem = nvdimm_provider_data(nvdimm);

	if (nfit_mem->family < 0)
		return -ENXIO;
	return sprintf(buf, "%d\n", nfit_mem->family);
}
static DEVICE_ATTR_RO(family);

static ssize_t dsm_mask_show(struct device *dev,
		struct device_attribute *attr, char *buf)
{
	struct nvdimm *nvdimm = to_nvdimm(dev);
	struct nfit_mem *nfit_mem = nvdimm_provider_data(nvdimm);

	if (nfit_mem->family < 0)
		return -ENXIO;
	return sprintf(buf, "%#lx\n", nfit_mem->dsm_mask);
}
static DEVICE_ATTR_RO(dsm_mask);

static ssize_t flags_show(struct device *dev,
		struct device_attribute *attr, char *buf)
{
	u16 flags = to_nfit_memdev(dev)->flags;

	return sprintf(buf, "%s%s%s%s%s%s%s\n",
		flags & ACPI_NFIT_MEM_SAVE_FAILED ? "save_fail " : "",
		flags & ACPI_NFIT_MEM_RESTORE_FAILED ? "restore_fail " : "",
		flags & ACPI_NFIT_MEM_FLUSH_FAILED ? "flush_fail " : "",
		flags & ACPI_NFIT_MEM_NOT_ARMED ? "not_armed " : "",
		flags & ACPI_NFIT_MEM_HEALTH_OBSERVED ? "smart_event " : "",
		flags & ACPI_NFIT_MEM_MAP_FAILED ? "map_fail " : "",
		flags & ACPI_NFIT_MEM_HEALTH_ENABLED ? "smart_notify " : "");
}
static DEVICE_ATTR_RO(flags);

static ssize_t id_show(struct device *dev,
		struct device_attribute *attr, char *buf)
{
	struct acpi_nfit_control_region *dcr = to_nfit_dcr(dev);

	if (dcr->valid_fields & ACPI_NFIT_CONTROL_MFG_INFO_VALID)
		return sprintf(buf, "%04x-%02x-%04x-%08x\n",
				be16_to_cpu(dcr->vendor_id),
				dcr->manufacturing_location,
				be16_to_cpu(dcr->manufacturing_date),
				be32_to_cpu(dcr->serial_number));
	else
		return sprintf(buf, "%04x-%08x\n",
				be16_to_cpu(dcr->vendor_id),
				be32_to_cpu(dcr->serial_number));
}
static DEVICE_ATTR_RO(id);

static struct attribute *acpi_nfit_dimm_attributes[] = {
	&dev_attr_handle.attr,
	&dev_attr_phys_id.attr,
	&dev_attr_vendor.attr,
	&dev_attr_device.attr,
	&dev_attr_rev_id.attr,
	&dev_attr_subsystem_vendor.attr,
	&dev_attr_subsystem_device.attr,
	&dev_attr_subsystem_rev_id.attr,
	&dev_attr_format.attr,
	&dev_attr_formats.attr,
	&dev_attr_format1.attr,
	&dev_attr_serial.attr,
	&dev_attr_flags.attr,
	&dev_attr_id.attr,
	&dev_attr_family.attr,
	&dev_attr_dsm_mask.attr,
	NULL,
};

static umode_t acpi_nfit_dimm_attr_visible(struct kobject *kobj,
		struct attribute *a, int n)
{
	struct device *dev = container_of(kobj, struct device, kobj);
	struct nvdimm *nvdimm = to_nvdimm(dev);

	if (!to_nfit_dcr(dev)) {
		/* Without a dcr only the memdev attributes can be surfaced */
		if (a == &dev_attr_handle.attr || a == &dev_attr_phys_id.attr
				|| a == &dev_attr_flags.attr
				|| a == &dev_attr_family.attr
				|| a == &dev_attr_dsm_mask.attr)
			return a->mode;
		return 0;
	}

	if (a == &dev_attr_format1.attr && num_nvdimm_formats(nvdimm) <= 1)
		return 0;
	return a->mode;
}

static const struct attribute_group acpi_nfit_dimm_attribute_group = {
	.name = "nfit",
	.attrs = acpi_nfit_dimm_attributes,
	.is_visible = acpi_nfit_dimm_attr_visible,
};

static const struct attribute_group *acpi_nfit_dimm_attribute_groups[] = {
	&nvdimm_attribute_group,
	&nd_device_attribute_group,
	&acpi_nfit_dimm_attribute_group,
	NULL,
};

static struct nvdimm *acpi_nfit_dimm_by_handle(struct acpi_nfit_desc *acpi_desc,
		u32 device_handle)
{
	struct nfit_mem *nfit_mem;

	list_for_each_entry(nfit_mem, &acpi_desc->dimms, list)
		if (__to_nfit_memdev(nfit_mem)->device_handle == device_handle)
			return nfit_mem->nvdimm;

	return NULL;
}

void __acpi_nvdimm_notify(struct device *dev, u32 event)
{
	struct nfit_mem *nfit_mem;
	struct acpi_nfit_desc *acpi_desc;

	dev_dbg(dev->parent, "%s: event: %d\n", dev_name(dev),
			event);

	if (event != NFIT_NOTIFY_DIMM_HEALTH) {
		dev_dbg(dev->parent, "%s: unknown event: %d\n", dev_name(dev),
				event);
		return;
	}

	acpi_desc = dev_get_drvdata(dev->parent);
	if (!acpi_desc)
		return;

	/*
	 * If we successfully retrieved acpi_desc, then we know nfit_mem data
	 * is still valid.
	 */
	nfit_mem = dev_get_drvdata(dev);
	if (nfit_mem && nfit_mem->flags_attr)
		sysfs_notify_dirent(nfit_mem->flags_attr);
}
EXPORT_SYMBOL_GPL(__acpi_nvdimm_notify);

static void acpi_nvdimm_notify(acpi_handle handle, u32 event, void *data)
{
	struct acpi_device *adev = data;
	struct device *dev = &adev->dev;

	device_lock(dev->parent);
	__acpi_nvdimm_notify(dev, event);
	device_unlock(dev->parent);
}

static bool acpi_nvdimm_has_method(struct acpi_device *adev, char *method)
{
	acpi_handle handle;
	acpi_status status;

	status = acpi_get_handle(adev->handle, method, &handle);

	if (ACPI_SUCCESS(status))
		return true;
	return false;
}

static int acpi_nfit_add_dimm(struct acpi_nfit_desc *acpi_desc,
		struct nfit_mem *nfit_mem, u32 device_handle)
{
	struct acpi_device *adev, *adev_dimm;
	struct device *dev = acpi_desc->dev;
	unsigned long dsm_mask, label_mask;
	const guid_t *guid;
	int i;
	int family = -1;

	/* nfit test assumes 1:1 relationship between commands and dsms */
	nfit_mem->dsm_mask = acpi_desc->dimm_cmd_force_en;
	nfit_mem->family = NVDIMM_FAMILY_INTEL;
	adev = to_acpi_dev(acpi_desc);
	if (!adev)
		return 0;

	adev_dimm = acpi_find_child_device(adev, device_handle, false);
	nfit_mem->adev = adev_dimm;
	if (!adev_dimm) {
		dev_err(dev, "no ACPI.NFIT device with _ADR %#x, disabling...\n",
				device_handle);
		return force_enable_dimms ? 0 : -ENODEV;
	}

	if (ACPI_FAILURE(acpi_install_notify_handler(adev_dimm->handle,
		ACPI_DEVICE_NOTIFY, acpi_nvdimm_notify, adev_dimm))) {
		dev_err(dev, "%s: notification registration failed\n",
				dev_name(&adev_dimm->dev));
		return -ENXIO;
	}
	/*
	 * Record nfit_mem for the notification path to track back to
	 * the nfit sysfs attributes for this dimm device object.
	 */
	dev_set_drvdata(&adev_dimm->dev, nfit_mem);

	/*
	 * Until standardization materializes we need to consider 4
	 * different command sets.  Note, that checking for function0 (bit0)
	 * tells us if any commands are reachable through this GUID.
	 */
	for (i = 0; i <= NVDIMM_FAMILY_MAX; i++)
		if (acpi_check_dsm(adev_dimm->handle, to_nfit_uuid(i), 1, 1))
			if (family < 0 || i == default_dsm_family)
				family = i;

	/* limit the supported commands to those that are publicly documented */
	nfit_mem->family = family;
	if (override_dsm_mask && !disable_vendor_specific)
		dsm_mask = override_dsm_mask;
	else if (nfit_mem->family == NVDIMM_FAMILY_INTEL) {
		dsm_mask = NVDIMM_INTEL_CMDMASK;
		if (disable_vendor_specific)
			dsm_mask &= ~(1 << ND_CMD_VENDOR);
	} else if (nfit_mem->family == NVDIMM_FAMILY_HPE1) {
		dsm_mask = 0x1c3c76;
	} else if (nfit_mem->family == NVDIMM_FAMILY_HPE2) {
		dsm_mask = 0x1fe;
		if (disable_vendor_specific)
			dsm_mask &= ~(1 << 8);
	} else if (nfit_mem->family == NVDIMM_FAMILY_MSFT) {
		dsm_mask = 0xffffffff;
	} else {
		dev_dbg(dev, "unknown dimm command family\n");
		nfit_mem->family = -1;
		/* DSMs are optional, continue loading the driver... */
		return 0;
	}

	/*
	 * Function 0 is the command interrogation function, don't
	 * export it to potential userspace use, and enable it to be
	 * used as an error value in acpi_nfit_ctl().
	 */
	dsm_mask &= ~1UL;

	guid = to_nfit_uuid(nfit_mem->family);
	for_each_set_bit(i, &dsm_mask, BITS_PER_LONG)
		if (acpi_check_dsm(adev_dimm->handle, guid,
					nfit_dsm_revid(nfit_mem->family, i),
					1ULL << i))
			set_bit(i, &nfit_mem->dsm_mask);

	/*
	 * Prefer the NVDIMM_FAMILY_INTEL label read commands if present
	 * due to their better semantics handling locked capacity.
	 */
	label_mask = 1 << ND_CMD_GET_CONFIG_SIZE | 1 << ND_CMD_GET_CONFIG_DATA
		| 1 << ND_CMD_SET_CONFIG_DATA;
	if (family == NVDIMM_FAMILY_INTEL
			&& (dsm_mask & label_mask) == label_mask)
		return 0;

	if (acpi_nvdimm_has_method(adev_dimm, "_LSI")
			&& acpi_nvdimm_has_method(adev_dimm, "_LSR")) {
		dev_dbg(dev, "%s: has _LSR\n", dev_name(&adev_dimm->dev));
		nfit_mem->has_lsr = true;
	}

	if (nfit_mem->has_lsr && acpi_nvdimm_has_method(adev_dimm, "_LSW")) {
		dev_dbg(dev, "%s: has _LSW\n", dev_name(&adev_dimm->dev));
		nfit_mem->has_lsw = true;
	}

	return 0;
}

static void shutdown_dimm_notify(void *data)
{
	struct acpi_nfit_desc *acpi_desc = data;
	struct nfit_mem *nfit_mem;

	mutex_lock(&acpi_desc->init_mutex);
	/*
	 * Clear out the nfit_mem->flags_attr and shut down dimm event
	 * notifications.
	 */
	list_for_each_entry(nfit_mem, &acpi_desc->dimms, list) {
		struct acpi_device *adev_dimm = nfit_mem->adev;

		if (nfit_mem->flags_attr) {
			sysfs_put(nfit_mem->flags_attr);
			nfit_mem->flags_attr = NULL;
		}
		if (adev_dimm) {
			acpi_remove_notify_handler(adev_dimm->handle,
					ACPI_DEVICE_NOTIFY, acpi_nvdimm_notify);
			dev_set_drvdata(&adev_dimm->dev, NULL);
		}
	}
	mutex_unlock(&acpi_desc->init_mutex);
}

static int acpi_nfit_register_dimms(struct acpi_nfit_desc *acpi_desc)
{
	struct nfit_mem *nfit_mem;
	int dimm_count = 0, rc;
	struct nvdimm *nvdimm;

	list_for_each_entry(nfit_mem, &acpi_desc->dimms, list) {
		struct acpi_nfit_flush_address *flush;
		unsigned long flags = 0, cmd_mask;
		struct nfit_memdev *nfit_memdev;
		u32 device_handle;
		u16 mem_flags;

		device_handle = __to_nfit_memdev(nfit_mem)->device_handle;
		nvdimm = acpi_nfit_dimm_by_handle(acpi_desc, device_handle);
		if (nvdimm) {
			dimm_count++;
			continue;
		}

		if (nfit_mem->bdw && nfit_mem->memdev_pmem)
			set_bit(NDD_ALIASING, &flags);

		/* collate flags across all memdevs for this dimm */
		list_for_each_entry(nfit_memdev, &acpi_desc->memdevs, list) {
			struct acpi_nfit_memory_map *dimm_memdev;

			dimm_memdev = __to_nfit_memdev(nfit_mem);
			if (dimm_memdev->device_handle
					!= nfit_memdev->memdev->device_handle)
				continue;
			dimm_memdev->flags |= nfit_memdev->memdev->flags;
		}

		mem_flags = __to_nfit_memdev(nfit_mem)->flags;
		if (mem_flags & ACPI_NFIT_MEM_NOT_ARMED)
			set_bit(NDD_UNARMED, &flags);

		rc = acpi_nfit_add_dimm(acpi_desc, nfit_mem, device_handle);
		if (rc)
			continue;

		/*
		 * TODO: provide translation for non-NVDIMM_FAMILY_INTEL
		 * devices (i.e. from nd_cmd to acpi_dsm) to standardize the
		 * userspace interface.
		 */
		cmd_mask = 1UL << ND_CMD_CALL;
		if (nfit_mem->family == NVDIMM_FAMILY_INTEL) {
			/*
			 * These commands have a 1:1 correspondence
			 * between DSM payload and libnvdimm ioctl
			 * payload format.
			 */
			cmd_mask |= nfit_mem->dsm_mask & NVDIMM_STANDARD_CMDMASK;
		}

		if (nfit_mem->has_lsr) {
			set_bit(ND_CMD_GET_CONFIG_SIZE, &cmd_mask);
			set_bit(ND_CMD_GET_CONFIG_DATA, &cmd_mask);
		}
		if (nfit_mem->has_lsw)
			set_bit(ND_CMD_SET_CONFIG_DATA, &cmd_mask);

		flush = nfit_mem->nfit_flush ? nfit_mem->nfit_flush->flush
			: NULL;
		nvdimm = nvdimm_create(acpi_desc->nvdimm_bus, nfit_mem,
				acpi_nfit_dimm_attribute_groups,
				flags, cmd_mask, flush ? flush->hint_count : 0,
				nfit_mem->flush_wpq);
		if (!nvdimm)
			return -ENOMEM;

		nfit_mem->nvdimm = nvdimm;
		dimm_count++;

		if ((mem_flags & ACPI_NFIT_MEM_FAILED_MASK) == 0)
			continue;

		dev_info(acpi_desc->dev, "%s flags:%s%s%s%s%s\n",
				nvdimm_name(nvdimm),
		  mem_flags & ACPI_NFIT_MEM_SAVE_FAILED ? " save_fail" : "",
		  mem_flags & ACPI_NFIT_MEM_RESTORE_FAILED ? " restore_fail":"",
		  mem_flags & ACPI_NFIT_MEM_FLUSH_FAILED ? " flush_fail" : "",
		  mem_flags & ACPI_NFIT_MEM_NOT_ARMED ? " not_armed" : "",
		  mem_flags & ACPI_NFIT_MEM_MAP_FAILED ? " map_fail" : "");

	}

	rc = nvdimm_bus_check_dimm_count(acpi_desc->nvdimm_bus, dimm_count);
	if (rc)
		return rc;

	/*
	 * Now that dimms are successfully registered, and async registration
	 * is flushed, attempt to enable event notification.
	 */
	list_for_each_entry(nfit_mem, &acpi_desc->dimms, list) {
		struct kernfs_node *nfit_kernfs;

		nvdimm = nfit_mem->nvdimm;
		if (!nvdimm)
			continue;

		nfit_kernfs = sysfs_get_dirent(nvdimm_kobj(nvdimm)->sd, "nfit");
		if (nfit_kernfs)
			nfit_mem->flags_attr = sysfs_get_dirent(nfit_kernfs,
					"flags");
		sysfs_put(nfit_kernfs);
		if (!nfit_mem->flags_attr)
			dev_warn(acpi_desc->dev, "%s: notifications disabled\n",
					nvdimm_name(nvdimm));
	}

	return devm_add_action_or_reset(acpi_desc->dev, shutdown_dimm_notify,
			acpi_desc);
}

/*
 * These constants are private because there are no kernel consumers of
 * these commands.
 */
enum nfit_aux_cmds {
        NFIT_CMD_TRANSLATE_SPA = 5,
        NFIT_CMD_ARS_INJECT_SET = 7,
        NFIT_CMD_ARS_INJECT_CLEAR = 8,
        NFIT_CMD_ARS_INJECT_GET = 9,
};

static void acpi_nfit_init_dsms(struct acpi_nfit_desc *acpi_desc)
{
	struct nvdimm_bus_descriptor *nd_desc = &acpi_desc->nd_desc;
	const guid_t *guid = to_nfit_uuid(NFIT_DEV_BUS);
	struct acpi_device *adev;
	unsigned long dsm_mask;
	int i;

	nd_desc->cmd_mask = acpi_desc->bus_cmd_force_en;
	nd_desc->bus_dsm_mask = acpi_desc->bus_nfit_cmd_force_en;
	adev = to_acpi_dev(acpi_desc);
	if (!adev)
		return;

	for (i = ND_CMD_ARS_CAP; i <= ND_CMD_CLEAR_ERROR; i++)
		if (acpi_check_dsm(adev->handle, guid, 1, 1ULL << i))
			set_bit(i, &nd_desc->cmd_mask);
	set_bit(ND_CMD_CALL, &nd_desc->cmd_mask);

	dsm_mask =
		(1 << ND_CMD_ARS_CAP) |
		(1 << ND_CMD_ARS_START) |
		(1 << ND_CMD_ARS_STATUS) |
		(1 << ND_CMD_CLEAR_ERROR) |
		(1 << NFIT_CMD_TRANSLATE_SPA) |
		(1 << NFIT_CMD_ARS_INJECT_SET) |
		(1 << NFIT_CMD_ARS_INJECT_CLEAR) |
		(1 << NFIT_CMD_ARS_INJECT_GET);
	for_each_set_bit(i, &dsm_mask, BITS_PER_LONG)
		if (acpi_check_dsm(adev->handle, guid, 1, 1ULL << i))
			set_bit(i, &nd_desc->bus_dsm_mask);
}

static ssize_t range_index_show(struct device *dev,
		struct device_attribute *attr, char *buf)
{
	struct nd_region *nd_region = to_nd_region(dev);
	struct nfit_spa *nfit_spa = nd_region_provider_data(nd_region);

	return sprintf(buf, "%d\n", nfit_spa->spa->range_index);
}
static DEVICE_ATTR_RO(range_index);

static struct attribute *acpi_nfit_region_attributes[] = {
	&dev_attr_range_index.attr,
	NULL,
};

static const struct attribute_group acpi_nfit_region_attribute_group = {
	.name = "nfit",
	.attrs = acpi_nfit_region_attributes,
};

static const struct attribute_group *acpi_nfit_region_attribute_groups[] = {
	&nd_region_attribute_group,
	&nd_mapping_attribute_group,
	&nd_device_attribute_group,
	&nd_numa_attribute_group,
	&acpi_nfit_region_attribute_group,
	NULL,
};

/* enough info to uniquely specify an interleave set */
struct nfit_set_info {
	struct nfit_set_info_map {
		u64 region_offset;
		u32 serial_number;
		u32 pad;
	} mapping[0];
};

struct nfit_set_info2 {
	struct nfit_set_info_map2 {
		u64 region_offset;
		u32 serial_number;
		u16 vendor_id;
		u16 manufacturing_date;
		u8  manufacturing_location;
		u8  reserved[31];
	} mapping[0];
};

static size_t sizeof_nfit_set_info(int num_mappings)
{
	return sizeof(struct nfit_set_info)
		+ num_mappings * sizeof(struct nfit_set_info_map);
}

static size_t sizeof_nfit_set_info2(int num_mappings)
{
	return sizeof(struct nfit_set_info2)
		+ num_mappings * sizeof(struct nfit_set_info_map2);
}

static int cmp_map_compat(const void *m0, const void *m1)
{
	const struct nfit_set_info_map *map0 = m0;
	const struct nfit_set_info_map *map1 = m1;

	return memcmp(&map0->region_offset, &map1->region_offset,
			sizeof(u64));
}

static int cmp_map(const void *m0, const void *m1)
{
	const struct nfit_set_info_map *map0 = m0;
	const struct nfit_set_info_map *map1 = m1;

	if (map0->region_offset < map1->region_offset)
		return -1;
	else if (map0->region_offset > map1->region_offset)
		return 1;
	return 0;
}

static int cmp_map2(const void *m0, const void *m1)
{
	const struct nfit_set_info_map2 *map0 = m0;
	const struct nfit_set_info_map2 *map1 = m1;

	if (map0->region_offset < map1->region_offset)
		return -1;
	else if (map0->region_offset > map1->region_offset)
		return 1;
	return 0;
}

/* Retrieve the nth entry referencing this spa */
static struct acpi_nfit_memory_map *memdev_from_spa(
		struct acpi_nfit_desc *acpi_desc, u16 range_index, int n)
{
	struct nfit_memdev *nfit_memdev;

	list_for_each_entry(nfit_memdev, &acpi_desc->memdevs, list)
		if (nfit_memdev->memdev->range_index == range_index)
			if (n-- == 0)
				return nfit_memdev->memdev;
	return NULL;
}

static int acpi_nfit_init_interleave_set(struct acpi_nfit_desc *acpi_desc,
		struct nd_region_desc *ndr_desc,
		struct acpi_nfit_system_address *spa)
{
	struct device *dev = acpi_desc->dev;
	struct nd_interleave_set *nd_set;
	u16 nr = ndr_desc->num_mappings;
	struct nfit_set_info2 *info2;
	struct nfit_set_info *info;
	int i;

	nd_set = devm_kzalloc(dev, sizeof(*nd_set), GFP_KERNEL);
	if (!nd_set)
		return -ENOMEM;
	ndr_desc->nd_set = nd_set;
	guid_copy(&nd_set->type_guid, (guid_t *) spa->range_guid);

	info = devm_kzalloc(dev, sizeof_nfit_set_info(nr), GFP_KERNEL);
	if (!info)
		return -ENOMEM;

	info2 = devm_kzalloc(dev, sizeof_nfit_set_info2(nr), GFP_KERNEL);
	if (!info2)
		return -ENOMEM;

	for (i = 0; i < nr; i++) {
		struct nd_mapping_desc *mapping = &ndr_desc->mapping[i];
		struct nfit_set_info_map *map = &info->mapping[i];
		struct nfit_set_info_map2 *map2 = &info2->mapping[i];
		struct nvdimm *nvdimm = mapping->nvdimm;
		struct nfit_mem *nfit_mem = nvdimm_provider_data(nvdimm);
		struct acpi_nfit_memory_map *memdev = memdev_from_spa(acpi_desc,
				spa->range_index, i);
		struct acpi_nfit_control_region *dcr = nfit_mem->dcr;

		if (!memdev || !nfit_mem->dcr) {
			dev_err(dev, "%s: failed to find DCR\n", __func__);
			return -ENODEV;
		}

		map->region_offset = memdev->region_offset;
		map->serial_number = dcr->serial_number;

		map2->region_offset = memdev->region_offset;
		map2->serial_number = dcr->serial_number;
		map2->vendor_id = dcr->vendor_id;
		map2->manufacturing_date = dcr->manufacturing_date;
		map2->manufacturing_location = dcr->manufacturing_location;
	}

	/* v1.1 namespaces */
	sort(&info->mapping[0], nr, sizeof(struct nfit_set_info_map),
			cmp_map, NULL);
	nd_set->cookie1 = nd_fletcher64(info, sizeof_nfit_set_info(nr), 0);

	/* v1.2 namespaces */
	sort(&info2->mapping[0], nr, sizeof(struct nfit_set_info_map2),
			cmp_map2, NULL);
	nd_set->cookie2 = nd_fletcher64(info2, sizeof_nfit_set_info2(nr), 0);

	/* support v1.1 namespaces created with the wrong sort order */
	sort(&info->mapping[0], nr, sizeof(struct nfit_set_info_map),
			cmp_map_compat, NULL);
	nd_set->altcookie = nd_fletcher64(info, sizeof_nfit_set_info(nr), 0);

	/* record the result of the sort for the mapping position */
	for (i = 0; i < nr; i++) {
		struct nfit_set_info_map2 *map2 = &info2->mapping[i];
		int j;

		for (j = 0; j < nr; j++) {
			struct nd_mapping_desc *mapping = &ndr_desc->mapping[j];
			struct nvdimm *nvdimm = mapping->nvdimm;
			struct nfit_mem *nfit_mem = nvdimm_provider_data(nvdimm);
			struct acpi_nfit_control_region *dcr = nfit_mem->dcr;

			if (map2->serial_number == dcr->serial_number &&
			    map2->vendor_id == dcr->vendor_id &&
			    map2->manufacturing_date == dcr->manufacturing_date &&
			    map2->manufacturing_location
				    == dcr->manufacturing_location) {
				mapping->position = i;
				break;
			}
		}
	}

	ndr_desc->nd_set = nd_set;
	devm_kfree(dev, info);
	devm_kfree(dev, info2);

	return 0;
}

static u64 to_interleave_offset(u64 offset, struct nfit_blk_mmio *mmio)
{
	struct acpi_nfit_interleave *idt = mmio->idt;
	u32 sub_line_offset, line_index, line_offset;
	u64 line_no, table_skip_count, table_offset;

	line_no = div_u64_rem(offset, mmio->line_size, &sub_line_offset);
	table_skip_count = div_u64_rem(line_no, mmio->num_lines, &line_index);
	line_offset = idt->line_offset[line_index]
		* mmio->line_size;
	table_offset = table_skip_count * mmio->table_size;

	return mmio->base_offset + line_offset + table_offset + sub_line_offset;
}

static u32 read_blk_stat(struct nfit_blk *nfit_blk, unsigned int bw)
{
	struct nfit_blk_mmio *mmio = &nfit_blk->mmio[DCR];
	u64 offset = nfit_blk->stat_offset + mmio->size * bw;
	const u32 STATUS_MASK = 0x80000037;

	if (mmio->num_lines)
		offset = to_interleave_offset(offset, mmio);

	return readl(mmio->addr.base + offset) & STATUS_MASK;
}

static void write_blk_ctl(struct nfit_blk *nfit_blk, unsigned int bw,
		resource_size_t dpa, unsigned int len, unsigned int write)
{
	u64 cmd, offset;
	struct nfit_blk_mmio *mmio = &nfit_blk->mmio[DCR];

	enum {
		BCW_OFFSET_MASK = (1ULL << 48)-1,
		BCW_LEN_SHIFT = 48,
		BCW_LEN_MASK = (1ULL << 8) - 1,
		BCW_CMD_SHIFT = 56,
	};

	cmd = (dpa >> L1_CACHE_SHIFT) & BCW_OFFSET_MASK;
	len = len >> L1_CACHE_SHIFT;
	cmd |= ((u64) len & BCW_LEN_MASK) << BCW_LEN_SHIFT;
	cmd |= ((u64) write) << BCW_CMD_SHIFT;

	offset = nfit_blk->cmd_offset + mmio->size * bw;
	if (mmio->num_lines)
		offset = to_interleave_offset(offset, mmio);

	writeq(cmd, mmio->addr.base + offset);
	nvdimm_flush(nfit_blk->nd_region);

	if (nfit_blk->dimm_flags & NFIT_BLK_DCR_LATCH)
		readq(mmio->addr.base + offset);
}

static int acpi_nfit_blk_single_io(struct nfit_blk *nfit_blk,
		resource_size_t dpa, void *iobuf, size_t len, int rw,
		unsigned int lane)
{
	struct nfit_blk_mmio *mmio = &nfit_blk->mmio[BDW];
	unsigned int copied = 0;
	u64 base_offset;
	int rc;

	base_offset = nfit_blk->bdw_offset + dpa % L1_CACHE_BYTES
		+ lane * mmio->size;
	write_blk_ctl(nfit_blk, lane, dpa, len, rw);
	while (len) {
		unsigned int c;
		u64 offset;

		if (mmio->num_lines) {
			u32 line_offset;

			offset = to_interleave_offset(base_offset + copied,
					mmio);
			div_u64_rem(offset, mmio->line_size, &line_offset);
			c = min_t(size_t, len, mmio->line_size - line_offset);
		} else {
			offset = base_offset + nfit_blk->bdw_offset;
			c = len;
		}

		if (rw)
			memcpy_flushcache(mmio->addr.aperture + offset, iobuf + copied, c);
		else {
			if (nfit_blk->dimm_flags & NFIT_BLK_READ_FLUSH)
				arch_invalidate_pmem((void __force *)
					mmio->addr.aperture + offset, c);

			memcpy(iobuf + copied, mmio->addr.aperture + offset, c);
		}

		copied += c;
		len -= c;
	}

	if (rw)
		nvdimm_flush(nfit_blk->nd_region);

	rc = read_blk_stat(nfit_blk, lane) ? -EIO : 0;
	return rc;
}

static int acpi_nfit_blk_region_do_io(struct nd_blk_region *ndbr,
		resource_size_t dpa, void *iobuf, u64 len, int rw)
{
	struct nfit_blk *nfit_blk = nd_blk_region_provider_data(ndbr);
	struct nfit_blk_mmio *mmio = &nfit_blk->mmio[BDW];
	struct nd_region *nd_region = nfit_blk->nd_region;
	unsigned int lane, copied = 0;
	int rc = 0;

	lane = nd_region_acquire_lane(nd_region);
	while (len) {
		u64 c = min(len, mmio->size);

		rc = acpi_nfit_blk_single_io(nfit_blk, dpa + copied,
				iobuf + copied, c, rw, lane);
		if (rc)
			break;

		copied += c;
		len -= c;
	}
	nd_region_release_lane(nd_region, lane);

	return rc;
}

static int nfit_blk_init_interleave(struct nfit_blk_mmio *mmio,
		struct acpi_nfit_interleave *idt, u16 interleave_ways)
{
	if (idt) {
		mmio->num_lines = idt->line_count;
		mmio->line_size = idt->line_size;
		if (interleave_ways == 0)
			return -ENXIO;
		mmio->table_size = mmio->num_lines * interleave_ways
			* mmio->line_size;
	}

	return 0;
}

static int acpi_nfit_blk_get_flags(struct nvdimm_bus_descriptor *nd_desc,
		struct nvdimm *nvdimm, struct nfit_blk *nfit_blk)
{
	struct nd_cmd_dimm_flags flags;
	int rc;

	memset(&flags, 0, sizeof(flags));
	rc = nd_desc->ndctl(nd_desc, nvdimm, ND_CMD_DIMM_FLAGS, &flags,
			sizeof(flags), NULL);

	if (rc >= 0 && flags.status == 0)
		nfit_blk->dimm_flags = flags.flags;
	else if (rc == -ENOTTY) {
		/* fall back to a conservative default */
		nfit_blk->dimm_flags = NFIT_BLK_DCR_LATCH | NFIT_BLK_READ_FLUSH;
		rc = 0;
	} else
		rc = -ENXIO;

	return rc;
}

static int acpi_nfit_blk_region_enable(struct nvdimm_bus *nvdimm_bus,
		struct device *dev)
{
	struct nvdimm_bus_descriptor *nd_desc = to_nd_desc(nvdimm_bus);
	struct nd_blk_region *ndbr = to_nd_blk_region(dev);
	struct nfit_blk_mmio *mmio;
	struct nfit_blk *nfit_blk;
	struct nfit_mem *nfit_mem;
	struct nvdimm *nvdimm;
	int rc;

	nvdimm = nd_blk_region_to_dimm(ndbr);
	nfit_mem = nvdimm_provider_data(nvdimm);
	if (!nfit_mem || !nfit_mem->dcr || !nfit_mem->bdw) {
		dev_dbg(dev, "missing%s%s%s\n",
				nfit_mem ? "" : " nfit_mem",
				(nfit_mem && nfit_mem->dcr) ? "" : " dcr",
				(nfit_mem && nfit_mem->bdw) ? "" : " bdw");
		return -ENXIO;
	}

	nfit_blk = devm_kzalloc(dev, sizeof(*nfit_blk), GFP_KERNEL);
	if (!nfit_blk)
		return -ENOMEM;
	nd_blk_region_set_provider_data(ndbr, nfit_blk);
	nfit_blk->nd_region = to_nd_region(dev);

	/* map block aperture memory */
	nfit_blk->bdw_offset = nfit_mem->bdw->offset;
	mmio = &nfit_blk->mmio[BDW];
	mmio->addr.base = devm_nvdimm_memremap(dev, nfit_mem->spa_bdw->address,
                        nfit_mem->spa_bdw->length, nd_blk_memremap_flags(ndbr));
	if (!mmio->addr.base) {
		dev_dbg(dev, "%s failed to map bdw\n",
				nvdimm_name(nvdimm));
		return -ENOMEM;
	}
	mmio->size = nfit_mem->bdw->size;
	mmio->base_offset = nfit_mem->memdev_bdw->region_offset;
	mmio->idt = nfit_mem->idt_bdw;
	mmio->spa = nfit_mem->spa_bdw;
	rc = nfit_blk_init_interleave(mmio, nfit_mem->idt_bdw,
			nfit_mem->memdev_bdw->interleave_ways);
	if (rc) {
		dev_dbg(dev, "%s failed to init bdw interleave\n",
				nvdimm_name(nvdimm));
		return rc;
	}

	/* map block control memory */
	nfit_blk->cmd_offset = nfit_mem->dcr->command_offset;
	nfit_blk->stat_offset = nfit_mem->dcr->status_offset;
	mmio = &nfit_blk->mmio[DCR];
	mmio->addr.base = devm_nvdimm_ioremap(dev, nfit_mem->spa_dcr->address,
			nfit_mem->spa_dcr->length);
	if (!mmio->addr.base) {
		dev_dbg(dev, "%s failed to map dcr\n",
				nvdimm_name(nvdimm));
		return -ENOMEM;
	}
	mmio->size = nfit_mem->dcr->window_size;
	mmio->base_offset = nfit_mem->memdev_dcr->region_offset;
	mmio->idt = nfit_mem->idt_dcr;
	mmio->spa = nfit_mem->spa_dcr;
	rc = nfit_blk_init_interleave(mmio, nfit_mem->idt_dcr,
			nfit_mem->memdev_dcr->interleave_ways);
	if (rc) {
		dev_dbg(dev, "%s failed to init dcr interleave\n",
				nvdimm_name(nvdimm));
		return rc;
	}

	rc = acpi_nfit_blk_get_flags(nd_desc, nvdimm, nfit_blk);
	if (rc < 0) {
		dev_dbg(dev, "%s failed get DIMM flags\n",
				nvdimm_name(nvdimm));
		return rc;
	}

	if (nvdimm_has_flush(nfit_blk->nd_region) < 0)
		dev_warn(dev, "unable to guarantee persistence of writes\n");

	if (mmio->line_size == 0)
		return 0;

	if ((u32) nfit_blk->cmd_offset % mmio->line_size
			+ 8 > mmio->line_size) {
		dev_dbg(dev, "cmd_offset crosses interleave boundary\n");
		return -ENXIO;
	} else if ((u32) nfit_blk->stat_offset % mmio->line_size
			+ 8 > mmio->line_size) {
		dev_dbg(dev, "stat_offset crosses interleave boundary\n");
		return -ENXIO;
	}

	return 0;
}

static int ars_get_cap(struct acpi_nfit_desc *acpi_desc,
		struct nd_cmd_ars_cap *cmd, struct nfit_spa *nfit_spa)
{
	struct nvdimm_bus_descriptor *nd_desc = &acpi_desc->nd_desc;
	struct acpi_nfit_system_address *spa = nfit_spa->spa;
	int cmd_rc, rc;

	cmd->address = spa->address;
	cmd->length = spa->length;
	rc = nd_desc->ndctl(nd_desc, NULL, ND_CMD_ARS_CAP, cmd,
			sizeof(*cmd), &cmd_rc);
	if (rc < 0)
		return rc;
	return cmd_rc;
}

static int ars_start(struct acpi_nfit_desc *acpi_desc,
		struct nfit_spa *nfit_spa, enum nfit_ars_state req_type)
{
	int rc;
	int cmd_rc;
	struct nd_cmd_ars_start ars_start;
	struct acpi_nfit_system_address *spa = nfit_spa->spa;
	struct nvdimm_bus_descriptor *nd_desc = &acpi_desc->nd_desc;

	memset(&ars_start, 0, sizeof(ars_start));
	ars_start.address = spa->address;
	ars_start.length = spa->length;
	if (req_type == ARS_REQ_SHORT)
		ars_start.flags = ND_ARS_RETURN_PREV_DATA;
	if (nfit_spa_type(spa) == NFIT_SPA_PM)
		ars_start.type = ND_ARS_PERSISTENT;
	else if (nfit_spa_type(spa) == NFIT_SPA_VOLATILE)
		ars_start.type = ND_ARS_VOLATILE;
	else
		return -ENOTTY;

	rc = nd_desc->ndctl(nd_desc, NULL, ND_CMD_ARS_START, &ars_start,
			sizeof(ars_start), &cmd_rc);

	if (rc < 0)
		return rc;
	return cmd_rc;
}

static int ars_continue(struct acpi_nfit_desc *acpi_desc)
{
	int rc, cmd_rc;
	struct nd_cmd_ars_start ars_start;
	struct nvdimm_bus_descriptor *nd_desc = &acpi_desc->nd_desc;
	struct nd_cmd_ars_status *ars_status = acpi_desc->ars_status;

	memset(&ars_start, 0, sizeof(ars_start));
	ars_start.address = ars_status->restart_address;
	ars_start.length = ars_status->restart_length;
	ars_start.type = ars_status->type;
	ars_start.flags = acpi_desc->ars_start_flags;
	rc = nd_desc->ndctl(nd_desc, NULL, ND_CMD_ARS_START, &ars_start,
			sizeof(ars_start), &cmd_rc);
	if (rc < 0)
		return rc;
	return cmd_rc;
}

static int ars_get_status(struct acpi_nfit_desc *acpi_desc)
{
	struct nvdimm_bus_descriptor *nd_desc = &acpi_desc->nd_desc;
	struct nd_cmd_ars_status *ars_status = acpi_desc->ars_status;
	int rc, cmd_rc;

	rc = nd_desc->ndctl(nd_desc, NULL, ND_CMD_ARS_STATUS, ars_status,
			acpi_desc->max_ars, &cmd_rc);
	if (rc < 0)
		return rc;
	return cmd_rc;
}

static void ars_complete(struct acpi_nfit_desc *acpi_desc,
		struct nfit_spa *nfit_spa)
{
	struct nd_cmd_ars_status *ars_status = acpi_desc->ars_status;
	struct acpi_nfit_system_address *spa = nfit_spa->spa;
	struct nd_region *nd_region = nfit_spa->nd_region;
	struct device *dev;

	lockdep_assert_held(&acpi_desc->init_mutex);
	/*
	 * Only advance the ARS state for ARS runs initiated by the
	 * kernel, ignore ARS results from BIOS initiated runs for scrub
	 * completion tracking.
	 */
	if (acpi_desc->scrub_spa != nfit_spa)
		return;

	if ((ars_status->address >= spa->address && ars_status->address
				< spa->address + spa->length)
			|| (ars_status->address < spa->address)) {
		/*
		 * Assume that if a scrub starts at an offset from the
		 * start of nfit_spa that we are in the continuation
		 * case.
		 *
		 * Otherwise, if the scrub covers the spa range, mark
		 * any pending request complete.
		 */
		if (ars_status->address + ars_status->length
				>= spa->address + spa->length)
				/* complete */;
		else
			return;
	} else
		return;

	acpi_desc->scrub_spa = NULL;
	if (nd_region) {
		dev = nd_region_dev(nd_region);
		nvdimm_region_notify(nd_region, NVDIMM_REVALIDATE_POISON);
	} else
		dev = acpi_desc->dev;
	dev_dbg(dev, "ARS: range %d complete\n", spa->range_index);
}

static int ars_status_process_records(struct acpi_nfit_desc *acpi_desc)
{
	struct nvdimm_bus *nvdimm_bus = acpi_desc->nvdimm_bus;
	struct nd_cmd_ars_status *ars_status = acpi_desc->ars_status;
	int rc;
	u32 i;

	/*
	 * First record starts at 44 byte offset from the start of the
	 * payload.
	 */
	if (ars_status->out_length < 44)
		return 0;
	for (i = 0; i < ars_status->num_records; i++) {
		/* only process full records */
		if (ars_status->out_length
				< 44 + sizeof(struct nd_ars_record) * (i + 1))
			break;
		rc = nvdimm_bus_add_badrange(nvdimm_bus,
				ars_status->records[i].err_address,
				ars_status->records[i].length);
		if (rc)
			return rc;
	}
	if (i < ars_status->num_records)
		dev_warn(acpi_desc->dev, "detected truncated ars results\n");

	return 0;
}

static void acpi_nfit_remove_resource(void *data)
{
	struct resource *res = data;

	remove_resource(res);
}

static int acpi_nfit_insert_resource(struct acpi_nfit_desc *acpi_desc,
		struct nd_region_desc *ndr_desc)
{
	struct resource *res, *nd_res = ndr_desc->res;
	int is_pmem, ret;

	/* No operation if the region is already registered as PMEM */
	is_pmem = region_intersects(nd_res->start, resource_size(nd_res),
				IORESOURCE_MEM, IORES_DESC_PERSISTENT_MEMORY);
	if (is_pmem == REGION_INTERSECTS)
		return 0;

	res = devm_kzalloc(acpi_desc->dev, sizeof(*res), GFP_KERNEL);
	if (!res)
		return -ENOMEM;

	res->name = "Persistent Memory";
	res->start = nd_res->start;
	res->end = nd_res->end;
	res->flags = IORESOURCE_MEM;
	res->desc = IORES_DESC_PERSISTENT_MEMORY;

	ret = insert_resource(&iomem_resource, res);
	if (ret)
		return ret;

	ret = devm_add_action_or_reset(acpi_desc->dev,
					acpi_nfit_remove_resource,
					res);
	if (ret)
		return ret;

	return 0;
}

static int acpi_nfit_init_mapping(struct acpi_nfit_desc *acpi_desc,
		struct nd_mapping_desc *mapping, struct nd_region_desc *ndr_desc,
		struct acpi_nfit_memory_map *memdev,
		struct nfit_spa *nfit_spa)
{
	struct nvdimm *nvdimm = acpi_nfit_dimm_by_handle(acpi_desc,
			memdev->device_handle);
	struct acpi_nfit_system_address *spa = nfit_spa->spa;
	struct nd_blk_region_desc *ndbr_desc;
	struct nfit_mem *nfit_mem;
	int rc;

	if (!nvdimm) {
		dev_err(acpi_desc->dev, "spa%d dimm: %#x not found\n",
				spa->range_index, memdev->device_handle);
		return -ENODEV;
	}

	mapping->nvdimm = nvdimm;
	switch (nfit_spa_type(spa)) {
	case NFIT_SPA_PM:
	case NFIT_SPA_VOLATILE:
		mapping->start = memdev->address;
		mapping->size = memdev->region_size;
		break;
	case NFIT_SPA_DCR:
		nfit_mem = nvdimm_provider_data(nvdimm);
		if (!nfit_mem || !nfit_mem->bdw) {
			dev_dbg(acpi_desc->dev, "spa%d %s missing bdw\n",
					spa->range_index, nvdimm_name(nvdimm));
			break;
		}

		mapping->size = nfit_mem->bdw->capacity;
		mapping->start = nfit_mem->bdw->start_address;
		ndr_desc->num_lanes = nfit_mem->bdw->windows;
		ndr_desc->mapping = mapping;
		ndr_desc->num_mappings = 1;
		ndbr_desc = to_blk_region_desc(ndr_desc);
		ndbr_desc->enable = acpi_nfit_blk_region_enable;
		ndbr_desc->do_io = acpi_desc->blk_do_io;
		rc = acpi_nfit_init_interleave_set(acpi_desc, ndr_desc, spa);
		if (rc)
			return rc;
		nfit_spa->nd_region = nvdimm_blk_region_create(acpi_desc->nvdimm_bus,
				ndr_desc);
		if (!nfit_spa->nd_region)
			return -ENOMEM;
		break;
	}

	return 0;
}

static bool nfit_spa_is_virtual(struct acpi_nfit_system_address *spa)
{
	return (nfit_spa_type(spa) == NFIT_SPA_VDISK ||
		nfit_spa_type(spa) == NFIT_SPA_VCD   ||
		nfit_spa_type(spa) == NFIT_SPA_PDISK ||
		nfit_spa_type(spa) == NFIT_SPA_PCD);
}

static bool nfit_spa_is_volatile(struct acpi_nfit_system_address *spa)
{
	return (nfit_spa_type(spa) == NFIT_SPA_VDISK ||
		nfit_spa_type(spa) == NFIT_SPA_VCD   ||
		nfit_spa_type(spa) == NFIT_SPA_VOLATILE);
}

static int acpi_nfit_register_region(struct acpi_nfit_desc *acpi_desc,
		struct nfit_spa *nfit_spa)
{
	static struct nd_mapping_desc mappings[ND_MAX_MAPPINGS];
	struct acpi_nfit_system_address *spa = nfit_spa->spa;
	struct nd_blk_region_desc ndbr_desc;
	struct nd_region_desc *ndr_desc;
	struct nfit_memdev *nfit_memdev;
	struct nvdimm_bus *nvdimm_bus;
	struct resource res;
	int count = 0, rc;

	if (nfit_spa->nd_region)
		return 0;

	if (spa->range_index == 0 && !nfit_spa_is_virtual(spa)) {
		dev_dbg(acpi_desc->dev, "detected invalid spa index\n");
		return 0;
	}

	memset(&res, 0, sizeof(res));
	memset(&mappings, 0, sizeof(mappings));
	memset(&ndbr_desc, 0, sizeof(ndbr_desc));
	res.start = spa->address;
	res.end = res.start + spa->length - 1;
	ndr_desc = &ndbr_desc.ndr_desc;
	ndr_desc->res = &res;
	ndr_desc->provider_data = nfit_spa;
	ndr_desc->attr_groups = acpi_nfit_region_attribute_groups;
	if (spa->flags & ACPI_NFIT_PROXIMITY_VALID)
		ndr_desc->numa_node = acpi_map_pxm_to_online_node(
						spa->proximity_domain);
	else
		ndr_desc->numa_node = NUMA_NO_NODE;

	/*
	 * Persistence domain bits are hierarchical, if
	 * ACPI_NFIT_CAPABILITY_CACHE_FLUSH is set then
	 * ACPI_NFIT_CAPABILITY_MEM_FLUSH is implied.
	 */
	if (acpi_desc->platform_cap & ACPI_NFIT_CAPABILITY_CACHE_FLUSH)
		set_bit(ND_REGION_PERSIST_CACHE, &ndr_desc->flags);
	else if (acpi_desc->platform_cap & ACPI_NFIT_CAPABILITY_MEM_FLUSH)
		set_bit(ND_REGION_PERSIST_MEMCTRL, &ndr_desc->flags);

	list_for_each_entry(nfit_memdev, &acpi_desc->memdevs, list) {
		struct acpi_nfit_memory_map *memdev = nfit_memdev->memdev;
		struct nd_mapping_desc *mapping;

		if (memdev->range_index != spa->range_index)
			continue;
		if (count >= ND_MAX_MAPPINGS) {
			dev_err(acpi_desc->dev, "spa%d exceeds max mappings %d\n",
					spa->range_index, ND_MAX_MAPPINGS);
			return -ENXIO;
		}
		mapping = &mappings[count++];
		rc = acpi_nfit_init_mapping(acpi_desc, mapping, ndr_desc,
				memdev, nfit_spa);
		if (rc)
			goto out;
	}

	ndr_desc->mapping = mappings;
	ndr_desc->num_mappings = count;
	rc = acpi_nfit_init_interleave_set(acpi_desc, ndr_desc, spa);
	if (rc)
		goto out;

	nvdimm_bus = acpi_desc->nvdimm_bus;
	if (nfit_spa_type(spa) == NFIT_SPA_PM) {
		rc = acpi_nfit_insert_resource(acpi_desc, ndr_desc);
		if (rc) {
			dev_warn(acpi_desc->dev,
				"failed to insert pmem resource to iomem: %d\n",
				rc);
			goto out;
		}

		nfit_spa->nd_region = nvdimm_pmem_region_create(nvdimm_bus,
				ndr_desc);
		if (!nfit_spa->nd_region)
			rc = -ENOMEM;
	} else if (nfit_spa_is_volatile(spa)) {
		nfit_spa->nd_region = nvdimm_volatile_region_create(nvdimm_bus,
				ndr_desc);
		if (!nfit_spa->nd_region)
			rc = -ENOMEM;
	} else if (nfit_spa_is_virtual(spa)) {
		nfit_spa->nd_region = nvdimm_pmem_region_create(nvdimm_bus,
				ndr_desc);
		if (!nfit_spa->nd_region)
			rc = -ENOMEM;
	}

 out:
	if (rc)
		dev_err(acpi_desc->dev, "failed to register spa range %d\n",
				nfit_spa->spa->range_index);
	return rc;
}

static int ars_status_alloc(struct acpi_nfit_desc *acpi_desc)
{
	struct device *dev = acpi_desc->dev;
	struct nd_cmd_ars_status *ars_status;

	if (acpi_desc->ars_status) {
		memset(acpi_desc->ars_status, 0, acpi_desc->max_ars);
		return 0;
	}

	ars_status = devm_kzalloc(dev, acpi_desc->max_ars, GFP_KERNEL);
	if (!ars_status)
		return -ENOMEM;
	acpi_desc->ars_status = ars_status;
	return 0;
}

static int acpi_nfit_query_poison(struct acpi_nfit_desc *acpi_desc)
{
	int rc;

	if (ars_status_alloc(acpi_desc))
		return -ENOMEM;

	rc = ars_get_status(acpi_desc);

	if (rc < 0 && rc != -ENOSPC)
		return rc;

	if (ars_status_process_records(acpi_desc))
		dev_err(acpi_desc->dev, "Failed to process ARS records\n");

	return rc;
}

static int ars_register(struct acpi_nfit_desc *acpi_desc,
		struct nfit_spa *nfit_spa)
{
	int rc;

	if (no_init_ars || test_bit(ARS_FAILED, &nfit_spa->ars_state))
		return acpi_nfit_register_region(acpi_desc, nfit_spa);

	set_bit(ARS_REQ_SHORT, &nfit_spa->ars_state);
	set_bit(ARS_REQ_LONG, &nfit_spa->ars_state);

	switch (acpi_nfit_query_poison(acpi_desc)) {
	case 0:
	case -EAGAIN:
		rc = ars_start(acpi_desc, nfit_spa, ARS_REQ_SHORT);
		/* shouldn't happen, try again later */
		if (rc == -EBUSY)
			break;
		if (rc) {
			set_bit(ARS_FAILED, &nfit_spa->ars_state);
			break;
		}
		clear_bit(ARS_REQ_SHORT, &nfit_spa->ars_state);
		rc = acpi_nfit_query_poison(acpi_desc);
		if (rc)
			break;
		acpi_desc->scrub_spa = nfit_spa;
		ars_complete(acpi_desc, nfit_spa);
		/*
		 * If ars_complete() says we didn't complete the
		 * short scrub, we'll try again with a long
		 * request.
		 */
		acpi_desc->scrub_spa = NULL;
		break;
	case -EBUSY:
	case -ENOMEM:
	case -ENOSPC:
		/*
		 * BIOS was using ARS, wait for it to complete (or
		 * resources to become available) and then perform our
		 * own scrubs.
		 */
		break;
	default:
		set_bit(ARS_FAILED, &nfit_spa->ars_state);
		break;
	}

	return acpi_nfit_register_region(acpi_desc, nfit_spa);
}

static void ars_complete_all(struct acpi_nfit_desc *acpi_desc)
{
	struct nfit_spa *nfit_spa;

	list_for_each_entry(nfit_spa, &acpi_desc->spas, list) {
		if (test_bit(ARS_FAILED, &nfit_spa->ars_state))
			continue;
		ars_complete(acpi_desc, nfit_spa);
	}
}

static unsigned int __acpi_nfit_scrub(struct acpi_nfit_desc *acpi_desc,
		int query_rc)
{
	unsigned int tmo = acpi_desc->scrub_tmo;
	struct device *dev = acpi_desc->dev;
	struct nfit_spa *nfit_spa;

	lockdep_assert_held(&acpi_desc->init_mutex);

	if (acpi_desc->cancel)
		return 0;

	if (query_rc == -EBUSY) {
		dev_dbg(dev, "ARS: ARS busy\n");
		return min(30U * 60U, tmo * 2);
	}
	if (query_rc == -ENOSPC) {
		dev_dbg(dev, "ARS: ARS continue\n");
		ars_continue(acpi_desc);
		return 1;
	}
	if (query_rc && query_rc != -EAGAIN) {
		unsigned long long addr, end;

		addr = acpi_desc->ars_status->address;
		end = addr + acpi_desc->ars_status->length;
		dev_dbg(dev, "ARS: %llx-%llx failed (%d)\n", addr, end,
				query_rc);
	}

	ars_complete_all(acpi_desc);
	list_for_each_entry(nfit_spa, &acpi_desc->spas, list) {
		enum nfit_ars_state req_type;
		int rc;

		if (test_bit(ARS_FAILED, &nfit_spa->ars_state))
			continue;

		/* prefer short ARS requests first */
		if (test_bit(ARS_REQ_SHORT, &nfit_spa->ars_state))
			req_type = ARS_REQ_SHORT;
		else if (test_bit(ARS_REQ_LONG, &nfit_spa->ars_state))
			req_type = ARS_REQ_LONG;
		else
			continue;
		rc = ars_start(acpi_desc, nfit_spa, req_type);

		dev = nd_region_dev(nfit_spa->nd_region);
		dev_dbg(dev, "ARS: range %d ARS start %s (%d)\n",
				nfit_spa->spa->range_index,
				req_type == ARS_REQ_SHORT ? "short" : "long",
				rc);
		/*
		 * Hmm, we raced someone else starting ARS? Try again in
		 * a bit.
		 */
		if (rc == -EBUSY)
			return 1;
		if (rc == 0) {
			dev_WARN_ONCE(dev, acpi_desc->scrub_spa,
					"scrub start while range %d active\n",
					acpi_desc->scrub_spa->spa->range_index);
			clear_bit(req_type, &nfit_spa->ars_state);
			acpi_desc->scrub_spa = nfit_spa;
			/*
			 * Consider this spa last for future scrub
			 * requests
			 */
			list_move_tail(&nfit_spa->list, &acpi_desc->spas);
			return 1;
		}

		dev_err(dev, "ARS: range %d ARS failed (%d)\n",
				nfit_spa->spa->range_index, rc);
		set_bit(ARS_FAILED, &nfit_spa->ars_state);
	}
	return 0;
}

static void __sched_ars(struct acpi_nfit_desc *acpi_desc, unsigned int tmo)
{
	lockdep_assert_held(&acpi_desc->init_mutex);

	acpi_desc->scrub_busy = 1;
	/* note this should only be set from within the workqueue */
	if (tmo)
		acpi_desc->scrub_tmo = tmo;
	queue_delayed_work(nfit_wq, &acpi_desc->dwork, tmo * HZ);
}

static void sched_ars(struct acpi_nfit_desc *acpi_desc)
{
	__sched_ars(acpi_desc, 0);
}

static void notify_ars_done(struct acpi_nfit_desc *acpi_desc)
{
	lockdep_assert_held(&acpi_desc->init_mutex);

	acpi_desc->scrub_busy = 0;
	acpi_desc->scrub_count++;
	if (acpi_desc->scrub_count_state)
		sysfs_notify_dirent(acpi_desc->scrub_count_state);
}

static void acpi_nfit_scrub(struct work_struct *work)
{
	struct acpi_nfit_desc *acpi_desc;
	unsigned int tmo;
	int query_rc;

	acpi_desc = container_of(work, typeof(*acpi_desc), dwork.work);
	mutex_lock(&acpi_desc->init_mutex);
	query_rc = acpi_nfit_query_poison(acpi_desc);
	tmo = __acpi_nfit_scrub(acpi_desc, query_rc);
	if (tmo)
		__sched_ars(acpi_desc, tmo);
	else
		notify_ars_done(acpi_desc);
	memset(acpi_desc->ars_status, 0, acpi_desc->max_ars);
	mutex_unlock(&acpi_desc->init_mutex);
}

static void acpi_nfit_init_ars(struct acpi_nfit_desc *acpi_desc,
		struct nfit_spa *nfit_spa)
{
	int type = nfit_spa_type(nfit_spa->spa);
	struct nd_cmd_ars_cap ars_cap;
	int rc;

	set_bit(ARS_FAILED, &nfit_spa->ars_state);
	memset(&ars_cap, 0, sizeof(ars_cap));
	rc = ars_get_cap(acpi_desc, &ars_cap, nfit_spa);
	if (rc < 0)
		return;
	/* check that the supported scrub types match the spa type */
	if (type == NFIT_SPA_VOLATILE && ((ars_cap.status >> 16)
				& ND_ARS_VOLATILE) == 0)
		return;
	if (type == NFIT_SPA_PM && ((ars_cap.status >> 16)
				& ND_ARS_PERSISTENT) == 0)
		return;

	nfit_spa->max_ars = ars_cap.max_ars_out;
	nfit_spa->clear_err_unit = ars_cap.clear_err_unit;
	acpi_desc->max_ars = max(nfit_spa->max_ars, acpi_desc->max_ars);
	clear_bit(ARS_FAILED, &nfit_spa->ars_state);
}

static int acpi_nfit_register_regions(struct acpi_nfit_desc *acpi_desc)
{
	struct nfit_spa *nfit_spa;

	list_for_each_entry(nfit_spa, &acpi_desc->spas, list) {
<<<<<<< HEAD
		int rc, type = nfit_spa_type(nfit_spa->spa);

		/* PMEM and VMEM will be registered by the ARS workqueue */
		if (type == NFIT_SPA_PM || type == NFIT_SPA_VOLATILE)
			continue;
		/* BLK apertures belong to BLK region registration below */
		if (type == NFIT_SPA_BDW)
			continue;
		/* BLK regions don't need to wait for ARS results */
		rc = acpi_nfit_register_region(acpi_desc, nfit_spa);
		if (rc)
			return rc;
	}
=======
		switch (nfit_spa_type(nfit_spa->spa)) {
		case NFIT_SPA_VOLATILE:
		case NFIT_SPA_PM:
			acpi_nfit_init_ars(acpi_desc, nfit_spa);
			break;
		}
	}

	list_for_each_entry(nfit_spa, &acpi_desc->spas, list)
		switch (nfit_spa_type(nfit_spa->spa)) {
		case NFIT_SPA_VOLATILE:
		case NFIT_SPA_PM:
			/* register regions and kick off initial ARS run */
			rc = ars_register(acpi_desc, nfit_spa);
			if (rc)
				return rc;
			break;
		case NFIT_SPA_BDW:
			/* nothing to register */
			break;
		case NFIT_SPA_DCR:
		case NFIT_SPA_VDISK:
		case NFIT_SPA_VCD:
		case NFIT_SPA_PDISK:
		case NFIT_SPA_PCD:
			/* register known regions that don't support ARS */
			rc = acpi_nfit_register_region(acpi_desc, nfit_spa);
			if (rc)
				return rc;
			break;
		default:
			/* don't register unknown regions */
			break;
		}
>>>>>>> e021bb4f

	sched_ars(acpi_desc);
	return 0;
}

static int acpi_nfit_check_deletions(struct acpi_nfit_desc *acpi_desc,
		struct nfit_table_prev *prev)
{
	struct device *dev = acpi_desc->dev;

	if (!list_empty(&prev->spas) ||
			!list_empty(&prev->memdevs) ||
			!list_empty(&prev->dcrs) ||
			!list_empty(&prev->bdws) ||
			!list_empty(&prev->idts) ||
			!list_empty(&prev->flushes)) {
		dev_err(dev, "new nfit deletes entries (unsupported)\n");
		return -ENXIO;
	}
	return 0;
}

static int acpi_nfit_desc_init_scrub_attr(struct acpi_nfit_desc *acpi_desc)
{
	struct device *dev = acpi_desc->dev;
	struct kernfs_node *nfit;
	struct device *bus_dev;

	if (!ars_supported(acpi_desc->nvdimm_bus))
		return 0;

	bus_dev = to_nvdimm_bus_dev(acpi_desc->nvdimm_bus);
	nfit = sysfs_get_dirent(bus_dev->kobj.sd, "nfit");
	if (!nfit) {
		dev_err(dev, "sysfs_get_dirent 'nfit' failed\n");
		return -ENODEV;
	}
	acpi_desc->scrub_count_state = sysfs_get_dirent(nfit, "scrub");
	sysfs_put(nfit);
	if (!acpi_desc->scrub_count_state) {
		dev_err(dev, "sysfs_get_dirent 'scrub' failed\n");
		return -ENODEV;
	}

	return 0;
}

static void acpi_nfit_unregister(void *data)
{
	struct acpi_nfit_desc *acpi_desc = data;

	nvdimm_bus_unregister(acpi_desc->nvdimm_bus);
}

int acpi_nfit_init(struct acpi_nfit_desc *acpi_desc, void *data, acpi_size sz)
{
	struct device *dev = acpi_desc->dev;
	struct nfit_table_prev prev;
	const void *end;
	int rc;

	if (!acpi_desc->nvdimm_bus) {
		acpi_nfit_init_dsms(acpi_desc);

		acpi_desc->nvdimm_bus = nvdimm_bus_register(dev,
				&acpi_desc->nd_desc);
		if (!acpi_desc->nvdimm_bus)
			return -ENOMEM;

		rc = devm_add_action_or_reset(dev, acpi_nfit_unregister,
				acpi_desc);
		if (rc)
			return rc;

		rc = acpi_nfit_desc_init_scrub_attr(acpi_desc);
		if (rc)
			return rc;

		/* register this acpi_desc for mce notifications */
		mutex_lock(&acpi_desc_lock);
		list_add_tail(&acpi_desc->list, &acpi_descs);
		mutex_unlock(&acpi_desc_lock);
	}

	mutex_lock(&acpi_desc->init_mutex);

	INIT_LIST_HEAD(&prev.spas);
	INIT_LIST_HEAD(&prev.memdevs);
	INIT_LIST_HEAD(&prev.dcrs);
	INIT_LIST_HEAD(&prev.bdws);
	INIT_LIST_HEAD(&prev.idts);
	INIT_LIST_HEAD(&prev.flushes);

	list_cut_position(&prev.spas, &acpi_desc->spas,
				acpi_desc->spas.prev);
	list_cut_position(&prev.memdevs, &acpi_desc->memdevs,
				acpi_desc->memdevs.prev);
	list_cut_position(&prev.dcrs, &acpi_desc->dcrs,
				acpi_desc->dcrs.prev);
	list_cut_position(&prev.bdws, &acpi_desc->bdws,
				acpi_desc->bdws.prev);
	list_cut_position(&prev.idts, &acpi_desc->idts,
				acpi_desc->idts.prev);
	list_cut_position(&prev.flushes, &acpi_desc->flushes,
				acpi_desc->flushes.prev);

	end = data + sz;
	while (!IS_ERR_OR_NULL(data))
		data = add_table(acpi_desc, &prev, data, end);

	if (IS_ERR(data)) {
		dev_dbg(dev, "nfit table parsing error: %ld\n",	PTR_ERR(data));
		rc = PTR_ERR(data);
		goto out_unlock;
	}

	rc = acpi_nfit_check_deletions(acpi_desc, &prev);
	if (rc)
		goto out_unlock;

	rc = nfit_mem_init(acpi_desc);
	if (rc)
		goto out_unlock;

	rc = acpi_nfit_register_dimms(acpi_desc);
	if (rc)
		goto out_unlock;

	rc = acpi_nfit_register_regions(acpi_desc);

 out_unlock:
	mutex_unlock(&acpi_desc->init_mutex);
	return rc;
}
EXPORT_SYMBOL_GPL(acpi_nfit_init);

static int acpi_nfit_flush_probe(struct nvdimm_bus_descriptor *nd_desc)
{
	struct acpi_nfit_desc *acpi_desc = to_acpi_nfit_desc(nd_desc);
	struct device *dev = acpi_desc->dev;

	/* Bounce the device lock to flush acpi_nfit_add / acpi_nfit_notify */
	device_lock(dev);
	device_unlock(dev);

	/* Bounce the init_mutex to complete initial registration */
	mutex_lock(&acpi_desc->init_mutex);
	mutex_unlock(&acpi_desc->init_mutex);

	return 0;
}

static int acpi_nfit_clear_to_send(struct nvdimm_bus_descriptor *nd_desc,
		struct nvdimm *nvdimm, unsigned int cmd)
{
	struct acpi_nfit_desc *acpi_desc = to_acpi_nfit_desc(nd_desc);

	if (nvdimm)
		return 0;
	if (cmd != ND_CMD_ARS_START)
		return 0;

	/*
	 * The kernel and userspace may race to initiate a scrub, but
	 * the scrub thread is prepared to lose that initial race.  It
	 * just needs guarantees that any ars it initiates are not
	 * interrupted by any intervening start reqeusts from userspace.
	 */
	if (work_busy(&acpi_desc->dwork.work))
		return -EBUSY;

	return 0;
}

int acpi_nfit_ars_rescan(struct acpi_nfit_desc *acpi_desc,
		enum nfit_ars_state req_type)
{
	struct device *dev = acpi_desc->dev;
	int scheduled = 0, busy = 0;
	struct nfit_spa *nfit_spa;

	mutex_lock(&acpi_desc->init_mutex);
	if (acpi_desc->cancel) {
		mutex_unlock(&acpi_desc->init_mutex);
		return 0;
	}

	list_for_each_entry(nfit_spa, &acpi_desc->spas, list) {
		int type = nfit_spa_type(nfit_spa->spa);

		if (type != NFIT_SPA_PM && type != NFIT_SPA_VOLATILE)
			continue;
		if (test_bit(ARS_FAILED, &nfit_spa->ars_state))
			continue;

		if (test_and_set_bit(req_type, &nfit_spa->ars_state))
			busy++;
		else
			scheduled++;
	}
	if (scheduled) {
		sched_ars(acpi_desc);
		dev_dbg(dev, "ars_scan triggered\n");
	}
	mutex_unlock(&acpi_desc->init_mutex);

	if (scheduled)
		return 0;
	if (busy)
		return -EBUSY;
	return -ENOTTY;
}

void acpi_nfit_desc_init(struct acpi_nfit_desc *acpi_desc, struct device *dev)
{
	struct nvdimm_bus_descriptor *nd_desc;

	dev_set_drvdata(dev, acpi_desc);
	acpi_desc->dev = dev;
	acpi_desc->blk_do_io = acpi_nfit_blk_region_do_io;
	nd_desc = &acpi_desc->nd_desc;
	nd_desc->provider_name = "ACPI.NFIT";
	nd_desc->module = THIS_MODULE;
	nd_desc->ndctl = acpi_nfit_ctl;
	nd_desc->flush_probe = acpi_nfit_flush_probe;
	nd_desc->clear_to_send = acpi_nfit_clear_to_send;
	nd_desc->attr_groups = acpi_nfit_attribute_groups;

	INIT_LIST_HEAD(&acpi_desc->spas);
	INIT_LIST_HEAD(&acpi_desc->dcrs);
	INIT_LIST_HEAD(&acpi_desc->bdws);
	INIT_LIST_HEAD(&acpi_desc->idts);
	INIT_LIST_HEAD(&acpi_desc->flushes);
	INIT_LIST_HEAD(&acpi_desc->memdevs);
	INIT_LIST_HEAD(&acpi_desc->dimms);
	INIT_LIST_HEAD(&acpi_desc->list);
	mutex_init(&acpi_desc->init_mutex);
	acpi_desc->scrub_tmo = 1;
	INIT_DELAYED_WORK(&acpi_desc->dwork, acpi_nfit_scrub);
}
EXPORT_SYMBOL_GPL(acpi_nfit_desc_init);

static void acpi_nfit_put_table(void *table)
{
	acpi_put_table(table);
}

void acpi_nfit_shutdown(void *data)
{
	struct acpi_nfit_desc *acpi_desc = data;
	struct device *bus_dev = to_nvdimm_bus_dev(acpi_desc->nvdimm_bus);

	/*
	 * Destruct under acpi_desc_lock so that nfit_handle_mce does not
	 * race teardown
	 */
	mutex_lock(&acpi_desc_lock);
	list_del(&acpi_desc->list);
	mutex_unlock(&acpi_desc_lock);

	mutex_lock(&acpi_desc->init_mutex);
	acpi_desc->cancel = 1;
	cancel_delayed_work_sync(&acpi_desc->dwork);
	mutex_unlock(&acpi_desc->init_mutex);

	/*
	 * Bounce the nvdimm bus lock to make sure any in-flight
	 * acpi_nfit_ars_rescan() submissions have had a chance to
	 * either submit or see ->cancel set.
	 */
	device_lock(bus_dev);
	device_unlock(bus_dev);

	flush_workqueue(nfit_wq);
}
EXPORT_SYMBOL_GPL(acpi_nfit_shutdown);

static int acpi_nfit_add(struct acpi_device *adev)
{
	struct acpi_buffer buf = { ACPI_ALLOCATE_BUFFER, NULL };
	struct acpi_nfit_desc *acpi_desc;
	struct device *dev = &adev->dev;
	struct acpi_table_header *tbl;
	acpi_status status = AE_OK;
	acpi_size sz;
	int rc = 0;

	status = acpi_get_table(ACPI_SIG_NFIT, 0, &tbl);
	if (ACPI_FAILURE(status)) {
		/* This is ok, we could have an nvdimm hotplugged later */
		dev_dbg(dev, "failed to find NFIT at startup\n");
		return 0;
	}

	rc = devm_add_action_or_reset(dev, acpi_nfit_put_table, tbl);
	if (rc)
		return rc;
	sz = tbl->length;

	acpi_desc = devm_kzalloc(dev, sizeof(*acpi_desc), GFP_KERNEL);
	if (!acpi_desc)
		return -ENOMEM;
	acpi_nfit_desc_init(acpi_desc, &adev->dev);

	/* Save the acpi header for exporting the revision via sysfs */
	acpi_desc->acpi_header = *tbl;

	/* Evaluate _FIT and override with that if present */
	status = acpi_evaluate_object(adev->handle, "_FIT", NULL, &buf);
	if (ACPI_SUCCESS(status) && buf.length > 0) {
		union acpi_object *obj = buf.pointer;

		if (obj->type == ACPI_TYPE_BUFFER)
			rc = acpi_nfit_init(acpi_desc, obj->buffer.pointer,
					obj->buffer.length);
		else
			dev_dbg(dev, "invalid type %d, ignoring _FIT\n",
				(int) obj->type);
		kfree(buf.pointer);
	} else
		/* skip over the lead-in header table */
		rc = acpi_nfit_init(acpi_desc, (void *) tbl
				+ sizeof(struct acpi_table_nfit),
				sz - sizeof(struct acpi_table_nfit));

	if (rc)
		return rc;
	return devm_add_action_or_reset(dev, acpi_nfit_shutdown, acpi_desc);
}

static int acpi_nfit_remove(struct acpi_device *adev)
{
	/* see acpi_nfit_unregister */
	return 0;
}

static void acpi_nfit_update_notify(struct device *dev, acpi_handle handle)
{
	struct acpi_nfit_desc *acpi_desc = dev_get_drvdata(dev);
	struct acpi_buffer buf = { ACPI_ALLOCATE_BUFFER, NULL };
	union acpi_object *obj;
	acpi_status status;
	int ret;

	if (!dev->driver) {
		/* dev->driver may be null if we're being removed */
		dev_dbg(dev, "no driver found for dev\n");
		return;
	}

	if (!acpi_desc) {
		acpi_desc = devm_kzalloc(dev, sizeof(*acpi_desc), GFP_KERNEL);
		if (!acpi_desc)
			return;
		acpi_nfit_desc_init(acpi_desc, dev);
	} else {
		/*
		 * Finish previous registration before considering new
		 * regions.
		 */
		flush_workqueue(nfit_wq);
	}

	/* Evaluate _FIT */
	status = acpi_evaluate_object(handle, "_FIT", NULL, &buf);
	if (ACPI_FAILURE(status)) {
		dev_err(dev, "failed to evaluate _FIT\n");
		return;
	}

	obj = buf.pointer;
	if (obj->type == ACPI_TYPE_BUFFER) {
		ret = acpi_nfit_init(acpi_desc, obj->buffer.pointer,
				obj->buffer.length);
		if (ret)
			dev_err(dev, "failed to merge updated NFIT\n");
	} else
		dev_err(dev, "Invalid _FIT\n");
	kfree(buf.pointer);
}

static void acpi_nfit_uc_error_notify(struct device *dev, acpi_handle handle)
{
	struct acpi_nfit_desc *acpi_desc = dev_get_drvdata(dev);

	if (acpi_desc->scrub_mode == HW_ERROR_SCRUB_ON)
		acpi_nfit_ars_rescan(acpi_desc, ARS_REQ_LONG);
	else
		acpi_nfit_ars_rescan(acpi_desc, ARS_REQ_SHORT);
}

void __acpi_nfit_notify(struct device *dev, acpi_handle handle, u32 event)
{
	dev_dbg(dev, "event: 0x%x\n", event);

	switch (event) {
	case NFIT_NOTIFY_UPDATE:
		return acpi_nfit_update_notify(dev, handle);
	case NFIT_NOTIFY_UC_MEMORY_ERROR:
		return acpi_nfit_uc_error_notify(dev, handle);
	default:
		return;
	}
}
EXPORT_SYMBOL_GPL(__acpi_nfit_notify);

static void acpi_nfit_notify(struct acpi_device *adev, u32 event)
{
	device_lock(&adev->dev);
	__acpi_nfit_notify(&adev->dev, adev->handle, event);
	device_unlock(&adev->dev);
}

static const struct acpi_device_id acpi_nfit_ids[] = {
	{ "ACPI0012", 0 },
	{ "", 0 },
};
MODULE_DEVICE_TABLE(acpi, acpi_nfit_ids);

static struct acpi_driver acpi_nfit_driver = {
	.name = KBUILD_MODNAME,
	.ids = acpi_nfit_ids,
	.ops = {
		.add = acpi_nfit_add,
		.remove = acpi_nfit_remove,
		.notify = acpi_nfit_notify,
	},
};

static __init int nfit_init(void)
{
	int ret;

	BUILD_BUG_ON(sizeof(struct acpi_table_nfit) != 40);
	BUILD_BUG_ON(sizeof(struct acpi_nfit_system_address) != 56);
	BUILD_BUG_ON(sizeof(struct acpi_nfit_memory_map) != 48);
	BUILD_BUG_ON(sizeof(struct acpi_nfit_interleave) != 20);
	BUILD_BUG_ON(sizeof(struct acpi_nfit_smbios) != 9);
	BUILD_BUG_ON(sizeof(struct acpi_nfit_control_region) != 80);
	BUILD_BUG_ON(sizeof(struct acpi_nfit_data_region) != 40);
	BUILD_BUG_ON(sizeof(struct acpi_nfit_capabilities) != 16);

	guid_parse(UUID_VOLATILE_MEMORY, &nfit_uuid[NFIT_SPA_VOLATILE]);
	guid_parse(UUID_PERSISTENT_MEMORY, &nfit_uuid[NFIT_SPA_PM]);
	guid_parse(UUID_CONTROL_REGION, &nfit_uuid[NFIT_SPA_DCR]);
	guid_parse(UUID_DATA_REGION, &nfit_uuid[NFIT_SPA_BDW]);
	guid_parse(UUID_VOLATILE_VIRTUAL_DISK, &nfit_uuid[NFIT_SPA_VDISK]);
	guid_parse(UUID_VOLATILE_VIRTUAL_CD, &nfit_uuid[NFIT_SPA_VCD]);
	guid_parse(UUID_PERSISTENT_VIRTUAL_DISK, &nfit_uuid[NFIT_SPA_PDISK]);
	guid_parse(UUID_PERSISTENT_VIRTUAL_CD, &nfit_uuid[NFIT_SPA_PCD]);
	guid_parse(UUID_NFIT_BUS, &nfit_uuid[NFIT_DEV_BUS]);
	guid_parse(UUID_NFIT_DIMM, &nfit_uuid[NFIT_DEV_DIMM]);
	guid_parse(UUID_NFIT_DIMM_N_HPE1, &nfit_uuid[NFIT_DEV_DIMM_N_HPE1]);
	guid_parse(UUID_NFIT_DIMM_N_HPE2, &nfit_uuid[NFIT_DEV_DIMM_N_HPE2]);
	guid_parse(UUID_NFIT_DIMM_N_MSFT, &nfit_uuid[NFIT_DEV_DIMM_N_MSFT]);

	nfit_wq = create_singlethread_workqueue("nfit");
	if (!nfit_wq)
		return -ENOMEM;

	nfit_mce_register();
	ret = acpi_bus_register_driver(&acpi_nfit_driver);
	if (ret) {
		nfit_mce_unregister();
		destroy_workqueue(nfit_wq);
	}

	return ret;

}

static __exit void nfit_exit(void)
{
	nfit_mce_unregister();
	acpi_bus_unregister_driver(&acpi_nfit_driver);
	destroy_workqueue(nfit_wq);
	WARN_ON(!list_empty(&acpi_descs));
}

module_init(nfit_init);
module_exit(nfit_exit);
MODULE_LICENSE("GPL v2");
MODULE_AUTHOR("Intel Corporation");<|MERGE_RESOLUTION|>--- conflicted
+++ resolved
@@ -431,18 +431,7 @@
 	u32 offset, fw_status = 0;
 	acpi_handle handle;
 	const guid_t *guid;
-<<<<<<< HEAD
-	int rc, i;
-
-	if (cmd_rc)
-		*cmd_rc = -EINVAL;
-	func = cmd;
-	if (cmd == ND_CMD_CALL) {
-		call_pkg = buf;
-		func = call_pkg->nd_command;
-=======
 	int func, rc, i;
->>>>>>> e021bb4f
 
 	if (cmd_rc)
 		*cmd_rc = -EINVAL;
@@ -1314,11 +1303,7 @@
 
 		mutex_lock(&acpi_desc->init_mutex);
 		rc = sprintf(buf, "%d%s", acpi_desc->scrub_count,
-<<<<<<< HEAD
-				work_busy(&acpi_desc->work)
-=======
 				acpi_desc->scrub_busy
->>>>>>> e021bb4f
 				&& !acpi_desc->cancel ? "+\n" : "\n");
 		mutex_unlock(&acpi_desc->init_mutex);
 	}
@@ -3113,23 +3098,9 @@
 static int acpi_nfit_register_regions(struct acpi_nfit_desc *acpi_desc)
 {
 	struct nfit_spa *nfit_spa;
+	int rc;
 
 	list_for_each_entry(nfit_spa, &acpi_desc->spas, list) {
-<<<<<<< HEAD
-		int rc, type = nfit_spa_type(nfit_spa->spa);
-
-		/* PMEM and VMEM will be registered by the ARS workqueue */
-		if (type == NFIT_SPA_PM || type == NFIT_SPA_VOLATILE)
-			continue;
-		/* BLK apertures belong to BLK region registration below */
-		if (type == NFIT_SPA_BDW)
-			continue;
-		/* BLK regions don't need to wait for ARS results */
-		rc = acpi_nfit_register_region(acpi_desc, nfit_spa);
-		if (rc)
-			return rc;
-	}
-=======
 		switch (nfit_spa_type(nfit_spa->spa)) {
 		case NFIT_SPA_VOLATILE:
 		case NFIT_SPA_PM:
@@ -3164,7 +3135,6 @@
 			/* don't register unknown regions */
 			break;
 		}
->>>>>>> e021bb4f
 
 	sched_ars(acpi_desc);
 	return 0;
