--- conflicted
+++ resolved
@@ -208,11 +208,7 @@
 				PHY_STATE_LINK_UP_SPCV) {
 				sas_phy_disconnected(&phy->sas_phy);
 				sas_notify_phy_event(&phy->sas_phy,
-<<<<<<< HEAD
-					PHYE_LOSS_OF_SIGNAL);
-=======
 					PHYE_LOSS_OF_SIGNAL, GFP_KERNEL);
->>>>>>> 4bcf3b75
 				phy->phy_attached = 0;
 			}
 		} else {
@@ -220,11 +216,7 @@
 				PHY_STATE_LINK_UP_SPC) {
 				sas_phy_disconnected(&phy->sas_phy);
 				sas_notify_phy_event(&phy->sas_phy,
-<<<<<<< HEAD
-					PHYE_LOSS_OF_SIGNAL);
-=======
 					PHYE_LOSS_OF_SIGNAL, GFP_KERNEL);
->>>>>>> 4bcf3b75
 				phy->phy_attached = 0;
 			}
 		}
