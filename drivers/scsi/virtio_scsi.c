/*
 * Virtio SCSI HBA driver
 *
 * Copyright IBM Corp. 2010
 * Copyright Red Hat, Inc. 2011
 *
 * Authors:
 *  Stefan Hajnoczi   <stefanha@linux.vnet.ibm.com>
 *  Paolo Bonzini   <pbonzini@redhat.com>
 *
 * This work is licensed under the terms of the GNU GPL, version 2 or later.
 * See the COPYING file in the top-level directory.
 *
 */

#define pr_fmt(fmt) KBUILD_MODNAME ": " fmt

#include <linux/module.h>
#include <linux/slab.h>
#include <linux/mempool.h>
#include <linux/interrupt.h>
#include <linux/virtio.h>
#include <linux/virtio_ids.h>
#include <linux/virtio_config.h>
#include <linux/virtio_scsi.h>
#include <linux/cpu.h>
#include <linux/blkdev.h>
#include <scsi/scsi_host.h>
#include <scsi/scsi_device.h>
#include <scsi/scsi_cmnd.h>
#include <scsi/scsi_tcq.h>
#include <scsi/scsi_devinfo.h>
#include <linux/seqlock.h>
#include <linux/blk-mq-virtio.h>

#define VIRTIO_SCSI_MEMPOOL_SZ 64
#define VIRTIO_SCSI_EVENT_LEN 8
#define VIRTIO_SCSI_VQ_BASE 2

/* Command queue element */
struct virtio_scsi_cmd {
	struct scsi_cmnd *sc;
	struct completion *comp;
	union {
		struct virtio_scsi_cmd_req       cmd;
		struct virtio_scsi_cmd_req_pi    cmd_pi;
		struct virtio_scsi_ctrl_tmf_req  tmf;
		struct virtio_scsi_ctrl_an_req   an;
	} req;
	union {
		struct virtio_scsi_cmd_resp      cmd;
		struct virtio_scsi_ctrl_tmf_resp tmf;
		struct virtio_scsi_ctrl_an_resp  an;
		struct virtio_scsi_event         evt;
	} resp;
} ____cacheline_aligned_in_smp;

struct virtio_scsi_event_node {
	struct virtio_scsi *vscsi;
	struct virtio_scsi_event event;
	struct work_struct work;
};

struct virtio_scsi_vq {
	/* Protects vq */
	spinlock_t vq_lock;

	struct virtqueue *vq;
};

/*
 * Per-target queue state.
 *
 * This struct holds the data needed by the queue steering policy.  When a
 * target is sent multiple requests, we need to drive them to the same queue so
 * that FIFO processing order is kept.  However, if a target was idle, we can
 * choose a queue arbitrarily.  In this case the queue is chosen according to
 * the current VCPU, so the driver expects the number of request queues to be
 * equal to the number of VCPUs.  This makes it easy and fast to select the
 * queue, and also lets the driver optimize the IRQ affinity for the virtqueues
 * (each virtqueue's affinity is set to the CPU that "owns" the queue).
 *
 * tgt_seq is held to serialize reading and writing req_vq.
 *
 * Decrements of reqs are never concurrent with writes of req_vq: before the
 * decrement reqs will be != 0; after the decrement the virtqueue completion
 * routine will not use the req_vq so it can be changed by a new request.
 * Thus they can happen outside the tgt_seq, provided of course we make reqs
 * an atomic_t.
 */
struct virtio_scsi_target_state {
	seqcount_t tgt_seq;

	/* Currently active virtqueue for requests sent to this target. */
	struct virtio_scsi_vq *req_vq;
};

/* Driver instance state */
struct virtio_scsi {
	struct virtio_device *vdev;

	/* Get some buffers ready for event vq */
	struct virtio_scsi_event_node event_list[VIRTIO_SCSI_EVENT_LEN];

	u32 num_queues;

	/* If the affinity hint is set for virtqueues */
	bool affinity_hint_set;

	struct hlist_node node;

	/* Protected by event_vq lock */
	bool stop_events;

	struct virtio_scsi_vq ctrl_vq;
	struct virtio_scsi_vq event_vq;
	struct virtio_scsi_vq req_vqs[];
};

static struct kmem_cache *virtscsi_cmd_cache;
static mempool_t *virtscsi_cmd_pool;

static inline struct Scsi_Host *virtio_scsi_host(struct virtio_device *vdev)
{
	return vdev->priv;
}

static void virtscsi_compute_resid(struct scsi_cmnd *sc, u32 resid)
{
	if (!resid)
		return;

	if (!scsi_bidi_cmnd(sc)) {
		scsi_set_resid(sc, resid);
		return;
	}

	scsi_in(sc)->resid = min(resid, scsi_in(sc)->length);
	scsi_out(sc)->resid = resid - scsi_in(sc)->resid;
}

/**
 * virtscsi_complete_cmd - finish a scsi_cmd and invoke scsi_done
 *
 * Called with vq_lock held.
 */
static void virtscsi_complete_cmd(struct virtio_scsi *vscsi, void *buf)
{
	struct virtio_scsi_cmd *cmd = buf;
	struct scsi_cmnd *sc = cmd->sc;
	struct virtio_scsi_cmd_resp *resp = &cmd->resp.cmd;

	dev_dbg(&sc->device->sdev_gendev,
		"cmd %p response %u status %#02x sense_len %u\n",
		sc, resp->response, resp->status, resp->sense_len);

	sc->result = resp->status;
	virtscsi_compute_resid(sc, virtio32_to_cpu(vscsi->vdev, resp->resid));
	switch (resp->response) {
	case VIRTIO_SCSI_S_OK:
		set_host_byte(sc, DID_OK);
		break;
	case VIRTIO_SCSI_S_OVERRUN:
		set_host_byte(sc, DID_ERROR);
		break;
	case VIRTIO_SCSI_S_ABORTED:
		set_host_byte(sc, DID_ABORT);
		break;
	case VIRTIO_SCSI_S_BAD_TARGET:
		set_host_byte(sc, DID_BAD_TARGET);
		break;
	case VIRTIO_SCSI_S_RESET:
		set_host_byte(sc, DID_RESET);
		break;
	case VIRTIO_SCSI_S_BUSY:
		set_host_byte(sc, DID_BUS_BUSY);
		break;
	case VIRTIO_SCSI_S_TRANSPORT_FAILURE:
		set_host_byte(sc, DID_TRANSPORT_DISRUPTED);
		break;
	case VIRTIO_SCSI_S_TARGET_FAILURE:
		set_host_byte(sc, DID_TARGET_FAILURE);
		break;
	case VIRTIO_SCSI_S_NEXUS_FAILURE:
		set_host_byte(sc, DID_NEXUS_FAILURE);
		break;
	default:
		scmd_printk(KERN_WARNING, sc, "Unknown response %d",
			    resp->response);
		/* fall through */
	case VIRTIO_SCSI_S_FAILURE:
		set_host_byte(sc, DID_ERROR);
		break;
	}

	WARN_ON(virtio32_to_cpu(vscsi->vdev, resp->sense_len) >
		VIRTIO_SCSI_SENSE_SIZE);
	if (sc->sense_buffer) {
		memcpy(sc->sense_buffer, resp->sense,
		       min_t(u32,
			     virtio32_to_cpu(vscsi->vdev, resp->sense_len),
			     VIRTIO_SCSI_SENSE_SIZE));
		if (resp->sense_len)
			set_driver_byte(sc, DRIVER_SENSE);
	}

	sc->scsi_done(sc);
}

static void virtscsi_vq_done(struct virtio_scsi *vscsi,
			     struct virtio_scsi_vq *virtscsi_vq,
			     void (*fn)(struct virtio_scsi *vscsi, void *buf))
{
	void *buf;
	unsigned int len;
	unsigned long flags;
	struct virtqueue *vq = virtscsi_vq->vq;

	spin_lock_irqsave(&virtscsi_vq->vq_lock, flags);
	do {
		virtqueue_disable_cb(vq);
		while ((buf = virtqueue_get_buf(vq, &len)) != NULL)
			fn(vscsi, buf);

		if (unlikely(virtqueue_is_broken(vq)))
			break;
	} while (!virtqueue_enable_cb(vq));
	spin_unlock_irqrestore(&virtscsi_vq->vq_lock, flags);
}

static void virtscsi_req_done(struct virtqueue *vq)
{
	struct Scsi_Host *sh = virtio_scsi_host(vq->vdev);
	struct virtio_scsi *vscsi = shost_priv(sh);
	int index = vq->index - VIRTIO_SCSI_VQ_BASE;
	struct virtio_scsi_vq *req_vq = &vscsi->req_vqs[index];

	virtscsi_vq_done(vscsi, req_vq, virtscsi_complete_cmd);
};

static void virtscsi_poll_requests(struct virtio_scsi *vscsi)
{
	int i, num_vqs;

	num_vqs = vscsi->num_queues;
	for (i = 0; i < num_vqs; i++)
		virtscsi_vq_done(vscsi, &vscsi->req_vqs[i],
				 virtscsi_complete_cmd);
}

static void virtscsi_complete_free(struct virtio_scsi *vscsi, void *buf)
{
	struct virtio_scsi_cmd *cmd = buf;

	if (cmd->comp)
		complete(cmd->comp);
}

static void virtscsi_ctrl_done(struct virtqueue *vq)
{
	struct Scsi_Host *sh = virtio_scsi_host(vq->vdev);
	struct virtio_scsi *vscsi = shost_priv(sh);

	virtscsi_vq_done(vscsi, &vscsi->ctrl_vq, virtscsi_complete_free);
};

static void virtscsi_handle_event(struct work_struct *work);

static int virtscsi_kick_event(struct virtio_scsi *vscsi,
			       struct virtio_scsi_event_node *event_node)
{
	int err;
	struct scatterlist sg;
	unsigned long flags;

	INIT_WORK(&event_node->work, virtscsi_handle_event);
	sg_init_one(&sg, &event_node->event, sizeof(struct virtio_scsi_event));

	spin_lock_irqsave(&vscsi->event_vq.vq_lock, flags);

	err = virtqueue_add_inbuf(vscsi->event_vq.vq, &sg, 1, event_node,
				  GFP_ATOMIC);
	if (!err)
		virtqueue_kick(vscsi->event_vq.vq);

	spin_unlock_irqrestore(&vscsi->event_vq.vq_lock, flags);

	return err;
}

static int virtscsi_kick_event_all(struct virtio_scsi *vscsi)
{
	int i;

	for (i = 0; i < VIRTIO_SCSI_EVENT_LEN; i++) {
		vscsi->event_list[i].vscsi = vscsi;
		virtscsi_kick_event(vscsi, &vscsi->event_list[i]);
	}

	return 0;
}

static void virtscsi_cancel_event_work(struct virtio_scsi *vscsi)
{
	int i;

	/* Stop scheduling work before calling cancel_work_sync.  */
	spin_lock_irq(&vscsi->event_vq.vq_lock);
	vscsi->stop_events = true;
	spin_unlock_irq(&vscsi->event_vq.vq_lock);

	for (i = 0; i < VIRTIO_SCSI_EVENT_LEN; i++)
		cancel_work_sync(&vscsi->event_list[i].work);
}

static void virtscsi_handle_transport_reset(struct virtio_scsi *vscsi,
					    struct virtio_scsi_event *event)
{
	struct scsi_device *sdev;
	struct Scsi_Host *shost = virtio_scsi_host(vscsi->vdev);
	unsigned int target = event->lun[1];
	unsigned int lun = (event->lun[2] << 8) | event->lun[3];

	switch (virtio32_to_cpu(vscsi->vdev, event->reason)) {
	case VIRTIO_SCSI_EVT_RESET_RESCAN:
		scsi_add_device(shost, 0, target, lun);
		break;
	case VIRTIO_SCSI_EVT_RESET_REMOVED:
		sdev = scsi_device_lookup(shost, 0, target, lun);
		if (sdev) {
			scsi_remove_device(sdev);
			scsi_device_put(sdev);
		} else {
			pr_err("SCSI device %d 0 %d %d not found\n",
				shost->host_no, target, lun);
		}
		break;
	default:
		pr_info("Unsupport virtio scsi event reason %x\n", event->reason);
	}
}

static void virtscsi_handle_param_change(struct virtio_scsi *vscsi,
					 struct virtio_scsi_event *event)
{
	struct scsi_device *sdev;
	struct Scsi_Host *shost = virtio_scsi_host(vscsi->vdev);
	unsigned int target = event->lun[1];
	unsigned int lun = (event->lun[2] << 8) | event->lun[3];
	u8 asc = virtio32_to_cpu(vscsi->vdev, event->reason) & 255;
	u8 ascq = virtio32_to_cpu(vscsi->vdev, event->reason) >> 8;

	sdev = scsi_device_lookup(shost, 0, target, lun);
	if (!sdev) {
		pr_err("SCSI device %d 0 %d %d not found\n",
			shost->host_no, target, lun);
		return;
	}

	/* Handle "Parameters changed", "Mode parameters changed", and
	   "Capacity data has changed".  */
	if (asc == 0x2a && (ascq == 0x00 || ascq == 0x01 || ascq == 0x09))
		scsi_rescan_device(&sdev->sdev_gendev);

	scsi_device_put(sdev);
}

static void virtscsi_handle_event(struct work_struct *work)
{
	struct virtio_scsi_event_node *event_node =
		container_of(work, struct virtio_scsi_event_node, work);
	struct virtio_scsi *vscsi = event_node->vscsi;
	struct virtio_scsi_event *event = &event_node->event;

	if (event->event &
	    cpu_to_virtio32(vscsi->vdev, VIRTIO_SCSI_T_EVENTS_MISSED)) {
		event->event &= ~cpu_to_virtio32(vscsi->vdev,
						   VIRTIO_SCSI_T_EVENTS_MISSED);
		scsi_scan_host(virtio_scsi_host(vscsi->vdev));
	}

	switch (virtio32_to_cpu(vscsi->vdev, event->event)) {
	case VIRTIO_SCSI_T_NO_EVENT:
		break;
	case VIRTIO_SCSI_T_TRANSPORT_RESET:
		virtscsi_handle_transport_reset(vscsi, event);
		break;
	case VIRTIO_SCSI_T_PARAM_CHANGE:
		virtscsi_handle_param_change(vscsi, event);
		break;
	default:
		pr_err("Unsupport virtio scsi event %x\n", event->event);
	}
	virtscsi_kick_event(vscsi, event_node);
}

static void virtscsi_complete_event(struct virtio_scsi *vscsi, void *buf)
{
	struct virtio_scsi_event_node *event_node = buf;

	if (!vscsi->stop_events)
		queue_work(system_freezable_wq, &event_node->work);
}

static void virtscsi_event_done(struct virtqueue *vq)
{
	struct Scsi_Host *sh = virtio_scsi_host(vq->vdev);
	struct virtio_scsi *vscsi = shost_priv(sh);

	virtscsi_vq_done(vscsi, &vscsi->event_vq, virtscsi_complete_event);
};

/**
 * virtscsi_add_cmd - add a virtio_scsi_cmd to a virtqueue
 * @vq		: the struct virtqueue we're talking about
 * @cmd		: command structure
 * @req_size	: size of the request buffer
 * @resp_size	: size of the response buffer
 */
static int virtscsi_add_cmd(struct virtqueue *vq,
			    struct virtio_scsi_cmd *cmd,
			    size_t req_size, size_t resp_size)
{
	struct scsi_cmnd *sc = cmd->sc;
	struct scatterlist *sgs[6], req, resp;
	struct sg_table *out, *in;
	unsigned out_num = 0, in_num = 0;

	out = in = NULL;

	if (sc && sc->sc_data_direction != DMA_NONE) {
		if (sc->sc_data_direction != DMA_FROM_DEVICE)
			out = &scsi_out(sc)->table;
		if (sc->sc_data_direction != DMA_TO_DEVICE)
			in = &scsi_in(sc)->table;
	}

	/* Request header.  */
	sg_init_one(&req, &cmd->req, req_size);
	sgs[out_num++] = &req;

	/* Data-out buffer.  */
	if (out) {
		/* Place WRITE protection SGLs before Data OUT payload */
		if (scsi_prot_sg_count(sc))
			sgs[out_num++] = scsi_prot_sglist(sc);
		sgs[out_num++] = out->sgl;
	}

	/* Response header.  */
	sg_init_one(&resp, &cmd->resp, resp_size);
	sgs[out_num + in_num++] = &resp;

	/* Data-in buffer */
	if (in) {
		/* Place READ protection SGLs before Data IN payload */
		if (scsi_prot_sg_count(sc))
			sgs[out_num + in_num++] = scsi_prot_sglist(sc);
		sgs[out_num + in_num++] = in->sgl;
	}

	return virtqueue_add_sgs(vq, sgs, out_num, in_num, cmd, GFP_ATOMIC);
}

static int virtscsi_kick_cmd(struct virtio_scsi_vq *vq,
			     struct virtio_scsi_cmd *cmd,
			     size_t req_size, size_t resp_size)
{
	unsigned long flags;
	int err;
	bool needs_kick = false;

	spin_lock_irqsave(&vq->vq_lock, flags);
	err = virtscsi_add_cmd(vq->vq, cmd, req_size, resp_size);
	if (!err)
		needs_kick = virtqueue_kick_prepare(vq->vq);

	spin_unlock_irqrestore(&vq->vq_lock, flags);

	if (needs_kick)
		virtqueue_notify(vq->vq);
	return err;
}

static void virtio_scsi_init_hdr(struct virtio_device *vdev,
				 struct virtio_scsi_cmd_req *cmd,
				 struct scsi_cmnd *sc)
{
	cmd->lun[0] = 1;
	cmd->lun[1] = sc->device->id;
	cmd->lun[2] = (sc->device->lun >> 8) | 0x40;
	cmd->lun[3] = sc->device->lun & 0xff;
	cmd->tag = cpu_to_virtio64(vdev, (unsigned long)sc);
	cmd->task_attr = VIRTIO_SCSI_S_SIMPLE;
	cmd->prio = 0;
	cmd->crn = 0;
}

#ifdef CONFIG_BLK_DEV_INTEGRITY
static void virtio_scsi_init_hdr_pi(struct virtio_device *vdev,
				    struct virtio_scsi_cmd_req_pi *cmd_pi,
				    struct scsi_cmnd *sc)
{
	struct request *rq = sc->request;
	struct blk_integrity *bi;

	virtio_scsi_init_hdr(vdev, (struct virtio_scsi_cmd_req *)cmd_pi, sc);

	if (!rq || !scsi_prot_sg_count(sc))
		return;

	bi = blk_get_integrity(rq->rq_disk);

	if (sc->sc_data_direction == DMA_TO_DEVICE)
		cmd_pi->pi_bytesout = cpu_to_virtio32(vdev,
						      bio_integrity_bytes(bi,
							blk_rq_sectors(rq)));
	else if (sc->sc_data_direction == DMA_FROM_DEVICE)
		cmd_pi->pi_bytesin = cpu_to_virtio32(vdev,
						     bio_integrity_bytes(bi,
							blk_rq_sectors(rq)));
}
#endif

static struct virtio_scsi_vq *virtscsi_pick_vq_mq(struct virtio_scsi *vscsi,
						  struct scsi_cmnd *sc)
{
	u32 tag = blk_mq_unique_tag(sc->request);
	u16 hwq = blk_mq_unique_tag_to_hwq(tag);

	return &vscsi->req_vqs[hwq];
}

static int virtscsi_queuecommand(struct Scsi_Host *shost,
				 struct scsi_cmnd *sc)
{
	struct virtio_scsi *vscsi = shost_priv(shost);
	struct virtio_scsi_vq *req_vq = virtscsi_pick_vq_mq(vscsi, sc);
	struct virtio_scsi_cmd *cmd = scsi_cmd_priv(sc);
	unsigned long flags;
	int req_size;
	int ret;

	BUG_ON(scsi_sg_count(sc) > shost->sg_tablesize);

	/* TODO: check feature bit and fail if unsupported?  */
	BUG_ON(sc->sc_data_direction == DMA_BIDIRECTIONAL);

	dev_dbg(&sc->device->sdev_gendev,
		"cmd %p CDB: %#02x\n", sc, sc->cmnd[0]);

	cmd->sc = sc;

	BUG_ON(sc->cmd_len > VIRTIO_SCSI_CDB_SIZE);

#ifdef CONFIG_BLK_DEV_INTEGRITY
	if (virtio_has_feature(vscsi->vdev, VIRTIO_SCSI_F_T10_PI)) {
		virtio_scsi_init_hdr_pi(vscsi->vdev, &cmd->req.cmd_pi, sc);
		memcpy(cmd->req.cmd_pi.cdb, sc->cmnd, sc->cmd_len);
		req_size = sizeof(cmd->req.cmd_pi);
	} else
#endif
	{
		virtio_scsi_init_hdr(vscsi->vdev, &cmd->req.cmd, sc);
		memcpy(cmd->req.cmd.cdb, sc->cmnd, sc->cmd_len);
		req_size = sizeof(cmd->req.cmd);
	}

	ret = virtscsi_kick_cmd(req_vq, cmd, req_size, sizeof(cmd->resp.cmd));
	if (ret == -EIO) {
		cmd->resp.cmd.response = VIRTIO_SCSI_S_BAD_TARGET;
		spin_lock_irqsave(&req_vq->vq_lock, flags);
		virtscsi_complete_cmd(vscsi, cmd);
		spin_unlock_irqrestore(&req_vq->vq_lock, flags);
	} else if (ret != 0) {
		return SCSI_MLQUEUE_HOST_BUSY;
	}
	return 0;
}

<<<<<<< HEAD
static int virtscsi_queuecommand_single(struct Scsi_Host *sh,
					struct scsi_cmnd *sc)
{
	struct virtio_scsi *vscsi = shost_priv(sh);

	return virtscsi_queuecommand(vscsi, &vscsi->req_vqs[0], sc);
}

static struct virtio_scsi_vq *virtscsi_pick_vq_mq(struct virtio_scsi *vscsi,
						  struct scsi_cmnd *sc)
{
	u32 tag = blk_mq_unique_tag(sc->request);
	u16 hwq = blk_mq_unique_tag_to_hwq(tag);

	return &vscsi->req_vqs[hwq];
}

static int virtscsi_queuecommand_multi(struct Scsi_Host *sh,
				       struct scsi_cmnd *sc)
{
	struct virtio_scsi *vscsi = shost_priv(sh);
	struct virtio_scsi_vq *req_vq = virtscsi_pick_vq_mq(vscsi, sc);

	return virtscsi_queuecommand(vscsi, req_vq, sc);
}

=======
>>>>>>> e021bb4f
static int virtscsi_tmf(struct virtio_scsi *vscsi, struct virtio_scsi_cmd *cmd)
{
	DECLARE_COMPLETION_ONSTACK(comp);
	int ret = FAILED;

	cmd->comp = &comp;
	if (virtscsi_kick_cmd(&vscsi->ctrl_vq, cmd,
			      sizeof cmd->req.tmf, sizeof cmd->resp.tmf) < 0)
		goto out;

	wait_for_completion(&comp);
	if (cmd->resp.tmf.response == VIRTIO_SCSI_S_OK ||
	    cmd->resp.tmf.response == VIRTIO_SCSI_S_FUNCTION_SUCCEEDED)
		ret = SUCCESS;

	/*
	 * The spec guarantees that all requests related to the TMF have
	 * been completed, but the callback might not have run yet if
	 * we're using independent interrupts (e.g. MSI).  Poll the
	 * virtqueues once.
	 *
	 * In the abort case, sc->scsi_done will do nothing, because
	 * the block layer must have detected a timeout and as a result
	 * REQ_ATOM_COMPLETE has been set.
	 */
	virtscsi_poll_requests(vscsi);

out:
	mempool_free(cmd, virtscsi_cmd_pool);
	return ret;
}

static int virtscsi_device_reset(struct scsi_cmnd *sc)
{
	struct virtio_scsi *vscsi = shost_priv(sc->device->host);
	struct virtio_scsi_cmd *cmd;

	sdev_printk(KERN_INFO, sc->device, "device reset\n");
	cmd = mempool_alloc(virtscsi_cmd_pool, GFP_NOIO);
	if (!cmd)
		return FAILED;

	memset(cmd, 0, sizeof(*cmd));
	cmd->sc = sc;
	cmd->req.tmf = (struct virtio_scsi_ctrl_tmf_req){
		.type = VIRTIO_SCSI_T_TMF,
		.subtype = cpu_to_virtio32(vscsi->vdev,
					     VIRTIO_SCSI_T_TMF_LOGICAL_UNIT_RESET),
		.lun[0] = 1,
		.lun[1] = sc->device->id,
		.lun[2] = (sc->device->lun >> 8) | 0x40,
		.lun[3] = sc->device->lun & 0xff,
	};
	return virtscsi_tmf(vscsi, cmd);
}

static int virtscsi_device_alloc(struct scsi_device *sdevice)
{
	/*
	 * Passed through SCSI targets (e.g. with qemu's 'scsi-block')
	 * may have transfer limits which come from the host SCSI
	 * controller or something on the host side other than the
	 * target itself.
	 *
	 * To make this work properly, the hypervisor can adjust the
	 * target's VPD information to advertise these limits.  But
	 * for that to work, the guest has to look at the VPD pages,
	 * which we won't do by default if it is an SPC-2 device, even
	 * if it does actually support it.
	 *
	 * So, set the blist to always try to read the VPD pages.
	 */
	sdevice->sdev_bflags = BLIST_TRY_VPD_PAGES;

	return 0;
}


/**
 * virtscsi_change_queue_depth() - Change a virtscsi target's queue depth
 * @sdev:	Virtscsi target whose queue depth to change
 * @qdepth:	New queue depth
 */
static int virtscsi_change_queue_depth(struct scsi_device *sdev, int qdepth)
{
	struct Scsi_Host *shost = sdev->host;
	int max_depth = shost->cmd_per_lun;

	return scsi_change_queue_depth(sdev, min(max_depth, qdepth));
}

static int virtscsi_abort(struct scsi_cmnd *sc)
{
	struct virtio_scsi *vscsi = shost_priv(sc->device->host);
	struct virtio_scsi_cmd *cmd;

	scmd_printk(KERN_INFO, sc, "abort\n");
	cmd = mempool_alloc(virtscsi_cmd_pool, GFP_NOIO);
	if (!cmd)
		return FAILED;

	memset(cmd, 0, sizeof(*cmd));
	cmd->sc = sc;
	cmd->req.tmf = (struct virtio_scsi_ctrl_tmf_req){
		.type = VIRTIO_SCSI_T_TMF,
		.subtype = VIRTIO_SCSI_T_TMF_ABORT_TASK,
		.lun[0] = 1,
		.lun[1] = sc->device->id,
		.lun[2] = (sc->device->lun >> 8) | 0x40,
		.lun[3] = sc->device->lun & 0xff,
		.tag = cpu_to_virtio64(vscsi->vdev, (unsigned long)sc),
	};
	return virtscsi_tmf(vscsi, cmd);
}

static int virtscsi_target_alloc(struct scsi_target *starget)
{
	struct Scsi_Host *sh = dev_to_shost(starget->dev.parent);
	struct virtio_scsi *vscsi = shost_priv(sh);

	struct virtio_scsi_target_state *tgt =
				kmalloc(sizeof(*tgt), GFP_KERNEL);
	if (!tgt)
		return -ENOMEM;

	seqcount_init(&tgt->tgt_seq);
	tgt->req_vq = &vscsi->req_vqs[0];

	starget->hostdata = tgt;
	return 0;
}

static void virtscsi_target_destroy(struct scsi_target *starget)
{
	struct virtio_scsi_target_state *tgt = starget->hostdata;
	kfree(tgt);
}

static int virtscsi_map_queues(struct Scsi_Host *shost)
{
	struct virtio_scsi *vscsi = shost_priv(shost);

	return blk_mq_virtio_map_queues(&shost->tag_set, vscsi->vdev, 2);
}

/*
 * The host guarantees to respond to each command, although I/O
 * latencies might be higher than on bare metal.  Reset the timer
 * unconditionally to give the host a chance to perform EH.
 */
static enum blk_eh_timer_return virtscsi_eh_timed_out(struct scsi_cmnd *scmnd)
{
	return BLK_EH_RESET_TIMER;
}

<<<<<<< HEAD
static struct scsi_host_template virtscsi_host_template_single = {
	.module = THIS_MODULE,
	.name = "Virtio SCSI HBA",
	.proc_name = "virtio_scsi",
	.this_id = -1,
	.cmd_size = sizeof(struct virtio_scsi_cmd),
	.queuecommand = virtscsi_queuecommand_single,
	.change_queue_depth = virtscsi_change_queue_depth,
	.eh_abort_handler = virtscsi_abort,
	.eh_device_reset_handler = virtscsi_device_reset,
	.eh_timed_out = virtscsi_eh_timed_out,
	.slave_alloc = virtscsi_device_alloc,

	.dma_boundary = UINT_MAX,
	.use_clustering = ENABLE_CLUSTERING,
	.target_alloc = virtscsi_target_alloc,
	.target_destroy = virtscsi_target_destroy,
	.track_queue_depth = 1,
	.force_blk_mq = 1,
};

static struct scsi_host_template virtscsi_host_template_multi = {
=======
static struct scsi_host_template virtscsi_host_template = {
>>>>>>> e021bb4f
	.module = THIS_MODULE,
	.name = "Virtio SCSI HBA",
	.proc_name = "virtio_scsi",
	.this_id = -1,
	.cmd_size = sizeof(struct virtio_scsi_cmd),
	.queuecommand = virtscsi_queuecommand,
	.change_queue_depth = virtscsi_change_queue_depth,
	.eh_abort_handler = virtscsi_abort,
	.eh_device_reset_handler = virtscsi_device_reset,
	.eh_timed_out = virtscsi_eh_timed_out,
	.slave_alloc = virtscsi_device_alloc,

	.dma_boundary = UINT_MAX,
	.use_clustering = ENABLE_CLUSTERING,
	.target_alloc = virtscsi_target_alloc,
	.target_destroy = virtscsi_target_destroy,
	.map_queues = virtscsi_map_queues,
	.track_queue_depth = 1,
	.force_blk_mq = 1,
};

#define virtscsi_config_get(vdev, fld) \
	({ \
		typeof(((struct virtio_scsi_config *)0)->fld) __val; \
		virtio_cread(vdev, struct virtio_scsi_config, fld, &__val); \
		__val; \
	})

#define virtscsi_config_set(vdev, fld, val) \
	do { \
		typeof(((struct virtio_scsi_config *)0)->fld) __val = (val); \
		virtio_cwrite(vdev, struct virtio_scsi_config, fld, &__val); \
	} while(0)

static void virtscsi_init_vq(struct virtio_scsi_vq *virtscsi_vq,
			     struct virtqueue *vq)
{
	spin_lock_init(&virtscsi_vq->vq_lock);
	virtscsi_vq->vq = vq;
}

static void virtscsi_remove_vqs(struct virtio_device *vdev)
{
	/* Stop all the virtqueues. */
	vdev->config->reset(vdev);
	vdev->config->del_vqs(vdev);
}

static int virtscsi_init(struct virtio_device *vdev,
			 struct virtio_scsi *vscsi)
{
	int err;
	u32 i;
	u32 num_vqs;
	vq_callback_t **callbacks;
	const char **names;
	struct virtqueue **vqs;
	struct irq_affinity desc = { .pre_vectors = 2 };

	num_vqs = vscsi->num_queues + VIRTIO_SCSI_VQ_BASE;
	vqs = kmalloc_array(num_vqs, sizeof(struct virtqueue *), GFP_KERNEL);
	callbacks = kmalloc_array(num_vqs, sizeof(vq_callback_t *),
				  GFP_KERNEL);
	names = kmalloc_array(num_vqs, sizeof(char *), GFP_KERNEL);

	if (!callbacks || !vqs || !names) {
		err = -ENOMEM;
		goto out;
	}

	callbacks[0] = virtscsi_ctrl_done;
	callbacks[1] = virtscsi_event_done;
	names[0] = "control";
	names[1] = "event";
	for (i = VIRTIO_SCSI_VQ_BASE; i < num_vqs; i++) {
		callbacks[i] = virtscsi_req_done;
		names[i] = "request";
	}

	/* Discover virtqueues and write information to configuration.  */
	err = virtio_find_vqs(vdev, num_vqs, vqs, callbacks, names, &desc);
	if (err)
		goto out;

	virtscsi_init_vq(&vscsi->ctrl_vq, vqs[0]);
	virtscsi_init_vq(&vscsi->event_vq, vqs[1]);
	for (i = VIRTIO_SCSI_VQ_BASE; i < num_vqs; i++)
		virtscsi_init_vq(&vscsi->req_vqs[i - VIRTIO_SCSI_VQ_BASE],
				 vqs[i]);

	virtscsi_config_set(vdev, cdb_size, VIRTIO_SCSI_CDB_SIZE);
	virtscsi_config_set(vdev, sense_size, VIRTIO_SCSI_SENSE_SIZE);

	err = 0;

out:
	kfree(names);
	kfree(callbacks);
	kfree(vqs);
	if (err)
		virtscsi_remove_vqs(vdev);
	return err;
}

static int virtscsi_probe(struct virtio_device *vdev)
{
	struct Scsi_Host *shost;
	struct virtio_scsi *vscsi;
	int err;
	u32 sg_elems, num_targets;
	u32 cmd_per_lun;
	u32 num_queues;

	if (!vdev->config->get) {
		dev_err(&vdev->dev, "%s failure: config access disabled\n",
			__func__);
		return -EINVAL;
	}

	/* We need to know how many queues before we allocate. */
	num_queues = virtscsi_config_get(vdev, num_queues) ? : 1;

	num_targets = virtscsi_config_get(vdev, max_target) + 1;

	shost = scsi_host_alloc(&virtscsi_host_template,
		sizeof(*vscsi) + sizeof(vscsi->req_vqs[0]) * num_queues);
	if (!shost)
		return -ENOMEM;

	sg_elems = virtscsi_config_get(vdev, seg_max) ?: 1;
	shost->sg_tablesize = sg_elems;
	vscsi = shost_priv(shost);
	vscsi->vdev = vdev;
	vscsi->num_queues = num_queues;
	vdev->priv = shost;

	err = virtscsi_init(vdev, vscsi);
	if (err)
		goto virtscsi_init_failed;

	shost->can_queue = virtqueue_get_vring_size(vscsi->req_vqs[0].vq);

	cmd_per_lun = virtscsi_config_get(vdev, cmd_per_lun) ?: 1;
	shost->cmd_per_lun = min_t(u32, cmd_per_lun, shost->can_queue);
	shost->max_sectors = virtscsi_config_get(vdev, max_sectors) ?: 0xFFFF;

	/* LUNs > 256 are reported with format 1, so they go in the range
	 * 16640-32767.
	 */
	shost->max_lun = virtscsi_config_get(vdev, max_lun) + 1 + 0x4000;
	shost->max_id = num_targets;
	shost->max_channel = 0;
	shost->max_cmd_len = VIRTIO_SCSI_CDB_SIZE;
	shost->nr_hw_queues = num_queues;

#ifdef CONFIG_BLK_DEV_INTEGRITY
	if (virtio_has_feature(vdev, VIRTIO_SCSI_F_T10_PI)) {
		int host_prot;

		host_prot = SHOST_DIF_TYPE1_PROTECTION | SHOST_DIF_TYPE2_PROTECTION |
			    SHOST_DIF_TYPE3_PROTECTION | SHOST_DIX_TYPE1_PROTECTION |
			    SHOST_DIX_TYPE2_PROTECTION | SHOST_DIX_TYPE3_PROTECTION;

		scsi_host_set_prot(shost, host_prot);
		scsi_host_set_guard(shost, SHOST_DIX_GUARD_CRC);
	}
#endif

	err = scsi_add_host(shost, &vdev->dev);
	if (err)
		goto scsi_add_host_failed;

	virtio_device_ready(vdev);

	if (virtio_has_feature(vdev, VIRTIO_SCSI_F_HOTPLUG))
		virtscsi_kick_event_all(vscsi);

	scsi_scan_host(shost);
	return 0;

scsi_add_host_failed:
	vdev->config->del_vqs(vdev);
virtscsi_init_failed:
	scsi_host_put(shost);
	return err;
}

static void virtscsi_remove(struct virtio_device *vdev)
{
	struct Scsi_Host *shost = virtio_scsi_host(vdev);
	struct virtio_scsi *vscsi = shost_priv(shost);

	if (virtio_has_feature(vdev, VIRTIO_SCSI_F_HOTPLUG))
		virtscsi_cancel_event_work(vscsi);

	scsi_remove_host(shost);
	virtscsi_remove_vqs(vdev);
	scsi_host_put(shost);
}

#ifdef CONFIG_PM_SLEEP
static int virtscsi_freeze(struct virtio_device *vdev)
{
	virtscsi_remove_vqs(vdev);
	return 0;
}

static int virtscsi_restore(struct virtio_device *vdev)
{
	struct Scsi_Host *sh = virtio_scsi_host(vdev);
	struct virtio_scsi *vscsi = shost_priv(sh);
	int err;

	err = virtscsi_init(vdev, vscsi);
	if (err)
		return err;

	virtio_device_ready(vdev);

	if (virtio_has_feature(vdev, VIRTIO_SCSI_F_HOTPLUG))
		virtscsi_kick_event_all(vscsi);

	return err;
}
#endif

static struct virtio_device_id id_table[] = {
	{ VIRTIO_ID_SCSI, VIRTIO_DEV_ANY_ID },
	{ 0 },
};

static unsigned int features[] = {
	VIRTIO_SCSI_F_HOTPLUG,
	VIRTIO_SCSI_F_CHANGE,
#ifdef CONFIG_BLK_DEV_INTEGRITY
	VIRTIO_SCSI_F_T10_PI,
#endif
};

static struct virtio_driver virtio_scsi_driver = {
	.feature_table = features,
	.feature_table_size = ARRAY_SIZE(features),
	.driver.name = KBUILD_MODNAME,
	.driver.owner = THIS_MODULE,
	.id_table = id_table,
	.probe = virtscsi_probe,
#ifdef CONFIG_PM_SLEEP
	.freeze = virtscsi_freeze,
	.restore = virtscsi_restore,
#endif
	.remove = virtscsi_remove,
};

static int __init init(void)
{
	int ret = -ENOMEM;

	virtscsi_cmd_cache = KMEM_CACHE(virtio_scsi_cmd, 0);
	if (!virtscsi_cmd_cache) {
		pr_err("kmem_cache_create() for virtscsi_cmd_cache failed\n");
		goto error;
	}


	virtscsi_cmd_pool =
		mempool_create_slab_pool(VIRTIO_SCSI_MEMPOOL_SZ,
					 virtscsi_cmd_cache);
	if (!virtscsi_cmd_pool) {
		pr_err("mempool_create() for virtscsi_cmd_pool failed\n");
		goto error;
	}
	ret = register_virtio_driver(&virtio_scsi_driver);
	if (ret < 0)
		goto error;

	return 0;

error:
	if (virtscsi_cmd_pool) {
		mempool_destroy(virtscsi_cmd_pool);
		virtscsi_cmd_pool = NULL;
	}
	if (virtscsi_cmd_cache) {
		kmem_cache_destroy(virtscsi_cmd_cache);
		virtscsi_cmd_cache = NULL;
	}
	return ret;
}

static void __exit fini(void)
{
	unregister_virtio_driver(&virtio_scsi_driver);
	mempool_destroy(virtscsi_cmd_pool);
	kmem_cache_destroy(virtscsi_cmd_cache);
}
module_init(init);
module_exit(fini);

MODULE_DEVICE_TABLE(virtio, id_table);
MODULE_DESCRIPTION("Virtio SCSI HBA driver");
MODULE_LICENSE("GPL");<|MERGE_RESOLUTION|>--- conflicted
+++ resolved
@@ -578,35 +578,6 @@
 	return 0;
 }
 
-<<<<<<< HEAD
-static int virtscsi_queuecommand_single(struct Scsi_Host *sh,
-					struct scsi_cmnd *sc)
-{
-	struct virtio_scsi *vscsi = shost_priv(sh);
-
-	return virtscsi_queuecommand(vscsi, &vscsi->req_vqs[0], sc);
-}
-
-static struct virtio_scsi_vq *virtscsi_pick_vq_mq(struct virtio_scsi *vscsi,
-						  struct scsi_cmnd *sc)
-{
-	u32 tag = blk_mq_unique_tag(sc->request);
-	u16 hwq = blk_mq_unique_tag_to_hwq(tag);
-
-	return &vscsi->req_vqs[hwq];
-}
-
-static int virtscsi_queuecommand_multi(struct Scsi_Host *sh,
-				       struct scsi_cmnd *sc)
-{
-	struct virtio_scsi *vscsi = shost_priv(sh);
-	struct virtio_scsi_vq *req_vq = virtscsi_pick_vq_mq(vscsi, sc);
-
-	return virtscsi_queuecommand(vscsi, req_vq, sc);
-}
-
-=======
->>>>>>> e021bb4f
 static int virtscsi_tmf(struct virtio_scsi *vscsi, struct virtio_scsi_cmd *cmd)
 {
 	DECLARE_COMPLETION_ONSTACK(comp);
@@ -762,32 +733,7 @@
 	return BLK_EH_RESET_TIMER;
 }
 
-<<<<<<< HEAD
-static struct scsi_host_template virtscsi_host_template_single = {
-	.module = THIS_MODULE,
-	.name = "Virtio SCSI HBA",
-	.proc_name = "virtio_scsi",
-	.this_id = -1,
-	.cmd_size = sizeof(struct virtio_scsi_cmd),
-	.queuecommand = virtscsi_queuecommand_single,
-	.change_queue_depth = virtscsi_change_queue_depth,
-	.eh_abort_handler = virtscsi_abort,
-	.eh_device_reset_handler = virtscsi_device_reset,
-	.eh_timed_out = virtscsi_eh_timed_out,
-	.slave_alloc = virtscsi_device_alloc,
-
-	.dma_boundary = UINT_MAX,
-	.use_clustering = ENABLE_CLUSTERING,
-	.target_alloc = virtscsi_target_alloc,
-	.target_destroy = virtscsi_target_destroy,
-	.track_queue_depth = 1,
-	.force_blk_mq = 1,
-};
-
-static struct scsi_host_template virtscsi_host_template_multi = {
-=======
 static struct scsi_host_template virtscsi_host_template = {
->>>>>>> e021bb4f
 	.module = THIS_MODULE,
 	.name = "Virtio SCSI HBA",
 	.proc_name = "virtio_scsi",
