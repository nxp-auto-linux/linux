--- conflicted
+++ resolved
@@ -472,10 +472,6 @@
 	else
 		shost->dma_boundary = 0xffffffff;
 
-<<<<<<< HEAD
-	shost->use_blk_mq = scsi_use_blk_mq;
-=======
->>>>>>> e021bb4f
 	shost->use_blk_mq = scsi_use_blk_mq || shost->hostt->force_blk_mq;
 
 	device_initialize(&shost->shost_gendev);
