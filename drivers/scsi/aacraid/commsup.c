/*
 *	Adaptec AAC series RAID controller driver
 *	(c) Copyright 2001 Red Hat Inc.
 *
 * based on the old aacraid driver that is..
 * Adaptec aacraid device driver for Linux.
 *
 * Copyright (c) 2000-2010 Adaptec, Inc.
 *               2010-2015 PMC-Sierra, Inc. (aacraid@pmc-sierra.com)
 *		 2016-2017 Microsemi Corp. (aacraid@microsemi.com)
 *
 * This program is free software; you can redistribute it and/or modify
 * it under the terms of the GNU General Public License as published by
 * the Free Software Foundation; either version 2, or (at your option)
 * any later version.
 *
 * This program is distributed in the hope that it will be useful,
 * but WITHOUT ANY WARRANTY; without even the implied warranty of
 * MERCHANTABILITY or FITNESS FOR A PARTICULAR PURPOSE.  See the
 * GNU General Public License for more details.
 *
 * You should have received a copy of the GNU General Public License
 * along with this program; see the file COPYING.  If not, write to
 * the Free Software Foundation, 675 Mass Ave, Cambridge, MA 02139, USA.
 *
 * Module Name:
 *  commsup.c
 *
 * Abstract: Contain all routines that are required for FSA host/adapter
 *    communication.
 *
 */

#include <linux/kernel.h>
#include <linux/init.h>
#include <linux/crash_dump.h>
#include <linux/types.h>
#include <linux/sched.h>
#include <linux/pci.h>
#include <linux/spinlock.h>
#include <linux/slab.h>
#include <linux/completion.h>
#include <linux/blkdev.h>
#include <linux/delay.h>
#include <linux/kthread.h>
#include <linux/interrupt.h>
#include <linux/semaphore.h>
#include <linux/bcd.h>
#include <scsi/scsi.h>
#include <scsi/scsi_host.h>
#include <scsi/scsi_device.h>
#include <scsi/scsi_cmnd.h>

#include "aacraid.h"

/**
 *	fib_map_alloc		-	allocate the fib objects
 *	@dev: Adapter to allocate for
 *
 *	Allocate and map the shared PCI space for the FIB blocks used to
 *	talk to the Adaptec firmware.
 */

static int fib_map_alloc(struct aac_dev *dev)
{
	if (dev->max_fib_size > AAC_MAX_NATIVE_SIZE)
		dev->max_cmd_size = AAC_MAX_NATIVE_SIZE;
	else
		dev->max_cmd_size = dev->max_fib_size;
	if (dev->max_fib_size < AAC_MAX_NATIVE_SIZE) {
		dev->max_cmd_size = AAC_MAX_NATIVE_SIZE;
	} else {
		dev->max_cmd_size = dev->max_fib_size;
	}

	dprintk((KERN_INFO
	  "allocate hardware fibs dma_alloc_coherent(%p, %d * (%d + %d), %p)\n",
	  &dev->pdev->dev, dev->max_cmd_size, dev->scsi_host_ptr->can_queue,
	  AAC_NUM_MGT_FIB, &dev->hw_fib_pa));
	dev->hw_fib_va = dma_alloc_coherent(&dev->pdev->dev,
		(dev->max_cmd_size + sizeof(struct aac_fib_xporthdr))
		* (dev->scsi_host_ptr->can_queue + AAC_NUM_MGT_FIB) + (ALIGN32 - 1),
		&dev->hw_fib_pa, GFP_KERNEL);
	if (dev->hw_fib_va == NULL)
		return -ENOMEM;
	return 0;
}

/**
 *	aac_fib_map_free		-	free the fib objects
 *	@dev: Adapter to free
 *
 *	Free the PCI mappings and the memory allocated for FIB blocks
 *	on this adapter.
 */

void aac_fib_map_free(struct aac_dev *dev)
{
	size_t alloc_size;
	size_t fib_size;
	int num_fibs;

	if(!dev->hw_fib_va || !dev->max_cmd_size)
		return;

	num_fibs = dev->scsi_host_ptr->can_queue + AAC_NUM_MGT_FIB;
	fib_size = dev->max_fib_size + sizeof(struct aac_fib_xporthdr);
	alloc_size = fib_size * num_fibs + ALIGN32 - 1;

	dma_free_coherent(&dev->pdev->dev, alloc_size, dev->hw_fib_va,
			  dev->hw_fib_pa);

	dev->hw_fib_va = NULL;
	dev->hw_fib_pa = 0;
}

void aac_fib_vector_assign(struct aac_dev *dev)
{
	u32 i = 0;
	u32 vector = 1;
	struct fib *fibptr = NULL;

	for (i = 0, fibptr = &dev->fibs[i];
		i < (dev->scsi_host_ptr->can_queue + AAC_NUM_MGT_FIB);
		i++, fibptr++) {
		if ((dev->max_msix == 1) ||
		  (i > ((dev->scsi_host_ptr->can_queue + AAC_NUM_MGT_FIB - 1)
			- dev->vector_cap))) {
			fibptr->vector_no = 0;
		} else {
			fibptr->vector_no = vector;
			vector++;
			if (vector == dev->max_msix)
				vector = 1;
		}
	}
}

/**
 *	aac_fib_setup	-	setup the fibs
 *	@dev: Adapter to set up
 *
 *	Allocate the PCI space for the fibs, map it and then initialise the
 *	fib area, the unmapped fib data and also the free list
 */

int aac_fib_setup(struct aac_dev * dev)
{
	struct fib *fibptr;
	struct hw_fib *hw_fib;
	dma_addr_t hw_fib_pa;
	int i;
	u32 max_cmds;

	while (((i = fib_map_alloc(dev)) == -ENOMEM)
	 && (dev->scsi_host_ptr->can_queue > (64 - AAC_NUM_MGT_FIB))) {
		max_cmds = (dev->scsi_host_ptr->can_queue+AAC_NUM_MGT_FIB) >> 1;
		dev->scsi_host_ptr->can_queue = max_cmds - AAC_NUM_MGT_FIB;
		if (dev->comm_interface != AAC_COMM_MESSAGE_TYPE3)
			dev->init->r7.max_io_commands = cpu_to_le32(max_cmds);
	}
	if (i<0)
		return -ENOMEM;

	memset(dev->hw_fib_va, 0,
		(dev->max_cmd_size + sizeof(struct aac_fib_xporthdr)) *
		(dev->scsi_host_ptr->can_queue + AAC_NUM_MGT_FIB));

	/* 32 byte alignment for PMC */
	hw_fib_pa = (dev->hw_fib_pa + (ALIGN32 - 1)) & ~(ALIGN32 - 1);
	hw_fib    = (struct hw_fib *)((unsigned char *)dev->hw_fib_va +
					(hw_fib_pa - dev->hw_fib_pa));

	/* add Xport header */
	hw_fib = (struct hw_fib *)((unsigned char *)hw_fib +
		sizeof(struct aac_fib_xporthdr));
	hw_fib_pa += sizeof(struct aac_fib_xporthdr);

	/*
	 *	Initialise the fibs
	 */
	for (i = 0, fibptr = &dev->fibs[i];
		i < (dev->scsi_host_ptr->can_queue + AAC_NUM_MGT_FIB);
		i++, fibptr++)
	{
		fibptr->flags = 0;
		fibptr->size = sizeof(struct fib);
		fibptr->dev = dev;
		fibptr->hw_fib_va = hw_fib;
		fibptr->data = (void *) fibptr->hw_fib_va->data;
		fibptr->next = fibptr+1;	/* Forward chain the fibs */
		sema_init(&fibptr->event_wait, 0);
		spin_lock_init(&fibptr->event_lock);
		hw_fib->header.XferState = cpu_to_le32(0xffffffff);
		hw_fib->header.SenderSize =
			cpu_to_le16(dev->max_fib_size);	/* ?? max_cmd_size */
		fibptr->hw_fib_pa = hw_fib_pa;
		fibptr->hw_sgl_pa = hw_fib_pa +
			offsetof(struct aac_hba_cmd_req, sge[2]);
		/*
		 * one element is for the ptr to the separate sg list,
		 * second element for 32 byte alignment
		 */
		fibptr->hw_error_pa = hw_fib_pa +
			offsetof(struct aac_native_hba, resp.resp_bytes[0]);

		hw_fib = (struct hw_fib *)((unsigned char *)hw_fib +
			dev->max_cmd_size + sizeof(struct aac_fib_xporthdr));
		hw_fib_pa = hw_fib_pa +
			dev->max_cmd_size + sizeof(struct aac_fib_xporthdr);
	}

	/*
	 *Assign vector numbers to fibs
	 */
	aac_fib_vector_assign(dev);

	/*
	 *	Add the fib chain to the free list
	 */
	dev->fibs[dev->scsi_host_ptr->can_queue + AAC_NUM_MGT_FIB - 1].next = NULL;
	/*
	*	Set 8 fibs aside for management tools
	*/
	dev->free_fib = &dev->fibs[dev->scsi_host_ptr->can_queue];
	return 0;
}

/**
 *	aac_fib_alloc_tag-allocate a fib using tags
 *	@dev: Adapter to allocate the fib for
 *
 *	Allocate a fib from the adapter fib pool using tags
 *	from the blk layer.
 */

struct fib *aac_fib_alloc_tag(struct aac_dev *dev, struct scsi_cmnd *scmd)
{
	struct fib *fibptr;

	fibptr = &dev->fibs[scmd->request->tag];
	/*
	 *	Null out fields that depend on being zero at the start of
	 *	each I/O
	 */
	fibptr->hw_fib_va->header.XferState = 0;
	fibptr->type = FSAFS_NTC_FIB_CONTEXT;
	fibptr->callback_data = NULL;
	fibptr->callback = NULL;

	return fibptr;
}

/**
 *	aac_fib_alloc	-	allocate a fib
 *	@dev: Adapter to allocate the fib for
 *
 *	Allocate a fib from the adapter fib pool. If the pool is empty we
 *	return NULL.
 */

struct fib *aac_fib_alloc(struct aac_dev *dev)
{
	struct fib * fibptr;
	unsigned long flags;
	spin_lock_irqsave(&dev->fib_lock, flags);
	fibptr = dev->free_fib;
	if(!fibptr){
		spin_unlock_irqrestore(&dev->fib_lock, flags);
		return fibptr;
	}
	dev->free_fib = fibptr->next;
	spin_unlock_irqrestore(&dev->fib_lock, flags);
	/*
	 *	Set the proper node type code and node byte size
	 */
	fibptr->type = FSAFS_NTC_FIB_CONTEXT;
	fibptr->size = sizeof(struct fib);
	/*
	 *	Null out fields that depend on being zero at the start of
	 *	each I/O
	 */
	fibptr->hw_fib_va->header.XferState = 0;
	fibptr->flags = 0;
	fibptr->callback = NULL;
	fibptr->callback_data = NULL;

	return fibptr;
}

/**
 *	aac_fib_free	-	free a fib
 *	@fibptr: fib to free up
 *
 *	Frees up a fib and places it on the appropriate queue
 */

void aac_fib_free(struct fib *fibptr)
{
	unsigned long flags;

	if (fibptr->done == 2)
		return;

	spin_lock_irqsave(&fibptr->dev->fib_lock, flags);
	if (unlikely(fibptr->flags & FIB_CONTEXT_FLAG_TIMED_OUT))
		aac_config.fib_timeouts++;
	if (!(fibptr->flags & FIB_CONTEXT_FLAG_NATIVE_HBA) &&
		fibptr->hw_fib_va->header.XferState != 0) {
		printk(KERN_WARNING "aac_fib_free, XferState != 0, fibptr = 0x%p, XferState = 0x%x\n",
			 (void*)fibptr,
			 le32_to_cpu(fibptr->hw_fib_va->header.XferState));
	}
	fibptr->next = fibptr->dev->free_fib;
	fibptr->dev->free_fib = fibptr;
	spin_unlock_irqrestore(&fibptr->dev->fib_lock, flags);
}

/**
 *	aac_fib_init	-	initialise a fib
 *	@fibptr: The fib to initialize
 *
 *	Set up the generic fib fields ready for use
 */

void aac_fib_init(struct fib *fibptr)
{
	struct hw_fib *hw_fib = fibptr->hw_fib_va;

	memset(&hw_fib->header, 0, sizeof(struct aac_fibhdr));
	hw_fib->header.StructType = FIB_MAGIC;
	hw_fib->header.Size = cpu_to_le16(fibptr->dev->max_fib_size);
	hw_fib->header.XferState = cpu_to_le32(HostOwned | FibInitialized | FibEmpty | FastResponseCapable);
	hw_fib->header.u.ReceiverFibAddress = cpu_to_le32(fibptr->hw_fib_pa);
	hw_fib->header.SenderSize = cpu_to_le16(fibptr->dev->max_fib_size);
}

/**
 *	fib_deallocate		-	deallocate a fib
 *	@fibptr: fib to deallocate
 *
 *	Will deallocate and return to the free pool the FIB pointed to by the
 *	caller.
 */

static void fib_dealloc(struct fib * fibptr)
{
	struct hw_fib *hw_fib = fibptr->hw_fib_va;
	hw_fib->header.XferState = 0;
}

/*
 *	Commuication primitives define and support the queuing method we use to
 *	support host to adapter commuication. All queue accesses happen through
 *	these routines and are the only routines which have a knowledge of the
 *	 how these queues are implemented.
 */

/**
 *	aac_get_entry		-	get a queue entry
 *	@dev: Adapter
 *	@qid: Queue Number
 *	@entry: Entry return
 *	@index: Index return
 *	@nonotify: notification control
 *
 *	With a priority the routine returns a queue entry if the queue has free entries. If the queue
 *	is full(no free entries) than no entry is returned and the function returns 0 otherwise 1 is
 *	returned.
 */

static int aac_get_entry (struct aac_dev * dev, u32 qid, struct aac_entry **entry, u32 * index, unsigned long *nonotify)
{
	struct aac_queue * q;
	unsigned long idx;

	/*
	 *	All of the queues wrap when they reach the end, so we check
	 *	to see if they have reached the end and if they have we just
	 *	set the index back to zero. This is a wrap. You could or off
	 *	the high bits in all updates but this is a bit faster I think.
	 */

	q = &dev->queues->queue[qid];

	idx = *index = le32_to_cpu(*(q->headers.producer));
	/* Interrupt Moderation, only interrupt for first two entries */
	if (idx != le32_to_cpu(*(q->headers.consumer))) {
		if (--idx == 0) {
			if (qid == AdapNormCmdQueue)
				idx = ADAP_NORM_CMD_ENTRIES;
			else
				idx = ADAP_NORM_RESP_ENTRIES;
		}
		if (idx != le32_to_cpu(*(q->headers.consumer)))
			*nonotify = 1;
	}

	if (qid == AdapNormCmdQueue) {
		if (*index >= ADAP_NORM_CMD_ENTRIES)
			*index = 0; /* Wrap to front of the Producer Queue. */
	} else {
		if (*index >= ADAP_NORM_RESP_ENTRIES)
			*index = 0; /* Wrap to front of the Producer Queue. */
	}

	/* Queue is full */
	if ((*index + 1) == le32_to_cpu(*(q->headers.consumer))) {
		printk(KERN_WARNING "Queue %d full, %u outstanding.\n",
				qid, atomic_read(&q->numpending));
		return 0;
	} else {
		*entry = q->base + *index;
		return 1;
	}
}

/**
 *	aac_queue_get		-	get the next free QE
 *	@dev: Adapter
 *	@index: Returned index
 *	@priority: Priority of fib
 *	@fib: Fib to associate with the queue entry
 *	@wait: Wait if queue full
 *	@fibptr: Driver fib object to go with fib
 *	@nonotify: Don't notify the adapter
 *
 *	Gets the next free QE off the requested priorty adapter command
 *	queue and associates the Fib with the QE. The QE represented by
 *	index is ready to insert on the queue when this routine returns
 *	success.
 */

int aac_queue_get(struct aac_dev * dev, u32 * index, u32 qid, struct hw_fib * hw_fib, int wait, struct fib * fibptr, unsigned long *nonotify)
{
	struct aac_entry * entry = NULL;
	int map = 0;

	if (qid == AdapNormCmdQueue) {
		/*  if no entries wait for some if caller wants to */
		while (!aac_get_entry(dev, qid, &entry, index, nonotify)) {
			printk(KERN_ERR "GetEntries failed\n");
		}
		/*
		 *	Setup queue entry with a command, status and fib mapped
		 */
		entry->size = cpu_to_le32(le16_to_cpu(hw_fib->header.Size));
		map = 1;
	} else {
		while (!aac_get_entry(dev, qid, &entry, index, nonotify)) {
			/* if no entries wait for some if caller wants to */
		}
		/*
		 *	Setup queue entry with command, status and fib mapped
		 */
		entry->size = cpu_to_le32(le16_to_cpu(hw_fib->header.Size));
		entry->addr = hw_fib->header.SenderFibAddress;
			/* Restore adapters pointer to the FIB */
		hw_fib->header.u.ReceiverFibAddress = hw_fib->header.SenderFibAddress;  /* Let the adapter now where to find its data */
		map = 0;
	}
	/*
	 *	If MapFib is true than we need to map the Fib and put pointers
	 *	in the queue entry.
	 */
	if (map)
		entry->addr = cpu_to_le32(fibptr->hw_fib_pa);
	return 0;
}

/*
 *	Define the highest level of host to adapter communication routines.
 *	These routines will support host to adapter FS commuication. These
 *	routines have no knowledge of the commuication method used. This level
 *	sends and receives FIBs. This level has no knowledge of how these FIBs
 *	get passed back and forth.
 */

/**
 *	aac_fib_send	-	send a fib to the adapter
 *	@command: Command to send
 *	@fibptr: The fib
 *	@size: Size of fib data area
 *	@priority: Priority of Fib
 *	@wait: Async/sync select
 *	@reply: True if a reply is wanted
 *	@callback: Called with reply
 *	@callback_data: Passed to callback
 *
 *	Sends the requested FIB to the adapter and optionally will wait for a
 *	response FIB. If the caller does not wish to wait for a response than
 *	an event to wait on must be supplied. This event will be set when a
 *	response FIB is received from the adapter.
 */

int aac_fib_send(u16 command, struct fib *fibptr, unsigned long size,
		int priority, int wait, int reply, fib_callback callback,
		void *callback_data)
{
	struct aac_dev * dev = fibptr->dev;
	struct hw_fib * hw_fib = fibptr->hw_fib_va;
	unsigned long flags = 0;
	unsigned long mflags = 0;
	unsigned long sflags = 0;

	if (!(hw_fib->header.XferState & cpu_to_le32(HostOwned)))
		return -EBUSY;

	if (hw_fib->header.XferState & cpu_to_le32(AdapterProcessed))
		return -EINVAL;

	/*
	 *	There are 5 cases with the wait and response requested flags.
	 *	The only invalid cases are if the caller requests to wait and
	 *	does not request a response and if the caller does not want a
	 *	response and the Fib is not allocated from pool. If a response
	 *	is not requested the Fib will just be deallocaed by the DPC
	 *	routine when the response comes back from the adapter. No
	 *	further processing will be done besides deleting the Fib. We
	 *	will have a debug mode where the adapter can notify the host
	 *	it had a problem and the host can log that fact.
	 */
	fibptr->flags = 0;
	if (wait && !reply) {
		return -EINVAL;
	} else if (!wait && reply) {
		hw_fib->header.XferState |= cpu_to_le32(Async | ResponseExpected);
		FIB_COUNTER_INCREMENT(aac_config.AsyncSent);
	} else if (!wait && !reply) {
		hw_fib->header.XferState |= cpu_to_le32(NoResponseExpected);
		FIB_COUNTER_INCREMENT(aac_config.NoResponseSent);
	} else if (wait && reply) {
		hw_fib->header.XferState |= cpu_to_le32(ResponseExpected);
		FIB_COUNTER_INCREMENT(aac_config.NormalSent);
	}
	/*
	 *	Map the fib into 32bits by using the fib number
	 */

	hw_fib->header.SenderFibAddress =
		cpu_to_le32(((u32)(fibptr - dev->fibs)) << 2);

	/* use the same shifted value for handle to be compatible
	 * with the new native hba command handle
	 */
	hw_fib->header.Handle =
		cpu_to_le32((((u32)(fibptr - dev->fibs)) << 2) + 1);

	/*
	 *	Set FIB state to indicate where it came from and if we want a
	 *	response from the adapter. Also load the command from the
	 *	caller.
	 *
	 *	Map the hw fib pointer as a 32bit value
	 */
	hw_fib->header.Command = cpu_to_le16(command);
	hw_fib->header.XferState |= cpu_to_le32(SentFromHost);
	/*
	 *	Set the size of the Fib we want to send to the adapter
	 */
	hw_fib->header.Size = cpu_to_le16(sizeof(struct aac_fibhdr) + size);
	if (le16_to_cpu(hw_fib->header.Size) > le16_to_cpu(hw_fib->header.SenderSize)) {
		return -EMSGSIZE;
	}
	/*
	 *	Get a queue entry connect the FIB to it and send an notify
	 *	the adapter a command is ready.
	 */
	hw_fib->header.XferState |= cpu_to_le32(NormalPriority);

	/*
	 *	Fill in the Callback and CallbackContext if we are not
	 *	going to wait.
	 */
	if (!wait) {
		fibptr->callback = callback;
		fibptr->callback_data = callback_data;
		fibptr->flags = FIB_CONTEXT_FLAG;
	}

	fibptr->done = 0;

	FIB_COUNTER_INCREMENT(aac_config.FibsSent);

	dprintk((KERN_DEBUG "Fib contents:.\n"));
	dprintk((KERN_DEBUG "  Command =               %d.\n", le32_to_cpu(hw_fib->header.Command)));
	dprintk((KERN_DEBUG "  SubCommand =            %d.\n", le32_to_cpu(((struct aac_query_mount *)fib_data(fibptr))->command)));
	dprintk((KERN_DEBUG "  XferState  =            %x.\n", le32_to_cpu(hw_fib->header.XferState)));
	dprintk((KERN_DEBUG "  hw_fib va being sent=%p\n",fibptr->hw_fib_va));
	dprintk((KERN_DEBUG "  hw_fib pa being sent=%lx\n",(ulong)fibptr->hw_fib_pa));
	dprintk((KERN_DEBUG "  fib being sent=%p\n",fibptr));

	if (!dev->queues)
		return -EBUSY;

	if (wait) {

		spin_lock_irqsave(&dev->manage_lock, mflags);
		if (dev->management_fib_count >= AAC_NUM_MGT_FIB) {
			printk(KERN_INFO "No management Fibs Available:%d\n",
						dev->management_fib_count);
			spin_unlock_irqrestore(&dev->manage_lock, mflags);
			return -EBUSY;
		}
		dev->management_fib_count++;
		spin_unlock_irqrestore(&dev->manage_lock, mflags);
		spin_lock_irqsave(&fibptr->event_lock, flags);
	}

	if (dev->sync_mode) {
		if (wait)
			spin_unlock_irqrestore(&fibptr->event_lock, flags);
		spin_lock_irqsave(&dev->sync_lock, sflags);
		if (dev->sync_fib) {
			list_add_tail(&fibptr->fiblink, &dev->sync_fib_list);
			spin_unlock_irqrestore(&dev->sync_lock, sflags);
		} else {
			dev->sync_fib = fibptr;
			spin_unlock_irqrestore(&dev->sync_lock, sflags);
			aac_adapter_sync_cmd(dev, SEND_SYNCHRONOUS_FIB,
				(u32)fibptr->hw_fib_pa, 0, 0, 0, 0, 0,
				NULL, NULL, NULL, NULL, NULL);
		}
		if (wait) {
			fibptr->flags |= FIB_CONTEXT_FLAG_WAIT;
			if (down_interruptible(&fibptr->event_wait)) {
				fibptr->flags &= ~FIB_CONTEXT_FLAG_WAIT;
				return -EFAULT;
			}
			return 0;
		}
		return -EINPROGRESS;
	}

	if (aac_adapter_deliver(fibptr) != 0) {
		printk(KERN_ERR "aac_fib_send: returned -EBUSY\n");
		if (wait) {
			spin_unlock_irqrestore(&fibptr->event_lock, flags);
			spin_lock_irqsave(&dev->manage_lock, mflags);
			dev->management_fib_count--;
			spin_unlock_irqrestore(&dev->manage_lock, mflags);
		}
		return -EBUSY;
	}


	/*
	 *	If the caller wanted us to wait for response wait now.
	 */

	if (wait) {
		spin_unlock_irqrestore(&fibptr->event_lock, flags);
		/* Only set for first known interruptable command */
		if (wait < 0) {
			/*
			 * *VERY* Dangerous to time out a command, the
			 * assumption is made that we have no hope of
			 * functioning because an interrupt routing or other
			 * hardware failure has occurred.
			 */
			unsigned long timeout = jiffies + (180 * HZ); /* 3 minutes */
			while (down_trylock(&fibptr->event_wait)) {
				int blink;
				if (time_is_before_eq_jiffies(timeout)) {
					struct aac_queue * q = &dev->queues->queue[AdapNormCmdQueue];
					atomic_dec(&q->numpending);
					if (wait == -1) {
	        				printk(KERN_ERR "aacraid: aac_fib_send: first asynchronous command timed out.\n"
						  "Usually a result of a PCI interrupt routing problem;\n"
						  "update mother board BIOS or consider utilizing one of\n"
						  "the SAFE mode kernel options (acpi, apic etc)\n");
					}
					return -ETIMEDOUT;
				}

				if (unlikely(pci_channel_offline(dev->pdev)))
					return -EFAULT;

				if ((blink = aac_adapter_check_health(dev)) > 0) {
					if (wait == -1) {
	        				printk(KERN_ERR "aacraid: aac_fib_send: adapter blinkLED 0x%x.\n"
						  "Usually a result of a serious unrecoverable hardware problem\n",
						  blink);
					}
					return -EFAULT;
				}
				/*
				 * Allow other processes / CPUS to use core
				 */
				schedule();
			}
		} else if (down_interruptible(&fibptr->event_wait)) {
			/* Do nothing ... satisfy
			 * down_interruptible must_check */
		}

		spin_lock_irqsave(&fibptr->event_lock, flags);
		if (fibptr->done == 0) {
			fibptr->done = 2; /* Tell interrupt we aborted */
			spin_unlock_irqrestore(&fibptr->event_lock, flags);
			return -ERESTARTSYS;
		}
		spin_unlock_irqrestore(&fibptr->event_lock, flags);
		BUG_ON(fibptr->done == 0);

		if(unlikely(fibptr->flags & FIB_CONTEXT_FLAG_TIMED_OUT))
			return -ETIMEDOUT;
		return 0;
	}
	/*
	 *	If the user does not want a response than return success otherwise
	 *	return pending
	 */
	if (reply)
		return -EINPROGRESS;
	else
		return 0;
}

int aac_hba_send(u8 command, struct fib *fibptr, fib_callback callback,
		void *callback_data)
{
	struct aac_dev *dev = fibptr->dev;
	int wait;
	unsigned long flags = 0;
	unsigned long mflags = 0;
	struct aac_hba_cmd_req *hbacmd = (struct aac_hba_cmd_req *)
			fibptr->hw_fib_va;

	fibptr->flags = (FIB_CONTEXT_FLAG | FIB_CONTEXT_FLAG_NATIVE_HBA);
	if (callback) {
		wait = 0;
		fibptr->callback = callback;
		fibptr->callback_data = callback_data;
	} else
		wait = 1;


	hbacmd->iu_type = command;

	if (command == HBA_IU_TYPE_SCSI_CMD_REQ) {
		/* bit1 of request_id must be 0 */
		hbacmd->request_id =
			cpu_to_le32((((u32)(fibptr - dev->fibs)) << 2) + 1);
		fibptr->flags |= FIB_CONTEXT_FLAG_SCSI_CMD;
	} else if (command != HBA_IU_TYPE_SCSI_TM_REQ)
		return -EINVAL;


	if (wait) {
		spin_lock_irqsave(&dev->manage_lock, mflags);
		if (dev->management_fib_count >= AAC_NUM_MGT_FIB) {
			spin_unlock_irqrestore(&dev->manage_lock, mflags);
			return -EBUSY;
		}
		dev->management_fib_count++;
		spin_unlock_irqrestore(&dev->manage_lock, mflags);
		spin_lock_irqsave(&fibptr->event_lock, flags);
	}

	if (aac_adapter_deliver(fibptr) != 0) {
		if (wait) {
			spin_unlock_irqrestore(&fibptr->event_lock, flags);
			spin_lock_irqsave(&dev->manage_lock, mflags);
			dev->management_fib_count--;
			spin_unlock_irqrestore(&dev->manage_lock, mflags);
		}
		return -EBUSY;
	}
	FIB_COUNTER_INCREMENT(aac_config.NativeSent);

	if (wait) {

		spin_unlock_irqrestore(&fibptr->event_lock, flags);

		if (unlikely(pci_channel_offline(dev->pdev)))
			return -EFAULT;

		fibptr->flags |= FIB_CONTEXT_FLAG_WAIT;
		if (down_interruptible(&fibptr->event_wait))
			fibptr->done = 2;
		fibptr->flags &= ~(FIB_CONTEXT_FLAG_WAIT);

		spin_lock_irqsave(&fibptr->event_lock, flags);
		if ((fibptr->done == 0) || (fibptr->done == 2)) {
			fibptr->done = 2; /* Tell interrupt we aborted */
			spin_unlock_irqrestore(&fibptr->event_lock, flags);
			return -ERESTARTSYS;
		}
		spin_unlock_irqrestore(&fibptr->event_lock, flags);
		WARN_ON(fibptr->done == 0);

		if (unlikely(fibptr->flags & FIB_CONTEXT_FLAG_TIMED_OUT))
			return -ETIMEDOUT;

		return 0;
	}

	return -EINPROGRESS;
}

/**
 *	aac_consumer_get	-	get the top of the queue
 *	@dev: Adapter
 *	@q: Queue
 *	@entry: Return entry
 *
 *	Will return a pointer to the entry on the top of the queue requested that
 *	we are a consumer of, and return the address of the queue entry. It does
 *	not change the state of the queue.
 */

int aac_consumer_get(struct aac_dev * dev, struct aac_queue * q, struct aac_entry **entry)
{
	u32 index;
	int status;
	if (le32_to_cpu(*q->headers.producer) == le32_to_cpu(*q->headers.consumer)) {
		status = 0;
	} else {
		/*
		 *	The consumer index must be wrapped if we have reached
		 *	the end of the queue, else we just use the entry
		 *	pointed to by the header index
		 */
		if (le32_to_cpu(*q->headers.consumer) >= q->entries)
			index = 0;
		else
			index = le32_to_cpu(*q->headers.consumer);
		*entry = q->base + index;
		status = 1;
	}
	return(status);
}

/**
 *	aac_consumer_free	-	free consumer entry
 *	@dev: Adapter
 *	@q: Queue
 *	@qid: Queue ident
 *
 *	Frees up the current top of the queue we are a consumer of. If the
 *	queue was full notify the producer that the queue is no longer full.
 */

void aac_consumer_free(struct aac_dev * dev, struct aac_queue *q, u32 qid)
{
	int wasfull = 0;
	u32 notify;

	if ((le32_to_cpu(*q->headers.producer)+1) == le32_to_cpu(*q->headers.consumer))
		wasfull = 1;

	if (le32_to_cpu(*q->headers.consumer) >= q->entries)
		*q->headers.consumer = cpu_to_le32(1);
	else
		le32_add_cpu(q->headers.consumer, 1);

	if (wasfull) {
		switch (qid) {

		case HostNormCmdQueue:
			notify = HostNormCmdNotFull;
			break;
		case HostNormRespQueue:
			notify = HostNormRespNotFull;
			break;
		default:
			BUG();
			return;
		}
		aac_adapter_notify(dev, notify);
	}
}

/**
 *	aac_fib_adapter_complete	-	complete adapter issued fib
 *	@fibptr: fib to complete
 *	@size: size of fib
 *
 *	Will do all necessary work to complete a FIB that was sent from
 *	the adapter.
 */

int aac_fib_adapter_complete(struct fib *fibptr, unsigned short size)
{
	struct hw_fib * hw_fib = fibptr->hw_fib_va;
	struct aac_dev * dev = fibptr->dev;
	struct aac_queue * q;
	unsigned long nointr = 0;
	unsigned long qflags;

	if (dev->comm_interface == AAC_COMM_MESSAGE_TYPE1 ||
		dev->comm_interface == AAC_COMM_MESSAGE_TYPE2 ||
		dev->comm_interface == AAC_COMM_MESSAGE_TYPE3) {
		kfree(hw_fib);
		return 0;
	}

	if (hw_fib->header.XferState == 0) {
		if (dev->comm_interface == AAC_COMM_MESSAGE)
			kfree(hw_fib);
		return 0;
	}
	/*
	 *	If we plan to do anything check the structure type first.
	 */
	if (hw_fib->header.StructType != FIB_MAGIC &&
	    hw_fib->header.StructType != FIB_MAGIC2 &&
	    hw_fib->header.StructType != FIB_MAGIC2_64) {
		if (dev->comm_interface == AAC_COMM_MESSAGE)
			kfree(hw_fib);
		return -EINVAL;
	}
	/*
	 *	This block handles the case where the adapter had sent us a
	 *	command and we have finished processing the command. We
	 *	call completeFib when we are done processing the command
	 *	and want to send a response back to the adapter. This will
	 *	send the completed cdb to the adapter.
	 */
	if (hw_fib->header.XferState & cpu_to_le32(SentFromAdapter)) {
		if (dev->comm_interface == AAC_COMM_MESSAGE) {
			kfree (hw_fib);
		} else {
			u32 index;
			hw_fib->header.XferState |= cpu_to_le32(HostProcessed);
			if (size) {
				size += sizeof(struct aac_fibhdr);
				if (size > le16_to_cpu(hw_fib->header.SenderSize))
					return -EMSGSIZE;
				hw_fib->header.Size = cpu_to_le16(size);
			}
			q = &dev->queues->queue[AdapNormRespQueue];
			spin_lock_irqsave(q->lock, qflags);
			aac_queue_get(dev, &index, AdapNormRespQueue, hw_fib, 1, NULL, &nointr);
			*(q->headers.producer) = cpu_to_le32(index + 1);
			spin_unlock_irqrestore(q->lock, qflags);
			if (!(nointr & (int)aac_config.irq_mod))
				aac_adapter_notify(dev, AdapNormRespQueue);
		}
	} else {
		printk(KERN_WARNING "aac_fib_adapter_complete: "
			"Unknown xferstate detected.\n");
		BUG();
	}
	return 0;
}

/**
 *	aac_fib_complete	-	fib completion handler
 *	@fib: FIB to complete
 *
 *	Will do all necessary work to complete a FIB.
 */

int aac_fib_complete(struct fib *fibptr)
{
	struct hw_fib * hw_fib = fibptr->hw_fib_va;

	if (fibptr->flags & FIB_CONTEXT_FLAG_NATIVE_HBA) {
		fib_dealloc(fibptr);
		return 0;
	}

	/*
	 *	Check for a fib which has already been completed or with a
	 *	status wait timeout
	 */

	if (hw_fib->header.XferState == 0 || fibptr->done == 2)
		return 0;
	/*
	 *	If we plan to do anything check the structure type first.
	 */

	if (hw_fib->header.StructType != FIB_MAGIC &&
	    hw_fib->header.StructType != FIB_MAGIC2 &&
	    hw_fib->header.StructType != FIB_MAGIC2_64)
		return -EINVAL;
	/*
	 *	This block completes a cdb which orginated on the host and we
	 *	just need to deallocate the cdb or reinit it. At this point the
	 *	command is complete that we had sent to the adapter and this
	 *	cdb could be reused.
	 */

	if((hw_fib->header.XferState & cpu_to_le32(SentFromHost)) &&
		(hw_fib->header.XferState & cpu_to_le32(AdapterProcessed)))
	{
		fib_dealloc(fibptr);
	}
	else if(hw_fib->header.XferState & cpu_to_le32(SentFromHost))
	{
		/*
		 *	This handles the case when the host has aborted the I/O
		 *	to the adapter because the adapter is not responding
		 */
		fib_dealloc(fibptr);
	} else if(hw_fib->header.XferState & cpu_to_le32(HostOwned)) {
		fib_dealloc(fibptr);
	} else {
		BUG();
	}
	return 0;
}

/**
 *	aac_printf	-	handle printf from firmware
 *	@dev: Adapter
 *	@val: Message info
 *
 *	Print a message passed to us by the controller firmware on the
 *	Adaptec board
 */

void aac_printf(struct aac_dev *dev, u32 val)
{
	char *cp = dev->printfbuf;
	if (dev->printf_enabled)
	{
		int length = val & 0xffff;
		int level = (val >> 16) & 0xffff;

		/*
		 *	The size of the printfbuf is set in port.c
		 *	There is no variable or define for it
		 */
		if (length > 255)
			length = 255;
		if (cp[length] != 0)
			cp[length] = 0;
		if (level == LOG_AAC_HIGH_ERROR)
			printk(KERN_WARNING "%s:%s", dev->name, cp);
		else
			printk(KERN_INFO "%s:%s", dev->name, cp);
	}
	memset(cp, 0, 256);
}

static inline int aac_aif_data(struct aac_aifcmd *aifcmd, uint32_t index)
{
	return le32_to_cpu(((__le32 *)aifcmd->data)[index]);
}


static void aac_handle_aif_bu(struct aac_dev *dev, struct aac_aifcmd *aifcmd)
{
	switch (aac_aif_data(aifcmd, 1)) {
	case AifBuCacheDataLoss:
		if (aac_aif_data(aifcmd, 2))
			dev_info(&dev->pdev->dev, "Backup unit had cache data loss - [%d]\n",
			aac_aif_data(aifcmd, 2));
		else
			dev_info(&dev->pdev->dev, "Backup Unit had cache data loss\n");
		break;
	case AifBuCacheDataRecover:
		if (aac_aif_data(aifcmd, 2))
			dev_info(&dev->pdev->dev, "DDR cache data recovered successfully - [%d]\n",
			aac_aif_data(aifcmd, 2));
		else
			dev_info(&dev->pdev->dev, "DDR cache data recovered successfully\n");
		break;
	}
}

/**
 *	aac_handle_aif		-	Handle a message from the firmware
 *	@dev: Which adapter this fib is from
 *	@fibptr: Pointer to fibptr from adapter
 *
 *	This routine handles a driver notify fib from the adapter and
 *	dispatches it to the appropriate routine for handling.
 */

#define AIF_SNIFF_TIMEOUT	(500*HZ)
static void aac_handle_aif(struct aac_dev * dev, struct fib * fibptr)
{
	struct hw_fib * hw_fib = fibptr->hw_fib_va;
	struct aac_aifcmd * aifcmd = (struct aac_aifcmd *)hw_fib->data;
	u32 channel, id, lun, container;
	struct scsi_device *device;
	enum {
		NOTHING,
		DELETE,
		ADD,
		CHANGE
	} device_config_needed = NOTHING;

	/* Sniff for container changes */

	if (!dev || !dev->fsa_dev)
		return;
	container = channel = id = lun = (u32)-1;

	/*
	 *	We have set this up to try and minimize the number of
	 * re-configures that take place. As a result of this when
	 * certain AIF's come in we will set a flag waiting for another
	 * type of AIF before setting the re-config flag.
	 */
	switch (le32_to_cpu(aifcmd->command)) {
	case AifCmdDriverNotify:
		switch (le32_to_cpu(((__le32 *)aifcmd->data)[0])) {
		case AifRawDeviceRemove:
			container = le32_to_cpu(((__le32 *)aifcmd->data)[1]);
			if ((container >> 28)) {
				container = (u32)-1;
				break;
			}
			channel = (container >> 24) & 0xF;
			if (channel >= dev->maximum_num_channels) {
				container = (u32)-1;
				break;
			}
			id = container & 0xFFFF;
			if (id >= dev->maximum_num_physicals) {
				container = (u32)-1;
				break;
			}
			lun = (container >> 16) & 0xFF;
			container = (u32)-1;
			channel = aac_phys_to_logical(channel);
			device_config_needed = DELETE;
			break;

		/*
		 *	Morph or Expand complete
		 */
		case AifDenMorphComplete:
		case AifDenVolumeExtendComplete:
			container = le32_to_cpu(((__le32 *)aifcmd->data)[1]);
			if (container >= dev->maximum_num_containers)
				break;

			/*
			 *	Find the scsi_device associated with the SCSI
			 * address. Make sure we have the right array, and if
			 * so set the flag to initiate a new re-config once we
			 * see an AifEnConfigChange AIF come through.
			 */

			if ((dev != NULL) && (dev->scsi_host_ptr != NULL)) {
				device = scsi_device_lookup(dev->scsi_host_ptr,
					CONTAINER_TO_CHANNEL(container),
					CONTAINER_TO_ID(container),
					CONTAINER_TO_LUN(container));
				if (device) {
					dev->fsa_dev[container].config_needed = CHANGE;
					dev->fsa_dev[container].config_waiting_on = AifEnConfigChange;
					dev->fsa_dev[container].config_waiting_stamp = jiffies;
					scsi_device_put(device);
				}
			}
		}

		/*
		 *	If we are waiting on something and this happens to be
		 * that thing then set the re-configure flag.
		 */
		if (container != (u32)-1) {
			if (container >= dev->maximum_num_containers)
				break;
			if ((dev->fsa_dev[container].config_waiting_on ==
			    le32_to_cpu(*(__le32 *)aifcmd->data)) &&
			 time_before(jiffies, dev->fsa_dev[container].config_waiting_stamp + AIF_SNIFF_TIMEOUT))
				dev->fsa_dev[container].config_waiting_on = 0;
		} else for (container = 0;
		    container < dev->maximum_num_containers; ++container) {
			if ((dev->fsa_dev[container].config_waiting_on ==
			    le32_to_cpu(*(__le32 *)aifcmd->data)) &&
			 time_before(jiffies, dev->fsa_dev[container].config_waiting_stamp + AIF_SNIFF_TIMEOUT))
				dev->fsa_dev[container].config_waiting_on = 0;
		}
		break;

	case AifCmdEventNotify:
		switch (le32_to_cpu(((__le32 *)aifcmd->data)[0])) {
		case AifEnBatteryEvent:
			dev->cache_protected =
				(((__le32 *)aifcmd->data)[1] == cpu_to_le32(3));
			break;
		/*
		 *	Add an Array.
		 */
		case AifEnAddContainer:
			container = le32_to_cpu(((__le32 *)aifcmd->data)[1]);
			if (container >= dev->maximum_num_containers)
				break;
			dev->fsa_dev[container].config_needed = ADD;
			dev->fsa_dev[container].config_waiting_on =
				AifEnConfigChange;
			dev->fsa_dev[container].config_waiting_stamp = jiffies;
			break;

		/*
		 *	Delete an Array.
		 */
		case AifEnDeleteContainer:
			container = le32_to_cpu(((__le32 *)aifcmd->data)[1]);
			if (container >= dev->maximum_num_containers)
				break;
			dev->fsa_dev[container].config_needed = DELETE;
			dev->fsa_dev[container].config_waiting_on =
				AifEnConfigChange;
			dev->fsa_dev[container].config_waiting_stamp = jiffies;
			break;

		/*
		 *	Container change detected. If we currently are not
		 * waiting on something else, setup to wait on a Config Change.
		 */
		case AifEnContainerChange:
			container = le32_to_cpu(((__le32 *)aifcmd->data)[1]);
			if (container >= dev->maximum_num_containers)
				break;
			if (dev->fsa_dev[container].config_waiting_on &&
			 time_before(jiffies, dev->fsa_dev[container].config_waiting_stamp + AIF_SNIFF_TIMEOUT))
				break;
			dev->fsa_dev[container].config_needed = CHANGE;
			dev->fsa_dev[container].config_waiting_on =
				AifEnConfigChange;
			dev->fsa_dev[container].config_waiting_stamp = jiffies;
			break;

		case AifEnConfigChange:
			break;

		case AifEnAddJBOD:
		case AifEnDeleteJBOD:
			container = le32_to_cpu(((__le32 *)aifcmd->data)[1]);
			if ((container >> 28)) {
				container = (u32)-1;
				break;
			}
			channel = (container >> 24) & 0xF;
			if (channel >= dev->maximum_num_channels) {
				container = (u32)-1;
				break;
			}
			id = container & 0xFFFF;
			if (id >= dev->maximum_num_physicals) {
				container = (u32)-1;
				break;
			}
			lun = (container >> 16) & 0xFF;
			container = (u32)-1;
			channel = aac_phys_to_logical(channel);
			device_config_needed =
			  (((__le32 *)aifcmd->data)[0] ==
			    cpu_to_le32(AifEnAddJBOD)) ? ADD : DELETE;
			if (device_config_needed == ADD) {
				device = scsi_device_lookup(dev->scsi_host_ptr,
					channel,
					id,
					lun);
				if (device) {
					scsi_remove_device(device);
					scsi_device_put(device);
				}
			}
			break;

		case AifEnEnclosureManagement:
			/*
			 * If in JBOD mode, automatic exposure of new
			 * physical target to be suppressed until configured.
			 */
			if (dev->jbod)
				break;
			switch (le32_to_cpu(((__le32 *)aifcmd->data)[3])) {
			case EM_DRIVE_INSERTION:
			case EM_DRIVE_REMOVAL:
			case EM_SES_DRIVE_INSERTION:
			case EM_SES_DRIVE_REMOVAL:
				container = le32_to_cpu(
					((__le32 *)aifcmd->data)[2]);
				if ((container >> 28)) {
					container = (u32)-1;
					break;
				}
				channel = (container >> 24) & 0xF;
				if (channel >= dev->maximum_num_channels) {
					container = (u32)-1;
					break;
				}
				id = container & 0xFFFF;
				lun = (container >> 16) & 0xFF;
				container = (u32)-1;
				if (id >= dev->maximum_num_physicals) {
					/* legacy dev_t ? */
					if ((0x2000 <= id) || lun || channel ||
					  ((channel = (id >> 7) & 0x3F) >=
					  dev->maximum_num_channels))
						break;
					lun = (id >> 4) & 7;
					id &= 0xF;
				}
				channel = aac_phys_to_logical(channel);
				device_config_needed =
				  ((((__le32 *)aifcmd->data)[3]
				    == cpu_to_le32(EM_DRIVE_INSERTION)) ||
				    (((__le32 *)aifcmd->data)[3]
				    == cpu_to_le32(EM_SES_DRIVE_INSERTION))) ?
				  ADD : DELETE;
				break;
			}
			case AifBuManagerEvent:
				aac_handle_aif_bu(dev, aifcmd);
			break;
		}

		/*
		 *	If we are waiting on something and this happens to be
		 * that thing then set the re-configure flag.
		 */
		if (container != (u32)-1) {
			if (container >= dev->maximum_num_containers)
				break;
			if ((dev->fsa_dev[container].config_waiting_on ==
			    le32_to_cpu(*(__le32 *)aifcmd->data)) &&
			 time_before(jiffies, dev->fsa_dev[container].config_waiting_stamp + AIF_SNIFF_TIMEOUT))
				dev->fsa_dev[container].config_waiting_on = 0;
		} else for (container = 0;
		    container < dev->maximum_num_containers; ++container) {
			if ((dev->fsa_dev[container].config_waiting_on ==
			    le32_to_cpu(*(__le32 *)aifcmd->data)) &&
			 time_before(jiffies, dev->fsa_dev[container].config_waiting_stamp + AIF_SNIFF_TIMEOUT))
				dev->fsa_dev[container].config_waiting_on = 0;
		}
		break;

	case AifCmdJobProgress:
		/*
		 *	These are job progress AIF's. When a Clear is being
		 * done on a container it is initially created then hidden from
		 * the OS. When the clear completes we don't get a config
		 * change so we monitor the job status complete on a clear then
		 * wait for a container change.
		 */

		if (((__le32 *)aifcmd->data)[1] == cpu_to_le32(AifJobCtrZero) &&
		    (((__le32 *)aifcmd->data)[6] == ((__le32 *)aifcmd->data)[5] ||
		     ((__le32 *)aifcmd->data)[4] == cpu_to_le32(AifJobStsSuccess))) {
			for (container = 0;
			    container < dev->maximum_num_containers;
			    ++container) {
				/*
				 * Stomp on all config sequencing for all
				 * containers?
				 */
				dev->fsa_dev[container].config_waiting_on =
					AifEnContainerChange;
				dev->fsa_dev[container].config_needed = ADD;
				dev->fsa_dev[container].config_waiting_stamp =
					jiffies;
			}
		}
		if (((__le32 *)aifcmd->data)[1] == cpu_to_le32(AifJobCtrZero) &&
		    ((__le32 *)aifcmd->data)[6] == 0 &&
		    ((__le32 *)aifcmd->data)[4] == cpu_to_le32(AifJobStsRunning)) {
			for (container = 0;
			    container < dev->maximum_num_containers;
			    ++container) {
				/*
				 * Stomp on all config sequencing for all
				 * containers?
				 */
				dev->fsa_dev[container].config_waiting_on =
					AifEnContainerChange;
				dev->fsa_dev[container].config_needed = DELETE;
				dev->fsa_dev[container].config_waiting_stamp =
					jiffies;
			}
		}
		break;
	}

	container = 0;
retry_next:
	if (device_config_needed == NOTHING)
	for (; container < dev->maximum_num_containers; ++container) {
		if ((dev->fsa_dev[container].config_waiting_on == 0) &&
			(dev->fsa_dev[container].config_needed != NOTHING) &&
			time_before(jiffies, dev->fsa_dev[container].config_waiting_stamp + AIF_SNIFF_TIMEOUT)) {
			device_config_needed =
				dev->fsa_dev[container].config_needed;
			dev->fsa_dev[container].config_needed = NOTHING;
			channel = CONTAINER_TO_CHANNEL(container);
			id = CONTAINER_TO_ID(container);
			lun = CONTAINER_TO_LUN(container);
			break;
		}
	}
	if (device_config_needed == NOTHING)
		return;

	/*
	 *	If we decided that a re-configuration needs to be done,
	 * schedule it here on the way out the door, please close the door
	 * behind you.
	 */

	/*
	 *	Find the scsi_device associated with the SCSI address,
	 * and mark it as changed, invalidating the cache. This deals
	 * with changes to existing device IDs.
	 */

	if (!dev || !dev->scsi_host_ptr)
		return;
	/*
	 * force reload of disk info via aac_probe_container
	 */
	if ((channel == CONTAINER_CHANNEL) &&
	  (device_config_needed != NOTHING)) {
		if (dev->fsa_dev[container].valid == 1)
			dev->fsa_dev[container].valid = 2;
		aac_probe_container(dev, container);
	}
	device = scsi_device_lookup(dev->scsi_host_ptr, channel, id, lun);
	if (device) {
		switch (device_config_needed) {
		case DELETE:
#if (defined(AAC_DEBUG_INSTRUMENT_AIF_DELETE))
			scsi_remove_device(device);
#else
			if (scsi_device_online(device)) {
				scsi_device_set_state(device, SDEV_OFFLINE);
				sdev_printk(KERN_INFO, device,
					"Device offlined - %s\n",
					(channel == CONTAINER_CHANNEL) ?
						"array deleted" :
						"enclosure services event");
			}
#endif
			break;
		case ADD:
			if (!scsi_device_online(device)) {
				sdev_printk(KERN_INFO, device,
					"Device online - %s\n",
					(channel == CONTAINER_CHANNEL) ?
						"array created" :
						"enclosure services event");
				scsi_device_set_state(device, SDEV_RUNNING);
			}
			/* FALLTHRU */
		case CHANGE:
			if ((channel == CONTAINER_CHANNEL)
			 && (!dev->fsa_dev[container].valid)) {
#if (defined(AAC_DEBUG_INSTRUMENT_AIF_DELETE))
				scsi_remove_device(device);
#else
				if (!scsi_device_online(device))
					break;
				scsi_device_set_state(device, SDEV_OFFLINE);
				sdev_printk(KERN_INFO, device,
					"Device offlined - %s\n",
					"array failed");
#endif
				break;
			}
			scsi_rescan_device(&device->sdev_gendev);

		default:
			break;
		}
		scsi_device_put(device);
		device_config_needed = NOTHING;
	}
	if (device_config_needed == ADD)
		scsi_add_device(dev->scsi_host_ptr, channel, id, lun);
	if (channel == CONTAINER_CHANNEL) {
		container++;
		device_config_needed = NOTHING;
		goto retry_next;
	}
}

static int _aac_reset_adapter(struct aac_dev *aac, int forced, u8 reset_type)
{
	int index, quirks;
	int retval;
	struct Scsi_Host *host;
	struct scsi_device *dev;
	struct scsi_cmnd *command;
	struct scsi_cmnd *command_list;
	int jafo = 0;
	int bled;
	u64 dmamask;
	int num_of_fibs = 0;

	/*
	 * Assumptions:
	 *	- host is locked, unless called by the aacraid thread.
	 *	  (a matter of convenience, due to legacy issues surrounding
	 *	  eh_host_adapter_reset).
	 *	- in_reset is asserted, so no new i/o is getting to the
	 *	  card.
	 *	- The card is dead, or will be very shortly ;-/ so no new
	 *	  commands are completing in the interrupt service.
	 */
	host = aac->scsi_host_ptr;
	scsi_block_requests(host);
	aac_adapter_disable_int(aac);
	if (aac->thread && aac->thread->pid != current->pid) {
		spin_unlock_irq(host->host_lock);
		kthread_stop(aac->thread);
		aac->thread = NULL;
		jafo = 1;
	}

	/*
	 *	If a positive health, means in a known DEAD PANIC
	 * state and the adapter could be reset to `try again'.
	 */
	bled = forced ? 0 : aac_adapter_check_health(aac);
	retval = aac_adapter_restart(aac, bled, reset_type);

	if (retval)
		goto out;

	/*
	 *	Loop through the fibs, close the synchronous FIBS
	 */
	retval = 1;
	num_of_fibs = aac->scsi_host_ptr->can_queue + AAC_NUM_MGT_FIB;
	for (index = 0; index <  num_of_fibs; index++) {

		struct fib *fib = &aac->fibs[index];
		__le32 XferState = fib->hw_fib_va->header.XferState;
		bool is_response_expected = false;

		if (!(XferState & cpu_to_le32(NoResponseExpected | Async)) &&
		   (XferState & cpu_to_le32(ResponseExpected)))
			is_response_expected = true;

		if (is_response_expected
		  || fib->flags & FIB_CONTEXT_FLAG_WAIT) {
			unsigned long flagv;
			spin_lock_irqsave(&fib->event_lock, flagv);
			up(&fib->event_wait);
			spin_unlock_irqrestore(&fib->event_lock, flagv);
			schedule();
			retval = 0;
		}
	}
	/* Give some extra time for ioctls to complete. */
	if (retval == 0)
		ssleep(2);
	index = aac->cardtype;

	/*
	 * Re-initialize the adapter, first free resources, then carefully
	 * apply the initialization sequence to come back again. Only risk
	 * is a change in Firmware dropping cache, it is assumed the caller
	 * will ensure that i/o is queisced and the card is flushed in that
	 * case.
	 */
	aac_free_irq(aac);
	aac_fib_map_free(aac);
	dma_free_coherent(&aac->pdev->dev, aac->comm_size, aac->comm_addr,
			  aac->comm_phys);
	aac->comm_addr = NULL;
	aac->comm_phys = 0;
	kfree(aac->queues);
	aac->queues = NULL;
	kfree(aac->fsa_dev);
	aac->fsa_dev = NULL;

	dmamask = DMA_BIT_MASK(32);
	quirks = aac_get_driver_ident(index)->quirks;
	if (quirks & AAC_QUIRK_31BIT)
		retval = pci_set_dma_mask(aac->pdev, dmamask);
	else if (!(quirks & AAC_QUIRK_SRC))
		retval = pci_set_dma_mask(aac->pdev, dmamask);
	else
		retval = pci_set_consistent_dma_mask(aac->pdev, dmamask);

	if (quirks & AAC_QUIRK_31BIT && !retval) {
		dmamask = DMA_BIT_MASK(31);
		retval = pci_set_consistent_dma_mask(aac->pdev, dmamask);
	}

	if (retval)
		goto out;

	if ((retval = (*(aac_get_driver_ident(index)->init))(aac)))
		goto out;

	if (jafo) {
		aac->thread = kthread_run(aac_command_thread, aac, "%s",
					  aac->name);
		if (IS_ERR(aac->thread)) {
			retval = PTR_ERR(aac->thread);
			aac->thread = NULL;
			goto out;
		}
	}
	(void)aac_get_adapter_info(aac);
	if ((quirks & AAC_QUIRK_34SG) && (host->sg_tablesize > 34)) {
		host->sg_tablesize = 34;
		host->max_sectors = (host->sg_tablesize * 8) + 112;
	}
	if ((quirks & AAC_QUIRK_17SG) && (host->sg_tablesize > 17)) {
		host->sg_tablesize = 17;
		host->max_sectors = (host->sg_tablesize * 8) + 112;
	}
	aac_get_config_status(aac, 1);
	aac_get_containers(aac);
	/*
	 * This is where the assumption that the Adapter is quiesced
	 * is important.
	 */
	command_list = NULL;
	__shost_for_each_device(dev, host) {
		unsigned long flags;
		spin_lock_irqsave(&dev->list_lock, flags);
		list_for_each_entry(command, &dev->cmd_list, list)
			if (command->SCp.phase == AAC_OWNER_FIRMWARE) {
				command->SCp.buffer = (struct scatterlist *)command_list;
				command_list = command;
			}
		spin_unlock_irqrestore(&dev->list_lock, flags);
	}
	while ((command = command_list)) {
		command_list = (struct scsi_cmnd *)command->SCp.buffer;
		command->SCp.buffer = NULL;
		command->result = DID_OK << 16
		  | COMMAND_COMPLETE << 8
		  | SAM_STAT_TASK_SET_FULL;
		command->SCp.phase = AAC_OWNER_ERROR_HANDLER;
		command->scsi_done(command);
	}
	/*
	 * Any Device that was already marked offline needs to be marked
	 * running
	 */
	__shost_for_each_device(dev, host) {
		if (!scsi_device_online(dev))
			scsi_device_set_state(dev, SDEV_RUNNING);
	}
	retval = 0;

out:
	aac->in_reset = 0;
	scsi_unblock_requests(host);

<<<<<<< HEAD
=======
	/*
	 * Issue bus rescan to catch any configuration that might have
	 * occurred
	 */
	if (!retval && !is_kdump_kernel()) {
		dev_info(&aac->pdev->dev, "Scheduling bus rescan\n");
		aac_schedule_safw_scan_worker(aac);
	}

>>>>>>> e021bb4f
	if (jafo) {
		spin_lock_irq(host->host_lock);
	}
	return retval;
}

int aac_reset_adapter(struct aac_dev *aac, int forced, u8 reset_type)
{
	unsigned long flagv = 0;
	int retval;
	struct Scsi_Host * host;
	int bled;

	if (spin_trylock_irqsave(&aac->fib_lock, flagv) == 0)
		return -EBUSY;

	if (aac->in_reset) {
		spin_unlock_irqrestore(&aac->fib_lock, flagv);
		return -EBUSY;
	}
	aac->in_reset = 1;
	spin_unlock_irqrestore(&aac->fib_lock, flagv);

	/*
	 * Wait for all commands to complete to this specific
	 * target (block maximum 60 seconds). Although not necessary,
	 * it does make us a good storage citizen.
	 */
	host = aac->scsi_host_ptr;
	scsi_block_requests(host);

	/* Quiesce build, flush cache, write through mode */
	if (forced < 2)
		aac_send_shutdown(aac);
	spin_lock_irqsave(host->host_lock, flagv);
	bled = forced ? forced :
			(aac_check_reset != 0 && aac_check_reset != 1);
	retval = _aac_reset_adapter(aac, bled, reset_type);
	spin_unlock_irqrestore(host->host_lock, flagv);

	if ((forced < 2) && (retval == -ENODEV)) {
		/* Unwind aac_send_shutdown() IOP_RESET unsupported/disabled */
		struct fib * fibctx = aac_fib_alloc(aac);
		if (fibctx) {
			struct aac_pause *cmd;
			int status;

			aac_fib_init(fibctx);

			cmd = (struct aac_pause *) fib_data(fibctx);

			cmd->command = cpu_to_le32(VM_ContainerConfig);
			cmd->type = cpu_to_le32(CT_PAUSE_IO);
			cmd->timeout = cpu_to_le32(1);
			cmd->min = cpu_to_le32(1);
			cmd->noRescan = cpu_to_le32(1);
			cmd->count = cpu_to_le32(0);

			status = aac_fib_send(ContainerCommand,
			  fibctx,
			  sizeof(struct aac_pause),
			  FsaNormal,
			  -2 /* Timeout silently */, 1,
			  NULL, NULL);

			if (status >= 0)
				aac_fib_complete(fibctx);
			/* FIB should be freed only after getting
			 * the response from the F/W */
			if (status != -ERESTARTSYS)
				aac_fib_free(fibctx);
		}
	}

	return retval;
}

int aac_check_health(struct aac_dev * aac)
{
	int BlinkLED;
	unsigned long time_now, flagv = 0;
	struct list_head * entry;

	/* Extending the scope of fib_lock slightly to protect aac->in_reset */
	if (spin_trylock_irqsave(&aac->fib_lock, flagv) == 0)
		return 0;

	if (aac->in_reset || !(BlinkLED = aac_adapter_check_health(aac))) {
		spin_unlock_irqrestore(&aac->fib_lock, flagv);
		return 0; /* OK */
	}

	aac->in_reset = 1;

	/* Fake up an AIF:
	 *	aac_aifcmd.command = AifCmdEventNotify = 1
	 *	aac_aifcmd.seqnum = 0xFFFFFFFF
	 *	aac_aifcmd.data[0] = AifEnExpEvent = 23
	 *	aac_aifcmd.data[1] = AifExeFirmwarePanic = 3
	 *	aac.aifcmd.data[2] = AifHighPriority = 3
	 *	aac.aifcmd.data[3] = BlinkLED
	 */

	time_now = jiffies/HZ;
	entry = aac->fib_list.next;

	/*
	 * For each Context that is on the
	 * fibctxList, make a copy of the
	 * fib, and then set the event to wake up the
	 * thread that is waiting for it.
	 */
	while (entry != &aac->fib_list) {
		/*
		 * Extract the fibctx
		 */
		struct aac_fib_context *fibctx = list_entry(entry, struct aac_fib_context, next);
		struct hw_fib * hw_fib;
		struct fib * fib;
		/*
		 * Check if the queue is getting
		 * backlogged
		 */
		if (fibctx->count > 20) {
			/*
			 * It's *not* jiffies folks,
			 * but jiffies / HZ, so do not
			 * panic ...
			 */
			u32 time_last = fibctx->jiffies;
			/*
			 * Has it been > 2 minutes
			 * since the last read off
			 * the queue?
			 */
			if ((time_now - time_last) > aif_timeout) {
				entry = entry->next;
				aac_close_fib_context(aac, fibctx);
				continue;
			}
		}
		/*
		 * Warning: no sleep allowed while
		 * holding spinlock
		 */
		hw_fib = kzalloc(sizeof(struct hw_fib), GFP_ATOMIC);
		fib = kzalloc(sizeof(struct fib), GFP_ATOMIC);
		if (fib && hw_fib) {
			struct aac_aifcmd * aif;

			fib->hw_fib_va = hw_fib;
			fib->dev = aac;
			aac_fib_init(fib);
			fib->type = FSAFS_NTC_FIB_CONTEXT;
			fib->size = sizeof (struct fib);
			fib->data = hw_fib->data;
			aif = (struct aac_aifcmd *)hw_fib->data;
			aif->command = cpu_to_le32(AifCmdEventNotify);
			aif->seqnum = cpu_to_le32(0xFFFFFFFF);
			((__le32 *)aif->data)[0] = cpu_to_le32(AifEnExpEvent);
			((__le32 *)aif->data)[1] = cpu_to_le32(AifExeFirmwarePanic);
			((__le32 *)aif->data)[2] = cpu_to_le32(AifHighPriority);
			((__le32 *)aif->data)[3] = cpu_to_le32(BlinkLED);

			/*
			 * Put the FIB onto the
			 * fibctx's fibs
			 */
			list_add_tail(&fib->fiblink, &fibctx->fib_list);
			fibctx->count++;
			/*
			 * Set the event to wake up the
			 * thread that will waiting.
			 */
			up(&fibctx->wait_sem);
		} else {
			printk(KERN_WARNING "aifd: didn't allocate NewFib.\n");
			kfree(fib);
			kfree(hw_fib);
		}
		entry = entry->next;
	}

	spin_unlock_irqrestore(&aac->fib_lock, flagv);

	if (BlinkLED < 0) {
		printk(KERN_ERR "%s: Host adapter is dead (or got a PCI error) %d\n",
				aac->name, BlinkLED);
		goto out;
	}

	printk(KERN_ERR "%s: Host adapter BLINK LED 0x%x\n", aac->name, BlinkLED);

out:
	aac->in_reset = 0;
	return BlinkLED;
}

static inline int is_safw_raid_volume(struct aac_dev *aac, int bus, int target)
{
	return bus == CONTAINER_CHANNEL && target < aac->maximum_num_containers;
}

static struct scsi_device *aac_lookup_safw_scsi_device(struct aac_dev *dev,
								int bus,
								int target)
{
	if (bus != CONTAINER_CHANNEL)
		bus = aac_phys_to_logical(bus);

	return scsi_device_lookup(dev->scsi_host_ptr, bus, target, 0);
}

static int aac_add_safw_device(struct aac_dev *dev, int bus, int target)
{
	if (bus != CONTAINER_CHANNEL)
		bus = aac_phys_to_logical(bus);

	return scsi_add_device(dev->scsi_host_ptr, bus, target, 0);
}

static void aac_put_safw_scsi_device(struct scsi_device *sdev)
{
	if (sdev)
		scsi_device_put(sdev);
}

static void aac_remove_safw_device(struct aac_dev *dev, int bus, int target)
{
	struct scsi_device *sdev;

	sdev = aac_lookup_safw_scsi_device(dev, bus, target);
	scsi_remove_device(sdev);
	aac_put_safw_scsi_device(sdev);
}

static inline int aac_is_safw_scan_count_equal(struct aac_dev *dev,
	int bus, int target)
{
	return dev->hba_map[bus][target].scan_counter == dev->scan_counter;
}

static int aac_is_safw_target_valid(struct aac_dev *dev, int bus, int target)
{
	if (is_safw_raid_volume(dev, bus, target))
		return dev->fsa_dev[target].valid;
	else
		return aac_is_safw_scan_count_equal(dev, bus, target);
}

static int aac_is_safw_device_exposed(struct aac_dev *dev, int bus, int target)
{
	int is_exposed = 0;
	struct scsi_device *sdev;

	sdev = aac_lookup_safw_scsi_device(dev, bus, target);
	if (sdev)
		is_exposed = 1;
	aac_put_safw_scsi_device(sdev);

	return is_exposed;
}

static int aac_update_safw_host_devices(struct aac_dev *dev)
{
	int i;
	int bus;
	int target;
	int is_exposed = 0;
	int rcode = 0;

	rcode = aac_setup_safw_adapter(dev);
	if (unlikely(rcode < 0)) {
		goto out;
	}

	for (i = 0; i < AAC_BUS_TARGET_LOOP; i++) {

		bus = get_bus_number(i);
		target = get_target_number(i);

		is_exposed = aac_is_safw_device_exposed(dev, bus, target);

		if (aac_is_safw_target_valid(dev, bus, target) && !is_exposed)
			aac_add_safw_device(dev, bus, target);
		else if (!aac_is_safw_target_valid(dev, bus, target) &&
								is_exposed)
			aac_remove_safw_device(dev, bus, target);
	}
out:
	return rcode;
}

static int aac_scan_safw_host(struct aac_dev *dev)
{
	int rcode = 0;

	rcode = aac_update_safw_host_devices(dev);
	if (rcode)
		aac_schedule_safw_scan_worker(dev);

	return rcode;
}

int aac_scan_host(struct aac_dev *dev)
{
	int rcode = 0;

	mutex_lock(&dev->scan_mutex);
	if (dev->sa_firmware)
		rcode = aac_scan_safw_host(dev);
	else
		scsi_scan_host(dev->scsi_host_ptr);
	mutex_unlock(&dev->scan_mutex);

	return rcode;
}

/**
 *	aac_handle_sa_aif	Handle a message from the firmware
 *	@dev: Which adapter this fib is from
 *	@fibptr: Pointer to fibptr from adapter
 *
 *	This routine handles a driver notify fib from the adapter and
 *	dispatches it to the appropriate routine for handling.
 */
static void aac_handle_sa_aif(struct aac_dev *dev, struct fib *fibptr)
{
	int i;
	u32 events = 0;

	if (fibptr->hbacmd_size & SA_AIF_HOTPLUG)
		events = SA_AIF_HOTPLUG;
	else if (fibptr->hbacmd_size & SA_AIF_HARDWARE)
		events = SA_AIF_HARDWARE;
	else if (fibptr->hbacmd_size & SA_AIF_PDEV_CHANGE)
		events = SA_AIF_PDEV_CHANGE;
	else if (fibptr->hbacmd_size & SA_AIF_LDEV_CHANGE)
		events = SA_AIF_LDEV_CHANGE;
	else if (fibptr->hbacmd_size & SA_AIF_BPSTAT_CHANGE)
		events = SA_AIF_BPSTAT_CHANGE;
	else if (fibptr->hbacmd_size & SA_AIF_BPCFG_CHANGE)
		events = SA_AIF_BPCFG_CHANGE;

	switch (events) {
	case SA_AIF_HOTPLUG:
	case SA_AIF_HARDWARE:
	case SA_AIF_PDEV_CHANGE:
	case SA_AIF_LDEV_CHANGE:
	case SA_AIF_BPCFG_CHANGE:

		aac_scan_host(dev);

		break;

	case SA_AIF_BPSTAT_CHANGE:
		/* currently do nothing */
		break;
	}

	for (i = 1; i <= 10; ++i) {
		events = src_readl(dev, MUnit.IDR);
		if (events & (1<<23)) {
			pr_warn(" AIF not cleared by firmware - %d/%d)\n",
				i, 10);
			ssleep(1);
		}
	}
}

static int get_fib_count(struct aac_dev *dev)
{
	unsigned int num = 0;
	struct list_head *entry;
	unsigned long flagv;

	/*
	 * Warning: no sleep allowed while
	 * holding spinlock. We take the estimate
	 * and pre-allocate a set of fibs outside the
	 * lock.
	 */
	num = le32_to_cpu(dev->init->r7.adapter_fibs_size)
			/ sizeof(struct hw_fib); /* some extra */
	spin_lock_irqsave(&dev->fib_lock, flagv);
	entry = dev->fib_list.next;
	while (entry != &dev->fib_list) {
		entry = entry->next;
		++num;
	}
	spin_unlock_irqrestore(&dev->fib_lock, flagv);

	return num;
}

static int fillup_pools(struct aac_dev *dev, struct hw_fib **hw_fib_pool,
						struct fib **fib_pool,
						unsigned int num)
{
	struct hw_fib **hw_fib_p;
	struct fib **fib_p;

	hw_fib_p = hw_fib_pool;
	fib_p = fib_pool;
	while (hw_fib_p < &hw_fib_pool[num]) {
		*(hw_fib_p) = kmalloc(sizeof(struct hw_fib), GFP_KERNEL);
		if (!(*(hw_fib_p++))) {
			--hw_fib_p;
			break;
		}

		*(fib_p) = kmalloc(sizeof(struct fib), GFP_KERNEL);
		if (!(*(fib_p++))) {
			kfree(*(--hw_fib_p));
			break;
		}
	}

	/*
	 * Get the actual number of allocated fibs
	 */
	num = hw_fib_p - hw_fib_pool;
	return num;
}

static void wakeup_fibctx_threads(struct aac_dev *dev,
						struct hw_fib **hw_fib_pool,
						struct fib **fib_pool,
						struct fib *fib,
						struct hw_fib *hw_fib,
						unsigned int num)
{
	unsigned long flagv;
	struct list_head *entry;
	struct hw_fib **hw_fib_p;
	struct fib **fib_p;
	u32 time_now, time_last;
	struct hw_fib *hw_newfib;
	struct fib *newfib;
	struct aac_fib_context *fibctx;

	time_now = jiffies/HZ;
	spin_lock_irqsave(&dev->fib_lock, flagv);
	entry = dev->fib_list.next;
	/*
	 * For each Context that is on the
	 * fibctxList, make a copy of the
	 * fib, and then set the event to wake up the
	 * thread that is waiting for it.
	 */

	hw_fib_p = hw_fib_pool;
	fib_p = fib_pool;
	while (entry != &dev->fib_list) {
		/*
		 * Extract the fibctx
		 */
		fibctx = list_entry(entry, struct aac_fib_context,
				next);
		/*
		 * Check if the queue is getting
		 * backlogged
		 */
		if (fibctx->count > 20) {
			/*
			 * It's *not* jiffies folks,
			 * but jiffies / HZ so do not
			 * panic ...
			 */
			time_last = fibctx->jiffies;
			/*
			 * Has it been > 2 minutes
			 * since the last read off
			 * the queue?
			 */
			if ((time_now - time_last) > aif_timeout) {
				entry = entry->next;
				aac_close_fib_context(dev, fibctx);
				continue;
			}
		}
		/*
		 * Warning: no sleep allowed while
		 * holding spinlock
		 */
		if (hw_fib_p >= &hw_fib_pool[num]) {
			pr_warn("aifd: didn't allocate NewFib\n");
			entry = entry->next;
			continue;
		}

		hw_newfib = *hw_fib_p;
		*(hw_fib_p++) = NULL;
		newfib = *fib_p;
		*(fib_p++) = NULL;
		/*
		 * Make the copy of the FIB
		 */
		memcpy(hw_newfib, hw_fib, sizeof(struct hw_fib));
		memcpy(newfib, fib, sizeof(struct fib));
		newfib->hw_fib_va = hw_newfib;
		/*
		 * Put the FIB onto the
		 * fibctx's fibs
		 */
		list_add_tail(&newfib->fiblink, &fibctx->fib_list);
		fibctx->count++;
		/*
		 * Set the event to wake up the
		 * thread that is waiting.
		 */
		up(&fibctx->wait_sem);

		entry = entry->next;
	}
	/*
	 *	Set the status of this FIB
	 */
	*(__le32 *)hw_fib->data = cpu_to_le32(ST_OK);
	aac_fib_adapter_complete(fib, sizeof(u32));
	spin_unlock_irqrestore(&dev->fib_lock, flagv);

}

static void aac_process_events(struct aac_dev *dev)
{
	struct hw_fib *hw_fib;
	struct fib *fib;
	unsigned long flags;
	spinlock_t *t_lock;

	t_lock = dev->queues->queue[HostNormCmdQueue].lock;
	spin_lock_irqsave(t_lock, flags);

	while (!list_empty(&(dev->queues->queue[HostNormCmdQueue].cmdq))) {
		struct list_head *entry;
		struct aac_aifcmd *aifcmd;
		unsigned int  num;
		struct hw_fib **hw_fib_pool, **hw_fib_p;
		struct fib **fib_pool, **fib_p;

		set_current_state(TASK_RUNNING);

		entry = dev->queues->queue[HostNormCmdQueue].cmdq.next;
		list_del(entry);

		t_lock = dev->queues->queue[HostNormCmdQueue].lock;
		spin_unlock_irqrestore(t_lock, flags);

		fib = list_entry(entry, struct fib, fiblink);
		hw_fib = fib->hw_fib_va;
		if (dev->sa_firmware) {
			/* Thor AIF */
			aac_handle_sa_aif(dev, fib);
			aac_fib_adapter_complete(fib, (u16)sizeof(u32));
			goto free_fib;
		}
		/*
		 *	We will process the FIB here or pass it to a
		 *	worker thread that is TBD. We Really can't
		 *	do anything at this point since we don't have
		 *	anything defined for this thread to do.
		 */
		memset(fib, 0, sizeof(struct fib));
		fib->type = FSAFS_NTC_FIB_CONTEXT;
		fib->size = sizeof(struct fib);
		fib->hw_fib_va = hw_fib;
		fib->data = hw_fib->data;
		fib->dev = dev;
		/*
		 *	We only handle AifRequest fibs from the adapter.
		 */

		aifcmd = (struct aac_aifcmd *) hw_fib->data;
		if (aifcmd->command == cpu_to_le32(AifCmdDriverNotify)) {
			/* Handle Driver Notify Events */
			aac_handle_aif(dev, fib);
			*(__le32 *)hw_fib->data = cpu_to_le32(ST_OK);
			aac_fib_adapter_complete(fib, (u16)sizeof(u32));
			goto free_fib;
		}
		/*
		 * The u32 here is important and intended. We are using
		 * 32bit wrapping time to fit the adapter field
		 */

		/* Sniff events */
		if (aifcmd->command == cpu_to_le32(AifCmdEventNotify)
		 || aifcmd->command == cpu_to_le32(AifCmdJobProgress)) {
			aac_handle_aif(dev, fib);
		}

		/*
		 * get number of fibs to process
		 */
		num = get_fib_count(dev);
		if (!num)
			goto free_fib;

		hw_fib_pool = kmalloc_array(num, sizeof(struct hw_fib *),
						GFP_KERNEL);
		if (!hw_fib_pool)
			goto free_fib;

		fib_pool = kmalloc_array(num, sizeof(struct fib *), GFP_KERNEL);
		if (!fib_pool)
			goto free_hw_fib_pool;

		/*
		 * Fill up fib pointer pools with actual fibs
		 * and hw_fibs
		 */
		num = fillup_pools(dev, hw_fib_pool, fib_pool, num);
		if (!num)
			goto free_mem;

		/*
		 * wakeup the thread that is waiting for
		 * the response from fw (ioctl)
		 */
		wakeup_fibctx_threads(dev, hw_fib_pool, fib_pool,
							    fib, hw_fib, num);

free_mem:
		/* Free up the remaining resources */
		hw_fib_p = hw_fib_pool;
		fib_p = fib_pool;
		while (hw_fib_p < &hw_fib_pool[num]) {
			kfree(*hw_fib_p);
			kfree(*fib_p);
			++fib_p;
			++hw_fib_p;
		}
		kfree(fib_pool);
free_hw_fib_pool:
		kfree(hw_fib_pool);
free_fib:
		kfree(fib);
		t_lock = dev->queues->queue[HostNormCmdQueue].lock;
		spin_lock_irqsave(t_lock, flags);
	}
	/*
	 *	There are no more AIF's
	 */
	t_lock = dev->queues->queue[HostNormCmdQueue].lock;
	spin_unlock_irqrestore(t_lock, flags);
}

static int aac_send_wellness_command(struct aac_dev *dev, char *wellness_str,
							u32 datasize)
{
	struct aac_srb *srbcmd;
	struct sgmap64 *sg64;
	dma_addr_t addr;
	char *dma_buf;
	struct fib *fibptr;
	int ret = -ENOMEM;
	u32 vbus, vid;

	fibptr = aac_fib_alloc(dev);
	if (!fibptr)
		goto out;

	dma_buf = dma_alloc_coherent(&dev->pdev->dev, datasize, &addr,
				     GFP_KERNEL);
	if (!dma_buf)
		goto fib_free_out;

	aac_fib_init(fibptr);

	vbus = (u32)le16_to_cpu(dev->supplement_adapter_info.virt_device_bus);
	vid = (u32)le16_to_cpu(dev->supplement_adapter_info.virt_device_target);

	srbcmd = (struct aac_srb *)fib_data(fibptr);

	srbcmd->function = cpu_to_le32(SRBF_ExecuteScsi);
	srbcmd->channel = cpu_to_le32(vbus);
	srbcmd->id = cpu_to_le32(vid);
	srbcmd->lun = 0;
	srbcmd->flags = cpu_to_le32(SRB_DataOut);
	srbcmd->timeout = cpu_to_le32(10);
	srbcmd->retry_limit = 0;
	srbcmd->cdb_size = cpu_to_le32(12);
	srbcmd->count = cpu_to_le32(datasize);

	memset(srbcmd->cdb, 0, sizeof(srbcmd->cdb));
	srbcmd->cdb[0] = BMIC_OUT;
	srbcmd->cdb[6] = WRITE_HOST_WELLNESS;
	memcpy(dma_buf, (char *)wellness_str, datasize);

	sg64 = (struct sgmap64 *)&srbcmd->sg;
	sg64->count = cpu_to_le32(1);
	sg64->sg[0].addr[1] = cpu_to_le32((u32)(((addr) >> 16) >> 16));
	sg64->sg[0].addr[0] = cpu_to_le32((u32)(addr & 0xffffffff));
	sg64->sg[0].count = cpu_to_le32(datasize);

	ret = aac_fib_send(ScsiPortCommand64, fibptr, sizeof(struct aac_srb),
				FsaNormal, 1, 1, NULL, NULL);

	dma_free_coherent(&dev->pdev->dev, datasize, dma_buf, addr);

	/*
	 * Do not set XferState to zero unless
	 * receives a response from F/W
	 */
	if (ret >= 0)
		aac_fib_complete(fibptr);

	/*
	 * FIB should be freed only after
	 * getting the response from the F/W
	 */
	if (ret != -ERESTARTSYS)
		goto fib_free_out;

out:
	return ret;
fib_free_out:
	aac_fib_free(fibptr);
	goto out;
}

int aac_send_safw_hostttime(struct aac_dev *dev, struct timespec64 *now)
{
	struct tm cur_tm;
	char wellness_str[] = "<HW>TD\010\0\0\0\0\0\0\0\0\0DW\0\0ZZ";
	u32 datasize = sizeof(wellness_str);
	time64_t local_time;
	int ret = -ENODEV;

	if (!dev->sa_firmware)
		goto out;

	local_time = (now->tv_sec - (sys_tz.tz_minuteswest * 60));
	time64_to_tm(local_time, 0, &cur_tm);
	cur_tm.tm_mon += 1;
	cur_tm.tm_year += 1900;
	wellness_str[8] = bin2bcd(cur_tm.tm_hour);
	wellness_str[9] = bin2bcd(cur_tm.tm_min);
	wellness_str[10] = bin2bcd(cur_tm.tm_sec);
	wellness_str[12] = bin2bcd(cur_tm.tm_mon);
	wellness_str[13] = bin2bcd(cur_tm.tm_mday);
	wellness_str[14] = bin2bcd(cur_tm.tm_year / 100);
	wellness_str[15] = bin2bcd(cur_tm.tm_year % 100);

	ret = aac_send_wellness_command(dev, wellness_str, datasize);

out:
	return ret;
}

int aac_send_hosttime(struct aac_dev *dev, struct timespec64 *now)
{
	int ret = -ENOMEM;
	struct fib *fibptr;
	__le32 *info;

	fibptr = aac_fib_alloc(dev);
	if (!fibptr)
		goto out;

	aac_fib_init(fibptr);
	info = (__le32 *)fib_data(fibptr);
	*info = cpu_to_le32(now->tv_sec); /* overflow in y2106 */
	ret = aac_fib_send(SendHostTime, fibptr, sizeof(*info), FsaNormal,
					1, 1, NULL, NULL);

	/*
	 * Do not set XferState to zero unless
	 * receives a response from F/W
	 */
	if (ret >= 0)
		aac_fib_complete(fibptr);

	/*
	 * FIB should be freed only after
	 * getting the response from the F/W
	 */
	if (ret != -ERESTARTSYS)
		aac_fib_free(fibptr);

out:
	return ret;
}

/**
 *	aac_command_thread	-	command processing thread
 *	@dev: Adapter to monitor
 *
 *	Waits on the commandready event in it's queue. When the event gets set
 *	it will pull FIBs off it's queue. It will continue to pull FIBs off
 *	until the queue is empty. When the queue is empty it will wait for
 *	more FIBs.
 */

int aac_command_thread(void *data)
{
	struct aac_dev *dev = data;
	DECLARE_WAITQUEUE(wait, current);
	unsigned long next_jiffies = jiffies + HZ;
	unsigned long next_check_jiffies = next_jiffies;
	long difference = HZ;

	/*
	 *	We can only have one thread per adapter for AIF's.
	 */
	if (dev->aif_thread)
		return -EINVAL;

	/*
	 *	Let the DPC know it has a place to send the AIF's to.
	 */
	dev->aif_thread = 1;
	add_wait_queue(&dev->queues->queue[HostNormCmdQueue].cmdready, &wait);
	set_current_state(TASK_INTERRUPTIBLE);
	dprintk ((KERN_INFO "aac_command_thread start\n"));
	while (1) {

		aac_process_events(dev);

		/*
		 *	Background activity
		 */
		if ((time_before(next_check_jiffies,next_jiffies))
		 && ((difference = next_check_jiffies - jiffies) <= 0)) {
			next_check_jiffies = next_jiffies;
			if (aac_adapter_check_health(dev) == 0) {
				difference = ((long)(unsigned)check_interval)
					   * HZ;
				next_check_jiffies = jiffies + difference;
			} else if (!dev->queues)
				break;
		}
		if (!time_before(next_check_jiffies,next_jiffies)
		 && ((difference = next_jiffies - jiffies) <= 0)) {
			struct timespec64 now;
			int ret;

			/* Don't even try to talk to adapter if its sick */
			ret = aac_adapter_check_health(dev);
			if (ret || !dev->queues)
				break;
			next_check_jiffies = jiffies
					   + ((long)(unsigned)check_interval)
					   * HZ;
			ktime_get_real_ts64(&now);

			/* Synchronize our watches */
			if (((NSEC_PER_SEC - (NSEC_PER_SEC / HZ)) > now.tv_nsec)
			 && (now.tv_nsec > (NSEC_PER_SEC / HZ)))
<<<<<<< HEAD
				difference = (((NSEC_PER_SEC - now.tv_nsec) * HZ)
				  + NSEC_PER_SEC / 2) / NSEC_PER_SEC;
=======
				difference = HZ + HZ / 2 -
					     now.tv_nsec / (NSEC_PER_SEC / HZ);
>>>>>>> e021bb4f
			else {
				if (now.tv_nsec > NSEC_PER_SEC / 2)
					++now.tv_sec;

				if (dev->sa_firmware)
					ret =
					aac_send_safw_hostttime(dev, &now);
				else
					ret = aac_send_hosttime(dev, &now);

				difference = (long)(unsigned)update_interval*HZ;
			}
			next_jiffies = jiffies + difference;
			if (time_before(next_check_jiffies,next_jiffies))
				difference = next_check_jiffies - jiffies;
		}
		if (difference <= 0)
			difference = 1;
		set_current_state(TASK_INTERRUPTIBLE);

		if (kthread_should_stop())
			break;

		/*
		 * we probably want usleep_range() here instead of the
		 * jiffies computation
		 */
		schedule_timeout(difference);

		if (kthread_should_stop())
			break;
	}
	if (dev->queues)
		remove_wait_queue(&dev->queues->queue[HostNormCmdQueue].cmdready, &wait);
	dev->aif_thread = 0;
	return 0;
}

int aac_acquire_irq(struct aac_dev *dev)
{
	int i;
	int j;
	int ret = 0;

	if (!dev->sync_mode && dev->msi_enabled && dev->max_msix > 1) {
		for (i = 0; i < dev->max_msix; i++) {
			dev->aac_msix[i].vector_no = i;
			dev->aac_msix[i].dev = dev;
			if (request_irq(pci_irq_vector(dev->pdev, i),
					dev->a_ops.adapter_intr,
					0, "aacraid", &(dev->aac_msix[i]))) {
				printk(KERN_ERR "%s%d: Failed to register IRQ for vector %d.\n",
						dev->name, dev->id, i);
				for (j = 0 ; j < i ; j++)
					free_irq(pci_irq_vector(dev->pdev, j),
						 &(dev->aac_msix[j]));
				pci_disable_msix(dev->pdev);
				ret = -1;
			}
		}
	} else {
		dev->aac_msix[0].vector_no = 0;
		dev->aac_msix[0].dev = dev;

		if (request_irq(dev->pdev->irq, dev->a_ops.adapter_intr,
			IRQF_SHARED, "aacraid",
			&(dev->aac_msix[0])) < 0) {
			if (dev->msi)
				pci_disable_msi(dev->pdev);
			printk(KERN_ERR "%s%d: Interrupt unavailable.\n",
					dev->name, dev->id);
			ret = -1;
		}
	}
	return ret;
}

void aac_free_irq(struct aac_dev *dev)
{
	int i;
	int cpu;

	cpu = cpumask_first(cpu_online_mask);
	if (aac_is_src(dev)) {
		if (dev->max_msix > 1) {
			for (i = 0; i < dev->max_msix; i++)
				free_irq(pci_irq_vector(dev->pdev, i),
					 &(dev->aac_msix[i]));
		} else {
			free_irq(dev->pdev->irq, &(dev->aac_msix[0]));
		}
	} else {
		free_irq(dev->pdev->irq, dev);
	}
	if (dev->msi)
		pci_disable_msi(dev->pdev);
	else if (dev->max_msix > 1)
		pci_disable_msix(dev->pdev);
}<|MERGE_RESOLUTION|>--- conflicted
+++ resolved
@@ -1645,8 +1645,6 @@
 	aac->in_reset = 0;
 	scsi_unblock_requests(host);
 
-<<<<<<< HEAD
-=======
 	/*
 	 * Issue bus rescan to catch any configuration that might have
 	 * occurred
@@ -1656,7 +1654,6 @@
 		aac_schedule_safw_scan_worker(aac);
 	}
 
->>>>>>> e021bb4f
 	if (jafo) {
 		spin_lock_irq(host->host_lock);
 	}
@@ -2507,13 +2504,8 @@
 			/* Synchronize our watches */
 			if (((NSEC_PER_SEC - (NSEC_PER_SEC / HZ)) > now.tv_nsec)
 			 && (now.tv_nsec > (NSEC_PER_SEC / HZ)))
-<<<<<<< HEAD
-				difference = (((NSEC_PER_SEC - now.tv_nsec) * HZ)
-				  + NSEC_PER_SEC / 2) / NSEC_PER_SEC;
-=======
 				difference = HZ + HZ / 2 -
 					     now.tv_nsec / (NSEC_PER_SEC / HZ);
->>>>>>> e021bb4f
 			else {
 				if (now.tv_nsec > NSEC_PER_SEC / 2)
 					++now.tv_sec;
