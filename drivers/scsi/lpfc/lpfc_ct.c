/*******************************************************************
 * This file is part of the Emulex Linux Device Driver for         *
 * Fibre Channel Host Bus Adapters.                                *
 * Copyright (C) 2017-2019 Broadcom. All Rights Reserved. The term *
 * “Broadcom” refers to Broadcom Inc. and/or its subsidiaries.     *
 * Copyright (C) 2004-2016 Emulex.  All rights reserved.           *
 * EMULEX and SLI are trademarks of Emulex.                        *
 * www.broadcom.com                                                *
 *                                                                 *
 * This program is free software; you can redistribute it and/or   *
 * modify it under the terms of version 2 of the GNU General       *
 * Public License as published by the Free Software Foundation.    *
 * This program is distributed in the hope that it will be useful. *
 * ALL EXPRESS OR IMPLIED CONDITIONS, REPRESENTATIONS AND          *
 * WARRANTIES, INCLUDING ANY IMPLIED WARRANTY OF MERCHANTABILITY,  *
 * FITNESS FOR A PARTICULAR PURPOSE, OR NON-INFRINGEMENT, ARE      *
 * DISCLAIMED, EXCEPT TO THE EXTENT THAT SUCH DISCLAIMERS ARE HELD *
 * TO BE LEGALLY INVALID.  See the GNU General Public License for  *
 * more details, a copy of which can be found in the file COPYING  *
 * included with this package.                                     *
 *******************************************************************/

/*
 * Fibre Channel SCSI LAN Device Driver CT support: FC Generic Services FC-GS
 */

#include <linux/blkdev.h>
#include <linux/pci.h>
#include <linux/interrupt.h>
#include <linux/slab.h>
#include <linux/utsname.h>

#include <scsi/scsi.h>
#include <scsi/scsi_device.h>
#include <scsi/scsi_host.h>
#include <scsi/scsi_transport_fc.h>
#include <scsi/fc/fc_fs.h>

#include "lpfc_hw4.h"
#include "lpfc_hw.h"
#include "lpfc_sli.h"
#include "lpfc_sli4.h"
#include "lpfc_nl.h"
#include "lpfc_disc.h"
#include "lpfc.h"
#include "lpfc_scsi.h"
#include "lpfc_nvme.h"
#include "lpfc_logmsg.h"
#include "lpfc_crtn.h"
#include "lpfc_version.h"
#include "lpfc_vport.h"
#include "lpfc_debugfs.h"

/* FDMI Port Speed definitions - FC-GS-7 */
#define HBA_PORTSPEED_1GFC		0x00000001	/* 1G FC */
#define HBA_PORTSPEED_2GFC		0x00000002	/* 2G FC */
#define HBA_PORTSPEED_4GFC		0x00000008	/* 4G FC */
#define HBA_PORTSPEED_10GFC		0x00000004	/* 10G FC */
#define HBA_PORTSPEED_8GFC		0x00000010	/* 8G FC */
#define HBA_PORTSPEED_16GFC		0x00000020	/* 16G FC */
#define HBA_PORTSPEED_32GFC		0x00000040	/* 32G FC */
#define HBA_PORTSPEED_20GFC		0x00000080	/* 20G FC */
#define HBA_PORTSPEED_40GFC		0x00000100	/* 40G FC */
#define HBA_PORTSPEED_128GFC		0x00000200	/* 128G FC */
#define HBA_PORTSPEED_64GFC		0x00000400	/* 64G FC */
#define HBA_PORTSPEED_256GFC		0x00000800	/* 256G FC */
#define HBA_PORTSPEED_UNKNOWN		0x00008000	/* Unknown */
#define HBA_PORTSPEED_10GE		0x00010000	/* 10G E */
#define HBA_PORTSPEED_40GE		0x00020000	/* 40G E */
#define HBA_PORTSPEED_100GE		0x00040000	/* 100G E */
#define HBA_PORTSPEED_25GE		0x00080000	/* 25G E */
#define HBA_PORTSPEED_50GE		0x00100000	/* 50G E */
#define HBA_PORTSPEED_400GE		0x00200000	/* 400G E */

#define FOURBYTES	4


static char *lpfc_release_version = LPFC_DRIVER_VERSION;

static void
lpfc_ct_ignore_hbq_buffer(struct lpfc_hba *phba, struct lpfc_iocbq *piocbq,
			  struct lpfc_dmabuf *mp, uint32_t size)
{
	if (!mp) {
		lpfc_printf_log(phba, KERN_INFO, LOG_ELS,
				"0146 Ignoring unsolicited CT No HBQ "
				"status = x%x\n",
				piocbq->iocb.ulpStatus);
	}
	lpfc_printf_log(phba, KERN_INFO, LOG_ELS,
			"0145 Ignoring unsolicted CT HBQ Size:%d "
			"status = x%x\n",
			size, piocbq->iocb.ulpStatus);
}

static void
lpfc_ct_unsol_buffer(struct lpfc_hba *phba, struct lpfc_iocbq *piocbq,
		     struct lpfc_dmabuf *mp, uint32_t size)
{
	lpfc_ct_ignore_hbq_buffer(phba, piocbq, mp, size);
}

void
lpfc_ct_unsol_event(struct lpfc_hba *phba, struct lpfc_sli_ring *pring,
		    struct lpfc_iocbq *piocbq)
{
	struct lpfc_dmabuf *mp = NULL;
	IOCB_t *icmd = &piocbq->iocb;
	int i;
	struct lpfc_iocbq *iocbq;
	dma_addr_t paddr;
	uint32_t size;
	struct list_head head;
	struct lpfc_dmabuf *bdeBuf;

	if (lpfc_bsg_ct_unsol_event(phba, pring, piocbq) == 0)
		return;

	if (unlikely(icmd->ulpStatus == IOSTAT_NEED_BUFFER)) {
		lpfc_sli_hbqbuf_add_hbqs(phba, LPFC_ELS_HBQ);
	} else if ((icmd->ulpStatus == IOSTAT_LOCAL_REJECT) &&
		   ((icmd->un.ulpWord[4] & IOERR_PARAM_MASK) ==
		   IOERR_RCV_BUFFER_WAITING)) {
		/* Not enough posted buffers; Try posting more buffers */
		phba->fc_stat.NoRcvBuf++;
		if (!(phba->sli3_options & LPFC_SLI3_HBQ_ENABLED))
			lpfc_post_buffer(phba, pring, 2);
		return;
	}

	/* If there are no BDEs associated with this IOCB,
	 * there is nothing to do.
	 */
	if (icmd->ulpBdeCount == 0)
		return;

	if (phba->sli3_options & LPFC_SLI3_HBQ_ENABLED) {
		INIT_LIST_HEAD(&head);
		list_add_tail(&head, &piocbq->list);
		list_for_each_entry(iocbq, &head, list) {
			icmd = &iocbq->iocb;
			if (icmd->ulpBdeCount == 0)
				continue;
			bdeBuf = iocbq->context2;
			iocbq->context2 = NULL;
			size  = icmd->un.cont64[0].tus.f.bdeSize;
			lpfc_ct_unsol_buffer(phba, piocbq, bdeBuf, size);
			lpfc_in_buf_free(phba, bdeBuf);
			if (icmd->ulpBdeCount == 2) {
				bdeBuf = iocbq->context3;
				iocbq->context3 = NULL;
				size  = icmd->unsli3.rcvsli3.bde2.tus.f.bdeSize;
				lpfc_ct_unsol_buffer(phba, piocbq, bdeBuf,
						     size);
				lpfc_in_buf_free(phba, bdeBuf);
			}
		}
		list_del(&head);
	} else {
		INIT_LIST_HEAD(&head);
		list_add_tail(&head, &piocbq->list);
		list_for_each_entry(iocbq, &head, list) {
			icmd = &iocbq->iocb;
			if (icmd->ulpBdeCount == 0)
				lpfc_ct_unsol_buffer(phba, iocbq, NULL, 0);
			for (i = 0; i < icmd->ulpBdeCount; i++) {
				paddr = getPaddr(icmd->un.cont64[i].addrHigh,
						 icmd->un.cont64[i].addrLow);
				mp = lpfc_sli_ringpostbuf_get(phba, pring,
							      paddr);
				size = icmd->un.cont64[i].tus.f.bdeSize;
				lpfc_ct_unsol_buffer(phba, iocbq, mp, size);
				lpfc_in_buf_free(phba, mp);
			}
			lpfc_post_buffer(phba, pring, i);
		}
		list_del(&head);
	}
}

/**
 * lpfc_ct_handle_unsol_abort - ct upper level protocol abort handler
 * @phba: Pointer to HBA context object.
 * @dmabuf: pointer to a dmabuf that describes the FC sequence
 *
 * This function serves as the upper level protocol abort handler for CT
 * protocol.
 *
 * Return 1 if abort has been handled, 0 otherwise.
 **/
int
lpfc_ct_handle_unsol_abort(struct lpfc_hba *phba, struct hbq_dmabuf *dmabuf)
{
	int handled;

	/* CT upper level goes through BSG */
	handled = lpfc_bsg_ct_unsol_abort(phba, dmabuf);

	return handled;
}

static void
lpfc_free_ct_rsp(struct lpfc_hba *phba, struct lpfc_dmabuf *mlist)
{
	struct lpfc_dmabuf *mlast, *next_mlast;

	list_for_each_entry_safe(mlast, next_mlast, &mlist->list, list) {
		lpfc_mbuf_free(phba, mlast->virt, mlast->phys);
		list_del(&mlast->list);
		kfree(mlast);
	}
	lpfc_mbuf_free(phba, mlist->virt, mlist->phys);
	kfree(mlist);
	return;
}

static struct lpfc_dmabuf *
lpfc_alloc_ct_rsp(struct lpfc_hba *phba, int cmdcode, struct ulp_bde64 *bpl,
		  uint32_t size, int *entries)
{
	struct lpfc_dmabuf *mlist = NULL;
	struct lpfc_dmabuf *mp;
	int cnt, i = 0;

	/* We get chunks of FCELSSIZE */
	cnt = size > FCELSSIZE ? FCELSSIZE: size;

	while (size) {
		/* Allocate buffer for rsp payload */
		mp = kmalloc(sizeof(struct lpfc_dmabuf), GFP_KERNEL);
		if (!mp) {
			if (mlist)
				lpfc_free_ct_rsp(phba, mlist);
			return NULL;
		}

		INIT_LIST_HEAD(&mp->list);

		if (cmdcode == be16_to_cpu(SLI_CTNS_GID_FT) ||
		    cmdcode == be16_to_cpu(SLI_CTNS_GFF_ID))
			mp->virt = lpfc_mbuf_alloc(phba, MEM_PRI, &(mp->phys));
		else
			mp->virt = lpfc_mbuf_alloc(phba, 0, &(mp->phys));

		if (!mp->virt) {
			kfree(mp);
			if (mlist)
				lpfc_free_ct_rsp(phba, mlist);
			return NULL;
		}

		/* Queue it to a linked list */
		if (!mlist)
			mlist = mp;
		else
			list_add_tail(&mp->list, &mlist->list);

		bpl->tus.f.bdeFlags = BUFF_TYPE_BDE_64I;
		/* build buffer ptr list for IOCB */
		bpl->addrLow = le32_to_cpu(putPaddrLow(mp->phys) );
		bpl->addrHigh = le32_to_cpu(putPaddrHigh(mp->phys) );
		bpl->tus.f.bdeSize = (uint16_t) cnt;
		bpl->tus.w = le32_to_cpu(bpl->tus.w);
		bpl++;

		i++;
		size -= cnt;
	}

	*entries = i;
	return mlist;
}

int
lpfc_ct_free_iocb(struct lpfc_hba *phba, struct lpfc_iocbq *ctiocb)
{
	struct lpfc_dmabuf *buf_ptr;

	if (ctiocb->context_un.ndlp) {
		lpfc_nlp_put(ctiocb->context_un.ndlp);
		ctiocb->context_un.ndlp = NULL;
	}
	if (ctiocb->context1) {
		buf_ptr = (struct lpfc_dmabuf *) ctiocb->context1;
		lpfc_mbuf_free(phba, buf_ptr->virt, buf_ptr->phys);
		kfree(buf_ptr);
		ctiocb->context1 = NULL;
	}
	if (ctiocb->context2) {
		lpfc_free_ct_rsp(phba, (struct lpfc_dmabuf *) ctiocb->context2);
		ctiocb->context2 = NULL;
	}

	if (ctiocb->context3) {
		buf_ptr = (struct lpfc_dmabuf *) ctiocb->context3;
		lpfc_mbuf_free(phba, buf_ptr->virt, buf_ptr->phys);
		kfree(buf_ptr);
		ctiocb->context3 = NULL;
	}
	lpfc_sli_release_iocbq(phba, ctiocb);
	return 0;
}

/**
 * lpfc_gen_req - Build and issue a GEN_REQUEST command  to the SLI Layer
 * @vport: pointer to a host virtual N_Port data structure.
 * @bmp: Pointer to BPL for SLI command
 * @inp: Pointer to data buffer for response data.
 * @outp: Pointer to data buffer that hold the CT command.
 * @cmpl: completion routine to call when command completes
 * @ndlp: Destination NPort nodelist entry
 *
 * This function as the final part for issuing a CT command.
 */
static int
lpfc_gen_req(struct lpfc_vport *vport, struct lpfc_dmabuf *bmp,
	     struct lpfc_dmabuf *inp, struct lpfc_dmabuf *outp,
	     void (*cmpl) (struct lpfc_hba *, struct lpfc_iocbq *,
		     struct lpfc_iocbq *),
	     struct lpfc_nodelist *ndlp, uint32_t usr_flg, uint32_t num_entry,
	     uint32_t tmo, uint8_t retry)
{
	struct lpfc_hba  *phba = vport->phba;
	IOCB_t *icmd;
	struct lpfc_iocbq *geniocb;
	int rc;

	/* Allocate buffer for  command iocb */
	geniocb = lpfc_sli_get_iocbq(phba);

	if (geniocb == NULL)
		return 1;

	icmd = &geniocb->iocb;
	icmd->un.genreq64.bdl.ulpIoTag32 = 0;
	icmd->un.genreq64.bdl.addrHigh = putPaddrHigh(bmp->phys);
	icmd->un.genreq64.bdl.addrLow = putPaddrLow(bmp->phys);
	icmd->un.genreq64.bdl.bdeFlags = BUFF_TYPE_BLP_64;
	icmd->un.genreq64.bdl.bdeSize = (num_entry * sizeof(struct ulp_bde64));

	if (usr_flg)
		geniocb->context3 = NULL;
	else
		geniocb->context3 = (uint8_t *) bmp;

	/* Save for completion so we can release these resources */
	geniocb->context1 = (uint8_t *) inp;
	geniocb->context2 = (uint8_t *) outp;
	geniocb->context_un.ndlp = lpfc_nlp_get(ndlp);

	/* Fill in payload, bp points to frame payload */
	icmd->ulpCommand = CMD_GEN_REQUEST64_CR;

	/* Fill in rest of iocb */
	icmd->un.genreq64.w5.hcsw.Fctl = (SI | LA);
	icmd->un.genreq64.w5.hcsw.Dfctl = 0;
	icmd->un.genreq64.w5.hcsw.Rctl = FC_RCTL_DD_UNSOL_CTL;
	icmd->un.genreq64.w5.hcsw.Type = FC_TYPE_CT;

	if (!tmo) {
		 /* FC spec states we need 3 * ratov for CT requests */
		tmo = (3 * phba->fc_ratov);
	}
	icmd->ulpTimeout = tmo;
	icmd->ulpBdeCount = 1;
	icmd->ulpLe = 1;
	icmd->ulpClass = CLASS3;
	icmd->ulpContext = ndlp->nlp_rpi;
	if (phba->sli_rev == LPFC_SLI_REV4)
		icmd->ulpContext = phba->sli4_hba.rpi_ids[ndlp->nlp_rpi];

	if (phba->sli3_options & LPFC_SLI3_NPIV_ENABLED) {
		/* For GEN_REQUEST64_CR, use the RPI */
		icmd->ulpCt_h = 0;
		icmd->ulpCt_l = 0;
	}

	/* Issue GEN REQ IOCB for NPORT <did> */
	lpfc_printf_vlog(vport, KERN_INFO, LOG_ELS,
			 "0119 Issue GEN REQ IOCB to NPORT x%x "
			 "Data: x%x x%x\n",
			 ndlp->nlp_DID, icmd->ulpIoTag,
			 vport->port_state);
	geniocb->iocb_cmpl = cmpl;
	geniocb->drvrTimeout = icmd->ulpTimeout + LPFC_DRVR_TIMEOUT;
	geniocb->vport = vport;
	geniocb->retry = retry;
	rc = lpfc_sli_issue_iocb(phba, LPFC_ELS_RING, geniocb, 0);

	if (rc == IOCB_ERROR) {
		lpfc_sli_release_iocbq(phba, geniocb);
		return 1;
	}

	return 0;
}

/**
 * lpfc_ct_cmd - Build and issue a CT command
 * @vport: pointer to a host virtual N_Port data structure.
 * @inmp: Pointer to data buffer for response data.
 * @bmp: Pointer to BPL for SLI command
 * @ndlp: Destination NPort nodelist entry
 * @cmpl: completion routine to call when command completes
 *
 * This function is called for issuing a CT command.
 */
static int
lpfc_ct_cmd(struct lpfc_vport *vport, struct lpfc_dmabuf *inmp,
	    struct lpfc_dmabuf *bmp, struct lpfc_nodelist *ndlp,
	    void (*cmpl) (struct lpfc_hba *, struct lpfc_iocbq *,
			  struct lpfc_iocbq *),
	    uint32_t rsp_size, uint8_t retry)
{
	struct lpfc_hba  *phba = vport->phba;
	struct ulp_bde64 *bpl = (struct ulp_bde64 *) bmp->virt;
	struct lpfc_dmabuf *outmp;
	int cnt = 0, status;
	int cmdcode = ((struct lpfc_sli_ct_request *) inmp->virt)->
		CommandResponse.bits.CmdRsp;

	bpl++;			/* Skip past ct request */

	/* Put buffer(s) for ct rsp in bpl */
	outmp = lpfc_alloc_ct_rsp(phba, cmdcode, bpl, rsp_size, &cnt);
	if (!outmp)
		return -ENOMEM;
	/*
	 * Form the CT IOCB.  The total number of BDEs in this IOCB
	 * is the single command plus response count from
	 * lpfc_alloc_ct_rsp.
	 */
	cnt += 1;
	status = lpfc_gen_req(vport, bmp, inmp, outmp, cmpl, ndlp, 0,
			      cnt, 0, retry);
	if (status) {
		lpfc_free_ct_rsp(phba, outmp);
		return -ENOMEM;
	}
	return 0;
}

struct lpfc_vport *
lpfc_find_vport_by_did(struct lpfc_hba *phba, uint32_t did) {
	struct lpfc_vport *vport_curr;
	unsigned long flags;

	spin_lock_irqsave(&phba->port_list_lock, flags);
	list_for_each_entry(vport_curr, &phba->port_list, listentry) {
		if ((vport_curr->fc_myDID) && (vport_curr->fc_myDID == did)) {
			spin_unlock_irqrestore(&phba->port_list_lock, flags);
			return vport_curr;
		}
	}
	spin_unlock_irqrestore(&phba->port_list_lock, flags);
	return NULL;
}

static void
lpfc_prep_node_fc4type(struct lpfc_vport *vport, uint32_t Did, uint8_t fc4_type)
{
	struct lpfc_nodelist *ndlp;

	if ((vport->port_type != LPFC_NPIV_PORT) ||
	    (fc4_type == FC_TYPE_FCP) ||
	    !(vport->ct_flags & FC_CT_RFF_ID) || !vport->cfg_restrict_login) {

		ndlp = lpfc_setup_disc_node(vport, Did);

		if (ndlp && NLP_CHK_NODE_ACT(ndlp)) {
			lpfc_debugfs_disc_trc(vport, LPFC_DISC_TRC_CT,
				"Parse GID_FTrsp: did:x%x flg:x%x x%x",
				Did, ndlp->nlp_flag, vport->fc_flag);

			/* By default, the driver expects to support FCP FC4 */
			if (fc4_type == FC_TYPE_FCP)
				ndlp->nlp_fc4_type |= NLP_FC4_FCP;

			if (fc4_type == FC_TYPE_NVME)
				ndlp->nlp_fc4_type |= NLP_FC4_NVME;

			lpfc_printf_vlog(vport, KERN_INFO, LOG_DISCOVERY,
					 "0238 Process x%06x NameServer Rsp "
					 "Data: x%x x%x x%x x%x x%x\n", Did,
					 ndlp->nlp_flag, ndlp->nlp_fc4_type,
					 ndlp->nlp_state, vport->fc_flag,
					 vport->fc_rscn_id_cnt);

			/* if ndlp needs to be discovered and prior
			 * state of ndlp hit devloss, change state to
			 * allow rediscovery.
			 */
			if (ndlp->nlp_flag & NLP_NPR_2B_DISC &&
			    ndlp->nlp_state == NLP_STE_UNUSED_NODE) {
				lpfc_nlp_set_state(vport, ndlp,
						   NLP_STE_NPR_NODE);
			}
		} else {
			lpfc_debugfs_disc_trc(vport, LPFC_DISC_TRC_CT,
				"Skip1 GID_FTrsp: did:x%x flg:x%x cnt:%d",
				Did, vport->fc_flag, vport->fc_rscn_id_cnt);

			lpfc_printf_vlog(vport, KERN_INFO, LOG_DISCOVERY,
					 "0239 Skip x%06x NameServer Rsp "
					 "Data: x%x x%x %p\n",
					 Did, vport->fc_flag,
					 vport->fc_rscn_id_cnt, ndlp);
		}
	} else {
		if (!(vport->fc_flag & FC_RSCN_MODE) ||
		    lpfc_rscn_payload_check(vport, Did)) {
			lpfc_debugfs_disc_trc(vport, LPFC_DISC_TRC_CT,
				"Query GID_FTrsp: did:x%x flg:x%x cnt:%d",
				Did, vport->fc_flag, vport->fc_rscn_id_cnt);

			/*
			 * This NPortID was previously a FCP/NVMe target,
			 * Don't even bother to send GFF_ID.
			 */
			ndlp = lpfc_findnode_did(vport, Did);
			if (ndlp && NLP_CHK_NODE_ACT(ndlp) &&
			    (ndlp->nlp_type &
			    (NLP_FCP_TARGET | NLP_NVME_TARGET))) {
				if (fc4_type == FC_TYPE_FCP)
					ndlp->nlp_fc4_type |= NLP_FC4_FCP;
				if (fc4_type == FC_TYPE_NVME)
					ndlp->nlp_fc4_type |= NLP_FC4_NVME;
				lpfc_setup_disc_node(vport, Did);
			} else if (lpfc_ns_cmd(vport, SLI_CTNS_GFF_ID,
				   0, Did) == 0)
				vport->num_disc_nodes++;
			else
				lpfc_setup_disc_node(vport, Did);
		} else {
			lpfc_debugfs_disc_trc(vport, LPFC_DISC_TRC_CT,
				"Skip2 GID_FTrsp: did:x%x flg:x%x cnt:%d",
				Did, vport->fc_flag, vport->fc_rscn_id_cnt);

			lpfc_printf_vlog(vport, KERN_INFO, LOG_DISCOVERY,
					 "0245 Skip x%06x NameServer Rsp "
					 "Data: x%x x%x\n", Did,
					 vport->fc_flag,
					 vport->fc_rscn_id_cnt);
		}
	}
}

static void
lpfc_ns_rsp_audit_did(struct lpfc_vport *vport, uint32_t Did, uint8_t fc4_type)
{
	struct lpfc_hba *phba = vport->phba;
	struct lpfc_nodelist *ndlp = NULL;
	struct Scsi_Host *shost = lpfc_shost_from_vport(vport);
	char *str;

	if (phba->cfg_ns_query == LPFC_NS_QUERY_GID_FT)
		str = "GID_FT";
	else
		str = "GID_PT";
	lpfc_printf_vlog(vport, KERN_INFO, LOG_DISCOVERY,
			 "6430 Process %s rsp for %08x type %x %s %s\n",
			 str, Did, fc4_type,
			 (fc4_type == FC_TYPE_FCP) ?  "FCP" : " ",
			 (fc4_type == FC_TYPE_NVME) ?  "NVME" : " ");
	/*
	 * To conserve rpi's, filter out addresses for other
	 * vports on the same physical HBAs.
	 */
	if (Did != vport->fc_myDID &&
	    (!lpfc_find_vport_by_did(phba, Did) ||
	     vport->cfg_peer_port_login)) {
		if (!phba->nvmet_support) {
			/* FCPI/NVMEI path. Process Did */
			lpfc_prep_node_fc4type(vport, Did, fc4_type);
			return;
		}
		/* NVMET path.  NVMET only cares about NVMEI nodes. */
		list_for_each_entry(ndlp, &vport->fc_nodes, nlp_listp) {
			if (ndlp->nlp_type != NLP_NVME_INITIATOR ||
			    ndlp->nlp_state != NLP_STE_UNMAPPED_NODE)
				continue;
			spin_lock_irq(shost->host_lock);
			if (ndlp->nlp_DID == Did)
				ndlp->nlp_flag &= ~NLP_NVMET_RECOV;
			else
				ndlp->nlp_flag |= NLP_NVMET_RECOV;
			spin_unlock_irq(shost->host_lock);
		}
	}
}

static int
lpfc_ns_rsp(struct lpfc_vport *vport, struct lpfc_dmabuf *mp, uint8_t fc4_type,
	    uint32_t Size)
{
	struct lpfc_sli_ct_request *Response =
		(struct lpfc_sli_ct_request *) mp->virt;
	struct lpfc_dmabuf *mlast, *next_mp;
	uint32_t *ctptr = (uint32_t *) & Response->un.gid.PortType;
	uint32_t Did, CTentry;
	int Cnt;
	struct list_head head;
	struct Scsi_Host *shost = lpfc_shost_from_vport(vport);
	struct lpfc_nodelist *ndlp = NULL;

	lpfc_set_disctmo(vport);
	vport->num_disc_nodes = 0;
	vport->fc_ns_retry = 0;


	list_add_tail(&head, &mp->list);
	list_for_each_entry_safe(mp, next_mp, &head, list) {
		mlast = mp;

		Cnt = Size  > FCELSSIZE ? FCELSSIZE : Size;

		Size -= Cnt;

		if (!ctptr) {
			ctptr = (uint32_t *) mlast->virt;
		} else
			Cnt -= 16;	/* subtract length of CT header */

		/* Loop through entire NameServer list of DIDs */
		while (Cnt >= sizeof(uint32_t)) {
			/* Get next DID from NameServer List */
			CTentry = *ctptr++;
			Did = ((be32_to_cpu(CTentry)) & Mask_DID);
			lpfc_ns_rsp_audit_did(vport, Did, fc4_type);
			if (CTentry & (cpu_to_be32(SLI_CT_LAST_ENTRY)))
				goto nsout1;

			Cnt -= sizeof(uint32_t);
		}
		ctptr = NULL;

	}

	/* All GID_FT entries processed.  If the driver is running in
	 * in target mode, put impacted nodes into recovery and drop
	 * the RPI to flush outstanding IO.
	 */
	if (vport->phba->nvmet_support) {
		list_for_each_entry(ndlp, &vport->fc_nodes, nlp_listp) {
			if (!(ndlp->nlp_flag & NLP_NVMET_RECOV))
				continue;
			lpfc_disc_state_machine(vport, ndlp, NULL,
						NLP_EVT_DEVICE_RECOVERY);
			spin_lock_irq(shost->host_lock);
			ndlp->nlp_flag &= ~NLP_NVMET_RECOV;
			spin_unlock_irq(shost->host_lock);
		}
	}

nsout1:
	list_del(&head);
	return 0;
}

static void
lpfc_cmpl_ct_cmd_gid_ft(struct lpfc_hba *phba, struct lpfc_iocbq *cmdiocb,
			struct lpfc_iocbq *rspiocb)
{
	struct lpfc_vport *vport = cmdiocb->vport;
	struct Scsi_Host *shost = lpfc_shost_from_vport(vport);
	IOCB_t *irsp;
	struct lpfc_dmabuf *outp;
	struct lpfc_dmabuf *inp;
	struct lpfc_sli_ct_request *CTrsp;
	struct lpfc_sli_ct_request *CTreq;
	struct lpfc_nodelist *ndlp;
	int rc, type;

	/* First save ndlp, before we overwrite it */
	ndlp = cmdiocb->context_un.ndlp;

	/* we pass cmdiocb to state machine which needs rspiocb as well */
	cmdiocb->context_un.rsp_iocb = rspiocb;
	inp = (struct lpfc_dmabuf *) cmdiocb->context1;
	outp = (struct lpfc_dmabuf *) cmdiocb->context2;
	irsp = &rspiocb->iocb;

	lpfc_debugfs_disc_trc(vport, LPFC_DISC_TRC_CT,
		 "GID_FT cmpl:     status:x%x/x%x rtry:%d",
		irsp->ulpStatus, irsp->un.ulpWord[4], vport->fc_ns_retry);

	/* Don't bother processing response if vport is being torn down. */
	if (vport->load_flag & FC_UNLOADING) {
		if (vport->fc_flag & FC_RSCN_MODE)
			lpfc_els_flush_rscn(vport);
		goto out;
	}

	if (lpfc_els_chk_latt(vport)) {
		lpfc_printf_vlog(vport, KERN_INFO, LOG_DISCOVERY,
				 "0216 Link event during NS query\n");
		if (vport->fc_flag & FC_RSCN_MODE)
			lpfc_els_flush_rscn(vport);
		lpfc_vport_set_state(vport, FC_VPORT_FAILED);
		goto out;
	}
	if (lpfc_error_lost_link(irsp)) {
		lpfc_printf_vlog(vport, KERN_INFO, LOG_DISCOVERY,
				 "0226 NS query failed due to link event\n");
		if (vport->fc_flag & FC_RSCN_MODE)
			lpfc_els_flush_rscn(vport);
		goto out;
	}

	spin_lock_irq(shost->host_lock);
	if (vport->fc_flag & FC_RSCN_DEFERRED) {
		vport->fc_flag &= ~FC_RSCN_DEFERRED;
		spin_unlock_irq(shost->host_lock);

		/* This is a GID_FT completing so the gidft_inp counter was
		 * incremented before the GID_FT was issued to the wire.
		 */
		vport->gidft_inp--;

		/*
		 * Skip processing the NS response
		 * Re-issue the NS cmd
		 */
		lpfc_printf_vlog(vport, KERN_INFO, LOG_ELS,
				 "0151 Process Deferred RSCN Data: x%x x%x\n",
				 vport->fc_flag, vport->fc_rscn_id_cnt);
		lpfc_els_handle_rscn(vport);

		goto out;
	}
	spin_unlock_irq(shost->host_lock);

	if (irsp->ulpStatus) {
		/* Check for retry */
		if (vport->fc_ns_retry < LPFC_MAX_NS_RETRY) {
			if (irsp->ulpStatus != IOSTAT_LOCAL_REJECT ||
			    (irsp->un.ulpWord[4] & IOERR_PARAM_MASK) !=
			    IOERR_NO_RESOURCES)
				vport->fc_ns_retry++;

			type = lpfc_get_gidft_type(vport, cmdiocb);
			if (type == 0)
				goto out;

			/* CT command is being retried */
			vport->gidft_inp--;
			rc = lpfc_ns_cmd(vport, SLI_CTNS_GID_FT,
					 vport->fc_ns_retry, type);
			if (rc == 0)
				goto out;
		}
		if (vport->fc_flag & FC_RSCN_MODE)
			lpfc_els_flush_rscn(vport);
		lpfc_vport_set_state(vport, FC_VPORT_FAILED);
		lpfc_printf_vlog(vport, KERN_ERR, LOG_ELS,
				 "0257 GID_FT Query error: 0x%x 0x%x\n",
				 irsp->ulpStatus, vport->fc_ns_retry);
	} else {
		/* Good status, continue checking */
		CTreq = (struct lpfc_sli_ct_request *) inp->virt;
		CTrsp = (struct lpfc_sli_ct_request *) outp->virt;
		if (CTrsp->CommandResponse.bits.CmdRsp ==
		    cpu_to_be16(SLI_CT_RESPONSE_FS_ACC)) {
			lpfc_printf_vlog(vport, KERN_INFO, LOG_DISCOVERY,
					 "0208 NameServer Rsp Data: x%x x%x "
					 "sz x%x\n",
					 vport->fc_flag,
					 CTreq->un.gid.Fc4Type,
					 irsp->un.genreq64.bdl.bdeSize);

			lpfc_ns_rsp(vport,
				    outp,
				    CTreq->un.gid.Fc4Type,
				    (uint32_t) (irsp->un.genreq64.bdl.bdeSize));
		} else if (CTrsp->CommandResponse.bits.CmdRsp ==
			   be16_to_cpu(SLI_CT_RESPONSE_FS_RJT)) {
			/* NameServer Rsp Error */
			if ((CTrsp->ReasonCode == SLI_CT_UNABLE_TO_PERFORM_REQ)
			    && (CTrsp->Explanation == SLI_CT_NO_FC4_TYPES)) {
				lpfc_printf_vlog(vport, KERN_INFO,
					LOG_DISCOVERY,
					"0269 No NameServer Entries "
					"Data: x%x x%x x%x x%x\n",
					CTrsp->CommandResponse.bits.CmdRsp,
					(uint32_t) CTrsp->ReasonCode,
					(uint32_t) CTrsp->Explanation,
					vport->fc_flag);

				lpfc_debugfs_disc_trc(vport, LPFC_DISC_TRC_CT,
				"GID_FT no entry  cmd:x%x rsn:x%x exp:x%x",
				(uint32_t)CTrsp->CommandResponse.bits.CmdRsp,
				(uint32_t) CTrsp->ReasonCode,
				(uint32_t) CTrsp->Explanation);
			} else {
				lpfc_printf_vlog(vport, KERN_INFO,
					LOG_DISCOVERY,
					"0240 NameServer Rsp Error "
					"Data: x%x x%x x%x x%x\n",
					CTrsp->CommandResponse.bits.CmdRsp,
					(uint32_t) CTrsp->ReasonCode,
					(uint32_t) CTrsp->Explanation,
					vport->fc_flag);

				lpfc_debugfs_disc_trc(vport, LPFC_DISC_TRC_CT,
				"GID_FT rsp err1  cmd:x%x rsn:x%x exp:x%x",
				(uint32_t)CTrsp->CommandResponse.bits.CmdRsp,
				(uint32_t) CTrsp->ReasonCode,
				(uint32_t) CTrsp->Explanation);
			}


		} else {
			/* NameServer Rsp Error */
			lpfc_printf_vlog(vport, KERN_ERR, LOG_DISCOVERY,
					"0241 NameServer Rsp Error "
					"Data: x%x x%x x%x x%x\n",
					CTrsp->CommandResponse.bits.CmdRsp,
					(uint32_t) CTrsp->ReasonCode,
					(uint32_t) CTrsp->Explanation,
					vport->fc_flag);

			lpfc_debugfs_disc_trc(vport, LPFC_DISC_TRC_CT,
				"GID_FT rsp err2  cmd:x%x rsn:x%x exp:x%x",
				(uint32_t)CTrsp->CommandResponse.bits.CmdRsp,
				(uint32_t) CTrsp->ReasonCode,
				(uint32_t) CTrsp->Explanation);
		}
		vport->gidft_inp--;
	}

	lpfc_printf_vlog(vport, KERN_INFO, LOG_DISCOVERY,
			 "4216 GID_FT cmpl inp %d disc %d\n",
			 vport->gidft_inp, vport->num_disc_nodes);

	/* Link up / RSCN discovery */
	if ((vport->num_disc_nodes == 0) &&
	    (vport->gidft_inp == 0)) {
		/*
		 * The driver has cycled through all Nports in the RSCN payload.
		 * Complete the handling by cleaning up and marking the
		 * current driver state.
		 */
		if (vport->port_state >= LPFC_DISC_AUTH) {
			if (vport->fc_flag & FC_RSCN_MODE) {
				lpfc_els_flush_rscn(vport);
				spin_lock_irq(shost->host_lock);
				vport->fc_flag |= FC_RSCN_MODE; /* RSCN still */
				spin_unlock_irq(shost->host_lock);
			}
			else
				lpfc_els_flush_rscn(vport);
		}

		lpfc_disc_start(vport);
	}
out:
	cmdiocb->context_un.ndlp = ndlp; /* Now restore ndlp for free */
	lpfc_ct_free_iocb(phba, cmdiocb);
	return;
}

static void
lpfc_cmpl_ct_cmd_gid_pt(struct lpfc_hba *phba, struct lpfc_iocbq *cmdiocb,
			struct lpfc_iocbq *rspiocb)
{
	struct lpfc_vport *vport = cmdiocb->vport;
	struct Scsi_Host *shost = lpfc_shost_from_vport(vport);
	IOCB_t *irsp;
	struct lpfc_dmabuf *outp;
	struct lpfc_dmabuf *inp;
	struct lpfc_sli_ct_request *CTrsp;
	struct lpfc_sli_ct_request *CTreq;
	struct lpfc_nodelist *ndlp;
	int rc;

	/* First save ndlp, before we overwrite it */
	ndlp = cmdiocb->context_un.ndlp;

	/* we pass cmdiocb to state machine which needs rspiocb as well */
	cmdiocb->context_un.rsp_iocb = rspiocb;
	inp = (struct lpfc_dmabuf *)cmdiocb->context1;
	outp = (struct lpfc_dmabuf *)cmdiocb->context2;
	irsp = &rspiocb->iocb;

	lpfc_debugfs_disc_trc(vport, LPFC_DISC_TRC_CT,
			      "GID_PT cmpl:     status:x%x/x%x rtry:%d",
			      irsp->ulpStatus, irsp->un.ulpWord[4],
			      vport->fc_ns_retry);

	/* Don't bother processing response if vport is being torn down. */
	if (vport->load_flag & FC_UNLOADING) {
		if (vport->fc_flag & FC_RSCN_MODE)
			lpfc_els_flush_rscn(vport);
		goto out;
	}

	if (lpfc_els_chk_latt(vport)) {
		lpfc_printf_vlog(vport, KERN_INFO, LOG_DISCOVERY,
				 "4108 Link event during NS query\n");
		if (vport->fc_flag & FC_RSCN_MODE)
			lpfc_els_flush_rscn(vport);
		lpfc_vport_set_state(vport, FC_VPORT_FAILED);
		goto out;
	}
	if (lpfc_error_lost_link(irsp)) {
		lpfc_printf_vlog(vport, KERN_INFO, LOG_DISCOVERY,
				 "4166 NS query failed due to link event\n");
		if (vport->fc_flag & FC_RSCN_MODE)
			lpfc_els_flush_rscn(vport);
		goto out;
	}

	spin_lock_irq(shost->host_lock);
	if (vport->fc_flag & FC_RSCN_DEFERRED) {
		vport->fc_flag &= ~FC_RSCN_DEFERRED;
		spin_unlock_irq(shost->host_lock);

		/* This is a GID_PT completing so the gidft_inp counter was
		 * incremented before the GID_PT was issued to the wire.
		 */
		vport->gidft_inp--;

		/*
		 * Skip processing the NS response
		 * Re-issue the NS cmd
		 */
		lpfc_printf_vlog(vport, KERN_INFO, LOG_ELS,
				 "4167 Process Deferred RSCN Data: x%x x%x\n",
				 vport->fc_flag, vport->fc_rscn_id_cnt);
		lpfc_els_handle_rscn(vport);

		goto out;
	}
	spin_unlock_irq(shost->host_lock);

	if (irsp->ulpStatus) {
		/* Check for retry */
		if (vport->fc_ns_retry < LPFC_MAX_NS_RETRY) {
			if (irsp->ulpStatus != IOSTAT_LOCAL_REJECT ||
			    (irsp->un.ulpWord[4] & IOERR_PARAM_MASK) !=
			    IOERR_NO_RESOURCES)
				vport->fc_ns_retry++;

			/* CT command is being retried */
			vport->gidft_inp--;
			rc = lpfc_ns_cmd(vport, SLI_CTNS_GID_PT,
					 vport->fc_ns_retry, GID_PT_N_PORT);
			if (rc == 0)
				goto out;
		}
		if (vport->fc_flag & FC_RSCN_MODE)
			lpfc_els_flush_rscn(vport);
		lpfc_vport_set_state(vport, FC_VPORT_FAILED);
		lpfc_printf_vlog(vport, KERN_ERR, LOG_ELS,
				 "4103 GID_FT Query error: 0x%x 0x%x\n",
				 irsp->ulpStatus, vport->fc_ns_retry);
	} else {
		/* Good status, continue checking */
		CTreq = (struct lpfc_sli_ct_request *)inp->virt;
		CTrsp = (struct lpfc_sli_ct_request *)outp->virt;
		if (CTrsp->CommandResponse.bits.CmdRsp ==
		    cpu_to_be16(SLI_CT_RESPONSE_FS_ACC)) {
			lpfc_printf_vlog(vport, KERN_INFO, LOG_DISCOVERY,
					 "4105 NameServer Rsp Data: x%x x%x\n",
					 vport->fc_flag,
					 CTreq->un.gid.Fc4Type);

			lpfc_ns_rsp(vport,
				    outp,
				    CTreq->un.gid.Fc4Type,
				    (uint32_t)(irsp->un.genreq64.bdl.bdeSize));
		} else if (CTrsp->CommandResponse.bits.CmdRsp ==
			   be16_to_cpu(SLI_CT_RESPONSE_FS_RJT)) {
			/* NameServer Rsp Error */
			if ((CTrsp->ReasonCode == SLI_CT_UNABLE_TO_PERFORM_REQ)
			    && (CTrsp->Explanation == SLI_CT_NO_FC4_TYPES)) {
				lpfc_printf_vlog(
					vport, KERN_INFO, LOG_DISCOVERY,
					"4106 No NameServer Entries "
					"Data: x%x x%x x%x x%x\n",
					CTrsp->CommandResponse.bits.CmdRsp,
					(uint32_t)CTrsp->ReasonCode,
					(uint32_t)CTrsp->Explanation,
					vport->fc_flag);

				lpfc_debugfs_disc_trc(
				vport, LPFC_DISC_TRC_CT,
				"GID_PT no entry  cmd:x%x rsn:x%x exp:x%x",
				(uint32_t)CTrsp->CommandResponse.bits.CmdRsp,
				(uint32_t)CTrsp->ReasonCode,
				(uint32_t)CTrsp->Explanation);
			} else {
				lpfc_printf_vlog(
					vport, KERN_INFO, LOG_DISCOVERY,
					"4107 NameServer Rsp Error "
					"Data: x%x x%x x%x x%x\n",
					CTrsp->CommandResponse.bits.CmdRsp,
					(uint32_t)CTrsp->ReasonCode,
					(uint32_t)CTrsp->Explanation,
					vport->fc_flag);

				lpfc_debugfs_disc_trc(
				vport, LPFC_DISC_TRC_CT,
				"GID_PT rsp err1  cmd:x%x rsn:x%x exp:x%x",
				(uint32_t)CTrsp->CommandResponse.bits.CmdRsp,
				(uint32_t)CTrsp->ReasonCode,
				(uint32_t)CTrsp->Explanation);
			}
		} else {
			/* NameServer Rsp Error */
			lpfc_printf_vlog(vport, KERN_ERR, LOG_DISCOVERY,
					 "4109 NameServer Rsp Error "
					 "Data: x%x x%x x%x x%x\n",
					 CTrsp->CommandResponse.bits.CmdRsp,
					 (uint32_t)CTrsp->ReasonCode,
					 (uint32_t)CTrsp->Explanation,
					 vport->fc_flag);

			lpfc_debugfs_disc_trc(
				vport, LPFC_DISC_TRC_CT,
				"GID_PT rsp err2  cmd:x%x rsn:x%x exp:x%x",
				(uint32_t)CTrsp->CommandResponse.bits.CmdRsp,
				(uint32_t)CTrsp->ReasonCode,
				(uint32_t)CTrsp->Explanation);
		}
		vport->gidft_inp--;
	}
	/* Link up / RSCN discovery */
	if ((vport->num_disc_nodes == 0) &&
	    (vport->gidft_inp == 0)) {
		/*
		 * The driver has cycled through all Nports in the RSCN payload.
		 * Complete the handling by cleaning up and marking the
		 * current driver state.
		 */
		if (vport->port_state >= LPFC_DISC_AUTH) {
			if (vport->fc_flag & FC_RSCN_MODE) {
				lpfc_els_flush_rscn(vport);
				spin_lock_irq(shost->host_lock);
				vport->fc_flag |= FC_RSCN_MODE; /* RSCN still */
				spin_unlock_irq(shost->host_lock);
			} else {
				lpfc_els_flush_rscn(vport);
			}
		}

		lpfc_disc_start(vport);
	}
out:
	cmdiocb->context_un.ndlp = ndlp; /* Now restore ndlp for free */
	lpfc_ct_free_iocb(phba, cmdiocb);
}

static void
lpfc_cmpl_ct_cmd_gff_id(struct lpfc_hba *phba, struct lpfc_iocbq *cmdiocb,
			struct lpfc_iocbq *rspiocb)
{
	struct lpfc_vport *vport = cmdiocb->vport;
	struct Scsi_Host *shost = lpfc_shost_from_vport(vport);
	IOCB_t *irsp = &rspiocb->iocb;
	struct lpfc_dmabuf *inp = (struct lpfc_dmabuf *) cmdiocb->context1;
	struct lpfc_dmabuf *outp = (struct lpfc_dmabuf *) cmdiocb->context2;
	struct lpfc_sli_ct_request *CTrsp;
	int did, rc, retry;
	uint8_t fbits;
	struct lpfc_nodelist *ndlp;

	did = ((struct lpfc_sli_ct_request *) inp->virt)->un.gff.PortId;
	did = be32_to_cpu(did);

	lpfc_debugfs_disc_trc(vport, LPFC_DISC_TRC_CT,
		"GFF_ID cmpl:     status:x%x/x%x did:x%x",
		irsp->ulpStatus, irsp->un.ulpWord[4], did);

	if (irsp->ulpStatus == IOSTAT_SUCCESS) {
		/* Good status, continue checking */
		CTrsp = (struct lpfc_sli_ct_request *) outp->virt;
		fbits = CTrsp->un.gff_acc.fbits[FCP_TYPE_FEATURE_OFFSET];

		lpfc_printf_vlog(vport, KERN_INFO, LOG_DISCOVERY,
				 "6431 Process GFF_ID rsp for %08x "
				 "fbits %02x %s %s\n",
				 did, fbits,
				 (fbits & FC4_FEATURE_INIT) ? "Initiator" : " ",
				 (fbits & FC4_FEATURE_TARGET) ? "Target" : " ");

		if (CTrsp->CommandResponse.bits.CmdRsp ==
		    be16_to_cpu(SLI_CT_RESPONSE_FS_ACC)) {
			if ((fbits & FC4_FEATURE_INIT) &&
			    !(fbits & FC4_FEATURE_TARGET)) {
				lpfc_printf_vlog(vport, KERN_INFO,
						 LOG_DISCOVERY,
						 "0270 Skip x%x GFF "
						 "NameServer Rsp Data: (init) "
						 "x%x x%x\n", did, fbits,
						 vport->fc_rscn_id_cnt);
				goto out;
			}
		}
	}
	else {
		/* Check for retry */
		if (cmdiocb->retry < LPFC_MAX_NS_RETRY) {
			retry = 1;
			if (irsp->ulpStatus == IOSTAT_LOCAL_REJECT) {
				switch ((irsp->un.ulpWord[4] &
					IOERR_PARAM_MASK)) {

				case IOERR_NO_RESOURCES:
					/* We don't increment the retry
					 * count for this case.
					 */
					break;
				case IOERR_LINK_DOWN:
				case IOERR_SLI_ABORTED:
				case IOERR_SLI_DOWN:
					retry = 0;
					break;
				default:
					cmdiocb->retry++;
				}
			}
			else
				cmdiocb->retry++;

			if (retry) {
				/* CT command is being retried */
				rc = lpfc_ns_cmd(vport, SLI_CTNS_GFF_ID,
					 cmdiocb->retry, did);
				if (rc == 0) {
					/* success */
					lpfc_ct_free_iocb(phba, cmdiocb);
					return;
				}
			}
		}
		lpfc_printf_vlog(vport, KERN_ERR, LOG_DISCOVERY,
				 "0267 NameServer GFF Rsp "
				 "x%x Error (%d %d) Data: x%x x%x\n",
				 did, irsp->ulpStatus, irsp->un.ulpWord[4],
				 vport->fc_flag, vport->fc_rscn_id_cnt);
	}

	/* This is a target port, unregistered port, or the GFF_ID failed */
	ndlp = lpfc_setup_disc_node(vport, did);
	if (ndlp && NLP_CHK_NODE_ACT(ndlp)) {
		lpfc_printf_vlog(vport, KERN_INFO, LOG_DISCOVERY,
				 "0242 Process x%x GFF "
				 "NameServer Rsp Data: x%x x%x x%x\n",
				 did, ndlp->nlp_flag, vport->fc_flag,
				 vport->fc_rscn_id_cnt);
	} else {
		lpfc_printf_vlog(vport, KERN_INFO, LOG_DISCOVERY,
				 "0243 Skip x%x GFF "
				 "NameServer Rsp Data: x%x x%x\n", did,
				 vport->fc_flag, vport->fc_rscn_id_cnt);
	}
out:
	/* Link up / RSCN discovery */
	if (vport->num_disc_nodes)
		vport->num_disc_nodes--;
	if (vport->num_disc_nodes == 0) {
		/*
		 * The driver has cycled through all Nports in the RSCN payload.
		 * Complete the handling by cleaning up and marking the
		 * current driver state.
		 */
		if (vport->port_state >= LPFC_DISC_AUTH) {
			if (vport->fc_flag & FC_RSCN_MODE) {
				lpfc_els_flush_rscn(vport);
				spin_lock_irq(shost->host_lock);
				vport->fc_flag |= FC_RSCN_MODE; /* RSCN still */
				spin_unlock_irq(shost->host_lock);
			}
			else
				lpfc_els_flush_rscn(vport);
		}
		lpfc_disc_start(vport);
	}
	lpfc_ct_free_iocb(phba, cmdiocb);
	return;
}

static void
lpfc_cmpl_ct_cmd_gft_id(struct lpfc_hba *phba, struct lpfc_iocbq *cmdiocb,
				struct lpfc_iocbq *rspiocb)
{
	struct lpfc_vport *vport = cmdiocb->vport;
	IOCB_t *irsp = &rspiocb->iocb;
	struct lpfc_dmabuf *inp = (struct lpfc_dmabuf *)cmdiocb->context1;
	struct lpfc_dmabuf *outp = (struct lpfc_dmabuf *)cmdiocb->context2;
	struct lpfc_sli_ct_request *CTrsp;
	int did;
	struct lpfc_nodelist *ndlp;
	uint32_t fc4_data_0, fc4_data_1;

	did = ((struct lpfc_sli_ct_request *)inp->virt)->un.gft.PortId;
	did = be32_to_cpu(did);

	lpfc_debugfs_disc_trc(vport, LPFC_DISC_TRC_CT,
			      "GFT_ID cmpl: status:x%x/x%x did:x%x",
			      irsp->ulpStatus, irsp->un.ulpWord[4], did);

	if (irsp->ulpStatus == IOSTAT_SUCCESS) {
		/* Good status, continue checking */
		CTrsp = (struct lpfc_sli_ct_request *)outp->virt;
		fc4_data_0 = be32_to_cpu(CTrsp->un.gft_acc.fc4_types[0]);
		fc4_data_1 = be32_to_cpu(CTrsp->un.gft_acc.fc4_types[1]);

		lpfc_printf_vlog(vport, KERN_INFO, LOG_DISCOVERY,
				 "6432 Process GFT_ID rsp for %08x "
				 "Data %08x %08x %s %s\n",
				 did, fc4_data_0, fc4_data_1,
				 (fc4_data_0 & LPFC_FC4_TYPE_BITMASK) ?
				  "FCP" : " ",
				 (fc4_data_1 & LPFC_FC4_TYPE_BITMASK) ?
				  "NVME" : " ");

		ndlp = lpfc_findnode_did(vport, did);
		if (ndlp) {
			/* The bitmask value for FCP and NVME FCP types is
			 * the same because they are 32 bits distant from
			 * each other in word0 and word0.
			 */
			if (fc4_data_0 & LPFC_FC4_TYPE_BITMASK)
				ndlp->nlp_fc4_type |= NLP_FC4_FCP;
			if (fc4_data_1 &  LPFC_FC4_TYPE_BITMASK)
				ndlp->nlp_fc4_type |= NLP_FC4_NVME;
			lpfc_printf_vlog(vport, KERN_INFO, LOG_DISCOVERY,
					 "3064 Setting ndlp x%px, DID x%06x "
					 "with FC4 x%08x, Data: x%08x x%08x "
					 "%d\n",
					 ndlp, did, ndlp->nlp_fc4_type,
					 FC_TYPE_FCP, FC_TYPE_NVME,
					 ndlp->nlp_state);

			if (ndlp->nlp_state == NLP_STE_REG_LOGIN_ISSUE &&
			    ndlp->nlp_fc4_type) {
				ndlp->nlp_prev_state = NLP_STE_REG_LOGIN_ISSUE;

				lpfc_nlp_set_state(vport, ndlp,
						   NLP_STE_PRLI_ISSUE);
				lpfc_issue_els_prli(vport, ndlp, 0);
			} else if (!ndlp->nlp_fc4_type) {
				/* If fc4 type is still unknown, then LOGO */
				lpfc_printf_vlog(vport, KERN_INFO,
						 LOG_DISCOVERY,
						 "6443 Sending LOGO ndlp x%px,"
						 "DID x%06x with fc4_type: "
						 "x%08x, state: %d\n",
						 ndlp, did, ndlp->nlp_fc4_type,
						 ndlp->nlp_state);
				lpfc_issue_els_logo(vport, ndlp, 0);
				ndlp->nlp_prev_state = NLP_STE_REG_LOGIN_ISSUE;
				lpfc_nlp_set_state(vport, ndlp,
						   NLP_STE_NPR_NODE);
			}
		}
	} else
		lpfc_printf_vlog(vport, KERN_ERR, LOG_DISCOVERY,
				 "3065 GFT_ID failed x%08x\n", irsp->ulpStatus);

	lpfc_ct_free_iocb(phba, cmdiocb);
}

static void
lpfc_cmpl_ct(struct lpfc_hba *phba, struct lpfc_iocbq *cmdiocb,
	     struct lpfc_iocbq *rspiocb)
{
	struct lpfc_vport *vport = cmdiocb->vport;
	struct lpfc_dmabuf *inp;
	struct lpfc_dmabuf *outp;
	IOCB_t *irsp;
	struct lpfc_sli_ct_request *CTrsp;
	struct lpfc_nodelist *ndlp;
	int cmdcode, rc;
	uint8_t retry;
	uint32_t latt;

	/* First save ndlp, before we overwrite it */
	ndlp = cmdiocb->context_un.ndlp;

	/* we pass cmdiocb to state machine which needs rspiocb as well */
	cmdiocb->context_un.rsp_iocb = rspiocb;

	inp = (struct lpfc_dmabuf *) cmdiocb->context1;
	outp = (struct lpfc_dmabuf *) cmdiocb->context2;
	irsp = &rspiocb->iocb;

	cmdcode = be16_to_cpu(((struct lpfc_sli_ct_request *) inp->virt)->
					CommandResponse.bits.CmdRsp);
	CTrsp = (struct lpfc_sli_ct_request *) outp->virt;

	latt = lpfc_els_chk_latt(vport);

	/* RFT request completes status <ulpStatus> CmdRsp <CmdRsp> */
	lpfc_printf_vlog(vport, KERN_INFO, LOG_DISCOVERY,
			 "0209 CT Request completes, latt %d, "
			 "ulpStatus x%x CmdRsp x%x, Context x%x, Tag x%x\n",
			 latt, irsp->ulpStatus,
			 CTrsp->CommandResponse.bits.CmdRsp,
			 cmdiocb->iocb.ulpContext, cmdiocb->iocb.ulpIoTag);

	lpfc_debugfs_disc_trc(vport, LPFC_DISC_TRC_CT,
		"CT cmd cmpl:     status:x%x/x%x cmd:x%x",
		irsp->ulpStatus, irsp->un.ulpWord[4], cmdcode);

	if (irsp->ulpStatus) {
		lpfc_printf_vlog(vport, KERN_ERR, LOG_DISCOVERY,
				 "0268 NS cmd x%x Error (x%x x%x)\n",
				 cmdcode, irsp->ulpStatus, irsp->un.ulpWord[4]);

		if ((irsp->ulpStatus == IOSTAT_LOCAL_REJECT) &&
			(((irsp->un.ulpWord[4] & IOERR_PARAM_MASK) ==
			  IOERR_SLI_DOWN) ||
			 ((irsp->un.ulpWord[4] & IOERR_PARAM_MASK) ==
			  IOERR_SLI_ABORTED)))
			goto out;

		retry = cmdiocb->retry;
		if (retry >= LPFC_MAX_NS_RETRY)
			goto out;

		retry++;
		lpfc_printf_vlog(vport, KERN_INFO, LOG_DISCOVERY,
				 "0250 Retrying NS cmd %x\n", cmdcode);
		rc = lpfc_ns_cmd(vport, cmdcode, retry, 0);
		if (rc == 0)
			goto out;
	}

out:
	cmdiocb->context_un.ndlp = ndlp; /* Now restore ndlp for free */
	lpfc_ct_free_iocb(phba, cmdiocb);
	return;
}

static void
lpfc_cmpl_ct_cmd_rft_id(struct lpfc_hba *phba, struct lpfc_iocbq *cmdiocb,
			struct lpfc_iocbq *rspiocb)
{
	IOCB_t *irsp = &rspiocb->iocb;
	struct lpfc_vport *vport = cmdiocb->vport;

	if (irsp->ulpStatus == IOSTAT_SUCCESS) {
		struct lpfc_dmabuf *outp;
		struct lpfc_sli_ct_request *CTrsp;

		outp = (struct lpfc_dmabuf *) cmdiocb->context2;
		CTrsp = (struct lpfc_sli_ct_request *) outp->virt;
		if (CTrsp->CommandResponse.bits.CmdRsp ==
		    be16_to_cpu(SLI_CT_RESPONSE_FS_ACC))
			vport->ct_flags |= FC_CT_RFT_ID;
	}
	lpfc_cmpl_ct(phba, cmdiocb, rspiocb);
	return;
}

static void
lpfc_cmpl_ct_cmd_rnn_id(struct lpfc_hba *phba, struct lpfc_iocbq *cmdiocb,
			struct lpfc_iocbq *rspiocb)
{
	IOCB_t *irsp = &rspiocb->iocb;
	struct lpfc_vport *vport = cmdiocb->vport;

	if (irsp->ulpStatus == IOSTAT_SUCCESS) {
		struct lpfc_dmabuf *outp;
		struct lpfc_sli_ct_request *CTrsp;

		outp = (struct lpfc_dmabuf *) cmdiocb->context2;
		CTrsp = (struct lpfc_sli_ct_request *) outp->virt;
		if (CTrsp->CommandResponse.bits.CmdRsp ==
		    be16_to_cpu(SLI_CT_RESPONSE_FS_ACC))
			vport->ct_flags |= FC_CT_RNN_ID;
	}
	lpfc_cmpl_ct(phba, cmdiocb, rspiocb);
	return;
}

static void
lpfc_cmpl_ct_cmd_rspn_id(struct lpfc_hba *phba, struct lpfc_iocbq *cmdiocb,
			 struct lpfc_iocbq *rspiocb)
{
	IOCB_t *irsp = &rspiocb->iocb;
	struct lpfc_vport *vport = cmdiocb->vport;

	if (irsp->ulpStatus == IOSTAT_SUCCESS) {
		struct lpfc_dmabuf *outp;
		struct lpfc_sli_ct_request *CTrsp;

		outp = (struct lpfc_dmabuf *) cmdiocb->context2;
		CTrsp = (struct lpfc_sli_ct_request *) outp->virt;
		if (CTrsp->CommandResponse.bits.CmdRsp ==
		    be16_to_cpu(SLI_CT_RESPONSE_FS_ACC))
			vport->ct_flags |= FC_CT_RSPN_ID;
	}
	lpfc_cmpl_ct(phba, cmdiocb, rspiocb);
	return;
}

static void
lpfc_cmpl_ct_cmd_rsnn_nn(struct lpfc_hba *phba, struct lpfc_iocbq *cmdiocb,
			 struct lpfc_iocbq *rspiocb)
{
	IOCB_t *irsp = &rspiocb->iocb;
	struct lpfc_vport *vport = cmdiocb->vport;

	if (irsp->ulpStatus == IOSTAT_SUCCESS) {
		struct lpfc_dmabuf *outp;
		struct lpfc_sli_ct_request *CTrsp;

		outp = (struct lpfc_dmabuf *) cmdiocb->context2;
		CTrsp = (struct lpfc_sli_ct_request *) outp->virt;
		if (CTrsp->CommandResponse.bits.CmdRsp ==
		    be16_to_cpu(SLI_CT_RESPONSE_FS_ACC))
			vport->ct_flags |= FC_CT_RSNN_NN;
	}
	lpfc_cmpl_ct(phba, cmdiocb, rspiocb);
	return;
}

static void
lpfc_cmpl_ct_cmd_da_id(struct lpfc_hba *phba, struct lpfc_iocbq *cmdiocb,
 struct lpfc_iocbq *rspiocb)
{
	struct lpfc_vport *vport = cmdiocb->vport;

	/* even if it fails we will act as though it succeeded. */
	vport->ct_flags = 0;
	lpfc_cmpl_ct(phba, cmdiocb, rspiocb);
	return;
}

static void
lpfc_cmpl_ct_cmd_rff_id(struct lpfc_hba *phba, struct lpfc_iocbq *cmdiocb,
			struct lpfc_iocbq *rspiocb)
{
	IOCB_t *irsp = &rspiocb->iocb;
	struct lpfc_vport *vport = cmdiocb->vport;

	if (irsp->ulpStatus == IOSTAT_SUCCESS) {
		struct lpfc_dmabuf *outp;
		struct lpfc_sli_ct_request *CTrsp;

		outp = (struct lpfc_dmabuf *) cmdiocb->context2;
		CTrsp = (struct lpfc_sli_ct_request *) outp->virt;
		if (CTrsp->CommandResponse.bits.CmdRsp ==
		    be16_to_cpu(SLI_CT_RESPONSE_FS_ACC))
			vport->ct_flags |= FC_CT_RFF_ID;
	}
	lpfc_cmpl_ct(phba, cmdiocb, rspiocb);
	return;
}

/*
 * Although the symbolic port name is thought to be an integer
 * as of January 18, 2016, leave it as a string until more of
 * the record state becomes defined.
 */
int
lpfc_vport_symbolic_port_name(struct lpfc_vport *vport, char *symbol,
	size_t size)
{
	int n;

	/*
	 * Use the lpfc board number as the Symbolic Port
	 * Name object.  NPIV is not in play so this integer
	 * value is sufficient and unique per FC-ID.
	 */
	n = scnprintf(symbol, size, "%d", vport->phba->brd_no);
	return n;
}


int
lpfc_vport_symbolic_node_name(struct lpfc_vport *vport, char *symbol,
	size_t size)
{
	char fwrev[FW_REV_STR_SIZE] = {0};
	char tmp[MAXHOSTNAMELEN] = {0};

	memset(symbol, 0, size);

<<<<<<< HEAD
	n = scnprintf(symbol, size, "Emulex %s", vport->phba->ModelName);
	if (size < n)
		return n;

	n += scnprintf(symbol + n, size - n, " FV%s", fwrev);
	if (size < n)
		return n;

	n += scnprintf(symbol + n, size - n, " DV%s.",
		      lpfc_release_version);
	if (size < n)
		return n;

	n += scnprintf(symbol + n, size - n, " HN:%s.",
		      init_utsname()->nodename);
	if (size < n)
		return n;

	/* Note :- OS name is "Linux" */
	n += scnprintf(symbol + n, size - n, " OS:%s\n",
		      init_utsname()->sysname);
	return n;
=======
	scnprintf(tmp, sizeof(tmp), "Emulex %s", vport->phba->ModelName);
	if (strlcat(symbol, tmp, size) >= size)
		goto buffer_done;

	lpfc_decode_firmware_rev(vport->phba, fwrev, 0);
	scnprintf(tmp, sizeof(tmp), " FV%s", fwrev);
	if (strlcat(symbol, tmp, size) >= size)
		goto buffer_done;

	scnprintf(tmp, sizeof(tmp), " DV%s", lpfc_release_version);
	if (strlcat(symbol, tmp, size) >= size)
		goto buffer_done;

	scnprintf(tmp, sizeof(tmp), " HN:%s", init_utsname()->nodename);
	if (strlcat(symbol, tmp, size) >= size)
		goto buffer_done;

	/* Note :- OS name is "Linux" */
	scnprintf(tmp, sizeof(tmp), " OS:%s", init_utsname()->sysname);
	strlcat(symbol, tmp, size);

buffer_done:
	return strnlen(symbol, size);

>>>>>>> fa578e9d
}

static uint32_t
lpfc_find_map_node(struct lpfc_vport *vport)
{
	struct lpfc_nodelist *ndlp, *next_ndlp;
	struct Scsi_Host  *shost;
	uint32_t cnt = 0;

	shost = lpfc_shost_from_vport(vport);
	spin_lock_irq(shost->host_lock);
	list_for_each_entry_safe(ndlp, next_ndlp, &vport->fc_nodes, nlp_listp) {
		if (ndlp->nlp_type & NLP_FABRIC)
			continue;
		if ((ndlp->nlp_state == NLP_STE_MAPPED_NODE) ||
		    (ndlp->nlp_state == NLP_STE_UNMAPPED_NODE))
			cnt++;
	}
	spin_unlock_irq(shost->host_lock);
	return cnt;
}

/*
 * This routine will return the FC4 Type associated with the CT
 * GID_FT command.
 */
int
lpfc_get_gidft_type(struct lpfc_vport *vport, struct lpfc_iocbq *cmdiocb)
{
	struct lpfc_sli_ct_request *CtReq;
	struct lpfc_dmabuf *mp;
	uint32_t type;

	mp = cmdiocb->context1;
	if (mp == NULL)
		return 0;
	CtReq = (struct lpfc_sli_ct_request *)mp->virt;
	type = (uint32_t)CtReq->un.gid.Fc4Type;
	if ((type != SLI_CTPT_FCP) && (type != SLI_CTPT_NVME))
		return 0;
	return type;
}

/*
 * lpfc_ns_cmd
 * Description:
 *    Issue Cmd to NameServer
 *       SLI_CTNS_GID_FT
 *       LI_CTNS_RFT_ID
 */
int
lpfc_ns_cmd(struct lpfc_vport *vport, int cmdcode,
	    uint8_t retry, uint32_t context)
{
	struct lpfc_nodelist * ndlp;
	struct lpfc_hba *phba = vport->phba;
	struct lpfc_dmabuf *mp, *bmp;
	struct lpfc_sli_ct_request *CtReq;
	struct ulp_bde64 *bpl;
	void (*cmpl) (struct lpfc_hba *, struct lpfc_iocbq *,
		      struct lpfc_iocbq *) = NULL;
	uint32_t *ptr;
	uint32_t rsp_size = 1024;
	size_t   size;
	int rc = 0;

	ndlp = lpfc_findnode_did(vport, NameServer_DID);
	if (!ndlp || !NLP_CHK_NODE_ACT(ndlp)
	    || ndlp->nlp_state != NLP_STE_UNMAPPED_NODE) {
		rc=1;
		goto ns_cmd_exit;
	}

	/* fill in BDEs for command */
	/* Allocate buffer for command payload */
	mp = kmalloc(sizeof(struct lpfc_dmabuf), GFP_KERNEL);
	if (!mp) {
		rc=2;
		goto ns_cmd_exit;
	}

	INIT_LIST_HEAD(&mp->list);
	mp->virt = lpfc_mbuf_alloc(phba, MEM_PRI, &(mp->phys));
	if (!mp->virt) {
		rc=3;
		goto ns_cmd_free_mp;
	}

	/* Allocate buffer for Buffer ptr list */
	bmp = kmalloc(sizeof(struct lpfc_dmabuf), GFP_KERNEL);
	if (!bmp) {
		rc=4;
		goto ns_cmd_free_mpvirt;
	}

	INIT_LIST_HEAD(&bmp->list);
	bmp->virt = lpfc_mbuf_alloc(phba, MEM_PRI, &(bmp->phys));
	if (!bmp->virt) {
		rc=5;
		goto ns_cmd_free_bmp;
	}

	/* NameServer Req */
	lpfc_printf_vlog(vport, KERN_INFO ,LOG_DISCOVERY,
			 "0236 NameServer Req Data: x%x x%x x%x x%x\n",
			 cmdcode, vport->fc_flag, vport->fc_rscn_id_cnt,
			 context);

	bpl = (struct ulp_bde64 *) bmp->virt;
	memset(bpl, 0, sizeof(struct ulp_bde64));
	bpl->addrHigh = le32_to_cpu(putPaddrHigh(mp->phys) );
	bpl->addrLow = le32_to_cpu(putPaddrLow(mp->phys) );
	bpl->tus.f.bdeFlags = 0;
	if (cmdcode == SLI_CTNS_GID_FT)
		bpl->tus.f.bdeSize = GID_REQUEST_SZ;
	else if (cmdcode == SLI_CTNS_GID_PT)
		bpl->tus.f.bdeSize = GID_REQUEST_SZ;
	else if (cmdcode == SLI_CTNS_GFF_ID)
		bpl->tus.f.bdeSize = GFF_REQUEST_SZ;
	else if (cmdcode == SLI_CTNS_GFT_ID)
		bpl->tus.f.bdeSize = GFT_REQUEST_SZ;
	else if (cmdcode == SLI_CTNS_RFT_ID)
		bpl->tus.f.bdeSize = RFT_REQUEST_SZ;
	else if (cmdcode == SLI_CTNS_RNN_ID)
		bpl->tus.f.bdeSize = RNN_REQUEST_SZ;
	else if (cmdcode == SLI_CTNS_RSPN_ID)
		bpl->tus.f.bdeSize = RSPN_REQUEST_SZ;
	else if (cmdcode == SLI_CTNS_RSNN_NN)
		bpl->tus.f.bdeSize = RSNN_REQUEST_SZ;
	else if (cmdcode == SLI_CTNS_DA_ID)
		bpl->tus.f.bdeSize = DA_ID_REQUEST_SZ;
	else if (cmdcode == SLI_CTNS_RFF_ID)
		bpl->tus.f.bdeSize = RFF_REQUEST_SZ;
	else
		bpl->tus.f.bdeSize = 0;
	bpl->tus.w = le32_to_cpu(bpl->tus.w);

	CtReq = (struct lpfc_sli_ct_request *) mp->virt;
	memset(CtReq, 0, sizeof(struct lpfc_sli_ct_request));
	CtReq->RevisionId.bits.Revision = SLI_CT_REVISION;
	CtReq->RevisionId.bits.InId = 0;
	CtReq->FsType = SLI_CT_DIRECTORY_SERVICE;
	CtReq->FsSubType = SLI_CT_DIRECTORY_NAME_SERVER;
	CtReq->CommandResponse.bits.Size = 0;
	switch (cmdcode) {
	case SLI_CTNS_GID_FT:
		CtReq->CommandResponse.bits.CmdRsp =
		    cpu_to_be16(SLI_CTNS_GID_FT);
		CtReq->un.gid.Fc4Type = context;

		if (vport->port_state < LPFC_NS_QRY)
			vport->port_state = LPFC_NS_QRY;
		lpfc_set_disctmo(vport);
		cmpl = lpfc_cmpl_ct_cmd_gid_ft;
		rsp_size = FC_MAX_NS_RSP;
		break;

	case SLI_CTNS_GID_PT:
		CtReq->CommandResponse.bits.CmdRsp =
		    cpu_to_be16(SLI_CTNS_GID_PT);
		CtReq->un.gid.PortType = context;

		if (vport->port_state < LPFC_NS_QRY)
			vport->port_state = LPFC_NS_QRY;
		lpfc_set_disctmo(vport);
		cmpl = lpfc_cmpl_ct_cmd_gid_pt;
		rsp_size = FC_MAX_NS_RSP;
		break;

	case SLI_CTNS_GFF_ID:
		CtReq->CommandResponse.bits.CmdRsp =
			cpu_to_be16(SLI_CTNS_GFF_ID);
		CtReq->un.gff.PortId = cpu_to_be32(context);
		cmpl = lpfc_cmpl_ct_cmd_gff_id;
		break;

	case SLI_CTNS_GFT_ID:
		CtReq->CommandResponse.bits.CmdRsp =
			cpu_to_be16(SLI_CTNS_GFT_ID);
		CtReq->un.gft.PortId = cpu_to_be32(context);
		cmpl = lpfc_cmpl_ct_cmd_gft_id;
		break;

	case SLI_CTNS_RFT_ID:
		vport->ct_flags &= ~FC_CT_RFT_ID;
		CtReq->CommandResponse.bits.CmdRsp =
		    cpu_to_be16(SLI_CTNS_RFT_ID);
		CtReq->un.rft.PortId = cpu_to_be32(vport->fc_myDID);

		/* Register FC4 FCP type if enabled.  */
		if (vport->cfg_enable_fc4_type == LPFC_ENABLE_BOTH ||
		    vport->cfg_enable_fc4_type == LPFC_ENABLE_FCP)
			CtReq->un.rft.fcpReg = 1;

		/* Register NVME type if enabled.  Defined LE and swapped.
		 * rsvd[0] is used as word1 because of the hard-coded
		 * word0 usage in the ct_request data structure.
		 */
		if (vport->cfg_enable_fc4_type == LPFC_ENABLE_BOTH ||
		    vport->cfg_enable_fc4_type == LPFC_ENABLE_NVME)
			CtReq->un.rft.rsvd[0] =
				cpu_to_be32(LPFC_FC4_TYPE_BITMASK);

		ptr = (uint32_t *)CtReq;
		lpfc_printf_vlog(vport, KERN_INFO, LOG_DISCOVERY,
				 "6433 Issue RFT (%s %s): %08x %08x %08x %08x "
				 "%08x %08x %08x %08x\n",
				 CtReq->un.rft.fcpReg ? "FCP" : " ",
				 CtReq->un.rft.rsvd[0] ? "NVME" : " ",
				 *ptr, *(ptr + 1), *(ptr + 2), *(ptr + 3),
				 *(ptr + 4), *(ptr + 5),
				 *(ptr + 6), *(ptr + 7));
		cmpl = lpfc_cmpl_ct_cmd_rft_id;
		break;

	case SLI_CTNS_RNN_ID:
		vport->ct_flags &= ~FC_CT_RNN_ID;
		CtReq->CommandResponse.bits.CmdRsp =
		    cpu_to_be16(SLI_CTNS_RNN_ID);
		CtReq->un.rnn.PortId = cpu_to_be32(vport->fc_myDID);
		memcpy(CtReq->un.rnn.wwnn,  &vport->fc_nodename,
		       sizeof(struct lpfc_name));
		cmpl = lpfc_cmpl_ct_cmd_rnn_id;
		break;

	case SLI_CTNS_RSPN_ID:
		vport->ct_flags &= ~FC_CT_RSPN_ID;
		CtReq->CommandResponse.bits.CmdRsp =
		    cpu_to_be16(SLI_CTNS_RSPN_ID);
		CtReq->un.rspn.PortId = cpu_to_be32(vport->fc_myDID);
		size = sizeof(CtReq->un.rspn.symbname);
		CtReq->un.rspn.len =
			lpfc_vport_symbolic_port_name(vport,
			CtReq->un.rspn.symbname, size);
		cmpl = lpfc_cmpl_ct_cmd_rspn_id;
		break;
	case SLI_CTNS_RSNN_NN:
		vport->ct_flags &= ~FC_CT_RSNN_NN;
		CtReq->CommandResponse.bits.CmdRsp =
		    cpu_to_be16(SLI_CTNS_RSNN_NN);
		memcpy(CtReq->un.rsnn.wwnn, &vport->fc_nodename,
		       sizeof(struct lpfc_name));
		size = sizeof(CtReq->un.rsnn.symbname);
		CtReq->un.rsnn.len =
			lpfc_vport_symbolic_node_name(vport,
			CtReq->un.rsnn.symbname, size);
		cmpl = lpfc_cmpl_ct_cmd_rsnn_nn;
		break;
	case SLI_CTNS_DA_ID:
		/* Implement DA_ID Nameserver request */
		CtReq->CommandResponse.bits.CmdRsp =
			cpu_to_be16(SLI_CTNS_DA_ID);
		CtReq->un.da_id.port_id = cpu_to_be32(vport->fc_myDID);
		cmpl = lpfc_cmpl_ct_cmd_da_id;
		break;
	case SLI_CTNS_RFF_ID:
		vport->ct_flags &= ~FC_CT_RFF_ID;
		CtReq->CommandResponse.bits.CmdRsp =
		    cpu_to_be16(SLI_CTNS_RFF_ID);
		CtReq->un.rff.PortId = cpu_to_be32(vport->fc_myDID);
		CtReq->un.rff.fbits = FC4_FEATURE_INIT;

		/* The driver always supports FC_TYPE_FCP.  However, the
		 * caller can specify NVME (type x28) as well.  But only
		 * these that FC4 type is supported.
		 */
		if (((vport->cfg_enable_fc4_type == LPFC_ENABLE_BOTH) ||
		     (vport->cfg_enable_fc4_type == LPFC_ENABLE_NVME)) &&
		    (context == FC_TYPE_NVME)) {
			if ((vport == phba->pport) && phba->nvmet_support) {
				CtReq->un.rff.fbits = (FC4_FEATURE_TARGET |
					FC4_FEATURE_NVME_DISC);
				lpfc_nvmet_update_targetport(phba);
			} else {
				lpfc_nvme_update_localport(vport);
			}
			CtReq->un.rff.type_code = context;

		} else if (((vport->cfg_enable_fc4_type == LPFC_ENABLE_BOTH) ||
			    (vport->cfg_enable_fc4_type == LPFC_ENABLE_FCP)) &&
			   (context == FC_TYPE_FCP))
			CtReq->un.rff.type_code = context;

		else
			goto ns_cmd_free_bmpvirt;

		ptr = (uint32_t *)CtReq;
		lpfc_printf_vlog(vport, KERN_INFO, LOG_DISCOVERY,
				 "6434 Issue RFF (%s): %08x %08x %08x %08x "
				 "%08x %08x %08x %08x\n",
				 (context == FC_TYPE_NVME) ? "NVME" : "FCP",
				 *ptr, *(ptr + 1), *(ptr + 2), *(ptr + 3),
				 *(ptr + 4), *(ptr + 5),
				 *(ptr + 6), *(ptr + 7));
		cmpl = lpfc_cmpl_ct_cmd_rff_id;
		break;
	}
	/* The lpfc_ct_cmd/lpfc_get_req shall increment ndlp reference count
	 * to hold ndlp reference for the corresponding callback function.
	 */
	if (!lpfc_ct_cmd(vport, mp, bmp, ndlp, cmpl, rsp_size, retry)) {
		/* On success, The cmpl function will free the buffers */
		lpfc_debugfs_disc_trc(vport, LPFC_DISC_TRC_CT,
			"Issue CT cmd:    cmd:x%x did:x%x",
			cmdcode, ndlp->nlp_DID, 0);
		return 0;
	}
	rc=6;

	/* Decrement ndlp reference count to release ndlp reference held
	 * for the failed command's callback function.
	 */
	lpfc_nlp_put(ndlp);

ns_cmd_free_bmpvirt:
	lpfc_mbuf_free(phba, bmp->virt, bmp->phys);
ns_cmd_free_bmp:
	kfree(bmp);
ns_cmd_free_mpvirt:
	lpfc_mbuf_free(phba, mp->virt, mp->phys);
ns_cmd_free_mp:
	kfree(mp);
ns_cmd_exit:
	lpfc_printf_vlog(vport, KERN_ERR, LOG_DISCOVERY,
			 "0266 Issue NameServer Req x%x err %d Data: x%x x%x\n",
			 cmdcode, rc, vport->fc_flag, vport->fc_rscn_id_cnt);
	return 1;
}

/**
 * lpfc_cmpl_ct_disc_fdmi - Handle a discovery FDMI completion
 * @phba: Pointer to HBA context object.
 * @cmdiocb: Pointer to the command IOCBQ.
 * @rspiocb: Pointer to the response IOCBQ.
 *
 * This function to handle the completion of a driver initiated FDMI
 * CT command issued during discovery.
 */
static void
lpfc_cmpl_ct_disc_fdmi(struct lpfc_hba *phba, struct lpfc_iocbq *cmdiocb,
		       struct lpfc_iocbq *rspiocb)
{
	struct lpfc_vport *vport = cmdiocb->vport;
	struct lpfc_dmabuf *inp = cmdiocb->context1;
	struct lpfc_dmabuf *outp = cmdiocb->context2;
	struct lpfc_sli_ct_request *CTcmd = inp->virt;
	struct lpfc_sli_ct_request *CTrsp = outp->virt;
	uint16_t fdmi_cmd = CTcmd->CommandResponse.bits.CmdRsp;
	uint16_t fdmi_rsp = CTrsp->CommandResponse.bits.CmdRsp;
	IOCB_t *irsp = &rspiocb->iocb;
	struct lpfc_nodelist *ndlp;
	uint32_t latt, cmd, err;

	latt = lpfc_els_chk_latt(vport);
	lpfc_debugfs_disc_trc(vport, LPFC_DISC_TRC_CT,
		"FDMI cmpl:       status:x%x/x%x latt:%d",
		irsp->ulpStatus, irsp->un.ulpWord[4], latt);

	if (latt || irsp->ulpStatus) {

		/* Look for a retryable error */
		if (irsp->ulpStatus == IOSTAT_LOCAL_REJECT) {
			switch ((irsp->un.ulpWord[4] & IOERR_PARAM_MASK)) {
			case IOERR_SLI_ABORTED:
			case IOERR_SLI_DOWN:
				/* Driver aborted this IO.  No retry as error
				 * is likely Offline->Online or some adapter
				 * error.  Recovery will try again.
				 */
				break;
			case IOERR_ABORT_IN_PROGRESS:
			case IOERR_SEQUENCE_TIMEOUT:
			case IOERR_ILLEGAL_FRAME:
			case IOERR_NO_RESOURCES:
			case IOERR_ILLEGAL_COMMAND:
				cmdiocb->retry++;
				if (cmdiocb->retry >= LPFC_FDMI_MAX_RETRY)
					break;

				/* Retry the same FDMI command */
				err = lpfc_sli_issue_iocb(phba, LPFC_ELS_RING,
							  cmdiocb, 0);
				if (err == IOCB_ERROR)
					break;
				return;
			default:
				break;
			}
		}

		lpfc_printf_vlog(vport, KERN_INFO, LOG_DISCOVERY,
				 "0229 FDMI cmd %04x failed, latt = %d "
				 "ulpStatus: x%x, rid x%x\n",
				 be16_to_cpu(fdmi_cmd), latt, irsp->ulpStatus,
				 irsp->un.ulpWord[4]);
	}
	lpfc_ct_free_iocb(phba, cmdiocb);

	ndlp = lpfc_findnode_did(vport, FDMI_DID);
	if (!ndlp || !NLP_CHK_NODE_ACT(ndlp))
		return;

	/* Check for a CT LS_RJT response */
	cmd =  be16_to_cpu(fdmi_cmd);
	if (fdmi_rsp == cpu_to_be16(SLI_CT_RESPONSE_FS_RJT)) {
		/* FDMI rsp failed */
		lpfc_printf_vlog(vport, KERN_INFO, LOG_DISCOVERY,
				 "0220 FDMI cmd failed FS_RJT Data: x%x", cmd);

		/* Should we fallback to FDMI-2 / FDMI-1 ? */
		switch (cmd) {
		case SLI_MGMT_RHBA:
			if (vport->fdmi_hba_mask == LPFC_FDMI2_HBA_ATTR) {
				/* Fallback to FDMI-1 */
				vport->fdmi_hba_mask = LPFC_FDMI1_HBA_ATTR;
				vport->fdmi_port_mask = LPFC_FDMI1_PORT_ATTR;
				/* Start over */
				lpfc_fdmi_cmd(vport, ndlp, SLI_MGMT_DHBA, 0);
			}
			return;

		case SLI_MGMT_RPRT:
			if (vport->fdmi_port_mask == LPFC_FDMI2_PORT_ATTR) {
				/* Fallback to FDMI-1 */
				vport->fdmi_port_mask = LPFC_FDMI1_PORT_ATTR;
				/* Start over */
				lpfc_fdmi_cmd(vport, ndlp, cmd, 0);
			}
			if (vport->fdmi_port_mask == LPFC_FDMI2_SMART_ATTR) {
				vport->fdmi_port_mask = LPFC_FDMI2_PORT_ATTR;
				/* Retry the same command */
				lpfc_fdmi_cmd(vport, ndlp, cmd, 0);
			}
			return;

		case SLI_MGMT_RPA:
			if (vport->fdmi_port_mask == LPFC_FDMI2_PORT_ATTR) {
				/* Fallback to FDMI-1 */
				vport->fdmi_hba_mask = LPFC_FDMI1_HBA_ATTR;
				vport->fdmi_port_mask = LPFC_FDMI1_PORT_ATTR;
				/* Start over */
				lpfc_fdmi_cmd(vport, ndlp, SLI_MGMT_DHBA, 0);
			}
			if (vport->fdmi_port_mask == LPFC_FDMI2_SMART_ATTR) {
				vport->fdmi_port_mask = LPFC_FDMI2_PORT_ATTR;
				/* Retry the same command */
				lpfc_fdmi_cmd(vport, ndlp, cmd, 0);
			}
			return;
		}
	}

	/*
	 * On success, need to cycle thru FDMI registration for discovery
	 * DHBA -> DPRT -> RHBA -> RPA  (physical port)
	 * DPRT -> RPRT (vports)
	 */
	switch (cmd) {
	case SLI_MGMT_RHBA:
		lpfc_fdmi_cmd(vport, ndlp, SLI_MGMT_RPA, 0);
		break;

	case SLI_MGMT_DHBA:
		lpfc_fdmi_cmd(vport, ndlp, SLI_MGMT_DPRT, 0);
		break;

	case SLI_MGMT_DPRT:
		if (vport->port_type == LPFC_PHYSICAL_PORT)
			lpfc_fdmi_cmd(vport, ndlp, SLI_MGMT_RHBA, 0);
		else
			lpfc_fdmi_cmd(vport, ndlp, SLI_MGMT_RPRT, 0);
		break;
	}
	return;
}


/**
 * lpfc_fdmi_num_disc_check - Check how many mapped NPorts we are connected to
 * @vport: pointer to a host virtual N_Port data structure.
 *
 * Called from hbeat timeout routine to check if the number of discovered
 * ports has changed. If so, re-register thar port Attribute.
 */
void
lpfc_fdmi_num_disc_check(struct lpfc_vport *vport)
{
	struct lpfc_hba *phba = vport->phba;
	struct lpfc_nodelist *ndlp;
	uint16_t cnt;

	if (!lpfc_is_link_up(phba))
		return;

	/* Must be connected to a Fabric */
	if (!(vport->fc_flag & FC_FABRIC))
		return;

	if (!(vport->fdmi_port_mask & LPFC_FDMI_PORT_ATTR_num_disc))
		return;

	cnt = lpfc_find_map_node(vport);
	if (cnt == vport->fdmi_num_disc)
		return;

	ndlp = lpfc_findnode_did(vport, FDMI_DID);
	if (!ndlp || !NLP_CHK_NODE_ACT(ndlp))
		return;

	if (vport->port_type == LPFC_PHYSICAL_PORT) {
		lpfc_fdmi_cmd(vport, ndlp, SLI_MGMT_RPA,
			      LPFC_FDMI_PORT_ATTR_num_disc);
	} else {
		lpfc_fdmi_cmd(vport, ndlp, SLI_MGMT_RPRT,
			      LPFC_FDMI_PORT_ATTR_num_disc);
	}
}

/* Routines for all individual HBA attributes */
static int
lpfc_fdmi_hba_attr_wwnn(struct lpfc_vport *vport, struct lpfc_fdmi_attr_def *ad)
{
	struct lpfc_fdmi_attr_entry *ae;
	uint32_t size;

	ae = (struct lpfc_fdmi_attr_entry *)&ad->AttrValue;
	memset(ae, 0, sizeof(struct lpfc_name));

	memcpy(&ae->un.AttrWWN, &vport->fc_sparam.nodeName,
	       sizeof(struct lpfc_name));
	size = FOURBYTES + sizeof(struct lpfc_name);
	ad->AttrLen = cpu_to_be16(size);
	ad->AttrType = cpu_to_be16(RHBA_NODENAME);
	return size;
}
static int
lpfc_fdmi_hba_attr_manufacturer(struct lpfc_vport *vport,
				struct lpfc_fdmi_attr_def *ad)
{
	struct lpfc_fdmi_attr_entry *ae;
	uint32_t len, size;

	ae = (struct lpfc_fdmi_attr_entry *)&ad->AttrValue;
	memset(ae, 0, 256);

	/* This string MUST be consistent with other FC platforms
	 * supported by Broadcom.
	 */
	strncpy(ae->un.AttrString,
		"Emulex Corporation",
		       sizeof(ae->un.AttrString));
	len = strnlen(ae->un.AttrString,
			  sizeof(ae->un.AttrString));
	len += (len & 3) ? (4 - (len & 3)) : 4;
	size = FOURBYTES + len;
	ad->AttrLen = cpu_to_be16(size);
	ad->AttrType = cpu_to_be16(RHBA_MANUFACTURER);
	return size;
}

static int
lpfc_fdmi_hba_attr_sn(struct lpfc_vport *vport, struct lpfc_fdmi_attr_def *ad)
{
	struct lpfc_hba *phba = vport->phba;
	struct lpfc_fdmi_attr_entry *ae;
	uint32_t len, size;

	ae = (struct lpfc_fdmi_attr_entry *)&ad->AttrValue;
	memset(ae, 0, 256);

	strncpy(ae->un.AttrString, phba->SerialNumber,
		sizeof(ae->un.AttrString));
	len = strnlen(ae->un.AttrString,
			  sizeof(ae->un.AttrString));
	len += (len & 3) ? (4 - (len & 3)) : 4;
	size = FOURBYTES + len;
	ad->AttrLen = cpu_to_be16(size);
	ad->AttrType = cpu_to_be16(RHBA_SERIAL_NUMBER);
	return size;
}

static int
lpfc_fdmi_hba_attr_model(struct lpfc_vport *vport,
			 struct lpfc_fdmi_attr_def *ad)
{
	struct lpfc_hba *phba = vport->phba;
	struct lpfc_fdmi_attr_entry *ae;
	uint32_t len, size;

	ae = (struct lpfc_fdmi_attr_entry *)&ad->AttrValue;
	memset(ae, 0, 256);

	strncpy(ae->un.AttrString, phba->ModelName,
		sizeof(ae->un.AttrString));
	len = strnlen(ae->un.AttrString, sizeof(ae->un.AttrString));
	len += (len & 3) ? (4 - (len & 3)) : 4;
	size = FOURBYTES + len;
	ad->AttrLen = cpu_to_be16(size);
	ad->AttrType = cpu_to_be16(RHBA_MODEL);
	return size;
}

static int
lpfc_fdmi_hba_attr_description(struct lpfc_vport *vport,
			       struct lpfc_fdmi_attr_def *ad)
{
	struct lpfc_hba *phba = vport->phba;
	struct lpfc_fdmi_attr_entry *ae;
	uint32_t len, size;

	ae = (struct lpfc_fdmi_attr_entry *)&ad->AttrValue;
	memset(ae, 0, 256);

	strncpy(ae->un.AttrString, phba->ModelDesc,
		sizeof(ae->un.AttrString));
	len = strnlen(ae->un.AttrString,
				  sizeof(ae->un.AttrString));
	len += (len & 3) ? (4 - (len & 3)) : 4;
	size = FOURBYTES + len;
	ad->AttrLen = cpu_to_be16(size);
	ad->AttrType = cpu_to_be16(RHBA_MODEL_DESCRIPTION);
	return size;
}

static int
lpfc_fdmi_hba_attr_hdw_ver(struct lpfc_vport *vport,
			   struct lpfc_fdmi_attr_def *ad)
{
	struct lpfc_hba *phba = vport->phba;
	lpfc_vpd_t *vp = &phba->vpd;
	struct lpfc_fdmi_attr_entry *ae;
	uint32_t i, j, incr, size;

	ae = (struct lpfc_fdmi_attr_entry *)&ad->AttrValue;
	memset(ae, 0, 256);

	/* Convert JEDEC ID to ascii for hardware version */
	incr = vp->rev.biuRev;
	for (i = 0; i < 8; i++) {
		j = (incr & 0xf);
		if (j <= 9)
			ae->un.AttrString[7 - i] =
			    (char)((uint8_t) 0x30 +
				   (uint8_t) j);
		else
			ae->un.AttrString[7 - i] =
			    (char)((uint8_t) 0x61 +
				   (uint8_t) (j - 10));
		incr = (incr >> 4);
	}
	size = FOURBYTES + 8;
	ad->AttrLen = cpu_to_be16(size);
	ad->AttrType = cpu_to_be16(RHBA_HARDWARE_VERSION);
	return size;
}

static int
lpfc_fdmi_hba_attr_drvr_ver(struct lpfc_vport *vport,
			    struct lpfc_fdmi_attr_def *ad)
{
	struct lpfc_fdmi_attr_entry *ae;
	uint32_t len, size;

	ae = (struct lpfc_fdmi_attr_entry *)&ad->AttrValue;
	memset(ae, 0, 256);

	strncpy(ae->un.AttrString, lpfc_release_version,
		sizeof(ae->un.AttrString));
	len = strnlen(ae->un.AttrString,
			  sizeof(ae->un.AttrString));
	len += (len & 3) ? (4 - (len & 3)) : 4;
	size = FOURBYTES + len;
	ad->AttrLen = cpu_to_be16(size);
	ad->AttrType = cpu_to_be16(RHBA_DRIVER_VERSION);
	return size;
}

static int
lpfc_fdmi_hba_attr_rom_ver(struct lpfc_vport *vport,
			   struct lpfc_fdmi_attr_def *ad)
{
	struct lpfc_hba *phba = vport->phba;
	struct lpfc_fdmi_attr_entry *ae;
	uint32_t len, size;

	ae = (struct lpfc_fdmi_attr_entry *)&ad->AttrValue;
	memset(ae, 0, 256);

	if (phba->sli_rev == LPFC_SLI_REV4)
		lpfc_decode_firmware_rev(phba, ae->un.AttrString, 1);
	else
		strncpy(ae->un.AttrString, phba->OptionROMVersion,
			sizeof(ae->un.AttrString));
	len = strnlen(ae->un.AttrString,
			  sizeof(ae->un.AttrString));
	len += (len & 3) ? (4 - (len & 3)) : 4;
	size = FOURBYTES + len;
	ad->AttrLen = cpu_to_be16(size);
	ad->AttrType = cpu_to_be16(RHBA_OPTION_ROM_VERSION);
	return size;
}

static int
lpfc_fdmi_hba_attr_fmw_ver(struct lpfc_vport *vport,
			   struct lpfc_fdmi_attr_def *ad)
{
	struct lpfc_hba *phba = vport->phba;
	struct lpfc_fdmi_attr_entry *ae;
	uint32_t len, size;

	ae = (struct lpfc_fdmi_attr_entry *)&ad->AttrValue;
	memset(ae, 0, 256);

	lpfc_decode_firmware_rev(phba, ae->un.AttrString, 1);
	len = strnlen(ae->un.AttrString,
			  sizeof(ae->un.AttrString));
	len += (len & 3) ? (4 - (len & 3)) : 4;
	size = FOURBYTES + len;
	ad->AttrLen = cpu_to_be16(size);
	ad->AttrType = cpu_to_be16(RHBA_FIRMWARE_VERSION);
	return size;
}

static int
lpfc_fdmi_hba_attr_os_ver(struct lpfc_vport *vport,
			  struct lpfc_fdmi_attr_def *ad)
{
	struct lpfc_fdmi_attr_entry *ae;
	uint32_t len, size;

	ae = (struct lpfc_fdmi_attr_entry *)&ad->AttrValue;
	memset(ae, 0, 256);

	snprintf(ae->un.AttrString, sizeof(ae->un.AttrString), "%s %s %s",
		 init_utsname()->sysname,
		 init_utsname()->release,
		 init_utsname()->version);

	len = strnlen(ae->un.AttrString, sizeof(ae->un.AttrString));
	len += (len & 3) ? (4 - (len & 3)) : 4;
	size = FOURBYTES + len;
	ad->AttrLen = cpu_to_be16(size);
	ad->AttrType = cpu_to_be16(RHBA_OS_NAME_VERSION);
	return size;
}

static int
lpfc_fdmi_hba_attr_ct_len(struct lpfc_vport *vport,
			  struct lpfc_fdmi_attr_def *ad)
{
	struct lpfc_fdmi_attr_entry *ae;
	uint32_t size;

	ae = (struct lpfc_fdmi_attr_entry *)&ad->AttrValue;

	ae->un.AttrInt =  cpu_to_be32(LPFC_MAX_CT_SIZE);
	size = FOURBYTES + sizeof(uint32_t);
	ad->AttrLen = cpu_to_be16(size);
	ad->AttrType = cpu_to_be16(RHBA_MAX_CT_PAYLOAD_LEN);
	return size;
}

static int
lpfc_fdmi_hba_attr_symbolic_name(struct lpfc_vport *vport,
				 struct lpfc_fdmi_attr_def *ad)
{
	struct lpfc_fdmi_attr_entry *ae;
	uint32_t len, size;

	ae = (struct lpfc_fdmi_attr_entry *)&ad->AttrValue;
	memset(ae, 0, 256);

	len = lpfc_vport_symbolic_node_name(vport,
				ae->un.AttrString, 256);
	len += (len & 3) ? (4 - (len & 3)) : 4;
	size = FOURBYTES + len;
	ad->AttrLen = cpu_to_be16(size);
	ad->AttrType = cpu_to_be16(RHBA_SYM_NODENAME);
	return size;
}

static int
lpfc_fdmi_hba_attr_vendor_info(struct lpfc_vport *vport,
			       struct lpfc_fdmi_attr_def *ad)
{
	struct lpfc_fdmi_attr_entry *ae;
	uint32_t size;

	ae = (struct lpfc_fdmi_attr_entry *)&ad->AttrValue;

	/* Nothing is defined for this currently */
	ae->un.AttrInt =  cpu_to_be32(0);
	size = FOURBYTES + sizeof(uint32_t);
	ad->AttrLen = cpu_to_be16(size);
	ad->AttrType = cpu_to_be16(RHBA_VENDOR_INFO);
	return size;
}

static int
lpfc_fdmi_hba_attr_num_ports(struct lpfc_vport *vport,
			     struct lpfc_fdmi_attr_def *ad)
{
	struct lpfc_fdmi_attr_entry *ae;
	uint32_t size;

	ae = (struct lpfc_fdmi_attr_entry *)&ad->AttrValue;

	/* Each driver instance corresponds to a single port */
	ae->un.AttrInt =  cpu_to_be32(1);
	size = FOURBYTES + sizeof(uint32_t);
	ad->AttrLen = cpu_to_be16(size);
	ad->AttrType = cpu_to_be16(RHBA_NUM_PORTS);
	return size;
}

static int
lpfc_fdmi_hba_attr_fabric_wwnn(struct lpfc_vport *vport,
			       struct lpfc_fdmi_attr_def *ad)
{
	struct lpfc_fdmi_attr_entry *ae;
	uint32_t size;

	ae = (struct lpfc_fdmi_attr_entry *)&ad->AttrValue;
	memset(ae, 0, sizeof(struct lpfc_name));

	memcpy(&ae->un.AttrWWN, &vport->fabric_nodename,
	       sizeof(struct lpfc_name));
	size = FOURBYTES + sizeof(struct lpfc_name);
	ad->AttrLen = cpu_to_be16(size);
	ad->AttrType = cpu_to_be16(RHBA_FABRIC_WWNN);
	return size;
}

static int
lpfc_fdmi_hba_attr_bios_ver(struct lpfc_vport *vport,
			    struct lpfc_fdmi_attr_def *ad)
{
	struct lpfc_hba *phba = vport->phba;
	struct lpfc_fdmi_attr_entry *ae;
	uint32_t len, size;

	ae = (struct lpfc_fdmi_attr_entry *)&ad->AttrValue;
	memset(ae, 0, 256);

	strlcat(ae->un.AttrString, phba->BIOSVersion,
		sizeof(ae->un.AttrString));
	len = strnlen(ae->un.AttrString,
			  sizeof(ae->un.AttrString));
	len += (len & 3) ? (4 - (len & 3)) : 4;
	size = FOURBYTES + len;
	ad->AttrLen = cpu_to_be16(size);
	ad->AttrType = cpu_to_be16(RHBA_BIOS_VERSION);
	return size;
}

static int
lpfc_fdmi_hba_attr_bios_state(struct lpfc_vport *vport,
			      struct lpfc_fdmi_attr_def *ad)
{
	struct lpfc_fdmi_attr_entry *ae;
	uint32_t size;

	ae = (struct lpfc_fdmi_attr_entry *)&ad->AttrValue;

	/* Driver doesn't have access to this information */
	ae->un.AttrInt =  cpu_to_be32(0);
	size = FOURBYTES + sizeof(uint32_t);
	ad->AttrLen = cpu_to_be16(size);
	ad->AttrType = cpu_to_be16(RHBA_BIOS_STATE);
	return size;
}

static int
lpfc_fdmi_hba_attr_vendor_id(struct lpfc_vport *vport,
			     struct lpfc_fdmi_attr_def *ad)
{
	struct lpfc_fdmi_attr_entry *ae;
	uint32_t len, size;

	ae = (struct lpfc_fdmi_attr_entry *)&ad->AttrValue;
	memset(ae, 0, 256);

	strncpy(ae->un.AttrString, "EMULEX",
		sizeof(ae->un.AttrString));
	len = strnlen(ae->un.AttrString,
			  sizeof(ae->un.AttrString));
	len += (len & 3) ? (4 - (len & 3)) : 4;
	size = FOURBYTES + len;
	ad->AttrLen = cpu_to_be16(size);
	ad->AttrType = cpu_to_be16(RHBA_VENDOR_ID);
	return size;
}

/* Routines for all individual PORT attributes */
static int
lpfc_fdmi_port_attr_fc4type(struct lpfc_vport *vport,
			    struct lpfc_fdmi_attr_def *ad)
{
	struct lpfc_hba   *phba = vport->phba;
	struct lpfc_fdmi_attr_entry *ae;
	uint32_t size;

	ae = (struct lpfc_fdmi_attr_entry *)&ad->AttrValue;
	memset(ae, 0, 32);

	ae->un.AttrTypes[3] = 0x02; /* Type 0x1 - ELS */
	ae->un.AttrTypes[2] = 0x01; /* Type 0x8 - FCP */
<<<<<<< HEAD
	if (vport->nvmei_support || vport->phba->nvmet_support)
		ae->un.AttrTypes[6] = 0x01; /* Type 0x28 - NVME */
	ae->un.AttrTypes[7] = 0x01; /* Type 0x20 - CT */
=======
	ae->un.AttrTypes[7] = 0x01; /* Type 0x20 - CT */

	/* Check to see if Firmware supports NVME and on physical port */
	if ((phba->sli_rev == LPFC_SLI_REV4) && (vport == phba->pport) &&
	    phba->sli4_hba.pc_sli4_params.nvme)
		ae->un.AttrTypes[6] = 0x01; /* Type 0x28 - NVME */

>>>>>>> fa578e9d
	size = FOURBYTES + 32;
	ad->AttrLen = cpu_to_be16(size);
	ad->AttrType = cpu_to_be16(RPRT_SUPPORTED_FC4_TYPES);
	return size;
}

static int
lpfc_fdmi_port_attr_support_speed(struct lpfc_vport *vport,
				  struct lpfc_fdmi_attr_def *ad)
{
	struct lpfc_hba   *phba = vport->phba;
	struct lpfc_fdmi_attr_entry *ae;
	uint32_t size;

	ae = (struct lpfc_fdmi_attr_entry *)&ad->AttrValue;

	ae->un.AttrInt = 0;
	if (!(phba->hba_flag & HBA_FCOE_MODE)) {
		if (phba->lmt & LMT_128Gb)
			ae->un.AttrInt |= HBA_PORTSPEED_128GFC;
		if (phba->lmt & LMT_64Gb)
			ae->un.AttrInt |= HBA_PORTSPEED_64GFC;
		if (phba->lmt & LMT_32Gb)
			ae->un.AttrInt |= HBA_PORTSPEED_32GFC;
		if (phba->lmt & LMT_16Gb)
			ae->un.AttrInt |= HBA_PORTSPEED_16GFC;
		if (phba->lmt & LMT_10Gb)
			ae->un.AttrInt |= HBA_PORTSPEED_10GFC;
		if (phba->lmt & LMT_8Gb)
			ae->un.AttrInt |= HBA_PORTSPEED_8GFC;
		if (phba->lmt & LMT_4Gb)
			ae->un.AttrInt |= HBA_PORTSPEED_4GFC;
		if (phba->lmt & LMT_2Gb)
			ae->un.AttrInt |= HBA_PORTSPEED_2GFC;
		if (phba->lmt & LMT_1Gb)
			ae->un.AttrInt |= HBA_PORTSPEED_1GFC;
	} else {
		/* FCoE links support only one speed */
		switch (phba->fc_linkspeed) {
		case LPFC_ASYNC_LINK_SPEED_10GBPS:
			ae->un.AttrInt = HBA_PORTSPEED_10GE;
			break;
		case LPFC_ASYNC_LINK_SPEED_25GBPS:
			ae->un.AttrInt = HBA_PORTSPEED_25GE;
			break;
		case LPFC_ASYNC_LINK_SPEED_40GBPS:
			ae->un.AttrInt = HBA_PORTSPEED_40GE;
			break;
		case LPFC_ASYNC_LINK_SPEED_100GBPS:
			ae->un.AttrInt = HBA_PORTSPEED_100GE;
			break;
		}
	}
	ae->un.AttrInt = cpu_to_be32(ae->un.AttrInt);
	size = FOURBYTES + sizeof(uint32_t);
	ad->AttrLen = cpu_to_be16(size);
	ad->AttrType = cpu_to_be16(RPRT_SUPPORTED_SPEED);
	return size;
}

static int
lpfc_fdmi_port_attr_speed(struct lpfc_vport *vport,
			  struct lpfc_fdmi_attr_def *ad)
{
	struct lpfc_hba   *phba = vport->phba;
	struct lpfc_fdmi_attr_entry *ae;
	uint32_t size;

	ae = (struct lpfc_fdmi_attr_entry *)&ad->AttrValue;

	if (!(phba->hba_flag & HBA_FCOE_MODE)) {
		switch (phba->fc_linkspeed) {
		case LPFC_LINK_SPEED_1GHZ:
			ae->un.AttrInt = HBA_PORTSPEED_1GFC;
			break;
		case LPFC_LINK_SPEED_2GHZ:
			ae->un.AttrInt = HBA_PORTSPEED_2GFC;
			break;
		case LPFC_LINK_SPEED_4GHZ:
			ae->un.AttrInt = HBA_PORTSPEED_4GFC;
			break;
		case LPFC_LINK_SPEED_8GHZ:
			ae->un.AttrInt = HBA_PORTSPEED_8GFC;
			break;
		case LPFC_LINK_SPEED_10GHZ:
			ae->un.AttrInt = HBA_PORTSPEED_10GFC;
			break;
		case LPFC_LINK_SPEED_16GHZ:
			ae->un.AttrInt = HBA_PORTSPEED_16GFC;
			break;
		case LPFC_LINK_SPEED_32GHZ:
			ae->un.AttrInt = HBA_PORTSPEED_32GFC;
			break;
		case LPFC_LINK_SPEED_64GHZ:
			ae->un.AttrInt = HBA_PORTSPEED_64GFC;
			break;
		case LPFC_LINK_SPEED_128GHZ:
			ae->un.AttrInt = HBA_PORTSPEED_128GFC;
			break;
		default:
			ae->un.AttrInt = HBA_PORTSPEED_UNKNOWN;
			break;
		}
	} else {
		switch (phba->fc_linkspeed) {
		case LPFC_ASYNC_LINK_SPEED_10GBPS:
			ae->un.AttrInt = HBA_PORTSPEED_10GE;
			break;
		case LPFC_ASYNC_LINK_SPEED_25GBPS:
			ae->un.AttrInt = HBA_PORTSPEED_25GE;
			break;
		case LPFC_ASYNC_LINK_SPEED_40GBPS:
			ae->un.AttrInt = HBA_PORTSPEED_40GE;
			break;
		case LPFC_ASYNC_LINK_SPEED_100GBPS:
			ae->un.AttrInt = HBA_PORTSPEED_100GE;
			break;
		default:
			ae->un.AttrInt = HBA_PORTSPEED_UNKNOWN;
			break;
		}
	}

	ae->un.AttrInt = cpu_to_be32(ae->un.AttrInt);
	size = FOURBYTES + sizeof(uint32_t);
	ad->AttrLen = cpu_to_be16(size);
	ad->AttrType = cpu_to_be16(RPRT_PORT_SPEED);
	return size;
}

static int
lpfc_fdmi_port_attr_max_frame(struct lpfc_vport *vport,
			      struct lpfc_fdmi_attr_def *ad)
{
	struct serv_parm *hsp;
	struct lpfc_fdmi_attr_entry *ae;
	uint32_t size;

	ae = (struct lpfc_fdmi_attr_entry *)&ad->AttrValue;

	hsp = (struct serv_parm *)&vport->fc_sparam;
	ae->un.AttrInt = (((uint32_t) hsp->cmn.bbRcvSizeMsb & 0x0F) << 8) |
			  (uint32_t) hsp->cmn.bbRcvSizeLsb;
	ae->un.AttrInt = cpu_to_be32(ae->un.AttrInt);
	size = FOURBYTES + sizeof(uint32_t);
	ad->AttrLen = cpu_to_be16(size);
	ad->AttrType = cpu_to_be16(RPRT_MAX_FRAME_SIZE);
	return size;
}

static int
lpfc_fdmi_port_attr_os_devname(struct lpfc_vport *vport,
			       struct lpfc_fdmi_attr_def *ad)
{
	struct Scsi_Host *shost = lpfc_shost_from_vport(vport);
	struct lpfc_fdmi_attr_entry *ae;
	uint32_t len, size;

	ae = (struct lpfc_fdmi_attr_entry *)&ad->AttrValue;
	memset(ae, 0, 256);

	snprintf(ae->un.AttrString, sizeof(ae->un.AttrString),
		 "/sys/class/scsi_host/host%d", shost->host_no);
	len = strnlen((char *)ae->un.AttrString,
			  sizeof(ae->un.AttrString));
	len += (len & 3) ? (4 - (len & 3)) : 4;
	size = FOURBYTES + len;
	ad->AttrLen = cpu_to_be16(size);
	ad->AttrType = cpu_to_be16(RPRT_OS_DEVICE_NAME);
	return size;
}

static int
lpfc_fdmi_port_attr_host_name(struct lpfc_vport *vport,
			      struct lpfc_fdmi_attr_def *ad)
{
	struct lpfc_fdmi_attr_entry *ae;
	uint32_t len, size;

	ae = (struct lpfc_fdmi_attr_entry *)&ad->AttrValue;
	memset(ae, 0, 256);

	snprintf(ae->un.AttrString, sizeof(ae->un.AttrString), "%s",
		 init_utsname()->nodename);

	len = strnlen(ae->un.AttrString, sizeof(ae->un.AttrString));
	len += (len & 3) ? (4 - (len & 3)) : 4;
	size = FOURBYTES + len;
	ad->AttrLen = cpu_to_be16(size);
	ad->AttrType = cpu_to_be16(RPRT_HOST_NAME);
	return size;
}

static int
lpfc_fdmi_port_attr_wwnn(struct lpfc_vport *vport,
			 struct lpfc_fdmi_attr_def *ad)
{
	struct lpfc_fdmi_attr_entry *ae;
	uint32_t size;

	ae = (struct lpfc_fdmi_attr_entry *)&ad->AttrValue;
	memset(ae, 0,  sizeof(struct lpfc_name));

	memcpy(&ae->un.AttrWWN, &vport->fc_sparam.nodeName,
	       sizeof(struct lpfc_name));
	size = FOURBYTES + sizeof(struct lpfc_name);
	ad->AttrLen = cpu_to_be16(size);
	ad->AttrType = cpu_to_be16(RPRT_NODENAME);
	return size;
}

static int
lpfc_fdmi_port_attr_wwpn(struct lpfc_vport *vport,
			 struct lpfc_fdmi_attr_def *ad)
{
	struct lpfc_fdmi_attr_entry *ae;
	uint32_t size;

	ae = (struct lpfc_fdmi_attr_entry *)&ad->AttrValue;
	memset(ae, 0,  sizeof(struct lpfc_name));

	memcpy(&ae->un.AttrWWN, &vport->fc_sparam.portName,
	       sizeof(struct lpfc_name));
	size = FOURBYTES + sizeof(struct lpfc_name);
	ad->AttrLen = cpu_to_be16(size);
	ad->AttrType = cpu_to_be16(RPRT_PORTNAME);
	return size;
}

static int
lpfc_fdmi_port_attr_symbolic_name(struct lpfc_vport *vport,
				  struct lpfc_fdmi_attr_def *ad)
{
	struct lpfc_fdmi_attr_entry *ae;
	uint32_t len, size;

	ae = (struct lpfc_fdmi_attr_entry *)&ad->AttrValue;
	memset(ae, 0, 256);

	len = lpfc_vport_symbolic_port_name(vport, ae->un.AttrString, 256);
	len += (len & 3) ? (4 - (len & 3)) : 4;
	size = FOURBYTES + len;
	ad->AttrLen = cpu_to_be16(size);
	ad->AttrType = cpu_to_be16(RPRT_SYM_PORTNAME);
	return size;
}

static int
lpfc_fdmi_port_attr_port_type(struct lpfc_vport *vport,
			      struct lpfc_fdmi_attr_def *ad)
{
	struct lpfc_hba *phba = vport->phba;
	struct lpfc_fdmi_attr_entry *ae;
	uint32_t size;

	ae = (struct lpfc_fdmi_attr_entry *)&ad->AttrValue;
	if (phba->fc_topology == LPFC_TOPOLOGY_LOOP)
		ae->un.AttrInt =  cpu_to_be32(LPFC_FDMI_PORTTYPE_NLPORT);
	else
		ae->un.AttrInt =  cpu_to_be32(LPFC_FDMI_PORTTYPE_NPORT);
	size = FOURBYTES + sizeof(uint32_t);
	ad->AttrLen = cpu_to_be16(size);
	ad->AttrType = cpu_to_be16(RPRT_PORT_TYPE);
	return size;
}

static int
lpfc_fdmi_port_attr_class(struct lpfc_vport *vport,
			  struct lpfc_fdmi_attr_def *ad)
{
	struct lpfc_fdmi_attr_entry *ae;
	uint32_t size;

	ae = (struct lpfc_fdmi_attr_entry *)&ad->AttrValue;
	ae->un.AttrInt = cpu_to_be32(FC_COS_CLASS2 | FC_COS_CLASS3);
	size = FOURBYTES + sizeof(uint32_t);
	ad->AttrLen = cpu_to_be16(size);
	ad->AttrType = cpu_to_be16(RPRT_SUPPORTED_CLASS);
	return size;
}

static int
lpfc_fdmi_port_attr_fabric_wwpn(struct lpfc_vport *vport,
				struct lpfc_fdmi_attr_def *ad)
{
	struct lpfc_fdmi_attr_entry *ae;
	uint32_t size;

	ae = (struct lpfc_fdmi_attr_entry *)&ad->AttrValue;
	memset(ae, 0,  sizeof(struct lpfc_name));

	memcpy(&ae->un.AttrWWN, &vport->fabric_portname,
	       sizeof(struct lpfc_name));
	size = FOURBYTES + sizeof(struct lpfc_name);
	ad->AttrLen = cpu_to_be16(size);
	ad->AttrType = cpu_to_be16(RPRT_FABRICNAME);
	return size;
}

static int
lpfc_fdmi_port_attr_active_fc4type(struct lpfc_vport *vport,
				   struct lpfc_fdmi_attr_def *ad)
{
	struct lpfc_fdmi_attr_entry *ae;
	uint32_t size;

	ae = (struct lpfc_fdmi_attr_entry *)&ad->AttrValue;
	memset(ae, 0, 32);

	ae->un.AttrTypes[3] = 0x02; /* Type 0x1 - ELS */
	ae->un.AttrTypes[2] = 0x01; /* Type 0x8 - FCP */
<<<<<<< HEAD
	if (vport->phba->cfg_enable_fc4_type & LPFC_ENABLE_NVME)
		ae->un.AttrTypes[6] = 0x1; /* Type 0x28 - NVME */
	ae->un.AttrTypes[7] = 0x01; /* Type 0x20 - CT */
=======
	ae->un.AttrTypes[7] = 0x01; /* Type 0x20 - CT */

	/* Check to see if NVME is configured or not */
	if (vport->phba->cfg_enable_fc4_type & LPFC_ENABLE_NVME)
		ae->un.AttrTypes[6] = 0x1; /* Type 0x28 - NVME */

>>>>>>> fa578e9d
	size = FOURBYTES + 32;
	ad->AttrLen = cpu_to_be16(size);
	ad->AttrType = cpu_to_be16(RPRT_ACTIVE_FC4_TYPES);
	return size;
}

static int
lpfc_fdmi_port_attr_port_state(struct lpfc_vport *vport,
			       struct lpfc_fdmi_attr_def *ad)
{
	struct lpfc_fdmi_attr_entry *ae;
	uint32_t size;

	ae = (struct lpfc_fdmi_attr_entry *)&ad->AttrValue;
	/* Link Up - operational */
	ae->un.AttrInt =  cpu_to_be32(LPFC_FDMI_PORTSTATE_ONLINE);
	size = FOURBYTES + sizeof(uint32_t);
	ad->AttrLen = cpu_to_be16(size);
	ad->AttrType = cpu_to_be16(RPRT_PORT_STATE);
	return size;
}

static int
lpfc_fdmi_port_attr_num_disc(struct lpfc_vport *vport,
			     struct lpfc_fdmi_attr_def *ad)
{
	struct lpfc_fdmi_attr_entry *ae;
	uint32_t size;

	ae = (struct lpfc_fdmi_attr_entry *)&ad->AttrValue;
	vport->fdmi_num_disc = lpfc_find_map_node(vport);
	ae->un.AttrInt = cpu_to_be32(vport->fdmi_num_disc);
	size = FOURBYTES + sizeof(uint32_t);
	ad->AttrLen = cpu_to_be16(size);
	ad->AttrType = cpu_to_be16(RPRT_DISC_PORT);
	return size;
}

static int
lpfc_fdmi_port_attr_nportid(struct lpfc_vport *vport,
			    struct lpfc_fdmi_attr_def *ad)
{
	struct lpfc_fdmi_attr_entry *ae;
	uint32_t size;

	ae = (struct lpfc_fdmi_attr_entry *)&ad->AttrValue;
	ae->un.AttrInt =  cpu_to_be32(vport->fc_myDID);
	size = FOURBYTES + sizeof(uint32_t);
	ad->AttrLen = cpu_to_be16(size);
	ad->AttrType = cpu_to_be16(RPRT_PORT_ID);
	return size;
}

static int
lpfc_fdmi_smart_attr_service(struct lpfc_vport *vport,
			     struct lpfc_fdmi_attr_def *ad)
{
	struct lpfc_fdmi_attr_entry *ae;
	uint32_t len, size;

	ae = (struct lpfc_fdmi_attr_entry *)&ad->AttrValue;
	memset(ae, 0, 256);

	strncpy(ae->un.AttrString, "Smart SAN Initiator",
		sizeof(ae->un.AttrString));
	len = strnlen(ae->un.AttrString,
			  sizeof(ae->un.AttrString));
	len += (len & 3) ? (4 - (len & 3)) : 4;
	size = FOURBYTES + len;
	ad->AttrLen = cpu_to_be16(size);
	ad->AttrType = cpu_to_be16(RPRT_SMART_SERVICE);
	return size;
}

static int
lpfc_fdmi_smart_attr_guid(struct lpfc_vport *vport,
			  struct lpfc_fdmi_attr_def *ad)
{
	struct lpfc_fdmi_attr_entry *ae;
	uint32_t size;

	ae = (struct lpfc_fdmi_attr_entry *)&ad->AttrValue;
	memset(ae, 0, 256);

	memcpy(&ae->un.AttrString, &vport->fc_sparam.nodeName,
	       sizeof(struct lpfc_name));
	memcpy((((uint8_t *)&ae->un.AttrString) +
		sizeof(struct lpfc_name)),
		&vport->fc_sparam.portName, sizeof(struct lpfc_name));
	size = FOURBYTES + (2 * sizeof(struct lpfc_name));
	ad->AttrLen =  cpu_to_be16(size);
	ad->AttrType = cpu_to_be16(RPRT_SMART_GUID);
	return size;
}

static int
lpfc_fdmi_smart_attr_version(struct lpfc_vport *vport,
			     struct lpfc_fdmi_attr_def *ad)
{
	struct lpfc_fdmi_attr_entry *ae;
	uint32_t len, size;

	ae = (struct lpfc_fdmi_attr_entry *)&ad->AttrValue;
	memset(ae, 0, 256);

	strncpy(ae->un.AttrString, "Smart SAN Version 2.0",
		sizeof(ae->un.AttrString));
	len = strnlen(ae->un.AttrString,
			  sizeof(ae->un.AttrString));
	len += (len & 3) ? (4 - (len & 3)) : 4;
	size = FOURBYTES + len;
	ad->AttrLen =  cpu_to_be16(size);
	ad->AttrType = cpu_to_be16(RPRT_SMART_VERSION);
	return size;
}

static int
lpfc_fdmi_smart_attr_model(struct lpfc_vport *vport,
			   struct lpfc_fdmi_attr_def *ad)
{
	struct lpfc_hba *phba = vport->phba;
	struct lpfc_fdmi_attr_entry *ae;
	uint32_t len, size;

	ae = (struct lpfc_fdmi_attr_entry *)&ad->AttrValue;
	memset(ae, 0, 256);

	strncpy(ae->un.AttrString, phba->ModelName,
		sizeof(ae->un.AttrString));
	len = strnlen(ae->un.AttrString, sizeof(ae->un.AttrString));
	len += (len & 3) ? (4 - (len & 3)) : 4;
	size = FOURBYTES + len;
	ad->AttrLen = cpu_to_be16(size);
	ad->AttrType = cpu_to_be16(RPRT_SMART_MODEL);
	return size;
}

static int
lpfc_fdmi_smart_attr_port_info(struct lpfc_vport *vport,
			       struct lpfc_fdmi_attr_def *ad)
{
	struct lpfc_fdmi_attr_entry *ae;
	uint32_t size;

	ae = (struct lpfc_fdmi_attr_entry *)&ad->AttrValue;

	/* SRIOV (type 3) is not supported */
	if (vport->vpi)
		ae->un.AttrInt =  cpu_to_be32(2);  /* NPIV */
	else
		ae->un.AttrInt =  cpu_to_be32(1);  /* Physical */
	size = FOURBYTES + sizeof(uint32_t);
	ad->AttrLen = cpu_to_be16(size);
	ad->AttrType = cpu_to_be16(RPRT_SMART_PORT_INFO);
	return size;
}

static int
lpfc_fdmi_smart_attr_qos(struct lpfc_vport *vport,
			 struct lpfc_fdmi_attr_def *ad)
{
	struct lpfc_fdmi_attr_entry *ae;
	uint32_t size;

	ae = (struct lpfc_fdmi_attr_entry *)&ad->AttrValue;
	ae->un.AttrInt =  cpu_to_be32(0);
	size = FOURBYTES + sizeof(uint32_t);
	ad->AttrLen = cpu_to_be16(size);
	ad->AttrType = cpu_to_be16(RPRT_SMART_QOS);
	return size;
}

static int
lpfc_fdmi_smart_attr_security(struct lpfc_vport *vport,
			      struct lpfc_fdmi_attr_def *ad)
{
	struct lpfc_fdmi_attr_entry *ae;
	uint32_t size;

	ae = (struct lpfc_fdmi_attr_entry *)&ad->AttrValue;
	ae->un.AttrInt =  cpu_to_be32(1);
	size = FOURBYTES + sizeof(uint32_t);
	ad->AttrLen = cpu_to_be16(size);
	ad->AttrType = cpu_to_be16(RPRT_SMART_SECURITY);
	return size;
}

/* RHBA attribute jump table */
int (*lpfc_fdmi_hba_action[])
	(struct lpfc_vport *vport, struct lpfc_fdmi_attr_def *ad) = {
	/* Action routine                 Mask bit     Attribute type */
	lpfc_fdmi_hba_attr_wwnn,	  /* bit0     RHBA_NODENAME           */
	lpfc_fdmi_hba_attr_manufacturer,  /* bit1     RHBA_MANUFACTURER       */
	lpfc_fdmi_hba_attr_sn,		  /* bit2     RHBA_SERIAL_NUMBER      */
	lpfc_fdmi_hba_attr_model,	  /* bit3     RHBA_MODEL              */
	lpfc_fdmi_hba_attr_description,	  /* bit4     RHBA_MODEL_DESCRIPTION  */
	lpfc_fdmi_hba_attr_hdw_ver,	  /* bit5     RHBA_HARDWARE_VERSION   */
	lpfc_fdmi_hba_attr_drvr_ver,	  /* bit6     RHBA_DRIVER_VERSION     */
	lpfc_fdmi_hba_attr_rom_ver,	  /* bit7     RHBA_OPTION_ROM_VERSION */
	lpfc_fdmi_hba_attr_fmw_ver,	  /* bit8     RHBA_FIRMWARE_VERSION   */
	lpfc_fdmi_hba_attr_os_ver,	  /* bit9     RHBA_OS_NAME_VERSION    */
	lpfc_fdmi_hba_attr_ct_len,	  /* bit10    RHBA_MAX_CT_PAYLOAD_LEN */
	lpfc_fdmi_hba_attr_symbolic_name, /* bit11    RHBA_SYM_NODENAME       */
	lpfc_fdmi_hba_attr_vendor_info,	  /* bit12    RHBA_VENDOR_INFO        */
	lpfc_fdmi_hba_attr_num_ports,	  /* bit13    RHBA_NUM_PORTS          */
	lpfc_fdmi_hba_attr_fabric_wwnn,	  /* bit14    RHBA_FABRIC_WWNN        */
	lpfc_fdmi_hba_attr_bios_ver,	  /* bit15    RHBA_BIOS_VERSION       */
	lpfc_fdmi_hba_attr_bios_state,	  /* bit16    RHBA_BIOS_STATE         */
	lpfc_fdmi_hba_attr_vendor_id,	  /* bit17    RHBA_VENDOR_ID          */
};

/* RPA / RPRT attribute jump table */
int (*lpfc_fdmi_port_action[])
	(struct lpfc_vport *vport, struct lpfc_fdmi_attr_def *ad) = {
	/* Action routine                   Mask bit   Attribute type */
	lpfc_fdmi_port_attr_fc4type,        /* bit0   RPRT_SUPPORT_FC4_TYPES  */
	lpfc_fdmi_port_attr_support_speed,  /* bit1   RPRT_SUPPORTED_SPEED    */
	lpfc_fdmi_port_attr_speed,          /* bit2   RPRT_PORT_SPEED         */
	lpfc_fdmi_port_attr_max_frame,      /* bit3   RPRT_MAX_FRAME_SIZE     */
	lpfc_fdmi_port_attr_os_devname,     /* bit4   RPRT_OS_DEVICE_NAME     */
	lpfc_fdmi_port_attr_host_name,      /* bit5   RPRT_HOST_NAME          */
	lpfc_fdmi_port_attr_wwnn,           /* bit6   RPRT_NODENAME           */
	lpfc_fdmi_port_attr_wwpn,           /* bit7   RPRT_PORTNAME           */
	lpfc_fdmi_port_attr_symbolic_name,  /* bit8   RPRT_SYM_PORTNAME       */
	lpfc_fdmi_port_attr_port_type,      /* bit9   RPRT_PORT_TYPE          */
	lpfc_fdmi_port_attr_class,          /* bit10  RPRT_SUPPORTED_CLASS    */
	lpfc_fdmi_port_attr_fabric_wwpn,    /* bit11  RPRT_FABRICNAME         */
	lpfc_fdmi_port_attr_active_fc4type, /* bit12  RPRT_ACTIVE_FC4_TYPES   */
	lpfc_fdmi_port_attr_port_state,     /* bit13  RPRT_PORT_STATE         */
	lpfc_fdmi_port_attr_num_disc,       /* bit14  RPRT_DISC_PORT          */
	lpfc_fdmi_port_attr_nportid,        /* bit15  RPRT_PORT_ID            */
	lpfc_fdmi_smart_attr_service,       /* bit16  RPRT_SMART_SERVICE      */
	lpfc_fdmi_smart_attr_guid,          /* bit17  RPRT_SMART_GUID         */
	lpfc_fdmi_smart_attr_version,       /* bit18  RPRT_SMART_VERSION      */
	lpfc_fdmi_smart_attr_model,         /* bit19  RPRT_SMART_MODEL        */
	lpfc_fdmi_smart_attr_port_info,     /* bit20  RPRT_SMART_PORT_INFO    */
	lpfc_fdmi_smart_attr_qos,           /* bit21  RPRT_SMART_QOS          */
	lpfc_fdmi_smart_attr_security,      /* bit22  RPRT_SMART_SECURITY     */
};

/**
 * lpfc_fdmi_cmd - Build and send a FDMI cmd to the specified NPort
 * @vport: pointer to a host virtual N_Port data structure.
 * @ndlp: ndlp to send FDMI cmd to (if NULL use FDMI_DID)
 * cmdcode: FDMI command to send
 * mask: Mask of HBA or PORT Attributes to send
 *
 * Builds and sends a FDMI command using the CT subsystem.
 */
int
lpfc_fdmi_cmd(struct lpfc_vport *vport, struct lpfc_nodelist *ndlp,
	      int cmdcode, uint32_t new_mask)
{
	struct lpfc_hba *phba = vport->phba;
	struct lpfc_dmabuf *mp, *bmp;
	struct lpfc_sli_ct_request *CtReq;
	struct ulp_bde64 *bpl;
	uint32_t bit_pos;
	uint32_t size;
	uint32_t rsp_size;
	uint32_t mask;
	struct lpfc_fdmi_reg_hba *rh;
	struct lpfc_fdmi_port_entry *pe;
	struct lpfc_fdmi_reg_portattr *pab = NULL;
	struct lpfc_fdmi_attr_block *ab = NULL;
	int  (*func)(struct lpfc_vport *vport, struct lpfc_fdmi_attr_def *ad);
	void (*cmpl)(struct lpfc_hba *, struct lpfc_iocbq *,
		     struct lpfc_iocbq *);

	if (!ndlp || !NLP_CHK_NODE_ACT(ndlp))
		return 0;

	cmpl = lpfc_cmpl_ct_disc_fdmi; /* called from discovery */

	/* fill in BDEs for command */
	/* Allocate buffer for command payload */
	mp = kmalloc(sizeof(struct lpfc_dmabuf), GFP_KERNEL);
	if (!mp)
		goto fdmi_cmd_exit;

	mp->virt = lpfc_mbuf_alloc(phba, 0, &(mp->phys));
	if (!mp->virt)
		goto fdmi_cmd_free_mp;

	/* Allocate buffer for Buffer ptr list */
	bmp = kmalloc(sizeof(struct lpfc_dmabuf), GFP_KERNEL);
	if (!bmp)
		goto fdmi_cmd_free_mpvirt;

	bmp->virt = lpfc_mbuf_alloc(phba, 0, &(bmp->phys));
	if (!bmp->virt)
		goto fdmi_cmd_free_bmp;

	INIT_LIST_HEAD(&mp->list);
	INIT_LIST_HEAD(&bmp->list);

	/* FDMI request */
	lpfc_printf_vlog(vport, KERN_INFO, LOG_DISCOVERY,
			 "0218 FDMI Request Data: x%x x%x x%x\n",
			 vport->fc_flag, vport->port_state, cmdcode);
	CtReq = (struct lpfc_sli_ct_request *)mp->virt;

	/* First populate the CT_IU preamble */
	memset(CtReq, 0, sizeof(struct lpfc_sli_ct_request));
	CtReq->RevisionId.bits.Revision = SLI_CT_REVISION;
	CtReq->RevisionId.bits.InId = 0;

	CtReq->FsType = SLI_CT_MANAGEMENT_SERVICE;
	CtReq->FsSubType = SLI_CT_FDMI_Subtypes;

	CtReq->CommandResponse.bits.CmdRsp = cpu_to_be16(cmdcode);
	rsp_size = LPFC_BPL_SIZE;
	size = 0;

	/* Next fill in the specific FDMI cmd information */
	switch (cmdcode) {
	case SLI_MGMT_RHAT:
	case SLI_MGMT_RHBA:
		rh = (struct lpfc_fdmi_reg_hba *)&CtReq->un.PortID;
		/* HBA Identifier */
		memcpy(&rh->hi.PortName, &phba->pport->fc_sparam.portName,
		       sizeof(struct lpfc_name));

		if (cmdcode == SLI_MGMT_RHBA) {
			/* Registered Port List */
			/* One entry (port) per adapter */
			rh->rpl.EntryCnt = cpu_to_be32(1);
			memcpy(&rh->rpl.pe, &phba->pport->fc_sparam.portName,
			       sizeof(struct lpfc_name));

			/* point to the HBA attribute block */
			size = 2 * sizeof(struct lpfc_name) +
				FOURBYTES;
		} else {
			size = sizeof(struct lpfc_name);
		}
		ab = (struct lpfc_fdmi_attr_block *)((uint8_t *)rh + size);
		ab->EntryCnt = 0;
		size += FOURBYTES;
		bit_pos = 0;
		if (new_mask)
			mask = new_mask;
		else
			mask = vport->fdmi_hba_mask;

		/* Mask will dictate what attributes to build in the request */
		while (mask) {
			if (mask & 0x1) {
				func = lpfc_fdmi_hba_action[bit_pos];
				size += func(vport,
					     (struct lpfc_fdmi_attr_def *)
					     ((uint8_t *)rh + size));
				ab->EntryCnt++;
				if ((size + 256) >
				    (LPFC_BPL_SIZE - LPFC_CT_PREAMBLE))
					goto hba_out;
			}
			mask = mask >> 1;
			bit_pos++;
		}
hba_out:
		ab->EntryCnt = cpu_to_be32(ab->EntryCnt);
		/* Total size */
		size = GID_REQUEST_SZ - 4 + size;
		break;

	case SLI_MGMT_RPRT:
	case SLI_MGMT_RPA:
		pab = (struct lpfc_fdmi_reg_portattr *)&CtReq->un.PortID;
		if (cmdcode == SLI_MGMT_RPRT) {
			rh = (struct lpfc_fdmi_reg_hba *)pab;
			/* HBA Identifier */
			memcpy(&rh->hi.PortName,
			       &phba->pport->fc_sparam.portName,
			       sizeof(struct lpfc_name));
			pab = (struct lpfc_fdmi_reg_portattr *)
				((uint8_t *)pab +  sizeof(struct lpfc_name));
		}

		memcpy((uint8_t *)&pab->PortName,
		       (uint8_t *)&vport->fc_sparam.portName,
		       sizeof(struct lpfc_name));
		size += sizeof(struct lpfc_name) + FOURBYTES;
		pab->ab.EntryCnt = 0;
		bit_pos = 0;
		if (new_mask)
			mask = new_mask;
		else
			mask = vport->fdmi_port_mask;

		/* Mask will dictate what attributes to build in the request */
		while (mask) {
			if (mask & 0x1) {
				func = lpfc_fdmi_port_action[bit_pos];
				size += func(vport,
					     (struct lpfc_fdmi_attr_def *)
					     ((uint8_t *)pab + size));
				pab->ab.EntryCnt++;
				if ((size + 256) >
				    (LPFC_BPL_SIZE - LPFC_CT_PREAMBLE))
					goto port_out;
			}
			mask = mask >> 1;
			bit_pos++;
		}
port_out:
		pab->ab.EntryCnt = cpu_to_be32(pab->ab.EntryCnt);
		/* Total size */
		if (cmdcode == SLI_MGMT_RPRT)
			size += sizeof(struct lpfc_name);
		size = GID_REQUEST_SZ - 4 + size;
		break;

	case SLI_MGMT_GHAT:
	case SLI_MGMT_GRPL:
		rsp_size = FC_MAX_NS_RSP;
		/* fall through */
	case SLI_MGMT_DHBA:
	case SLI_MGMT_DHAT:
		pe = (struct lpfc_fdmi_port_entry *)&CtReq->un.PortID;
		memcpy((uint8_t *)&pe->PortName,
		       (uint8_t *)&vport->fc_sparam.portName,
		       sizeof(struct lpfc_name));
		size = GID_REQUEST_SZ - 4 + sizeof(struct lpfc_name);
		break;

	case SLI_MGMT_GPAT:
	case SLI_MGMT_GPAS:
		rsp_size = FC_MAX_NS_RSP;
		/* fall through */
	case SLI_MGMT_DPRT:
	case SLI_MGMT_DPA:
		pe = (struct lpfc_fdmi_port_entry *)&CtReq->un.PortID;
		memcpy((uint8_t *)&pe->PortName,
		       (uint8_t *)&vport->fc_sparam.portName,
		       sizeof(struct lpfc_name));
		size = GID_REQUEST_SZ - 4 + sizeof(struct lpfc_name);
		break;
	case SLI_MGMT_GRHL:
		size = GID_REQUEST_SZ - 4;
		break;
	default:
		lpfc_printf_vlog(vport, KERN_WARNING, LOG_DISCOVERY,
				 "0298 FDMI cmdcode x%x not supported\n",
				 cmdcode);
		goto fdmi_cmd_free_bmpvirt;
	}
	CtReq->CommandResponse.bits.Size = cpu_to_be16(rsp_size);

	bpl = (struct ulp_bde64 *)bmp->virt;
	bpl->addrHigh = le32_to_cpu(putPaddrHigh(mp->phys));
	bpl->addrLow = le32_to_cpu(putPaddrLow(mp->phys));
	bpl->tus.f.bdeFlags = 0;
	bpl->tus.f.bdeSize = size;

	/*
	 * The lpfc_ct_cmd/lpfc_get_req shall increment ndlp reference count
	 * to hold ndlp reference for the corresponding callback function.
	 */
	if (!lpfc_ct_cmd(vport, mp, bmp, ndlp, cmpl, rsp_size, 0))
		return 0;

	/*
	 * Decrement ndlp reference count to release ndlp reference held
	 * for the failed command's callback function.
	 */
	lpfc_nlp_put(ndlp);

fdmi_cmd_free_bmpvirt:
	lpfc_mbuf_free(phba, bmp->virt, bmp->phys);
fdmi_cmd_free_bmp:
	kfree(bmp);
fdmi_cmd_free_mpvirt:
	lpfc_mbuf_free(phba, mp->virt, mp->phys);
fdmi_cmd_free_mp:
	kfree(mp);
fdmi_cmd_exit:
	/* Issue FDMI request failed */
	lpfc_printf_vlog(vport, KERN_INFO, LOG_DISCOVERY,
			 "0244 Issue FDMI request failed Data: x%x\n",
			 cmdcode);
	return 1;
}

/**
 * lpfc_delayed_disc_tmo - Timeout handler for delayed discovery timer.
 * @ptr - Context object of the timer.
 *
 * This function set the WORKER_DELAYED_DISC_TMO flag and wake up
 * the worker thread.
 **/
void
lpfc_delayed_disc_tmo(struct timer_list *t)
{
	struct lpfc_vport *vport = from_timer(vport, t, delayed_disc_tmo);
	struct lpfc_hba   *phba = vport->phba;
	uint32_t tmo_posted;
	unsigned long iflag;

	spin_lock_irqsave(&vport->work_port_lock, iflag);
	tmo_posted = vport->work_port_events & WORKER_DELAYED_DISC_TMO;
	if (!tmo_posted)
		vport->work_port_events |= WORKER_DELAYED_DISC_TMO;
	spin_unlock_irqrestore(&vport->work_port_lock, iflag);

	if (!tmo_posted)
		lpfc_worker_wake_up(phba);
	return;
}

/**
 * lpfc_delayed_disc_timeout_handler - Function called by worker thread to
 *      handle delayed discovery.
 * @vport: pointer to a host virtual N_Port data structure.
 *
 * This function start nport discovery of the vport.
 **/
void
lpfc_delayed_disc_timeout_handler(struct lpfc_vport *vport)
{
	struct Scsi_Host *shost = lpfc_shost_from_vport(vport);

	spin_lock_irq(shost->host_lock);
	if (!(vport->fc_flag & FC_DISC_DELAYED)) {
		spin_unlock_irq(shost->host_lock);
		return;
	}
	vport->fc_flag &= ~FC_DISC_DELAYED;
	spin_unlock_irq(shost->host_lock);

	lpfc_do_scr_ns_plogi(vport->phba, vport);
}

void
lpfc_decode_firmware_rev(struct lpfc_hba *phba, char *fwrevision, int flag)
{
	struct lpfc_sli *psli = &phba->sli;
	lpfc_vpd_t *vp = &phba->vpd;
	uint32_t b1, b2, b3, b4, i, rev;
	char c;
	uint32_t *ptr, str[4];
	uint8_t *fwname;

	if (phba->sli_rev == LPFC_SLI_REV4)
		snprintf(fwrevision, FW_REV_STR_SIZE, "%s", vp->rev.opFwName);
	else if (vp->rev.rBit) {
		if (psli->sli_flag & LPFC_SLI_ACTIVE)
			rev = vp->rev.sli2FwRev;
		else
			rev = vp->rev.sli1FwRev;

		b1 = (rev & 0x0000f000) >> 12;
		b2 = (rev & 0x00000f00) >> 8;
		b3 = (rev & 0x000000c0) >> 6;
		b4 = (rev & 0x00000030) >> 4;

		switch (b4) {
		case 0:
			c = 'N';
			break;
		case 1:
			c = 'A';
			break;
		case 2:
			c = 'B';
			break;
		case 3:
			c = 'X';
			break;
		default:
			c = 0;
			break;
		}
		b4 = (rev & 0x0000000f);

		if (psli->sli_flag & LPFC_SLI_ACTIVE)
			fwname = vp->rev.sli2FwName;
		else
			fwname = vp->rev.sli1FwName;

		for (i = 0; i < 16; i++)
			if (fwname[i] == 0x20)
				fwname[i] = 0;

		ptr = (uint32_t*)fwname;

		for (i = 0; i < 3; i++)
			str[i] = be32_to_cpu(*ptr++);

		if (c == 0) {
			if (flag)
				sprintf(fwrevision, "%d.%d%d (%s)",
					b1, b2, b3, (char *)str);
			else
				sprintf(fwrevision, "%d.%d%d", b1,
					b2, b3);
		} else {
			if (flag)
				sprintf(fwrevision, "%d.%d%d%c%d (%s)",
					b1, b2, b3, c,
					b4, (char *)str);
			else
				sprintf(fwrevision, "%d.%d%d%c%d",
					b1, b2, b3, c, b4);
		}
	} else {
		rev = vp->rev.smFwRev;

		b1 = (rev & 0xff000000) >> 24;
		b2 = (rev & 0x00f00000) >> 20;
		b3 = (rev & 0x000f0000) >> 16;
		c  = (rev & 0x0000ff00) >> 8;
		b4 = (rev & 0x000000ff);

		sprintf(fwrevision, "%d.%d%d%c%d", b1, b2, b3, c, b4);
	}
	return;
}<|MERGE_RESOLUTION|>--- conflicted
+++ resolved
@@ -1482,30 +1482,6 @@
 
 	memset(symbol, 0, size);
 
-<<<<<<< HEAD
-	n = scnprintf(symbol, size, "Emulex %s", vport->phba->ModelName);
-	if (size < n)
-		return n;
-
-	n += scnprintf(symbol + n, size - n, " FV%s", fwrev);
-	if (size < n)
-		return n;
-
-	n += scnprintf(symbol + n, size - n, " DV%s.",
-		      lpfc_release_version);
-	if (size < n)
-		return n;
-
-	n += scnprintf(symbol + n, size - n, " HN:%s.",
-		      init_utsname()->nodename);
-	if (size < n)
-		return n;
-
-	/* Note :- OS name is "Linux" */
-	n += scnprintf(symbol + n, size - n, " OS:%s\n",
-		      init_utsname()->sysname);
-	return n;
-=======
 	scnprintf(tmp, sizeof(tmp), "Emulex %s", vport->phba->ModelName);
 	if (strlcat(symbol, tmp, size) >= size)
 		goto buffer_done;
@@ -1530,7 +1506,6 @@
 buffer_done:
 	return strnlen(symbol, size);
 
->>>>>>> fa578e9d
 }
 
 static uint32_t
@@ -2438,11 +2413,6 @@
 
 	ae->un.AttrTypes[3] = 0x02; /* Type 0x1 - ELS */
 	ae->un.AttrTypes[2] = 0x01; /* Type 0x8 - FCP */
-<<<<<<< HEAD
-	if (vport->nvmei_support || vport->phba->nvmet_support)
-		ae->un.AttrTypes[6] = 0x01; /* Type 0x28 - NVME */
-	ae->un.AttrTypes[7] = 0x01; /* Type 0x20 - CT */
-=======
 	ae->un.AttrTypes[7] = 0x01; /* Type 0x20 - CT */
 
 	/* Check to see if Firmware supports NVME and on physical port */
@@ -2450,7 +2420,6 @@
 	    phba->sli4_hba.pc_sli4_params.nvme)
 		ae->un.AttrTypes[6] = 0x01; /* Type 0x28 - NVME */
 
->>>>>>> fa578e9d
 	size = FOURBYTES + 32;
 	ad->AttrLen = cpu_to_be16(size);
 	ad->AttrType = cpu_to_be16(RPRT_SUPPORTED_FC4_TYPES);
@@ -2762,18 +2731,12 @@
 
 	ae->un.AttrTypes[3] = 0x02; /* Type 0x1 - ELS */
 	ae->un.AttrTypes[2] = 0x01; /* Type 0x8 - FCP */
-<<<<<<< HEAD
-	if (vport->phba->cfg_enable_fc4_type & LPFC_ENABLE_NVME)
-		ae->un.AttrTypes[6] = 0x1; /* Type 0x28 - NVME */
-	ae->un.AttrTypes[7] = 0x01; /* Type 0x20 - CT */
-=======
 	ae->un.AttrTypes[7] = 0x01; /* Type 0x20 - CT */
 
 	/* Check to see if NVME is configured or not */
 	if (vport->phba->cfg_enable_fc4_type & LPFC_ENABLE_NVME)
 		ae->un.AttrTypes[6] = 0x1; /* Type 0x28 - NVME */
 
->>>>>>> fa578e9d
 	size = FOURBYTES + 32;
 	ad->AttrLen = cpu_to_be16(size);
 	ad->AttrType = cpu_to_be16(RPRT_ACTIVE_FC4_TYPES);
