--- conflicted
+++ resolved
@@ -361,11 +361,7 @@
 			phys = ((uint64_t)hbq_buf->dbuf.phys & 0xffffffff);
 			if (phys == le32_to_cpu(hbqe->bde.addrLow)) {
 				len +=  scnprintf(buf+len, size-len,
-<<<<<<< HEAD
-					"Buf%d: %p %06x\n", i,
-=======
 					"Buf%d: x%px %06x\n", i,
->>>>>>> fa578e9d
 					hbq_buf->dbuf.virt, hbq_buf->tag);
 				found = 1;
 				break;
@@ -912,11 +908,8 @@
 					i, ndlp->cmd_qdepth);
 			outio += i;
 		}
-<<<<<<< HEAD
-=======
 		len += scnprintf(buf + len, size - len, "defer:%x ",
 			ndlp->nlp_defer_did);
->>>>>>> fa578e9d
 		len +=  scnprintf(buf+len, size-len, "\n");
 	}
 	spin_unlock_irq(shost->host_lock);
@@ -925,10 +918,6 @@
 			"\nOutstanding IO x%x\n",  outio);
 
 	if (phba->nvmet_support && phba->targetport && (vport == phba->pport)) {
-<<<<<<< HEAD
-		tgtp = (struct lpfc_nvmet_tgtport *)phba->targetport->private;
-=======
->>>>>>> fa578e9d
 		len += scnprintf(buf + len, size - len,
 				"\nNVME Targetport Entry ...\n");
 
@@ -1186,11 +1175,7 @@
 			return len;
 
 		len += scnprintf(buf + len, size - len,
-<<<<<<< HEAD
-				"\nNVME Lport Statistics\n");
-=======
 				"\nNVME HDWQ Statistics\n");
->>>>>>> fa578e9d
 
 		len += scnprintf(buf + len, size - len,
 				"LS: Xmt %016x Cmpl %016x\n",
@@ -1213,11 +1198,7 @@
 				continue;
 
 			len += scnprintf(buf + len, PAGE_SIZE - len,
-<<<<<<< HEAD
-					"FCP (%d): Rd %016llx Wr %016llx "
-=======
 					"HDWQ (%d): Rd %016llx Wr %016llx "
->>>>>>> fa578e9d
 					"IO %016llx ",
 					i, data1, data2, data3);
 			len += scnprintf(buf + len, PAGE_SIZE - len,
@@ -1644,28 +1625,6 @@
 	uint32_t tot_rcv;
 	uint32_t tot_cmpl;
 
-<<<<<<< HEAD
-	if (phba->nvmet_support == 0) {
-		/* NVME Initiator */
-		len += scnprintf(buf + len, PAGE_SIZE - len,
-				"CPUcheck %s\n",
-				(phba->cpucheck_on & LPFC_CHECK_NVME_IO ?
-					"Enabled" : "Disabled"));
-		for (i = 0; i < phba->sli4_hba.num_present_cpu; i++) {
-			if (i >= LPFC_CHECK_CPU_CNT)
-				break;
-			len += scnprintf(buf + len, PAGE_SIZE - len,
-					"%02d: xmit x%08x cmpl x%08x\n",
-					i, phba->cpucheck_xmt_io[i],
-					phba->cpucheck_cmpl_io[i]);
-			tot_xmt += phba->cpucheck_xmt_io[i];
-			tot_cmpl += phba->cpucheck_cmpl_io[i];
-		}
-		len += scnprintf(buf + len, PAGE_SIZE - len,
-				"tot:xmit x%08x cmpl x%08x\n",
-				tot_xmt, tot_cmpl);
-		return len;
-=======
 	len += scnprintf(buf + len, PAGE_SIZE - len,
 			"CPUcheck %s ",
 			(phba->cpucheck_on & LPFC_CHECK_NVME_IO ?
@@ -1677,7 +1636,6 @@
 					"Rcv Enabled\n" : "Rcv Disabled\n"));
 	} else {
 		len += scnprintf(buf + len, PAGE_SIZE - len, "\n");
->>>>>>> fa578e9d
 	}
 	max_cnt = size - LPFC_DEBUG_OUT_LINE_SZ;
 
@@ -1694,35 +1652,6 @@
 				tot_rcv += qp->cpucheck_rcv_io[j];
 		}
 
-<<<<<<< HEAD
-	/* NVME Target */
-	len += scnprintf(buf + len, PAGE_SIZE - len,
-			"CPUcheck %s ",
-			(phba->cpucheck_on & LPFC_CHECK_NVMET_IO ?
-				"IO Enabled - " : "IO Disabled - "));
-	len += scnprintf(buf + len, PAGE_SIZE - len,
-			"%s\n",
-			(phba->cpucheck_on & LPFC_CHECK_NVMET_RCV ?
-				"Rcv Enabled\n" : "Rcv Disabled\n"));
-	for (i = 0; i < phba->sli4_hba.num_present_cpu; i++) {
-		if (i >= LPFC_CHECK_CPU_CNT)
-			break;
-		len += scnprintf(buf + len, PAGE_SIZE - len,
-				"%02d: xmit x%08x ccmpl x%08x "
-				"cmpl x%08x rcv x%08x\n",
-				i, phba->cpucheck_xmt_io[i],
-				phba->cpucheck_ccmpl_io[i],
-				phba->cpucheck_cmpl_io[i],
-				phba->cpucheck_rcv_io[i]);
-		tot_xmt += phba->cpucheck_xmt_io[i];
-		tot_rcv += phba->cpucheck_rcv_io[i];
-		tot_cmpl += phba->cpucheck_cmpl_io[i];
-		tot_ccmpl += phba->cpucheck_ccmpl_io[i];
-	}
-	len += scnprintf(buf + len, PAGE_SIZE - len,
-			"tot:xmit x%08x ccmpl x%08x cmpl x%08x rcv x%08x\n",
-			tot_xmt, tot_ccmpl, tot_cmpl, tot_rcv);
-=======
 		/* Only display Hardware Qs with something */
 		if (!tot_xmt && !tot_cmpl && !tot_rcv)
 			continue;
@@ -1756,7 +1685,6 @@
 			return len;
 		}
 	}
->>>>>>> fa578e9d
 	return len;
 }
 
@@ -3746,11 +3674,7 @@
 			"HST-IDX[%04d], PRT-IDX[%04d], NTFI[%03d]",
 			qp->queue_id, qp->entry_count,
 			qp->entry_size, qp->host_index,
-<<<<<<< HEAD
-			qp->hba_index, qp->entry_repost);
-=======
 			qp->hba_index, qp->notify_interval);
->>>>>>> fa578e9d
 	len +=  scnprintf(pbuffer + len,
 			LPFC_QUE_INFO_GET_BUF_SIZE - len, "\n");
 	return len;
@@ -3795,12 +3719,8 @@
 			qp->entry_size, qp->host_index,
 			qp->notify_interval, qp->max_proc_limit);
 
-<<<<<<< HEAD
-	len +=  scnprintf(pbuffer + len, LPFC_QUE_INFO_GET_BUF_SIZE - len, "\n");
-=======
 	len +=  scnprintf(pbuffer + len, LPFC_QUE_INFO_GET_BUF_SIZE - len,
 			"\n");
->>>>>>> fa578e9d
 
 	return len;
 }
@@ -3823,11 +3743,7 @@
 			"\t\tHQID[%02d], QE-CNT[%04d], QE-SZ[%04d], "
 			"HST-IDX[%04d], PRT-IDX[%04d], NTFI[%03d]\n",
 			qp->queue_id, qp->entry_count, qp->entry_size,
-<<<<<<< HEAD
-			qp->host_index, qp->hba_index, qp->entry_repost);
-=======
 			qp->host_index, qp->hba_index, qp->notify_interval);
->>>>>>> fa578e9d
 	len += scnprintf(pbuffer + len, LPFC_QUE_INFO_GET_BUF_SIZE - len,
 			"\t\tDQID[%02d], QE-CNT[%04d], QE-SZ[%04d], "
 			"HST-IDX[%04d], PRT-IDX[%04d], NTFI[%03d]\n",
@@ -3899,15 +3815,10 @@
 			"EQID[%02d], QE-CNT[%04d], QE-SZ[%04d], "
 			"HST-IDX[%04d], NTFI[%03d], PLMT[%03d], AFFIN[%03d]",
 			qp->queue_id, qp->entry_count, qp->entry_size,
-<<<<<<< HEAD
-			qp->host_index, qp->hba_index, qp->entry_repost);
-	len +=  scnprintf(pbuffer + len, LPFC_QUE_INFO_GET_BUF_SIZE - len, "\n");
-=======
 			qp->host_index, qp->notify_interval,
 			qp->max_proc_limit, qp->chann);
 	len +=  scnprintf(pbuffer + len, LPFC_QUE_INFO_GET_BUF_SIZE - len,
 			"\n");
->>>>>>> fa578e9d
 
 	return len;
 }
@@ -3960,16 +3871,10 @@
 		if (phba->lpfc_idiag_last_eq >= phba->cfg_hdw_queue)
 			phba->lpfc_idiag_last_eq = 0;
 
-<<<<<<< HEAD
-		len += scnprintf(pbuffer + len, LPFC_QUE_INFO_GET_BUF_SIZE - len,
-					"EQ %d out of %d HBA EQs\n",
-					x, phba->io_channel_irqs);
-=======
 		len += scnprintf(pbuffer + len,
 				 LPFC_QUE_INFO_GET_BUF_SIZE - len,
 				 "HDWQ %d out of %d HBA HDWQs\n",
 				 x, phba->cfg_hdw_queue);
->>>>>>> fa578e9d
 
 		/* Fast-path EQ */
 		qp = phba->sli4_hba.hdwq[x].hba_eq;
