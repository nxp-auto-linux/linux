--- conflicted
+++ resolved
@@ -1923,15 +1923,11 @@
 		}
 		tgtp->tport_unreg_cmp = &tport_unreg_cmp;
 		nvmet_fc_unregister_targetport(phba->targetport);
-<<<<<<< HEAD
-		wait_for_completion_timeout(&tport_unreg_cmp, 5);
-=======
 		if (!wait_for_completion_timeout(tgtp->tport_unreg_cmp,
 					msecs_to_jiffies(LPFC_NVMET_WAIT_TMO)))
 			lpfc_printf_log(phba, KERN_ERR, LOG_NVME,
 					"6179 Unreg targetport x%px timeout "
 					"reached.\n", phba->targetport);
->>>>>>> fa578e9d
 		lpfc_nvmet_cleanup_io_context(phba);
 	}
 	phba->targetport = NULL;
