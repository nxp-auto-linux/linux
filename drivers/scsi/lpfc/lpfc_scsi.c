/*******************************************************************
 * This file is part of the Emulex Linux Device Driver for         *
 * Fibre Channel Host Bus Adapters.                                *
 * Copyright (C) 2017-2019 Broadcom. All Rights Reserved. The term *
 * “Broadcom” refers to Broadcom Inc. and/or its subsidiaries.  *
 * Copyright (C) 2004-2016 Emulex.  All rights reserved.           *
 * EMULEX and SLI are trademarks of Emulex.                        *
 * www.broadcom.com                                                *
 * Portions Copyright (C) 2004-2005 Christoph Hellwig              *
 *                                                                 *
 * This program is free software; you can redistribute it and/or   *
 * modify it under the terms of version 2 of the GNU General       *
 * Public License as published by the Free Software Foundation.    *
 * This program is distributed in the hope that it will be useful. *
 * ALL EXPRESS OR IMPLIED CONDITIONS, REPRESENTATIONS AND          *
 * WARRANTIES, INCLUDING ANY IMPLIED WARRANTY OF MERCHANTABILITY,  *
 * FITNESS FOR A PARTICULAR PURPOSE, OR NON-INFRINGEMENT, ARE      *
 * DISCLAIMED, EXCEPT TO THE EXTENT THAT SUCH DISCLAIMERS ARE HELD *
 * TO BE LEGALLY INVALID.  See the GNU General Public License for  *
 * more details, a copy of which can be found in the file COPYING  *
 * included with this package.                                     *
 *******************************************************************/
#include <linux/pci.h>
#include <linux/slab.h>
#include <linux/interrupt.h>
#include <linux/export.h>
#include <linux/delay.h>
#include <asm/unaligned.h>
#include <linux/t10-pi.h>
#include <linux/crc-t10dif.h>
#include <net/checksum.h>

#include <scsi/scsi.h>
#include <scsi/scsi_device.h>
#include <scsi/scsi_eh.h>
#include <scsi/scsi_host.h>
#include <scsi/scsi_tcq.h>
#include <scsi/scsi_transport_fc.h>

#include "lpfc_version.h"
#include "lpfc_hw4.h"
#include "lpfc_hw.h"
#include "lpfc_sli.h"
#include "lpfc_sli4.h"
#include "lpfc_nl.h"
#include "lpfc_disc.h"
#include "lpfc.h"
#include "lpfc_scsi.h"
#include "lpfc_logmsg.h"
#include "lpfc_crtn.h"
#include "lpfc_vport.h"

#define LPFC_RESET_WAIT  2
#define LPFC_ABORT_WAIT  2

static char *dif_op_str[] = {
	"PROT_NORMAL",
	"PROT_READ_INSERT",
	"PROT_WRITE_STRIP",
	"PROT_READ_STRIP",
	"PROT_WRITE_INSERT",
	"PROT_READ_PASS",
	"PROT_WRITE_PASS",
};

struct scsi_dif_tuple {
	__be16 guard_tag;       /* Checksum */
	__be16 app_tag;         /* Opaque storage */
	__be32 ref_tag;         /* Target LBA or indirect LBA */
};

static struct lpfc_rport_data *
lpfc_rport_data_from_scsi_device(struct scsi_device *sdev)
{
	struct lpfc_vport *vport = (struct lpfc_vport *)sdev->host->hostdata;

	if (vport->phba->cfg_fof)
		return ((struct lpfc_device_data *)sdev->hostdata)->rport_data;
	else
		return (struct lpfc_rport_data *)sdev->hostdata;
}

static void
lpfc_release_scsi_buf_s4(struct lpfc_hba *phba, struct lpfc_io_buf *psb);
static void
lpfc_release_scsi_buf_s3(struct lpfc_hba *phba, struct lpfc_io_buf *psb);
static int
lpfc_prot_group_type(struct lpfc_hba *phba, struct scsi_cmnd *sc);

static inline unsigned
lpfc_cmd_blksize(struct scsi_cmnd *sc)
{
	return sc->device->sector_size;
}

#define LPFC_CHECK_PROTECT_GUARD	1
#define LPFC_CHECK_PROTECT_REF		2
static inline unsigned
lpfc_cmd_protect(struct scsi_cmnd *sc, int flag)
{
	return 1;
}

static inline unsigned
lpfc_cmd_guard_csum(struct scsi_cmnd *sc)
{
	if (lpfc_prot_group_type(NULL, sc) == LPFC_PG_TYPE_NO_DIF)
		return 0;
	if (scsi_host_get_guard(sc->device->host) == SHOST_DIX_GUARD_IP)
		return 1;
	return 0;
}

/**
 * lpfc_sli4_set_rsp_sgl_last - Set the last bit in the response sge.
 * @phba: Pointer to HBA object.
 * @lpfc_cmd: lpfc scsi command object pointer.
 *
 * This function is called from the lpfc_prep_task_mgmt_cmd function to
 * set the last bit in the response sge entry.
 **/
static void
lpfc_sli4_set_rsp_sgl_last(struct lpfc_hba *phba,
				struct lpfc_io_buf *lpfc_cmd)
{
	struct sli4_sge *sgl = (struct sli4_sge *)lpfc_cmd->dma_sgl;
	if (sgl) {
		sgl += 1;
		sgl->word2 = le32_to_cpu(sgl->word2);
		bf_set(lpfc_sli4_sge_last, sgl, 1);
		sgl->word2 = cpu_to_le32(sgl->word2);
	}
}

/**
 * lpfc_update_stats - Update statistical data for the command completion
 * @phba: Pointer to HBA object.
 * @lpfc_cmd: lpfc scsi command object pointer.
 *
 * This function is called when there is a command completion and this
 * function updates the statistical data for the command completion.
 **/
static void
lpfc_update_stats(struct lpfc_hba *phba, struct lpfc_io_buf *lpfc_cmd)
{
	struct lpfc_rport_data *rdata;
	struct lpfc_nodelist *pnode;
	struct scsi_cmnd *cmd = lpfc_cmd->pCmd;
	unsigned long flags;
	struct Scsi_Host  *shost = cmd->device->host;
	struct lpfc_vport *vport = (struct lpfc_vport *) shost->hostdata;
	unsigned long latency;
	int i;

	if (!vport->stat_data_enabled ||
	    vport->stat_data_blocked ||
	    (cmd->result))
		return;

	latency = jiffies_to_msecs((long)jiffies - (long)lpfc_cmd->start_time);
	rdata = lpfc_cmd->rdata;
	pnode = rdata->pnode;

	spin_lock_irqsave(shost->host_lock, flags);
	if (!pnode ||
	    !pnode->lat_data ||
	    (phba->bucket_type == LPFC_NO_BUCKET)) {
		spin_unlock_irqrestore(shost->host_lock, flags);
		return;
	}

	if (phba->bucket_type == LPFC_LINEAR_BUCKET) {
		i = (latency + phba->bucket_step - 1 - phba->bucket_base)/
			phba->bucket_step;
		/* check array subscript bounds */
		if (i < 0)
			i = 0;
		else if (i >= LPFC_MAX_BUCKET_COUNT)
			i = LPFC_MAX_BUCKET_COUNT - 1;
	} else {
		for (i = 0; i < LPFC_MAX_BUCKET_COUNT-1; i++)
			if (latency <= (phba->bucket_base +
				((1<<i)*phba->bucket_step)))
				break;
	}

	pnode->lat_data[i].cmd_count++;
	spin_unlock_irqrestore(shost->host_lock, flags);
}

/**
 * lpfc_rampdown_queue_depth - Post RAMP_DOWN_QUEUE event to worker thread
 * @phba: The Hba for which this call is being executed.
 *
 * This routine is called when there is resource error in driver or firmware.
 * This routine posts WORKER_RAMP_DOWN_QUEUE event for @phba. This routine
 * posts at most 1 event each second. This routine wakes up worker thread of
 * @phba to process WORKER_RAM_DOWN_EVENT event.
 *
 * This routine should be called with no lock held.
 **/
void
lpfc_rampdown_queue_depth(struct lpfc_hba *phba)
{
	unsigned long flags;
	uint32_t evt_posted;
	unsigned long expires;

	spin_lock_irqsave(&phba->hbalock, flags);
	atomic_inc(&phba->num_rsrc_err);
	phba->last_rsrc_error_time = jiffies;

	expires = phba->last_ramp_down_time + QUEUE_RAMP_DOWN_INTERVAL;
	if (time_after(expires, jiffies)) {
		spin_unlock_irqrestore(&phba->hbalock, flags);
		return;
	}

	phba->last_ramp_down_time = jiffies;

	spin_unlock_irqrestore(&phba->hbalock, flags);

	spin_lock_irqsave(&phba->pport->work_port_lock, flags);
	evt_posted = phba->pport->work_port_events & WORKER_RAMP_DOWN_QUEUE;
	if (!evt_posted)
		phba->pport->work_port_events |= WORKER_RAMP_DOWN_QUEUE;
	spin_unlock_irqrestore(&phba->pport->work_port_lock, flags);

	if (!evt_posted)
		lpfc_worker_wake_up(phba);
	return;
}

/**
 * lpfc_ramp_down_queue_handler - WORKER_RAMP_DOWN_QUEUE event handler
 * @phba: The Hba for which this call is being executed.
 *
 * This routine is called to  process WORKER_RAMP_DOWN_QUEUE event for worker
 * thread.This routine reduces queue depth for all scsi device on each vport
 * associated with @phba.
 **/
void
lpfc_ramp_down_queue_handler(struct lpfc_hba *phba)
{
	struct lpfc_vport **vports;
	struct Scsi_Host  *shost;
	struct scsi_device *sdev;
	unsigned long new_queue_depth;
	unsigned long num_rsrc_err, num_cmd_success;
	int i;

	num_rsrc_err = atomic_read(&phba->num_rsrc_err);
	num_cmd_success = atomic_read(&phba->num_cmd_success);

	/*
	 * The error and success command counters are global per
	 * driver instance.  If another handler has already
	 * operated on this error event, just exit.
	 */
	if (num_rsrc_err == 0)
		return;

	vports = lpfc_create_vport_work_array(phba);
	if (vports != NULL)
		for (i = 0; i <= phba->max_vports && vports[i] != NULL; i++) {
			shost = lpfc_shost_from_vport(vports[i]);
			shost_for_each_device(sdev, shost) {
				new_queue_depth =
					sdev->queue_depth * num_rsrc_err /
					(num_rsrc_err + num_cmd_success);
				if (!new_queue_depth)
					new_queue_depth = sdev->queue_depth - 1;
				else
					new_queue_depth = sdev->queue_depth -
								new_queue_depth;
				scsi_change_queue_depth(sdev, new_queue_depth);
			}
		}
	lpfc_destroy_vport_work_array(phba, vports);
	atomic_set(&phba->num_rsrc_err, 0);
	atomic_set(&phba->num_cmd_success, 0);
}

/**
 * lpfc_scsi_dev_block - set all scsi hosts to block state
 * @phba: Pointer to HBA context object.
 *
 * This function walks vport list and set each SCSI host to block state
 * by invoking fc_remote_port_delete() routine. This function is invoked
 * with EEH when device's PCI slot has been permanently disabled.
 **/
void
lpfc_scsi_dev_block(struct lpfc_hba *phba)
{
	struct lpfc_vport **vports;
	struct Scsi_Host  *shost;
	struct scsi_device *sdev;
	struct fc_rport *rport;
	int i;

	vports = lpfc_create_vport_work_array(phba);
	if (vports != NULL)
		for (i = 0; i <= phba->max_vports && vports[i] != NULL; i++) {
			shost = lpfc_shost_from_vport(vports[i]);
			shost_for_each_device(sdev, shost) {
				rport = starget_to_rport(scsi_target(sdev));
				fc_remote_port_delete(rport);
			}
		}
	lpfc_destroy_vport_work_array(phba, vports);
}

/**
 * lpfc_new_scsi_buf_s3 - Scsi buffer allocator for HBA with SLI3 IF spec
 * @vport: The virtual port for which this call being executed.
 * @num_to_allocate: The requested number of buffers to allocate.
 *
 * This routine allocates a scsi buffer for device with SLI-3 interface spec,
 * the scsi buffer contains all the necessary information needed to initiate
 * a SCSI I/O. The non-DMAable buffer region contains information to build
 * the IOCB. The DMAable region contains memory for the FCP CMND, FCP RSP,
 * and the initial BPL. In addition to allocating memory, the FCP CMND and
 * FCP RSP BDEs are setup in the BPL and the BPL BDE is setup in the IOCB.
 *
 * Return codes:
 *   int - number of scsi buffers that were allocated.
 *   0 = failure, less than num_to_alloc is a partial failure.
 **/
static int
lpfc_new_scsi_buf_s3(struct lpfc_vport *vport, int num_to_alloc)
{
	struct lpfc_hba *phba = vport->phba;
	struct lpfc_io_buf *psb;
	struct ulp_bde64 *bpl;
	IOCB_t *iocb;
	dma_addr_t pdma_phys_fcp_cmd;
	dma_addr_t pdma_phys_fcp_rsp;
	dma_addr_t pdma_phys_sgl;
	uint16_t iotag;
	int bcnt, bpl_size;

	bpl_size = phba->cfg_sg_dma_buf_size -
		(sizeof(struct fcp_cmnd) + sizeof(struct fcp_rsp));

	lpfc_printf_vlog(vport, KERN_INFO, LOG_FCP,
			 "9067 ALLOC %d scsi_bufs: %d (%d + %d + %d)\n",
			 num_to_alloc, phba->cfg_sg_dma_buf_size,
			 (int)sizeof(struct fcp_cmnd),
			 (int)sizeof(struct fcp_rsp), bpl_size);

	for (bcnt = 0; bcnt < num_to_alloc; bcnt++) {
		psb = kzalloc(sizeof(struct lpfc_io_buf), GFP_KERNEL);
		if (!psb)
			break;

		/*
		 * Get memory from the pci pool to map the virt space to pci
		 * bus space for an I/O.  The DMA buffer includes space for the
		 * struct fcp_cmnd, struct fcp_rsp and the number of bde's
		 * necessary to support the sg_tablesize.
		 */
		psb->data = dma_pool_zalloc(phba->lpfc_sg_dma_buf_pool,
					GFP_KERNEL, &psb->dma_handle);
		if (!psb->data) {
			kfree(psb);
			break;
		}


		/* Allocate iotag for psb->cur_iocbq. */
		iotag = lpfc_sli_next_iotag(phba, &psb->cur_iocbq);
		if (iotag == 0) {
			dma_pool_free(phba->lpfc_sg_dma_buf_pool,
				      psb->data, psb->dma_handle);
			kfree(psb);
			break;
		}
		psb->cur_iocbq.iocb_flag |= LPFC_IO_FCP;

		psb->fcp_cmnd = psb->data;
		psb->fcp_rsp = psb->data + sizeof(struct fcp_cmnd);
		psb->dma_sgl = psb->data + sizeof(struct fcp_cmnd) +
			sizeof(struct fcp_rsp);

		/* Initialize local short-hand pointers. */
		bpl = (struct ulp_bde64 *)psb->dma_sgl;
		pdma_phys_fcp_cmd = psb->dma_handle;
		pdma_phys_fcp_rsp = psb->dma_handle + sizeof(struct fcp_cmnd);
		pdma_phys_sgl = psb->dma_handle + sizeof(struct fcp_cmnd) +
			sizeof(struct fcp_rsp);

		/*
		 * The first two bdes are the FCP_CMD and FCP_RSP. The balance
		 * are sg list bdes.  Initialize the first two and leave the
		 * rest for queuecommand.
		 */
		bpl[0].addrHigh = le32_to_cpu(putPaddrHigh(pdma_phys_fcp_cmd));
		bpl[0].addrLow = le32_to_cpu(putPaddrLow(pdma_phys_fcp_cmd));
		bpl[0].tus.f.bdeSize = sizeof(struct fcp_cmnd);
		bpl[0].tus.f.bdeFlags = BUFF_TYPE_BDE_64;
		bpl[0].tus.w = le32_to_cpu(bpl[0].tus.w);

		/* Setup the physical region for the FCP RSP */
		bpl[1].addrHigh = le32_to_cpu(putPaddrHigh(pdma_phys_fcp_rsp));
		bpl[1].addrLow = le32_to_cpu(putPaddrLow(pdma_phys_fcp_rsp));
		bpl[1].tus.f.bdeSize = sizeof(struct fcp_rsp);
		bpl[1].tus.f.bdeFlags = BUFF_TYPE_BDE_64;
		bpl[1].tus.w = le32_to_cpu(bpl[1].tus.w);

		/*
		 * Since the IOCB for the FCP I/O is built into this
		 * lpfc_scsi_buf, initialize it with all known data now.
		 */
		iocb = &psb->cur_iocbq.iocb;
		iocb->un.fcpi64.bdl.ulpIoTag32 = 0;
		if ((phba->sli_rev == 3) &&
				!(phba->sli3_options & LPFC_SLI3_BG_ENABLED)) {
			/* fill in immediate fcp command BDE */
			iocb->un.fcpi64.bdl.bdeFlags = BUFF_TYPE_BDE_IMMED;
			iocb->un.fcpi64.bdl.bdeSize = sizeof(struct fcp_cmnd);
			iocb->un.fcpi64.bdl.addrLow = offsetof(IOCB_t,
					unsli3.fcp_ext.icd);
			iocb->un.fcpi64.bdl.addrHigh = 0;
			iocb->ulpBdeCount = 0;
			iocb->ulpLe = 0;
			/* fill in response BDE */
			iocb->unsli3.fcp_ext.rbde.tus.f.bdeFlags =
							BUFF_TYPE_BDE_64;
			iocb->unsli3.fcp_ext.rbde.tus.f.bdeSize =
				sizeof(struct fcp_rsp);
			iocb->unsli3.fcp_ext.rbde.addrLow =
				putPaddrLow(pdma_phys_fcp_rsp);
			iocb->unsli3.fcp_ext.rbde.addrHigh =
				putPaddrHigh(pdma_phys_fcp_rsp);
		} else {
			iocb->un.fcpi64.bdl.bdeFlags = BUFF_TYPE_BLP_64;
			iocb->un.fcpi64.bdl.bdeSize =
					(2 * sizeof(struct ulp_bde64));
			iocb->un.fcpi64.bdl.addrLow =
					putPaddrLow(pdma_phys_sgl);
			iocb->un.fcpi64.bdl.addrHigh =
					putPaddrHigh(pdma_phys_sgl);
			iocb->ulpBdeCount = 1;
			iocb->ulpLe = 1;
		}
		iocb->ulpClass = CLASS3;
		psb->status = IOSTAT_SUCCESS;
		/* Put it back into the SCSI buffer list */
		psb->cur_iocbq.context1  = psb;
		spin_lock_init(&psb->buf_lock);
		lpfc_release_scsi_buf_s3(phba, psb);

	}

	return bcnt;
}

/**
 * lpfc_sli4_vport_delete_fcp_xri_aborted -Remove all ndlp references for vport
 * @vport: pointer to lpfc vport data structure.
 *
 * This routine is invoked by the vport cleanup for deletions and the cleanup
 * for an ndlp on removal.
 **/
void
lpfc_sli4_vport_delete_fcp_xri_aborted(struct lpfc_vport *vport)
{
	struct lpfc_hba *phba = vport->phba;
	struct lpfc_io_buf *psb, *next_psb;
	struct lpfc_sli4_hdw_queue *qp;
	unsigned long iflag = 0;
	int idx;

	if (!(vport->cfg_enable_fc4_type & LPFC_ENABLE_FCP))
		return;

	spin_lock_irqsave(&phba->hbalock, iflag);
	for (idx = 0; idx < phba->cfg_hdw_queue; idx++) {
		qp = &phba->sli4_hba.hdwq[idx];

		spin_lock(&qp->abts_io_buf_list_lock);
		list_for_each_entry_safe(psb, next_psb,
					 &qp->lpfc_abts_io_buf_list, list) {
			if (psb->cur_iocbq.iocb_flag == LPFC_IO_NVME)
				continue;

			if (psb->rdata && psb->rdata->pnode &&
			    psb->rdata->pnode->vport == vport)
				psb->rdata = NULL;
		}
		spin_unlock(&qp->abts_io_buf_list_lock);
	}
	spin_unlock_irqrestore(&phba->hbalock, iflag);
}

/**
 * lpfc_sli4_io_xri_aborted - Fast-path process of fcp xri abort
 * @phba: pointer to lpfc hba data structure.
 * @axri: pointer to the fcp xri abort wcqe structure.
 *
 * This routine is invoked by the worker thread to process a SLI4 fast-path
 * FCP or NVME aborted xri.
 **/
void
lpfc_sli4_io_xri_aborted(struct lpfc_hba *phba,
			 struct sli4_wcqe_xri_aborted *axri, int idx)
{
	uint16_t xri = bf_get(lpfc_wcqe_xa_xri, axri);
	uint16_t rxid = bf_get(lpfc_wcqe_xa_remote_xid, axri);
	struct lpfc_io_buf *psb, *next_psb;
	struct lpfc_sli4_hdw_queue *qp;
	unsigned long iflag = 0;
	struct lpfc_iocbq *iocbq;
	int i;
	struct lpfc_nodelist *ndlp;
	int rrq_empty = 0;
	struct lpfc_sli_ring *pring = phba->sli4_hba.els_wq->pring;

	if (!(phba->cfg_enable_fc4_type & LPFC_ENABLE_FCP))
		return;

	qp = &phba->sli4_hba.hdwq[idx];
	spin_lock_irqsave(&phba->hbalock, iflag);
	spin_lock(&qp->abts_io_buf_list_lock);
	list_for_each_entry_safe(psb, next_psb,
		&qp->lpfc_abts_io_buf_list, list) {
		if (psb->cur_iocbq.sli4_xritag == xri) {
			list_del_init(&psb->list);
			psb->flags &= ~LPFC_SBUF_XBUSY;
			psb->status = IOSTAT_SUCCESS;
			if (psb->cur_iocbq.iocb_flag == LPFC_IO_NVME) {
				qp->abts_nvme_io_bufs--;
				spin_unlock(&qp->abts_io_buf_list_lock);
				spin_unlock_irqrestore(&phba->hbalock, iflag);
				lpfc_sli4_nvme_xri_aborted(phba, axri, psb);
				return;
			}
			qp->abts_scsi_io_bufs--;
			spin_unlock(&qp->abts_io_buf_list_lock);

			if (psb->rdata && psb->rdata->pnode)
				ndlp = psb->rdata->pnode;
			else
				ndlp = NULL;

			rrq_empty = list_empty(&phba->active_rrq_list);
			spin_unlock_irqrestore(&phba->hbalock, iflag);
			if (ndlp) {
				lpfc_set_rrq_active(phba, ndlp,
					psb->cur_iocbq.sli4_lxritag, rxid, 1);
				lpfc_sli4_abts_err_handler(phba, ndlp, axri);
			}
			lpfc_release_scsi_buf_s4(phba, psb);
			if (rrq_empty)
				lpfc_worker_wake_up(phba);
			return;
		}
	}
	spin_unlock(&qp->abts_io_buf_list_lock);
	for (i = 1; i <= phba->sli.last_iotag; i++) {
		iocbq = phba->sli.iocbq_lookup[i];

		if (!(iocbq->iocb_flag & LPFC_IO_FCP) ||
		    (iocbq->iocb_flag & LPFC_IO_LIBDFC))
			continue;
		if (iocbq->sli4_xritag != xri)
			continue;
		psb = container_of(iocbq, struct lpfc_io_buf, cur_iocbq);
		psb->flags &= ~LPFC_SBUF_XBUSY;
		spin_unlock_irqrestore(&phba->hbalock, iflag);
		if (!list_empty(&pring->txq))
			lpfc_worker_wake_up(phba);
		return;

	}
	spin_unlock_irqrestore(&phba->hbalock, iflag);
}

/**
 * lpfc_get_scsi_buf_s3 - Get a scsi buffer from lpfc_scsi_buf_list of the HBA
 * @phba: The HBA for which this call is being executed.
 *
 * This routine removes a scsi buffer from head of @phba lpfc_scsi_buf_list list
 * and returns to caller.
 *
 * Return codes:
 *   NULL - Error
 *   Pointer to lpfc_scsi_buf - Success
 **/
static struct lpfc_io_buf *
lpfc_get_scsi_buf_s3(struct lpfc_hba *phba, struct lpfc_nodelist *ndlp,
		     struct scsi_cmnd *cmnd)
{
	struct lpfc_io_buf *lpfc_cmd = NULL;
	struct list_head *scsi_buf_list_get = &phba->lpfc_scsi_buf_list_get;
	unsigned long iflag = 0;

	spin_lock_irqsave(&phba->scsi_buf_list_get_lock, iflag);
	list_remove_head(scsi_buf_list_get, lpfc_cmd, struct lpfc_io_buf,
			 list);
	if (!lpfc_cmd) {
		spin_lock(&phba->scsi_buf_list_put_lock);
		list_splice(&phba->lpfc_scsi_buf_list_put,
			    &phba->lpfc_scsi_buf_list_get);
		INIT_LIST_HEAD(&phba->lpfc_scsi_buf_list_put);
		list_remove_head(scsi_buf_list_get, lpfc_cmd,
				 struct lpfc_io_buf, list);
		spin_unlock(&phba->scsi_buf_list_put_lock);
	}
	spin_unlock_irqrestore(&phba->scsi_buf_list_get_lock, iflag);

	if (lpfc_ndlp_check_qdepth(phba, ndlp) && lpfc_cmd) {
		atomic_inc(&ndlp->cmd_pending);
		lpfc_cmd->flags |= LPFC_SBUF_BUMP_QDEPTH;
	}
	return  lpfc_cmd;
}
/**
 * lpfc_get_scsi_buf_s4 - Get a scsi buffer from io_buf_list of the HBA
 * @phba: The HBA for which this call is being executed.
 *
 * This routine removes a scsi buffer from head of @hdwq io_buf_list
 * and returns to caller.
 *
 * Return codes:
 *   NULL - Error
 *   Pointer to lpfc_scsi_buf - Success
 **/
static struct lpfc_io_buf *
lpfc_get_scsi_buf_s4(struct lpfc_hba *phba, struct lpfc_nodelist *ndlp,
		     struct scsi_cmnd *cmnd)
{
	struct lpfc_io_buf *lpfc_cmd;
	struct lpfc_sli4_hdw_queue *qp;
	struct sli4_sge *sgl;
	IOCB_t *iocb;
	dma_addr_t pdma_phys_fcp_rsp;
	dma_addr_t pdma_phys_fcp_cmd;
	uint32_t cpu, idx;
	int tag;
	struct fcp_cmd_rsp_buf *tmp = NULL;

	cpu = raw_smp_processor_id();
	if (cmnd && phba->cfg_fcp_io_sched == LPFC_FCP_SCHED_BY_HDWQ) {
		tag = blk_mq_unique_tag(cmnd->request);
		idx = blk_mq_unique_tag_to_hwq(tag);
	} else {
		idx = phba->sli4_hba.cpu_map[cpu].hdwq;
	}

	lpfc_cmd = lpfc_get_io_buf(phba, ndlp, idx,
				   !phba->cfg_xri_rebalancing);
	if (!lpfc_cmd) {
		qp = &phba->sli4_hba.hdwq[idx];
		qp->empty_io_bufs++;
		return NULL;
	}

	/* Setup key fields in buffer that may have been changed
	 * if other protocols used this buffer.
	 */
	lpfc_cmd->cur_iocbq.iocb_flag = LPFC_IO_FCP;
	lpfc_cmd->prot_seg_cnt = 0;
	lpfc_cmd->seg_cnt = 0;
	lpfc_cmd->timeout = 0;
	lpfc_cmd->flags = 0;
	lpfc_cmd->start_time = jiffies;
	lpfc_cmd->waitq = NULL;
	lpfc_cmd->cpu = cpu;
#ifdef CONFIG_SCSI_LPFC_DEBUG_FS
	lpfc_cmd->prot_data_type = 0;
#endif
	tmp = lpfc_get_cmd_rsp_buf_per_hdwq(phba, lpfc_cmd);
	if (!tmp)
		return NULL;

	lpfc_cmd->fcp_cmnd = tmp->fcp_cmnd;
	lpfc_cmd->fcp_rsp = tmp->fcp_rsp;

	/*
	 * The first two SGEs are the FCP_CMD and FCP_RSP.
	 * The balance are sg list bdes. Initialize the
	 * first two and leave the rest for queuecommand.
	 */
	sgl = (struct sli4_sge *)lpfc_cmd->dma_sgl;
	pdma_phys_fcp_cmd = tmp->fcp_cmd_rsp_dma_handle;
	sgl->addr_hi = cpu_to_le32(putPaddrHigh(pdma_phys_fcp_cmd));
	sgl->addr_lo = cpu_to_le32(putPaddrLow(pdma_phys_fcp_cmd));
	sgl->word2 = le32_to_cpu(sgl->word2);
	bf_set(lpfc_sli4_sge_last, sgl, 0);
	sgl->word2 = cpu_to_le32(sgl->word2);
	sgl->sge_len = cpu_to_le32(sizeof(struct fcp_cmnd));
	sgl++;

	/* Setup the physical region for the FCP RSP */
	pdma_phys_fcp_rsp = pdma_phys_fcp_cmd + sizeof(struct fcp_cmnd);
	sgl->addr_hi = cpu_to_le32(putPaddrHigh(pdma_phys_fcp_rsp));
	sgl->addr_lo = cpu_to_le32(putPaddrLow(pdma_phys_fcp_rsp));
	sgl->word2 = le32_to_cpu(sgl->word2);
	bf_set(lpfc_sli4_sge_last, sgl, 1);
	sgl->word2 = cpu_to_le32(sgl->word2);
	sgl->sge_len = cpu_to_le32(sizeof(struct fcp_rsp));

	/*
	 * Since the IOCB for the FCP I/O is built into this
	 * lpfc_io_buf, initialize it with all known data now.
	 */
	iocb = &lpfc_cmd->cur_iocbq.iocb;
	iocb->un.fcpi64.bdl.ulpIoTag32 = 0;
	iocb->un.fcpi64.bdl.bdeFlags = BUFF_TYPE_BDE_64;
	/* setting the BLP size to 2 * sizeof BDE may not be correct.
	 * We are setting the bpl to point to out sgl. An sgl's
	 * entries are 16 bytes, a bpl entries are 12 bytes.
	 */
	iocb->un.fcpi64.bdl.bdeSize = sizeof(struct fcp_cmnd);
	iocb->un.fcpi64.bdl.addrLow = putPaddrLow(pdma_phys_fcp_cmd);
	iocb->un.fcpi64.bdl.addrHigh = putPaddrHigh(pdma_phys_fcp_cmd);
	iocb->ulpBdeCount = 1;
	iocb->ulpLe = 1;
	iocb->ulpClass = CLASS3;

	if (lpfc_ndlp_check_qdepth(phba, ndlp) && lpfc_cmd) {
		atomic_inc(&ndlp->cmd_pending);
		lpfc_cmd->flags |= LPFC_SBUF_BUMP_QDEPTH;
	}
	return  lpfc_cmd;
}
/**
 * lpfc_get_scsi_buf - Get a scsi buffer from lpfc_scsi_buf_list of the HBA
 * @phba: The HBA for which this call is being executed.
 *
 * This routine removes a scsi buffer from head of @phba lpfc_scsi_buf_list list
 * and returns to caller.
 *
 * Return codes:
 *   NULL - Error
 *   Pointer to lpfc_scsi_buf - Success
 **/
static struct lpfc_io_buf*
lpfc_get_scsi_buf(struct lpfc_hba *phba, struct lpfc_nodelist *ndlp,
		  struct scsi_cmnd *cmnd)
{
	return  phba->lpfc_get_scsi_buf(phba, ndlp, cmnd);
}

/**
 * lpfc_release_scsi_buf - Return a scsi buffer back to hba scsi buf list
 * @phba: The Hba for which this call is being executed.
 * @psb: The scsi buffer which is being released.
 *
 * This routine releases @psb scsi buffer by adding it to tail of @phba
 * lpfc_scsi_buf_list list.
 **/
static void
lpfc_release_scsi_buf_s3(struct lpfc_hba *phba, struct lpfc_io_buf *psb)
{
	unsigned long iflag = 0;

	psb->seg_cnt = 0;
	psb->prot_seg_cnt = 0;

	spin_lock_irqsave(&phba->scsi_buf_list_put_lock, iflag);
	psb->pCmd = NULL;
	psb->cur_iocbq.iocb_flag = LPFC_IO_FCP;
	list_add_tail(&psb->list, &phba->lpfc_scsi_buf_list_put);
	spin_unlock_irqrestore(&phba->scsi_buf_list_put_lock, iflag);
}

/**
 * lpfc_release_scsi_buf_s4: Return a scsi buffer back to hba scsi buf list.
 * @phba: The Hba for which this call is being executed.
 * @psb: The scsi buffer which is being released.
 *
 * This routine releases @psb scsi buffer by adding it to tail of @hdwq
 * io_buf_list list. For SLI4 XRI's are tied to the scsi buffer
 * and cannot be reused for at least RA_TOV amount of time if it was
 * aborted.
 **/
static void
lpfc_release_scsi_buf_s4(struct lpfc_hba *phba, struct lpfc_io_buf *psb)
{
	struct lpfc_sli4_hdw_queue *qp;
	unsigned long iflag = 0;

	psb->seg_cnt = 0;
	psb->prot_seg_cnt = 0;

	qp = psb->hdwq;
	if (psb->flags & LPFC_SBUF_XBUSY) {
		spin_lock_irqsave(&qp->abts_io_buf_list_lock, iflag);
		psb->pCmd = NULL;
		list_add_tail(&psb->list, &qp->lpfc_abts_io_buf_list);
		qp->abts_scsi_io_bufs++;
		spin_unlock_irqrestore(&qp->abts_io_buf_list_lock, iflag);
	} else {
		lpfc_release_io_buf(phba, (struct lpfc_io_buf *)psb, qp);
	}
}

/**
 * lpfc_release_scsi_buf: Return a scsi buffer back to hba scsi buf list.
 * @phba: The Hba for which this call is being executed.
 * @psb: The scsi buffer which is being released.
 *
 * This routine releases @psb scsi buffer by adding it to tail of @phba
 * lpfc_scsi_buf_list list.
 **/
static void
lpfc_release_scsi_buf(struct lpfc_hba *phba, struct lpfc_io_buf *psb)
{
	if ((psb->flags & LPFC_SBUF_BUMP_QDEPTH) && psb->ndlp)
		atomic_dec(&psb->ndlp->cmd_pending);

	psb->flags &= ~LPFC_SBUF_BUMP_QDEPTH;
	phba->lpfc_release_scsi_buf(phba, psb);
}

/**
 * lpfc_scsi_prep_dma_buf_s3 - DMA mapping for scsi buffer to SLI3 IF spec
 * @phba: The Hba for which this call is being executed.
 * @lpfc_cmd: The scsi buffer which is going to be mapped.
 *
 * This routine does the pci dma mapping for scatter-gather list of scsi cmnd
 * field of @lpfc_cmd for device with SLI-3 interface spec. This routine scans
 * through sg elements and format the bde. This routine also initializes all
 * IOCB fields which are dependent on scsi command request buffer.
 *
 * Return codes:
 *   1 - Error
 *   0 - Success
 **/
static int
lpfc_scsi_prep_dma_buf_s3(struct lpfc_hba *phba, struct lpfc_io_buf *lpfc_cmd)
{
	struct scsi_cmnd *scsi_cmnd = lpfc_cmd->pCmd;
	struct scatterlist *sgel = NULL;
	struct fcp_cmnd *fcp_cmnd = lpfc_cmd->fcp_cmnd;
	struct ulp_bde64 *bpl = (struct ulp_bde64 *)lpfc_cmd->dma_sgl;
	struct lpfc_iocbq *iocbq = &lpfc_cmd->cur_iocbq;
	IOCB_t *iocb_cmd = &lpfc_cmd->cur_iocbq.iocb;
	struct ulp_bde64 *data_bde = iocb_cmd->unsli3.fcp_ext.dbde;
	dma_addr_t physaddr;
	uint32_t num_bde = 0;
	int nseg, datadir = scsi_cmnd->sc_data_direction;

	/*
	 * There are three possibilities here - use scatter-gather segment, use
	 * the single mapping, or neither.  Start the lpfc command prep by
	 * bumping the bpl beyond the fcp_cmnd and fcp_rsp regions to the first
	 * data bde entry.
	 */
	bpl += 2;
	if (scsi_sg_count(scsi_cmnd)) {
		/*
		 * The driver stores the segment count returned from pci_map_sg
		 * because this a count of dma-mappings used to map the use_sg
		 * pages.  They are not guaranteed to be the same for those
		 * architectures that implement an IOMMU.
		 */

		nseg = dma_map_sg(&phba->pcidev->dev, scsi_sglist(scsi_cmnd),
				  scsi_sg_count(scsi_cmnd), datadir);
		if (unlikely(!nseg))
			return 1;

		lpfc_cmd->seg_cnt = nseg;
		if (lpfc_cmd->seg_cnt > phba->cfg_sg_seg_cnt) {
			lpfc_printf_log(phba, KERN_ERR, LOG_BG,
				"9064 BLKGRD: %s: Too many sg segments from "
			       "dma_map_sg.  Config %d, seg_cnt %d\n",
			       __func__, phba->cfg_sg_seg_cnt,
			       lpfc_cmd->seg_cnt);
			WARN_ON_ONCE(lpfc_cmd->seg_cnt > phba->cfg_sg_seg_cnt);
			lpfc_cmd->seg_cnt = 0;
			scsi_dma_unmap(scsi_cmnd);
			return 2;
		}

		/*
		 * The driver established a maximum scatter-gather segment count
		 * during probe that limits the number of sg elements in any
		 * single scsi command.  Just run through the seg_cnt and format
		 * the bde's.
		 * When using SLI-3 the driver will try to fit all the BDEs into
		 * the IOCB. If it can't then the BDEs get added to a BPL as it
		 * does for SLI-2 mode.
		 */
		scsi_for_each_sg(scsi_cmnd, sgel, nseg, num_bde) {
			physaddr = sg_dma_address(sgel);
			if (phba->sli_rev == 3 &&
			    !(phba->sli3_options & LPFC_SLI3_BG_ENABLED) &&
			    !(iocbq->iocb_flag & DSS_SECURITY_OP) &&
			    nseg <= LPFC_EXT_DATA_BDE_COUNT) {
				data_bde->tus.f.bdeFlags = BUFF_TYPE_BDE_64;
				data_bde->tus.f.bdeSize = sg_dma_len(sgel);
				data_bde->addrLow = putPaddrLow(physaddr);
				data_bde->addrHigh = putPaddrHigh(physaddr);
				data_bde++;
			} else {
				bpl->tus.f.bdeFlags = BUFF_TYPE_BDE_64;
				bpl->tus.f.bdeSize = sg_dma_len(sgel);
				bpl->tus.w = le32_to_cpu(bpl->tus.w);
				bpl->addrLow =
					le32_to_cpu(putPaddrLow(physaddr));
				bpl->addrHigh =
					le32_to_cpu(putPaddrHigh(physaddr));
				bpl++;
			}
		}
	}

	/*
	 * Finish initializing those IOCB fields that are dependent on the
	 * scsi_cmnd request_buffer.  Note that for SLI-2 the bdeSize is
	 * explicitly reinitialized and for SLI-3 the extended bde count is
	 * explicitly reinitialized since all iocb memory resources are reused.
	 */
	if (phba->sli_rev == 3 &&
	    !(phba->sli3_options & LPFC_SLI3_BG_ENABLED) &&
	    !(iocbq->iocb_flag & DSS_SECURITY_OP)) {
		if (num_bde > LPFC_EXT_DATA_BDE_COUNT) {
			/*
			 * The extended IOCB format can only fit 3 BDE or a BPL.
			 * This I/O has more than 3 BDE so the 1st data bde will
			 * be a BPL that is filled in here.
			 */
			physaddr = lpfc_cmd->dma_handle;
			data_bde->tus.f.bdeFlags = BUFF_TYPE_BLP_64;
			data_bde->tus.f.bdeSize = (num_bde *
						   sizeof(struct ulp_bde64));
			physaddr += (sizeof(struct fcp_cmnd) +
				     sizeof(struct fcp_rsp) +
				     (2 * sizeof(struct ulp_bde64)));
			data_bde->addrHigh = putPaddrHigh(physaddr);
			data_bde->addrLow = putPaddrLow(physaddr);
			/* ebde count includes the response bde and data bpl */
			iocb_cmd->unsli3.fcp_ext.ebde_count = 2;
		} else {
			/* ebde count includes the response bde and data bdes */
			iocb_cmd->unsli3.fcp_ext.ebde_count = (num_bde + 1);
		}
	} else {
		iocb_cmd->un.fcpi64.bdl.bdeSize =
			((num_bde + 2) * sizeof(struct ulp_bde64));
		iocb_cmd->unsli3.fcp_ext.ebde_count = (num_bde + 1);
	}
	fcp_cmnd->fcpDl = cpu_to_be32(scsi_bufflen(scsi_cmnd));

	/*
	 * Due to difference in data length between DIF/non-DIF paths,
	 * we need to set word 4 of IOCB here
	 */
	iocb_cmd->un.fcpi.fcpi_parm = scsi_bufflen(scsi_cmnd);
	return 0;
}

#ifdef CONFIG_SCSI_LPFC_DEBUG_FS

/* Return BG_ERR_INIT if error injection is detected by Initiator */
#define BG_ERR_INIT	0x1
/* Return BG_ERR_TGT if error injection is detected by Target */
#define BG_ERR_TGT	0x2
/* Return BG_ERR_SWAP if swapping CSUM<-->CRC is required for error injection */
#define BG_ERR_SWAP	0x10
/**
 * Return BG_ERR_CHECK if disabling Guard/Ref/App checking is required for
 * error injection
 **/
#define BG_ERR_CHECK	0x20

/**
 * lpfc_bg_err_inject - Determine if we should inject an error
 * @phba: The Hba for which this call is being executed.
 * @sc: The SCSI command to examine
 * @reftag: (out) BlockGuard reference tag for transmitted data
 * @apptag: (out) BlockGuard application tag for transmitted data
 * @new_guard (in) Value to replace CRC with if needed
 *
 * Returns BG_ERR_* bit mask or 0 if request ignored
 **/
static int
lpfc_bg_err_inject(struct lpfc_hba *phba, struct scsi_cmnd *sc,
		uint32_t *reftag, uint16_t *apptag, uint32_t new_guard)
{
	struct scatterlist *sgpe; /* s/g prot entry */
	struct lpfc_io_buf *lpfc_cmd = NULL;
	struct scsi_dif_tuple *src = NULL;
	struct lpfc_nodelist *ndlp;
	struct lpfc_rport_data *rdata;
	uint32_t op = scsi_get_prot_op(sc);
	uint32_t blksize;
	uint32_t numblks;
	sector_t lba;
	int rc = 0;
	int blockoff = 0;

	if (op == SCSI_PROT_NORMAL)
		return 0;

	sgpe = scsi_prot_sglist(sc);
	lba = scsi_get_lba(sc);

	/* First check if we need to match the LBA */
	if (phba->lpfc_injerr_lba != LPFC_INJERR_LBA_OFF) {
		blksize = lpfc_cmd_blksize(sc);
		numblks = (scsi_bufflen(sc) + blksize - 1) / blksize;

		/* Make sure we have the right LBA if one is specified */
		if ((phba->lpfc_injerr_lba < lba) ||
			(phba->lpfc_injerr_lba >= (lba + numblks)))
			return 0;
		if (sgpe) {
			blockoff = phba->lpfc_injerr_lba - lba;
			numblks = sg_dma_len(sgpe) /
				sizeof(struct scsi_dif_tuple);
			if (numblks < blockoff)
				blockoff = numblks;
		}
	}

	/* Next check if we need to match the remote NPortID or WWPN */
	rdata = lpfc_rport_data_from_scsi_device(sc->device);
	if (rdata && rdata->pnode) {
		ndlp = rdata->pnode;

		/* Make sure we have the right NPortID if one is specified */
		if (phba->lpfc_injerr_nportid  &&
			(phba->lpfc_injerr_nportid != ndlp->nlp_DID))
			return 0;

		/*
		 * Make sure we have the right WWPN if one is specified.
		 * wwn[0] should be a non-zero NAA in a good WWPN.
		 */
		if (phba->lpfc_injerr_wwpn.u.wwn[0]  &&
			(memcmp(&ndlp->nlp_portname, &phba->lpfc_injerr_wwpn,
				sizeof(struct lpfc_name)) != 0))
			return 0;
	}

	/* Setup a ptr to the protection data if the SCSI host provides it */
	if (sgpe) {
		src = (struct scsi_dif_tuple *)sg_virt(sgpe);
		src += blockoff;
		lpfc_cmd = (struct lpfc_io_buf *)sc->host_scribble;
	}

	/* Should we change the Reference Tag */
	if (reftag) {
		if (phba->lpfc_injerr_wref_cnt) {
			switch (op) {
			case SCSI_PROT_WRITE_PASS:
				if (src) {
					/*
					 * For WRITE_PASS, force the error
					 * to be sent on the wire. It should
					 * be detected by the Target.
					 * If blockoff != 0 error will be
					 * inserted in middle of the IO.
					 */

					lpfc_printf_log(phba, KERN_ERR, LOG_BG,
					"9076 BLKGRD: Injecting reftag error: "
					"write lba x%lx + x%x oldrefTag x%x\n",
					(unsigned long)lba, blockoff,
					be32_to_cpu(src->ref_tag));

					/*
					 * Save the old ref_tag so we can
					 * restore it on completion.
					 */
					if (lpfc_cmd) {
						lpfc_cmd->prot_data_type =
							LPFC_INJERR_REFTAG;
						lpfc_cmd->prot_data_segment =
							src;
						lpfc_cmd->prot_data =
							src->ref_tag;
					}
					src->ref_tag = cpu_to_be32(0xDEADBEEF);
					phba->lpfc_injerr_wref_cnt--;
					if (phba->lpfc_injerr_wref_cnt == 0) {
						phba->lpfc_injerr_nportid = 0;
						phba->lpfc_injerr_lba =
							LPFC_INJERR_LBA_OFF;
						memset(&phba->lpfc_injerr_wwpn,
						  0, sizeof(struct lpfc_name));
					}
					rc = BG_ERR_TGT | BG_ERR_CHECK;

					break;
				}
				/* fall through */
			case SCSI_PROT_WRITE_INSERT:
				/*
				 * For WRITE_INSERT, force the error
				 * to be sent on the wire. It should be
				 * detected by the Target.
				 */
				/* DEADBEEF will be the reftag on the wire */
				*reftag = 0xDEADBEEF;
				phba->lpfc_injerr_wref_cnt--;
				if (phba->lpfc_injerr_wref_cnt == 0) {
					phba->lpfc_injerr_nportid = 0;
					phba->lpfc_injerr_lba =
					LPFC_INJERR_LBA_OFF;
					memset(&phba->lpfc_injerr_wwpn,
						0, sizeof(struct lpfc_name));
				}
				rc = BG_ERR_TGT | BG_ERR_CHECK;

				lpfc_printf_log(phba, KERN_ERR, LOG_BG,
					"9078 BLKGRD: Injecting reftag error: "
					"write lba x%lx\n", (unsigned long)lba);
				break;
			case SCSI_PROT_WRITE_STRIP:
				/*
				 * For WRITE_STRIP and WRITE_PASS,
				 * force the error on data
				 * being copied from SLI-Host to SLI-Port.
				 */
				*reftag = 0xDEADBEEF;
				phba->lpfc_injerr_wref_cnt--;
				if (phba->lpfc_injerr_wref_cnt == 0) {
					phba->lpfc_injerr_nportid = 0;
					phba->lpfc_injerr_lba =
						LPFC_INJERR_LBA_OFF;
					memset(&phba->lpfc_injerr_wwpn,
						0, sizeof(struct lpfc_name));
				}
				rc = BG_ERR_INIT;

				lpfc_printf_log(phba, KERN_ERR, LOG_BG,
					"9077 BLKGRD: Injecting reftag error: "
					"write lba x%lx\n", (unsigned long)lba);
				break;
			}
		}
		if (phba->lpfc_injerr_rref_cnt) {
			switch (op) {
			case SCSI_PROT_READ_INSERT:
			case SCSI_PROT_READ_STRIP:
			case SCSI_PROT_READ_PASS:
				/*
				 * For READ_STRIP and READ_PASS, force the
				 * error on data being read off the wire. It
				 * should force an IO error to the driver.
				 */
				*reftag = 0xDEADBEEF;
				phba->lpfc_injerr_rref_cnt--;
				if (phba->lpfc_injerr_rref_cnt == 0) {
					phba->lpfc_injerr_nportid = 0;
					phba->lpfc_injerr_lba =
						LPFC_INJERR_LBA_OFF;
					memset(&phba->lpfc_injerr_wwpn,
						0, sizeof(struct lpfc_name));
				}
				rc = BG_ERR_INIT;

				lpfc_printf_log(phba, KERN_ERR, LOG_BG,
					"9079 BLKGRD: Injecting reftag error: "
					"read lba x%lx\n", (unsigned long)lba);
				break;
			}
		}
	}

	/* Should we change the Application Tag */
	if (apptag) {
		if (phba->lpfc_injerr_wapp_cnt) {
			switch (op) {
			case SCSI_PROT_WRITE_PASS:
				if (src) {
					/*
					 * For WRITE_PASS, force the error
					 * to be sent on the wire. It should
					 * be detected by the Target.
					 * If blockoff != 0 error will be
					 * inserted in middle of the IO.
					 */

					lpfc_printf_log(phba, KERN_ERR, LOG_BG,
					"9080 BLKGRD: Injecting apptag error: "
					"write lba x%lx + x%x oldappTag x%x\n",
					(unsigned long)lba, blockoff,
					be16_to_cpu(src->app_tag));

					/*
					 * Save the old app_tag so we can
					 * restore it on completion.
					 */
					if (lpfc_cmd) {
						lpfc_cmd->prot_data_type =
							LPFC_INJERR_APPTAG;
						lpfc_cmd->prot_data_segment =
							src;
						lpfc_cmd->prot_data =
							src->app_tag;
					}
					src->app_tag = cpu_to_be16(0xDEAD);
					phba->lpfc_injerr_wapp_cnt--;
					if (phba->lpfc_injerr_wapp_cnt == 0) {
						phba->lpfc_injerr_nportid = 0;
						phba->lpfc_injerr_lba =
							LPFC_INJERR_LBA_OFF;
						memset(&phba->lpfc_injerr_wwpn,
						  0, sizeof(struct lpfc_name));
					}
					rc = BG_ERR_TGT | BG_ERR_CHECK;
					break;
				}
				/* fall through */
			case SCSI_PROT_WRITE_INSERT:
				/*
				 * For WRITE_INSERT, force the
				 * error to be sent on the wire. It should be
				 * detected by the Target.
				 */
				/* DEAD will be the apptag on the wire */
				*apptag = 0xDEAD;
				phba->lpfc_injerr_wapp_cnt--;
				if (phba->lpfc_injerr_wapp_cnt == 0) {
					phba->lpfc_injerr_nportid = 0;
					phba->lpfc_injerr_lba =
						LPFC_INJERR_LBA_OFF;
					memset(&phba->lpfc_injerr_wwpn,
						0, sizeof(struct lpfc_name));
				}
				rc = BG_ERR_TGT | BG_ERR_CHECK;

				lpfc_printf_log(phba, KERN_ERR, LOG_BG,
					"0813 BLKGRD: Injecting apptag error: "
					"write lba x%lx\n", (unsigned long)lba);
				break;
			case SCSI_PROT_WRITE_STRIP:
				/*
				 * For WRITE_STRIP and WRITE_PASS,
				 * force the error on data
				 * being copied from SLI-Host to SLI-Port.
				 */
				*apptag = 0xDEAD;
				phba->lpfc_injerr_wapp_cnt--;
				if (phba->lpfc_injerr_wapp_cnt == 0) {
					phba->lpfc_injerr_nportid = 0;
					phba->lpfc_injerr_lba =
						LPFC_INJERR_LBA_OFF;
					memset(&phba->lpfc_injerr_wwpn,
						0, sizeof(struct lpfc_name));
				}
				rc = BG_ERR_INIT;

				lpfc_printf_log(phba, KERN_ERR, LOG_BG,
					"0812 BLKGRD: Injecting apptag error: "
					"write lba x%lx\n", (unsigned long)lba);
				break;
			}
		}
		if (phba->lpfc_injerr_rapp_cnt) {
			switch (op) {
			case SCSI_PROT_READ_INSERT:
			case SCSI_PROT_READ_STRIP:
			case SCSI_PROT_READ_PASS:
				/*
				 * For READ_STRIP and READ_PASS, force the
				 * error on data being read off the wire. It
				 * should force an IO error to the driver.
				 */
				*apptag = 0xDEAD;
				phba->lpfc_injerr_rapp_cnt--;
				if (phba->lpfc_injerr_rapp_cnt == 0) {
					phba->lpfc_injerr_nportid = 0;
					phba->lpfc_injerr_lba =
						LPFC_INJERR_LBA_OFF;
					memset(&phba->lpfc_injerr_wwpn,
						0, sizeof(struct lpfc_name));
				}
				rc = BG_ERR_INIT;

				lpfc_printf_log(phba, KERN_ERR, LOG_BG,
					"0814 BLKGRD: Injecting apptag error: "
					"read lba x%lx\n", (unsigned long)lba);
				break;
			}
		}
	}


	/* Should we change the Guard Tag */
	if (new_guard) {
		if (phba->lpfc_injerr_wgrd_cnt) {
			switch (op) {
			case SCSI_PROT_WRITE_PASS:
				rc = BG_ERR_CHECK;
				/* fall through */

			case SCSI_PROT_WRITE_INSERT:
				/*
				 * For WRITE_INSERT, force the
				 * error to be sent on the wire. It should be
				 * detected by the Target.
				 */
				phba->lpfc_injerr_wgrd_cnt--;
				if (phba->lpfc_injerr_wgrd_cnt == 0) {
					phba->lpfc_injerr_nportid = 0;
					phba->lpfc_injerr_lba =
						LPFC_INJERR_LBA_OFF;
					memset(&phba->lpfc_injerr_wwpn,
						0, sizeof(struct lpfc_name));
				}

				rc |= BG_ERR_TGT | BG_ERR_SWAP;
				/* Signals the caller to swap CRC->CSUM */

				lpfc_printf_log(phba, KERN_ERR, LOG_BG,
					"0817 BLKGRD: Injecting guard error: "
					"write lba x%lx\n", (unsigned long)lba);
				break;
			case SCSI_PROT_WRITE_STRIP:
				/*
				 * For WRITE_STRIP and WRITE_PASS,
				 * force the error on data
				 * being copied from SLI-Host to SLI-Port.
				 */
				phba->lpfc_injerr_wgrd_cnt--;
				if (phba->lpfc_injerr_wgrd_cnt == 0) {
					phba->lpfc_injerr_nportid = 0;
					phba->lpfc_injerr_lba =
						LPFC_INJERR_LBA_OFF;
					memset(&phba->lpfc_injerr_wwpn,
						0, sizeof(struct lpfc_name));
				}

				rc = BG_ERR_INIT | BG_ERR_SWAP;
				/* Signals the caller to swap CRC->CSUM */

				lpfc_printf_log(phba, KERN_ERR, LOG_BG,
					"0816 BLKGRD: Injecting guard error: "
					"write lba x%lx\n", (unsigned long)lba);
				break;
			}
		}
		if (phba->lpfc_injerr_rgrd_cnt) {
			switch (op) {
			case SCSI_PROT_READ_INSERT:
			case SCSI_PROT_READ_STRIP:
			case SCSI_PROT_READ_PASS:
				/*
				 * For READ_STRIP and READ_PASS, force the
				 * error on data being read off the wire. It
				 * should force an IO error to the driver.
				 */
				phba->lpfc_injerr_rgrd_cnt--;
				if (phba->lpfc_injerr_rgrd_cnt == 0) {
					phba->lpfc_injerr_nportid = 0;
					phba->lpfc_injerr_lba =
						LPFC_INJERR_LBA_OFF;
					memset(&phba->lpfc_injerr_wwpn,
						0, sizeof(struct lpfc_name));
				}

				rc = BG_ERR_INIT | BG_ERR_SWAP;
				/* Signals the caller to swap CRC->CSUM */

				lpfc_printf_log(phba, KERN_ERR, LOG_BG,
					"0818 BLKGRD: Injecting guard error: "
					"read lba x%lx\n", (unsigned long)lba);
			}
		}
	}

	return rc;
}
#endif

/**
 * lpfc_sc_to_bg_opcodes - Determine the BlockGuard opcodes to be used with
 * the specified SCSI command.
 * @phba: The Hba for which this call is being executed.
 * @sc: The SCSI command to examine
 * @txopt: (out) BlockGuard operation for transmitted data
 * @rxopt: (out) BlockGuard operation for received data
 *
 * Returns: zero on success; non-zero if tx and/or rx op cannot be determined
 *
 **/
static int
lpfc_sc_to_bg_opcodes(struct lpfc_hba *phba, struct scsi_cmnd *sc,
		uint8_t *txop, uint8_t *rxop)
{
	uint8_t ret = 0;

	if (lpfc_cmd_guard_csum(sc)) {
		switch (scsi_get_prot_op(sc)) {
		case SCSI_PROT_READ_INSERT:
		case SCSI_PROT_WRITE_STRIP:
			*rxop = BG_OP_IN_NODIF_OUT_CSUM;
			*txop = BG_OP_IN_CSUM_OUT_NODIF;
			break;

		case SCSI_PROT_READ_STRIP:
		case SCSI_PROT_WRITE_INSERT:
			*rxop = BG_OP_IN_CRC_OUT_NODIF;
			*txop = BG_OP_IN_NODIF_OUT_CRC;
			break;

		case SCSI_PROT_READ_PASS:
		case SCSI_PROT_WRITE_PASS:
			*rxop = BG_OP_IN_CRC_OUT_CSUM;
			*txop = BG_OP_IN_CSUM_OUT_CRC;
			break;

		case SCSI_PROT_NORMAL:
		default:
			lpfc_printf_log(phba, KERN_ERR, LOG_BG,
				"9063 BLKGRD: Bad op/guard:%d/IP combination\n",
					scsi_get_prot_op(sc));
			ret = 1;
			break;

		}
	} else {
		switch (scsi_get_prot_op(sc)) {
		case SCSI_PROT_READ_STRIP:
		case SCSI_PROT_WRITE_INSERT:
			*rxop = BG_OP_IN_CRC_OUT_NODIF;
			*txop = BG_OP_IN_NODIF_OUT_CRC;
			break;

		case SCSI_PROT_READ_PASS:
		case SCSI_PROT_WRITE_PASS:
			*rxop = BG_OP_IN_CRC_OUT_CRC;
			*txop = BG_OP_IN_CRC_OUT_CRC;
			break;

		case SCSI_PROT_READ_INSERT:
		case SCSI_PROT_WRITE_STRIP:
			*rxop = BG_OP_IN_NODIF_OUT_CRC;
			*txop = BG_OP_IN_CRC_OUT_NODIF;
			break;

		case SCSI_PROT_NORMAL:
		default:
			lpfc_printf_log(phba, KERN_ERR, LOG_BG,
				"9075 BLKGRD: Bad op/guard:%d/CRC combination\n",
					scsi_get_prot_op(sc));
			ret = 1;
			break;
		}
	}

	return ret;
}

#ifdef CONFIG_SCSI_LPFC_DEBUG_FS
/**
 * lpfc_bg_err_opcodes - reDetermine the BlockGuard opcodes to be used with
 * the specified SCSI command in order to force a guard tag error.
 * @phba: The Hba for which this call is being executed.
 * @sc: The SCSI command to examine
 * @txopt: (out) BlockGuard operation for transmitted data
 * @rxopt: (out) BlockGuard operation for received data
 *
 * Returns: zero on success; non-zero if tx and/or rx op cannot be determined
 *
 **/
static int
lpfc_bg_err_opcodes(struct lpfc_hba *phba, struct scsi_cmnd *sc,
		uint8_t *txop, uint8_t *rxop)
{
	uint8_t ret = 0;

	if (lpfc_cmd_guard_csum(sc)) {
		switch (scsi_get_prot_op(sc)) {
		case SCSI_PROT_READ_INSERT:
		case SCSI_PROT_WRITE_STRIP:
			*rxop = BG_OP_IN_NODIF_OUT_CRC;
			*txop = BG_OP_IN_CRC_OUT_NODIF;
			break;

		case SCSI_PROT_READ_STRIP:
		case SCSI_PROT_WRITE_INSERT:
			*rxop = BG_OP_IN_CSUM_OUT_NODIF;
			*txop = BG_OP_IN_NODIF_OUT_CSUM;
			break;

		case SCSI_PROT_READ_PASS:
		case SCSI_PROT_WRITE_PASS:
			*rxop = BG_OP_IN_CSUM_OUT_CRC;
			*txop = BG_OP_IN_CRC_OUT_CSUM;
			break;

		case SCSI_PROT_NORMAL:
		default:
			break;

		}
	} else {
		switch (scsi_get_prot_op(sc)) {
		case SCSI_PROT_READ_STRIP:
		case SCSI_PROT_WRITE_INSERT:
			*rxop = BG_OP_IN_CSUM_OUT_NODIF;
			*txop = BG_OP_IN_NODIF_OUT_CSUM;
			break;

		case SCSI_PROT_READ_PASS:
		case SCSI_PROT_WRITE_PASS:
			*rxop = BG_OP_IN_CSUM_OUT_CSUM;
			*txop = BG_OP_IN_CSUM_OUT_CSUM;
			break;

		case SCSI_PROT_READ_INSERT:
		case SCSI_PROT_WRITE_STRIP:
			*rxop = BG_OP_IN_NODIF_OUT_CSUM;
			*txop = BG_OP_IN_CSUM_OUT_NODIF;
			break;

		case SCSI_PROT_NORMAL:
		default:
			break;
		}
	}

	return ret;
}
#endif

/**
 * lpfc_bg_setup_bpl - Setup BlockGuard BPL with no protection data
 * @phba: The Hba for which this call is being executed.
 * @sc: pointer to scsi command we're working on
 * @bpl: pointer to buffer list for protection groups
 * @datacnt: number of segments of data that have been dma mapped
 *
 * This function sets up BPL buffer list for protection groups of
 * type LPFC_PG_TYPE_NO_DIF
 *
 * This is usually used when the HBA is instructed to generate
 * DIFs and insert them into data stream (or strip DIF from
 * incoming data stream)
 *
 * The buffer list consists of just one protection group described
 * below:
 *                                +-------------------------+
 *   start of prot group  -->     |          PDE_5          |
 *                                +-------------------------+
 *                                |          PDE_6          |
 *                                +-------------------------+
 *                                |         Data BDE        |
 *                                +-------------------------+
 *                                |more Data BDE's ... (opt)|
 *                                +-------------------------+
 *
 *
 * Note: Data s/g buffers have been dma mapped
 *
 * Returns the number of BDEs added to the BPL.
 **/
static int
lpfc_bg_setup_bpl(struct lpfc_hba *phba, struct scsi_cmnd *sc,
		struct ulp_bde64 *bpl, int datasegcnt)
{
	struct scatterlist *sgde = NULL; /* s/g data entry */
	struct lpfc_pde5 *pde5 = NULL;
	struct lpfc_pde6 *pde6 = NULL;
	dma_addr_t physaddr;
	int i = 0, num_bde = 0, status;
	int datadir = sc->sc_data_direction;
#ifdef CONFIG_SCSI_LPFC_DEBUG_FS
	uint32_t rc;
#endif
	uint32_t checking = 1;
	uint32_t reftag;
	uint8_t txop, rxop;

	status  = lpfc_sc_to_bg_opcodes(phba, sc, &txop, &rxop);
	if (status)
		goto out;

	/* extract some info from the scsi command for pde*/
	reftag = (uint32_t)scsi_get_lba(sc); /* Truncate LBA */

#ifdef CONFIG_SCSI_LPFC_DEBUG_FS
	rc = lpfc_bg_err_inject(phba, sc, &reftag, NULL, 1);
	if (rc) {
		if (rc & BG_ERR_SWAP)
			lpfc_bg_err_opcodes(phba, sc, &txop, &rxop);
		if (rc & BG_ERR_CHECK)
			checking = 0;
	}
#endif

	/* setup PDE5 with what we have */
	pde5 = (struct lpfc_pde5 *) bpl;
	memset(pde5, 0, sizeof(struct lpfc_pde5));
	bf_set(pde5_type, pde5, LPFC_PDE5_DESCRIPTOR);

	/* Endianness conversion if necessary for PDE5 */
	pde5->word0 = cpu_to_le32(pde5->word0);
	pde5->reftag = cpu_to_le32(reftag);

	/* advance bpl and increment bde count */
	num_bde++;
	bpl++;
	pde6 = (struct lpfc_pde6 *) bpl;

	/* setup PDE6 with the rest of the info */
	memset(pde6, 0, sizeof(struct lpfc_pde6));
	bf_set(pde6_type, pde6, LPFC_PDE6_DESCRIPTOR);
	bf_set(pde6_optx, pde6, txop);
	bf_set(pde6_oprx, pde6, rxop);

	/*
	 * We only need to check the data on READs, for WRITEs
	 * protection data is automatically generated, not checked.
	 */
	if (datadir == DMA_FROM_DEVICE) {
		if (lpfc_cmd_protect(sc, LPFC_CHECK_PROTECT_GUARD))
			bf_set(pde6_ce, pde6, checking);
		else
			bf_set(pde6_ce, pde6, 0);

		if (lpfc_cmd_protect(sc, LPFC_CHECK_PROTECT_REF))
			bf_set(pde6_re, pde6, checking);
		else
			bf_set(pde6_re, pde6, 0);
	}
	bf_set(pde6_ai, pde6, 1);
	bf_set(pde6_ae, pde6, 0);
	bf_set(pde6_apptagval, pde6, 0);

	/* Endianness conversion if necessary for PDE6 */
	pde6->word0 = cpu_to_le32(pde6->word0);
	pde6->word1 = cpu_to_le32(pde6->word1);
	pde6->word2 = cpu_to_le32(pde6->word2);

	/* advance bpl and increment bde count */
	num_bde++;
	bpl++;

	/* assumption: caller has already run dma_map_sg on command data */
	scsi_for_each_sg(sc, sgde, datasegcnt, i) {
		physaddr = sg_dma_address(sgde);
		bpl->addrLow = le32_to_cpu(putPaddrLow(physaddr));
		bpl->addrHigh = le32_to_cpu(putPaddrHigh(physaddr));
		bpl->tus.f.bdeSize = sg_dma_len(sgde);
		if (datadir == DMA_TO_DEVICE)
			bpl->tus.f.bdeFlags = BUFF_TYPE_BDE_64;
		else
			bpl->tus.f.bdeFlags = BUFF_TYPE_BDE_64I;
		bpl->tus.w = le32_to_cpu(bpl->tus.w);
		bpl++;
		num_bde++;
	}

out:
	return num_bde;
}

/**
 * lpfc_bg_setup_bpl_prot - Setup BlockGuard BPL with protection data
 * @phba: The Hba for which this call is being executed.
 * @sc: pointer to scsi command we're working on
 * @bpl: pointer to buffer list for protection groups
 * @datacnt: number of segments of data that have been dma mapped
 * @protcnt: number of segment of protection data that have been dma mapped
 *
 * This function sets up BPL buffer list for protection groups of
 * type LPFC_PG_TYPE_DIF
 *
 * This is usually used when DIFs are in their own buffers,
 * separate from the data. The HBA can then by instructed
 * to place the DIFs in the outgoing stream.  For read operations,
 * The HBA could extract the DIFs and place it in DIF buffers.
 *
 * The buffer list for this type consists of one or more of the
 * protection groups described below:
 *                                    +-------------------------+
 *   start of first prot group  -->   |          PDE_5          |
 *                                    +-------------------------+
 *                                    |          PDE_6          |
 *                                    +-------------------------+
 *                                    |      PDE_7 (Prot BDE)   |
 *                                    +-------------------------+
 *                                    |        Data BDE         |
 *                                    +-------------------------+
 *                                    |more Data BDE's ... (opt)|
 *                                    +-------------------------+
 *   start of new  prot group  -->    |          PDE_5          |
 *                                    +-------------------------+
 *                                    |          ...            |
 *                                    +-------------------------+
 *
 * Note: It is assumed that both data and protection s/g buffers have been
 *       mapped for DMA
 *
 * Returns the number of BDEs added to the BPL.
 **/
static int
lpfc_bg_setup_bpl_prot(struct lpfc_hba *phba, struct scsi_cmnd *sc,
		struct ulp_bde64 *bpl, int datacnt, int protcnt)
{
	struct scatterlist *sgde = NULL; /* s/g data entry */
	struct scatterlist *sgpe = NULL; /* s/g prot entry */
	struct lpfc_pde5 *pde5 = NULL;
	struct lpfc_pde6 *pde6 = NULL;
	struct lpfc_pde7 *pde7 = NULL;
	dma_addr_t dataphysaddr, protphysaddr;
	unsigned short curr_data = 0, curr_prot = 0;
	unsigned int split_offset;
	unsigned int protgroup_len, protgroup_offset = 0, protgroup_remainder;
	unsigned int protgrp_blks, protgrp_bytes;
	unsigned int remainder, subtotal;
	int status;
	int datadir = sc->sc_data_direction;
	unsigned char pgdone = 0, alldone = 0;
	unsigned blksize;
#ifdef CONFIG_SCSI_LPFC_DEBUG_FS
	uint32_t rc;
#endif
	uint32_t checking = 1;
	uint32_t reftag;
	uint8_t txop, rxop;
	int num_bde = 0;

	sgpe = scsi_prot_sglist(sc);
	sgde = scsi_sglist(sc);

	if (!sgpe || !sgde) {
		lpfc_printf_log(phba, KERN_ERR, LOG_FCP,
				"9020 Invalid s/g entry: data=x%px prot=x%px\n",
				sgpe, sgde);
		return 0;
	}

	status = lpfc_sc_to_bg_opcodes(phba, sc, &txop, &rxop);
	if (status)
		goto out;

	/* extract some info from the scsi command */
	blksize = lpfc_cmd_blksize(sc);
	reftag = (uint32_t)scsi_get_lba(sc); /* Truncate LBA */

#ifdef CONFIG_SCSI_LPFC_DEBUG_FS
	rc = lpfc_bg_err_inject(phba, sc, &reftag, NULL, 1);
	if (rc) {
		if (rc & BG_ERR_SWAP)
			lpfc_bg_err_opcodes(phba, sc, &txop, &rxop);
		if (rc & BG_ERR_CHECK)
			checking = 0;
	}
#endif

	split_offset = 0;
	do {
		/* Check to see if we ran out of space */
		if (num_bde >= (phba->cfg_total_seg_cnt - 2))
			return num_bde + 3;

		/* setup PDE5 with what we have */
		pde5 = (struct lpfc_pde5 *) bpl;
		memset(pde5, 0, sizeof(struct lpfc_pde5));
		bf_set(pde5_type, pde5, LPFC_PDE5_DESCRIPTOR);

		/* Endianness conversion if necessary for PDE5 */
		pde5->word0 = cpu_to_le32(pde5->word0);
		pde5->reftag = cpu_to_le32(reftag);

		/* advance bpl and increment bde count */
		num_bde++;
		bpl++;
		pde6 = (struct lpfc_pde6 *) bpl;

		/* setup PDE6 with the rest of the info */
		memset(pde6, 0, sizeof(struct lpfc_pde6));
		bf_set(pde6_type, pde6, LPFC_PDE6_DESCRIPTOR);
		bf_set(pde6_optx, pde6, txop);
		bf_set(pde6_oprx, pde6, rxop);

		if (lpfc_cmd_protect(sc, LPFC_CHECK_PROTECT_GUARD))
			bf_set(pde6_ce, pde6, checking);
		else
			bf_set(pde6_ce, pde6, 0);

		if (lpfc_cmd_protect(sc, LPFC_CHECK_PROTECT_REF))
			bf_set(pde6_re, pde6, checking);
		else
			bf_set(pde6_re, pde6, 0);

		bf_set(pde6_ai, pde6, 1);
		bf_set(pde6_ae, pde6, 0);
		bf_set(pde6_apptagval, pde6, 0);

		/* Endianness conversion if necessary for PDE6 */
		pde6->word0 = cpu_to_le32(pde6->word0);
		pde6->word1 = cpu_to_le32(pde6->word1);
		pde6->word2 = cpu_to_le32(pde6->word2);

		/* advance bpl and increment bde count */
		num_bde++;
		bpl++;

		/* setup the first BDE that points to protection buffer */
		protphysaddr = sg_dma_address(sgpe) + protgroup_offset;
		protgroup_len = sg_dma_len(sgpe) - protgroup_offset;

		/* must be integer multiple of the DIF block length */
		BUG_ON(protgroup_len % 8);

		pde7 = (struct lpfc_pde7 *) bpl;
		memset(pde7, 0, sizeof(struct lpfc_pde7));
		bf_set(pde7_type, pde7, LPFC_PDE7_DESCRIPTOR);

		pde7->addrHigh = le32_to_cpu(putPaddrHigh(protphysaddr));
		pde7->addrLow = le32_to_cpu(putPaddrLow(protphysaddr));

		protgrp_blks = protgroup_len / 8;
		protgrp_bytes = protgrp_blks * blksize;

		/* check if this pde is crossing the 4K boundary; if so split */
		if ((pde7->addrLow & 0xfff) + protgroup_len > 0x1000) {
			protgroup_remainder = 0x1000 - (pde7->addrLow & 0xfff);
			protgroup_offset += protgroup_remainder;
			protgrp_blks = protgroup_remainder / 8;
			protgrp_bytes = protgrp_blks * blksize;
		} else {
			protgroup_offset = 0;
			curr_prot++;
		}

		num_bde++;

		/* setup BDE's for data blocks associated with DIF data */
		pgdone = 0;
		subtotal = 0; /* total bytes processed for current prot grp */
		while (!pgdone) {
			/* Check to see if we ran out of space */
			if (num_bde >= phba->cfg_total_seg_cnt)
				return num_bde + 1;

			if (!sgde) {
				lpfc_printf_log(phba, KERN_ERR, LOG_BG,
					"9065 BLKGRD:%s Invalid data segment\n",
						__func__);
				return 0;
			}
			bpl++;
			dataphysaddr = sg_dma_address(sgde) + split_offset;
			bpl->addrLow = le32_to_cpu(putPaddrLow(dataphysaddr));
			bpl->addrHigh = le32_to_cpu(putPaddrHigh(dataphysaddr));

			remainder = sg_dma_len(sgde) - split_offset;

			if ((subtotal + remainder) <= protgrp_bytes) {
				/* we can use this whole buffer */
				bpl->tus.f.bdeSize = remainder;
				split_offset = 0;

				if ((subtotal + remainder) == protgrp_bytes)
					pgdone = 1;
			} else {
				/* must split this buffer with next prot grp */
				bpl->tus.f.bdeSize = protgrp_bytes - subtotal;
				split_offset += bpl->tus.f.bdeSize;
			}

			subtotal += bpl->tus.f.bdeSize;

			if (datadir == DMA_TO_DEVICE)
				bpl->tus.f.bdeFlags = BUFF_TYPE_BDE_64;
			else
				bpl->tus.f.bdeFlags = BUFF_TYPE_BDE_64I;
			bpl->tus.w = le32_to_cpu(bpl->tus.w);

			num_bde++;
			curr_data++;

			if (split_offset)
				break;

			/* Move to the next s/g segment if possible */
			sgde = sg_next(sgde);

		}

		if (protgroup_offset) {
			/* update the reference tag */
			reftag += protgrp_blks;
			bpl++;
			continue;
		}

		/* are we done ? */
		if (curr_prot == protcnt) {
			alldone = 1;
		} else if (curr_prot < protcnt) {
			/* advance to next prot buffer */
			sgpe = sg_next(sgpe);
			bpl++;

			/* update the reference tag */
			reftag += protgrp_blks;
		} else {
			/* if we're here, we have a bug */
			lpfc_printf_log(phba, KERN_ERR, LOG_BG,
				"9054 BLKGRD: bug in %s\n", __func__);
		}

	} while (!alldone);
out:

	return num_bde;
}

/**
 * lpfc_bg_setup_sgl - Setup BlockGuard SGL with no protection data
 * @phba: The Hba for which this call is being executed.
 * @sc: pointer to scsi command we're working on
 * @sgl: pointer to buffer list for protection groups
 * @datacnt: number of segments of data that have been dma mapped
 *
 * This function sets up SGL buffer list for protection groups of
 * type LPFC_PG_TYPE_NO_DIF
 *
 * This is usually used when the HBA is instructed to generate
 * DIFs and insert them into data stream (or strip DIF from
 * incoming data stream)
 *
 * The buffer list consists of just one protection group described
 * below:
 *                                +-------------------------+
 *   start of prot group  -->     |         DI_SEED         |
 *                                +-------------------------+
 *                                |         Data SGE        |
 *                                +-------------------------+
 *                                |more Data SGE's ... (opt)|
 *                                +-------------------------+
 *
 *
 * Note: Data s/g buffers have been dma mapped
 *
 * Returns the number of SGEs added to the SGL.
 **/
static int
lpfc_bg_setup_sgl(struct lpfc_hba *phba, struct scsi_cmnd *sc,
		struct sli4_sge *sgl, int datasegcnt,
		struct lpfc_io_buf *lpfc_cmd)
{
	struct scatterlist *sgde = NULL; /* s/g data entry */
	struct sli4_sge_diseed *diseed = NULL;
	dma_addr_t physaddr;
	int i = 0, num_sge = 0, status;
	uint32_t reftag;
	uint8_t txop, rxop;
#ifdef CONFIG_SCSI_LPFC_DEBUG_FS
	uint32_t rc;
#endif
	uint32_t checking = 1;
	uint32_t dma_len;
	uint32_t dma_offset = 0;
	struct sli4_hybrid_sgl *sgl_xtra = NULL;
	int j;
	bool lsp_just_set = false;

	status  = lpfc_sc_to_bg_opcodes(phba, sc, &txop, &rxop);
	if (status)
		goto out;

	/* extract some info from the scsi command for pde*/
	reftag = (uint32_t)scsi_get_lba(sc); /* Truncate LBA */

#ifdef CONFIG_SCSI_LPFC_DEBUG_FS
	rc = lpfc_bg_err_inject(phba, sc, &reftag, NULL, 1);
	if (rc) {
		if (rc & BG_ERR_SWAP)
			lpfc_bg_err_opcodes(phba, sc, &txop, &rxop);
		if (rc & BG_ERR_CHECK)
			checking = 0;
	}
#endif

	/* setup DISEED with what we have */
	diseed = (struct sli4_sge_diseed *) sgl;
	memset(diseed, 0, sizeof(struct sli4_sge_diseed));
	bf_set(lpfc_sli4_sge_type, sgl, LPFC_SGE_TYPE_DISEED);

	/* Endianness conversion if necessary */
	diseed->ref_tag = cpu_to_le32(reftag);
	diseed->ref_tag_tran = diseed->ref_tag;

	/*
	 * We only need to check the data on READs, for WRITEs
	 * protection data is automatically generated, not checked.
	 */
	if (sc->sc_data_direction == DMA_FROM_DEVICE) {
		if (lpfc_cmd_protect(sc, LPFC_CHECK_PROTECT_GUARD))
			bf_set(lpfc_sli4_sge_dif_ce, diseed, checking);
		else
			bf_set(lpfc_sli4_sge_dif_ce, diseed, 0);

		if (lpfc_cmd_protect(sc, LPFC_CHECK_PROTECT_REF))
			bf_set(lpfc_sli4_sge_dif_re, diseed, checking);
		else
			bf_set(lpfc_sli4_sge_dif_re, diseed, 0);
	}

	/* setup DISEED with the rest of the info */
	bf_set(lpfc_sli4_sge_dif_optx, diseed, txop);
	bf_set(lpfc_sli4_sge_dif_oprx, diseed, rxop);

	bf_set(lpfc_sli4_sge_dif_ai, diseed, 1);
	bf_set(lpfc_sli4_sge_dif_me, diseed, 0);

	/* Endianness conversion if necessary for DISEED */
	diseed->word2 = cpu_to_le32(diseed->word2);
	diseed->word3 = cpu_to_le32(diseed->word3);

	/* advance bpl and increment sge count */
	num_sge++;
	sgl++;

	/* assumption: caller has already run dma_map_sg on command data */
	sgde = scsi_sglist(sc);
	j = 3;
	for (i = 0; i < datasegcnt; i++) {
		/* clear it */
		sgl->word2 = 0;

		/* do we need to expand the segment */
		if (!lsp_just_set && !((j + 1) % phba->border_sge_num) &&
		    ((datasegcnt - 1) != i)) {
			/* set LSP type */
			bf_set(lpfc_sli4_sge_type, sgl, LPFC_SGE_TYPE_LSP);

			sgl_xtra = lpfc_get_sgl_per_hdwq(phba, lpfc_cmd);

			if (unlikely(!sgl_xtra)) {
				lpfc_cmd->seg_cnt = 0;
				return 0;
			}
			sgl->addr_lo = cpu_to_le32(putPaddrLow(
						sgl_xtra->dma_phys_sgl));
			sgl->addr_hi = cpu_to_le32(putPaddrHigh(
						sgl_xtra->dma_phys_sgl));

		} else {
			bf_set(lpfc_sli4_sge_type, sgl, LPFC_SGE_TYPE_DATA);
		}

		if (!(bf_get(lpfc_sli4_sge_type, sgl) & LPFC_SGE_TYPE_LSP)) {
			if ((datasegcnt - 1) == i)
				bf_set(lpfc_sli4_sge_last, sgl, 1);
			physaddr = sg_dma_address(sgde);
			dma_len = sg_dma_len(sgde);
			sgl->addr_lo = cpu_to_le32(putPaddrLow(physaddr));
			sgl->addr_hi = cpu_to_le32(putPaddrHigh(physaddr));

			bf_set(lpfc_sli4_sge_offset, sgl, dma_offset);
			sgl->word2 = cpu_to_le32(sgl->word2);
			sgl->sge_len = cpu_to_le32(dma_len);

			dma_offset += dma_len;
			sgde = sg_next(sgde);

			sgl++;
			num_sge++;
			lsp_just_set = false;

		} else {
			sgl->word2 = cpu_to_le32(sgl->word2);
			sgl->sge_len = cpu_to_le32(phba->cfg_sg_dma_buf_size);

			sgl = (struct sli4_sge *)sgl_xtra->dma_sgl;
			i = i - 1;

			lsp_just_set = true;
		}

		j++;

	}

out:
	return num_sge;
}

/**
 * lpfc_bg_setup_sgl_prot - Setup BlockGuard SGL with protection data
 * @phba: The Hba for which this call is being executed.
 * @sc: pointer to scsi command we're working on
 * @sgl: pointer to buffer list for protection groups
 * @datacnt: number of segments of data that have been dma mapped
 * @protcnt: number of segment of protection data that have been dma mapped
 *
 * This function sets up SGL buffer list for protection groups of
 * type LPFC_PG_TYPE_DIF
 *
 * This is usually used when DIFs are in their own buffers,
 * separate from the data. The HBA can then by instructed
 * to place the DIFs in the outgoing stream.  For read operations,
 * The HBA could extract the DIFs and place it in DIF buffers.
 *
 * The buffer list for this type consists of one or more of the
 * protection groups described below:
 *                                    +-------------------------+
 *   start of first prot group  -->   |         DISEED          |
 *                                    +-------------------------+
 *                                    |      DIF (Prot SGE)     |
 *                                    +-------------------------+
 *                                    |        Data SGE         |
 *                                    +-------------------------+
 *                                    |more Data SGE's ... (opt)|
 *                                    +-------------------------+
 *   start of new  prot group  -->    |         DISEED          |
 *                                    +-------------------------+
 *                                    |          ...            |
 *                                    +-------------------------+
 *
 * Note: It is assumed that both data and protection s/g buffers have been
 *       mapped for DMA
 *
 * Returns the number of SGEs added to the SGL.
 **/
static int
lpfc_bg_setup_sgl_prot(struct lpfc_hba *phba, struct scsi_cmnd *sc,
		struct sli4_sge *sgl, int datacnt, int protcnt,
		struct lpfc_io_buf *lpfc_cmd)
{
	struct scatterlist *sgde = NULL; /* s/g data entry */
	struct scatterlist *sgpe = NULL; /* s/g prot entry */
	struct sli4_sge_diseed *diseed = NULL;
	dma_addr_t dataphysaddr, protphysaddr;
	unsigned short curr_data = 0, curr_prot = 0;
	unsigned int split_offset;
	unsigned int protgroup_len, protgroup_offset = 0, protgroup_remainder;
	unsigned int protgrp_blks, protgrp_bytes;
	unsigned int remainder, subtotal;
	int status;
	unsigned char pgdone = 0, alldone = 0;
	unsigned blksize;
	uint32_t reftag;
	uint8_t txop, rxop;
	uint32_t dma_len;
#ifdef CONFIG_SCSI_LPFC_DEBUG_FS
	uint32_t rc;
#endif
	uint32_t checking = 1;
	uint32_t dma_offset = 0;
	int num_sge = 0, j = 2;
	struct sli4_hybrid_sgl *sgl_xtra = NULL;

	sgpe = scsi_prot_sglist(sc);
	sgde = scsi_sglist(sc);

	if (!sgpe || !sgde) {
		lpfc_printf_log(phba, KERN_ERR, LOG_FCP,
				"9082 Invalid s/g entry: data=x%px prot=x%px\n",
				sgpe, sgde);
		return 0;
	}

	status = lpfc_sc_to_bg_opcodes(phba, sc, &txop, &rxop);
	if (status)
		goto out;

	/* extract some info from the scsi command */
	blksize = lpfc_cmd_blksize(sc);
	reftag = (uint32_t)scsi_get_lba(sc); /* Truncate LBA */

#ifdef CONFIG_SCSI_LPFC_DEBUG_FS
	rc = lpfc_bg_err_inject(phba, sc, &reftag, NULL, 1);
	if (rc) {
		if (rc & BG_ERR_SWAP)
			lpfc_bg_err_opcodes(phba, sc, &txop, &rxop);
		if (rc & BG_ERR_CHECK)
			checking = 0;
	}
#endif

	split_offset = 0;
	do {
		/* Check to see if we ran out of space */
		if ((num_sge >= (phba->cfg_total_seg_cnt - 2)) &&
		    !(phba->cfg_xpsgl))
			return num_sge + 3;

		/* DISEED and DIF have to be together */
		if (!((j + 1) % phba->border_sge_num) ||
		    !((j + 2) % phba->border_sge_num) ||
		    !((j + 3) % phba->border_sge_num)) {
			sgl->word2 = 0;

			/* set LSP type */
			bf_set(lpfc_sli4_sge_type, sgl, LPFC_SGE_TYPE_LSP);

			sgl_xtra = lpfc_get_sgl_per_hdwq(phba, lpfc_cmd);

			if (unlikely(!sgl_xtra)) {
				goto out;
			} else {
				sgl->addr_lo = cpu_to_le32(putPaddrLow(
						sgl_xtra->dma_phys_sgl));
				sgl->addr_hi = cpu_to_le32(putPaddrHigh(
						       sgl_xtra->dma_phys_sgl));
			}

			sgl->word2 = cpu_to_le32(sgl->word2);
			sgl->sge_len = cpu_to_le32(phba->cfg_sg_dma_buf_size);

			sgl = (struct sli4_sge *)sgl_xtra->dma_sgl;
			j = 0;
		}

		/* setup DISEED with what we have */
		diseed = (struct sli4_sge_diseed *) sgl;
		memset(diseed, 0, sizeof(struct sli4_sge_diseed));
		bf_set(lpfc_sli4_sge_type, sgl, LPFC_SGE_TYPE_DISEED);

		/* Endianness conversion if necessary */
		diseed->ref_tag = cpu_to_le32(reftag);
		diseed->ref_tag_tran = diseed->ref_tag;

		if (lpfc_cmd_protect(sc, LPFC_CHECK_PROTECT_GUARD)) {
			bf_set(lpfc_sli4_sge_dif_ce, diseed, checking);

		} else {
			bf_set(lpfc_sli4_sge_dif_ce, diseed, 0);
			/*
			 * When in this mode, the hardware will replace
			 * the guard tag from the host with a
			 * newly generated good CRC for the wire.
			 * Switch to raw mode here to avoid this
			 * behavior. What the host sends gets put on the wire.
			 */
			if (txop == BG_OP_IN_CRC_OUT_CRC) {
				txop = BG_OP_RAW_MODE;
				rxop = BG_OP_RAW_MODE;
			}
		}


		if (lpfc_cmd_protect(sc, LPFC_CHECK_PROTECT_REF))
			bf_set(lpfc_sli4_sge_dif_re, diseed, checking);
		else
			bf_set(lpfc_sli4_sge_dif_re, diseed, 0);

		/* setup DISEED with the rest of the info */
		bf_set(lpfc_sli4_sge_dif_optx, diseed, txop);
		bf_set(lpfc_sli4_sge_dif_oprx, diseed, rxop);

		bf_set(lpfc_sli4_sge_dif_ai, diseed, 1);
		bf_set(lpfc_sli4_sge_dif_me, diseed, 0);

		/* Endianness conversion if necessary for DISEED */
		diseed->word2 = cpu_to_le32(diseed->word2);
		diseed->word3 = cpu_to_le32(diseed->word3);

		/* advance sgl and increment bde count */
		num_sge++;

		sgl++;
		j++;

		/* setup the first BDE that points to protection buffer */
		protphysaddr = sg_dma_address(sgpe) + protgroup_offset;
		protgroup_len = sg_dma_len(sgpe) - protgroup_offset;

		/* must be integer multiple of the DIF block length */
		BUG_ON(protgroup_len % 8);

		/* Now setup DIF SGE */
		sgl->word2 = 0;
		bf_set(lpfc_sli4_sge_type, sgl, LPFC_SGE_TYPE_DIF);
		sgl->addr_hi = le32_to_cpu(putPaddrHigh(protphysaddr));
		sgl->addr_lo = le32_to_cpu(putPaddrLow(protphysaddr));
		sgl->word2 = cpu_to_le32(sgl->word2);
		sgl->sge_len = 0;

		protgrp_blks = protgroup_len / 8;
		protgrp_bytes = protgrp_blks * blksize;

		/* check if DIF SGE is crossing the 4K boundary; if so split */
		if ((sgl->addr_lo & 0xfff) + protgroup_len > 0x1000) {
			protgroup_remainder = 0x1000 - (sgl->addr_lo & 0xfff);
			protgroup_offset += protgroup_remainder;
			protgrp_blks = protgroup_remainder / 8;
			protgrp_bytes = protgrp_blks * blksize;
		} else {
			protgroup_offset = 0;
			curr_prot++;
		}

		num_sge++;

		/* setup SGE's for data blocks associated with DIF data */
		pgdone = 0;
		subtotal = 0; /* total bytes processed for current prot grp */

		sgl++;
		j++;

		while (!pgdone) {
			/* Check to see if we ran out of space */
			if ((num_sge >= phba->cfg_total_seg_cnt) &&
			    !phba->cfg_xpsgl)
				return num_sge + 1;

			if (!sgde) {
				lpfc_printf_log(phba, KERN_ERR, LOG_BG,
					"9086 BLKGRD:%s Invalid data segment\n",
						__func__);
				return 0;
			}

			if (!((j + 1) % phba->border_sge_num)) {
				sgl->word2 = 0;

				/* set LSP type */
				bf_set(lpfc_sli4_sge_type, sgl,
				       LPFC_SGE_TYPE_LSP);

				sgl_xtra = lpfc_get_sgl_per_hdwq(phba,
								 lpfc_cmd);

				if (unlikely(!sgl_xtra)) {
					goto out;
				} else {
					sgl->addr_lo = cpu_to_le32(
					  putPaddrLow(sgl_xtra->dma_phys_sgl));
					sgl->addr_hi = cpu_to_le32(
					  putPaddrHigh(sgl_xtra->dma_phys_sgl));
				}

				sgl->word2 = cpu_to_le32(sgl->word2);
				sgl->sge_len = cpu_to_le32(
						     phba->cfg_sg_dma_buf_size);

				sgl = (struct sli4_sge *)sgl_xtra->dma_sgl;
			} else {
				dataphysaddr = sg_dma_address(sgde) +
								   split_offset;

				remainder = sg_dma_len(sgde) - split_offset;

				if ((subtotal + remainder) <= protgrp_bytes) {
					/* we can use this whole buffer */
					dma_len = remainder;
					split_offset = 0;

					if ((subtotal + remainder) ==
								  protgrp_bytes)
						pgdone = 1;
				} else {
					/* must split this buffer with next
					 * prot grp
					 */
					dma_len = protgrp_bytes - subtotal;
					split_offset += dma_len;
				}

				subtotal += dma_len;

				sgl->word2 = 0;
				sgl->addr_lo = cpu_to_le32(putPaddrLow(
								 dataphysaddr));
				sgl->addr_hi = cpu_to_le32(putPaddrHigh(
								 dataphysaddr));
				bf_set(lpfc_sli4_sge_last, sgl, 0);
				bf_set(lpfc_sli4_sge_offset, sgl, dma_offset);
				bf_set(lpfc_sli4_sge_type, sgl,
				       LPFC_SGE_TYPE_DATA);

				sgl->sge_len = cpu_to_le32(dma_len);
				dma_offset += dma_len;

				num_sge++;
				curr_data++;

				if (split_offset) {
					sgl++;
					j++;
					break;
				}

				/* Move to the next s/g segment if possible */
				sgde = sg_next(sgde);

				sgl++;
			}

			j++;
		}

		if (protgroup_offset) {
			/* update the reference tag */
			reftag += protgrp_blks;
			continue;
		}

		/* are we done ? */
		if (curr_prot == protcnt) {
			/* mark the last SGL */
			sgl--;
			bf_set(lpfc_sli4_sge_last, sgl, 1);
			alldone = 1;
		} else if (curr_prot < protcnt) {
			/* advance to next prot buffer */
			sgpe = sg_next(sgpe);

			/* update the reference tag */
			reftag += protgrp_blks;
		} else {
			/* if we're here, we have a bug */
			lpfc_printf_log(phba, KERN_ERR, LOG_BG,
				"9085 BLKGRD: bug in %s\n", __func__);
		}

	} while (!alldone);

out:

	return num_sge;
}

/**
 * lpfc_prot_group_type - Get prtotection group type of SCSI command
 * @phba: The Hba for which this call is being executed.
 * @sc: pointer to scsi command we're working on
 *
 * Given a SCSI command that supports DIF, determine composition of protection
 * groups involved in setting up buffer lists
 *
 * Returns: Protection group type (with or without DIF)
 *
 **/
static int
lpfc_prot_group_type(struct lpfc_hba *phba, struct scsi_cmnd *sc)
{
	int ret = LPFC_PG_TYPE_INVALID;
	unsigned char op = scsi_get_prot_op(sc);

	switch (op) {
	case SCSI_PROT_READ_STRIP:
	case SCSI_PROT_WRITE_INSERT:
		ret = LPFC_PG_TYPE_NO_DIF;
		break;
	case SCSI_PROT_READ_INSERT:
	case SCSI_PROT_WRITE_STRIP:
	case SCSI_PROT_READ_PASS:
	case SCSI_PROT_WRITE_PASS:
		ret = LPFC_PG_TYPE_DIF_BUF;
		break;
	default:
		if (phba)
			lpfc_printf_log(phba, KERN_ERR, LOG_FCP,
					"9021 Unsupported protection op:%d\n",
					op);
		break;
	}
	return ret;
}

/**
 * lpfc_bg_scsi_adjust_dl - Adjust SCSI data length for BlockGuard
 * @phba: The Hba for which this call is being executed.
 * @lpfc_cmd: The scsi buffer which is going to be adjusted.
 *
 * Adjust the data length to account for how much data
 * is actually on the wire.
 *
 * returns the adjusted data length
 **/
static int
lpfc_bg_scsi_adjust_dl(struct lpfc_hba *phba,
		       struct lpfc_io_buf *lpfc_cmd)
{
	struct scsi_cmnd *sc = lpfc_cmd->pCmd;
	int fcpdl;

	fcpdl = scsi_bufflen(sc);

	/* Check if there is protection data on the wire */
	if (sc->sc_data_direction == DMA_FROM_DEVICE) {
		/* Read check for protection data */
		if (scsi_get_prot_op(sc) ==  SCSI_PROT_READ_INSERT)
			return fcpdl;

	} else {
		/* Write check for protection data */
		if (scsi_get_prot_op(sc) ==  SCSI_PROT_WRITE_STRIP)
			return fcpdl;
	}

	/*
	 * If we are in DIF Type 1 mode every data block has a 8 byte
	 * DIF (trailer) attached to it. Must ajust FCP data length
	 * to account for the protection data.
	 */
	fcpdl += (fcpdl / lpfc_cmd_blksize(sc)) * 8;

	return fcpdl;
}

/**
 * lpfc_bg_scsi_prep_dma_buf_s3 - DMA mapping for scsi buffer to SLI3 IF spec
 * @phba: The Hba for which this call is being executed.
 * @lpfc_cmd: The scsi buffer which is going to be prep'ed.
 *
 * This is the protection/DIF aware version of
 * lpfc_scsi_prep_dma_buf(). It may be a good idea to combine the
 * two functions eventually, but for now, it's here.
 * RETURNS 0 - SUCCESS,
 *         1 - Failed DMA map, retry.
 *         2 - Invalid scsi cmd or prot-type. Do not rety.
 **/
static int
lpfc_bg_scsi_prep_dma_buf_s3(struct lpfc_hba *phba,
		struct lpfc_io_buf *lpfc_cmd)
{
	struct scsi_cmnd *scsi_cmnd = lpfc_cmd->pCmd;
	struct fcp_cmnd *fcp_cmnd = lpfc_cmd->fcp_cmnd;
	struct ulp_bde64 *bpl = (struct ulp_bde64 *)lpfc_cmd->dma_sgl;
	IOCB_t *iocb_cmd = &lpfc_cmd->cur_iocbq.iocb;
	uint32_t num_bde = 0;
	int datasegcnt, protsegcnt, datadir = scsi_cmnd->sc_data_direction;
	int prot_group_type = 0;
	int fcpdl;
	int ret = 1;
	struct lpfc_vport *vport = phba->pport;

	/*
	 * Start the lpfc command prep by bumping the bpl beyond fcp_cmnd
	 *  fcp_rsp regions to the first data bde entry
	 */
	bpl += 2;
	if (scsi_sg_count(scsi_cmnd)) {
		/*
		 * The driver stores the segment count returned from pci_map_sg
		 * because this a count of dma-mappings used to map the use_sg
		 * pages.  They are not guaranteed to be the same for those
		 * architectures that implement an IOMMU.
		 */
		datasegcnt = dma_map_sg(&phba->pcidev->dev,
					scsi_sglist(scsi_cmnd),
					scsi_sg_count(scsi_cmnd), datadir);
		if (unlikely(!datasegcnt))
			return 1;

		lpfc_cmd->seg_cnt = datasegcnt;

		/* First check if data segment count from SCSI Layer is good */
		if (lpfc_cmd->seg_cnt > phba->cfg_sg_seg_cnt) {
			WARN_ON_ONCE(lpfc_cmd->seg_cnt > phba->cfg_sg_seg_cnt);
			ret = 2;
			goto err;
		}

		prot_group_type = lpfc_prot_group_type(phba, scsi_cmnd);

		switch (prot_group_type) {
		case LPFC_PG_TYPE_NO_DIF:

			/* Here we need to add a PDE5 and PDE6 to the count */
			if ((lpfc_cmd->seg_cnt + 2) > phba->cfg_total_seg_cnt) {
				ret = 2;
				goto err;
			}

			num_bde = lpfc_bg_setup_bpl(phba, scsi_cmnd, bpl,
					datasegcnt);
			/* we should have 2 or more entries in buffer list */
			if (num_bde < 2) {
				ret = 2;
				goto err;
			}
			break;

		case LPFC_PG_TYPE_DIF_BUF:
			/*
			 * This type indicates that protection buffers are
			 * passed to the driver, so that needs to be prepared
			 * for DMA
			 */
			protsegcnt = dma_map_sg(&phba->pcidev->dev,
					scsi_prot_sglist(scsi_cmnd),
					scsi_prot_sg_count(scsi_cmnd), datadir);
			if (unlikely(!protsegcnt)) {
				scsi_dma_unmap(scsi_cmnd);
				return 1;
			}

			lpfc_cmd->prot_seg_cnt = protsegcnt;

			/*
			 * There is a minimun of 4 BPLs used for every
			 * protection data segment.
			 */
			if ((lpfc_cmd->prot_seg_cnt * 4) >
			    (phba->cfg_total_seg_cnt - 2)) {
				ret = 2;
				goto err;
			}

			num_bde = lpfc_bg_setup_bpl_prot(phba, scsi_cmnd, bpl,
					datasegcnt, protsegcnt);
			/* we should have 3 or more entries in buffer list */
			if ((num_bde < 3) ||
			    (num_bde > phba->cfg_total_seg_cnt)) {
				ret = 2;
				goto err;
			}
			break;

		case LPFC_PG_TYPE_INVALID:
		default:
			scsi_dma_unmap(scsi_cmnd);
			lpfc_cmd->seg_cnt = 0;

			lpfc_printf_log(phba, KERN_ERR, LOG_FCP,
					"9022 Unexpected protection group %i\n",
					prot_group_type);
			return 2;
		}
	}

	/*
	 * Finish initializing those IOCB fields that are dependent on the
	 * scsi_cmnd request_buffer.  Note that the bdeSize is explicitly
	 * reinitialized since all iocb memory resources are used many times
	 * for transmit, receive, and continuation bpl's.
	 */
	iocb_cmd->un.fcpi64.bdl.bdeSize = (2 * sizeof(struct ulp_bde64));
	iocb_cmd->un.fcpi64.bdl.bdeSize += (num_bde * sizeof(struct ulp_bde64));
	iocb_cmd->ulpBdeCount = 1;
	iocb_cmd->ulpLe = 1;

	fcpdl = lpfc_bg_scsi_adjust_dl(phba, lpfc_cmd);
	fcp_cmnd->fcpDl = be32_to_cpu(fcpdl);

	/*
	 * Due to difference in data length between DIF/non-DIF paths,
	 * we need to set word 4 of IOCB here
	 */
	iocb_cmd->un.fcpi.fcpi_parm = fcpdl;

	/*
	 * For First burst, we may need to adjust the initial transfer
	 * length for DIF
	 */
	if (iocb_cmd->un.fcpi.fcpi_XRdy &&
	    (fcpdl < vport->cfg_first_burst_size))
		iocb_cmd->un.fcpi.fcpi_XRdy = fcpdl;

	return 0;
err:
	if (lpfc_cmd->seg_cnt)
		scsi_dma_unmap(scsi_cmnd);
	if (lpfc_cmd->prot_seg_cnt)
		dma_unmap_sg(&phba->pcidev->dev, scsi_prot_sglist(scsi_cmnd),
			     scsi_prot_sg_count(scsi_cmnd),
			     scsi_cmnd->sc_data_direction);

	lpfc_printf_log(phba, KERN_ERR, LOG_FCP,
			"9023 Cannot setup S/G List for HBA"
			"IO segs %d/%d BPL %d SCSI %d: %d %d\n",
			lpfc_cmd->seg_cnt, lpfc_cmd->prot_seg_cnt,
			phba->cfg_total_seg_cnt, phba->cfg_sg_seg_cnt,
			prot_group_type, num_bde);

	lpfc_cmd->seg_cnt = 0;
	lpfc_cmd->prot_seg_cnt = 0;
	return ret;
}

/*
 * This function calcuates the T10 DIF guard tag
 * on the specified data using a CRC algorithmn
 * using crc_t10dif.
 */
static uint16_t
lpfc_bg_crc(uint8_t *data, int count)
{
	uint16_t crc = 0;
	uint16_t x;

	crc = crc_t10dif(data, count);
	x = cpu_to_be16(crc);
	return x;
}

/*
 * This function calcuates the T10 DIF guard tag
 * on the specified data using a CSUM algorithmn
 * using ip_compute_csum.
 */
static uint16_t
lpfc_bg_csum(uint8_t *data, int count)
{
	uint16_t ret;

	ret = ip_compute_csum(data, count);
	return ret;
}

/*
 * This function examines the protection data to try to determine
 * what type of T10-DIF error occurred.
 */
static void
lpfc_calc_bg_err(struct lpfc_hba *phba, struct lpfc_io_buf *lpfc_cmd)
{
	struct scatterlist *sgpe; /* s/g prot entry */
	struct scatterlist *sgde; /* s/g data entry */
	struct scsi_cmnd *cmd = lpfc_cmd->pCmd;
	struct scsi_dif_tuple *src = NULL;
	uint8_t *data_src = NULL;
	uint16_t guard_tag;
	uint16_t start_app_tag, app_tag;
	uint32_t start_ref_tag, ref_tag;
	int prot, protsegcnt;
	int err_type, len, data_len;
	int chk_ref, chk_app, chk_guard;
	uint16_t sum;
	unsigned blksize;

	err_type = BGS_GUARD_ERR_MASK;
	sum = 0;
	guard_tag = 0;

	/* First check to see if there is protection data to examine */
	prot = scsi_get_prot_op(cmd);
	if ((prot == SCSI_PROT_READ_STRIP) ||
	    (prot == SCSI_PROT_WRITE_INSERT) ||
	    (prot == SCSI_PROT_NORMAL))
		goto out;

	/* Currently the driver just supports ref_tag and guard_tag checking */
	chk_ref = 1;
	chk_app = 0;
	chk_guard = 0;

	/* Setup a ptr to the protection data provided by the SCSI host */
	sgpe = scsi_prot_sglist(cmd);
	protsegcnt = lpfc_cmd->prot_seg_cnt;

	if (sgpe && protsegcnt) {

		/*
		 * We will only try to verify guard tag if the segment
		 * data length is a multiple of the blksize.
		 */
		sgde = scsi_sglist(cmd);
		blksize = lpfc_cmd_blksize(cmd);
		data_src = (uint8_t *)sg_virt(sgde);
		data_len = sgde->length;
		if ((data_len & (blksize - 1)) == 0)
			chk_guard = 1;

		src = (struct scsi_dif_tuple *)sg_virt(sgpe);
		start_ref_tag = (uint32_t)scsi_get_lba(cmd); /* Truncate LBA */
		start_app_tag = src->app_tag;
		len = sgpe->length;
		while (src && protsegcnt) {
			while (len) {

				/*
				 * First check to see if a protection data
				 * check is valid
				 */
				if ((src->ref_tag == T10_PI_REF_ESCAPE) ||
				    (src->app_tag == T10_PI_APP_ESCAPE)) {
					start_ref_tag++;
					goto skipit;
				}

				/* First Guard Tag checking */
				if (chk_guard) {
					guard_tag = src->guard_tag;
					if (lpfc_cmd_guard_csum(cmd))
						sum = lpfc_bg_csum(data_src,
								   blksize);
					else
						sum = lpfc_bg_crc(data_src,
								  blksize);
					if ((guard_tag != sum)) {
						err_type = BGS_GUARD_ERR_MASK;
						goto out;
					}
				}

				/* Reference Tag checking */
				ref_tag = be32_to_cpu(src->ref_tag);
				if (chk_ref && (ref_tag != start_ref_tag)) {
					err_type = BGS_REFTAG_ERR_MASK;
					goto out;
				}
				start_ref_tag++;

				/* App Tag checking */
				app_tag = src->app_tag;
				if (chk_app && (app_tag != start_app_tag)) {
					err_type = BGS_APPTAG_ERR_MASK;
					goto out;
				}
skipit:
				len -= sizeof(struct scsi_dif_tuple);
				if (len < 0)
					len = 0;
				src++;

				data_src += blksize;
				data_len -= blksize;

				/*
				 * Are we at the end of the Data segment?
				 * The data segment is only used for Guard
				 * tag checking.
				 */
				if (chk_guard && (data_len == 0)) {
					chk_guard = 0;
					sgde = sg_next(sgde);
					if (!sgde)
						goto out;

					data_src = (uint8_t *)sg_virt(sgde);
					data_len = sgde->length;
					if ((data_len & (blksize - 1)) == 0)
						chk_guard = 1;
				}
			}

			/* Goto the next Protection data segment */
			sgpe = sg_next(sgpe);
			if (sgpe) {
				src = (struct scsi_dif_tuple *)sg_virt(sgpe);
				len = sgpe->length;
			} else {
				src = NULL;
			}
			protsegcnt--;
		}
	}
out:
	if (err_type == BGS_GUARD_ERR_MASK) {
		scsi_build_sense_buffer(1, cmd->sense_buffer, ILLEGAL_REQUEST,
					0x10, 0x1);
		cmd->result = DRIVER_SENSE << 24 | DID_ABORT << 16 |
			      SAM_STAT_CHECK_CONDITION;
		phba->bg_guard_err_cnt++;
		lpfc_printf_log(phba, KERN_WARNING, LOG_FCP | LOG_BG,
				"9069 BLKGRD: LBA %lx grd_tag error %x != %x\n",
				(unsigned long)scsi_get_lba(cmd),
				sum, guard_tag);

	} else if (err_type == BGS_REFTAG_ERR_MASK) {
		scsi_build_sense_buffer(1, cmd->sense_buffer, ILLEGAL_REQUEST,
					0x10, 0x3);
		cmd->result = DRIVER_SENSE << 24 | DID_ABORT << 16 |
			      SAM_STAT_CHECK_CONDITION;

		phba->bg_reftag_err_cnt++;
		lpfc_printf_log(phba, KERN_WARNING, LOG_FCP | LOG_BG,
				"9066 BLKGRD: LBA %lx ref_tag error %x != %x\n",
				(unsigned long)scsi_get_lba(cmd),
				ref_tag, start_ref_tag);

	} else if (err_type == BGS_APPTAG_ERR_MASK) {
		scsi_build_sense_buffer(1, cmd->sense_buffer, ILLEGAL_REQUEST,
					0x10, 0x2);
		cmd->result = DRIVER_SENSE << 24 | DID_ABORT << 16 |
			      SAM_STAT_CHECK_CONDITION;

		phba->bg_apptag_err_cnt++;
		lpfc_printf_log(phba, KERN_WARNING, LOG_FCP | LOG_BG,
				"9041 BLKGRD: LBA %lx app_tag error %x != %x\n",
				(unsigned long)scsi_get_lba(cmd),
				app_tag, start_app_tag);
	}
}


/*
 * This function checks for BlockGuard errors detected by
 * the HBA.  In case of errors, the ASC/ASCQ fields in the
 * sense buffer will be set accordingly, paired with
 * ILLEGAL_REQUEST to signal to the kernel that the HBA
 * detected corruption.
 *
 * Returns:
 *  0 - No error found
 *  1 - BlockGuard error found
 * -1 - Internal error (bad profile, ...etc)
 */
static int
lpfc_parse_bg_err(struct lpfc_hba *phba, struct lpfc_io_buf *lpfc_cmd,
		  struct lpfc_iocbq *pIocbOut)
{
	struct scsi_cmnd *cmd = lpfc_cmd->pCmd;
	struct sli3_bg_fields *bgf = &pIocbOut->iocb.unsli3.sli3_bg;
	int ret = 0;
	uint32_t bghm = bgf->bghm;
	uint32_t bgstat = bgf->bgstat;
	uint64_t failing_sector = 0;

	if (lpfc_bgs_get_invalid_prof(bgstat)) {
		cmd->result = DID_ERROR << 16;
		lpfc_printf_log(phba, KERN_WARNING, LOG_FCP | LOG_BG,
				"9072 BLKGRD: Invalid BG Profile in cmd"
				" 0x%x lba 0x%llx blk cnt 0x%x "
				"bgstat=x%x bghm=x%x\n", cmd->cmnd[0],
				(unsigned long long)scsi_get_lba(cmd),
				blk_rq_sectors(cmd->request), bgstat, bghm);
		ret = (-1);
		goto out;
	}

	if (lpfc_bgs_get_uninit_dif_block(bgstat)) {
		cmd->result = DID_ERROR << 16;
		lpfc_printf_log(phba, KERN_WARNING, LOG_FCP | LOG_BG,
				"9073 BLKGRD: Invalid BG PDIF Block in cmd"
				" 0x%x lba 0x%llx blk cnt 0x%x "
				"bgstat=x%x bghm=x%x\n", cmd->cmnd[0],
				(unsigned long long)scsi_get_lba(cmd),
				blk_rq_sectors(cmd->request), bgstat, bghm);
		ret = (-1);
		goto out;
	}

	if (lpfc_bgs_get_guard_err(bgstat)) {
		ret = 1;

		scsi_build_sense_buffer(1, cmd->sense_buffer, ILLEGAL_REQUEST,
				0x10, 0x1);
		cmd->result = DRIVER_SENSE << 24 | DID_ABORT << 16 |
			      SAM_STAT_CHECK_CONDITION;
		phba->bg_guard_err_cnt++;
		lpfc_printf_log(phba, KERN_WARNING, LOG_FCP | LOG_BG,
				"9055 BLKGRD: Guard Tag error in cmd"
				" 0x%x lba 0x%llx blk cnt 0x%x "
				"bgstat=x%x bghm=x%x\n", cmd->cmnd[0],
				(unsigned long long)scsi_get_lba(cmd),
				blk_rq_sectors(cmd->request), bgstat, bghm);
	}

	if (lpfc_bgs_get_reftag_err(bgstat)) {
		ret = 1;

		scsi_build_sense_buffer(1, cmd->sense_buffer, ILLEGAL_REQUEST,
				0x10, 0x3);
		cmd->result = DRIVER_SENSE << 24 | DID_ABORT << 16 |
			      SAM_STAT_CHECK_CONDITION;

		phba->bg_reftag_err_cnt++;
		lpfc_printf_log(phba, KERN_WARNING, LOG_FCP | LOG_BG,
				"9056 BLKGRD: Ref Tag error in cmd"
				" 0x%x lba 0x%llx blk cnt 0x%x "
				"bgstat=x%x bghm=x%x\n", cmd->cmnd[0],
				(unsigned long long)scsi_get_lba(cmd),
				blk_rq_sectors(cmd->request), bgstat, bghm);
	}

	if (lpfc_bgs_get_apptag_err(bgstat)) {
		ret = 1;

		scsi_build_sense_buffer(1, cmd->sense_buffer, ILLEGAL_REQUEST,
				0x10, 0x2);
		cmd->result = DRIVER_SENSE << 24 | DID_ABORT << 16 |
			      SAM_STAT_CHECK_CONDITION;

		phba->bg_apptag_err_cnt++;
		lpfc_printf_log(phba, KERN_WARNING, LOG_FCP | LOG_BG,
				"9061 BLKGRD: App Tag error in cmd"
				" 0x%x lba 0x%llx blk cnt 0x%x "
				"bgstat=x%x bghm=x%x\n", cmd->cmnd[0],
				(unsigned long long)scsi_get_lba(cmd),
				blk_rq_sectors(cmd->request), bgstat, bghm);
	}

	if (lpfc_bgs_get_hi_water_mark_present(bgstat)) {
		/*
		 * setup sense data descriptor 0 per SPC-4 as an information
		 * field, and put the failing LBA in it.
		 * This code assumes there was also a guard/app/ref tag error
		 * indication.
		 */
		cmd->sense_buffer[7] = 0xc;   /* Additional sense length */
		cmd->sense_buffer[8] = 0;     /* Information descriptor type */
		cmd->sense_buffer[9] = 0xa;   /* Additional descriptor length */
		cmd->sense_buffer[10] = 0x80; /* Validity bit */

		/* bghm is a "on the wire" FC frame based count */
		switch (scsi_get_prot_op(cmd)) {
		case SCSI_PROT_READ_INSERT:
		case SCSI_PROT_WRITE_STRIP:
			bghm /= cmd->device->sector_size;
			break;
		case SCSI_PROT_READ_STRIP:
		case SCSI_PROT_WRITE_INSERT:
		case SCSI_PROT_READ_PASS:
		case SCSI_PROT_WRITE_PASS:
			bghm /= (cmd->device->sector_size +
				sizeof(struct scsi_dif_tuple));
			break;
		}

		failing_sector = scsi_get_lba(cmd);
		failing_sector += bghm;

		/* Descriptor Information */
		put_unaligned_be64(failing_sector, &cmd->sense_buffer[12]);
	}

	if (!ret) {
		/* No error was reported - problem in FW? */
		lpfc_printf_log(phba, KERN_WARNING, LOG_FCP | LOG_BG,
				"9057 BLKGRD: Unknown error in cmd"
				" 0x%x lba 0x%llx blk cnt 0x%x "
				"bgstat=x%x bghm=x%x\n", cmd->cmnd[0],
				(unsigned long long)scsi_get_lba(cmd),
				blk_rq_sectors(cmd->request), bgstat, bghm);

		/* Calcuate what type of error it was */
		lpfc_calc_bg_err(phba, lpfc_cmd);
	}
out:
	return ret;
}

/**
 * lpfc_scsi_prep_dma_buf_s4 - DMA mapping for scsi buffer to SLI4 IF spec
 * @phba: The Hba for which this call is being executed.
 * @lpfc_cmd: The scsi buffer which is going to be mapped.
 *
 * This routine does the pci dma mapping for scatter-gather list of scsi cmnd
 * field of @lpfc_cmd for device with SLI-4 interface spec.
 *
 * Return codes:
 *	2 - Error - Do not retry
 *	1 - Error - Retry
 *	0 - Success
 **/
static int
lpfc_scsi_prep_dma_buf_s4(struct lpfc_hba *phba, struct lpfc_io_buf *lpfc_cmd)
{
	struct scsi_cmnd *scsi_cmnd = lpfc_cmd->pCmd;
	struct scatterlist *sgel = NULL;
	struct fcp_cmnd *fcp_cmnd = lpfc_cmd->fcp_cmnd;
	struct sli4_sge *sgl = (struct sli4_sge *)lpfc_cmd->dma_sgl;
	struct sli4_sge *first_data_sgl;
	IOCB_t *iocb_cmd = &lpfc_cmd->cur_iocbq.iocb;
	dma_addr_t physaddr;
	uint32_t num_bde = 0;
	uint32_t dma_len;
	uint32_t dma_offset = 0;
	int nseg, i, j;
	struct ulp_bde64 *bde;
	bool lsp_just_set = false;
	struct sli4_hybrid_sgl *sgl_xtra = NULL;

	/*
	 * There are three possibilities here - use scatter-gather segment, use
	 * the single mapping, or neither.  Start the lpfc command prep by
	 * bumping the bpl beyond the fcp_cmnd and fcp_rsp regions to the first
	 * data bde entry.
	 */
	if (scsi_sg_count(scsi_cmnd)) {
		/*
		 * The driver stores the segment count returned from pci_map_sg
		 * because this a count of dma-mappings used to map the use_sg
		 * pages.  They are not guaranteed to be the same for those
		 * architectures that implement an IOMMU.
		 */

		nseg = scsi_dma_map(scsi_cmnd);
		if (unlikely(nseg <= 0))
			return 1;
		sgl += 1;
		/* clear the last flag in the fcp_rsp map entry */
		sgl->word2 = le32_to_cpu(sgl->word2);
		bf_set(lpfc_sli4_sge_last, sgl, 0);
		sgl->word2 = cpu_to_le32(sgl->word2);
		sgl += 1;
		first_data_sgl = sgl;
		lpfc_cmd->seg_cnt = nseg;
		if (!phba->cfg_xpsgl &&
		    lpfc_cmd->seg_cnt > phba->cfg_sg_seg_cnt) {
			lpfc_printf_log(phba, KERN_ERR, LOG_BG, "9074 BLKGRD:"
				" %s: Too many sg segments from "
				"dma_map_sg.  Config %d, seg_cnt %d\n",
				__func__, phba->cfg_sg_seg_cnt,
			       lpfc_cmd->seg_cnt);
			WARN_ON_ONCE(lpfc_cmd->seg_cnt > phba->cfg_sg_seg_cnt);
			lpfc_cmd->seg_cnt = 0;
			scsi_dma_unmap(scsi_cmnd);
			return 2;
		}

		/*
		 * The driver established a maximum scatter-gather segment count
		 * during probe that limits the number of sg elements in any
		 * single scsi command.  Just run through the seg_cnt and format
		 * the sge's.
		 * When using SLI-3 the driver will try to fit all the BDEs into
		 * the IOCB. If it can't then the BDEs get added to a BPL as it
		 * does for SLI-2 mode.
		 */

		/* for tracking segment boundaries */
		sgel = scsi_sglist(scsi_cmnd);
		j = 2;
		for (i = 0; i < nseg; i++) {
			sgl->word2 = 0;
			if ((num_bde + 1) == nseg) {
				bf_set(lpfc_sli4_sge_last, sgl, 1);
				bf_set(lpfc_sli4_sge_type, sgl,
				       LPFC_SGE_TYPE_DATA);
			} else {
				bf_set(lpfc_sli4_sge_last, sgl, 0);

				/* do we need to expand the segment */
				if (!lsp_just_set &&
				    !((j + 1) % phba->border_sge_num) &&
				    ((nseg - 1) != i)) {
					/* set LSP type */
					bf_set(lpfc_sli4_sge_type, sgl,
					       LPFC_SGE_TYPE_LSP);

					sgl_xtra = lpfc_get_sgl_per_hdwq(
							phba, lpfc_cmd);

					if (unlikely(!sgl_xtra)) {
						lpfc_cmd->seg_cnt = 0;
						scsi_dma_unmap(scsi_cmnd);
						return 1;
					}
					sgl->addr_lo = cpu_to_le32(putPaddrLow(
						       sgl_xtra->dma_phys_sgl));
					sgl->addr_hi = cpu_to_le32(putPaddrHigh(
						       sgl_xtra->dma_phys_sgl));

				} else {
					bf_set(lpfc_sli4_sge_type, sgl,
					       LPFC_SGE_TYPE_DATA);
				}
			}

			if (!(bf_get(lpfc_sli4_sge_type, sgl) &
				     LPFC_SGE_TYPE_LSP)) {
				if ((nseg - 1) == i)
					bf_set(lpfc_sli4_sge_last, sgl, 1);

				physaddr = sg_dma_address(sgel);
				dma_len = sg_dma_len(sgel);
				sgl->addr_lo = cpu_to_le32(putPaddrLow(
							   physaddr));
				sgl->addr_hi = cpu_to_le32(putPaddrHigh(
							   physaddr));

				bf_set(lpfc_sli4_sge_offset, sgl, dma_offset);
				sgl->word2 = cpu_to_le32(sgl->word2);
				sgl->sge_len = cpu_to_le32(dma_len);

				dma_offset += dma_len;
				sgel = sg_next(sgel);

				sgl++;
				lsp_just_set = false;

			} else {
				sgl->word2 = cpu_to_le32(sgl->word2);
				sgl->sge_len = cpu_to_le32(
						     phba->cfg_sg_dma_buf_size);

				sgl = (struct sli4_sge *)sgl_xtra->dma_sgl;
				i = i - 1;

				lsp_just_set = true;
			}

			j++;
		}
		/*
		 * Setup the first Payload BDE. For FCoE we just key off
		 * Performance Hints, for FC we use lpfc_enable_pbde.
		 * We populate words 13-15 of IOCB/WQE.
		 */
		if ((phba->sli3_options & LPFC_SLI4_PERFH_ENABLED) ||
		    phba->cfg_enable_pbde) {
			bde = (struct ulp_bde64 *)
				&(iocb_cmd->unsli3.sli3Words[5]);
			bde->addrLow = first_data_sgl->addr_lo;
			bde->addrHigh = first_data_sgl->addr_hi;
			bde->tus.f.bdeSize =
					le32_to_cpu(first_data_sgl->sge_len);
			bde->tus.f.bdeFlags = BUFF_TYPE_BDE_64;
			bde->tus.w = cpu_to_le32(bde->tus.w);
		}
	} else {
		sgl += 1;
		/* clear the last flag in the fcp_rsp map entry */
		sgl->word2 = le32_to_cpu(sgl->word2);
		bf_set(lpfc_sli4_sge_last, sgl, 1);
		sgl->word2 = cpu_to_le32(sgl->word2);

		if ((phba->sli3_options & LPFC_SLI4_PERFH_ENABLED) ||
		    phba->cfg_enable_pbde) {
			bde = (struct ulp_bde64 *)
				&(iocb_cmd->unsli3.sli3Words[5]);
			memset(bde, 0, (sizeof(uint32_t) * 3));
		}
	}

	/*
	 * Finish initializing those IOCB fields that are dependent on the
	 * scsi_cmnd request_buffer.  Note that for SLI-2 the bdeSize is
	 * explicitly reinitialized.
	 * all iocb memory resources are reused.
	 */
	fcp_cmnd->fcpDl = cpu_to_be32(scsi_bufflen(scsi_cmnd));

	/*
	 * Due to difference in data length between DIF/non-DIF paths,
	 * we need to set word 4 of IOCB here
	 */
	iocb_cmd->un.fcpi.fcpi_parm = scsi_bufflen(scsi_cmnd);

	/*
	 * If the OAS driver feature is enabled and the lun is enabled for
	 * OAS, set the oas iocb related flags.
	 */
	if ((phba->cfg_fof) && ((struct lpfc_device_data *)
		scsi_cmnd->device->hostdata)->oas_enabled) {
		lpfc_cmd->cur_iocbq.iocb_flag |= (LPFC_IO_OAS | LPFC_IO_FOF);
		lpfc_cmd->cur_iocbq.priority = ((struct lpfc_device_data *)
			scsi_cmnd->device->hostdata)->priority;
	}

	return 0;
}

/**
 * lpfc_bg_scsi_prep_dma_buf_s4 - DMA mapping for scsi buffer to SLI4 IF spec
 * @phba: The Hba for which this call is being executed.
 * @lpfc_cmd: The scsi buffer which is going to be mapped.
 *
 * This is the protection/DIF aware version of
 * lpfc_scsi_prep_dma_buf(). It may be a good idea to combine the
 * two functions eventually, but for now, it's here
 * Return codes:
 *	2 - Error - Do not retry
 *	1 - Error - Retry
 *	0 - Success
 **/
static int
lpfc_bg_scsi_prep_dma_buf_s4(struct lpfc_hba *phba,
		struct lpfc_io_buf *lpfc_cmd)
{
	struct scsi_cmnd *scsi_cmnd = lpfc_cmd->pCmd;
	struct fcp_cmnd *fcp_cmnd = lpfc_cmd->fcp_cmnd;
	struct sli4_sge *sgl = (struct sli4_sge *)(lpfc_cmd->dma_sgl);
	IOCB_t *iocb_cmd = &lpfc_cmd->cur_iocbq.iocb;
	uint32_t num_sge = 0;
	int datasegcnt, protsegcnt, datadir = scsi_cmnd->sc_data_direction;
	int prot_group_type = 0;
	int fcpdl;
	int ret = 1;
	struct lpfc_vport *vport = phba->pport;

	/*
	 * Start the lpfc command prep by bumping the sgl beyond fcp_cmnd
	 *  fcp_rsp regions to the first data sge entry
	 */
	if (scsi_sg_count(scsi_cmnd)) {
		/*
		 * The driver stores the segment count returned from pci_map_sg
		 * because this a count of dma-mappings used to map the use_sg
		 * pages.  They are not guaranteed to be the same for those
		 * architectures that implement an IOMMU.
		 */
		datasegcnt = dma_map_sg(&phba->pcidev->dev,
					scsi_sglist(scsi_cmnd),
					scsi_sg_count(scsi_cmnd), datadir);
		if (unlikely(!datasegcnt))
			return 1;

		sgl += 1;
		/* clear the last flag in the fcp_rsp map entry */
		sgl->word2 = le32_to_cpu(sgl->word2);
		bf_set(lpfc_sli4_sge_last, sgl, 0);
		sgl->word2 = cpu_to_le32(sgl->word2);

		sgl += 1;
		lpfc_cmd->seg_cnt = datasegcnt;

		/* First check if data segment count from SCSI Layer is good */
		if (lpfc_cmd->seg_cnt > phba->cfg_sg_seg_cnt &&
		    !phba->cfg_xpsgl) {
			WARN_ON_ONCE(lpfc_cmd->seg_cnt > phba->cfg_sg_seg_cnt);
			ret = 2;
			goto err;
		}

		prot_group_type = lpfc_prot_group_type(phba, scsi_cmnd);

		switch (prot_group_type) {
		case LPFC_PG_TYPE_NO_DIF:
			/* Here we need to add a DISEED to the count */
			if (((lpfc_cmd->seg_cnt + 1) >
					phba->cfg_total_seg_cnt) &&
			    !phba->cfg_xpsgl) {
				ret = 2;
				goto err;
			}

			num_sge = lpfc_bg_setup_sgl(phba, scsi_cmnd, sgl,
					datasegcnt, lpfc_cmd);

			/* we should have 2 or more entries in buffer list */
			if (num_sge < 2) {
				ret = 2;
				goto err;
			}
			break;

		case LPFC_PG_TYPE_DIF_BUF:
			/*
			 * This type indicates that protection buffers are
			 * passed to the driver, so that needs to be prepared
			 * for DMA
			 */
			protsegcnt = dma_map_sg(&phba->pcidev->dev,
					scsi_prot_sglist(scsi_cmnd),
					scsi_prot_sg_count(scsi_cmnd), datadir);
			if (unlikely(!protsegcnt)) {
				scsi_dma_unmap(scsi_cmnd);
				return 1;
			}

			lpfc_cmd->prot_seg_cnt = protsegcnt;
			/*
			 * There is a minimun of 3 SGEs used for every
			 * protection data segment.
			 */
			if (((lpfc_cmd->prot_seg_cnt * 3) >
					(phba->cfg_total_seg_cnt - 2)) &&
			    !phba->cfg_xpsgl) {
				ret = 2;
				goto err;
			}

			num_sge = lpfc_bg_setup_sgl_prot(phba, scsi_cmnd, sgl,
					datasegcnt, protsegcnt, lpfc_cmd);

			/* we should have 3 or more entries in buffer list */
			if (num_sge < 3 ||
			    (num_sge > phba->cfg_total_seg_cnt &&
			     !phba->cfg_xpsgl)) {
				ret = 2;
				goto err;
			}
			break;

		case LPFC_PG_TYPE_INVALID:
		default:
			scsi_dma_unmap(scsi_cmnd);
			lpfc_cmd->seg_cnt = 0;

			lpfc_printf_log(phba, KERN_ERR, LOG_FCP,
					"9083 Unexpected protection group %i\n",
					prot_group_type);
			return 2;
		}
	}

	switch (scsi_get_prot_op(scsi_cmnd)) {
	case SCSI_PROT_WRITE_STRIP:
	case SCSI_PROT_READ_STRIP:
		lpfc_cmd->cur_iocbq.iocb_flag |= LPFC_IO_DIF_STRIP;
		break;
	case SCSI_PROT_WRITE_INSERT:
	case SCSI_PROT_READ_INSERT:
		lpfc_cmd->cur_iocbq.iocb_flag |= LPFC_IO_DIF_INSERT;
		break;
	case SCSI_PROT_WRITE_PASS:
	case SCSI_PROT_READ_PASS:
		lpfc_cmd->cur_iocbq.iocb_flag |= LPFC_IO_DIF_PASS;
		break;
	}

	fcpdl = lpfc_bg_scsi_adjust_dl(phba, lpfc_cmd);
	fcp_cmnd->fcpDl = be32_to_cpu(fcpdl);

	/*
	 * Due to difference in data length between DIF/non-DIF paths,
	 * we need to set word 4 of IOCB here
	 */
	iocb_cmd->un.fcpi.fcpi_parm = fcpdl;

	/*
	 * For First burst, we may need to adjust the initial transfer
	 * length for DIF
	 */
	if (iocb_cmd->un.fcpi.fcpi_XRdy &&
	    (fcpdl < vport->cfg_first_burst_size))
		iocb_cmd->un.fcpi.fcpi_XRdy = fcpdl;

	/*
	 * If the OAS driver feature is enabled and the lun is enabled for
	 * OAS, set the oas iocb related flags.
	 */
	if ((phba->cfg_fof) && ((struct lpfc_device_data *)
		scsi_cmnd->device->hostdata)->oas_enabled)
		lpfc_cmd->cur_iocbq.iocb_flag |= (LPFC_IO_OAS | LPFC_IO_FOF);

	return 0;
err:
	if (lpfc_cmd->seg_cnt)
		scsi_dma_unmap(scsi_cmnd);
	if (lpfc_cmd->prot_seg_cnt)
		dma_unmap_sg(&phba->pcidev->dev, scsi_prot_sglist(scsi_cmnd),
			     scsi_prot_sg_count(scsi_cmnd),
			     scsi_cmnd->sc_data_direction);

	lpfc_printf_log(phba, KERN_ERR, LOG_FCP,
			"9084 Cannot setup S/G List for HBA"
			"IO segs %d/%d SGL %d SCSI %d: %d %d\n",
			lpfc_cmd->seg_cnt, lpfc_cmd->prot_seg_cnt,
			phba->cfg_total_seg_cnt, phba->cfg_sg_seg_cnt,
			prot_group_type, num_sge);

	lpfc_cmd->seg_cnt = 0;
	lpfc_cmd->prot_seg_cnt = 0;
	return ret;
}

/**
 * lpfc_scsi_prep_dma_buf - Wrapper function for DMA mapping of scsi buffer
 * @phba: The Hba for which this call is being executed.
 * @lpfc_cmd: The scsi buffer which is going to be mapped.
 *
 * This routine wraps the actual DMA mapping function pointer from the
 * lpfc_hba struct.
 *
 * Return codes:
 *	1 - Error
 *	0 - Success
 **/
static inline int
lpfc_scsi_prep_dma_buf(struct lpfc_hba *phba, struct lpfc_io_buf *lpfc_cmd)
{
	return phba->lpfc_scsi_prep_dma_buf(phba, lpfc_cmd);
}

/**
 * lpfc_bg_scsi_prep_dma_buf - Wrapper function for DMA mapping of scsi buffer
 * using BlockGuard.
 * @phba: The Hba for which this call is being executed.
 * @lpfc_cmd: The scsi buffer which is going to be mapped.
 *
 * This routine wraps the actual DMA mapping function pointer from the
 * lpfc_hba struct.
 *
 * Return codes:
 *	1 - Error
 *	0 - Success
 **/
static inline int
lpfc_bg_scsi_prep_dma_buf(struct lpfc_hba *phba, struct lpfc_io_buf *lpfc_cmd)
{
	return phba->lpfc_bg_scsi_prep_dma_buf(phba, lpfc_cmd);
}

/**
 * lpfc_send_scsi_error_event - Posts an event when there is SCSI error
 * @phba: Pointer to hba context object.
 * @vport: Pointer to vport object.
 * @lpfc_cmd: Pointer to lpfc scsi command which reported the error.
 * @rsp_iocb: Pointer to response iocb object which reported error.
 *
 * This function posts an event when there is a SCSI command reporting
 * error from the scsi device.
 **/
static void
lpfc_send_scsi_error_event(struct lpfc_hba *phba, struct lpfc_vport *vport,
		struct lpfc_io_buf *lpfc_cmd, struct lpfc_iocbq *rsp_iocb) {
	struct scsi_cmnd *cmnd = lpfc_cmd->pCmd;
	struct fcp_rsp *fcprsp = lpfc_cmd->fcp_rsp;
	uint32_t resp_info = fcprsp->rspStatus2;
	uint32_t scsi_status = fcprsp->rspStatus3;
	uint32_t fcpi_parm = rsp_iocb->iocb.un.fcpi.fcpi_parm;
	struct lpfc_fast_path_event *fast_path_evt = NULL;
	struct lpfc_nodelist *pnode = lpfc_cmd->rdata->pnode;
	unsigned long flags;

	if (!pnode || !NLP_CHK_NODE_ACT(pnode))
		return;

	/* If there is queuefull or busy condition send a scsi event */
	if ((cmnd->result == SAM_STAT_TASK_SET_FULL) ||
		(cmnd->result == SAM_STAT_BUSY)) {
		fast_path_evt = lpfc_alloc_fast_evt(phba);
		if (!fast_path_evt)
			return;
		fast_path_evt->un.scsi_evt.event_type =
			FC_REG_SCSI_EVENT;
		fast_path_evt->un.scsi_evt.subcategory =
		(cmnd->result == SAM_STAT_TASK_SET_FULL) ?
		LPFC_EVENT_QFULL : LPFC_EVENT_DEVBSY;
		fast_path_evt->un.scsi_evt.lun = cmnd->device->lun;
		memcpy(&fast_path_evt->un.scsi_evt.wwpn,
			&pnode->nlp_portname, sizeof(struct lpfc_name));
		memcpy(&fast_path_evt->un.scsi_evt.wwnn,
			&pnode->nlp_nodename, sizeof(struct lpfc_name));
	} else if ((resp_info & SNS_LEN_VALID) && fcprsp->rspSnsLen &&
		((cmnd->cmnd[0] == READ_10) || (cmnd->cmnd[0] == WRITE_10))) {
		fast_path_evt = lpfc_alloc_fast_evt(phba);
		if (!fast_path_evt)
			return;
		fast_path_evt->un.check_cond_evt.scsi_event.event_type =
			FC_REG_SCSI_EVENT;
		fast_path_evt->un.check_cond_evt.scsi_event.subcategory =
			LPFC_EVENT_CHECK_COND;
		fast_path_evt->un.check_cond_evt.scsi_event.lun =
			cmnd->device->lun;
		memcpy(&fast_path_evt->un.check_cond_evt.scsi_event.wwpn,
			&pnode->nlp_portname, sizeof(struct lpfc_name));
		memcpy(&fast_path_evt->un.check_cond_evt.scsi_event.wwnn,
			&pnode->nlp_nodename, sizeof(struct lpfc_name));
		fast_path_evt->un.check_cond_evt.sense_key =
			cmnd->sense_buffer[2] & 0xf;
		fast_path_evt->un.check_cond_evt.asc = cmnd->sense_buffer[12];
		fast_path_evt->un.check_cond_evt.ascq = cmnd->sense_buffer[13];
	} else if ((cmnd->sc_data_direction == DMA_FROM_DEVICE) &&
		     fcpi_parm &&
		     ((be32_to_cpu(fcprsp->rspResId) != fcpi_parm) ||
			((scsi_status == SAM_STAT_GOOD) &&
			!(resp_info & (RESID_UNDER | RESID_OVER))))) {
		/*
		 * If status is good or resid does not match with fcp_param and
		 * there is valid fcpi_parm, then there is a read_check error
		 */
		fast_path_evt = lpfc_alloc_fast_evt(phba);
		if (!fast_path_evt)
			return;
		fast_path_evt->un.read_check_error.header.event_type =
			FC_REG_FABRIC_EVENT;
		fast_path_evt->un.read_check_error.header.subcategory =
			LPFC_EVENT_FCPRDCHKERR;
		memcpy(&fast_path_evt->un.read_check_error.header.wwpn,
			&pnode->nlp_portname, sizeof(struct lpfc_name));
		memcpy(&fast_path_evt->un.read_check_error.header.wwnn,
			&pnode->nlp_nodename, sizeof(struct lpfc_name));
		fast_path_evt->un.read_check_error.lun = cmnd->device->lun;
		fast_path_evt->un.read_check_error.opcode = cmnd->cmnd[0];
		fast_path_evt->un.read_check_error.fcpiparam =
			fcpi_parm;
	} else
		return;

	fast_path_evt->vport = vport;
	spin_lock_irqsave(&phba->hbalock, flags);
	list_add_tail(&fast_path_evt->work_evt.evt_listp, &phba->work_list);
	spin_unlock_irqrestore(&phba->hbalock, flags);
	lpfc_worker_wake_up(phba);
	return;
}

/**
 * lpfc_scsi_unprep_dma_buf - Un-map DMA mapping of SG-list for dev
 * @phba: The HBA for which this call is being executed.
 * @psb: The scsi buffer which is going to be un-mapped.
 *
 * This routine does DMA un-mapping of scatter gather list of scsi command
 * field of @lpfc_cmd for device with SLI-3 interface spec.
 **/
static void
lpfc_scsi_unprep_dma_buf(struct lpfc_hba *phba, struct lpfc_io_buf *psb)
{
	/*
	 * There are only two special cases to consider.  (1) the scsi command
	 * requested scatter-gather usage or (2) the scsi command allocated
	 * a request buffer, but did not request use_sg.  There is a third
	 * case, but it does not require resource deallocation.
	 */
	if (psb->seg_cnt > 0)
		scsi_dma_unmap(psb->pCmd);
	if (psb->prot_seg_cnt > 0)
		dma_unmap_sg(&phba->pcidev->dev, scsi_prot_sglist(psb->pCmd),
				scsi_prot_sg_count(psb->pCmd),
				psb->pCmd->sc_data_direction);
}

/**
 * lpfc_handler_fcp_err - FCP response handler
 * @vport: The virtual port for which this call is being executed.
 * @lpfc_cmd: Pointer to lpfc_io_buf data structure.
 * @rsp_iocb: The response IOCB which contains FCP error.
 *
 * This routine is called to process response IOCB with status field
 * IOSTAT_FCP_RSP_ERROR. This routine sets result field of scsi command
 * based upon SCSI and FCP error.
 **/
static void
lpfc_handle_fcp_err(struct lpfc_vport *vport, struct lpfc_io_buf *lpfc_cmd,
		    struct lpfc_iocbq *rsp_iocb)
{
	struct lpfc_hba *phba = vport->phba;
	struct scsi_cmnd *cmnd = lpfc_cmd->pCmd;
	struct fcp_cmnd *fcpcmd = lpfc_cmd->fcp_cmnd;
	struct fcp_rsp *fcprsp = lpfc_cmd->fcp_rsp;
	uint32_t fcpi_parm = rsp_iocb->iocb.un.fcpi.fcpi_parm;
	uint32_t resp_info = fcprsp->rspStatus2;
	uint32_t scsi_status = fcprsp->rspStatus3;
	uint32_t *lp;
	uint32_t host_status = DID_OK;
	uint32_t rsplen = 0;
	uint32_t fcpDl;
	uint32_t logit = LOG_FCP | LOG_FCP_ERROR;


	/*
	 *  If this is a task management command, there is no
	 *  scsi packet associated with this lpfc_cmd.  The driver
	 *  consumes it.
	 */
	if (fcpcmd->fcpCntl2) {
		scsi_status = 0;
		goto out;
	}

	if (resp_info & RSP_LEN_VALID) {
		rsplen = be32_to_cpu(fcprsp->rspRspLen);
		if (rsplen != 0 && rsplen != 4 && rsplen != 8) {
			lpfc_printf_vlog(vport, KERN_ERR, LOG_FCP,
				 "2719 Invalid response length: "
				 "tgt x%x lun x%llx cmnd x%x rsplen x%x\n",
				 cmnd->device->id,
				 cmnd->device->lun, cmnd->cmnd[0],
				 rsplen);
			host_status = DID_ERROR;
			goto out;
		}
		if (fcprsp->rspInfo3 != RSP_NO_FAILURE) {
			lpfc_printf_vlog(vport, KERN_ERR, LOG_FCP,
				 "2757 Protocol failure detected during "
				 "processing of FCP I/O op: "
				 "tgt x%x lun x%llx cmnd x%x rspInfo3 x%x\n",
				 cmnd->device->id,
				 cmnd->device->lun, cmnd->cmnd[0],
				 fcprsp->rspInfo3);
			host_status = DID_ERROR;
			goto out;
		}
	}

	if ((resp_info & SNS_LEN_VALID) && fcprsp->rspSnsLen) {
		uint32_t snslen = be32_to_cpu(fcprsp->rspSnsLen);
		if (snslen > SCSI_SENSE_BUFFERSIZE)
			snslen = SCSI_SENSE_BUFFERSIZE;

		if (resp_info & RSP_LEN_VALID)
		  rsplen = be32_to_cpu(fcprsp->rspRspLen);
		memcpy(cmnd->sense_buffer, &fcprsp->rspInfo0 + rsplen, snslen);
	}
	lp = (uint32_t *)cmnd->sense_buffer;

	/* special handling for under run conditions */
	if (!scsi_status && (resp_info & RESID_UNDER)) {
		/* don't log under runs if fcp set... */
		if (vport->cfg_log_verbose & LOG_FCP)
			logit = LOG_FCP_ERROR;
		/* unless operator says so */
		if (vport->cfg_log_verbose & LOG_FCP_UNDER)
			logit = LOG_FCP_UNDER;
	}

	lpfc_printf_vlog(vport, KERN_WARNING, logit,
			 "9024 FCP command x%x failed: x%x SNS x%x x%x "
			 "Data: x%x x%x x%x x%x x%x\n",
			 cmnd->cmnd[0], scsi_status,
			 be32_to_cpu(*lp), be32_to_cpu(*(lp + 3)), resp_info,
			 be32_to_cpu(fcprsp->rspResId),
			 be32_to_cpu(fcprsp->rspSnsLen),
			 be32_to_cpu(fcprsp->rspRspLen),
			 fcprsp->rspInfo3);

	scsi_set_resid(cmnd, 0);
	fcpDl = be32_to_cpu(fcpcmd->fcpDl);
	if (resp_info & RESID_UNDER) {
		scsi_set_resid(cmnd, be32_to_cpu(fcprsp->rspResId));

		lpfc_printf_vlog(vport, KERN_INFO, LOG_FCP_UNDER,
				 "9025 FCP Underrun, expected %d, "
				 "residual %d Data: x%x x%x x%x\n",
				 fcpDl,
				 scsi_get_resid(cmnd), fcpi_parm, cmnd->cmnd[0],
				 cmnd->underflow);

		/*
		 * If there is an under run, check if under run reported by
		 * storage array is same as the under run reported by HBA.
		 * If this is not same, there is a dropped frame.
		 */
		if (fcpi_parm && (scsi_get_resid(cmnd) != fcpi_parm)) {
			lpfc_printf_vlog(vport, KERN_WARNING,
					 LOG_FCP | LOG_FCP_ERROR,
					 "9026 FCP Read Check Error "
					 "and Underrun Data: x%x x%x x%x x%x\n",
					 fcpDl,
					 scsi_get_resid(cmnd), fcpi_parm,
					 cmnd->cmnd[0]);
			scsi_set_resid(cmnd, scsi_bufflen(cmnd));
			host_status = DID_ERROR;
		}
		/*
		 * The cmnd->underflow is the minimum number of bytes that must
		 * be transferred for this command.  Provided a sense condition
		 * is not present, make sure the actual amount transferred is at
		 * least the underflow value or fail.
		 */
		if (!(resp_info & SNS_LEN_VALID) &&
		    (scsi_status == SAM_STAT_GOOD) &&
		    (scsi_bufflen(cmnd) - scsi_get_resid(cmnd)
		     < cmnd->underflow)) {
			lpfc_printf_vlog(vport, KERN_INFO, LOG_FCP,
					 "9027 FCP command x%x residual "
					 "underrun converted to error "
					 "Data: x%x x%x x%x\n",
					 cmnd->cmnd[0], scsi_bufflen(cmnd),
					 scsi_get_resid(cmnd), cmnd->underflow);
			host_status = DID_ERROR;
		}
	} else if (resp_info & RESID_OVER) {
		lpfc_printf_vlog(vport, KERN_WARNING, LOG_FCP,
				 "9028 FCP command x%x residual overrun error. "
				 "Data: x%x x%x\n", cmnd->cmnd[0],
				 scsi_bufflen(cmnd), scsi_get_resid(cmnd));
		host_status = DID_ERROR;

	/*
	 * Check SLI validation that all the transfer was actually done
	 * (fcpi_parm should be zero). Apply check only to reads.
	 */
	} else if (fcpi_parm) {
		lpfc_printf_vlog(vport, KERN_WARNING, LOG_FCP | LOG_FCP_ERROR,
				 "9029 FCP %s Check Error xri x%x  Data: "
				 "x%x x%x x%x x%x x%x\n",
				 ((cmnd->sc_data_direction == DMA_FROM_DEVICE) ?
				 "Read" : "Write"),
				 ((phba->sli_rev == LPFC_SLI_REV4) ?
				 lpfc_cmd->cur_iocbq.sli4_xritag :
				 rsp_iocb->iocb.ulpContext),
				 fcpDl, be32_to_cpu(fcprsp->rspResId),
				 fcpi_parm, cmnd->cmnd[0], scsi_status);

		/* There is some issue with the LPe12000 that causes it
		 * to miscalculate the fcpi_parm and falsely trip this
		 * recovery logic.  Detect this case and don't error when true.
		 */
		if (fcpi_parm > fcpDl)
			goto out;

		switch (scsi_status) {
		case SAM_STAT_GOOD:
		case SAM_STAT_CHECK_CONDITION:
			/* Fabric dropped a data frame. Fail any successful
			 * command in which we detected dropped frames.
			 * A status of good or some check conditions could
			 * be considered a successful command.
			 */
			host_status = DID_ERROR;
			break;
		}
		scsi_set_resid(cmnd, scsi_bufflen(cmnd));
	}

 out:
	cmnd->result = host_status << 16 | scsi_status;
	lpfc_send_scsi_error_event(vport->phba, vport, lpfc_cmd, rsp_iocb);
}

/**
 * lpfc_scsi_cmd_iocb_cmpl - Scsi cmnd IOCB completion routine
 * @phba: The Hba for which this call is being executed.
 * @pIocbIn: The command IOCBQ for the scsi cmnd.
 * @pIocbOut: The response IOCBQ for the scsi cmnd.
 *
 * This routine assigns scsi command result by looking into response IOCB
 * status field appropriately. This routine handles QUEUE FULL condition as
 * well by ramping down device queue depth.
 **/
static void
lpfc_scsi_cmd_iocb_cmpl(struct lpfc_hba *phba, struct lpfc_iocbq *pIocbIn,
			struct lpfc_iocbq *pIocbOut)
{
	struct lpfc_io_buf *lpfc_cmd =
		(struct lpfc_io_buf *) pIocbIn->context1;
	struct lpfc_vport      *vport = pIocbIn->vport;
	struct lpfc_rport_data *rdata = lpfc_cmd->rdata;
	struct lpfc_nodelist *pnode = rdata->pnode;
	struct scsi_cmnd *cmd;
	unsigned long flags;
	struct lpfc_fast_path_event *fast_path_evt;
	struct Scsi_Host *shost;
	int idx;
	uint32_t logit = LOG_FCP;
#ifdef CONFIG_SCSI_LPFC_DEBUG_FS
	int cpu;
#endif

	/* Guard against abort handler being called at same time */
	spin_lock(&lpfc_cmd->buf_lock);

	/* Sanity check on return of outstanding command */
	cmd = lpfc_cmd->pCmd;
	if (!cmd) {
		lpfc_printf_vlog(vport, KERN_ERR, LOG_INIT,
				 "2621 IO completion: Not an active IO\n");
		spin_unlock(&lpfc_cmd->buf_lock);
		return;
	}

	idx = lpfc_cmd->cur_iocbq.hba_wqidx;
	if (phba->sli4_hba.hdwq)
		phba->sli4_hba.hdwq[idx].scsi_cstat.io_cmpls++;

#ifdef CONFIG_SCSI_LPFC_DEBUG_FS
	if (phba->cpucheck_on & LPFC_CHECK_SCSI_IO) {
		cpu = raw_smp_processor_id();
		if (cpu < LPFC_CHECK_CPU_CNT && phba->sli4_hba.hdwq)
			phba->sli4_hba.hdwq[idx].cpucheck_cmpl_io[cpu]++;
	}
#endif
	shost = cmd->device->host;

	lpfc_cmd->result = (pIocbOut->iocb.un.ulpWord[4] & IOERR_PARAM_MASK);
	lpfc_cmd->status = pIocbOut->iocb.ulpStatus;
	/* pick up SLI4 exhange busy status from HBA */
	if (pIocbOut->iocb_flag & LPFC_EXCHANGE_BUSY)
		lpfc_cmd->flags |= LPFC_SBUF_XBUSY;
	else
		lpfc_cmd->flags &= ~LPFC_SBUF_XBUSY;

#ifdef CONFIG_SCSI_LPFC_DEBUG_FS
	if (lpfc_cmd->prot_data_type) {
		struct scsi_dif_tuple *src = NULL;

		src =  (struct scsi_dif_tuple *)lpfc_cmd->prot_data_segment;
		/*
		 * Used to restore any changes to protection
		 * data for error injection.
		 */
		switch (lpfc_cmd->prot_data_type) {
		case LPFC_INJERR_REFTAG:
			src->ref_tag =
				lpfc_cmd->prot_data;
			break;
		case LPFC_INJERR_APPTAG:
			src->app_tag =
				(uint16_t)lpfc_cmd->prot_data;
			break;
		case LPFC_INJERR_GUARD:
			src->guard_tag =
				(uint16_t)lpfc_cmd->prot_data;
			break;
		default:
			break;
		}

		lpfc_cmd->prot_data = 0;
		lpfc_cmd->prot_data_type = 0;
		lpfc_cmd->prot_data_segment = NULL;
	}
#endif

	if (lpfc_cmd->status) {
		if (lpfc_cmd->status == IOSTAT_LOCAL_REJECT &&
		    (lpfc_cmd->result & IOERR_DRVR_MASK))
			lpfc_cmd->status = IOSTAT_DRIVER_REJECT;
		else if (lpfc_cmd->status >= IOSTAT_CNT)
			lpfc_cmd->status = IOSTAT_DEFAULT;
		if (lpfc_cmd->status == IOSTAT_FCP_RSP_ERROR &&
		    !lpfc_cmd->fcp_rsp->rspStatus3 &&
		    (lpfc_cmd->fcp_rsp->rspStatus2 & RESID_UNDER) &&
		    !(vport->cfg_log_verbose & LOG_FCP_UNDER))
			logit = 0;
		else
			logit = LOG_FCP | LOG_FCP_UNDER;
		lpfc_printf_vlog(vport, KERN_WARNING, logit,
			 "9030 FCP cmd x%x failed <%d/%lld> "
			 "status: x%x result: x%x "
			 "sid: x%x did: x%x oxid: x%x "
			 "Data: x%x x%x\n",
			 cmd->cmnd[0],
			 cmd->device ? cmd->device->id : 0xffff,
			 cmd->device ? cmd->device->lun : 0xffff,
			 lpfc_cmd->status, lpfc_cmd->result,
			 vport->fc_myDID,
			 (pnode) ? pnode->nlp_DID : 0,
			 phba->sli_rev == LPFC_SLI_REV4 ?
			     lpfc_cmd->cur_iocbq.sli4_xritag : 0xffff,
			 pIocbOut->iocb.ulpContext,
			 lpfc_cmd->cur_iocbq.iocb.ulpIoTag);

		switch (lpfc_cmd->status) {
		case IOSTAT_FCP_RSP_ERROR:
			/* Call FCP RSP handler to determine result */
			lpfc_handle_fcp_err(vport, lpfc_cmd, pIocbOut);
			break;
		case IOSTAT_NPORT_BSY:
		case IOSTAT_FABRIC_BSY:
			cmd->result = DID_TRANSPORT_DISRUPTED << 16;
			fast_path_evt = lpfc_alloc_fast_evt(phba);
			if (!fast_path_evt)
				break;
			fast_path_evt->un.fabric_evt.event_type =
				FC_REG_FABRIC_EVENT;
			fast_path_evt->un.fabric_evt.subcategory =
				(lpfc_cmd->status == IOSTAT_NPORT_BSY) ?
				LPFC_EVENT_PORT_BUSY : LPFC_EVENT_FABRIC_BUSY;
			if (pnode && NLP_CHK_NODE_ACT(pnode)) {
				memcpy(&fast_path_evt->un.fabric_evt.wwpn,
					&pnode->nlp_portname,
					sizeof(struct lpfc_name));
				memcpy(&fast_path_evt->un.fabric_evt.wwnn,
					&pnode->nlp_nodename,
					sizeof(struct lpfc_name));
			}
			fast_path_evt->vport = vport;
			fast_path_evt->work_evt.evt =
				LPFC_EVT_FASTPATH_MGMT_EVT;
			spin_lock_irqsave(&phba->hbalock, flags);
			list_add_tail(&fast_path_evt->work_evt.evt_listp,
				&phba->work_list);
			spin_unlock_irqrestore(&phba->hbalock, flags);
			lpfc_worker_wake_up(phba);
			break;
		case IOSTAT_LOCAL_REJECT:
		case IOSTAT_REMOTE_STOP:
			if (lpfc_cmd->result == IOERR_ELXSEC_KEY_UNWRAP_ERROR ||
			    lpfc_cmd->result ==
					IOERR_ELXSEC_KEY_UNWRAP_COMPARE_ERROR ||
			    lpfc_cmd->result == IOERR_ELXSEC_CRYPTO_ERROR ||
			    lpfc_cmd->result ==
					IOERR_ELXSEC_CRYPTO_COMPARE_ERROR) {
				cmd->result = DID_NO_CONNECT << 16;
				break;
			}
			if (lpfc_cmd->result == IOERR_INVALID_RPI ||
			    lpfc_cmd->result == IOERR_NO_RESOURCES ||
			    lpfc_cmd->result == IOERR_ABORT_REQUESTED ||
			    lpfc_cmd->result == IOERR_SLER_CMD_RCV_FAILURE) {
				cmd->result = DID_REQUEUE << 16;
				break;
			}
			if ((lpfc_cmd->result == IOERR_RX_DMA_FAILED ||
			     lpfc_cmd->result == IOERR_TX_DMA_FAILED) &&
			     pIocbOut->iocb.unsli3.sli3_bg.bgstat) {
				if (scsi_get_prot_op(cmd) != SCSI_PROT_NORMAL) {
					/*
					 * This is a response for a BG enabled
					 * cmd. Parse BG error
					 */
					lpfc_parse_bg_err(phba, lpfc_cmd,
							pIocbOut);
					break;
				} else {
					lpfc_printf_vlog(vport, KERN_WARNING,
							LOG_BG,
							"9031 non-zero BGSTAT "
							"on unprotected cmd\n");
				}
			}
			if ((lpfc_cmd->status == IOSTAT_REMOTE_STOP)
				&& (phba->sli_rev == LPFC_SLI_REV4)
				&& (pnode && NLP_CHK_NODE_ACT(pnode))) {
				/* This IO was aborted by the target, we don't
				 * know the rxid and because we did not send the
				 * ABTS we cannot generate and RRQ.
				 */
				lpfc_set_rrq_active(phba, pnode,
					lpfc_cmd->cur_iocbq.sli4_lxritag,
					0, 0);
			}
			/* fall through */
		default:
			cmd->result = DID_ERROR << 16;
			break;
		}

		if (!pnode || !NLP_CHK_NODE_ACT(pnode)
		    || (pnode->nlp_state != NLP_STE_MAPPED_NODE))
			cmd->result = DID_TRANSPORT_DISRUPTED << 16 |
				      SAM_STAT_BUSY;
	} else
		cmd->result = DID_OK << 16;

	if (cmd->result || lpfc_cmd->fcp_rsp->rspSnsLen) {
		uint32_t *lp = (uint32_t *)cmd->sense_buffer;

		lpfc_printf_vlog(vport, KERN_INFO, LOG_FCP,
				 "0710 Iodone <%d/%llu> cmd x%px, error "
				 "x%x SNS x%x x%x Data: x%x x%x\n",
				 cmd->device->id, cmd->device->lun, cmd,
				 cmd->result, *lp, *(lp + 3), cmd->retries,
				 scsi_get_resid(cmd));
	}

	lpfc_update_stats(phba, lpfc_cmd);
	if (vport->cfg_max_scsicmpl_time &&
	   time_after(jiffies, lpfc_cmd->start_time +
		msecs_to_jiffies(vport->cfg_max_scsicmpl_time))) {
		spin_lock_irqsave(shost->host_lock, flags);
		if (pnode && NLP_CHK_NODE_ACT(pnode)) {
			if (pnode->cmd_qdepth >
				atomic_read(&pnode->cmd_pending) &&
				(atomic_read(&pnode->cmd_pending) >
				LPFC_MIN_TGT_QDEPTH) &&
				((cmd->cmnd[0] == READ_10) ||
				(cmd->cmnd[0] == WRITE_10)))
				pnode->cmd_qdepth =
					atomic_read(&pnode->cmd_pending);

			pnode->last_change_time = jiffies;
		}
		spin_unlock_irqrestore(shost->host_lock, flags);
	}
	lpfc_scsi_unprep_dma_buf(phba, lpfc_cmd);

<<<<<<< HEAD
	/* If pCmd was set to NULL from abort path, do not call scsi_done */
	if (xchg(&lpfc_cmd->pCmd, NULL) == NULL) {
		lpfc_printf_vlog(vport, KERN_INFO, LOG_FCP,
				 "0711 FCP cmd already NULL, sid: 0x%06x, "
				 "did: 0x%06x, oxid: 0x%04x\n",
				 vport->fc_myDID,
				 (pnode) ? pnode->nlp_DID : 0,
				 phba->sli_rev == LPFC_SLI_REV4 ?
				 lpfc_cmd->cur_iocbq.sli4_xritag : 0xffff);
		return;
	}
=======
	lpfc_cmd->pCmd = NULL;
	spin_unlock(&lpfc_cmd->buf_lock);
>>>>>>> fa578e9d

	/* The sdev is not guaranteed to be valid post scsi_done upcall. */
	cmd->scsi_done(cmd);

	/*
	 * If there is an abort thread waiting for command completion
	 * wake up the thread.
	 */
	spin_lock(&lpfc_cmd->buf_lock);
	lpfc_cmd->cur_iocbq.iocb_flag &= ~LPFC_DRIVER_ABORTED;
	if (lpfc_cmd->waitq)
		wake_up(lpfc_cmd->waitq);
	spin_unlock(&lpfc_cmd->buf_lock);

	lpfc_release_scsi_buf(phba, lpfc_cmd);
}

/**
 * lpfc_fcpcmd_to_iocb - copy the fcp_cmd data into the IOCB
 * @data: A pointer to the immediate command data portion of the IOCB.
 * @fcp_cmnd: The FCP Command that is provided by the SCSI layer.
 *
 * The routine copies the entire FCP command from @fcp_cmnd to @data while
 * byte swapping the data to big endian format for transmission on the wire.
 **/
static void
lpfc_fcpcmd_to_iocb(uint8_t *data, struct fcp_cmnd *fcp_cmnd)
{
	int i, j;
	for (i = 0, j = 0; i < sizeof(struct fcp_cmnd);
	     i += sizeof(uint32_t), j++) {
		((uint32_t *)data)[j] = cpu_to_be32(((uint32_t *)fcp_cmnd)[j]);
	}
}

/**
 * lpfc_scsi_prep_cmnd - Wrapper func for convert scsi cmnd to FCP info unit
 * @vport: The virtual port for which this call is being executed.
 * @lpfc_cmd: The scsi command which needs to send.
 * @pnode: Pointer to lpfc_nodelist.
 *
 * This routine initializes fcp_cmnd and iocb data structure from scsi command
 * to transfer for device with SLI3 interface spec.
 **/
static void
lpfc_scsi_prep_cmnd(struct lpfc_vport *vport, struct lpfc_io_buf *lpfc_cmd,
		    struct lpfc_nodelist *pnode)
{
	struct lpfc_hba *phba = vport->phba;
	struct scsi_cmnd *scsi_cmnd = lpfc_cmd->pCmd;
	struct fcp_cmnd *fcp_cmnd = lpfc_cmd->fcp_cmnd;
	IOCB_t *iocb_cmd = &lpfc_cmd->cur_iocbq.iocb;
	struct lpfc_iocbq *piocbq = &(lpfc_cmd->cur_iocbq);
	struct lpfc_sli4_hdw_queue *hdwq = NULL;
	int datadir = scsi_cmnd->sc_data_direction;
	int idx;
	uint8_t *ptr;
	bool sli4;
	uint32_t fcpdl;

	if (!pnode || !NLP_CHK_NODE_ACT(pnode))
		return;

	lpfc_cmd->fcp_rsp->rspSnsLen = 0;
	/* clear task management bits */
	lpfc_cmd->fcp_cmnd->fcpCntl2 = 0;

	int_to_scsilun(lpfc_cmd->pCmd->device->lun,
			&lpfc_cmd->fcp_cmnd->fcp_lun);

	ptr = &fcp_cmnd->fcpCdb[0];
	memcpy(ptr, scsi_cmnd->cmnd, scsi_cmnd->cmd_len);
	if (scsi_cmnd->cmd_len < LPFC_FCP_CDB_LEN) {
		ptr += scsi_cmnd->cmd_len;
		memset(ptr, 0, (LPFC_FCP_CDB_LEN - scsi_cmnd->cmd_len));
	}

	fcp_cmnd->fcpCntl1 = SIMPLE_Q;

	sli4 = (phba->sli_rev == LPFC_SLI_REV4);
	piocbq->iocb.un.fcpi.fcpi_XRdy = 0;
	idx = lpfc_cmd->hdwq_no;
	if (phba->sli4_hba.hdwq)
		hdwq = &phba->sli4_hba.hdwq[idx];

	/*
	 * There are three possibilities here - use scatter-gather segment, use
	 * the single mapping, or neither.  Start the lpfc command prep by
	 * bumping the bpl beyond the fcp_cmnd and fcp_rsp regions to the first
	 * data bde entry.
	 */
	if (scsi_sg_count(scsi_cmnd)) {
		if (datadir == DMA_TO_DEVICE) {
			iocb_cmd->ulpCommand = CMD_FCP_IWRITE64_CR;
			iocb_cmd->ulpPU = PARM_READ_CHECK;
			if (vport->cfg_first_burst_size &&
			    (pnode->nlp_flag & NLP_FIRSTBURST)) {
				fcpdl = scsi_bufflen(scsi_cmnd);
				if (fcpdl < vport->cfg_first_burst_size)
					piocbq->iocb.un.fcpi.fcpi_XRdy = fcpdl;
				else
					piocbq->iocb.un.fcpi.fcpi_XRdy =
						vport->cfg_first_burst_size;
			}
			fcp_cmnd->fcpCntl3 = WRITE_DATA;
			if (hdwq)
				hdwq->scsi_cstat.output_requests++;
		} else {
			iocb_cmd->ulpCommand = CMD_FCP_IREAD64_CR;
			iocb_cmd->ulpPU = PARM_READ_CHECK;
			fcp_cmnd->fcpCntl3 = READ_DATA;
			if (hdwq)
				hdwq->scsi_cstat.input_requests++;
		}
	} else {
		iocb_cmd->ulpCommand = CMD_FCP_ICMND64_CR;
		iocb_cmd->un.fcpi.fcpi_parm = 0;
		iocb_cmd->ulpPU = 0;
		fcp_cmnd->fcpCntl3 = 0;
		if (hdwq)
			hdwq->scsi_cstat.control_requests++;
	}
	if (phba->sli_rev == 3 &&
	    !(phba->sli3_options & LPFC_SLI3_BG_ENABLED))
		lpfc_fcpcmd_to_iocb(iocb_cmd->unsli3.fcp_ext.icd, fcp_cmnd);
	/*
	 * Finish initializing those IOCB fields that are independent
	 * of the scsi_cmnd request_buffer
	 */
	piocbq->iocb.ulpContext = pnode->nlp_rpi;
	if (sli4)
		piocbq->iocb.ulpContext =
		  phba->sli4_hba.rpi_ids[pnode->nlp_rpi];
	if (pnode->nlp_fcp_info & NLP_FCP_2_DEVICE)
		piocbq->iocb.ulpFCP2Rcvy = 1;
	else
		piocbq->iocb.ulpFCP2Rcvy = 0;

	piocbq->iocb.ulpClass = (pnode->nlp_fcp_info & 0x0f);
	piocbq->context1  = lpfc_cmd;
	piocbq->iocb_cmpl = lpfc_scsi_cmd_iocb_cmpl;
	piocbq->iocb.ulpTimeout = lpfc_cmd->timeout;
	piocbq->vport = vport;
}

/**
 * lpfc_scsi_prep_task_mgmt_cmd - Convert SLI3 scsi TM cmd to FCP info unit
 * @vport: The virtual port for which this call is being executed.
 * @lpfc_cmd: Pointer to lpfc_io_buf data structure.
 * @lun: Logical unit number.
 * @task_mgmt_cmd: SCSI task management command.
 *
 * This routine creates FCP information unit corresponding to @task_mgmt_cmd
 * for device with SLI-3 interface spec.
 *
 * Return codes:
 *   0 - Error
 *   1 - Success
 **/
static int
lpfc_scsi_prep_task_mgmt_cmd(struct lpfc_vport *vport,
			     struct lpfc_io_buf *lpfc_cmd,
			     uint64_t lun,
			     uint8_t task_mgmt_cmd)
{
	struct lpfc_iocbq *piocbq;
	IOCB_t *piocb;
	struct fcp_cmnd *fcp_cmnd;
	struct lpfc_rport_data *rdata = lpfc_cmd->rdata;
	struct lpfc_nodelist *ndlp = rdata->pnode;

	if (!ndlp || !NLP_CHK_NODE_ACT(ndlp) ||
	    ndlp->nlp_state != NLP_STE_MAPPED_NODE)
		return 0;

	piocbq = &(lpfc_cmd->cur_iocbq);
	piocbq->vport = vport;

	piocb = &piocbq->iocb;

	fcp_cmnd = lpfc_cmd->fcp_cmnd;
	/* Clear out any old data in the FCP command area */
	memset(fcp_cmnd, 0, sizeof(struct fcp_cmnd));
	int_to_scsilun(lun, &fcp_cmnd->fcp_lun);
	fcp_cmnd->fcpCntl2 = task_mgmt_cmd;
	if (vport->phba->sli_rev == 3 &&
	    !(vport->phba->sli3_options & LPFC_SLI3_BG_ENABLED))
		lpfc_fcpcmd_to_iocb(piocb->unsli3.fcp_ext.icd, fcp_cmnd);
	piocb->ulpCommand = CMD_FCP_ICMND64_CR;
	piocb->ulpContext = ndlp->nlp_rpi;
	if (vport->phba->sli_rev == LPFC_SLI_REV4) {
		piocb->ulpContext =
		  vport->phba->sli4_hba.rpi_ids[ndlp->nlp_rpi];
	}
	piocb->ulpFCP2Rcvy = (ndlp->nlp_fcp_info & NLP_FCP_2_DEVICE) ? 1 : 0;
	piocb->ulpClass = (ndlp->nlp_fcp_info & 0x0f);
	piocb->ulpPU = 0;
	piocb->un.fcpi.fcpi_parm = 0;

	/* ulpTimeout is only one byte */
	if (lpfc_cmd->timeout > 0xff) {
		/*
		 * Do not timeout the command at the firmware level.
		 * The driver will provide the timeout mechanism.
		 */
		piocb->ulpTimeout = 0;
	} else
		piocb->ulpTimeout = lpfc_cmd->timeout;

	if (vport->phba->sli_rev == LPFC_SLI_REV4)
		lpfc_sli4_set_rsp_sgl_last(vport->phba, lpfc_cmd);

	return 1;
}

/**
 * lpfc_scsi_api_table_setup - Set up scsi api function jump table
 * @phba: The hba struct for which this call is being executed.
 * @dev_grp: The HBA PCI-Device group number.
 *
 * This routine sets up the SCSI interface API function jump table in @phba
 * struct.
 * Returns: 0 - success, -ENODEV - failure.
 **/
int
lpfc_scsi_api_table_setup(struct lpfc_hba *phba, uint8_t dev_grp)
{

	phba->lpfc_scsi_unprep_dma_buf = lpfc_scsi_unprep_dma_buf;
	phba->lpfc_scsi_prep_cmnd = lpfc_scsi_prep_cmnd;

	switch (dev_grp) {
	case LPFC_PCI_DEV_LP:
		phba->lpfc_scsi_prep_dma_buf = lpfc_scsi_prep_dma_buf_s3;
		phba->lpfc_bg_scsi_prep_dma_buf = lpfc_bg_scsi_prep_dma_buf_s3;
		phba->lpfc_release_scsi_buf = lpfc_release_scsi_buf_s3;
		phba->lpfc_get_scsi_buf = lpfc_get_scsi_buf_s3;
		break;
	case LPFC_PCI_DEV_OC:
		phba->lpfc_scsi_prep_dma_buf = lpfc_scsi_prep_dma_buf_s4;
		phba->lpfc_bg_scsi_prep_dma_buf = lpfc_bg_scsi_prep_dma_buf_s4;
		phba->lpfc_release_scsi_buf = lpfc_release_scsi_buf_s4;
		phba->lpfc_get_scsi_buf = lpfc_get_scsi_buf_s4;
		break;
	default:
		lpfc_printf_log(phba, KERN_ERR, LOG_INIT,
				"1418 Invalid HBA PCI-device group: 0x%x\n",
				dev_grp);
		return -ENODEV;
		break;
	}
	phba->lpfc_rampdown_queue_depth = lpfc_rampdown_queue_depth;
	phba->lpfc_scsi_cmd_iocb_cmpl = lpfc_scsi_cmd_iocb_cmpl;
	return 0;
}

/**
 * lpfc_taskmgmt_def_cmpl - IOCB completion routine for task management command
 * @phba: The Hba for which this call is being executed.
 * @cmdiocbq: Pointer to lpfc_iocbq data structure.
 * @rspiocbq: Pointer to lpfc_iocbq data structure.
 *
 * This routine is IOCB completion routine for device reset and target reset
 * routine. This routine release scsi buffer associated with lpfc_cmd.
 **/
static void
lpfc_tskmgmt_def_cmpl(struct lpfc_hba *phba,
			struct lpfc_iocbq *cmdiocbq,
			struct lpfc_iocbq *rspiocbq)
{
	struct lpfc_io_buf *lpfc_cmd =
		(struct lpfc_io_buf *) cmdiocbq->context1;
	if (lpfc_cmd)
		lpfc_release_scsi_buf(phba, lpfc_cmd);
	return;
}

/**
 * lpfc_check_pci_resettable - Walks list of devices on pci_dev's bus to check
 *                             if issuing a pci_bus_reset is possibly unsafe
 * @phba: lpfc_hba pointer.
 *
 * Description:
 * Walks the bus_list to ensure only PCI devices with Emulex
 * vendor id, device ids that support hot reset, and only one occurrence
 * of function 0.
 *
 * Returns:
 * -EBADSLT,  detected invalid device
 *      0,    successful
 */
int
lpfc_check_pci_resettable(const struct lpfc_hba *phba)
{
	const struct pci_dev *pdev = phba->pcidev;
	struct pci_dev *ptr = NULL;
	u8 counter = 0;

	/* Walk the list of devices on the pci_dev's bus */
	list_for_each_entry(ptr, &pdev->bus->devices, bus_list) {
		/* Check for Emulex Vendor ID */
		if (ptr->vendor != PCI_VENDOR_ID_EMULEX) {
			lpfc_printf_log(phba, KERN_INFO, LOG_INIT,
					"8346 Non-Emulex vendor found: "
					"0x%04x\n", ptr->vendor);
			return -EBADSLT;
		}

		/* Check for valid Emulex Device ID */
		switch (ptr->device) {
		case PCI_DEVICE_ID_LANCER_FC:
		case PCI_DEVICE_ID_LANCER_G6_FC:
		case PCI_DEVICE_ID_LANCER_G7_FC:
			break;
		default:
			lpfc_printf_log(phba, KERN_INFO, LOG_INIT,
					"8347 Invalid device found: "
					"0x%04x\n", ptr->device);
			return -EBADSLT;
		}

		/* Check for only one function 0 ID to ensure only one HBA on
		 * secondary bus
		 */
		if (ptr->devfn == 0) {
			if (++counter > 1) {
				lpfc_printf_log(phba, KERN_INFO, LOG_INIT,
						"8348 More than one device on "
						"secondary bus found\n");
				return -EBADSLT;
			}
		}
	}

	return 0;
}

/**
 * lpfc_info - Info entry point of scsi_host_template data structure
 * @host: The scsi host for which this call is being executed.
 *
 * This routine provides module information about hba.
 *
 * Reutrn code:
 *   Pointer to char - Success.
 **/
const char *
lpfc_info(struct Scsi_Host *host)
{
	struct lpfc_vport *vport = (struct lpfc_vport *) host->hostdata;
	struct lpfc_hba   *phba = vport->phba;
	int link_speed = 0;
	static char lpfcinfobuf[384];
	char tmp[384] = {0};

	memset(lpfcinfobuf, 0, sizeof(lpfcinfobuf));
	if (phba && phba->pcidev){
		/* Model Description */
		scnprintf(tmp, sizeof(tmp), phba->ModelDesc);
		if (strlcat(lpfcinfobuf, tmp, sizeof(lpfcinfobuf)) >=
		    sizeof(lpfcinfobuf))
			goto buffer_done;

		/* PCI Info */
		scnprintf(tmp, sizeof(tmp),
			  " on PCI bus %02x device %02x irq %d",
			  phba->pcidev->bus->number, phba->pcidev->devfn,
			  phba->pcidev->irq);
		if (strlcat(lpfcinfobuf, tmp, sizeof(lpfcinfobuf)) >=
		    sizeof(lpfcinfobuf))
			goto buffer_done;

		/* Port Number */
		if (phba->Port[0]) {
			scnprintf(tmp, sizeof(tmp), " port %s", phba->Port);
			if (strlcat(lpfcinfobuf, tmp, sizeof(lpfcinfobuf)) >=
			    sizeof(lpfcinfobuf))
				goto buffer_done;
		}

		/* Link Speed */
		link_speed = lpfc_sli_port_speed_get(phba);
		if (link_speed != 0) {
			scnprintf(tmp, sizeof(tmp),
				  " Logical Link Speed: %d Mbps", link_speed);
			if (strlcat(lpfcinfobuf, tmp, sizeof(lpfcinfobuf)) >=
			    sizeof(lpfcinfobuf))
				goto buffer_done;
		}

		/* PCI resettable */
		if (!lpfc_check_pci_resettable(phba)) {
			scnprintf(tmp, sizeof(tmp), " PCI resettable");
			strlcat(lpfcinfobuf, tmp, sizeof(lpfcinfobuf));
		}
	}

buffer_done:
	return lpfcinfobuf;
}

/**
 * lpfc_poll_rearm_time - Routine to modify fcp_poll timer of hba
 * @phba: The Hba for which this call is being executed.
 *
 * This routine modifies fcp_poll_timer  field of @phba by cfg_poll_tmo.
 * The default value of cfg_poll_tmo is 10 milliseconds.
 **/
static __inline__ void lpfc_poll_rearm_timer(struct lpfc_hba * phba)
{
	unsigned long  poll_tmo_expires =
		(jiffies + msecs_to_jiffies(phba->cfg_poll_tmo));

	if (!list_empty(&phba->sli.sli3_ring[LPFC_FCP_RING].txcmplq))
		mod_timer(&phba->fcp_poll_timer,
			  poll_tmo_expires);
}

/**
 * lpfc_poll_start_timer - Routine to start fcp_poll_timer of HBA
 * @phba: The Hba for which this call is being executed.
 *
 * This routine starts the fcp_poll_timer of @phba.
 **/
void lpfc_poll_start_timer(struct lpfc_hba * phba)
{
	lpfc_poll_rearm_timer(phba);
}

/**
 * lpfc_poll_timeout - Restart polling timer
 * @ptr: Map to lpfc_hba data structure pointer.
 *
 * This routine restarts fcp_poll timer, when FCP ring  polling is enable
 * and FCP Ring interrupt is disable.
 **/

void lpfc_poll_timeout(struct timer_list *t)
{
	struct lpfc_hba *phba = from_timer(phba, t, fcp_poll_timer);

	if (phba->cfg_poll & ENABLE_FCP_RING_POLLING) {
		lpfc_sli_handle_fast_ring_event(phba,
			&phba->sli.sli3_ring[LPFC_FCP_RING], HA_R0RE_REQ);

		if (phba->cfg_poll & DISABLE_FCP_RING_INT)
			lpfc_poll_rearm_timer(phba);
	}
}

/**
 * lpfc_queuecommand - scsi_host_template queuecommand entry point
 * @cmnd: Pointer to scsi_cmnd data structure.
 * @done: Pointer to done routine.
 *
 * Driver registers this routine to scsi midlayer to submit a @cmd to process.
 * This routine prepares an IOCB from scsi command and provides to firmware.
 * The @done callback is invoked after driver finished processing the command.
 *
 * Return value :
 *   0 - Success
 *   SCSI_MLQUEUE_HOST_BUSY - Block all devices served by this host temporarily.
 **/
static int
lpfc_queuecommand(struct Scsi_Host *shost, struct scsi_cmnd *cmnd)
{
	struct lpfc_vport *vport = (struct lpfc_vport *) shost->hostdata;
	struct lpfc_hba   *phba = vport->phba;
	struct lpfc_rport_data *rdata;
	struct lpfc_nodelist *ndlp;
	struct lpfc_io_buf *lpfc_cmd;
	struct fc_rport *rport = starget_to_rport(scsi_target(cmnd->device));
	int err, idx;
#ifdef CONFIG_SCSI_LPFC_DEBUG_FS
	int cpu;
#endif

	rdata = lpfc_rport_data_from_scsi_device(cmnd->device);

	/* sanity check on references */
	if (unlikely(!rdata) || unlikely(!rport))
		goto out_fail_command;

	err = fc_remote_port_chkready(rport);
	if (err) {
		cmnd->result = err;
		goto out_fail_command;
	}
	ndlp = rdata->pnode;

	if ((scsi_get_prot_op(cmnd) != SCSI_PROT_NORMAL) &&
		(!(phba->sli3_options & LPFC_SLI3_BG_ENABLED))) {

		lpfc_printf_log(phba, KERN_ERR, LOG_BG,
				"9058 BLKGRD: ERROR: rcvd protected cmd:%02x"
				" op:%02x str=%s without registering for"
				" BlockGuard - Rejecting command\n",
				cmnd->cmnd[0], scsi_get_prot_op(cmnd),
				dif_op_str[scsi_get_prot_op(cmnd)]);
		goto out_fail_command;
	}

	/*
	 * Catch race where our node has transitioned, but the
	 * transport is still transitioning.
	 */
	if (!ndlp || !NLP_CHK_NODE_ACT(ndlp))
		goto out_tgt_busy;
	if (lpfc_ndlp_check_qdepth(phba, ndlp)) {
		if (atomic_read(&ndlp->cmd_pending) >= ndlp->cmd_qdepth) {
			lpfc_printf_vlog(vport, KERN_INFO, LOG_FCP_ERROR,
					 "3377 Target Queue Full, scsi Id:%d "
					 "Qdepth:%d Pending command:%d"
					 " WWNN:%02x:%02x:%02x:%02x:"
					 "%02x:%02x:%02x:%02x, "
					 " WWPN:%02x:%02x:%02x:%02x:"
					 "%02x:%02x:%02x:%02x",
					 ndlp->nlp_sid, ndlp->cmd_qdepth,
					 atomic_read(&ndlp->cmd_pending),
					 ndlp->nlp_nodename.u.wwn[0],
					 ndlp->nlp_nodename.u.wwn[1],
					 ndlp->nlp_nodename.u.wwn[2],
					 ndlp->nlp_nodename.u.wwn[3],
					 ndlp->nlp_nodename.u.wwn[4],
					 ndlp->nlp_nodename.u.wwn[5],
					 ndlp->nlp_nodename.u.wwn[6],
					 ndlp->nlp_nodename.u.wwn[7],
					 ndlp->nlp_portname.u.wwn[0],
					 ndlp->nlp_portname.u.wwn[1],
					 ndlp->nlp_portname.u.wwn[2],
					 ndlp->nlp_portname.u.wwn[3],
					 ndlp->nlp_portname.u.wwn[4],
					 ndlp->nlp_portname.u.wwn[5],
					 ndlp->nlp_portname.u.wwn[6],
					 ndlp->nlp_portname.u.wwn[7]);
			goto out_tgt_busy;
		}
	}

	lpfc_cmd = lpfc_get_scsi_buf(phba, ndlp, cmnd);
	if (lpfc_cmd == NULL) {
		lpfc_rampdown_queue_depth(phba);

		lpfc_printf_vlog(vport, KERN_INFO, LOG_FCP_ERROR,
				 "0707 driver's buffer pool is empty, "
				 "IO busied\n");
		goto out_host_busy;
	}

	/*
	 * Store the midlayer's command structure for the completion phase
	 * and complete the command initialization.
	 */
	lpfc_cmd->pCmd  = cmnd;
	lpfc_cmd->rdata = rdata;
	lpfc_cmd->ndlp = ndlp;
	cmnd->host_scribble = (unsigned char *)lpfc_cmd;

	if (scsi_get_prot_op(cmnd) != SCSI_PROT_NORMAL) {
		if (vport->phba->cfg_enable_bg) {
			lpfc_printf_vlog(vport,
					 KERN_INFO, LOG_SCSI_CMD,
					 "9033 BLKGRD: rcvd %s cmd:x%x "
					 "sector x%llx cnt %u pt %x\n",
					 dif_op_str[scsi_get_prot_op(cmnd)],
					 cmnd->cmnd[0],
					 (unsigned long long)scsi_get_lba(cmnd),
					 blk_rq_sectors(cmnd->request),
					 (cmnd->cmnd[1]>>5));
		}
		err = lpfc_bg_scsi_prep_dma_buf(phba, lpfc_cmd);
	} else {
		if (vport->phba->cfg_enable_bg) {
			lpfc_printf_vlog(vport,
					 KERN_INFO, LOG_SCSI_CMD,
					 "9038 BLKGRD: rcvd PROT_NORMAL cmd: "
					 "x%x sector x%llx cnt %u pt %x\n",
					 cmnd->cmnd[0],
					 (unsigned long long)scsi_get_lba(cmnd),
					 blk_rq_sectors(cmnd->request),
					 (cmnd->cmnd[1]>>5));
		}
		err = lpfc_scsi_prep_dma_buf(phba, lpfc_cmd);
	}

	if (err == 2) {
		cmnd->result = DID_ERROR << 16;
		goto out_fail_command_release_buf;
	} else if (err) {
		goto out_host_busy_free_buf;
	}

	lpfc_scsi_prep_cmnd(vport, lpfc_cmd, ndlp);

#ifdef CONFIG_SCSI_LPFC_DEBUG_FS
	if (phba->cpucheck_on & LPFC_CHECK_SCSI_IO) {
		cpu = raw_smp_processor_id();
		if (cpu < LPFC_CHECK_CPU_CNT) {
			struct lpfc_sli4_hdw_queue *hdwq =
					&phba->sli4_hba.hdwq[lpfc_cmd->hdwq_no];
			hdwq->cpucheck_xmt_io[cpu]++;
		}
	}
#endif
	err = lpfc_sli_issue_iocb(phba, LPFC_FCP_RING,
				  &lpfc_cmd->cur_iocbq, SLI_IOCB_RET_IOCB);
	if (err) {
		lpfc_printf_vlog(vport, KERN_INFO, LOG_FCP,
				 "3376 FCP could not issue IOCB err %x"
				 "FCP cmd x%x <%d/%llu> "
				 "sid: x%x did: x%x oxid: x%x "
				 "Data: x%x x%x x%x x%x\n",
				 err, cmnd->cmnd[0],
				 cmnd->device ? cmnd->device->id : 0xffff,
				 cmnd->device ? cmnd->device->lun : (u64) -1,
				 vport->fc_myDID, ndlp->nlp_DID,
				 phba->sli_rev == LPFC_SLI_REV4 ?
				 lpfc_cmd->cur_iocbq.sli4_xritag : 0xffff,
				 lpfc_cmd->cur_iocbq.iocb.ulpContext,
				 lpfc_cmd->cur_iocbq.iocb.ulpIoTag,
				 lpfc_cmd->cur_iocbq.iocb.ulpTimeout,
				 (uint32_t)
				 (cmnd->request->timeout / 1000));

		goto out_host_busy_free_buf;
	}
	if (phba->cfg_poll & ENABLE_FCP_RING_POLLING) {
		lpfc_sli_handle_fast_ring_event(phba,
			&phba->sli.sli3_ring[LPFC_FCP_RING], HA_R0RE_REQ);

		if (phba->cfg_poll & DISABLE_FCP_RING_INT)
			lpfc_poll_rearm_timer(phba);
	}

	if (phba->cfg_xri_rebalancing)
		lpfc_keep_pvt_pool_above_lowwm(phba, lpfc_cmd->hdwq_no);

	return 0;

 out_host_busy_free_buf:
	idx = lpfc_cmd->hdwq_no;
	lpfc_scsi_unprep_dma_buf(phba, lpfc_cmd);
	if (phba->sli4_hba.hdwq) {
		switch (lpfc_cmd->fcp_cmnd->fcpCntl3) {
		case WRITE_DATA:
			phba->sli4_hba.hdwq[idx].scsi_cstat.output_requests--;
			break;
		case READ_DATA:
			phba->sli4_hba.hdwq[idx].scsi_cstat.input_requests--;
			break;
		default:
			phba->sli4_hba.hdwq[idx].scsi_cstat.control_requests--;
		}
	}
	lpfc_release_scsi_buf(phba, lpfc_cmd);
 out_host_busy:
	return SCSI_MLQUEUE_HOST_BUSY;

 out_tgt_busy:
	return SCSI_MLQUEUE_TARGET_BUSY;

 out_fail_command_release_buf:
	lpfc_release_scsi_buf(phba, lpfc_cmd);

 out_fail_command:
	cmnd->scsi_done(cmnd);
	return 0;
}


/**
 * lpfc_abort_handler - scsi_host_template eh_abort_handler entry point
 * @cmnd: Pointer to scsi_cmnd data structure.
 *
 * This routine aborts @cmnd pending in base driver.
 *
 * Return code :
 *   0x2003 - Error
 *   0x2002 - Success
 **/
static int
lpfc_abort_handler(struct scsi_cmnd *cmnd)
{
	struct Scsi_Host  *shost = cmnd->device->host;
	struct lpfc_vport *vport = (struct lpfc_vport *) shost->hostdata;
	struct lpfc_hba   *phba = vport->phba;
	struct lpfc_iocbq *iocb;
	struct lpfc_iocbq *abtsiocb;
	struct lpfc_io_buf *lpfc_cmd;
	IOCB_t *cmd, *icmd;
	int ret = SUCCESS, status = 0;
	struct lpfc_sli_ring *pring_s4 = NULL;
	int ret_val;
	unsigned long flags;
	DECLARE_WAIT_QUEUE_HEAD_ONSTACK(waitq);

	status = fc_block_scsi_eh(cmnd);
	if (status != 0 && status != SUCCESS)
		return status;

	lpfc_cmd = (struct lpfc_io_buf *)cmnd->host_scribble;
	if (!lpfc_cmd)
		return ret;

	spin_lock_irqsave(&phba->hbalock, flags);
	/* driver queued commands are in process of being flushed */
	if (phba->hba_flag & HBA_IOQ_FLUSH) {
		lpfc_printf_vlog(vport, KERN_WARNING, LOG_FCP,
			"3168 SCSI Layer abort requested I/O has been "
			"flushed by LLD.\n");
		ret = FAILED;
		goto out_unlock;
	}

	/* Guard against IO completion being called at same time */
	spin_lock(&lpfc_cmd->buf_lock);

	if (!lpfc_cmd->pCmd) {
		lpfc_printf_vlog(vport, KERN_WARNING, LOG_FCP,
			 "2873 SCSI Layer I/O Abort Request IO CMPL Status "
			 "x%x ID %d LUN %llu\n",
			 SUCCESS, cmnd->device->id, cmnd->device->lun);
		goto out_unlock_buf;
	}

	iocb = &lpfc_cmd->cur_iocbq;
	if (phba->sli_rev == LPFC_SLI_REV4) {
		pring_s4 = phba->sli4_hba.hdwq[iocb->hba_wqidx].io_wq->pring;
		if (!pring_s4) {
			ret = FAILED;
			goto out_unlock_buf;
		}
		spin_lock(&pring_s4->ring_lock);
	}
	/* the command is in process of being cancelled */
	if (!(iocb->iocb_flag & LPFC_IO_ON_TXCMPLQ)) {
		lpfc_printf_vlog(vport, KERN_WARNING, LOG_FCP,
			"3169 SCSI Layer abort requested I/O has been "
			"cancelled by LLD.\n");
		ret = FAILED;
		goto out_unlock_ring;
	}
	/*
	 * If pCmd field of the corresponding lpfc_io_buf structure
	 * points to a different SCSI command, then the driver has
	 * already completed this command, but the midlayer did not
	 * see the completion before the eh fired. Just return SUCCESS.
	 */
	if (lpfc_cmd->pCmd != cmnd) {
		lpfc_printf_vlog(vport, KERN_WARNING, LOG_FCP,
			"3170 SCSI Layer abort requested I/O has been "
			"completed by LLD.\n");
		goto out_unlock_ring;
	}

	BUG_ON(iocb->context1 != lpfc_cmd);

	/* abort issued in recovery is still in progress */
	if (iocb->iocb_flag & LPFC_DRIVER_ABORTED) {
		lpfc_printf_vlog(vport, KERN_WARNING, LOG_FCP,
			 "3389 SCSI Layer I/O Abort Request is pending\n");
		if (phba->sli_rev == LPFC_SLI_REV4)
			spin_unlock(&pring_s4->ring_lock);
		spin_unlock(&lpfc_cmd->buf_lock);
		spin_unlock_irqrestore(&phba->hbalock, flags);
		goto wait_for_cmpl;
	}

	abtsiocb = __lpfc_sli_get_iocbq(phba);
	if (abtsiocb == NULL) {
		ret = FAILED;
		goto out_unlock_ring;
	}

	/* Indicate the IO is being aborted by the driver. */
	iocb->iocb_flag |= LPFC_DRIVER_ABORTED;

	/*
	 * The scsi command can not be in txq and it is in flight because the
	 * pCmd is still pointig at the SCSI command we have to abort. There
	 * is no need to search the txcmplq. Just send an abort to the FW.
	 */

	cmd = &iocb->iocb;
	icmd = &abtsiocb->iocb;
	icmd->un.acxri.abortType = ABORT_TYPE_ABTS;
	icmd->un.acxri.abortContextTag = cmd->ulpContext;
	if (phba->sli_rev == LPFC_SLI_REV4)
		icmd->un.acxri.abortIoTag = iocb->sli4_xritag;
	else
		icmd->un.acxri.abortIoTag = cmd->ulpIoTag;

	icmd->ulpLe = 1;
	icmd->ulpClass = cmd->ulpClass;

	/* ABTS WQE must go to the same WQ as the WQE to be aborted */
	abtsiocb->hba_wqidx = iocb->hba_wqidx;
	abtsiocb->iocb_flag |= LPFC_USE_FCPWQIDX;
	if (iocb->iocb_flag & LPFC_IO_FOF)
		abtsiocb->iocb_flag |= LPFC_IO_FOF;

	if (lpfc_is_link_up(phba))
		icmd->ulpCommand = CMD_ABORT_XRI_CN;
	else
		icmd->ulpCommand = CMD_CLOSE_XRI_CN;

	abtsiocb->iocb_cmpl = lpfc_sli_abort_fcp_cmpl;
	abtsiocb->vport = vport;
	lpfc_cmd->waitq = &waitq;
	if (phba->sli_rev == LPFC_SLI_REV4) {
		/* Note: both hbalock and ring_lock must be set here */
		ret_val = __lpfc_sli_issue_iocb(phba, pring_s4->ringno,
						abtsiocb, 0);
		spin_unlock(&pring_s4->ring_lock);
	} else {
		ret_val = __lpfc_sli_issue_iocb(phba, LPFC_FCP_RING,
						abtsiocb, 0);
	}

	if (ret_val == IOCB_ERROR) {
		/* Indicate the IO is not being aborted by the driver. */
		iocb->iocb_flag &= ~LPFC_DRIVER_ABORTED;
		lpfc_cmd->waitq = NULL;
		spin_unlock(&lpfc_cmd->buf_lock);
		spin_unlock_irqrestore(&phba->hbalock, flags);
		lpfc_sli_release_iocbq(phba, abtsiocb);
		ret = FAILED;
		goto out;
	}

	/* no longer need the lock after this point */
	spin_unlock(&lpfc_cmd->buf_lock);
	spin_unlock_irqrestore(&phba->hbalock, flags);

	if (phba->cfg_poll & DISABLE_FCP_RING_INT)
		lpfc_sli_handle_fast_ring_event(phba,
			&phba->sli.sli3_ring[LPFC_FCP_RING], HA_R0RE_REQ);

wait_for_cmpl:
	/* Wait for abort to complete */
	wait_event_timeout(waitq,
			  (lpfc_cmd->pCmd != cmnd),
			   msecs_to_jiffies(2*vport->cfg_devloss_tmo*1000));

	spin_lock(&lpfc_cmd->buf_lock);

	if (lpfc_cmd->pCmd == cmnd) {
		ret = FAILED;
		lpfc_printf_vlog(vport, KERN_ERR, LOG_FCP,
				 "0748 abort handler timed out waiting "
				 "for aborting I/O (xri:x%x) to complete: "
				 "ret %#x, ID %d, LUN %llu\n",
				 iocb->sli4_xritag, ret,
				 cmnd->device->id, cmnd->device->lun);
	}

	lpfc_cmd->waitq = NULL;

	spin_unlock(&lpfc_cmd->buf_lock);
	goto out;

out_unlock_ring:
	if (phba->sli_rev == LPFC_SLI_REV4)
		spin_unlock(&pring_s4->ring_lock);
out_unlock_buf:
	spin_unlock(&lpfc_cmd->buf_lock);
out_unlock:
	spin_unlock_irqrestore(&phba->hbalock, flags);
out:
	lpfc_printf_vlog(vport, KERN_WARNING, LOG_FCP,
			 "0749 SCSI Layer I/O Abort Request Status x%x ID %d "
			 "LUN %llu\n", ret, cmnd->device->id,
			 cmnd->device->lun);
	return ret;
}

static char *
lpfc_taskmgmt_name(uint8_t task_mgmt_cmd)
{
	switch (task_mgmt_cmd) {
	case FCP_ABORT_TASK_SET:
		return "ABORT_TASK_SET";
	case FCP_CLEAR_TASK_SET:
		return "FCP_CLEAR_TASK_SET";
	case FCP_BUS_RESET:
		return "FCP_BUS_RESET";
	case FCP_LUN_RESET:
		return "FCP_LUN_RESET";
	case FCP_TARGET_RESET:
		return "FCP_TARGET_RESET";
	case FCP_CLEAR_ACA:
		return "FCP_CLEAR_ACA";
	case FCP_TERMINATE_TASK:
		return "FCP_TERMINATE_TASK";
	default:
		return "unknown";
	}
}


/**
 * lpfc_check_fcp_rsp - check the returned fcp_rsp to see if task failed
 * @vport: The virtual port for which this call is being executed.
 * @lpfc_cmd: Pointer to lpfc_io_buf data structure.
 *
 * This routine checks the FCP RSP INFO to see if the tsk mgmt command succeded
 *
 * Return code :
 *   0x2003 - Error
 *   0x2002 - Success
 **/
static int
lpfc_check_fcp_rsp(struct lpfc_vport *vport, struct lpfc_io_buf *lpfc_cmd)
{
	struct fcp_rsp *fcprsp = lpfc_cmd->fcp_rsp;
	uint32_t rsp_info;
	uint32_t rsp_len;
	uint8_t  rsp_info_code;
	int ret = FAILED;


	if (fcprsp == NULL)
		lpfc_printf_vlog(vport, KERN_INFO, LOG_FCP,
				 "0703 fcp_rsp is missing\n");
	else {
		rsp_info = fcprsp->rspStatus2;
		rsp_len = be32_to_cpu(fcprsp->rspRspLen);
		rsp_info_code = fcprsp->rspInfo3;


		lpfc_printf_vlog(vport, KERN_INFO,
				 LOG_FCP,
				 "0706 fcp_rsp valid 0x%x,"
				 " rsp len=%d code 0x%x\n",
				 rsp_info,
				 rsp_len, rsp_info_code);

		/* If FCP_RSP_LEN_VALID bit is one, then the FCP_RSP_LEN
		 * field specifies the number of valid bytes of FCP_RSP_INFO.
		 * The FCP_RSP_LEN field shall be set to 0x04 or 0x08
		 */
		if ((fcprsp->rspStatus2 & RSP_LEN_VALID) &&
		    ((rsp_len == 8) || (rsp_len == 4))) {
			switch (rsp_info_code) {
			case RSP_NO_FAILURE:
				lpfc_printf_vlog(vport, KERN_INFO, LOG_FCP,
						 "0715 Task Mgmt No Failure\n");
				ret = SUCCESS;
				break;
			case RSP_TM_NOT_SUPPORTED: /* TM rejected */
				lpfc_printf_vlog(vport, KERN_INFO, LOG_FCP,
						 "0716 Task Mgmt Target "
						"reject\n");
				break;
			case RSP_TM_NOT_COMPLETED: /* TM failed */
				lpfc_printf_vlog(vport, KERN_INFO, LOG_FCP,
						 "0717 Task Mgmt Target "
						"failed TM\n");
				break;
			case RSP_TM_INVALID_LU: /* TM to invalid LU! */
				lpfc_printf_vlog(vport, KERN_INFO, LOG_FCP,
						 "0718 Task Mgmt to invalid "
						"LUN\n");
				break;
			}
		}
	}
	return ret;
}


/**
 * lpfc_send_taskmgmt - Generic SCSI Task Mgmt Handler
 * @vport: The virtual port for which this call is being executed.
 * @rdata: Pointer to remote port local data
 * @tgt_id: Target ID of remote device.
 * @lun_id: Lun number for the TMF
 * @task_mgmt_cmd: type of TMF to send
 *
 * This routine builds and sends a TMF (SCSI Task Mgmt Function) to
 * a remote port.
 *
 * Return Code:
 *   0x2003 - Error
 *   0x2002 - Success.
 **/
static int
lpfc_send_taskmgmt(struct lpfc_vport *vport, struct scsi_cmnd *cmnd,
		   unsigned int tgt_id, uint64_t lun_id,
		   uint8_t task_mgmt_cmd)
{
	struct lpfc_hba   *phba = vport->phba;
	struct lpfc_io_buf *lpfc_cmd;
	struct lpfc_iocbq *iocbq;
	struct lpfc_iocbq *iocbqrsp;
	struct lpfc_rport_data *rdata;
	struct lpfc_nodelist *pnode;
	int ret;
	int status;

	rdata = lpfc_rport_data_from_scsi_device(cmnd->device);
	if (!rdata || !rdata->pnode || !NLP_CHK_NODE_ACT(rdata->pnode))
		return FAILED;
	pnode = rdata->pnode;

	lpfc_cmd = lpfc_get_scsi_buf(phba, pnode, NULL);
	if (lpfc_cmd == NULL)
		return FAILED;
	lpfc_cmd->timeout = phba->cfg_task_mgmt_tmo;
	lpfc_cmd->rdata = rdata;
	lpfc_cmd->pCmd = cmnd;
	lpfc_cmd->ndlp = pnode;

	status = lpfc_scsi_prep_task_mgmt_cmd(vport, lpfc_cmd, lun_id,
					   task_mgmt_cmd);
	if (!status) {
		lpfc_release_scsi_buf(phba, lpfc_cmd);
		return FAILED;
	}

	iocbq = &lpfc_cmd->cur_iocbq;
	iocbqrsp = lpfc_sli_get_iocbq(phba);
	if (iocbqrsp == NULL) {
		lpfc_release_scsi_buf(phba, lpfc_cmd);
		return FAILED;
	}
	iocbq->iocb_cmpl = lpfc_tskmgmt_def_cmpl;

	lpfc_printf_vlog(vport, KERN_INFO, LOG_FCP,
			 "0702 Issue %s to TGT %d LUN %llu "
			 "rpi x%x nlp_flag x%x Data: x%x x%x\n",
			 lpfc_taskmgmt_name(task_mgmt_cmd), tgt_id, lun_id,
			 pnode->nlp_rpi, pnode->nlp_flag, iocbq->sli4_xritag,
			 iocbq->iocb_flag);

	status = lpfc_sli_issue_iocb_wait(phba, LPFC_FCP_RING,
					  iocbq, iocbqrsp, lpfc_cmd->timeout);
	if ((status != IOCB_SUCCESS) ||
	    (iocbqrsp->iocb.ulpStatus != IOSTAT_SUCCESS)) {
		if (status != IOCB_SUCCESS ||
		    iocbqrsp->iocb.ulpStatus != IOSTAT_FCP_RSP_ERROR)
			lpfc_printf_vlog(vport, KERN_ERR, LOG_FCP,
					 "0727 TMF %s to TGT %d LUN %llu "
					 "failed (%d, %d) iocb_flag x%x\n",
					 lpfc_taskmgmt_name(task_mgmt_cmd),
					 tgt_id, lun_id,
					 iocbqrsp->iocb.ulpStatus,
					 iocbqrsp->iocb.un.ulpWord[4],
					 iocbq->iocb_flag);
		/* if ulpStatus != IOCB_SUCCESS, then status == IOCB_SUCCESS */
		if (status == IOCB_SUCCESS) {
			if (iocbqrsp->iocb.ulpStatus == IOSTAT_FCP_RSP_ERROR)
				/* Something in the FCP_RSP was invalid.
				 * Check conditions */
				ret = lpfc_check_fcp_rsp(vport, lpfc_cmd);
			else
				ret = FAILED;
		} else if (status == IOCB_TIMEDOUT) {
			ret = TIMEOUT_ERROR;
		} else {
			ret = FAILED;
		}
	} else
		ret = SUCCESS;

	lpfc_sli_release_iocbq(phba, iocbqrsp);

	if (ret != TIMEOUT_ERROR)
		lpfc_release_scsi_buf(phba, lpfc_cmd);

	return ret;
}

/**
 * lpfc_chk_tgt_mapped -
 * @vport: The virtual port to check on
 * @cmnd: Pointer to scsi_cmnd data structure.
 *
 * This routine delays until the scsi target (aka rport) for the
 * command exists (is present and logged in) or we declare it non-existent.
 *
 * Return code :
 *  0x2003 - Error
 *  0x2002 - Success
 **/
static int
lpfc_chk_tgt_mapped(struct lpfc_vport *vport, struct scsi_cmnd *cmnd)
{
	struct lpfc_rport_data *rdata;
	struct lpfc_nodelist *pnode;
	unsigned long later;

	rdata = lpfc_rport_data_from_scsi_device(cmnd->device);
	if (!rdata) {
		lpfc_printf_vlog(vport, KERN_INFO, LOG_FCP,
			"0797 Tgt Map rport failure: rdata x%px\n", rdata);
		return FAILED;
	}
	pnode = rdata->pnode;
	/*
	 * If target is not in a MAPPED state, delay until
	 * target is rediscovered or devloss timeout expires.
	 */
	later = msecs_to_jiffies(2 * vport->cfg_devloss_tmo * 1000) + jiffies;
	while (time_after(later, jiffies)) {
		if (!pnode || !NLP_CHK_NODE_ACT(pnode))
			return FAILED;
		if (pnode->nlp_state == NLP_STE_MAPPED_NODE)
			return SUCCESS;
		schedule_timeout_uninterruptible(msecs_to_jiffies(500));
		rdata = lpfc_rport_data_from_scsi_device(cmnd->device);
		if (!rdata)
			return FAILED;
		pnode = rdata->pnode;
	}
	if (!pnode || !NLP_CHK_NODE_ACT(pnode) ||
	    (pnode->nlp_state != NLP_STE_MAPPED_NODE))
		return FAILED;
	return SUCCESS;
}

/**
 * lpfc_reset_flush_io_context -
 * @vport: The virtual port (scsi_host) for the flush context
 * @tgt_id: If aborting by Target contect - specifies the target id
 * @lun_id: If aborting by Lun context - specifies the lun id
 * @context: specifies the context level to flush at.
 *
 * After a reset condition via TMF, we need to flush orphaned i/o
 * contexts from the adapter. This routine aborts any contexts
 * outstanding, then waits for their completions. The wait is
 * bounded by devloss_tmo though.
 *
 * Return code :
 *  0x2003 - Error
 *  0x2002 - Success
 **/
static int
lpfc_reset_flush_io_context(struct lpfc_vport *vport, uint16_t tgt_id,
			uint64_t lun_id, lpfc_ctx_cmd context)
{
	struct lpfc_hba   *phba = vport->phba;
	unsigned long later;
	int cnt;

	cnt = lpfc_sli_sum_iocb(vport, tgt_id, lun_id, context);
	if (cnt)
		lpfc_sli_abort_taskmgmt(vport,
					&phba->sli.sli3_ring[LPFC_FCP_RING],
					tgt_id, lun_id, context);
	later = msecs_to_jiffies(2 * vport->cfg_devloss_tmo * 1000) + jiffies;
	while (time_after(later, jiffies) && cnt) {
		schedule_timeout_uninterruptible(msecs_to_jiffies(20));
		cnt = lpfc_sli_sum_iocb(vport, tgt_id, lun_id, context);
	}
	if (cnt) {
		lpfc_printf_vlog(vport, KERN_ERR, LOG_FCP,
			"0724 I/O flush failure for context %s : cnt x%x\n",
			((context == LPFC_CTX_LUN) ? "LUN" :
			 ((context == LPFC_CTX_TGT) ? "TGT" :
			  ((context == LPFC_CTX_HOST) ? "HOST" : "Unknown"))),
			cnt);
		return FAILED;
	}
	return SUCCESS;
}

/**
 * lpfc_device_reset_handler - scsi_host_template eh_device_reset entry point
 * @cmnd: Pointer to scsi_cmnd data structure.
 *
 * This routine does a device reset by sending a LUN_RESET task management
 * command.
 *
 * Return code :
 *  0x2003 - Error
 *  0x2002 - Success
 **/
static int
lpfc_device_reset_handler(struct scsi_cmnd *cmnd)
{
	struct Scsi_Host  *shost = cmnd->device->host;
	struct lpfc_vport *vport = (struct lpfc_vport *) shost->hostdata;
	struct lpfc_rport_data *rdata;
	struct lpfc_nodelist *pnode;
	unsigned tgt_id = cmnd->device->id;
	uint64_t lun_id = cmnd->device->lun;
	struct lpfc_scsi_event_header scsi_event;
	int status;

	rdata = lpfc_rport_data_from_scsi_device(cmnd->device);
	if (!rdata || !rdata->pnode) {
		lpfc_printf_vlog(vport, KERN_ERR, LOG_FCP,
				 "0798 Device Reset rdata failure: rdata x%px\n",
				 rdata);
		return FAILED;
	}
	pnode = rdata->pnode;
	status = fc_block_scsi_eh(cmnd);
	if (status != 0 && status != SUCCESS)
		return status;

	status = lpfc_chk_tgt_mapped(vport, cmnd);
	if (status == FAILED) {
		lpfc_printf_vlog(vport, KERN_ERR, LOG_FCP,
			"0721 Device Reset rport failure: rdata x%px\n", rdata);
		return FAILED;
	}

	scsi_event.event_type = FC_REG_SCSI_EVENT;
	scsi_event.subcategory = LPFC_EVENT_LUNRESET;
	scsi_event.lun = lun_id;
	memcpy(scsi_event.wwpn, &pnode->nlp_portname, sizeof(struct lpfc_name));
	memcpy(scsi_event.wwnn, &pnode->nlp_nodename, sizeof(struct lpfc_name));

	fc_host_post_vendor_event(shost, fc_get_event_number(),
		sizeof(scsi_event), (char *)&scsi_event, LPFC_NL_VENDOR_ID);

	status = lpfc_send_taskmgmt(vport, cmnd, tgt_id, lun_id,
						FCP_LUN_RESET);

	lpfc_printf_vlog(vport, KERN_ERR, LOG_FCP,
			 "0713 SCSI layer issued Device Reset (%d, %llu) "
			 "return x%x\n", tgt_id, lun_id, status);

	/*
	 * We have to clean up i/o as : they may be orphaned by the TMF;
	 * or if the TMF failed, they may be in an indeterminate state.
	 * So, continue on.
	 * We will report success if all the i/o aborts successfully.
	 */
	if (status == SUCCESS)
		status = lpfc_reset_flush_io_context(vport, tgt_id, lun_id,
						LPFC_CTX_LUN);

	return status;
}

/**
 * lpfc_target_reset_handler - scsi_host_template eh_target_reset entry point
 * @cmnd: Pointer to scsi_cmnd data structure.
 *
 * This routine does a target reset by sending a TARGET_RESET task management
 * command.
 *
 * Return code :
 *  0x2003 - Error
 *  0x2002 - Success
 **/
static int
lpfc_target_reset_handler(struct scsi_cmnd *cmnd)
{
	struct Scsi_Host  *shost = cmnd->device->host;
	struct lpfc_vport *vport = (struct lpfc_vport *) shost->hostdata;
	struct lpfc_rport_data *rdata;
	struct lpfc_nodelist *pnode;
	unsigned tgt_id = cmnd->device->id;
	uint64_t lun_id = cmnd->device->lun;
	struct lpfc_scsi_event_header scsi_event;
	int status;

	rdata = lpfc_rport_data_from_scsi_device(cmnd->device);
	if (!rdata || !rdata->pnode) {
		lpfc_printf_vlog(vport, KERN_ERR, LOG_FCP,
				 "0799 Target Reset rdata failure: rdata x%px\n",
				 rdata);
		return FAILED;
	}
	pnode = rdata->pnode;
	status = fc_block_scsi_eh(cmnd);
	if (status != 0 && status != SUCCESS)
		return status;

	status = lpfc_chk_tgt_mapped(vport, cmnd);
	if (status == FAILED) {
		lpfc_printf_vlog(vport, KERN_ERR, LOG_FCP,
			"0722 Target Reset rport failure: rdata x%px\n", rdata);
		if (pnode) {
			spin_lock_irq(shost->host_lock);
			pnode->nlp_flag &= ~NLP_NPR_ADISC;
			pnode->nlp_fcp_info &= ~NLP_FCP_2_DEVICE;
			spin_unlock_irq(shost->host_lock);
		}
		lpfc_reset_flush_io_context(vport, tgt_id, lun_id,
					  LPFC_CTX_TGT);
		return FAST_IO_FAIL;
	}

	scsi_event.event_type = FC_REG_SCSI_EVENT;
	scsi_event.subcategory = LPFC_EVENT_TGTRESET;
	scsi_event.lun = 0;
	memcpy(scsi_event.wwpn, &pnode->nlp_portname, sizeof(struct lpfc_name));
	memcpy(scsi_event.wwnn, &pnode->nlp_nodename, sizeof(struct lpfc_name));

	fc_host_post_vendor_event(shost, fc_get_event_number(),
		sizeof(scsi_event), (char *)&scsi_event, LPFC_NL_VENDOR_ID);

	status = lpfc_send_taskmgmt(vport, cmnd, tgt_id, lun_id,
					FCP_TARGET_RESET);

	lpfc_printf_vlog(vport, KERN_ERR, LOG_FCP,
			 "0723 SCSI layer issued Target Reset (%d, %llu) "
			 "return x%x\n", tgt_id, lun_id, status);

	/*
	 * We have to clean up i/o as : they may be orphaned by the TMF;
	 * or if the TMF failed, they may be in an indeterminate state.
	 * So, continue on.
	 * We will report success if all the i/o aborts successfully.
	 */
	if (status == SUCCESS)
		status = lpfc_reset_flush_io_context(vport, tgt_id, lun_id,
					  LPFC_CTX_TGT);
	return status;
}

/**
 * lpfc_bus_reset_handler - scsi_host_template eh_bus_reset_handler entry point
 * @cmnd: Pointer to scsi_cmnd data structure.
 *
 * This routine does target reset to all targets on @cmnd->device->host.
 * This emulates Parallel SCSI Bus Reset Semantics.
 *
 * Return code :
 *  0x2003 - Error
 *  0x2002 - Success
 **/
static int
lpfc_bus_reset_handler(struct scsi_cmnd *cmnd)
{
	struct Scsi_Host  *shost = cmnd->device->host;
	struct lpfc_vport *vport = (struct lpfc_vport *) shost->hostdata;
	struct lpfc_nodelist *ndlp = NULL;
	struct lpfc_scsi_event_header scsi_event;
	int match;
	int ret = SUCCESS, status, i;

	scsi_event.event_type = FC_REG_SCSI_EVENT;
	scsi_event.subcategory = LPFC_EVENT_BUSRESET;
	scsi_event.lun = 0;
	memcpy(scsi_event.wwpn, &vport->fc_portname, sizeof(struct lpfc_name));
	memcpy(scsi_event.wwnn, &vport->fc_nodename, sizeof(struct lpfc_name));

	fc_host_post_vendor_event(shost, fc_get_event_number(),
		sizeof(scsi_event), (char *)&scsi_event, LPFC_NL_VENDOR_ID);

	status = fc_block_scsi_eh(cmnd);
	if (status != 0 && status != SUCCESS)
		return status;

	/*
	 * Since the driver manages a single bus device, reset all
	 * targets known to the driver.  Should any target reset
	 * fail, this routine returns failure to the midlayer.
	 */
	for (i = 0; i < LPFC_MAX_TARGET; i++) {
		/* Search for mapped node by target ID */
		match = 0;
		spin_lock_irq(shost->host_lock);
		list_for_each_entry(ndlp, &vport->fc_nodes, nlp_listp) {
			if (!NLP_CHK_NODE_ACT(ndlp))
				continue;
			if (vport->phba->cfg_fcp2_no_tgt_reset &&
			    (ndlp->nlp_fcp_info & NLP_FCP_2_DEVICE))
				continue;
			if (ndlp->nlp_state == NLP_STE_MAPPED_NODE &&
			    ndlp->nlp_sid == i &&
			    ndlp->rport &&
			    ndlp->nlp_type & NLP_FCP_TARGET) {
				match = 1;
				break;
			}
		}
		spin_unlock_irq(shost->host_lock);
		if (!match)
			continue;

		status = lpfc_send_taskmgmt(vport, cmnd,
					i, 0, FCP_TARGET_RESET);

		if (status != SUCCESS) {
			lpfc_printf_vlog(vport, KERN_ERR, LOG_FCP,
					 "0700 Bus Reset on target %d failed\n",
					 i);
			ret = FAILED;
		}
	}
	/*
	 * We have to clean up i/o as : they may be orphaned by the TMFs
	 * above; or if any of the TMFs failed, they may be in an
	 * indeterminate state.
	 * We will report success if all the i/o aborts successfully.
	 */

	status = lpfc_reset_flush_io_context(vport, 0, 0, LPFC_CTX_HOST);
	if (status != SUCCESS)
		ret = FAILED;

	lpfc_printf_vlog(vport, KERN_ERR, LOG_FCP,
			 "0714 SCSI layer issued Bus Reset Data: x%x\n", ret);
	return ret;
}

/**
 * lpfc_host_reset_handler - scsi_host_template eh_host_reset_handler entry pt
 * @cmnd: Pointer to scsi_cmnd data structure.
 *
 * This routine does host reset to the adaptor port. It brings the HBA
 * offline, performs a board restart, and then brings the board back online.
 * The lpfc_offline calls lpfc_sli_hba_down which will abort and local
 * reject all outstanding SCSI commands to the host and error returned
 * back to SCSI mid-level. As this will be SCSI mid-level's last resort
 * of error handling, it will only return error if resetting of the adapter
 * is not successful; in all other cases, will return success.
 *
 * Return code :
 *  0x2003 - Error
 *  0x2002 - Success
 **/
static int
lpfc_host_reset_handler(struct scsi_cmnd *cmnd)
{
	struct Scsi_Host *shost = cmnd->device->host;
	struct lpfc_vport *vport = (struct lpfc_vport *) shost->hostdata;
	struct lpfc_hba *phba = vport->phba;
	int rc, ret = SUCCESS;

	lpfc_printf_vlog(vport, KERN_ERR, LOG_FCP,
			 "3172 SCSI layer issued Host Reset Data:\n");

	lpfc_offline_prep(phba, LPFC_MBX_WAIT);
	lpfc_offline(phba);
	rc = lpfc_sli_brdrestart(phba);
	if (rc)
		goto error;

	rc = lpfc_online(phba);
	if (rc)
		goto error;

	lpfc_unblock_mgmt_io(phba);

	return ret;
error:
	lpfc_printf_vlog(vport, KERN_ERR, LOG_FCP,
			 "3323 Failed host reset\n");
	lpfc_unblock_mgmt_io(phba);
	return FAILED;
}

/**
 * lpfc_slave_alloc - scsi_host_template slave_alloc entry point
 * @sdev: Pointer to scsi_device.
 *
 * This routine populates the cmds_per_lun count + 2 scsi_bufs into  this host's
 * globally available list of scsi buffers. This routine also makes sure scsi
 * buffer is not allocated more than HBA limit conveyed to midlayer. This list
 * of scsi buffer exists for the lifetime of the driver.
 *
 * Return codes:
 *   non-0 - Error
 *   0 - Success
 **/
static int
lpfc_slave_alloc(struct scsi_device *sdev)
{
	struct lpfc_vport *vport = (struct lpfc_vport *) sdev->host->hostdata;
	struct lpfc_hba   *phba = vport->phba;
	struct fc_rport *rport = starget_to_rport(scsi_target(sdev));
	uint32_t total = 0;
	uint32_t num_to_alloc = 0;
	int num_allocated = 0;
	uint32_t sdev_cnt;
	struct lpfc_device_data *device_data;
	unsigned long flags;
	struct lpfc_name target_wwpn;

	if (!rport || fc_remote_port_chkready(rport))
		return -ENXIO;

	if (phba->cfg_fof) {

		/*
		 * Check to see if the device data structure for the lun
		 * exists.  If not, create one.
		 */

		u64_to_wwn(rport->port_name, target_wwpn.u.wwn);
		spin_lock_irqsave(&phba->devicelock, flags);
		device_data = __lpfc_get_device_data(phba,
						     &phba->luns,
						     &vport->fc_portname,
						     &target_wwpn,
						     sdev->lun);
		if (!device_data) {
			spin_unlock_irqrestore(&phba->devicelock, flags);
			device_data = lpfc_create_device_data(phba,
							&vport->fc_portname,
							&target_wwpn,
							sdev->lun,
							phba->cfg_XLanePriority,
							true);
			if (!device_data)
				return -ENOMEM;
			spin_lock_irqsave(&phba->devicelock, flags);
			list_add_tail(&device_data->listentry, &phba->luns);
		}
		device_data->rport_data = rport->dd_data;
		device_data->available = true;
		spin_unlock_irqrestore(&phba->devicelock, flags);
		sdev->hostdata = device_data;
	} else {
		sdev->hostdata = rport->dd_data;
	}
	sdev_cnt = atomic_inc_return(&phba->sdev_cnt);

	/* For SLI4, all IO buffers are pre-allocated */
	if (phba->sli_rev == LPFC_SLI_REV4)
		return 0;

	/* This code path is now ONLY for SLI3 adapters */

	/*
	 * Populate the cmds_per_lun count scsi_bufs into this host's globally
	 * available list of scsi buffers.  Don't allocate more than the
	 * HBA limit conveyed to the midlayer via the host structure.  The
	 * formula accounts for the lun_queue_depth + error handlers + 1
	 * extra.  This list of scsi bufs exists for the lifetime of the driver.
	 */
	total = phba->total_scsi_bufs;
	num_to_alloc = vport->cfg_lun_queue_depth + 2;

	/* If allocated buffers are enough do nothing */
	if ((sdev_cnt * (vport->cfg_lun_queue_depth + 2)) < total)
		return 0;

	/* Allow some exchanges to be available always to complete discovery */
	if (total >= phba->cfg_hba_queue_depth - LPFC_DISC_IOCB_BUFF_COUNT ) {
		lpfc_printf_vlog(vport, KERN_WARNING, LOG_FCP,
				 "0704 At limitation of %d preallocated "
				 "command buffers\n", total);
		return 0;
	/* Allow some exchanges to be available always to complete discovery */
	} else if (total + num_to_alloc >
		phba->cfg_hba_queue_depth - LPFC_DISC_IOCB_BUFF_COUNT ) {
		lpfc_printf_vlog(vport, KERN_WARNING, LOG_FCP,
				 "0705 Allocation request of %d "
				 "command buffers will exceed max of %d.  "
				 "Reducing allocation request to %d.\n",
				 num_to_alloc, phba->cfg_hba_queue_depth,
				 (phba->cfg_hba_queue_depth - total));
		num_to_alloc = phba->cfg_hba_queue_depth - total;
	}
	num_allocated = lpfc_new_scsi_buf_s3(vport, num_to_alloc);
	if (num_to_alloc != num_allocated) {
			lpfc_printf_vlog(vport, KERN_ERR, LOG_FCP,
					 "0708 Allocation request of %d "
					 "command buffers did not succeed.  "
					 "Allocated %d buffers.\n",
					 num_to_alloc, num_allocated);
	}
	if (num_allocated > 0)
		phba->total_scsi_bufs += num_allocated;
	return 0;
}

/**
 * lpfc_slave_configure - scsi_host_template slave_configure entry point
 * @sdev: Pointer to scsi_device.
 *
 * This routine configures following items
 *   - Tag command queuing support for @sdev if supported.
 *   - Enable SLI polling for fcp ring if ENABLE_FCP_RING_POLLING flag is set.
 *
 * Return codes:
 *   0 - Success
 **/
static int
lpfc_slave_configure(struct scsi_device *sdev)
{
	struct lpfc_vport *vport = (struct lpfc_vport *) sdev->host->hostdata;
	struct lpfc_hba   *phba = vport->phba;

	scsi_change_queue_depth(sdev, vport->cfg_lun_queue_depth);

	if (phba->cfg_poll & ENABLE_FCP_RING_POLLING) {
		lpfc_sli_handle_fast_ring_event(phba,
			&phba->sli.sli3_ring[LPFC_FCP_RING], HA_R0RE_REQ);
		if (phba->cfg_poll & DISABLE_FCP_RING_INT)
			lpfc_poll_rearm_timer(phba);
	}

	return 0;
}

/**
 * lpfc_slave_destroy - slave_destroy entry point of SHT data structure
 * @sdev: Pointer to scsi_device.
 *
 * This routine sets @sdev hostatdata filed to null.
 **/
static void
lpfc_slave_destroy(struct scsi_device *sdev)
{
	struct lpfc_vport *vport = (struct lpfc_vport *) sdev->host->hostdata;
	struct lpfc_hba   *phba = vport->phba;
	unsigned long flags;
	struct lpfc_device_data *device_data = sdev->hostdata;

	atomic_dec(&phba->sdev_cnt);
	if ((phba->cfg_fof) && (device_data)) {
		spin_lock_irqsave(&phba->devicelock, flags);
		device_data->available = false;
		if (!device_data->oas_enabled)
			lpfc_delete_device_data(phba, device_data);
		spin_unlock_irqrestore(&phba->devicelock, flags);
	}
	sdev->hostdata = NULL;
	return;
}

/**
 * lpfc_create_device_data - creates and initializes device data structure for OAS
 * @pha: Pointer to host bus adapter structure.
 * @vport_wwpn: Pointer to vport's wwpn information
 * @target_wwpn: Pointer to target's wwpn information
 * @lun: Lun on target
 * @atomic_create: Flag to indicate if memory should be allocated using the
 *		  GFP_ATOMIC flag or not.
 *
 * This routine creates a device data structure which will contain identifying
 * information for the device (host wwpn, target wwpn, lun), state of OAS,
 * whether or not the corresponding lun is available by the system,
 * and pointer to the rport data.
 *
 * Return codes:
 *   NULL - Error
 *   Pointer to lpfc_device_data - Success
 **/
struct lpfc_device_data*
lpfc_create_device_data(struct lpfc_hba *phba, struct lpfc_name *vport_wwpn,
			struct lpfc_name *target_wwpn, uint64_t lun,
			uint32_t pri, bool atomic_create)
{

	struct lpfc_device_data *lun_info;
	int memory_flags;

	if (unlikely(!phba) || !vport_wwpn || !target_wwpn  ||
	    !(phba->cfg_fof))
		return NULL;

	/* Attempt to create the device data to contain lun info */

	if (atomic_create)
		memory_flags = GFP_ATOMIC;
	else
		memory_flags = GFP_KERNEL;
	lun_info = mempool_alloc(phba->device_data_mem_pool, memory_flags);
	if (!lun_info)
		return NULL;
	INIT_LIST_HEAD(&lun_info->listentry);
	lun_info->rport_data  = NULL;
	memcpy(&lun_info->device_id.vport_wwpn, vport_wwpn,
	       sizeof(struct lpfc_name));
	memcpy(&lun_info->device_id.target_wwpn, target_wwpn,
	       sizeof(struct lpfc_name));
	lun_info->device_id.lun = lun;
	lun_info->oas_enabled = false;
	lun_info->priority = pri;
	lun_info->available = false;
	return lun_info;
}

/**
 * lpfc_delete_device_data - frees a device data structure for OAS
 * @pha: Pointer to host bus adapter structure.
 * @lun_info: Pointer to device data structure to free.
 *
 * This routine frees the previously allocated device data structure passed.
 *
 **/
void
lpfc_delete_device_data(struct lpfc_hba *phba,
			struct lpfc_device_data *lun_info)
{

	if (unlikely(!phba) || !lun_info  ||
	    !(phba->cfg_fof))
		return;

	if (!list_empty(&lun_info->listentry))
		list_del(&lun_info->listentry);
	mempool_free(lun_info, phba->device_data_mem_pool);
	return;
}

/**
 * __lpfc_get_device_data - returns the device data for the specified lun
 * @pha: Pointer to host bus adapter structure.
 * @list: Point to list to search.
 * @vport_wwpn: Pointer to vport's wwpn information
 * @target_wwpn: Pointer to target's wwpn information
 * @lun: Lun on target
 *
 * This routine searches the list passed for the specified lun's device data.
 * This function does not hold locks, it is the responsibility of the caller
 * to ensure the proper lock is held before calling the function.
 *
 * Return codes:
 *   NULL - Error
 *   Pointer to lpfc_device_data - Success
 **/
struct lpfc_device_data*
__lpfc_get_device_data(struct lpfc_hba *phba, struct list_head *list,
		       struct lpfc_name *vport_wwpn,
		       struct lpfc_name *target_wwpn, uint64_t lun)
{

	struct lpfc_device_data *lun_info;

	if (unlikely(!phba) || !list || !vport_wwpn || !target_wwpn ||
	    !phba->cfg_fof)
		return NULL;

	/* Check to see if the lun is already enabled for OAS. */

	list_for_each_entry(lun_info, list, listentry) {
		if ((memcmp(&lun_info->device_id.vport_wwpn, vport_wwpn,
			    sizeof(struct lpfc_name)) == 0) &&
		    (memcmp(&lun_info->device_id.target_wwpn, target_wwpn,
			    sizeof(struct lpfc_name)) == 0) &&
		    (lun_info->device_id.lun == lun))
			return lun_info;
	}

	return NULL;
}

/**
 * lpfc_find_next_oas_lun - searches for the next oas lun
 * @pha: Pointer to host bus adapter structure.
 * @vport_wwpn: Pointer to vport's wwpn information
 * @target_wwpn: Pointer to target's wwpn information
 * @starting_lun: Pointer to the lun to start searching for
 * @found_vport_wwpn: Pointer to the found lun's vport wwpn information
 * @found_target_wwpn: Pointer to the found lun's target wwpn information
 * @found_lun: Pointer to the found lun.
 * @found_lun_status: Pointer to status of the found lun.
 *
 * This routine searches the luns list for the specified lun
 * or the first lun for the vport/target.  If the vport wwpn contains
 * a zero value then a specific vport is not specified. In this case
 * any vport which contains the lun will be considered a match.  If the
 * target wwpn contains a zero value then a specific target is not specified.
 * In this case any target which contains the lun will be considered a
 * match.  If the lun is found, the lun, vport wwpn, target wwpn and lun status
 * are returned.  The function will also return the next lun if available.
 * If the next lun is not found, starting_lun parameter will be set to
 * NO_MORE_OAS_LUN.
 *
 * Return codes:
 *   non-0 - Error
 *   0 - Success
 **/
bool
lpfc_find_next_oas_lun(struct lpfc_hba *phba, struct lpfc_name *vport_wwpn,
		       struct lpfc_name *target_wwpn, uint64_t *starting_lun,
		       struct lpfc_name *found_vport_wwpn,
		       struct lpfc_name *found_target_wwpn,
		       uint64_t *found_lun,
		       uint32_t *found_lun_status,
		       uint32_t *found_lun_pri)
{

	unsigned long flags;
	struct lpfc_device_data *lun_info;
	struct lpfc_device_id *device_id;
	uint64_t lun;
	bool found = false;

	if (unlikely(!phba) || !vport_wwpn || !target_wwpn ||
	    !starting_lun || !found_vport_wwpn ||
	    !found_target_wwpn || !found_lun || !found_lun_status ||
	    (*starting_lun == NO_MORE_OAS_LUN) ||
	    !phba->cfg_fof)
		return false;

	lun = *starting_lun;
	*found_lun = NO_MORE_OAS_LUN;
	*starting_lun = NO_MORE_OAS_LUN;

	/* Search for lun or the lun closet in value */

	spin_lock_irqsave(&phba->devicelock, flags);
	list_for_each_entry(lun_info, &phba->luns, listentry) {
		if (((wwn_to_u64(vport_wwpn->u.wwn) == 0) ||
		     (memcmp(&lun_info->device_id.vport_wwpn, vport_wwpn,
			    sizeof(struct lpfc_name)) == 0)) &&
		    ((wwn_to_u64(target_wwpn->u.wwn) == 0) ||
		     (memcmp(&lun_info->device_id.target_wwpn, target_wwpn,
			    sizeof(struct lpfc_name)) == 0)) &&
		    (lun_info->oas_enabled)) {
			device_id = &lun_info->device_id;
			if ((!found) &&
			    ((lun == FIND_FIRST_OAS_LUN) ||
			     (device_id->lun == lun))) {
				*found_lun = device_id->lun;
				memcpy(found_vport_wwpn,
				       &device_id->vport_wwpn,
				       sizeof(struct lpfc_name));
				memcpy(found_target_wwpn,
				       &device_id->target_wwpn,
				       sizeof(struct lpfc_name));
				if (lun_info->available)
					*found_lun_status =
						OAS_LUN_STATUS_EXISTS;
				else
					*found_lun_status = 0;
				*found_lun_pri = lun_info->priority;
				if (phba->cfg_oas_flags & OAS_FIND_ANY_VPORT)
					memset(vport_wwpn, 0x0,
					       sizeof(struct lpfc_name));
				if (phba->cfg_oas_flags & OAS_FIND_ANY_TARGET)
					memset(target_wwpn, 0x0,
					       sizeof(struct lpfc_name));
				found = true;
			} else if (found) {
				*starting_lun = device_id->lun;
				memcpy(vport_wwpn, &device_id->vport_wwpn,
				       sizeof(struct lpfc_name));
				memcpy(target_wwpn, &device_id->target_wwpn,
				       sizeof(struct lpfc_name));
				break;
			}
		}
	}
	spin_unlock_irqrestore(&phba->devicelock, flags);
	return found;
}

/**
 * lpfc_enable_oas_lun - enables a lun for OAS operations
 * @pha: Pointer to host bus adapter structure.
 * @vport_wwpn: Pointer to vport's wwpn information
 * @target_wwpn: Pointer to target's wwpn information
 * @lun: Lun
 *
 * This routine enables a lun for oas operations.  The routines does so by
 * doing the following :
 *
 *   1) Checks to see if the device data for the lun has been created.
 *   2) If found, sets the OAS enabled flag if not set and returns.
 *   3) Otherwise, creates a device data structure.
 *   4) If successfully created, indicates the device data is for an OAS lun,
 *   indicates the lun is not available and add to the list of luns.
 *
 * Return codes:
 *   false - Error
 *   true - Success
 **/
bool
lpfc_enable_oas_lun(struct lpfc_hba *phba, struct lpfc_name *vport_wwpn,
		    struct lpfc_name *target_wwpn, uint64_t lun, uint8_t pri)
{

	struct lpfc_device_data *lun_info;
	unsigned long flags;

	if (unlikely(!phba) || !vport_wwpn || !target_wwpn ||
	    !phba->cfg_fof)
		return false;

	spin_lock_irqsave(&phba->devicelock, flags);

	/* Check to see if the device data for the lun has been created */
	lun_info = __lpfc_get_device_data(phba, &phba->luns, vport_wwpn,
					  target_wwpn, lun);
	if (lun_info) {
		if (!lun_info->oas_enabled)
			lun_info->oas_enabled = true;
		lun_info->priority = pri;
		spin_unlock_irqrestore(&phba->devicelock, flags);
		return true;
	}

	/* Create an lun info structure and add to list of luns */
	lun_info = lpfc_create_device_data(phba, vport_wwpn, target_wwpn, lun,
					   pri, true);
	if (lun_info) {
		lun_info->oas_enabled = true;
		lun_info->priority = pri;
		lun_info->available = false;
		list_add_tail(&lun_info->listentry, &phba->luns);
		spin_unlock_irqrestore(&phba->devicelock, flags);
		return true;
	}
	spin_unlock_irqrestore(&phba->devicelock, flags);
	return false;
}

/**
 * lpfc_disable_oas_lun - disables a lun for OAS operations
 * @pha: Pointer to host bus adapter structure.
 * @vport_wwpn: Pointer to vport's wwpn information
 * @target_wwpn: Pointer to target's wwpn information
 * @lun: Lun
 *
 * This routine disables a lun for oas operations.  The routines does so by
 * doing the following :
 *
 *   1) Checks to see if the device data for the lun is created.
 *   2) If present, clears the flag indicating this lun is for OAS.
 *   3) If the lun is not available by the system, the device data is
 *   freed.
 *
 * Return codes:
 *   false - Error
 *   true - Success
 **/
bool
lpfc_disable_oas_lun(struct lpfc_hba *phba, struct lpfc_name *vport_wwpn,
		     struct lpfc_name *target_wwpn, uint64_t lun, uint8_t pri)
{

	struct lpfc_device_data *lun_info;
	unsigned long flags;

	if (unlikely(!phba) || !vport_wwpn || !target_wwpn ||
	    !phba->cfg_fof)
		return false;

	spin_lock_irqsave(&phba->devicelock, flags);

	/* Check to see if the lun is available. */
	lun_info = __lpfc_get_device_data(phba,
					  &phba->luns, vport_wwpn,
					  target_wwpn, lun);
	if (lun_info) {
		lun_info->oas_enabled = false;
		lun_info->priority = pri;
		if (!lun_info->available)
			lpfc_delete_device_data(phba, lun_info);
		spin_unlock_irqrestore(&phba->devicelock, flags);
		return true;
	}

	spin_unlock_irqrestore(&phba->devicelock, flags);
	return false;
}

static int
lpfc_no_command(struct Scsi_Host *shost, struct scsi_cmnd *cmnd)
{
	return SCSI_MLQUEUE_HOST_BUSY;
}

static int
lpfc_no_handler(struct scsi_cmnd *cmnd)
{
	return FAILED;
}

static int
lpfc_no_slave(struct scsi_device *sdev)
{
	return -ENODEV;
}

struct scsi_host_template lpfc_template_nvme = {
	.module			= THIS_MODULE,
	.name			= LPFC_DRIVER_NAME,
	.proc_name		= LPFC_DRIVER_NAME,
	.info			= lpfc_info,
	.queuecommand		= lpfc_no_command,
	.eh_abort_handler	= lpfc_no_handler,
	.eh_device_reset_handler = lpfc_no_handler,
	.eh_target_reset_handler = lpfc_no_handler,
	.eh_bus_reset_handler	= lpfc_no_handler,
	.eh_host_reset_handler  = lpfc_no_handler,
	.slave_alloc		= lpfc_no_slave,
	.slave_configure	= lpfc_no_slave,
	.scan_finished		= lpfc_scan_finished,
	.this_id		= -1,
	.sg_tablesize		= 1,
	.cmd_per_lun		= 1,
	.shost_attrs		= lpfc_hba_attrs,
	.max_sectors		= 0xFFFF,
	.vendor_id		= LPFC_NL_VENDOR_ID,
	.track_queue_depth	= 0,
};

struct scsi_host_template lpfc_template_no_hr = {
	.module			= THIS_MODULE,
	.name			= LPFC_DRIVER_NAME,
	.proc_name		= LPFC_DRIVER_NAME,
	.info			= lpfc_info,
	.queuecommand		= lpfc_queuecommand,
	.eh_timed_out		= fc_eh_timed_out,
	.eh_abort_handler	= lpfc_abort_handler,
	.eh_device_reset_handler = lpfc_device_reset_handler,
	.eh_target_reset_handler = lpfc_target_reset_handler,
	.eh_bus_reset_handler	= lpfc_bus_reset_handler,
	.slave_alloc		= lpfc_slave_alloc,
	.slave_configure	= lpfc_slave_configure,
	.slave_destroy		= lpfc_slave_destroy,
	.scan_finished		= lpfc_scan_finished,
	.this_id		= -1,
	.sg_tablesize		= LPFC_DEFAULT_SG_SEG_CNT,
	.cmd_per_lun		= LPFC_CMD_PER_LUN,
	.shost_attrs		= lpfc_hba_attrs,
	.max_sectors		= 0xFFFFFFFF,
	.vendor_id		= LPFC_NL_VENDOR_ID,
	.change_queue_depth	= scsi_change_queue_depth,
	.track_queue_depth	= 1,
};

struct scsi_host_template lpfc_template = {
	.module			= THIS_MODULE,
	.name			= LPFC_DRIVER_NAME,
	.proc_name		= LPFC_DRIVER_NAME,
	.info			= lpfc_info,
	.queuecommand		= lpfc_queuecommand,
	.eh_timed_out		= fc_eh_timed_out,
	.eh_abort_handler	= lpfc_abort_handler,
	.eh_device_reset_handler = lpfc_device_reset_handler,
	.eh_target_reset_handler = lpfc_target_reset_handler,
	.eh_bus_reset_handler	= lpfc_bus_reset_handler,
	.eh_host_reset_handler  = lpfc_host_reset_handler,
	.slave_alloc		= lpfc_slave_alloc,
	.slave_configure	= lpfc_slave_configure,
	.slave_destroy		= lpfc_slave_destroy,
	.scan_finished		= lpfc_scan_finished,
	.this_id		= -1,
	.sg_tablesize		= LPFC_DEFAULT_SG_SEG_CNT,
	.cmd_per_lun		= LPFC_CMD_PER_LUN,
	.shost_attrs		= lpfc_hba_attrs,
	.max_sectors		= 0xFFFF,
	.vendor_id		= LPFC_NL_VENDOR_ID,
	.change_queue_depth	= scsi_change_queue_depth,
	.track_queue_depth	= 1,
};

struct scsi_host_template lpfc_vport_template = {
	.module			= THIS_MODULE,
	.name			= LPFC_DRIVER_NAME,
	.proc_name		= LPFC_DRIVER_NAME,
	.info			= lpfc_info,
	.queuecommand		= lpfc_queuecommand,
	.eh_timed_out		= fc_eh_timed_out,
	.eh_abort_handler	= lpfc_abort_handler,
	.eh_device_reset_handler = lpfc_device_reset_handler,
	.eh_target_reset_handler = lpfc_target_reset_handler,
	.slave_alloc		= lpfc_slave_alloc,
	.slave_configure	= lpfc_slave_configure,
	.slave_destroy		= lpfc_slave_destroy,
	.scan_finished		= lpfc_scan_finished,
	.this_id		= -1,
	.sg_tablesize		= LPFC_DEFAULT_SG_SEG_CNT,
	.cmd_per_lun		= LPFC_CMD_PER_LUN,
	.shost_attrs		= lpfc_vport_attrs,
	.max_sectors		= 0xFFFF,
	.change_queue_depth	= scsi_change_queue_depth,
	.track_queue_depth	= 1,
};<|MERGE_RESOLUTION|>--- conflicted
+++ resolved
@@ -4026,22 +4026,8 @@
 	}
 	lpfc_scsi_unprep_dma_buf(phba, lpfc_cmd);
 
-<<<<<<< HEAD
-	/* If pCmd was set to NULL from abort path, do not call scsi_done */
-	if (xchg(&lpfc_cmd->pCmd, NULL) == NULL) {
-		lpfc_printf_vlog(vport, KERN_INFO, LOG_FCP,
-				 "0711 FCP cmd already NULL, sid: 0x%06x, "
-				 "did: 0x%06x, oxid: 0x%04x\n",
-				 vport->fc_myDID,
-				 (pnode) ? pnode->nlp_DID : 0,
-				 phba->sli_rev == LPFC_SLI_REV4 ?
-				 lpfc_cmd->cur_iocbq.sli4_xritag : 0xffff);
-		return;
-	}
-=======
 	lpfc_cmd->pCmd = NULL;
 	spin_unlock(&lpfc_cmd->buf_lock);
->>>>>>> fa578e9d
 
 	/* The sdev is not guaranteed to be valid post scsi_done upcall. */
 	cmd->scsi_done(cmd);
