/*
 * Support for SATA devices on Serial Attached SCSI (SAS) controllers
 *
 * Copyright (C) 2006 IBM Corporation
 *
 * Written by: Darrick J. Wong <djwong@us.ibm.com>, IBM Corporation
 *
 * This program is free software; you can redistribute it and/or
 * modify it under the terms of the GNU General Public License as
 * published by the Free Software Foundation; either version 2 of the
 * License, or (at your option) any later version.
 *
 * This program is distributed in the hope that it will be useful, but
 * WITHOUT ANY WARRANTY; without even the implied warranty of
 * MERCHANTABILITY or FITNESS FOR A PARTICULAR PURPOSE.  See the GNU
 * General Public License for more details.
 *
 * You should have received a copy of the GNU General Public License
 * along with this program; if not, write to the Free Software
 * Foundation, Inc., 59 Temple Place, Suite 330, Boston, MA 02111-1307
 * USA
 */

#include <linux/scatterlist.h>
#include <linux/slab.h>
#include <linux/async.h>
#include <linux/export.h>

#include <scsi/sas_ata.h>
#include "sas_internal.h"
#include <scsi/scsi_host.h>
#include <scsi/scsi_device.h>
#include <scsi/scsi_tcq.h>
#include <scsi/scsi.h>
#include <scsi/scsi_transport.h>
#include <scsi/scsi_transport_sas.h>
#include "../scsi_sas_internal.h"
#include "../scsi_transport_api.h"
#include <scsi/scsi_eh.h>

static enum ata_completion_errors sas_to_ata_err(struct task_status_struct *ts)
{
	/* Cheesy attempt to translate SAS errors into ATA.  Hah! */

	/* transport error */
	if (ts->resp == SAS_TASK_UNDELIVERED)
		return AC_ERR_ATA_BUS;

	/* ts->resp == SAS_TASK_COMPLETE */
	/* task delivered, what happened afterwards? */
	switch (ts->stat) {
		case SAS_DEV_NO_RESPONSE:
			return AC_ERR_TIMEOUT;

		case SAS_INTERRUPTED:
		case SAS_PHY_DOWN:
		case SAS_NAK_R_ERR:
			return AC_ERR_ATA_BUS;


		case SAS_DATA_UNDERRUN:
			/*
			 * Some programs that use the taskfile interface
			 * (smartctl in particular) can cause underrun
			 * problems.  Ignore these errors, perhaps at our
			 * peril.
			 */
			return 0;

		case SAS_DATA_OVERRUN:
		case SAS_QUEUE_FULL:
		case SAS_DEVICE_UNKNOWN:
		case SAS_SG_ERR:
			return AC_ERR_INVALID;

		case SAS_OPEN_TO:
		case SAS_OPEN_REJECT:
			SAS_DPRINTK("%s: Saw error %d.  What to do?\n",
				    __func__, ts->stat);
			return AC_ERR_OTHER;

		case SAM_STAT_CHECK_CONDITION:
		case SAS_ABORTED_TASK:
			return AC_ERR_DEV;

		case SAS_PROTO_RESPONSE:
			/* This means the ending_fis has the error
			 * value; return 0 here to collect it */
			return 0;
		default:
			return 0;
	}
}

static void sas_ata_task_done(struct sas_task *task)
{
	struct ata_queued_cmd *qc = task->uldd_task;
	struct domain_device *dev = task->dev;
	struct task_status_struct *stat = &task->task_status;
	struct ata_task_resp *resp = (struct ata_task_resp *)stat->buf;
	struct sas_ha_struct *sas_ha = dev->port->ha;
	enum ata_completion_errors ac;
	unsigned long flags;
	struct ata_link *link;
	struct ata_port *ap;

	spin_lock_irqsave(&dev->done_lock, flags);
	if (test_bit(SAS_HA_FROZEN, &sas_ha->state))
		task = NULL;
	else if (qc && qc->scsicmd)
		ASSIGN_SAS_TASK(qc->scsicmd, NULL);
	spin_unlock_irqrestore(&dev->done_lock, flags);

	/* check if libsas-eh got to the task before us */
	if (unlikely(!task))
		return;

	if (!qc)
		goto qc_already_gone;

	ap = qc->ap;
	link = &ap->link;

	spin_lock_irqsave(ap->lock, flags);
	/* check if we lost the race with libata/sas_ata_post_internal() */
	if (unlikely(ap->pflags & ATA_PFLAG_FROZEN)) {
		spin_unlock_irqrestore(ap->lock, flags);
		if (qc->scsicmd)
			goto qc_already_gone;
		else {
			/* if eh is not involved and the port is frozen then the
			 * ata internal abort process has taken responsibility
			 * for this sas_task
			 */
			return;
		}
	}

	if (stat->stat == SAS_PROTO_RESPONSE || stat->stat == SAM_STAT_GOOD ||
	    ((stat->stat == SAM_STAT_CHECK_CONDITION &&
	      dev->sata_dev.class == ATA_DEV_ATAPI))) {
		memcpy(dev->sata_dev.fis, resp->ending_fis, ATA_RESP_FIS_SIZE);

		if (!link->sactive) {
			qc->err_mask |= ac_err_mask(dev->sata_dev.fis[2]);
		} else {
			link->eh_info.err_mask |= ac_err_mask(dev->sata_dev.fis[2]);
			if (unlikely(link->eh_info.err_mask))
				qc->flags |= ATA_QCFLAG_FAILED;
		}
	} else {
		ac = sas_to_ata_err(stat);
		if (ac) {
			SAS_DPRINTK("%s: SAS error %x\n", __func__,
				    stat->stat);
			/* We saw a SAS error. Send a vague error. */
			if (!link->sactive) {
				qc->err_mask = ac;
			} else {
				link->eh_info.err_mask |= AC_ERR_DEV;
				qc->flags |= ATA_QCFLAG_FAILED;
			}

			dev->sata_dev.fis[3] = 0x04; /* status err */
			dev->sata_dev.fis[2] = ATA_ERR;
		}
	}

	qc->lldd_task = NULL;
	ata_qc_complete(qc);
	spin_unlock_irqrestore(ap->lock, flags);

qc_already_gone:
	sas_free_task(task);
}

static unsigned int sas_ata_qc_issue(struct ata_queued_cmd *qc)
{
	struct sas_task *task;
	struct scatterlist *sg;
	int ret = AC_ERR_SYSTEM;
	unsigned int si, xfer = 0;
	struct ata_port *ap = qc->ap;
	struct domain_device *dev = ap->private_data;
	struct sas_ha_struct *sas_ha = dev->port->ha;
	struct Scsi_Host *host = sas_ha->core.shost;
	struct sas_internal *i = to_sas_internal(host->transportt);

<<<<<<< HEAD
	/* TODO: audit callers to ensure they are ready for qc_issue to
	 * unconditionally re-enable interrupts
	 */
	local_irq_save_nort(flags);
=======
	/* TODO: we should try to remove that unlock */
>>>>>>> e021bb4f
	spin_unlock(ap->lock);

	/* If the device fell off, no sense in issuing commands */
	if (test_bit(SAS_DEV_GONE, &dev->state))
		goto out;

	task = sas_alloc_task(GFP_ATOMIC);
	if (!task)
		goto out;
	task->dev = dev;
	task->task_proto = SAS_PROTOCOL_STP;
	task->task_done = sas_ata_task_done;

	if (qc->tf.command == ATA_CMD_FPDMA_WRITE ||
	    qc->tf.command == ATA_CMD_FPDMA_READ ||
	    qc->tf.command == ATA_CMD_FPDMA_RECV ||
	    qc->tf.command == ATA_CMD_FPDMA_SEND ||
	    qc->tf.command == ATA_CMD_NCQ_NON_DATA) {
		/* Need to zero out the tag libata assigned us */
		qc->tf.nsect = 0;
	}

	ata_tf_to_fis(&qc->tf, qc->dev->link->pmp, 1, (u8 *)&task->ata_task.fis);
	task->uldd_task = qc;
	if (ata_is_atapi(qc->tf.protocol)) {
		memcpy(task->ata_task.atapi_packet, qc->cdb, qc->dev->cdb_len);
		task->total_xfer_len = qc->nbytes;
		task->num_scatter = qc->n_elem;
	} else {
		for_each_sg(qc->sg, sg, qc->n_elem, si)
			xfer += sg_dma_len(sg);

		task->total_xfer_len = xfer;
		task->num_scatter = si;
	}

	task->data_dir = qc->dma_dir;
	task->scatter = qc->sg;
	task->ata_task.retry_count = 1;
	task->task_state_flags = SAS_TASK_STATE_PENDING;
	qc->lldd_task = task;

	task->ata_task.use_ncq = ata_is_ncq(qc->tf.protocol);
	task->ata_task.dma_xfer = ata_is_dma(qc->tf.protocol);

	if (qc->scsicmd)
		ASSIGN_SAS_TASK(qc->scsicmd, task);

	ret = i->dft->lldd_execute_task(task, GFP_ATOMIC);
	if (ret) {
		SAS_DPRINTK("lldd_execute_task returned: %d\n", ret);

		if (qc->scsicmd)
			ASSIGN_SAS_TASK(qc->scsicmd, NULL);
		sas_free_task(task);
		qc->lldd_task = NULL;
		ret = AC_ERR_SYSTEM;
	}

 out:
	spin_lock(ap->lock);
<<<<<<< HEAD
	local_irq_restore_nort(flags);
=======
>>>>>>> e021bb4f
	return ret;
}

static bool sas_ata_qc_fill_rtf(struct ata_queued_cmd *qc)
{
	struct domain_device *dev = qc->ap->private_data;

	ata_tf_from_fis(dev->sata_dev.fis, &qc->result_tf);
	return true;
}

static struct sas_internal *dev_to_sas_internal(struct domain_device *dev)
{
	return to_sas_internal(dev->port->ha->core.shost->transportt);
}

static int sas_get_ata_command_set(struct domain_device *dev);

int sas_get_ata_info(struct domain_device *dev, struct ex_phy *phy)
{
	if (phy->attached_tproto & SAS_PROTOCOL_STP)
		dev->tproto = phy->attached_tproto;
	if (phy->attached_sata_dev)
		dev->tproto |= SAS_SATA_DEV;

	if (phy->attached_dev_type == SAS_SATA_PENDING)
		dev->dev_type = SAS_SATA_PENDING;
	else {
		int res;

		dev->dev_type = SAS_SATA_DEV;
		res = sas_get_report_phy_sata(dev->parent, phy->phy_id,
					      &dev->sata_dev.rps_resp);
		if (res) {
			SAS_DPRINTK("report phy sata to %016llx:0x%x returned "
				    "0x%x\n", SAS_ADDR(dev->parent->sas_addr),
				    phy->phy_id, res);
			return res;
		}
		memcpy(dev->frame_rcvd, &dev->sata_dev.rps_resp.rps.fis,
		       sizeof(struct dev_to_host_fis));
		dev->sata_dev.class = sas_get_ata_command_set(dev);
	}
	return 0;
}

static int sas_ata_clear_pending(struct domain_device *dev, struct ex_phy *phy)
{
	int res;

	/* we weren't pending, so successfully end the reset sequence now */
	if (dev->dev_type != SAS_SATA_PENDING)
		return 1;

	/* hmmm, if this succeeds do we need to repost the domain_device to the
	 * lldd so it can pick up new parameters?
	 */
	res = sas_get_ata_info(dev, phy);
	if (res)
		return 0; /* retry */
	else
		return 1;
}

static int smp_ata_check_ready(struct ata_link *link)
{
	int res;
	struct ata_port *ap = link->ap;
	struct domain_device *dev = ap->private_data;
	struct domain_device *ex_dev = dev->parent;
	struct sas_phy *phy = sas_get_local_phy(dev);
	struct ex_phy *ex_phy = &ex_dev->ex_dev.ex_phy[phy->number];

	res = sas_ex_phy_discover(ex_dev, phy->number);
	sas_put_local_phy(phy);

	/* break the wait early if the expander is unreachable,
	 * otherwise keep polling
	 */
	if (res == -ECOMM)
		return res;
	if (res != SMP_RESP_FUNC_ACC)
		return 0;

	switch (ex_phy->attached_dev_type) {
	case SAS_SATA_PENDING:
		return 0;
	case SAS_END_DEVICE:
		if (ex_phy->attached_sata_dev)
			return sas_ata_clear_pending(dev, ex_phy);
		/* fall through */
	default:
		return -ENODEV;
	}
}

static int local_ata_check_ready(struct ata_link *link)
{
	struct ata_port *ap = link->ap;
	struct domain_device *dev = ap->private_data;
	struct sas_internal *i = dev_to_sas_internal(dev);

	if (i->dft->lldd_ata_check_ready)
		return i->dft->lldd_ata_check_ready(dev);
	else {
		/* lldd's that don't implement 'ready' checking get the
		 * old default behavior of not coordinating reset
		 * recovery with libata
		 */
		return 1;
	}
}

static int sas_ata_printk(const char *level, const struct domain_device *ddev,
			  const char *fmt, ...)
{
	struct ata_port *ap = ddev->sata_dev.ap;
	struct device *dev = &ddev->rphy->dev;
	struct va_format vaf;
	va_list args;
	int r;

	va_start(args, fmt);

	vaf.fmt = fmt;
	vaf.va = &args;

	r = printk("%ssas: ata%u: %s: %pV",
		   level, ap->print_id, dev_name(dev), &vaf);

	va_end(args);

	return r;
}

static int sas_ata_hard_reset(struct ata_link *link, unsigned int *class,
			      unsigned long deadline)
{
	int ret = 0, res;
	struct sas_phy *phy;
	struct ata_port *ap = link->ap;
	int (*check_ready)(struct ata_link *link);
	struct domain_device *dev = ap->private_data;
	struct sas_internal *i = dev_to_sas_internal(dev);

	res = i->dft->lldd_I_T_nexus_reset(dev);
	if (res == -ENODEV)
		return res;

	if (res != TMF_RESP_FUNC_COMPLETE)
		sas_ata_printk(KERN_DEBUG, dev, "Unable to reset ata device?\n");

	phy = sas_get_local_phy(dev);
	if (scsi_is_sas_phy_local(phy))
		check_ready = local_ata_check_ready;
	else
		check_ready = smp_ata_check_ready;
	sas_put_local_phy(phy);

	ret = ata_wait_after_reset(link, deadline, check_ready);
	if (ret && ret != -EAGAIN)
		sas_ata_printk(KERN_ERR, dev, "reset failed (errno=%d)\n", ret);

	*class = dev->sata_dev.class;

	ap->cbl = ATA_CBL_SATA;
	return ret;
}

/*
 * notify the lldd to forget the sas_task for this internal ata command
 * that bypasses scsi-eh
 */
static void sas_ata_internal_abort(struct sas_task *task)
{
	struct sas_internal *si = dev_to_sas_internal(task->dev);
	unsigned long flags;
	int res;

	spin_lock_irqsave(&task->task_state_lock, flags);
	if (task->task_state_flags & SAS_TASK_STATE_ABORTED ||
	    task->task_state_flags & SAS_TASK_STATE_DONE) {
		spin_unlock_irqrestore(&task->task_state_lock, flags);
		SAS_DPRINTK("%s: Task %p already finished.\n", __func__,
			    task);
		goto out;
	}
	task->task_state_flags |= SAS_TASK_STATE_ABORTED;
	spin_unlock_irqrestore(&task->task_state_lock, flags);

	res = si->dft->lldd_abort_task(task);

	spin_lock_irqsave(&task->task_state_lock, flags);
	if (task->task_state_flags & SAS_TASK_STATE_DONE ||
	    res == TMF_RESP_FUNC_COMPLETE) {
		spin_unlock_irqrestore(&task->task_state_lock, flags);
		goto out;
	}

	/* XXX we are not prepared to deal with ->lldd_abort_task()
	 * failures.  TODO: lldds need to unconditionally forget about
	 * aborted ata tasks, otherwise we (likely) leak the sas task
	 * here
	 */
	SAS_DPRINTK("%s: Task %p leaked.\n", __func__, task);

	if (!(task->task_state_flags & SAS_TASK_STATE_DONE))
		task->task_state_flags &= ~SAS_TASK_STATE_ABORTED;
	spin_unlock_irqrestore(&task->task_state_lock, flags);

	return;
 out:
	sas_free_task(task);
}

static void sas_ata_post_internal(struct ata_queued_cmd *qc)
{
	if (qc->flags & ATA_QCFLAG_FAILED)
		qc->err_mask |= AC_ERR_OTHER;

	if (qc->err_mask) {
		/*
		 * Find the sas_task and kill it.  By this point, libata
		 * has decided to kill the qc and has frozen the port.
		 * In this state sas_ata_task_done() will no longer free
		 * the sas_task, so we need to notify the lldd (via
		 * ->lldd_abort_task) that the task is dead and free it
		 *  ourselves.
		 */
		struct sas_task *task = qc->lldd_task;

		qc->lldd_task = NULL;
		if (!task)
			return;
		task->uldd_task = NULL;
		sas_ata_internal_abort(task);
	}
}


static void sas_ata_set_dmamode(struct ata_port *ap, struct ata_device *ata_dev)
{
	struct domain_device *dev = ap->private_data;
	struct sas_internal *i = dev_to_sas_internal(dev);

	if (i->dft->lldd_ata_set_dmamode)
		i->dft->lldd_ata_set_dmamode(dev);
}

static void sas_ata_sched_eh(struct ata_port *ap)
{
	struct domain_device *dev = ap->private_data;
	struct sas_ha_struct *ha = dev->port->ha;
	unsigned long flags;

	spin_lock_irqsave(&ha->lock, flags);
	if (!test_and_set_bit(SAS_DEV_EH_PENDING, &dev->state))
		ha->eh_active++;
	ata_std_sched_eh(ap);
	spin_unlock_irqrestore(&ha->lock, flags);
}

void sas_ata_end_eh(struct ata_port *ap)
{
	struct domain_device *dev = ap->private_data;
	struct sas_ha_struct *ha = dev->port->ha;
	unsigned long flags;

	spin_lock_irqsave(&ha->lock, flags);
	if (test_and_clear_bit(SAS_DEV_EH_PENDING, &dev->state))
		ha->eh_active--;
	spin_unlock_irqrestore(&ha->lock, flags);
}

static struct ata_port_operations sas_sata_ops = {
	.prereset		= ata_std_prereset,
	.hardreset		= sas_ata_hard_reset,
	.postreset		= ata_std_postreset,
	.error_handler		= ata_std_error_handler,
	.post_internal_cmd	= sas_ata_post_internal,
	.qc_defer               = ata_std_qc_defer,
	.qc_prep		= ata_noop_qc_prep,
	.qc_issue		= sas_ata_qc_issue,
	.qc_fill_rtf		= sas_ata_qc_fill_rtf,
	.port_start		= ata_sas_port_start,
	.port_stop		= ata_sas_port_stop,
	.set_dmamode		= sas_ata_set_dmamode,
	.sched_eh		= sas_ata_sched_eh,
	.end_eh			= sas_ata_end_eh,
};

static struct ata_port_info sata_port_info = {
	.flags = ATA_FLAG_SATA | ATA_FLAG_PIO_DMA | ATA_FLAG_NCQ |
		 ATA_FLAG_SAS_HOST | ATA_FLAG_FPDMA_AUX,
	.pio_mask = ATA_PIO4,
	.mwdma_mask = ATA_MWDMA2,
	.udma_mask = ATA_UDMA6,
	.port_ops = &sas_sata_ops
};

int sas_ata_init(struct domain_device *found_dev)
{
	struct sas_ha_struct *ha = found_dev->port->ha;
	struct Scsi_Host *shost = ha->core.shost;
	struct ata_host *ata_host;
	struct ata_port *ap;
	int rc;

	ata_host = kzalloc(sizeof(*ata_host), GFP_KERNEL);
	if (!ata_host)	{
		SAS_DPRINTK("ata host alloc failed.\n");
		return -ENOMEM;
	}

	ata_host_init(ata_host, ha->dev, &sas_sata_ops);

	ap = ata_sas_port_alloc(ata_host, &sata_port_info, shost);
	if (!ap) {
		SAS_DPRINTK("ata_sas_port_alloc failed.\n");
		rc = -ENODEV;
		goto free_host;
	}

	ap->private_data = found_dev;
	ap->cbl = ATA_CBL_SATA;
	ap->scsi_host = shost;
	rc = ata_sas_port_init(ap);
	if (rc)
		goto destroy_port;

	rc = ata_sas_tport_add(ata_host->dev, ap);
	if (rc)
		goto destroy_port;

	found_dev->sata_dev.ata_host = ata_host;
	found_dev->sata_dev.ap = ap;

	return 0;

destroy_port:
	ata_sas_port_destroy(ap);
free_host:
	ata_host_put(ata_host);
	return rc;
}

void sas_ata_task_abort(struct sas_task *task)
{
	struct ata_queued_cmd *qc = task->uldd_task;
	struct completion *waiting;

	/* Bounce SCSI-initiated commands to the SCSI EH */
	if (qc->scsicmd) {
		struct request_queue *q = qc->scsicmd->device->request_queue;
		unsigned long flags;

		spin_lock_irqsave(q->queue_lock, flags);
		blk_abort_request(qc->scsicmd->request);
		spin_unlock_irqrestore(q->queue_lock, flags);
		return;
	}

	/* Internal command, fake a timeout and complete. */
	qc->flags &= ~ATA_QCFLAG_ACTIVE;
	qc->flags |= ATA_QCFLAG_FAILED;
	qc->err_mask |= AC_ERR_TIMEOUT;
	waiting = qc->private_data;
	complete(waiting);
}

static int sas_get_ata_command_set(struct domain_device *dev)
{
	struct dev_to_host_fis *fis =
		(struct dev_to_host_fis *) dev->frame_rcvd;
	struct ata_taskfile tf;

	if (dev->dev_type == SAS_SATA_PENDING)
		return ATA_DEV_UNKNOWN;

	ata_tf_from_fis((const u8 *)fis, &tf);

	return ata_dev_classify(&tf);
}

void sas_probe_sata(struct asd_sas_port *port)
{
	struct domain_device *dev, *n;

	mutex_lock(&port->ha->disco_mutex);
	list_for_each_entry(dev, &port->disco_list, disco_list_node) {
		if (!dev_is_sata(dev))
			continue;

		ata_sas_async_probe(dev->sata_dev.ap);
	}
	mutex_unlock(&port->ha->disco_mutex);

	list_for_each_entry_safe(dev, n, &port->disco_list, disco_list_node) {
		if (!dev_is_sata(dev))
			continue;

		sas_ata_wait_eh(dev);

		/* if libata could not bring the link up, don't surface
		 * the device
		 */
		if (ata_dev_disabled(sas_to_ata_dev(dev)))
			sas_fail_probe(dev, __func__, -ENODEV);
	}

}

static void sas_ata_flush_pm_eh(struct asd_sas_port *port, const char *func)
{
	struct domain_device *dev, *n;

	list_for_each_entry_safe(dev, n, &port->dev_list, dev_list_node) {
		if (!dev_is_sata(dev))
			continue;

		sas_ata_wait_eh(dev);

		/* if libata failed to power manage the device, tear it down */
		if (ata_dev_disabled(sas_to_ata_dev(dev)))
			sas_fail_probe(dev, func, -ENODEV);
	}
}

void sas_suspend_sata(struct asd_sas_port *port)
{
	struct domain_device *dev;

	mutex_lock(&port->ha->disco_mutex);
	list_for_each_entry(dev, &port->dev_list, dev_list_node) {
		struct sata_device *sata;

		if (!dev_is_sata(dev))
			continue;

		sata = &dev->sata_dev;
		if (sata->ap->pm_mesg.event == PM_EVENT_SUSPEND)
			continue;

		ata_sas_port_suspend(sata->ap);
	}
	mutex_unlock(&port->ha->disco_mutex);

	sas_ata_flush_pm_eh(port, __func__);
}

void sas_resume_sata(struct asd_sas_port *port)
{
	struct domain_device *dev;

	mutex_lock(&port->ha->disco_mutex);
	list_for_each_entry(dev, &port->dev_list, dev_list_node) {
		struct sata_device *sata;

		if (!dev_is_sata(dev))
			continue;

		sata = &dev->sata_dev;
		if (sata->ap->pm_mesg.event == PM_EVENT_ON)
			continue;

		ata_sas_port_resume(sata->ap);
	}
	mutex_unlock(&port->ha->disco_mutex);

	sas_ata_flush_pm_eh(port, __func__);
}

/**
 * sas_discover_sata - discover an STP/SATA domain device
 * @dev: pointer to struct domain_device of interest
 *
 * Devices directly attached to a HA port, have no parents.  All other
 * devices do, and should have their "parent" pointer set appropriately
 * before calling this function.
 */
int sas_discover_sata(struct domain_device *dev)
{
	int res;

	if (dev->dev_type == SAS_SATA_PM)
		return -ENODEV;

	dev->sata_dev.class = sas_get_ata_command_set(dev);
	sas_fill_in_rphy(dev, dev->rphy);

	res = sas_notify_lldd_dev_found(dev);
	if (res)
		return res;

	return 0;
}

static void async_sas_ata_eh(void *data, async_cookie_t cookie)
{
	struct domain_device *dev = data;
	struct ata_port *ap = dev->sata_dev.ap;
	struct sas_ha_struct *ha = dev->port->ha;

	sas_ata_printk(KERN_DEBUG, dev, "dev error handler\n");
	ata_scsi_port_error_handler(ha->core.shost, ap);
	sas_put_device(dev);
}

void sas_ata_strategy_handler(struct Scsi_Host *shost)
{
	struct sas_ha_struct *sas_ha = SHOST_TO_SAS_HA(shost);
	ASYNC_DOMAIN_EXCLUSIVE(async);
	int i;

	/* it's ok to defer revalidation events during ata eh, these
	 * disks are in one of three states:
	 * 1/ present for initial domain discovery, and these
	 *    resets will cause bcn flutters
	 * 2/ hot removed, we'll discover that after eh fails
	 * 3/ hot added after initial discovery, lost the race, and need
	 *    to catch the next train.
	 */
	sas_disable_revalidation(sas_ha);

	spin_lock_irq(&sas_ha->phy_port_lock);
	for (i = 0; i < sas_ha->num_phys; i++) {
		struct asd_sas_port *port = sas_ha->sas_port[i];
		struct domain_device *dev;

		spin_lock(&port->dev_list_lock);
		list_for_each_entry(dev, &port->dev_list, dev_list_node) {
			if (!dev_is_sata(dev))
				continue;

			/* hold a reference over eh since we may be
			 * racing with final remove once all commands
			 * are completed
			 */
			kref_get(&dev->kref);

			async_schedule_domain(async_sas_ata_eh, dev, &async);
		}
		spin_unlock(&port->dev_list_lock);
	}
	spin_unlock_irq(&sas_ha->phy_port_lock);

	async_synchronize_full_domain(&async);

	sas_enable_revalidation(sas_ha);
}

void sas_ata_eh(struct Scsi_Host *shost, struct list_head *work_q,
		struct list_head *done_q)
{
	struct scsi_cmnd *cmd, *n;
	struct domain_device *eh_dev;

	do {
		LIST_HEAD(sata_q);
		eh_dev = NULL;

		list_for_each_entry_safe(cmd, n, work_q, eh_entry) {
			struct domain_device *ddev = cmd_to_domain_dev(cmd);

			if (!dev_is_sata(ddev) || TO_SAS_TASK(cmd))
				continue;
			if (eh_dev && eh_dev != ddev)
				continue;
			eh_dev = ddev;
			list_move(&cmd->eh_entry, &sata_q);
		}

		if (!list_empty(&sata_q)) {
			struct ata_port *ap = eh_dev->sata_dev.ap;

			sas_ata_printk(KERN_DEBUG, eh_dev, "cmd error handler\n");
			ata_scsi_cmd_error_handler(shost, ap, &sata_q);
			/*
			 * ata's error handler may leave the cmd on the list
			 * so make sure they don't remain on a stack list
			 * about to go out of scope.
			 *
			 * This looks strange, since the commands are
			 * now part of no list, but the next error
			 * action will be ata_port_error_handler()
			 * which takes no list and sweeps them up
			 * anyway from the ata tag array.
			 */
			while (!list_empty(&sata_q))
				list_del_init(sata_q.next);
		}
	} while (eh_dev);
}

void sas_ata_schedule_reset(struct domain_device *dev)
{
	struct ata_eh_info *ehi;
	struct ata_port *ap;
	unsigned long flags;

	if (!dev_is_sata(dev))
		return;

	ap = dev->sata_dev.ap;
	ehi = &ap->link.eh_info;

	spin_lock_irqsave(ap->lock, flags);
	ehi->err_mask |= AC_ERR_TIMEOUT;
	ehi->action |= ATA_EH_RESET;
	ata_port_schedule_eh(ap);
	spin_unlock_irqrestore(ap->lock, flags);
}
EXPORT_SYMBOL_GPL(sas_ata_schedule_reset);

void sas_ata_wait_eh(struct domain_device *dev)
{
	struct ata_port *ap;

	if (!dev_is_sata(dev))
		return;

	ap = dev->sata_dev.ap;
	ata_port_wait_eh(ap);
}<|MERGE_RESOLUTION|>--- conflicted
+++ resolved
@@ -186,14 +186,7 @@
 	struct Scsi_Host *host = sas_ha->core.shost;
 	struct sas_internal *i = to_sas_internal(host->transportt);
 
-<<<<<<< HEAD
-	/* TODO: audit callers to ensure they are ready for qc_issue to
-	 * unconditionally re-enable interrupts
-	 */
-	local_irq_save_nort(flags);
-=======
 	/* TODO: we should try to remove that unlock */
->>>>>>> e021bb4f
 	spin_unlock(ap->lock);
 
 	/* If the device fell off, no sense in issuing commands */
@@ -255,10 +248,6 @@
 
  out:
 	spin_lock(ap->lock);
-<<<<<<< HEAD
-	local_irq_restore_nort(flags);
-=======
->>>>>>> e021bb4f
 	return ret;
 }
 
