--- conflicted
+++ resolved
@@ -188,17 +188,11 @@
 	struct scsi_device *SDev;
 	struct scsi_sense_hdr local_sshdr, *sshdr = &local_sshdr;
 	int result, err = 0, retries = 0;
-	unsigned char sense_buffer[SCSI_SENSE_BUFFERSIZE], *senseptr = NULL;
 
 	SDev = cd->device;
 
-<<<<<<< HEAD
-	if (cgc->sense)
-		senseptr = sense_buffer;
-=======
 	if (cgc->sshdr)
 		sshdr = cgc->sshdr;
->>>>>>> e021bb4f
 
       retry:
 	if (!scsi_block_when_processing_errors(SDev)) {
@@ -207,15 +201,8 @@
 	}
 
 	result = scsi_execute(SDev, cgc->cmd, cgc->data_direction,
-<<<<<<< HEAD
-			      cgc->buffer, cgc->buflen, senseptr, &sshdr,
-=======
 			      cgc->buffer, cgc->buflen, NULL, sshdr,
->>>>>>> e021bb4f
 			      cgc->timeout, IOCTL_RETRIES, 0, 0, NULL);
-
-	if (cgc->sense)
-		memcpy(cgc->sense, sense_buffer, sizeof(*cgc->sense));
 
 	/* Minimal error checking.  Ignore cases we know about, and report the rest. */
 	if (driver_byte(result) != 0) {
