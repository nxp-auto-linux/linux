/*
 *  Linux MegaRAID driver for SAS based RAID controllers
 *
 *  Copyright (c) 2009-2013  LSI Corporation
 *  Copyright (c) 2013-2014  Avago Technologies
 *
 *  This program is free software; you can redistribute it and/or
 *  modify it under the terms of the GNU General Public License
 *  as published by the Free Software Foundation; either version 2
 *  of the License, or (at your option) any later version.
 *
 *  This program is distributed in the hope that it will be useful,
 *  but WITHOUT ANY WARRANTY; without even the implied warranty of
 *  MERCHANTABILITY or FITNESS FOR A PARTICULAR PURPOSE.  See the
 *  GNU General Public License for more details.
 *
 *  You should have received a copy of the GNU General Public License
 *  along with this program.  If not, see <http://www.gnu.org/licenses/>.
 *
 *  FILE: megaraid_sas_fusion.h
 *
 *  Authors: Avago Technologies
 *           Manoj Jose
 *           Sumant Patro
 *           Kashyap Desai <kashyap.desai@avagotech.com>
 *           Sumit Saxena <sumit.saxena@avagotech.com>
 *
 *  Send feedback to: megaraidlinux.pdl@avagotech.com
 *
 *  Mail to: Avago Technologies, 350 West Trimble Road, Building 90,
 *  San Jose, California 95131
 */

#ifndef _MEGARAID_SAS_FUSION_H_
#define _MEGARAID_SAS_FUSION_H_

/* Fusion defines */
#define MEGASAS_CHAIN_FRAME_SZ_MIN 1024
#define MFI_FUSION_ENABLE_INTERRUPT_MASK (0x00000009)
#define MEGASAS_MAX_CHAIN_SHIFT			5
#define MEGASAS_MAX_CHAIN_SIZE_UNITS_MASK	0x400000
#define MEGASAS_MAX_CHAIN_SIZE_MASK		0x3E0
#define MEGASAS_256K_IO				128
#define MEGASAS_1MB_IO				(MEGASAS_256K_IO * 4)
#define MEGA_MPI2_RAID_DEFAULT_IO_FRAME_SIZE 256
#define MEGASAS_MPI2_FUNCTION_PASSTHRU_IO_REQUEST   0xF0
#define MEGASAS_MPI2_FUNCTION_LD_IO_REQUEST         0xF1
#define MEGASAS_LOAD_BALANCE_FLAG		    0x1
#define MEGASAS_DCMD_MBOX_PEND_FLAG		    0x1
#define HOST_DIAG_WRITE_ENABLE			    0x80
#define HOST_DIAG_RESET_ADAPTER			    0x4
#define MEGASAS_FUSION_MAX_RESET_TRIES		    3
#define MAX_MSIX_QUEUES_FUSION			    128
#define RDPQ_MAX_INDEX_IN_ONE_CHUNK		    16
#define RDPQ_MAX_CHUNK_COUNT (MAX_MSIX_QUEUES_FUSION / RDPQ_MAX_INDEX_IN_ONE_CHUNK)

/* Invader defines */
#define MPI2_TYPE_CUDA				    0x2
#define MPI25_SAS_DEVICE0_FLAGS_ENABLED_FAST_PATH   0x4000
#define	MR_RL_FLAGS_GRANT_DESTINATION_CPU0	    0x00
#define	MR_RL_FLAGS_GRANT_DESTINATION_CPU1	    0x10
#define	MR_RL_FLAGS_GRANT_DESTINATION_CUDA	    0x80
#define MR_RL_FLAGS_SEQ_NUM_ENABLE		    0x8
#define MR_RL_WRITE_THROUGH_MODE		    0x00
#define MR_RL_WRITE_BACK_MODE			    0x01

/* T10 PI defines */
#define MR_PROT_INFO_TYPE_CONTROLLER                0x8
#define MEGASAS_SCSI_VARIABLE_LENGTH_CMD            0x7f
#define MEGASAS_SCSI_SERVICE_ACTION_READ32          0x9
#define MEGASAS_SCSI_SERVICE_ACTION_WRITE32         0xB
#define MEGASAS_SCSI_ADDL_CDB_LEN                   0x18
#define MEGASAS_RD_WR_PROTECT_CHECK_ALL		    0x20
#define MEGASAS_RD_WR_PROTECT_CHECK_NONE	    0x60

#define MPI2_SUP_REPLY_POST_HOST_INDEX_OFFSET   (0x0000030C)
#define MPI2_REPLY_POST_HOST_INDEX_OFFSET	(0x0000006C)

/*
 * Raid context flags
 */

#define MR_RAID_CTX_RAID_FLAGS_IO_SUB_TYPE_SHIFT   0x4
#define MR_RAID_CTX_RAID_FLAGS_IO_SUB_TYPE_MASK    0x30
enum MR_RAID_FLAGS_IO_SUB_TYPE {
	MR_RAID_FLAGS_IO_SUB_TYPE_NONE = 0,
	MR_RAID_FLAGS_IO_SUB_TYPE_SYSTEM_PD = 1,
	MR_RAID_FLAGS_IO_SUB_TYPE_RMW_DATA     = 2,
	MR_RAID_FLAGS_IO_SUB_TYPE_RMW_P        = 3,
	MR_RAID_FLAGS_IO_SUB_TYPE_RMW_Q        = 4,
	MR_RAID_FLAGS_IO_SUB_TYPE_CACHE_BYPASS = 6,
	MR_RAID_FLAGS_IO_SUB_TYPE_LDIO_BW_LIMIT = 7
};

/*
 * Request descriptor types
 */
#define MEGASAS_REQ_DESCRIPT_FLAGS_LD_IO           0x7
#define MEGASAS_REQ_DESCRIPT_FLAGS_MFA             0x1
#define MEGASAS_REQ_DESCRIPT_FLAGS_NO_LOCK	   0x2
#define MEGASAS_REQ_DESCRIPT_FLAGS_TYPE_SHIFT      1

#define MEGASAS_FP_CMD_LEN	16
#define MEGASAS_FUSION_IN_RESET 0
#define THRESHOLD_REPLY_COUNT 50
#define RAID_1_PEER_CMDS 2
#define JBOD_MAPS_COUNT	2
<<<<<<< HEAD
=======
#define MEGASAS_REDUCE_QD_COUNT 64
#define IOC_INIT_FRAME_SIZE 4096
>>>>>>> e021bb4f

/*
 * Raid Context structure which describes MegaRAID specific IO Parameters
 * This resides at offset 0x60 where the SGL normally starts in MPT IO Frames
 */

struct RAID_CONTEXT {
#if   defined(__BIG_ENDIAN_BITFIELD)
	u8 nseg:4;
	u8 type:4;
#else
	u8 type:4;
	u8 nseg:4;
#endif
	u8 resvd0;
	__le16 timeout_value;
	u8 reg_lock_flags;
	u8 resvd1;
	__le16 virtual_disk_tgt_id;
	__le64 reg_lock_row_lba;
	__le32 reg_lock_length;
	__le16 next_lmid;
	u8 ex_status;
	u8 status;
	u8 raid_flags;
	u8 num_sge;
	__le16 config_seq_num;
	u8 span_arm;
	u8 priority;
	u8 num_sge_ext;
	u8 resvd2;
};

/*
 * Raid Context structure which describes ventura MegaRAID specific
 * IO Paramenters ,This resides at offset 0x60 where the SGL normally
 * starts in MPT IO Frames
 */
struct RAID_CONTEXT_G35 {
	#define RAID_CONTEXT_NSEG_MASK	0x00F0
	#define RAID_CONTEXT_NSEG_SHIFT	4
	#define RAID_CONTEXT_TYPE_MASK	0x000F
	#define RAID_CONTEXT_TYPE_SHIFT	0
	u16		nseg_type;
	u16 timeout_value; /* 0x02 -0x03 */
	u16		routing_flags;	// 0x04 -0x05 routing flags
	u16 virtual_disk_tgt_id;   /* 0x06 -0x07 */
	u64 reg_lock_row_lba;      /* 0x08 - 0x0F */
	u32 reg_lock_length;      /* 0x10 - 0x13 */
	union {
		u16 next_lmid; /* 0x14 - 0x15 */
		u16	peer_smid;	/* used for the raid 1/10 fp writes */
	} smid;
	u8 ex_status;       /* 0x16 : OUT */
	u8 status;          /* 0x17 status */
	u8 raid_flags;		/* 0x18 resvd[7:6], ioSubType[5:4],
				 * resvd[3:1], preferredCpu[0]
				 */
	u8 span_arm;            /* 0x1C span[7:5], arm[4:0] */
	u16	config_seq_num;           /* 0x1A -0x1B */
	union {
		/*
		 * Bit format:
		 *	 ---------------------------------
		 *	 | 7 | 6 | 5 | 4 | 3 | 2 | 1 | 0 |
		 *	 ---------------------------------
		 * Byte0 |    numSGE[7]- numSGE[0]	 |
		 *	 ---------------------------------
		 * Byte1 |SD | resvd     | numSGE 8-11   |
		 *        --------------------------------
		 */
		#define NUM_SGE_MASK_LOWER	0xFF
		#define NUM_SGE_MASK_UPPER	0x0F
		#define NUM_SGE_SHIFT_UPPER	8
		#define STREAM_DETECT_SHIFT	7
		#define STREAM_DETECT_MASK	0x80
		struct {
#if   defined(__BIG_ENDIAN_BITFIELD) /* 0x1C - 0x1D */
			u16 stream_detected:1;
			u16 reserved:3;
			u16 num_sge:12;
#else
			u16 num_sge:12;
			u16 reserved:3;
			u16 stream_detected:1;
#endif
		} bits;
		u8 bytes[2];
	} u;
	u8 resvd2[2];          /* 0x1E-0x1F */
};

#define MR_RAID_CTX_ROUTINGFLAGS_SLD_SHIFT	1
#define MR_RAID_CTX_ROUTINGFLAGS_C2D_SHIFT	2
#define MR_RAID_CTX_ROUTINGFLAGS_FWD_SHIFT	3
#define MR_RAID_CTX_ROUTINGFLAGS_SQN_SHIFT	4
#define MR_RAID_CTX_ROUTINGFLAGS_SBS_SHIFT	5
#define MR_RAID_CTX_ROUTINGFLAGS_RW_SHIFT	6
#define MR_RAID_CTX_ROUTINGFLAGS_LOG_SHIFT	7
#define MR_RAID_CTX_ROUTINGFLAGS_CPUSEL_SHIFT	8
#define MR_RAID_CTX_ROUTINGFLAGS_CPUSEL_MASK	0x0F00
#define MR_RAID_CTX_ROUTINGFLAGS_SETDIVERT_SHIFT	12
#define MR_RAID_CTX_ROUTINGFLAGS_SETDIVERT_MASK	0xF000

static inline void set_num_sge(struct RAID_CONTEXT_G35 *rctx_g35,
			       u16 sge_count)
{
	rctx_g35->u.bytes[0] = (u8)(sge_count & NUM_SGE_MASK_LOWER);
	rctx_g35->u.bytes[1] |= (u8)((sge_count >> NUM_SGE_SHIFT_UPPER)
							& NUM_SGE_MASK_UPPER);
}

static inline u16 get_num_sge(struct RAID_CONTEXT_G35 *rctx_g35)
{
	u16 sge_count;

	sge_count = (u16)(((rctx_g35->u.bytes[1] & NUM_SGE_MASK_UPPER)
			<< NUM_SGE_SHIFT_UPPER) | (rctx_g35->u.bytes[0]));
	return sge_count;
}

#define SET_STREAM_DETECTED(rctx_g35) \
	(rctx_g35.u.bytes[1] |= STREAM_DETECT_MASK)

#define CLEAR_STREAM_DETECTED(rctx_g35) \
	(rctx_g35.u.bytes[1] &= ~(STREAM_DETECT_MASK))

static inline bool is_stream_detected(struct RAID_CONTEXT_G35 *rctx_g35)
{
	return ((rctx_g35->u.bytes[1] & STREAM_DETECT_MASK));
}

union RAID_CONTEXT_UNION {
	struct RAID_CONTEXT raid_context;
	struct RAID_CONTEXT_G35 raid_context_g35;
};

#define RAID_CTX_SPANARM_ARM_SHIFT	(0)
#define RAID_CTX_SPANARM_ARM_MASK	(0x1f)

#define RAID_CTX_SPANARM_SPAN_SHIFT	(5)
#define RAID_CTX_SPANARM_SPAN_MASK	(0xE0)

/* number of bits per index in U32 TrackStream */
#define BITS_PER_INDEX_STREAM		4
#define INVALID_STREAM_NUM              16
#define MR_STREAM_BITMAP		0x76543210
#define STREAM_MASK			((1 << BITS_PER_INDEX_STREAM) - 1)
#define ZERO_LAST_STREAM		0x0fffffff
#define MAX_STREAMS_TRACKED		8

/*
 * define region lock types
 */
enum REGION_TYPE {
	REGION_TYPE_UNUSED       = 0,
	REGION_TYPE_SHARED_READ  = 1,
	REGION_TYPE_SHARED_WRITE = 2,
	REGION_TYPE_EXCLUSIVE    = 3,
};

/* MPI2 defines */
#define MPI2_FUNCTION_IOC_INIT              (0x02) /* IOC Init */
#define MPI2_WHOINIT_HOST_DRIVER            (0x04)
#define MPI2_VERSION_MAJOR                  (0x02)
#define MPI2_VERSION_MINOR                  (0x00)
#define MPI2_VERSION_MAJOR_MASK             (0xFF00)
#define MPI2_VERSION_MAJOR_SHIFT            (8)
#define MPI2_VERSION_MINOR_MASK             (0x00FF)
#define MPI2_VERSION_MINOR_SHIFT            (0)
#define MPI2_VERSION ((MPI2_VERSION_MAJOR << MPI2_VERSION_MAJOR_SHIFT) | \
		      MPI2_VERSION_MINOR)
#define MPI2_HEADER_VERSION_UNIT            (0x10)
#define MPI2_HEADER_VERSION_DEV             (0x00)
#define MPI2_HEADER_VERSION_UNIT_MASK       (0xFF00)
#define MPI2_HEADER_VERSION_UNIT_SHIFT      (8)
#define MPI2_HEADER_VERSION_DEV_MASK        (0x00FF)
#define MPI2_HEADER_VERSION_DEV_SHIFT       (0)
#define MPI2_HEADER_VERSION ((MPI2_HEADER_VERSION_UNIT << 8) | \
			     MPI2_HEADER_VERSION_DEV)
#define MPI2_IEEE_SGE_FLAGS_IOCPLBNTA_ADDR      (0x03)
#define MPI2_SCSIIO_EEDPFLAGS_INC_PRI_REFTAG        (0x8000)
#define MPI2_SCSIIO_EEDPFLAGS_CHECK_REFTAG          (0x0400)
#define MPI2_SCSIIO_EEDPFLAGS_CHECK_REMOVE_OP       (0x0003)
#define MPI2_SCSIIO_EEDPFLAGS_CHECK_APPTAG          (0x0200)
#define MPI2_SCSIIO_EEDPFLAGS_CHECK_GUARD           (0x0100)
#define MPI2_SCSIIO_EEDPFLAGS_INSERT_OP             (0x0004)
/* EEDP escape mode */
#define MPI25_SCSIIO_EEDPFLAGS_DO_NOT_DISABLE_MODE  (0x0040)
#define MPI2_FUNCTION_SCSI_IO_REQUEST               (0x00) /* SCSI IO */
#define MPI2_FUNCTION_SCSI_TASK_MGMT                (0x01)
#define MPI2_REQ_DESCRIPT_FLAGS_HIGH_PRIORITY       (0x03)
#define MPI2_REQ_DESCRIPT_FLAGS_FP_IO               (0x06)
#define MPI2_REQ_DESCRIPT_FLAGS_SCSI_IO                 (0x00)
#define MPI2_SGE_FLAGS_64_BIT_ADDRESSING        (0x02)
#define MPI2_SCSIIO_CONTROL_WRITE               (0x01000000)
#define MPI2_SCSIIO_CONTROL_READ                (0x02000000)
#define MPI2_REQ_DESCRIPT_FLAGS_TYPE_MASK       (0x0E)
#define MPI2_RPY_DESCRIPT_FLAGS_UNUSED          (0x0F)
#define MPI2_RPY_DESCRIPT_FLAGS_SCSI_IO_SUCCESS (0x00)
#define MPI2_RPY_DESCRIPT_FLAGS_TYPE_MASK       (0x0F)
#define MPI2_WRSEQ_FLUSH_KEY_VALUE              (0x0)
#define MPI2_WRITE_SEQUENCE_OFFSET              (0x00000004)
#define MPI2_WRSEQ_1ST_KEY_VALUE                (0xF)
#define MPI2_WRSEQ_2ND_KEY_VALUE                (0x4)
#define MPI2_WRSEQ_3RD_KEY_VALUE                (0xB)
#define MPI2_WRSEQ_4TH_KEY_VALUE                (0x2)
#define MPI2_WRSEQ_5TH_KEY_VALUE                (0x7)
#define MPI2_WRSEQ_6TH_KEY_VALUE                (0xD)

struct MPI25_IEEE_SGE_CHAIN64 {
	__le64			Address;
	__le32			Length;
	__le16			Reserved1;
	u8                      NextChainOffset;
	u8                      Flags;
};

struct MPI2_SGE_SIMPLE_UNION {
	__le32                     FlagsLength;
	union {
		__le32                 Address32;
		__le64                 Address64;
	} u;
};

struct MPI2_SCSI_IO_CDB_EEDP32 {
	u8                      CDB[20];                    /* 0x00 */
	__be32			PrimaryReferenceTag;        /* 0x14 */
	__be16			PrimaryApplicationTag;      /* 0x18 */
	__be16			PrimaryApplicationTagMask;  /* 0x1A */
	__le32			TransferLength;             /* 0x1C */
};

struct MPI2_SGE_CHAIN_UNION {
	__le16			Length;
	u8                      NextChainOffset;
	u8                      Flags;
	union {
		__le32		Address32;
		__le64		Address64;
	} u;
};

struct MPI2_IEEE_SGE_SIMPLE32 {
	__le32			Address;
	__le32			FlagsLength;
};

struct MPI2_IEEE_SGE_CHAIN32 {
	__le32			Address;
	__le32			FlagsLength;
};

struct MPI2_IEEE_SGE_SIMPLE64 {
	__le64			Address;
	__le32			Length;
	__le16			Reserved1;
	u8                      Reserved2;
	u8                      Flags;
};

struct MPI2_IEEE_SGE_CHAIN64 {
	__le64			Address;
	__le32			Length;
	__le16			Reserved1;
	u8                      Reserved2;
	u8                      Flags;
};

union MPI2_IEEE_SGE_SIMPLE_UNION {
	struct MPI2_IEEE_SGE_SIMPLE32  Simple32;
	struct MPI2_IEEE_SGE_SIMPLE64  Simple64;
};

union MPI2_IEEE_SGE_CHAIN_UNION {
	struct MPI2_IEEE_SGE_CHAIN32   Chain32;
	struct MPI2_IEEE_SGE_CHAIN64   Chain64;
};

union MPI2_SGE_IO_UNION {
	struct MPI2_SGE_SIMPLE_UNION       MpiSimple;
	struct MPI2_SGE_CHAIN_UNION        MpiChain;
	union MPI2_IEEE_SGE_SIMPLE_UNION  IeeeSimple;
	union MPI2_IEEE_SGE_CHAIN_UNION   IeeeChain;
};

union MPI2_SCSI_IO_CDB_UNION {
	u8                      CDB32[32];
	struct MPI2_SCSI_IO_CDB_EEDP32 EEDP32;
	struct MPI2_SGE_SIMPLE_UNION SGE;
};

/****************************************************************************
*  SCSI Task Management messages
****************************************************************************/

/*SCSI Task Management Request Message */
struct MPI2_SCSI_TASK_MANAGE_REQUEST {
	u16 DevHandle;		/*0x00 */
	u8 ChainOffset;		/*0x02 */
	u8 Function;		/*0x03 */
	u8 Reserved1;		/*0x04 */
	u8 TaskType;		/*0x05 */
	u8 Reserved2;		/*0x06 */
	u8 MsgFlags;		/*0x07 */
	u8 VP_ID;		/*0x08 */
	u8 VF_ID;		/*0x09 */
	u16 Reserved3;		/*0x0A */
	u8 LUN[8];		/*0x0C */
	u32 Reserved4[7];	/*0x14 */
	u16 TaskMID;		/*0x30 */
	u16 Reserved5;		/*0x32 */
};


/*SCSI Task Management Reply Message */
struct MPI2_SCSI_TASK_MANAGE_REPLY {
	u16 DevHandle;		/*0x00 */
	u8 MsgLength;		/*0x02 */
	u8 Function;		/*0x03 */
	u8 ResponseCode;	/*0x04 */
	u8 TaskType;		/*0x05 */
	u8 Reserved1;		/*0x06 */
	u8 MsgFlags;		/*0x07 */
	u8 VP_ID;		/*0x08 */
	u8 VF_ID;		/*0x09 */
	u16 Reserved2;		/*0x0A */
	u16 Reserved3;		/*0x0C */
	u16 IOCStatus;		/*0x0E */
	u32 IOCLogInfo;		/*0x10 */
	u32 TerminationCount;	/*0x14 */
	u32 ResponseInfo;	/*0x18 */
};

struct MR_TM_REQUEST {
	char request[128];
};

struct MR_TM_REPLY {
	char reply[128];
};

/* SCSI Task Management Request Message */
struct MR_TASK_MANAGE_REQUEST {
	/*To be type casted to struct MPI2_SCSI_TASK_MANAGE_REQUEST */
	struct MR_TM_REQUEST         TmRequest;
	union {
		struct {
#if   defined(__BIG_ENDIAN_BITFIELD)
			u32 reserved1:30;
			u32 isTMForPD:1;
			u32 isTMForLD:1;
#else
			u32 isTMForLD:1;
			u32 isTMForPD:1;
			u32 reserved1:30;
#endif
			u32 reserved2;
		} tmReqFlags;
		struct MR_TM_REPLY   TMReply;
	};
};

/* TaskType values */

#define MPI2_SCSITASKMGMT_TASKTYPE_ABORT_TASK           (0x01)
#define MPI2_SCSITASKMGMT_TASKTYPE_ABRT_TASK_SET        (0x02)
#define MPI2_SCSITASKMGMT_TASKTYPE_TARGET_RESET         (0x03)
#define MPI2_SCSITASKMGMT_TASKTYPE_LOGICAL_UNIT_RESET   (0x05)
#define MPI2_SCSITASKMGMT_TASKTYPE_CLEAR_TASK_SET       (0x06)
#define MPI2_SCSITASKMGMT_TASKTYPE_QUERY_TASK           (0x07)
#define MPI2_SCSITASKMGMT_TASKTYPE_CLR_ACA              (0x08)
#define MPI2_SCSITASKMGMT_TASKTYPE_QRY_TASK_SET         (0x09)
#define MPI2_SCSITASKMGMT_TASKTYPE_QRY_ASYNC_EVENT      (0x0A)

/* ResponseCode values */

#define MPI2_SCSITASKMGMT_RSP_TM_COMPLETE               (0x00)
#define MPI2_SCSITASKMGMT_RSP_INVALID_FRAME             (0x02)
#define MPI2_SCSITASKMGMT_RSP_TM_NOT_SUPPORTED          (0x04)
#define MPI2_SCSITASKMGMT_RSP_TM_FAILED                 (0x05)
#define MPI2_SCSITASKMGMT_RSP_TM_SUCCEEDED              (0x08)
#define MPI2_SCSITASKMGMT_RSP_TM_INVALID_LUN            (0x09)
#define MPI2_SCSITASKMGMT_RSP_TM_OVERLAPPED_TAG         (0x0A)
#define MPI2_SCSITASKMGMT_RSP_IO_QUEUED_ON_IOC          (0x80)

/*
 * RAID SCSI IO Request Message
 * Total SGE count will be one less than  _MPI2_SCSI_IO_REQUEST
 */
struct MPI2_RAID_SCSI_IO_REQUEST {
	__le16			DevHandle;                      /* 0x00 */
	u8                      ChainOffset;                    /* 0x02 */
	u8                      Function;                       /* 0x03 */
	__le16			Reserved1;                      /* 0x04 */
	u8                      Reserved2;                      /* 0x06 */
	u8                      MsgFlags;                       /* 0x07 */
	u8                      VP_ID;                          /* 0x08 */
	u8                      VF_ID;                          /* 0x09 */
	__le16			Reserved3;                      /* 0x0A */
	__le32			SenseBufferLowAddress;          /* 0x0C */
	__le16			SGLFlags;                       /* 0x10 */
	u8                      SenseBufferLength;              /* 0x12 */
	u8                      Reserved4;                      /* 0x13 */
	u8                      SGLOffset0;                     /* 0x14 */
	u8                      SGLOffset1;                     /* 0x15 */
	u8                      SGLOffset2;                     /* 0x16 */
	u8                      SGLOffset3;                     /* 0x17 */
	__le32			SkipCount;                      /* 0x18 */
	__le32			DataLength;                     /* 0x1C */
	__le32			BidirectionalDataLength;        /* 0x20 */
	__le16			IoFlags;                        /* 0x24 */
	__le16			EEDPFlags;                      /* 0x26 */
	__le32			EEDPBlockSize;                  /* 0x28 */
	__le32			SecondaryReferenceTag;          /* 0x2C */
	__le16			SecondaryApplicationTag;        /* 0x30 */
	__le16			ApplicationTagTranslationMask;  /* 0x32 */
	u8                      LUN[8];                         /* 0x34 */
	__le32			Control;                        /* 0x3C */
	union MPI2_SCSI_IO_CDB_UNION  CDB;			/* 0x40 */
	union RAID_CONTEXT_UNION RaidContext;  /* 0x60 */
	union MPI2_SGE_IO_UNION       SGL;			/* 0x80 */
};

/*
 * MPT RAID MFA IO Descriptor.
 */
struct MEGASAS_RAID_MFA_IO_REQUEST_DESCRIPTOR {
	u32     RequestFlags:8;
	u32     MessageAddress1:24;
	u32     MessageAddress2;
};

/* Default Request Descriptor */
struct MPI2_DEFAULT_REQUEST_DESCRIPTOR {
	u8              RequestFlags;               /* 0x00 */
	u8              MSIxIndex;                  /* 0x01 */
	__le16		SMID;                       /* 0x02 */
	__le16		LMID;                       /* 0x04 */
	__le16		DescriptorTypeDependent;    /* 0x06 */
};

/* High Priority Request Descriptor */
struct MPI2_HIGH_PRIORITY_REQUEST_DESCRIPTOR {
	u8              RequestFlags;               /* 0x00 */
	u8              MSIxIndex;                  /* 0x01 */
	__le16		SMID;                       /* 0x02 */
	__le16		LMID;                       /* 0x04 */
	__le16		Reserved1;                  /* 0x06 */
};

/* SCSI IO Request Descriptor */
struct MPI2_SCSI_IO_REQUEST_DESCRIPTOR {
	u8              RequestFlags;               /* 0x00 */
	u8              MSIxIndex;                  /* 0x01 */
	__le16		SMID;                       /* 0x02 */
	__le16		LMID;                       /* 0x04 */
	__le16		DevHandle;                  /* 0x06 */
};

/* SCSI Target Request Descriptor */
struct MPI2_SCSI_TARGET_REQUEST_DESCRIPTOR {
	u8              RequestFlags;               /* 0x00 */
	u8              MSIxIndex;                  /* 0x01 */
	__le16		SMID;                       /* 0x02 */
	__le16		LMID;                       /* 0x04 */
	__le16		IoIndex;                    /* 0x06 */
};

/* RAID Accelerator Request Descriptor */
struct MPI2_RAID_ACCEL_REQUEST_DESCRIPTOR {
	u8              RequestFlags;               /* 0x00 */
	u8              MSIxIndex;                  /* 0x01 */
	__le16		SMID;                       /* 0x02 */
	__le16		LMID;                       /* 0x04 */
	__le16		Reserved;                   /* 0x06 */
};

/* union of Request Descriptors */
union MEGASAS_REQUEST_DESCRIPTOR_UNION {
	struct MPI2_DEFAULT_REQUEST_DESCRIPTOR             Default;
	struct MPI2_HIGH_PRIORITY_REQUEST_DESCRIPTOR       HighPriority;
	struct MPI2_SCSI_IO_REQUEST_DESCRIPTOR             SCSIIO;
	struct MPI2_SCSI_TARGET_REQUEST_DESCRIPTOR         SCSITarget;
	struct MPI2_RAID_ACCEL_REQUEST_DESCRIPTOR          RAIDAccelerator;
	struct MEGASAS_RAID_MFA_IO_REQUEST_DESCRIPTOR      MFAIo;
	union {
		struct {
			__le32 low;
			__le32 high;
		} u;
		__le64 Words;
	};
};

/* Default Reply Descriptor */
struct MPI2_DEFAULT_REPLY_DESCRIPTOR {
	u8              ReplyFlags;                 /* 0x00 */
	u8              MSIxIndex;                  /* 0x01 */
	__le16		DescriptorTypeDependent1;   /* 0x02 */
	__le32		DescriptorTypeDependent2;   /* 0x04 */
};

/* Address Reply Descriptor */
struct MPI2_ADDRESS_REPLY_DESCRIPTOR {
	u8              ReplyFlags;                 /* 0x00 */
	u8              MSIxIndex;                  /* 0x01 */
	__le16		SMID;                       /* 0x02 */
	__le32		ReplyFrameAddress;          /* 0x04 */
};

/* SCSI IO Success Reply Descriptor */
struct MPI2_SCSI_IO_SUCCESS_REPLY_DESCRIPTOR {
	u8              ReplyFlags;                 /* 0x00 */
	u8              MSIxIndex;                  /* 0x01 */
	__le16		SMID;                       /* 0x02 */
	__le16		TaskTag;                    /* 0x04 */
	__le16		Reserved1;                  /* 0x06 */
};

/* TargetAssist Success Reply Descriptor */
struct MPI2_TARGETASSIST_SUCCESS_REPLY_DESCRIPTOR {
	u8              ReplyFlags;                 /* 0x00 */
	u8              MSIxIndex;                  /* 0x01 */
	__le16		SMID;                       /* 0x02 */
	u8              SequenceNumber;             /* 0x04 */
	u8              Reserved1;                  /* 0x05 */
	__le16		IoIndex;                    /* 0x06 */
};

/* Target Command Buffer Reply Descriptor */
struct MPI2_TARGET_COMMAND_BUFFER_REPLY_DESCRIPTOR {
	u8              ReplyFlags;                 /* 0x00 */
	u8              MSIxIndex;                  /* 0x01 */
	u8              VP_ID;                      /* 0x02 */
	u8              Flags;                      /* 0x03 */
	__le16		InitiatorDevHandle;         /* 0x04 */
	__le16		IoIndex;                    /* 0x06 */
};

/* RAID Accelerator Success Reply Descriptor */
struct MPI2_RAID_ACCELERATOR_SUCCESS_REPLY_DESCRIPTOR {
	u8              ReplyFlags;                 /* 0x00 */
	u8              MSIxIndex;                  /* 0x01 */
	__le16		SMID;                       /* 0x02 */
	__le32		Reserved;                   /* 0x04 */
};

/* union of Reply Descriptors */
union MPI2_REPLY_DESCRIPTORS_UNION {
	struct MPI2_DEFAULT_REPLY_DESCRIPTOR                   Default;
	struct MPI2_ADDRESS_REPLY_DESCRIPTOR                   AddressReply;
	struct MPI2_SCSI_IO_SUCCESS_REPLY_DESCRIPTOR           SCSIIOSuccess;
	struct MPI2_TARGETASSIST_SUCCESS_REPLY_DESCRIPTOR TargetAssistSuccess;
	struct MPI2_TARGET_COMMAND_BUFFER_REPLY_DESCRIPTOR TargetCommandBuffer;
	struct MPI2_RAID_ACCELERATOR_SUCCESS_REPLY_DESCRIPTOR
	RAIDAcceleratorSuccess;
	__le64                                             Words;
};

/* IOCInit Request message */
struct MPI2_IOC_INIT_REQUEST {
	u8                      WhoInit;                        /* 0x00 */
	u8                      Reserved1;                      /* 0x01 */
	u8                      ChainOffset;                    /* 0x02 */
	u8                      Function;                       /* 0x03 */
	__le16			Reserved2;                      /* 0x04 */
	u8                      Reserved3;                      /* 0x06 */
	u8                      MsgFlags;                       /* 0x07 */
	u8                      VP_ID;                          /* 0x08 */
	u8                      VF_ID;                          /* 0x09 */
	__le16			Reserved4;                      /* 0x0A */
	__le16			MsgVersion;                     /* 0x0C */
	__le16			HeaderVersion;                  /* 0x0E */
	u32                     Reserved5;                      /* 0x10 */
	__le16			Reserved6;                      /* 0x14 */
	u8                      HostPageSize;                   /* 0x16 */
	u8                      HostMSIxVectors;                /* 0x17 */
	__le16			Reserved8;                      /* 0x18 */
	__le16			SystemRequestFrameSize;         /* 0x1A */
	__le16			ReplyDescriptorPostQueueDepth;  /* 0x1C */
	__le16			ReplyFreeQueueDepth;            /* 0x1E */
	__le32			SenseBufferAddressHigh;         /* 0x20 */
	__le32			SystemReplyAddressHigh;         /* 0x24 */
	__le64			SystemRequestFrameBaseAddress;  /* 0x28 */
	__le64			ReplyDescriptorPostQueueAddress;/* 0x30 */
	__le64			ReplyFreeQueueAddress;          /* 0x38 */
	__le64			TimeStamp;                      /* 0x40 */
};

/* mrpriv defines */
#define MR_PD_INVALID 0xFFFF
#define MR_DEVHANDLE_INVALID 0xFFFF
#define MAX_SPAN_DEPTH 8
#define MAX_QUAD_DEPTH	MAX_SPAN_DEPTH
#define MAX_RAIDMAP_SPAN_DEPTH (MAX_SPAN_DEPTH)
#define MAX_ROW_SIZE 32
#define MAX_RAIDMAP_ROW_SIZE (MAX_ROW_SIZE)
#define MAX_LOGICAL_DRIVES 64
#define MAX_LOGICAL_DRIVES_EXT 256
#define MAX_LOGICAL_DRIVES_DYN 512
#define MAX_RAIDMAP_LOGICAL_DRIVES (MAX_LOGICAL_DRIVES)
#define MAX_RAIDMAP_VIEWS (MAX_LOGICAL_DRIVES)
#define MAX_ARRAYS 128
#define MAX_RAIDMAP_ARRAYS (MAX_ARRAYS)
#define MAX_ARRAYS_EXT	256
#define MAX_API_ARRAYS_EXT (MAX_ARRAYS_EXT)
#define MAX_API_ARRAYS_DYN 512
#define MAX_PHYSICAL_DEVICES 256
#define MAX_RAIDMAP_PHYSICAL_DEVICES (MAX_PHYSICAL_DEVICES)
#define MAX_RAIDMAP_PHYSICAL_DEVICES_DYN 512
#define MR_DCMD_LD_MAP_GET_INFO             0x0300e101
#define MR_DCMD_SYSTEM_PD_MAP_GET_INFO      0x0200e102
#define MR_DCMD_DRV_GET_TARGET_PROP         0x0200e103
#define MR_DCMD_CTRL_SHARED_HOST_MEM_ALLOC  0x010e8485   /* SR-IOV HB alloc*/
#define MR_DCMD_LD_VF_MAP_GET_ALL_LDS_111   0x03200200
#define MR_DCMD_LD_VF_MAP_GET_ALL_LDS       0x03150200

struct MR_DEV_HANDLE_INFO {
	__le16	curDevHdl;
	u8      validHandles;
	u8      interfaceType;
	__le16	devHandle[2];
};

struct MR_ARRAY_INFO {
	__le16	pd[MAX_RAIDMAP_ROW_SIZE];
};

struct MR_QUAD_ELEMENT {
	__le64     logStart;
	__le64     logEnd;
	__le64     offsetInSpan;
	__le32     diff;
	__le32     reserved1;
};

struct MR_SPAN_INFO {
	__le32             noElements;
	__le32             reserved1;
	struct MR_QUAD_ELEMENT quad[MAX_RAIDMAP_SPAN_DEPTH];
};

struct MR_LD_SPAN {
	__le64	 startBlk;
	__le64	 numBlks;
	__le16	 arrayRef;
	u8       spanRowSize;
	u8       spanRowDataSize;
	u8       reserved[4];
};

struct MR_SPAN_BLOCK_INFO {
	__le64          num_rows;
	struct MR_LD_SPAN   span;
	struct MR_SPAN_INFO block_span_info;
};

#define MR_RAID_CTX_CPUSEL_0		0
#define MR_RAID_CTX_CPUSEL_1		1
#define MR_RAID_CTX_CPUSEL_2		2
#define MR_RAID_CTX_CPUSEL_3		3
#define MR_RAID_CTX_CPUSEL_FCFS		0xF

struct MR_CPU_AFFINITY_MASK {
	union {
		struct {
#ifndef MFI_BIG_ENDIAN
		u8 hw_path:1;
		u8 cpu0:1;
		u8 cpu1:1;
		u8 cpu2:1;
		u8 cpu3:1;
		u8 reserved:3;
#else
		u8 reserved:3;
		u8 cpu3:1;
		u8 cpu2:1;
		u8 cpu1:1;
		u8 cpu0:1;
		u8 hw_path:1;
#endif
		};
		u8 core_mask;
	};
};

struct MR_IO_AFFINITY {
	union {
		struct {
			struct MR_CPU_AFFINITY_MASK pdRead;
			struct MR_CPU_AFFINITY_MASK pdWrite;
			struct MR_CPU_AFFINITY_MASK ldRead;
			struct MR_CPU_AFFINITY_MASK ldWrite;
			};
		u32 word;
		};
	u8 maxCores;    /* Total cores + HW Path in ROC */
	u8 reserved[3];
};

struct MR_LD_RAID {
	struct {
#if   defined(__BIG_ENDIAN_BITFIELD)
		u32 reserved4:2;
		u32 fp_cache_bypass_capable:1;
		u32 fp_rmw_capable:1;
		u32 disable_coalescing:1;
		u32     fpBypassRegionLock:1;
		u32     tmCapable:1;
		u32	fpNonRWCapable:1;
		u32     fpReadAcrossStripe:1;
		u32     fpWriteAcrossStripe:1;
		u32     fpReadCapable:1;
		u32     fpWriteCapable:1;
		u32     encryptionType:8;
		u32     pdPiMode:4;
		u32     ldPiMode:4;
		u32 reserved5:2;
		u32 ra_capable:1;
		u32     fpCapable:1;
#else
		u32     fpCapable:1;
		u32 ra_capable:1;
		u32 reserved5:2;
		u32     ldPiMode:4;
		u32     pdPiMode:4;
		u32     encryptionType:8;
		u32     fpWriteCapable:1;
		u32     fpReadCapable:1;
		u32     fpWriteAcrossStripe:1;
		u32     fpReadAcrossStripe:1;
		u32	fpNonRWCapable:1;
		u32     tmCapable:1;
		u32     fpBypassRegionLock:1;
		u32 disable_coalescing:1;
		u32 fp_rmw_capable:1;
		u32 fp_cache_bypass_capable:1;
		u32 reserved4:2;
#endif
	} capability;
	__le32     reserved6;
	__le64     size;
	u8      spanDepth;
	u8      level;
	u8      stripeShift;
	u8      rowSize;
	u8      rowDataSize;
	u8      writeMode;
	u8      PRL;
	u8      SRL;
	__le16     targetId;
	u8      ldState;
	u8      regTypeReqOnWrite;
	u8      modFactor;
	u8	regTypeReqOnRead;
	__le16     seqNum;

	struct {
		u32 ldSyncRequired:1;
		u32 reserved:31;
	} flags;

	u8	LUN[8]; /* 0x24 8 byte LUN field used for SCSI IO's */
	u8	fpIoTimeoutForLd;/*0x2C timeout value used by driver in FP IO*/
	/* Ox2D This LD accept priority boost of this type */
	u8 ld_accept_priority_type;
	u8 reserved2[2];	        /* 0x2E - 0x2F */
	/* 0x30 - 0x33, Logical block size for the LD */
	u32 logical_block_length;
	struct {
#ifndef MFI_BIG_ENDIAN
	/* 0x34, P_I_EXPONENT from READ CAPACITY 16 */
	u32 ld_pi_exp:4;
	/* 0x34, LOGICAL BLOCKS PER PHYSICAL
	 *  BLOCK EXPONENT from READ CAPACITY 16
	 */
	u32 ld_logical_block_exp:4;
	u32 reserved1:24;           /* 0x34 */
#else
	u32 reserved1:24;           /* 0x34 */
	/* 0x34, LOGICAL BLOCKS PER PHYSICAL
	 *  BLOCK EXPONENT from READ CAPACITY 16
	 */
	u32 ld_logical_block_exp:4;
	/* 0x34, P_I_EXPONENT from READ CAPACITY 16 */
	u32 ld_pi_exp:4;
#endif
	};                               /* 0x34 - 0x37 */
	 /* 0x38 - 0x3f, This will determine which
	  *  core will process LD IO and PD IO.
	  */
	struct MR_IO_AFFINITY cpuAffinity;
     /* Bit definiations are specified by MR_IO_AFFINITY */
	u8 reserved3[0x80 - 0x40];    /* 0x40 - 0x7f */
};

struct MR_LD_SPAN_MAP {
	struct MR_LD_RAID          ldRaid;
	u8                  dataArmMap[MAX_RAIDMAP_ROW_SIZE];
	struct MR_SPAN_BLOCK_INFO  spanBlock[MAX_RAIDMAP_SPAN_DEPTH];
};

struct MR_FW_RAID_MAP {
	__le32                 totalSize;
	union {
		struct {
			__le32         maxLd;
			__le32         maxSpanDepth;
			__le32         maxRowSize;
			__le32         maxPdCount;
			__le32         maxArrays;
		} validationInfo;
		__le32             version[5];
	};

	__le32                 ldCount;
	__le32                 Reserved1;
	u8                  ldTgtIdToLd[MAX_RAIDMAP_LOGICAL_DRIVES+
					MAX_RAIDMAP_VIEWS];
	u8                  fpPdIoTimeoutSec;
	u8                  reserved2[7];
	struct MR_ARRAY_INFO       arMapInfo[MAX_RAIDMAP_ARRAYS];
	struct MR_DEV_HANDLE_INFO  devHndlInfo[MAX_RAIDMAP_PHYSICAL_DEVICES];
	struct MR_LD_SPAN_MAP      ldSpanMap[1];
};

struct IO_REQUEST_INFO {
	u64 ldStartBlock;
	u32 numBlocks;
	u16 ldTgtId;
	u8 isRead;
	__le16 devHandle;
	u8 pd_interface;
	u64 pdBlock;
	u8 fpOkForIo;
	u8 IoforUnevenSpan;
	u8 start_span;
	u8 do_fp_rlbypass;
	u64 start_row;
	u8  span_arm;	/* span[7:5], arm[4:0] */
	u8  pd_after_lb;
	u16 r1_alt_dev_handle; /* raid 1/10 only */
	bool ra_capable;
};

struct MR_LD_TARGET_SYNC {
	u8  targetId;
	u8  reserved;
	__le16 seqNum;
};

/*
 * RAID Map descriptor Types.
 * Each element should uniquely idetify one data structure in the RAID map
 */
enum MR_RAID_MAP_DESC_TYPE {
	/* MR_DEV_HANDLE_INFO data */
	RAID_MAP_DESC_TYPE_DEVHDL_INFO    = 0x0,
	/* target to Ld num Index map */
	RAID_MAP_DESC_TYPE_TGTID_INFO     = 0x1,
	/* MR_ARRAY_INFO data */
	RAID_MAP_DESC_TYPE_ARRAY_INFO     = 0x2,
	/* MR_LD_SPAN_MAP data */
	RAID_MAP_DESC_TYPE_SPAN_INFO      = 0x3,
	RAID_MAP_DESC_TYPE_COUNT,
};

/*
 * This table defines the offset, size and num elements  of each descriptor
 * type in the RAID Map buffer
 */
struct MR_RAID_MAP_DESC_TABLE {
	/* Raid map descriptor type */
	u32 raid_map_desc_type;
	/* Offset into the RAID map buffer where
	 *  descriptor data is saved
	 */
	u32 raid_map_desc_offset;
	/* total size of the
	 * descriptor buffer
	 */
	u32 raid_map_desc_buffer_size;
	/* Number of elements contained in the
	 *  descriptor buffer
	 */
	u32 raid_map_desc_elements;
};

/*
 * Dynamic Raid Map Structure.
 */
struct MR_FW_RAID_MAP_DYNAMIC {
	u32 raid_map_size;   /* total size of RAID Map structure */
	u32 desc_table_offset;/* Offset of desc table into RAID map*/
	u32 desc_table_size;  /* Total Size of desc table */
	/* Total Number of elements in the desc table */
	u32 desc_table_num_elements;
	u64	reserved1;
	u32	reserved2[3];	/*future use */
	/* timeout value used by driver in FP IOs */
	u8 fp_pd_io_timeout_sec;
	u8 reserved3[3];
	/* when this seqNum increments, driver needs to
	 *  release RMW buffers asap
	 */
	u32 rmw_fp_seq_num;
	u16 ld_count;	/* count of lds. */
	u16 ar_count;   /* count of arrays */
	u16 span_count; /* count of spans */
	u16 reserved4[3];
/*
 * The below structure of pointers is only to be used by the driver.
 * This is added in the ,API to reduce the amount of code changes
 * needed in the driver to support dynamic RAID map Firmware should
 * not update these pointers while preparing the raid map
 */
	union {
		struct {
			struct MR_DEV_HANDLE_INFO  *dev_hndl_info;
			u16 *ld_tgt_id_to_ld;
			struct MR_ARRAY_INFO *ar_map_info;
			struct MR_LD_SPAN_MAP *ld_span_map;
			};
		u64 ptr_structure_size[RAID_MAP_DESC_TYPE_COUNT];
		};
/*
 * RAID Map descriptor table defines the layout of data in the RAID Map.
 * The size of the descriptor table itself could change.
 */
	/* Variable Size descriptor Table. */
	struct MR_RAID_MAP_DESC_TABLE
			raid_map_desc_table[RAID_MAP_DESC_TYPE_COUNT];
	/* Variable Size buffer containing all data */
	u32 raid_map_desc_data[1];
}; /* Dynamicaly sized RAID MAp structure */

#define IEEE_SGE_FLAGS_ADDR_MASK            (0x03)
#define IEEE_SGE_FLAGS_SYSTEM_ADDR          (0x00)
#define IEEE_SGE_FLAGS_IOCDDR_ADDR          (0x01)
#define IEEE_SGE_FLAGS_IOCPLB_ADDR          (0x02)
#define IEEE_SGE_FLAGS_IOCPLBNTA_ADDR       (0x03)
#define IEEE_SGE_FLAGS_CHAIN_ELEMENT        (0x80)
#define IEEE_SGE_FLAGS_END_OF_LIST          (0x40)

#define MPI2_SGE_FLAGS_SHIFT                (0x02)
#define IEEE_SGE_FLAGS_FORMAT_MASK          (0xC0)
#define IEEE_SGE_FLAGS_FORMAT_IEEE          (0x00)
#define IEEE_SGE_FLAGS_FORMAT_NVME          (0x02)

#define MPI26_IEEE_SGE_FLAGS_NSF_MASK           (0x1C)
#define MPI26_IEEE_SGE_FLAGS_NSF_MPI_IEEE       (0x00)
#define MPI26_IEEE_SGE_FLAGS_NSF_NVME_PRP       (0x08)
#define MPI26_IEEE_SGE_FLAGS_NSF_NVME_SGL       (0x10)

struct megasas_register_set;
struct megasas_instance;

union desc_word {
	u64 word;
	struct {
		u32 low;
		u32 high;
	} u;
};

struct megasas_cmd_fusion {
	struct MPI2_RAID_SCSI_IO_REQUEST	*io_request;
	dma_addr_t			io_request_phys_addr;

	union MPI2_SGE_IO_UNION	*sg_frame;
	dma_addr_t		sg_frame_phys_addr;

	u8 *sense;
	dma_addr_t sense_phys_addr;

	struct list_head list;
	struct scsi_cmnd *scmd;
	struct megasas_instance *instance;

	u8 retry_for_fw_reset;
	union MEGASAS_REQUEST_DESCRIPTOR_UNION  *request_desc;

	/*
	 * Context for a MFI frame.
	 * Used to get the mfi cmd from list when a MFI cmd is completed
	 */
	u32 sync_cmd_idx;
	u32 index;
	u8 pd_r1_lb;
	struct completion done;
	u8 pd_interface;
	u16 r1_alt_dev_handle; /* raid 1/10 only*/
	bool cmd_completed;  /* raid 1/10 fp writes status holder */

};

struct LD_LOAD_BALANCE_INFO {
	u8	loadBalanceFlag;
	u8	reserved1;
	atomic_t     scsi_pending_cmds[MAX_PHYSICAL_DEVICES];
	u64     last_accessed_block[MAX_PHYSICAL_DEVICES];
};

/* SPAN_SET is info caclulated from span info from Raid map per LD */
typedef struct _LD_SPAN_SET {
	u64  log_start_lba;
	u64  log_end_lba;
	u64  span_row_start;
	u64  span_row_end;
	u64  data_strip_start;
	u64  data_strip_end;
	u64  data_row_start;
	u64  data_row_end;
	u8   strip_offset[MAX_SPAN_DEPTH];
	u32    span_row_data_width;
	u32    diff;
	u32    reserved[2];
} LD_SPAN_SET, *PLD_SPAN_SET;

typedef struct LOG_BLOCK_SPAN_INFO {
	LD_SPAN_SET  span_set[MAX_SPAN_DEPTH];
} LD_SPAN_INFO, *PLD_SPAN_INFO;

struct MR_FW_RAID_MAP_ALL {
	struct MR_FW_RAID_MAP raidMap;
	struct MR_LD_SPAN_MAP ldSpanMap[MAX_LOGICAL_DRIVES - 1];
} __attribute__ ((packed));

struct MR_DRV_RAID_MAP {
	/* total size of this structure, including this field.
	 * This feild will be manupulated by driver for ext raid map,
	 * else pick the value from firmware raid map.
	 */
	__le32                 totalSize;

	union {
	struct {
		__le32         maxLd;
		__le32         maxSpanDepth;
		__le32         maxRowSize;
		__le32         maxPdCount;
		__le32         maxArrays;
	} validationInfo;
	__le32             version[5];
	};

	/* timeout value used by driver in FP IOs*/
	u8                  fpPdIoTimeoutSec;
	u8                  reserved2[7];

	__le16                 ldCount;
	__le16                 arCount;
	__le16                 spanCount;
	__le16                 reserve3;

	struct MR_DEV_HANDLE_INFO
		devHndlInfo[MAX_RAIDMAP_PHYSICAL_DEVICES_DYN];
	u16 ldTgtIdToLd[MAX_LOGICAL_DRIVES_DYN];
	struct MR_ARRAY_INFO arMapInfo[MAX_API_ARRAYS_DYN];
	struct MR_LD_SPAN_MAP      ldSpanMap[1];

};

/* Driver raid map size is same as raid map ext
 * MR_DRV_RAID_MAP_ALL is created to sync with old raid.
 * And it is mainly for code re-use purpose.
 */
struct MR_DRV_RAID_MAP_ALL {

	struct MR_DRV_RAID_MAP raidMap;
	struct MR_LD_SPAN_MAP ldSpanMap[MAX_LOGICAL_DRIVES_DYN - 1];
} __packed;



struct MR_FW_RAID_MAP_EXT {
	/* Not usred in new map */
	u32                 reserved;

	union {
	struct {
		u32         maxLd;
		u32         maxSpanDepth;
		u32         maxRowSize;
		u32         maxPdCount;
		u32         maxArrays;
	} validationInfo;
	u32             version[5];
	};

	u8                  fpPdIoTimeoutSec;
	u8                  reserved2[7];

	__le16                 ldCount;
	__le16                 arCount;
	__le16                 spanCount;
	__le16                 reserve3;

	struct MR_DEV_HANDLE_INFO  devHndlInfo[MAX_RAIDMAP_PHYSICAL_DEVICES];
	u8                  ldTgtIdToLd[MAX_LOGICAL_DRIVES_EXT];
	struct MR_ARRAY_INFO       arMapInfo[MAX_API_ARRAYS_EXT];
	struct MR_LD_SPAN_MAP      ldSpanMap[MAX_LOGICAL_DRIVES_EXT];
};

/*
 *  * define MR_PD_CFG_SEQ structure for system PDs
 *   */
struct MR_PD_CFG_SEQ {
	u16 seqNum;
	u16 devHandle;
	struct {
#if   defined(__BIG_ENDIAN_BITFIELD)
		u8     reserved:7;
		u8     tmCapable:1;
#else
		u8     tmCapable:1;
		u8     reserved:7;
#endif
	} capability;
	u8  reserved;
	u16 pd_target_id;
} __packed;

struct MR_PD_CFG_SEQ_NUM_SYNC {
	__le32 size;
	__le32 count;
	struct MR_PD_CFG_SEQ seq[1];
} __packed;

/* stream detection */
struct STREAM_DETECT {
	u64 next_seq_lba; /* next LBA to match sequential access */
	struct megasas_cmd_fusion *first_cmd_fusion; /* first cmd in group */
	struct megasas_cmd_fusion *last_cmd_fusion; /* last cmd in group */
	u32 count_cmds_in_stream; /* count of host commands in this stream */
	u16 num_sges_in_group; /* total number of SGEs in grouped IOs */
	u8 is_read; /* SCSI OpCode for this stream */
	u8 group_depth; /* total number of host commands in group */
	/* TRUE if cannot add any more commands to this group */
	bool group_flush;
	u8 reserved[7]; /* pad to 64-bit alignment */
};

struct LD_STREAM_DETECT {
	bool write_back; /* TRUE if WB, FALSE if WT */
	bool fp_write_enabled;
	bool members_ssds;
	bool fp_cache_bypass_capable;
	u32 mru_bit_map; /* bitmap used to track MRU and LRU stream indicies */
	/* this is the array of stream detect structures (one per stream) */
	struct STREAM_DETECT stream_track[MAX_STREAMS_TRACKED];
};

struct MPI2_IOC_INIT_RDPQ_ARRAY_ENTRY {
	u64 RDPQBaseAddress;
	u32 Reserved1;
	u32 Reserved2;
};

struct rdpq_alloc_detail {
	struct dma_pool *dma_pool_ptr;
	dma_addr_t	pool_entry_phys;
	union MPI2_REPLY_DESCRIPTORS_UNION *pool_entry_virt;
};

struct fusion_context {
	struct megasas_cmd_fusion **cmd_list;
	dma_addr_t req_frames_desc_phys;
	u8 *req_frames_desc;

	struct dma_pool *io_request_frames_pool;
	dma_addr_t io_request_frames_phys;
	u8 *io_request_frames;

	struct dma_pool *sg_dma_pool;
	struct dma_pool *sense_dma_pool;

	u8 *sense;
	dma_addr_t sense_phys_addr;

	dma_addr_t reply_frames_desc_phys[MAX_MSIX_QUEUES_FUSION];
	union MPI2_REPLY_DESCRIPTORS_UNION *reply_frames_desc[MAX_MSIX_QUEUES_FUSION];
	struct rdpq_alloc_detail rdpq_tracker[RDPQ_MAX_CHUNK_COUNT];
	struct dma_pool *reply_frames_desc_pool;
	struct dma_pool *reply_frames_desc_pool_align;

	u16 last_reply_idx[MAX_MSIX_QUEUES_FUSION];

	u32 reply_q_depth;
	u32 request_alloc_sz;
	u32 reply_alloc_sz;
	u32 io_frames_alloc_sz;

	struct MPI2_IOC_INIT_RDPQ_ARRAY_ENTRY *rdpq_virt;
	dma_addr_t rdpq_phys;
	u16	max_sge_in_main_msg;
	u16	max_sge_in_chain;

	u8	chain_offset_io_request;
	u8	chain_offset_mfi_pthru;

	struct MR_FW_RAID_MAP_DYNAMIC *ld_map[2];
	dma_addr_t ld_map_phys[2];

	/*Non dma-able memory. Driver local copy.*/
	struct MR_DRV_RAID_MAP_ALL *ld_drv_map[2];

	u32 max_map_sz;
	u32 current_map_sz;
	u32 old_map_sz;
	u32 new_map_sz;
	u32 drv_map_sz;
	u32 drv_map_pages;
	struct MR_PD_CFG_SEQ_NUM_SYNC	*pd_seq_sync[JBOD_MAPS_COUNT];
	dma_addr_t pd_seq_phys[JBOD_MAPS_COUNT];
	u8 fast_path_io;
	struct LD_LOAD_BALANCE_INFO *load_balance_info;
	u32 load_balance_info_pages;
<<<<<<< HEAD
	LD_SPAN_INFO log_to_span[MAX_LOGICAL_DRIVES_EXT];
=======
	LD_SPAN_INFO *log_to_span;
	u32 log_to_span_pages;
>>>>>>> e021bb4f
	struct LD_STREAM_DETECT **stream_detect_by_ld;
	dma_addr_t ioc_init_request_phys;
	struct MPI2_IOC_INIT_REQUEST *ioc_init_request;
	struct megasas_cmd *ioc_init_cmd;

};

union desc_value {
	__le64 word;
	struct {
		__le32 low;
		__le32 high;
	} u;
};

enum CMD_RET_VALUES {
	REFIRE_CMD = 1,
	COMPLETE_CMD = 2,
	RETURN_CMD = 3,
};

void megasas_free_cmds_fusion(struct megasas_instance *instance);
int megasas_ioc_init_fusion(struct megasas_instance *instance);
u8 megasas_get_map_info(struct megasas_instance *instance);
int megasas_sync_map_info(struct megasas_instance *instance);
void megasas_release_fusion(struct megasas_instance *instance);
void megasas_reset_reply_desc(struct megasas_instance *instance);
int megasas_check_mpio_paths(struct megasas_instance *instance,
			      struct scsi_cmnd *scmd);
void megasas_fusion_ocr_wq(struct work_struct *work);

#endif /* _MEGARAID_SAS_FUSION_H_ */<|MERGE_RESOLUTION|>--- conflicted
+++ resolved
@@ -105,11 +105,8 @@
 #define THRESHOLD_REPLY_COUNT 50
 #define RAID_1_PEER_CMDS 2
 #define JBOD_MAPS_COUNT	2
-<<<<<<< HEAD
-=======
 #define MEGASAS_REDUCE_QD_COUNT 64
 #define IOC_INIT_FRAME_SIZE 4096
->>>>>>> e021bb4f
 
 /*
  * Raid Context structure which describes MegaRAID specific IO Parameters
@@ -1330,12 +1327,8 @@
 	u8 fast_path_io;
 	struct LD_LOAD_BALANCE_INFO *load_balance_info;
 	u32 load_balance_info_pages;
-<<<<<<< HEAD
-	LD_SPAN_INFO log_to_span[MAX_LOGICAL_DRIVES_EXT];
-=======
 	LD_SPAN_INFO *log_to_span;
 	u32 log_to_span_pages;
->>>>>>> e021bb4f
 	struct LD_STREAM_DETECT **stream_detect_by_ld;
 	dma_addr_t ioc_init_request_phys;
 	struct MPI2_IOC_INIT_REQUEST *ioc_init_request;
