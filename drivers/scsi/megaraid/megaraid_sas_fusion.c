/*
 *  Linux MegaRAID driver for SAS based RAID controllers
 *
 *  Copyright (c) 2009-2013  LSI Corporation
 *  Copyright (c) 2013-2014  Avago Technologies
 *
 *  This program is free software; you can redistribute it and/or
 *  modify it under the terms of the GNU General Public License
 *  as published by the Free Software Foundation; either version 2
 *  of the License, or (at your option) any later version.
 *
 *  This program is distributed in the hope that it will be useful,
 *  but WITHOUT ANY WARRANTY; without even the implied warranty of
 *  MERCHANTABILITY or FITNESS FOR A PARTICULAR PURPOSE.  See the
 *  GNU General Public License for more details.
 *
 *  You should have received a copy of the GNU General Public License
 *  along with this program.  If not, see <http://www.gnu.org/licenses/>.
 *
 *  FILE: megaraid_sas_fusion.c
 *
 *  Authors: Avago Technologies
 *           Sumant Patro
 *           Adam Radford
 *           Kashyap Desai <kashyap.desai@avagotech.com>
 *           Sumit Saxena <sumit.saxena@avagotech.com>
 *
 *  Send feedback to: megaraidlinux.pdl@avagotech.com
 *
 *  Mail to: Avago Technologies, 350 West Trimble Road, Building 90,
 *  San Jose, California 95131
 */

#include <linux/kernel.h>
#include <linux/types.h>
#include <linux/pci.h>
#include <linux/list.h>
#include <linux/moduleparam.h>
#include <linux/module.h>
#include <linux/spinlock.h>
#include <linux/interrupt.h>
#include <linux/delay.h>
#include <linux/uio.h>
#include <linux/uaccess.h>
#include <linux/fs.h>
#include <linux/compat.h>
#include <linux/blkdev.h>
#include <linux/mutex.h>
#include <linux/poll.h>
#include <linux/vmalloc.h>

#include <scsi/scsi.h>
#include <scsi/scsi_cmnd.h>
#include <scsi/scsi_device.h>
#include <scsi/scsi_host.h>
#include <scsi/scsi_dbg.h>
#include <linux/dmi.h>

#include "megaraid_sas_fusion.h"
#include "megaraid_sas.h"


extern void megasas_free_cmds(struct megasas_instance *instance);
extern struct megasas_cmd *megasas_get_cmd(struct megasas_instance
					   *instance);
extern void
megasas_complete_cmd(struct megasas_instance *instance,
		     struct megasas_cmd *cmd, u8 alt_status);
int
wait_and_poll(struct megasas_instance *instance, struct megasas_cmd *cmd,
	      int seconds);

void
megasas_return_cmd(struct megasas_instance *instance, struct megasas_cmd *cmd);
int megasas_alloc_cmds(struct megasas_instance *instance);
int
megasas_clear_intr_fusion(struct megasas_register_set __iomem *regs);
int
megasas_issue_polled(struct megasas_instance *instance,
		     struct megasas_cmd *cmd);
void
megasas_check_and_restore_queue_depth(struct megasas_instance *instance);

int megasas_transition_to_ready(struct megasas_instance *instance, int ocr);
void megaraid_sas_kill_hba(struct megasas_instance *instance);

extern u32 megasas_dbg_lvl;
int megasas_sriov_start_heartbeat(struct megasas_instance *instance,
				  int initial);
void megasas_start_timer(struct megasas_instance *instance);
extern struct megasas_mgmt_info megasas_mgmt_info;
extern unsigned int resetwaittime;
extern unsigned int dual_qdepth_disable;
static void megasas_free_rdpq_fusion(struct megasas_instance *instance);
static void megasas_free_reply_fusion(struct megasas_instance *instance);
static inline
void megasas_configure_queue_sizes(struct megasas_instance *instance);

/**
 * megasas_check_same_4gb_region -	check if allocation
 *					crosses same 4GB boundary or not
 * @instance -				adapter's soft instance
 * start_addr -			start address of DMA allocation
 * size -				size of allocation in bytes
 * return -				true : allocation does not cross same
 *					4GB boundary
 *					false: allocation crosses same
 *					4GB boundary
 */
static inline bool megasas_check_same_4gb_region
	(struct megasas_instance *instance, dma_addr_t start_addr, size_t size)
{
	dma_addr_t end_addr;

	end_addr = start_addr + size;

	if (upper_32_bits(start_addr) != upper_32_bits(end_addr)) {
		dev_err(&instance->pdev->dev,
			"Failed to get same 4GB boundary: start_addr: 0x%llx end_addr: 0x%llx\n",
			(unsigned long long)start_addr,
			(unsigned long long)end_addr);
		return false;
	}

	return true;
}

/**
 * megasas_enable_intr_fusion -	Enables interrupts
 * @regs:			MFI register set
 */
void
megasas_enable_intr_fusion(struct megasas_instance *instance)
{
	struct megasas_register_set __iomem *regs;
	regs = instance->reg_set;

	instance->mask_interrupts = 0;
	/* For Thunderbolt/Invader also clear intr on enable */
	writel(~0, &regs->outbound_intr_status);
	readl(&regs->outbound_intr_status);

	writel(~MFI_FUSION_ENABLE_INTERRUPT_MASK, &(regs)->outbound_intr_mask);

	/* Dummy readl to force pci flush */
	readl(&regs->outbound_intr_mask);
}

/**
 * megasas_disable_intr_fusion - Disables interrupt
 * @regs:			 MFI register set
 */
void
megasas_disable_intr_fusion(struct megasas_instance *instance)
{
	u32 mask = 0xFFFFFFFF;
	u32 status;
	struct megasas_register_set __iomem *regs;
	regs = instance->reg_set;
	instance->mask_interrupts = 1;

	writel(mask, &regs->outbound_intr_mask);
	/* Dummy readl to force pci flush */
	status = readl(&regs->outbound_intr_mask);
}

int
megasas_clear_intr_fusion(struct megasas_register_set __iomem *regs)
{
	u32 status;
	/*
	 * Check if it is our interrupt
	 */
	status = readl(&regs->outbound_intr_status);

	if (status & 1) {
		writel(status, &regs->outbound_intr_status);
		readl(&regs->outbound_intr_status);
		return 1;
	}
	if (!(status & MFI_FUSION_ENABLE_INTERRUPT_MASK))
		return 0;

	return 1;
}

/**
 * megasas_get_cmd_fusion -	Get a command from the free pool
 * @instance:		Adapter soft state
 *
 * Returns a blk_tag indexed mpt frame
 */
inline struct megasas_cmd_fusion *megasas_get_cmd_fusion(struct megasas_instance
						  *instance, u32 blk_tag)
{
	struct fusion_context *fusion;

	fusion = instance->ctrl_context;
	return fusion->cmd_list[blk_tag];
}

/**
 * megasas_return_cmd_fusion -	Return a cmd to free command pool
 * @instance:		Adapter soft state
 * @cmd:		Command packet to be returned to free command pool
 */
inline void megasas_return_cmd_fusion(struct megasas_instance *instance,
	struct megasas_cmd_fusion *cmd)
{
	cmd->scmd = NULL;
	memset(cmd->io_request, 0, MEGA_MPI2_RAID_DEFAULT_IO_FRAME_SIZE);
	cmd->r1_alt_dev_handle = MR_DEVHANDLE_INVALID;
	cmd->cmd_completed = false;
}

/**
 * megasas_fire_cmd_fusion -	Sends command to the FW
 * @instance:			Adapter soft state
 * @req_desc:			64bit Request descriptor
 *
 * Perform PCI Write.
 */

static void
megasas_fire_cmd_fusion(struct megasas_instance *instance,
		union MEGASAS_REQUEST_DESCRIPTOR_UNION *req_desc)
{
#if defined(writeq) && defined(CONFIG_64BIT)
	u64 req_data = (((u64)le32_to_cpu(req_desc->u.high) << 32) |
		le32_to_cpu(req_desc->u.low));

	writeq(req_data, &instance->reg_set->inbound_low_queue_port);
#else
	unsigned long flags;
	spin_lock_irqsave(&instance->hba_lock, flags);
	writel(le32_to_cpu(req_desc->u.low),
		&instance->reg_set->inbound_low_queue_port);
	writel(le32_to_cpu(req_desc->u.high),
		&instance->reg_set->inbound_high_queue_port);
	mmiowb();
	spin_unlock_irqrestore(&instance->hba_lock, flags);
#endif
}

/**
 * megasas_fusion_update_can_queue -	Do all Adapter Queue depth related calculations here
 * @instance:							Adapter soft state
 * fw_boot_context:						Whether this function called during probe or after OCR
 *
 * This function is only for fusion controllers.
 * Update host can queue, if firmware downgrade max supported firmware commands.
 * Firmware upgrade case will be skiped because underlying firmware has
 * more resource than exposed to the OS.
 *
 */
static void
megasas_fusion_update_can_queue(struct megasas_instance *instance, int fw_boot_context)
{
	u16 cur_max_fw_cmds = 0;
	u16 ldio_threshold = 0;
	struct megasas_register_set __iomem *reg_set;

	reg_set = instance->reg_set;

	/* ventura FW does not fill outbound_scratch_pad_3 with queue depth */
	if (instance->adapter_type < VENTURA_SERIES)
		cur_max_fw_cmds =
		readl(&instance->reg_set->outbound_scratch_pad_3) & 0x00FFFF;

	if (dual_qdepth_disable || !cur_max_fw_cmds)
		cur_max_fw_cmds = instance->instancet->read_fw_status_reg(reg_set) & 0x00FFFF;
	else
		ldio_threshold =
			(instance->instancet->read_fw_status_reg(reg_set) & 0x00FFFF) - MEGASAS_FUSION_IOCTL_CMDS;

	dev_info(&instance->pdev->dev,
		 "Current firmware supports maximum commands: %d\t LDIO threshold: %d\n",
		 cur_max_fw_cmds, ldio_threshold);

	if (fw_boot_context == OCR_CONTEXT) {
		cur_max_fw_cmds = cur_max_fw_cmds - 1;
		if (cur_max_fw_cmds < instance->max_fw_cmds) {
			instance->cur_can_queue =
				cur_max_fw_cmds - (MEGASAS_FUSION_INTERNAL_CMDS +
						MEGASAS_FUSION_IOCTL_CMDS);
			instance->host->can_queue = instance->cur_can_queue;
			instance->ldio_threshold = ldio_threshold;
		}
	} else {
		instance->max_fw_cmds = cur_max_fw_cmds;
		instance->ldio_threshold = ldio_threshold;

		if (reset_devices)
			instance->max_fw_cmds = min(instance->max_fw_cmds,
						(u16)MEGASAS_KDUMP_QUEUE_DEPTH);
		/*
		* Reduce the max supported cmds by 1. This is to ensure that the
		* reply_q_sz (1 more than the max cmd that driver may send)
		* does not exceed max cmds that the FW can support
		*/
		instance->max_fw_cmds = instance->max_fw_cmds-1;
	}
<<<<<<< HEAD

	if (instance->adapter_type == VENTURA_SERIES)
		instance->max_mpt_cmds =
		instance->max_fw_cmds * RAID_1_PEER_CMDS;
	else
		instance->max_mpt_cmds = instance->max_fw_cmds;
=======
>>>>>>> e021bb4f
}
/**
 * megasas_free_cmds_fusion -	Free all the cmds in the free cmd pool
 * @instance:		Adapter soft state
 */
void
megasas_free_cmds_fusion(struct megasas_instance *instance)
{
	int i;
	struct fusion_context *fusion = instance->ctrl_context;
	struct megasas_cmd_fusion *cmd;

	if (fusion->sense)
		dma_pool_free(fusion->sense_dma_pool, fusion->sense,
			      fusion->sense_phys_addr);

	/* SG */
	if (fusion->cmd_list) {
		for (i = 0; i < instance->max_mpt_cmds; i++) {
			cmd = fusion->cmd_list[i];
			if (cmd) {
				if (cmd->sg_frame)
					dma_pool_free(fusion->sg_dma_pool,
						      cmd->sg_frame,
						      cmd->sg_frame_phys_addr);
			}
			kfree(cmd);
		}
		kfree(fusion->cmd_list);
	}

	if (fusion->sg_dma_pool) {
		dma_pool_destroy(fusion->sg_dma_pool);
		fusion->sg_dma_pool = NULL;
	}
	if (fusion->sense_dma_pool) {
		dma_pool_destroy(fusion->sense_dma_pool);
		fusion->sense_dma_pool = NULL;
	}


	/* Reply Frame, Desc*/
	if (instance->is_rdpq)
		megasas_free_rdpq_fusion(instance);
	else
		megasas_free_reply_fusion(instance);

	/* Request Frame, Desc*/
	if (fusion->req_frames_desc)
		dma_free_coherent(&instance->pdev->dev,
			fusion->request_alloc_sz, fusion->req_frames_desc,
			fusion->req_frames_desc_phys);
	if (fusion->io_request_frames)
		dma_pool_free(fusion->io_request_frames_pool,
			fusion->io_request_frames,
			fusion->io_request_frames_phys);
	if (fusion->io_request_frames_pool) {
		dma_pool_destroy(fusion->io_request_frames_pool);
		fusion->io_request_frames_pool = NULL;
	}
}

/**
 * megasas_create_sg_sense_fusion -	Creates DMA pool for cmd frames
 * @instance:			Adapter soft state
 *
 */
static int megasas_create_sg_sense_fusion(struct megasas_instance *instance)
{
	int i;
	u16 max_cmd;
	struct fusion_context *fusion;
	struct megasas_cmd_fusion *cmd;
	int sense_sz;
	u32 offset;

	fusion = instance->ctrl_context;
	max_cmd = instance->max_fw_cmds;
	sense_sz = instance->max_mpt_cmds * SCSI_SENSE_BUFFERSIZE;

	fusion->sg_dma_pool =
			dma_pool_create("mr_sg", &instance->pdev->dev,
				instance->max_chain_frame_sz,
				MR_DEFAULT_NVME_PAGE_SIZE, 0);
	/* SCSI_SENSE_BUFFERSIZE  = 96 bytes */
	fusion->sense_dma_pool =
			dma_pool_create("mr_sense", &instance->pdev->dev,
				sense_sz, 64, 0);

	if (!fusion->sense_dma_pool || !fusion->sg_dma_pool) {
		dev_err(&instance->pdev->dev,
			"Failed from %s %d\n",  __func__, __LINE__);
		return -ENOMEM;
	}

	fusion->sense = dma_pool_alloc(fusion->sense_dma_pool,
				       GFP_KERNEL, &fusion->sense_phys_addr);
	if (!fusion->sense) {
		dev_err(&instance->pdev->dev,
			"failed from %s %d\n",  __func__, __LINE__);
		return -ENOMEM;
	}

	/* sense buffer, request frame and reply desc pool requires to be in
	 * same 4 gb region. Below function will check this.
	 * In case of failure, new pci pool will be created with updated
	 * alignment.
	 * Older allocation and pool will be destroyed.
	 * Alignment will be used such a way that next allocation if success,
	 * will always meet same 4gb region requirement.
	 * Actual requirement is not alignment, but we need start and end of
	 * DMA address must have same upper 32 bit address.
	 */

	if (!megasas_check_same_4gb_region(instance, fusion->sense_phys_addr,
					   sense_sz)) {
		dma_pool_free(fusion->sense_dma_pool, fusion->sense,
			      fusion->sense_phys_addr);
		fusion->sense = NULL;
		dma_pool_destroy(fusion->sense_dma_pool);

		fusion->sense_dma_pool =
			dma_pool_create("mr_sense_align", &instance->pdev->dev,
					sense_sz, roundup_pow_of_two(sense_sz),
					0);
		if (!fusion->sense_dma_pool) {
			dev_err(&instance->pdev->dev,
				"Failed from %s %d\n",  __func__, __LINE__);
			return -ENOMEM;
		}
		fusion->sense = dma_pool_alloc(fusion->sense_dma_pool,
					       GFP_KERNEL,
					       &fusion->sense_phys_addr);
		if (!fusion->sense) {
			dev_err(&instance->pdev->dev,
				"failed from %s %d\n",  __func__, __LINE__);
			return -ENOMEM;
		}
	}

	/*
	 * Allocate and attach a frame to each of the commands in cmd_list
	 */
	for (i = 0; i < max_cmd; i++) {
		cmd = fusion->cmd_list[i];
		cmd->sg_frame = dma_pool_alloc(fusion->sg_dma_pool,
					GFP_KERNEL, &cmd->sg_frame_phys_addr);

		offset = SCSI_SENSE_BUFFERSIZE * i;
		cmd->sense = (u8 *)fusion->sense + offset;
		cmd->sense_phys_addr = fusion->sense_phys_addr + offset;

		if (!cmd->sg_frame) {
			dev_err(&instance->pdev->dev,
				"Failed from %s %d\n",  __func__, __LINE__);
			return -ENOMEM;
		}
	}

	/* create sense buffer for the raid 1/10 fp */
	for (i = max_cmd; i < instance->max_mpt_cmds; i++) {
		cmd = fusion->cmd_list[i];
		offset = SCSI_SENSE_BUFFERSIZE * i;
		cmd->sense = (u8 *)fusion->sense + offset;
		cmd->sense_phys_addr = fusion->sense_phys_addr + offset;

	}

	return 0;
}

int
megasas_alloc_cmdlist_fusion(struct megasas_instance *instance)
{
	u32 max_mpt_cmd, i, j;
	struct fusion_context *fusion;

	fusion = instance->ctrl_context;

	max_mpt_cmd = instance->max_mpt_cmds;

	/*
	 * fusion->cmd_list is an array of struct megasas_cmd_fusion pointers.
	 * Allocate the dynamic array first and then allocate individual
	 * commands.
	 */
	fusion->cmd_list =
		kcalloc(max_mpt_cmd, sizeof(struct megasas_cmd_fusion *),
			GFP_KERNEL);
	if (!fusion->cmd_list) {
		dev_err(&instance->pdev->dev,
			"Failed from %s %d\n",  __func__, __LINE__);
		return -ENOMEM;
	}

	for (i = 0; i < max_mpt_cmd; i++) {
		fusion->cmd_list[i] = kzalloc(sizeof(struct megasas_cmd_fusion),
					      GFP_KERNEL);
		if (!fusion->cmd_list[i]) {
			for (j = 0; j < i; j++)
				kfree(fusion->cmd_list[j]);
			kfree(fusion->cmd_list);
			dev_err(&instance->pdev->dev,
				"Failed from %s %d\n",  __func__, __LINE__);
			return -ENOMEM;
		}
	}

	return 0;
}
int
megasas_alloc_request_fusion(struct megasas_instance *instance)
{
	struct fusion_context *fusion;

	fusion = instance->ctrl_context;

retry_alloc:
	fusion->io_request_frames_pool =
			dma_pool_create("mr_ioreq", &instance->pdev->dev,
				fusion->io_frames_alloc_sz, 16, 0);

	if (!fusion->io_request_frames_pool) {
		dev_err(&instance->pdev->dev,
			"Failed from %s %d\n",  __func__, __LINE__);
		return -ENOMEM;
	}

	fusion->io_request_frames =
			dma_pool_alloc(fusion->io_request_frames_pool,
				GFP_KERNEL, &fusion->io_request_frames_phys);
	if (!fusion->io_request_frames) {
		if (instance->max_fw_cmds >= (MEGASAS_REDUCE_QD_COUNT * 2)) {
			instance->max_fw_cmds -= MEGASAS_REDUCE_QD_COUNT;
			dma_pool_destroy(fusion->io_request_frames_pool);
			megasas_configure_queue_sizes(instance);
			goto retry_alloc;
		} else {
			dev_err(&instance->pdev->dev,
				"Failed from %s %d\n",  __func__, __LINE__);
			return -ENOMEM;
		}
	}

	if (!megasas_check_same_4gb_region(instance,
					   fusion->io_request_frames_phys,
					   fusion->io_frames_alloc_sz)) {
		dma_pool_free(fusion->io_request_frames_pool,
			      fusion->io_request_frames,
			      fusion->io_request_frames_phys);
		fusion->io_request_frames = NULL;
		dma_pool_destroy(fusion->io_request_frames_pool);

		fusion->io_request_frames_pool =
			dma_pool_create("mr_ioreq_align",
					&instance->pdev->dev,
					fusion->io_frames_alloc_sz,
					roundup_pow_of_two(fusion->io_frames_alloc_sz),
					0);

		if (!fusion->io_request_frames_pool) {
			dev_err(&instance->pdev->dev,
				"Failed from %s %d\n",  __func__, __LINE__);
			return -ENOMEM;
		}

		fusion->io_request_frames =
			dma_pool_alloc(fusion->io_request_frames_pool,
				       GFP_KERNEL,
				       &fusion->io_request_frames_phys);

		if (!fusion->io_request_frames) {
			dev_err(&instance->pdev->dev,
				"Failed from %s %d\n",  __func__, __LINE__);
			return -ENOMEM;
		}
	}

	fusion->req_frames_desc =
		dma_alloc_coherent(&instance->pdev->dev,
				   fusion->request_alloc_sz,
				   &fusion->req_frames_desc_phys, GFP_KERNEL);
	if (!fusion->req_frames_desc) {
		dev_err(&instance->pdev->dev,
			"Failed from %s %d\n",  __func__, __LINE__);
		return -ENOMEM;
	}

	return 0;
}

int
megasas_alloc_reply_fusion(struct megasas_instance *instance)
{
	int i, count;
	struct fusion_context *fusion;
	union MPI2_REPLY_DESCRIPTORS_UNION *reply_desc;
	fusion = instance->ctrl_context;

	count = instance->msix_vectors > 0 ? instance->msix_vectors : 1;
	fusion->reply_frames_desc_pool =
			dma_pool_create("mr_reply", &instance->pdev->dev,
				fusion->reply_alloc_sz * count, 16, 0);

	if (!fusion->reply_frames_desc_pool) {
		dev_err(&instance->pdev->dev,
			"Failed from %s %d\n",  __func__, __LINE__);
		return -ENOMEM;
	}

	fusion->reply_frames_desc[0] =
		dma_pool_alloc(fusion->reply_frames_desc_pool,
			GFP_KERNEL, &fusion->reply_frames_desc_phys[0]);
	if (!fusion->reply_frames_desc[0]) {
		dev_err(&instance->pdev->dev,
			"Failed from %s %d\n",  __func__, __LINE__);
		return -ENOMEM;
	}

	if (!megasas_check_same_4gb_region(instance,
					   fusion->reply_frames_desc_phys[0],
					   (fusion->reply_alloc_sz * count))) {
		dma_pool_free(fusion->reply_frames_desc_pool,
			      fusion->reply_frames_desc[0],
			      fusion->reply_frames_desc_phys[0]);
		fusion->reply_frames_desc[0] = NULL;
		dma_pool_destroy(fusion->reply_frames_desc_pool);

		fusion->reply_frames_desc_pool =
			dma_pool_create("mr_reply_align",
					&instance->pdev->dev,
					fusion->reply_alloc_sz * count,
					roundup_pow_of_two(fusion->reply_alloc_sz * count),
					0);

		if (!fusion->reply_frames_desc_pool) {
			dev_err(&instance->pdev->dev,
				"Failed from %s %d\n",  __func__, __LINE__);
			return -ENOMEM;
		}

		fusion->reply_frames_desc[0] =
			dma_pool_alloc(fusion->reply_frames_desc_pool,
				       GFP_KERNEL,
				       &fusion->reply_frames_desc_phys[0]);

		if (!fusion->reply_frames_desc[0]) {
			dev_err(&instance->pdev->dev,
				"Failed from %s %d\n",  __func__, __LINE__);
			return -ENOMEM;
		}
	}

	reply_desc = fusion->reply_frames_desc[0];
	for (i = 0; i < fusion->reply_q_depth * count; i++, reply_desc++)
		reply_desc->Words = cpu_to_le64(ULLONG_MAX);

	/* This is not a rdpq mode, but driver still populate
	 * reply_frame_desc array to use same msix index in ISR path.
	 */
	for (i = 0; i < (count - 1); i++)
		fusion->reply_frames_desc[i + 1] =
			fusion->reply_frames_desc[i] +
			(fusion->reply_alloc_sz)/sizeof(union MPI2_REPLY_DESCRIPTORS_UNION);

	return 0;
}

int
megasas_alloc_rdpq_fusion(struct megasas_instance *instance)
{
	int i, j, k, msix_count;
	struct fusion_context *fusion;
	union MPI2_REPLY_DESCRIPTORS_UNION *reply_desc;
	union MPI2_REPLY_DESCRIPTORS_UNION *rdpq_chunk_virt[RDPQ_MAX_CHUNK_COUNT];
	dma_addr_t rdpq_chunk_phys[RDPQ_MAX_CHUNK_COUNT];
	u8 dma_alloc_count, abs_index;
	u32 chunk_size, array_size, offset;

	fusion = instance->ctrl_context;
	chunk_size = fusion->reply_alloc_sz * RDPQ_MAX_INDEX_IN_ONE_CHUNK;
	array_size = sizeof(struct MPI2_IOC_INIT_RDPQ_ARRAY_ENTRY) *
		     MAX_MSIX_QUEUES_FUSION;

	fusion->rdpq_virt = pci_zalloc_consistent(instance->pdev, array_size,
						  &fusion->rdpq_phys);
	if (!fusion->rdpq_virt) {
		dev_err(&instance->pdev->dev,
			"Failed from %s %d\n",  __func__, __LINE__);
		return -ENOMEM;
	}

	msix_count = instance->msix_vectors > 0 ? instance->msix_vectors : 1;

	fusion->reply_frames_desc_pool = dma_pool_create("mr_rdpq",
							 &instance->pdev->dev,
							 chunk_size, 16, 0);
	fusion->reply_frames_desc_pool_align =
				dma_pool_create("mr_rdpq_align",
						&instance->pdev->dev,
						chunk_size,
						roundup_pow_of_two(chunk_size),
						0);

	if (!fusion->reply_frames_desc_pool ||
	    !fusion->reply_frames_desc_pool_align) {
		dev_err(&instance->pdev->dev,
			"Failed from %s %d\n",  __func__, __LINE__);
		return -ENOMEM;
	}

/*
 * For INVADER_SERIES each set of 8 reply queues(0-7, 8-15, ..) and
 * VENTURA_SERIES each set of 16 reply queues(0-15, 16-31, ..) should be
 * within 4GB boundary and also reply queues in a set must have same
 * upper 32-bits in their memory address. so here driver is allocating the
 * DMA'able memory for reply queues according. Driver uses limitation of
 * VENTURA_SERIES to manage INVADER_SERIES as well.
 */
	dma_alloc_count = DIV_ROUND_UP(msix_count, RDPQ_MAX_INDEX_IN_ONE_CHUNK);

	for (i = 0; i < dma_alloc_count; i++) {
		rdpq_chunk_virt[i] =
			dma_pool_alloc(fusion->reply_frames_desc_pool,
				       GFP_KERNEL, &rdpq_chunk_phys[i]);
		if (!rdpq_chunk_virt[i]) {
			dev_err(&instance->pdev->dev,
				"Failed from %s %d\n",  __func__, __LINE__);
			return -ENOMEM;
		}
		/* reply desc pool requires to be in same 4 gb region.
		 * Below function will check this.
		 * In case of failure, new pci pool will be created with updated
		 * alignment.
		 * For RDPQ buffers, driver always allocate two separate pci pool.
		 * Alignment will be used such a way that next allocation if
		 * success, will always meet same 4gb region requirement.
		 * rdpq_tracker keep track of each buffer's physical,
		 * virtual address and pci pool descriptor. It will help driver
		 * while freeing the resources.
		 *
		 */
		if (!megasas_check_same_4gb_region(instance, rdpq_chunk_phys[i],
						   chunk_size)) {
			dma_pool_free(fusion->reply_frames_desc_pool,
				      rdpq_chunk_virt[i],
				      rdpq_chunk_phys[i]);

			rdpq_chunk_virt[i] =
				dma_pool_alloc(fusion->reply_frames_desc_pool_align,
					       GFP_KERNEL, &rdpq_chunk_phys[i]);
			if (!rdpq_chunk_virt[i]) {
				dev_err(&instance->pdev->dev,
					"Failed from %s %d\n",
					__func__, __LINE__);
				return -ENOMEM;
			}
			fusion->rdpq_tracker[i].dma_pool_ptr =
					fusion->reply_frames_desc_pool_align;
		} else {
			fusion->rdpq_tracker[i].dma_pool_ptr =
					fusion->reply_frames_desc_pool;
		}

		fusion->rdpq_tracker[i].pool_entry_phys = rdpq_chunk_phys[i];
		fusion->rdpq_tracker[i].pool_entry_virt = rdpq_chunk_virt[i];
	}

	for (k = 0; k < dma_alloc_count; k++) {
		for (i = 0; i < RDPQ_MAX_INDEX_IN_ONE_CHUNK; i++) {
			abs_index = (k * RDPQ_MAX_INDEX_IN_ONE_CHUNK) + i;

			if (abs_index == msix_count)
				break;
			offset = fusion->reply_alloc_sz * i;
			fusion->rdpq_virt[abs_index].RDPQBaseAddress =
					cpu_to_le64(rdpq_chunk_phys[k] + offset);
			fusion->reply_frames_desc_phys[abs_index] =
					rdpq_chunk_phys[k] + offset;
			fusion->reply_frames_desc[abs_index] =
					(union MPI2_REPLY_DESCRIPTORS_UNION *)((u8 *)rdpq_chunk_virt[k] + offset);

			reply_desc = fusion->reply_frames_desc[abs_index];
			for (j = 0; j < fusion->reply_q_depth; j++, reply_desc++)
				reply_desc->Words = ULLONG_MAX;
		}
	}

	return 0;
}

static void
megasas_free_rdpq_fusion(struct megasas_instance *instance) {

	int i;
	struct fusion_context *fusion;

	fusion = instance->ctrl_context;

	for (i = 0; i < RDPQ_MAX_CHUNK_COUNT; i++) {
		if (fusion->rdpq_tracker[i].pool_entry_virt)
			dma_pool_free(fusion->rdpq_tracker[i].dma_pool_ptr,
				      fusion->rdpq_tracker[i].pool_entry_virt,
				      fusion->rdpq_tracker[i].pool_entry_phys);

	}

	if (fusion->reply_frames_desc_pool)
		dma_pool_destroy(fusion->reply_frames_desc_pool);
	if (fusion->reply_frames_desc_pool_align)
		dma_pool_destroy(fusion->reply_frames_desc_pool_align);

	if (fusion->rdpq_virt)
		pci_free_consistent(instance->pdev,
			sizeof(struct MPI2_IOC_INIT_RDPQ_ARRAY_ENTRY) * MAX_MSIX_QUEUES_FUSION,
			fusion->rdpq_virt, fusion->rdpq_phys);
}

static void
megasas_free_reply_fusion(struct megasas_instance *instance) {

	struct fusion_context *fusion;

	fusion = instance->ctrl_context;

	if (fusion->reply_frames_desc[0])
		dma_pool_free(fusion->reply_frames_desc_pool,
			fusion->reply_frames_desc[0],
			fusion->reply_frames_desc_phys[0]);

	if (fusion->reply_frames_desc_pool)
		dma_pool_destroy(fusion->reply_frames_desc_pool);

}


/**
 * megasas_alloc_cmds_fusion -	Allocates the command packets
 * @instance:		Adapter soft state
 *
 *
 * Each frame has a 32-bit field called context. This context is used to get
 * back the megasas_cmd_fusion from the frame when a frame gets completed
 * In this driver, the 32 bit values are the indices into an array cmd_list.
 * This array is used only to look up the megasas_cmd_fusion given the context.
 * The free commands themselves are maintained in a linked list called cmd_pool.
 *
 * cmds are formed in the io_request and sg_frame members of the
 * megasas_cmd_fusion. The context field is used to get a request descriptor
 * and is used as SMID of the cmd.
 * SMID value range is from 1 to max_fw_cmds.
 */
int
megasas_alloc_cmds_fusion(struct megasas_instance *instance)
{
	int i;
	struct fusion_context *fusion;
	struct megasas_cmd_fusion *cmd;
	u32 offset;
	dma_addr_t io_req_base_phys;
	u8 *io_req_base;


	fusion = instance->ctrl_context;

	if (megasas_alloc_request_fusion(instance))
		goto fail_exit;

	if (instance->is_rdpq) {
		if (megasas_alloc_rdpq_fusion(instance))
			goto fail_exit;
	} else
		if (megasas_alloc_reply_fusion(instance))
			goto fail_exit;

	if (megasas_alloc_cmdlist_fusion(instance))
		goto fail_exit;

	dev_info(&instance->pdev->dev, "Configured max firmware commands: %d\n",
		 instance->max_fw_cmds);

	/* The first 256 bytes (SMID 0) is not used. Don't add to the cmd list */
	io_req_base = fusion->io_request_frames + MEGA_MPI2_RAID_DEFAULT_IO_FRAME_SIZE;
	io_req_base_phys = fusion->io_request_frames_phys + MEGA_MPI2_RAID_DEFAULT_IO_FRAME_SIZE;

	/*
	 * Add all the commands to command pool (fusion->cmd_pool)
	 */

	/* SMID 0 is reserved. Set SMID/index from 1 */
	for (i = 0; i < instance->max_mpt_cmds; i++) {
		cmd = fusion->cmd_list[i];
		offset = MEGA_MPI2_RAID_DEFAULT_IO_FRAME_SIZE * i;
		memset(cmd, 0, sizeof(struct megasas_cmd_fusion));
		cmd->index = i + 1;
		cmd->scmd = NULL;
		cmd->sync_cmd_idx =
		(i >= instance->max_scsi_cmds && i < instance->max_fw_cmds) ?
				(i - instance->max_scsi_cmds) :
				(u32)ULONG_MAX; /* Set to Invalid */
		cmd->instance = instance;
		cmd->io_request =
			(struct MPI2_RAID_SCSI_IO_REQUEST *)
		  (io_req_base + offset);
		memset(cmd->io_request, 0,
		       sizeof(struct MPI2_RAID_SCSI_IO_REQUEST));
		cmd->io_request_phys_addr = io_req_base_phys + offset;
		cmd->r1_alt_dev_handle = MR_DEVHANDLE_INVALID;
	}

	if (megasas_create_sg_sense_fusion(instance))
		goto fail_exit;

	return 0;

fail_exit:
	megasas_free_cmds_fusion(instance);
	return -ENOMEM;
}

/**
 * wait_and_poll -	Issues a polling command
 * @instance:			Adapter soft state
 * @cmd:			Command packet to be issued
 *
 * For polling, MFI requires the cmd_status to be set to 0xFF before posting.
 */
int
wait_and_poll(struct megasas_instance *instance, struct megasas_cmd *cmd,
	int seconds)
{
	int i;
	struct megasas_header *frame_hdr = &cmd->frame->hdr;
	struct fusion_context *fusion;

	u32 msecs = seconds * 1000;

	fusion = instance->ctrl_context;
	/*
	 * Wait for cmd_status to change
	 */
	for (i = 0; (i < msecs) && (frame_hdr->cmd_status == 0xff); i += 20) {
		rmb();
		msleep(20);
	}

	if (frame_hdr->cmd_status == MFI_STAT_INVALID_STATUS)
		return DCMD_TIMEOUT;
	else if (frame_hdr->cmd_status == MFI_STAT_OK)
		return DCMD_SUCCESS;
	else
		return DCMD_FAILED;
}

/**
 * megasas_ioc_init_fusion -	Initializes the FW
 * @instance:		Adapter soft state
 *
 * Issues the IOC Init cmd
 */
int
megasas_ioc_init_fusion(struct megasas_instance *instance)
{
	struct megasas_init_frame *init_frame;
	struct MPI2_IOC_INIT_REQUEST *IOCInitMessage = NULL;
	dma_addr_t	ioc_init_handle;
	struct megasas_cmd *cmd;
	u8 ret, cur_rdpq_mode;
	struct fusion_context *fusion;
	union MEGASAS_REQUEST_DESCRIPTOR_UNION req_desc;
	int i;
	struct megasas_header *frame_hdr;
	const char *sys_info;
	MFI_CAPABILITIES *drv_ops;
	u32 scratch_pad_2;
<<<<<<< HEAD
=======
	ktime_t time;
	bool cur_fw_64bit_dma_capable;
>>>>>>> e021bb4f

	fusion = instance->ctrl_context;

	ioc_init_handle = fusion->ioc_init_request_phys;
	IOCInitMessage = fusion->ioc_init_request;

	cmd = fusion->ioc_init_cmd;

	scratch_pad_2 = readl
		(&instance->reg_set->outbound_scratch_pad_2);

	cur_rdpq_mode = (scratch_pad_2 & MR_RDPQ_MODE_OFFSET) ? 1 : 0;

	if (instance->adapter_type == INVADER_SERIES) {
		cur_fw_64bit_dma_capable =
			(scratch_pad_2 & MR_CAN_HANDLE_64_BIT_DMA_OFFSET) ? true : false;

		if (instance->consistent_mask_64bit && !cur_fw_64bit_dma_capable) {
			dev_err(&instance->pdev->dev, "Driver was operating on 64bit "
				"DMA mask, but upcoming FW does not support 64bit DMA mask\n");
			megaraid_sas_kill_hba(instance);
			ret = 1;
			goto fail_fw_init;
		}
	}

	if (instance->is_rdpq && !cur_rdpq_mode) {
		dev_err(&instance->pdev->dev, "Firmware downgrade *NOT SUPPORTED*"
			" from RDPQ mode to non RDPQ mode\n");
		ret = 1;
		goto fail_fw_init;
	}

	instance->fw_sync_cache_support = (scratch_pad_2 &
		MR_CAN_HANDLE_SYNC_CACHE_OFFSET) ? 1 : 0;
	dev_info(&instance->pdev->dev, "FW supports sync cache\t: %s\n",
		 instance->fw_sync_cache_support ? "Yes" : "No");

	memset(IOCInitMessage, 0, sizeof(struct MPI2_IOC_INIT_REQUEST));

	IOCInitMessage->Function = MPI2_FUNCTION_IOC_INIT;
	IOCInitMessage->WhoInit	= MPI2_WHOINIT_HOST_DRIVER;
	IOCInitMessage->MsgVersion = cpu_to_le16(MPI2_VERSION);
	IOCInitMessage->HeaderVersion = cpu_to_le16(MPI2_HEADER_VERSION);
	IOCInitMessage->SystemRequestFrameSize = cpu_to_le16(MEGA_MPI2_RAID_DEFAULT_IO_FRAME_SIZE / 4);

	IOCInitMessage->ReplyDescriptorPostQueueDepth = cpu_to_le16(fusion->reply_q_depth);
	IOCInitMessage->ReplyDescriptorPostQueueAddress = instance->is_rdpq ?
			cpu_to_le64(fusion->rdpq_phys) :
			cpu_to_le64(fusion->reply_frames_desc_phys[0]);
	IOCInitMessage->MsgFlags = instance->is_rdpq ?
			MPI2_IOCINIT_MSGFLAG_RDPQ_ARRAY_MODE : 0;
	IOCInitMessage->SystemRequestFrameBaseAddress = cpu_to_le64(fusion->io_request_frames_phys);
	IOCInitMessage->SenseBufferAddressHigh = cpu_to_le32(upper_32_bits(fusion->sense_phys_addr));
	IOCInitMessage->HostMSIxVectors = instance->msix_vectors;
	IOCInitMessage->HostPageSize = MR_DEFAULT_NVME_PAGE_SHIFT;

	time = ktime_get_real();
	/* Convert to milliseconds as per FW requirement */
	IOCInitMessage->TimeStamp = cpu_to_le64(ktime_to_ms(time));

	init_frame = (struct megasas_init_frame *)cmd->frame;
	memset(init_frame, 0, IOC_INIT_FRAME_SIZE);

	frame_hdr = &cmd->frame->hdr;
	frame_hdr->cmd_status = 0xFF;
	frame_hdr->flags = cpu_to_le16(
		le16_to_cpu(frame_hdr->flags) |
		MFI_FRAME_DONT_POST_IN_REPLY_QUEUE);

	init_frame->cmd	= MFI_CMD_INIT;
	init_frame->cmd_status = 0xFF;

	drv_ops = (MFI_CAPABILITIES *) &(init_frame->driver_operations);

	/* driver support Extended MSIX */
	if (instance->adapter_type >= INVADER_SERIES)
		drv_ops->mfi_capabilities.support_additional_msix = 1;
	/* driver supports HA / Remote LUN over Fast Path interface */
	drv_ops->mfi_capabilities.support_fp_remote_lun = 1;

	drv_ops->mfi_capabilities.support_max_255lds = 1;
	drv_ops->mfi_capabilities.support_ndrive_r1_lb = 1;
	drv_ops->mfi_capabilities.security_protocol_cmds_fw = 1;

	if (instance->max_chain_frame_sz > MEGASAS_CHAIN_FRAME_SZ_MIN)
		drv_ops->mfi_capabilities.support_ext_io_size = 1;

	drv_ops->mfi_capabilities.support_fp_rlbypass = 1;
	if (!dual_qdepth_disable)
		drv_ops->mfi_capabilities.support_ext_queue_depth = 1;

	drv_ops->mfi_capabilities.support_qd_throttling = 1;
	drv_ops->mfi_capabilities.support_pd_map_target_id = 1;
	drv_ops->mfi_capabilities.support_nvme_passthru = 1;

	if (instance->consistent_mask_64bit)
		drv_ops->mfi_capabilities.support_64bit_mode = 1;

	/* Convert capability to LE32 */
	cpu_to_le32s((u32 *)&init_frame->driver_operations.mfi_capabilities);

	sys_info = dmi_get_system_info(DMI_PRODUCT_UUID);
	if (instance->system_info_buf && sys_info) {
		memcpy(instance->system_info_buf->systemId, sys_info,
			strlen(sys_info) > 64 ? 64 : strlen(sys_info));
		instance->system_info_buf->systemIdLength =
			strlen(sys_info) > 64 ? 64 : strlen(sys_info);
		init_frame->system_info_lo = cpu_to_le32(lower_32_bits(instance->system_info_h));
		init_frame->system_info_hi = cpu_to_le32(upper_32_bits(instance->system_info_h));
	}

	init_frame->queue_info_new_phys_addr_hi =
		cpu_to_le32(upper_32_bits(ioc_init_handle));
	init_frame->queue_info_new_phys_addr_lo =
		cpu_to_le32(lower_32_bits(ioc_init_handle));
	init_frame->data_xfer_len = cpu_to_le32(sizeof(struct MPI2_IOC_INIT_REQUEST));

	req_desc.u.low = cpu_to_le32(lower_32_bits(cmd->frame_phys_addr));
	req_desc.u.high = cpu_to_le32(upper_32_bits(cmd->frame_phys_addr));
	req_desc.MFAIo.RequestFlags =
		(MEGASAS_REQ_DESCRIPT_FLAGS_MFA <<
		MEGASAS_REQ_DESCRIPT_FLAGS_TYPE_SHIFT);

	/*
	 * disable the intr before firing the init frame
	 */
	instance->instancet->disable_intr(instance);

	for (i = 0; i < (10 * 1000); i += 20) {
		if (readl(&instance->reg_set->doorbell) & 1)
			msleep(20);
		else
			break;
	}

	megasas_fire_cmd_fusion(instance, &req_desc);

	wait_and_poll(instance, cmd, MFI_POLL_TIMEOUT_SECS);

	frame_hdr = &cmd->frame->hdr;
	if (frame_hdr->cmd_status != 0) {
		ret = 1;
		goto fail_fw_init;
	}

	return 0;

fail_fw_init:
	dev_err(&instance->pdev->dev,
		"Init cmd return status FAILED for SCSI host %d\n",
		instance->host->host_no);

	return ret;
}

/**
 * megasas_sync_pd_seq_num -	JBOD SEQ MAP
 * @instance:		Adapter soft state
 * @pend:		set to 1, if it is pended jbod map.
 *
 * Issue Jbod map to the firmware. If it is pended command,
 * issue command and return. If it is first instance of jbod map
 * issue and receive command.
 */
int
megasas_sync_pd_seq_num(struct megasas_instance *instance, bool pend) {
	int ret = 0;
	u32 pd_seq_map_sz;
	struct megasas_cmd *cmd;
	struct megasas_dcmd_frame *dcmd;
	struct fusion_context *fusion = instance->ctrl_context;
	struct MR_PD_CFG_SEQ_NUM_SYNC *pd_sync;
	dma_addr_t pd_seq_h;

	pd_sync = (void *)fusion->pd_seq_sync[(instance->pd_seq_map_id & 1)];
	pd_seq_h = fusion->pd_seq_phys[(instance->pd_seq_map_id & 1)];
	pd_seq_map_sz = sizeof(struct MR_PD_CFG_SEQ_NUM_SYNC) +
			(sizeof(struct MR_PD_CFG_SEQ) *
			(MAX_PHYSICAL_DEVICES - 1));

	cmd = megasas_get_cmd(instance);
	if (!cmd) {
		dev_err(&instance->pdev->dev,
			"Could not get mfi cmd. Fail from %s %d\n",
			__func__, __LINE__);
		return -ENOMEM;
	}

	dcmd = &cmd->frame->dcmd;

	memset(pd_sync, 0, pd_seq_map_sz);
	memset(dcmd->mbox.b, 0, MFI_MBOX_SIZE);

	if (pend) {
		dcmd->mbox.b[0] = MEGASAS_DCMD_MBOX_PEND_FLAG;
		dcmd->flags = MFI_FRAME_DIR_WRITE;
		instance->jbod_seq_cmd = cmd;
	} else {
		dcmd->flags = MFI_FRAME_DIR_READ;
	}

	dcmd->cmd = MFI_CMD_DCMD;
	dcmd->cmd_status = 0xFF;
	dcmd->sge_count = 1;
	dcmd->timeout = 0;
	dcmd->pad_0 = 0;
	dcmd->data_xfer_len = cpu_to_le32(pd_seq_map_sz);
	dcmd->opcode = cpu_to_le32(MR_DCMD_SYSTEM_PD_MAP_GET_INFO);

	megasas_set_dma_settings(instance, dcmd, pd_seq_h, pd_seq_map_sz);

	if (pend) {
		instance->instancet->issue_dcmd(instance, cmd);
		return 0;
	}

	/* Below code is only for non pended DCMD */
	if (!instance->mask_interrupts)
		ret = megasas_issue_blocked_cmd(instance, cmd,
			MFI_IO_TIMEOUT_SECS);
	else
		ret = megasas_issue_polled(instance, cmd);

	if (le32_to_cpu(pd_sync->count) > MAX_PHYSICAL_DEVICES) {
		dev_warn(&instance->pdev->dev,
			"driver supports max %d JBOD, but FW reports %d\n",
			MAX_PHYSICAL_DEVICES, le32_to_cpu(pd_sync->count));
		ret = -EINVAL;
	}

	if (ret == DCMD_TIMEOUT)
		megaraid_sas_kill_hba(instance);

	if (ret == DCMD_SUCCESS)
		instance->pd_seq_map_id++;

	megasas_return_cmd(instance, cmd);
	return ret;
}

/*
 * megasas_get_ld_map_info -	Returns FW's ld_map structure
 * @instance:				Adapter soft state
 * @pend:				Pend the command or not
 * Issues an internal command (DCMD) to get the FW's controller PD
 * list structure.  This information is mainly used to find out SYSTEM
 * supported by the FW.
 * dcmd.mbox value setting for MR_DCMD_LD_MAP_GET_INFO
 * dcmd.mbox.b[0]	- number of LDs being sync'd
 * dcmd.mbox.b[1]	- 0 - complete command immediately.
 *			- 1 - pend till config change
 * dcmd.mbox.b[2]	- 0 - supports max 64 lds and uses legacy MR_FW_RAID_MAP
 *			- 1 - supports max MAX_LOGICAL_DRIVES_EXT lds and
 *				uses extended struct MR_FW_RAID_MAP_EXT
 */
static int
megasas_get_ld_map_info(struct megasas_instance *instance)
{
	int ret = 0;
	struct megasas_cmd *cmd;
	struct megasas_dcmd_frame *dcmd;
	void *ci;
	dma_addr_t ci_h = 0;
	u32 size_map_info;
	struct fusion_context *fusion;

	cmd = megasas_get_cmd(instance);

	if (!cmd) {
		dev_printk(KERN_DEBUG, &instance->pdev->dev, "Failed to get cmd for map info\n");
		return -ENOMEM;
	}

	fusion = instance->ctrl_context;

	if (!fusion) {
		megasas_return_cmd(instance, cmd);
		return -ENXIO;
	}

	dcmd = &cmd->frame->dcmd;

	size_map_info = fusion->current_map_sz;

	ci = (void *) fusion->ld_map[(instance->map_id & 1)];
	ci_h = fusion->ld_map_phys[(instance->map_id & 1)];

	if (!ci) {
		dev_printk(KERN_DEBUG, &instance->pdev->dev, "Failed to alloc mem for ld_map_info\n");
		megasas_return_cmd(instance, cmd);
		return -ENOMEM;
	}

	memset(ci, 0, fusion->max_map_sz);
	memset(dcmd->mbox.b, 0, MFI_MBOX_SIZE);
	dcmd->cmd = MFI_CMD_DCMD;
	dcmd->cmd_status = 0xFF;
	dcmd->sge_count = 1;
	dcmd->flags = MFI_FRAME_DIR_READ;
	dcmd->timeout = 0;
	dcmd->pad_0 = 0;
	dcmd->data_xfer_len = cpu_to_le32(size_map_info);
	dcmd->opcode = cpu_to_le32(MR_DCMD_LD_MAP_GET_INFO);

	megasas_set_dma_settings(instance, dcmd, ci_h, size_map_info);

	if (!instance->mask_interrupts)
		ret = megasas_issue_blocked_cmd(instance, cmd,
			MFI_IO_TIMEOUT_SECS);
	else
		ret = megasas_issue_polled(instance, cmd);

	if (ret == DCMD_TIMEOUT)
		megaraid_sas_kill_hba(instance);

	megasas_return_cmd(instance, cmd);

	return ret;
}

u8
megasas_get_map_info(struct megasas_instance *instance)
{
	struct fusion_context *fusion = instance->ctrl_context;

	fusion->fast_path_io = 0;
	if (!megasas_get_ld_map_info(instance)) {
		if (MR_ValidateMapInfo(instance, instance->map_id)) {
			fusion->fast_path_io = 1;
			return 0;
		}
	}
	return 1;
}

/*
 * megasas_sync_map_info -	Returns FW's ld_map structure
 * @instance:				Adapter soft state
 *
 * Issues an internal command (DCMD) to get the FW's controller PD
 * list structure.  This information is mainly used to find out SYSTEM
 * supported by the FW.
 */
int
megasas_sync_map_info(struct megasas_instance *instance)
{
	int i;
	struct megasas_cmd *cmd;
	struct megasas_dcmd_frame *dcmd;
	u16 num_lds;
	u32 size_sync_info;
	struct fusion_context *fusion;
	struct MR_LD_TARGET_SYNC *ci = NULL;
	struct MR_DRV_RAID_MAP_ALL *map;
	struct MR_LD_RAID  *raid;
	struct MR_LD_TARGET_SYNC *ld_sync;
	dma_addr_t ci_h = 0;
	u32 size_map_info;

	cmd = megasas_get_cmd(instance);

	if (!cmd) {
		dev_printk(KERN_DEBUG, &instance->pdev->dev, "Failed to get cmd for sync info\n");
		return -ENOMEM;
	}

	fusion = instance->ctrl_context;

	if (!fusion) {
		megasas_return_cmd(instance, cmd);
		return 1;
	}

	map = fusion->ld_drv_map[instance->map_id & 1];

	num_lds = le16_to_cpu(map->raidMap.ldCount);

	dcmd = &cmd->frame->dcmd;

	size_sync_info = sizeof(struct MR_LD_TARGET_SYNC) *num_lds;

	memset(dcmd->mbox.b, 0, MFI_MBOX_SIZE);

	ci = (struct MR_LD_TARGET_SYNC *)
	  fusion->ld_map[(instance->map_id - 1) & 1];
	memset(ci, 0, fusion->max_map_sz);

	ci_h = fusion->ld_map_phys[(instance->map_id - 1) & 1];

	ld_sync = (struct MR_LD_TARGET_SYNC *)ci;

	for (i = 0; i < num_lds; i++, ld_sync++) {
		raid = MR_LdRaidGet(i, map);
		ld_sync->targetId = MR_GetLDTgtId(i, map);
		ld_sync->seqNum = raid->seqNum;
	}

	size_map_info = fusion->current_map_sz;

	dcmd->cmd = MFI_CMD_DCMD;
	dcmd->cmd_status = 0xFF;
	dcmd->sge_count = 1;
	dcmd->flags = MFI_FRAME_DIR_WRITE;
	dcmd->timeout = 0;
	dcmd->pad_0 = 0;
	dcmd->data_xfer_len = cpu_to_le32(size_map_info);
	dcmd->mbox.b[0] = num_lds;
	dcmd->mbox.b[1] = MEGASAS_DCMD_MBOX_PEND_FLAG;
	dcmd->opcode = cpu_to_le32(MR_DCMD_LD_MAP_GET_INFO);

	megasas_set_dma_settings(instance, dcmd, ci_h, size_map_info);

	instance->map_update_cmd = cmd;

	instance->instancet->issue_dcmd(instance, cmd);

	return 0;
}

/*
 * meagasas_display_intel_branding - Display branding string
 * @instance: per adapter object
 *
 * Return nothing.
 */
static void
megasas_display_intel_branding(struct megasas_instance *instance)
{
	if (instance->pdev->subsystem_vendor != PCI_VENDOR_ID_INTEL)
		return;

	switch (instance->pdev->device) {
	case PCI_DEVICE_ID_LSI_INVADER:
		switch (instance->pdev->subsystem_device) {
		case MEGARAID_INTEL_RS3DC080_SSDID:
			dev_info(&instance->pdev->dev, "scsi host %d: %s\n",
				instance->host->host_no,
				MEGARAID_INTEL_RS3DC080_BRANDING);
			break;
		case MEGARAID_INTEL_RS3DC040_SSDID:
			dev_info(&instance->pdev->dev, "scsi host %d: %s\n",
				instance->host->host_no,
				MEGARAID_INTEL_RS3DC040_BRANDING);
			break;
		case MEGARAID_INTEL_RS3SC008_SSDID:
			dev_info(&instance->pdev->dev, "scsi host %d: %s\n",
				instance->host->host_no,
				MEGARAID_INTEL_RS3SC008_BRANDING);
			break;
		case MEGARAID_INTEL_RS3MC044_SSDID:
			dev_info(&instance->pdev->dev, "scsi host %d: %s\n",
				instance->host->host_no,
				MEGARAID_INTEL_RS3MC044_BRANDING);
			break;
		default:
			break;
		}
		break;
	case PCI_DEVICE_ID_LSI_FURY:
		switch (instance->pdev->subsystem_device) {
		case MEGARAID_INTEL_RS3WC080_SSDID:
			dev_info(&instance->pdev->dev, "scsi host %d: %s\n",
				instance->host->host_no,
				MEGARAID_INTEL_RS3WC080_BRANDING);
			break;
		case MEGARAID_INTEL_RS3WC040_SSDID:
			dev_info(&instance->pdev->dev, "scsi host %d: %s\n",
				instance->host->host_no,
				MEGARAID_INTEL_RS3WC040_BRANDING);
			break;
		default:
			break;
		}
		break;
	case PCI_DEVICE_ID_LSI_CUTLASS_52:
	case PCI_DEVICE_ID_LSI_CUTLASS_53:
		switch (instance->pdev->subsystem_device) {
		case MEGARAID_INTEL_RMS3BC160_SSDID:
			dev_info(&instance->pdev->dev, "scsi host %d: %s\n",
				instance->host->host_no,
				MEGARAID_INTEL_RMS3BC160_BRANDING);
			break;
		default:
			break;
		}
		break;
	default:
		break;
	}
}

/**
 * megasas_allocate_raid_maps -	Allocate memory for RAID maps
 * @instance:				Adapter soft state
 *
 * return:				if success: return 0
 *					failed:  return -ENOMEM
 */
static inline int megasas_allocate_raid_maps(struct megasas_instance *instance)
{
	struct fusion_context *fusion;
	int i = 0;

	fusion = instance->ctrl_context;

	fusion->drv_map_pages = get_order(fusion->drv_map_sz);

	for (i = 0; i < 2; i++) {
		fusion->ld_map[i] = NULL;

		fusion->ld_drv_map[i] = (void *)
			__get_free_pages(__GFP_ZERO | GFP_KERNEL,
					 fusion->drv_map_pages);

		if (!fusion->ld_drv_map[i]) {
			fusion->ld_drv_map[i] = vzalloc(fusion->drv_map_sz);

			if (!fusion->ld_drv_map[i]) {
				dev_err(&instance->pdev->dev,
					"Could not allocate memory for local map"
					" size requested: %d\n",
					fusion->drv_map_sz);
				goto ld_drv_map_alloc_fail;
			}
		}
	}

	for (i = 0; i < 2; i++) {
		fusion->ld_map[i] = dma_alloc_coherent(&instance->pdev->dev,
						       fusion->max_map_sz,
						       &fusion->ld_map_phys[i],
						       GFP_KERNEL);
		if (!fusion->ld_map[i]) {
			dev_err(&instance->pdev->dev,
				"Could not allocate memory for map info %s:%d\n",
				__func__, __LINE__);
			goto ld_map_alloc_fail;
		}
	}

	return 0;

ld_map_alloc_fail:
	for (i = 0; i < 2; i++) {
		if (fusion->ld_map[i])
			dma_free_coherent(&instance->pdev->dev,
					  fusion->max_map_sz,
					  fusion->ld_map[i],
					  fusion->ld_map_phys[i]);
	}

ld_drv_map_alloc_fail:
	for (i = 0; i < 2; i++) {
		if (fusion->ld_drv_map[i]) {
			if (is_vmalloc_addr(fusion->ld_drv_map[i]))
				vfree(fusion->ld_drv_map[i]);
			else
				free_pages((ulong)fusion->ld_drv_map[i],
					   fusion->drv_map_pages);
		}
	}

	return -ENOMEM;
}

/**
 * megasas_configure_queue_sizes -	Calculate size of request desc queue,
 *					reply desc queue,
 *					IO request frame queue, set can_queue.
 * @instance:				Adapter soft state
 * @return:				void
 */
static inline
void megasas_configure_queue_sizes(struct megasas_instance *instance)
{
	struct fusion_context *fusion;
	u16 max_cmd;

	fusion = instance->ctrl_context;
	max_cmd = instance->max_fw_cmds;

	if (instance->adapter_type == VENTURA_SERIES)
		instance->max_mpt_cmds = instance->max_fw_cmds * RAID_1_PEER_CMDS;
	else
		instance->max_mpt_cmds = instance->max_fw_cmds;

	instance->max_scsi_cmds = instance->max_fw_cmds -
			(MEGASAS_FUSION_INTERNAL_CMDS +
			MEGASAS_FUSION_IOCTL_CMDS);
	instance->cur_can_queue = instance->max_scsi_cmds;
	instance->host->can_queue = instance->cur_can_queue;

	fusion->reply_q_depth = 2 * ((max_cmd + 1 + 15) / 16) * 16;

	fusion->request_alloc_sz = sizeof(union MEGASAS_REQUEST_DESCRIPTOR_UNION) *
					  instance->max_mpt_cmds;
	fusion->reply_alloc_sz = sizeof(union MPI2_REPLY_DESCRIPTORS_UNION) *
					(fusion->reply_q_depth);
	fusion->io_frames_alloc_sz = MEGA_MPI2_RAID_DEFAULT_IO_FRAME_SIZE +
		(MEGA_MPI2_RAID_DEFAULT_IO_FRAME_SIZE
		 * (instance->max_mpt_cmds + 1)); /* Extra 1 for SMID 0 */
}

static int megasas_alloc_ioc_init_frame(struct megasas_instance *instance)
{
	struct fusion_context *fusion;
	struct megasas_cmd *cmd;

	fusion = instance->ctrl_context;

	cmd = kzalloc(sizeof(struct megasas_cmd), GFP_KERNEL);

	if (!cmd) {
		dev_err(&instance->pdev->dev, "Failed from func: %s line: %d\n",
			__func__, __LINE__);
		return -ENOMEM;
	}

	cmd->frame = dma_alloc_coherent(&instance->pdev->dev,
					IOC_INIT_FRAME_SIZE,
					&cmd->frame_phys_addr, GFP_KERNEL);

	if (!cmd->frame) {
		dev_err(&instance->pdev->dev, "Failed from func: %s line: %d\n",
			__func__, __LINE__);
		kfree(cmd);
		return -ENOMEM;
	}

	fusion->ioc_init_cmd = cmd;
	return 0;
}

/**
 * megasas_free_ioc_init_cmd -	Free IOC INIT command frame
 * @instance:		Adapter soft state
 */
static inline void megasas_free_ioc_init_cmd(struct megasas_instance *instance)
{
	struct fusion_context *fusion;

	fusion = instance->ctrl_context;

	if (fusion->ioc_init_cmd && fusion->ioc_init_cmd->frame)
		dma_free_coherent(&instance->pdev->dev,
				  IOC_INIT_FRAME_SIZE,
				  fusion->ioc_init_cmd->frame,
				  fusion->ioc_init_cmd->frame_phys_addr);

	if (fusion->ioc_init_cmd)
		kfree(fusion->ioc_init_cmd);
}

/**
 * megasas_init_adapter_fusion -	Initializes the FW
 * @instance:		Adapter soft state
 *
 * This is the main function for initializing firmware.
 */
u32
megasas_init_adapter_fusion(struct megasas_instance *instance)
{
	struct megasas_register_set __iomem *reg_set;
	struct fusion_context *fusion;
	u32 scratch_pad_2;
	int i = 0, count;

	fusion = instance->ctrl_context;

	reg_set = instance->reg_set;

	megasas_fusion_update_can_queue(instance, PROBE_CONTEXT);

	/*
	 * Only Driver's internal DCMDs and IOCTL DCMDs needs to have MFI frames
	 */
	instance->max_mfi_cmds =
		MEGASAS_FUSION_INTERNAL_CMDS + MEGASAS_FUSION_IOCTL_CMDS;

	megasas_configure_queue_sizes(instance);

	scratch_pad_2 = readl(&instance->reg_set->outbound_scratch_pad_2);
	/* If scratch_pad_2 & MEGASAS_MAX_CHAIN_SIZE_UNITS_MASK is set,
	 * Firmware support extended IO chain frame which is 4 times more than
	 * legacy Firmware.
	 * Legacy Firmware - Frame size is (8 * 128) = 1K
	 * 1M IO Firmware  - Frame size is (8 * 128 * 4)  = 4K
	 */
	if (scratch_pad_2 & MEGASAS_MAX_CHAIN_SIZE_UNITS_MASK)
		instance->max_chain_frame_sz =
			((scratch_pad_2 & MEGASAS_MAX_CHAIN_SIZE_MASK) >>
			MEGASAS_MAX_CHAIN_SHIFT) * MEGASAS_1MB_IO;
	else
		instance->max_chain_frame_sz =
			((scratch_pad_2 & MEGASAS_MAX_CHAIN_SIZE_MASK) >>
			MEGASAS_MAX_CHAIN_SHIFT) * MEGASAS_256K_IO;

	if (instance->max_chain_frame_sz < MEGASAS_CHAIN_FRAME_SZ_MIN) {
		dev_warn(&instance->pdev->dev, "frame size %d invalid, fall back to legacy max frame size %d\n",
			instance->max_chain_frame_sz,
			MEGASAS_CHAIN_FRAME_SZ_MIN);
		instance->max_chain_frame_sz = MEGASAS_CHAIN_FRAME_SZ_MIN;
	}

	fusion->max_sge_in_main_msg =
		(MEGA_MPI2_RAID_DEFAULT_IO_FRAME_SIZE
			- offsetof(struct MPI2_RAID_SCSI_IO_REQUEST, SGL))/16;

	fusion->max_sge_in_chain =
		instance->max_chain_frame_sz
			/ sizeof(union MPI2_SGE_IO_UNION);

	instance->max_num_sge =
		rounddown_pow_of_two(fusion->max_sge_in_main_msg
			+ fusion->max_sge_in_chain - 2);

	/* Used for pass thru MFI frame (DCMD) */
	fusion->chain_offset_mfi_pthru =
		offsetof(struct MPI2_RAID_SCSI_IO_REQUEST, SGL)/16;

	fusion->chain_offset_io_request =
		(MEGA_MPI2_RAID_DEFAULT_IO_FRAME_SIZE -
		 sizeof(union MPI2_SGE_IO_UNION))/16;

	count = instance->msix_vectors > 0 ? instance->msix_vectors : 1;
	for (i = 0 ; i < count; i++)
		fusion->last_reply_idx[i] = 0;

	/*
	 * For fusion adapters, 3 commands for IOCTL and 8 commands
	 * for driver's internal DCMDs.
	 */
	instance->max_scsi_cmds = instance->max_fw_cmds -
				(MEGASAS_FUSION_INTERNAL_CMDS +
				MEGASAS_FUSION_IOCTL_CMDS);
	sema_init(&instance->ioctl_sem, MEGASAS_FUSION_IOCTL_CMDS);

	if (megasas_alloc_ioc_init_frame(instance))
		return 1;

	/*
	 * Allocate memory for descriptors
	 * Create a pool of commands
	 */
	if (megasas_alloc_cmds(instance))
		goto fail_alloc_mfi_cmds;
	if (megasas_alloc_cmds_fusion(instance))
		goto fail_alloc_cmds;

	if (megasas_ioc_init_fusion(instance))
		goto fail_ioc_init;

	megasas_display_intel_branding(instance);
	if (megasas_get_ctrl_info(instance)) {
		dev_err(&instance->pdev->dev,
			"Could not get controller info. Fail from %s %d\n",
			__func__, __LINE__);
		goto fail_ioc_init;
	}

	instance->flag_ieee = 1;
	instance->r1_ldio_hint_default =  MR_R1_LDIO_PIGGYBACK_DEFAULT;
	fusion->fast_path_io = 0;

	if (megasas_allocate_raid_maps(instance))
		goto fail_ioc_init;

	if (!megasas_get_map_info(instance))
		megasas_sync_map_info(instance);

	return 0;

fail_ioc_init:
	megasas_free_cmds_fusion(instance);
fail_alloc_cmds:
	megasas_free_cmds(instance);
fail_alloc_mfi_cmds:
	megasas_free_ioc_init_cmd(instance);
	return 1;
}

/**
 * map_cmd_status -	Maps FW cmd status to OS cmd status
 * @cmd :		Pointer to cmd
 * @status :		status of cmd returned by FW
 * @ext_status :	ext status of cmd returned by FW
 */

void
map_cmd_status(struct fusion_context *fusion,
		struct scsi_cmnd *scmd, u8 status, u8 ext_status,
		u32 data_length, u8 *sense)
{
	u8 cmd_type;
	int resid;

	cmd_type = megasas_cmd_type(scmd);
	switch (status) {

	case MFI_STAT_OK:
		scmd->result = DID_OK << 16;
		break;

	case MFI_STAT_SCSI_IO_FAILED:
	case MFI_STAT_LD_INIT_IN_PROGRESS:
		scmd->result = (DID_ERROR << 16) | ext_status;
		break;

	case MFI_STAT_SCSI_DONE_WITH_ERROR:

		scmd->result = (DID_OK << 16) | ext_status;
		if (ext_status == SAM_STAT_CHECK_CONDITION) {
			memset(scmd->sense_buffer, 0,
			       SCSI_SENSE_BUFFERSIZE);
			memcpy(scmd->sense_buffer, sense,
			       SCSI_SENSE_BUFFERSIZE);
			scmd->result |= DRIVER_SENSE << 24;
		}

		/*
		 * If the  IO request is partially completed, then MR FW will
		 * update "io_request->DataLength" field with actual number of
		 * bytes transferred.Driver will set residual bytes count in
		 * SCSI command structure.
		 */
		resid = (scsi_bufflen(scmd) - data_length);
		scsi_set_resid(scmd, resid);

		if (resid &&
			((cmd_type == READ_WRITE_LDIO) ||
			(cmd_type == READ_WRITE_SYSPDIO)))
			scmd_printk(KERN_INFO, scmd, "BRCM Debug mfi stat 0x%x, data len"
				" requested/completed 0x%x/0x%x\n",
				status, scsi_bufflen(scmd), data_length);
		break;

	case MFI_STAT_LD_OFFLINE:
	case MFI_STAT_DEVICE_NOT_FOUND:
		scmd->result = DID_BAD_TARGET << 16;
		break;
	case MFI_STAT_CONFIG_SEQ_MISMATCH:
		scmd->result = DID_IMM_RETRY << 16;
		break;
	default:
		scmd->result = DID_ERROR << 16;
		break;
	}
}

/**
 * megasas_is_prp_possible -
 * Checks if native NVMe PRPs can be built for the IO
 *
 * @instance:		Adapter soft state
 * @scmd:		SCSI command from the mid-layer
 * @sge_count:		scatter gather element count.
 *
 * Returns:		true: PRPs can be built
 *			false: IEEE SGLs needs to be built
 */
static bool
megasas_is_prp_possible(struct megasas_instance *instance,
			struct scsi_cmnd *scmd, int sge_count)
{
	struct fusion_context *fusion;
	int i;
	u32 data_length = 0;
	struct scatterlist *sg_scmd;
	bool build_prp = false;
	u32 mr_nvme_pg_size;

	mr_nvme_pg_size = max_t(u32, instance->nvme_page_size,
				MR_DEFAULT_NVME_PAGE_SIZE);
	fusion = instance->ctrl_context;
	data_length = scsi_bufflen(scmd);
	sg_scmd = scsi_sglist(scmd);

	/*
	 * NVMe uses one PRP for each page (or part of a page)
	 * look at the data length - if 4 pages or less then IEEE is OK
	 * if  > 5 pages then we need to build a native SGL
	 * if > 4 and <= 5 pages, then check physical address of 1st SG entry
	 * if this first size in the page is >= the residual beyond 4 pages
	 * then use IEEE, otherwise use native SGL
	 */

	if (data_length > (mr_nvme_pg_size * 5)) {
		build_prp = true;
	} else if ((data_length > (mr_nvme_pg_size * 4)) &&
			(data_length <= (mr_nvme_pg_size * 5)))  {
		/* check if 1st SG entry size is < residual beyond 4 pages */
		if (sg_dma_len(sg_scmd) < (data_length - (mr_nvme_pg_size * 4)))
			build_prp = true;
	}

/*
 * Below code detects gaps/holes in IO data buffers.
 * What does holes/gaps mean?
 * Any SGE except first one in a SGL starts at non NVME page size
 * aligned address OR Any SGE except last one in a SGL ends at
 * non NVME page size boundary.
 *
 * Driver has already informed block layer by setting boundary rules for
 * bio merging done at NVME page size boundary calling kernel API
 * blk_queue_virt_boundary inside slave_config.
 * Still there is possibility of IO coming with holes to driver because of
 * IO merging done by IO scheduler.
 *
 * With SCSI BLK MQ enabled, there will be no IO with holes as there is no
 * IO scheduling so no IO merging.
 *
 * With SCSI BLK MQ disabled, IO scheduler may attempt to merge IOs and
 * then sending IOs with holes.
 *
 * Though driver can request block layer to disable IO merging by calling-
 * blk_queue_flag_set(QUEUE_FLAG_NOMERGES, sdev->request_queue) but
 * user may tune sysfs parameter- nomerges again to 0 or 1.
 *
 * If in future IO scheduling is enabled with SCSI BLK MQ,
 * this algorithm to detect holes will be required in driver
 * for SCSI BLK MQ enabled case as well.
 *
 *
 */
	scsi_for_each_sg(scmd, sg_scmd, sge_count, i) {
		if ((i != 0) && (i != (sge_count - 1))) {
			if (mega_mod64(sg_dma_len(sg_scmd), mr_nvme_pg_size) ||
			    mega_mod64(sg_dma_address(sg_scmd),
				       mr_nvme_pg_size)) {
				build_prp = false;
				atomic_inc(&instance->sge_holes_type1);
				break;
			}
		}

		if ((sge_count > 1) && (i == 0)) {
			if ((mega_mod64((sg_dma_address(sg_scmd) +
					sg_dma_len(sg_scmd)),
					mr_nvme_pg_size))) {
				build_prp = false;
				atomic_inc(&instance->sge_holes_type2);
				break;
			}
		}

		if ((sge_count > 1) && (i == (sge_count - 1))) {
			if (mega_mod64(sg_dma_address(sg_scmd),
				       mr_nvme_pg_size)) {
				build_prp = false;
				atomic_inc(&instance->sge_holes_type3);
				break;
			}
		}
	}

	return build_prp;
}

/**
 * megasas_make_prp_nvme -
 * Prepare PRPs(Physical Region Page)- SGLs specific to NVMe drives only
 *
 * @instance:		Adapter soft state
 * @scmd:		SCSI command from the mid-layer
 * @sgl_ptr:		SGL to be filled in
 * @cmd:		Fusion command frame
 * @sge_count:		scatter gather element count.
 *
 * Returns:		true: PRPs are built
 *			false: IEEE SGLs needs to be built
 */
static bool
megasas_make_prp_nvme(struct megasas_instance *instance, struct scsi_cmnd *scmd,
		      struct MPI25_IEEE_SGE_CHAIN64 *sgl_ptr,
		      struct megasas_cmd_fusion *cmd, int sge_count)
{
	int sge_len, offset, num_prp_in_chain = 0;
	struct MPI25_IEEE_SGE_CHAIN64 *main_chain_element, *ptr_first_sgl;
	u64 *ptr_sgl;
	dma_addr_t ptr_sgl_phys;
	u64 sge_addr;
	u32 page_mask, page_mask_result;
	struct scatterlist *sg_scmd;
	u32 first_prp_len;
	bool build_prp = false;
	int data_len = scsi_bufflen(scmd);
	struct fusion_context *fusion;
	u32 mr_nvme_pg_size = max_t(u32, instance->nvme_page_size,
					MR_DEFAULT_NVME_PAGE_SIZE);

	fusion = instance->ctrl_context;

	build_prp = megasas_is_prp_possible(instance, scmd, sge_count);

	if (!build_prp)
		return false;

	/*
	 * Nvme has a very convoluted prp format.  One prp is required
	 * for each page or partial page. Driver need to split up OS sg_list
	 * entries if it is longer than one page or cross a page
	 * boundary.  Driver also have to insert a PRP list pointer entry as
	 * the last entry in each physical page of the PRP list.
	 *
	 * NOTE: The first PRP "entry" is actually placed in the first
	 * SGL entry in the main message as IEEE 64 format.  The 2nd
	 * entry in the main message is the chain element, and the rest
	 * of the PRP entries are built in the contiguous pcie buffer.
	 */
	page_mask = mr_nvme_pg_size - 1;
	ptr_sgl = (u64 *)cmd->sg_frame;
	ptr_sgl_phys = cmd->sg_frame_phys_addr;
	memset(ptr_sgl, 0, instance->max_chain_frame_sz);

	/* Build chain frame element which holds all prps except first*/
	main_chain_element = (struct MPI25_IEEE_SGE_CHAIN64 *)
	    ((u8 *)sgl_ptr + sizeof(struct MPI25_IEEE_SGE_CHAIN64));

	main_chain_element->Address = cpu_to_le64(ptr_sgl_phys);
	main_chain_element->NextChainOffset = 0;
	main_chain_element->Flags = IEEE_SGE_FLAGS_CHAIN_ELEMENT |
					IEEE_SGE_FLAGS_SYSTEM_ADDR |
					MPI26_IEEE_SGE_FLAGS_NSF_NVME_PRP;

	/* Build first prp, sge need not to be page aligned*/
	ptr_first_sgl = sgl_ptr;
	sg_scmd = scsi_sglist(scmd);
	sge_addr = sg_dma_address(sg_scmd);
	sge_len = sg_dma_len(sg_scmd);

	offset = (u32)(sge_addr & page_mask);
	first_prp_len = mr_nvme_pg_size - offset;

	ptr_first_sgl->Address = cpu_to_le64(sge_addr);
	ptr_first_sgl->Length = cpu_to_le32(first_prp_len);

	data_len -= first_prp_len;

	if (sge_len > first_prp_len) {
		sge_addr += first_prp_len;
		sge_len -= first_prp_len;
	} else if (sge_len == first_prp_len) {
		sg_scmd = sg_next(sg_scmd);
		sge_addr = sg_dma_address(sg_scmd);
		sge_len = sg_dma_len(sg_scmd);
	}

	for (;;) {
		offset = (u32)(sge_addr & page_mask);

		/* Put PRP pointer due to page boundary*/
		page_mask_result = (uintptr_t)(ptr_sgl + 1) & page_mask;
		if (unlikely(!page_mask_result)) {
			scmd_printk(KERN_NOTICE,
				    scmd, "page boundary ptr_sgl: 0x%p\n",
				    ptr_sgl);
			ptr_sgl_phys += 8;
			*ptr_sgl = cpu_to_le64(ptr_sgl_phys);
			ptr_sgl++;
			num_prp_in_chain++;
		}

		*ptr_sgl = cpu_to_le64(sge_addr);
		ptr_sgl++;
		ptr_sgl_phys += 8;
		num_prp_in_chain++;

		sge_addr += mr_nvme_pg_size;
		sge_len -= mr_nvme_pg_size;
		data_len -= mr_nvme_pg_size;

		if (data_len <= 0)
			break;

		if (sge_len > 0)
			continue;

		sg_scmd = sg_next(sg_scmd);
		sge_addr = sg_dma_address(sg_scmd);
		sge_len = sg_dma_len(sg_scmd);
	}

	main_chain_element->Length =
			cpu_to_le32(num_prp_in_chain * sizeof(u64));

	atomic_inc(&instance->prp_sgl);
	return build_prp;
}

/**
 * megasas_make_sgl_fusion -	Prepares 32-bit SGL
 * @instance:		Adapter soft state
 * @scp:		SCSI command from the mid-layer
 * @sgl_ptr:		SGL to be filled in
 * @cmd:		cmd we are working on
 * @sge_count		sge count
 *
 */
static void
megasas_make_sgl_fusion(struct megasas_instance *instance,
			struct scsi_cmnd *scp,
			struct MPI25_IEEE_SGE_CHAIN64 *sgl_ptr,
			struct megasas_cmd_fusion *cmd, int sge_count)
{
	int i, sg_processed;
	struct scatterlist *os_sgl;
	struct fusion_context *fusion;

	fusion = instance->ctrl_context;

	if (instance->adapter_type >= INVADER_SERIES) {
		struct MPI25_IEEE_SGE_CHAIN64 *sgl_ptr_end = sgl_ptr;
		sgl_ptr_end += fusion->max_sge_in_main_msg - 1;
		sgl_ptr_end->Flags = 0;
	}

	scsi_for_each_sg(scp, os_sgl, sge_count, i) {
		sgl_ptr->Length = cpu_to_le32(sg_dma_len(os_sgl));
		sgl_ptr->Address = cpu_to_le64(sg_dma_address(os_sgl));
		sgl_ptr->Flags = 0;
		if (instance->adapter_type >= INVADER_SERIES)
			if (i == sge_count - 1)
				sgl_ptr->Flags = IEEE_SGE_FLAGS_END_OF_LIST;
		sgl_ptr++;
		sg_processed = i + 1;

		if ((sg_processed ==  (fusion->max_sge_in_main_msg - 1)) &&
		    (sge_count > fusion->max_sge_in_main_msg)) {

			struct MPI25_IEEE_SGE_CHAIN64 *sg_chain;
			if (instance->adapter_type >= INVADER_SERIES) {
				if ((le16_to_cpu(cmd->io_request->IoFlags) &
					MPI25_SAS_DEVICE0_FLAGS_ENABLED_FAST_PATH) !=
					MPI25_SAS_DEVICE0_FLAGS_ENABLED_FAST_PATH)
					cmd->io_request->ChainOffset =
						fusion->
						chain_offset_io_request;
				else
					cmd->io_request->ChainOffset = 0;
			} else
				cmd->io_request->ChainOffset =
					fusion->chain_offset_io_request;

			sg_chain = sgl_ptr;
			/* Prepare chain element */
			sg_chain->NextChainOffset = 0;
			if (instance->adapter_type >= INVADER_SERIES)
				sg_chain->Flags = IEEE_SGE_FLAGS_CHAIN_ELEMENT;
			else
				sg_chain->Flags =
					(IEEE_SGE_FLAGS_CHAIN_ELEMENT |
					 MPI2_IEEE_SGE_FLAGS_IOCPLBNTA_ADDR);
			sg_chain->Length =  cpu_to_le32((sizeof(union MPI2_SGE_IO_UNION) * (sge_count - sg_processed)));
			sg_chain->Address = cpu_to_le64(cmd->sg_frame_phys_addr);

			sgl_ptr =
			  (struct MPI25_IEEE_SGE_CHAIN64 *)cmd->sg_frame;
			memset(sgl_ptr, 0, instance->max_chain_frame_sz);
		}
	}
	atomic_inc(&instance->ieee_sgl);
}

/**
 * megasas_make_sgl -	Build Scatter Gather List(SGLs)
 * @scp:		SCSI command pointer
 * @instance:		Soft instance of controller
 * @cmd:		Fusion command pointer
 *
 * This function will build sgls based on device type.
 * For nvme drives, there is different way of building sgls in nvme native
 * format- PRPs(Physical Region Page).
 *
 * Returns the number of sg lists actually used, zero if the sg lists
 * is NULL, or -ENOMEM if the mapping failed
 */
static
int megasas_make_sgl(struct megasas_instance *instance, struct scsi_cmnd *scp,
		     struct megasas_cmd_fusion *cmd)
{
	int sge_count;
	bool build_prp = false;
	struct MPI25_IEEE_SGE_CHAIN64 *sgl_chain64;

	sge_count = scsi_dma_map(scp);

	if ((sge_count > instance->max_num_sge) || (sge_count <= 0))
		return sge_count;

	sgl_chain64 = (struct MPI25_IEEE_SGE_CHAIN64 *)&cmd->io_request->SGL;
	if ((le16_to_cpu(cmd->io_request->IoFlags) &
	    MPI25_SAS_DEVICE0_FLAGS_ENABLED_FAST_PATH) &&
	    (cmd->pd_interface == NVME_PD))
		build_prp = megasas_make_prp_nvme(instance, scp, sgl_chain64,
						  cmd, sge_count);

	if (!build_prp)
		megasas_make_sgl_fusion(instance, scp, sgl_chain64,
					cmd, sge_count);

	return sge_count;
}

/**
 * megasas_set_pd_lba -	Sets PD LBA
 * @cdb:		CDB
 * @cdb_len:		cdb length
 * @start_blk:		Start block of IO
 *
 * Used to set the PD LBA in CDB for FP IOs
 */
void
megasas_set_pd_lba(struct MPI2_RAID_SCSI_IO_REQUEST *io_request, u8 cdb_len,
		   struct IO_REQUEST_INFO *io_info, struct scsi_cmnd *scp,
		   struct MR_DRV_RAID_MAP_ALL *local_map_ptr, u32 ref_tag)
{
	struct MR_LD_RAID *raid;
	u16 ld;
	u64 start_blk = io_info->pdBlock;
	u8 *cdb = io_request->CDB.CDB32;
	u32 num_blocks = io_info->numBlocks;
	u8 opcode = 0, flagvals = 0, groupnum = 0, control = 0;

	/* Check if T10 PI (DIF) is enabled for this LD */
	ld = MR_TargetIdToLdGet(io_info->ldTgtId, local_map_ptr);
	raid = MR_LdRaidGet(ld, local_map_ptr);
	if (raid->capability.ldPiMode == MR_PROT_INFO_TYPE_CONTROLLER) {
		memset(cdb, 0, sizeof(io_request->CDB.CDB32));
		cdb[0] =  MEGASAS_SCSI_VARIABLE_LENGTH_CMD;
		cdb[7] =  MEGASAS_SCSI_ADDL_CDB_LEN;

		if (scp->sc_data_direction == PCI_DMA_FROMDEVICE)
			cdb[9] = MEGASAS_SCSI_SERVICE_ACTION_READ32;
		else
			cdb[9] = MEGASAS_SCSI_SERVICE_ACTION_WRITE32;
		cdb[10] = MEGASAS_RD_WR_PROTECT_CHECK_ALL;

		/* LBA */
		cdb[12] = (u8)((start_blk >> 56) & 0xff);
		cdb[13] = (u8)((start_blk >> 48) & 0xff);
		cdb[14] = (u8)((start_blk >> 40) & 0xff);
		cdb[15] = (u8)((start_blk >> 32) & 0xff);
		cdb[16] = (u8)((start_blk >> 24) & 0xff);
		cdb[17] = (u8)((start_blk >> 16) & 0xff);
		cdb[18] = (u8)((start_blk >> 8) & 0xff);
		cdb[19] = (u8)(start_blk & 0xff);

		/* Logical block reference tag */
		io_request->CDB.EEDP32.PrimaryReferenceTag =
			cpu_to_be32(ref_tag);
		io_request->CDB.EEDP32.PrimaryApplicationTagMask = cpu_to_be16(0xffff);
		io_request->IoFlags = cpu_to_le16(32); /* Specify 32-byte cdb */

		/* Transfer length */
		cdb[28] = (u8)((num_blocks >> 24) & 0xff);
		cdb[29] = (u8)((num_blocks >> 16) & 0xff);
		cdb[30] = (u8)((num_blocks >> 8) & 0xff);
		cdb[31] = (u8)(num_blocks & 0xff);

		/* set SCSI IO EEDPFlags */
		if (scp->sc_data_direction == PCI_DMA_FROMDEVICE) {
			io_request->EEDPFlags = cpu_to_le16(
				MPI2_SCSIIO_EEDPFLAGS_INC_PRI_REFTAG  |
				MPI2_SCSIIO_EEDPFLAGS_CHECK_REFTAG |
				MPI2_SCSIIO_EEDPFLAGS_CHECK_REMOVE_OP |
				MPI2_SCSIIO_EEDPFLAGS_CHECK_APPTAG |
				MPI25_SCSIIO_EEDPFLAGS_DO_NOT_DISABLE_MODE |
				MPI2_SCSIIO_EEDPFLAGS_CHECK_GUARD);
		} else {
			io_request->EEDPFlags = cpu_to_le16(
				MPI2_SCSIIO_EEDPFLAGS_INC_PRI_REFTAG |
				MPI2_SCSIIO_EEDPFLAGS_INSERT_OP);
		}
		io_request->Control |= cpu_to_le32((0x4 << 26));
		io_request->EEDPBlockSize = cpu_to_le32(scp->device->sector_size);
	} else {
		/* Some drives don't support 16/12 byte CDB's, convert to 10 */
		if (((cdb_len == 12) || (cdb_len == 16)) &&
		    (start_blk <= 0xffffffff)) {
			if (cdb_len == 16) {
				opcode = cdb[0] == READ_16 ? READ_10 : WRITE_10;
				flagvals = cdb[1];
				groupnum = cdb[14];
				control = cdb[15];
			} else {
				opcode = cdb[0] == READ_12 ? READ_10 : WRITE_10;
				flagvals = cdb[1];
				groupnum = cdb[10];
				control = cdb[11];
			}

			memset(cdb, 0, sizeof(io_request->CDB.CDB32));

			cdb[0] = opcode;
			cdb[1] = flagvals;
			cdb[6] = groupnum;
			cdb[9] = control;

			/* Transfer length */
			cdb[8] = (u8)(num_blocks & 0xff);
			cdb[7] = (u8)((num_blocks >> 8) & 0xff);

			io_request->IoFlags = cpu_to_le16(10); /* Specify 10-byte cdb */
			cdb_len = 10;
		} else if ((cdb_len < 16) && (start_blk > 0xffffffff)) {
			/* Convert to 16 byte CDB for large LBA's */
			switch (cdb_len) {
			case 6:
				opcode = cdb[0] == READ_6 ? READ_16 : WRITE_16;
				control = cdb[5];
				break;
			case 10:
				opcode =
					cdb[0] == READ_10 ? READ_16 : WRITE_16;
				flagvals = cdb[1];
				groupnum = cdb[6];
				control = cdb[9];
				break;
			case 12:
				opcode =
					cdb[0] == READ_12 ? READ_16 : WRITE_16;
				flagvals = cdb[1];
				groupnum = cdb[10];
				control = cdb[11];
				break;
			}

			memset(cdb, 0, sizeof(io_request->CDB.CDB32));

			cdb[0] = opcode;
			cdb[1] = flagvals;
			cdb[14] = groupnum;
			cdb[15] = control;

			/* Transfer length */
			cdb[13] = (u8)(num_blocks & 0xff);
			cdb[12] = (u8)((num_blocks >> 8) & 0xff);
			cdb[11] = (u8)((num_blocks >> 16) & 0xff);
			cdb[10] = (u8)((num_blocks >> 24) & 0xff);

			io_request->IoFlags = cpu_to_le16(16); /* Specify 16-byte cdb */
			cdb_len = 16;
		}

		/* Normal case, just load LBA here */
		switch (cdb_len) {
		case 6:
		{
			u8 val = cdb[1] & 0xE0;
			cdb[3] = (u8)(start_blk & 0xff);
			cdb[2] = (u8)((start_blk >> 8) & 0xff);
			cdb[1] = val | ((u8)(start_blk >> 16) & 0x1f);
			break;
		}
		case 10:
			cdb[5] = (u8)(start_blk & 0xff);
			cdb[4] = (u8)((start_blk >> 8) & 0xff);
			cdb[3] = (u8)((start_blk >> 16) & 0xff);
			cdb[2] = (u8)((start_blk >> 24) & 0xff);
			break;
		case 12:
			cdb[5]    = (u8)(start_blk & 0xff);
			cdb[4]    = (u8)((start_blk >> 8) & 0xff);
			cdb[3]    = (u8)((start_blk >> 16) & 0xff);
			cdb[2]    = (u8)((start_blk >> 24) & 0xff);
			break;
		case 16:
			cdb[9]    = (u8)(start_blk & 0xff);
			cdb[8]    = (u8)((start_blk >> 8) & 0xff);
			cdb[7]    = (u8)((start_blk >> 16) & 0xff);
			cdb[6]    = (u8)((start_blk >> 24) & 0xff);
			cdb[5]    = (u8)((start_blk >> 32) & 0xff);
			cdb[4]    = (u8)((start_blk >> 40) & 0xff);
			cdb[3]    = (u8)((start_blk >> 48) & 0xff);
			cdb[2]    = (u8)((start_blk >> 56) & 0xff);
			break;
		}
	}
}

/**
 * megasas_stream_detect -	stream detection on read and and write IOs
 * @instance:		Adapter soft state
 * @cmd:		    Command to be prepared
 * @io_info:		IO Request info
 *
 */

/** stream detection on read and and write IOs */
static void megasas_stream_detect(struct megasas_instance *instance,
				  struct megasas_cmd_fusion *cmd,
				  struct IO_REQUEST_INFO *io_info)
{
	struct fusion_context *fusion = instance->ctrl_context;
	u32 device_id = io_info->ldTgtId;
	struct LD_STREAM_DETECT *current_ld_sd
		= fusion->stream_detect_by_ld[device_id];
	u32 *track_stream = &current_ld_sd->mru_bit_map, stream_num;
	u32 shifted_values, unshifted_values;
	u32 index_value_mask, shifted_values_mask;
	int i;
	bool is_read_ahead = false;
	struct STREAM_DETECT *current_sd;
	/* find possible stream */
	for (i = 0; i < MAX_STREAMS_TRACKED; ++i) {
		stream_num = (*track_stream >>
			(i * BITS_PER_INDEX_STREAM)) &
			STREAM_MASK;
		current_sd = &current_ld_sd->stream_track[stream_num];
		/* if we found a stream, update the raid
		 *  context and also update the mruBitMap
		 */
		/*	boundary condition */
		if ((current_sd->next_seq_lba) &&
		    (io_info->ldStartBlock >= current_sd->next_seq_lba) &&
		    (io_info->ldStartBlock <= (current_sd->next_seq_lba + 32)) &&
		    (current_sd->is_read == io_info->isRead)) {

			if ((io_info->ldStartBlock != current_sd->next_seq_lba)	&&
			    ((!io_info->isRead) || (!is_read_ahead)))
				/*
				 * Once the API availible we need to change this.
				 * At this point we are not allowing any gap
				 */
				continue;

			SET_STREAM_DETECTED(cmd->io_request->RaidContext.raid_context_g35);
			current_sd->next_seq_lba =
			io_info->ldStartBlock + io_info->numBlocks;
			/*
			 *	update the mruBitMap LRU
			 */
			shifted_values_mask =
				(1 <<  i * BITS_PER_INDEX_STREAM) - 1;
			shifted_values = ((*track_stream & shifted_values_mask)
						<< BITS_PER_INDEX_STREAM);
			index_value_mask =
				STREAM_MASK << i * BITS_PER_INDEX_STREAM;
			unshifted_values =
				*track_stream & ~(shifted_values_mask |
				index_value_mask);
			*track_stream =
				unshifted_values | shifted_values | stream_num;
			return;
		}
	}
	/*
	 * if we did not find any stream, create a new one
	 * from the least recently used
	 */
	stream_num = (*track_stream >>
		((MAX_STREAMS_TRACKED - 1) * BITS_PER_INDEX_STREAM)) &
		STREAM_MASK;
	current_sd = &current_ld_sd->stream_track[stream_num];
	current_sd->is_read = io_info->isRead;
	current_sd->next_seq_lba = io_info->ldStartBlock + io_info->numBlocks;
	*track_stream = (((*track_stream & ZERO_LAST_STREAM) << 4) | stream_num);
	return;
}

/**
 * megasas_set_raidflag_cpu_affinity - This function sets the cpu
 * affinity (cpu of the controller) and raid_flags in the raid context
 * based on IO type.
 *
 * @praid_context:	IO RAID context
 * @raid:		LD raid map
 * @fp_possible:	Is fast path possible?
 * @is_read:		Is read IO?
 *
 */
static void
megasas_set_raidflag_cpu_affinity(union RAID_CONTEXT_UNION *praid_context,
				  struct MR_LD_RAID *raid, bool fp_possible,
				  u8 is_read, u32 scsi_buff_len)
{
	u8 cpu_sel = MR_RAID_CTX_CPUSEL_0;
	struct RAID_CONTEXT_G35 *rctx_g35;

	rctx_g35 = &praid_context->raid_context_g35;
	if (fp_possible) {
		if (is_read) {
			if ((raid->cpuAffinity.pdRead.cpu0) &&
			    (raid->cpuAffinity.pdRead.cpu1))
				cpu_sel = MR_RAID_CTX_CPUSEL_FCFS;
			else if (raid->cpuAffinity.pdRead.cpu1)
				cpu_sel = MR_RAID_CTX_CPUSEL_1;
		} else {
			if ((raid->cpuAffinity.pdWrite.cpu0) &&
			    (raid->cpuAffinity.pdWrite.cpu1))
				cpu_sel = MR_RAID_CTX_CPUSEL_FCFS;
			else if (raid->cpuAffinity.pdWrite.cpu1)
				cpu_sel = MR_RAID_CTX_CPUSEL_1;
			/* Fast path cache by pass capable R0/R1 VD */
			if ((raid->level <= 1) &&
			    (raid->capability.fp_cache_bypass_capable)) {
				rctx_g35->routing_flags |=
					(1 << MR_RAID_CTX_ROUTINGFLAGS_SLD_SHIFT);
				rctx_g35->raid_flags =
					(MR_RAID_FLAGS_IO_SUB_TYPE_CACHE_BYPASS
					<< MR_RAID_CTX_RAID_FLAGS_IO_SUB_TYPE_SHIFT);
			}
		}
	} else {
		if (is_read) {
			if ((raid->cpuAffinity.ldRead.cpu0) &&
			    (raid->cpuAffinity.ldRead.cpu1))
				cpu_sel = MR_RAID_CTX_CPUSEL_FCFS;
			else if (raid->cpuAffinity.ldRead.cpu1)
				cpu_sel = MR_RAID_CTX_CPUSEL_1;
		} else {
			if ((raid->cpuAffinity.ldWrite.cpu0) &&
			    (raid->cpuAffinity.ldWrite.cpu1))
				cpu_sel = MR_RAID_CTX_CPUSEL_FCFS;
			else if (raid->cpuAffinity.ldWrite.cpu1)
				cpu_sel = MR_RAID_CTX_CPUSEL_1;

			if (is_stream_detected(rctx_g35) &&
			    ((raid->level == 5) || (raid->level == 6)) &&
			    (raid->writeMode == MR_RL_WRITE_THROUGH_MODE) &&
			    (cpu_sel == MR_RAID_CTX_CPUSEL_FCFS))
				cpu_sel = MR_RAID_CTX_CPUSEL_0;
		}
	}

	rctx_g35->routing_flags |=
		(cpu_sel << MR_RAID_CTX_ROUTINGFLAGS_CPUSEL_SHIFT);

	/* Always give priority to MR_RAID_FLAGS_IO_SUB_TYPE_LDIO_BW_LIMIT
	 * vs MR_RAID_FLAGS_IO_SUB_TYPE_CACHE_BYPASS.
	 * IO Subtype is not bitmap.
	 */
	if ((raid->level == 1) && (!is_read)) {
		if (scsi_buff_len > MR_LARGE_IO_MIN_SIZE)
			praid_context->raid_context_g35.raid_flags =
				(MR_RAID_FLAGS_IO_SUB_TYPE_LDIO_BW_LIMIT
				<< MR_RAID_CTX_RAID_FLAGS_IO_SUB_TYPE_SHIFT);
	}
}

/**
 * megasas_build_ldio_fusion -	Prepares IOs to devices
 * @instance:		Adapter soft state
 * @scp:		SCSI command
 * @cmd:		Command to be prepared
 *
 * Prepares the io_request and chain elements (sg_frame) for IO
 * The IO can be for PD (Fast Path) or LD
 */
void
megasas_build_ldio_fusion(struct megasas_instance *instance,
			  struct scsi_cmnd *scp,
			  struct megasas_cmd_fusion *cmd)
{
	bool fp_possible;
	u16 ld;
	u32 start_lba_lo, start_lba_hi, device_id, datalength = 0;
	u32 scsi_buff_len;
	struct MPI2_RAID_SCSI_IO_REQUEST *io_request;
	union MEGASAS_REQUEST_DESCRIPTOR_UNION *req_desc;
	struct IO_REQUEST_INFO io_info;
	struct fusion_context *fusion;
	struct MR_DRV_RAID_MAP_ALL *local_map_ptr;
	u8 *raidLUN;
	unsigned long spinlock_flags;
	union RAID_CONTEXT_UNION *praid_context;
	struct MR_LD_RAID *raid = NULL;
	struct MR_PRIV_DEVICE *mrdev_priv;

	device_id = MEGASAS_DEV_INDEX(scp);

	fusion = instance->ctrl_context;

	io_request = cmd->io_request;
	io_request->RaidContext.raid_context.virtual_disk_tgt_id =
		cpu_to_le16(device_id);
	io_request->RaidContext.raid_context.status = 0;
	io_request->RaidContext.raid_context.ex_status = 0;

	req_desc = (union MEGASAS_REQUEST_DESCRIPTOR_UNION *)cmd->request_desc;

	start_lba_lo = 0;
	start_lba_hi = 0;
	fp_possible = false;

	/*
	 * 6-byte READ(0x08) or WRITE(0x0A) cdb
	 */
	if (scp->cmd_len == 6) {
		datalength = (u32) scp->cmnd[4];
		start_lba_lo = ((u32) scp->cmnd[1] << 16) |
			((u32) scp->cmnd[2] << 8) | (u32) scp->cmnd[3];

		start_lba_lo &= 0x1FFFFF;
	}

	/*
	 * 10-byte READ(0x28) or WRITE(0x2A) cdb
	 */
	else if (scp->cmd_len == 10) {
		datalength = (u32) scp->cmnd[8] |
			((u32) scp->cmnd[7] << 8);
		start_lba_lo = ((u32) scp->cmnd[2] << 24) |
			((u32) scp->cmnd[3] << 16) |
			((u32) scp->cmnd[4] << 8) | (u32) scp->cmnd[5];
	}

	/*
	 * 12-byte READ(0xA8) or WRITE(0xAA) cdb
	 */
	else if (scp->cmd_len == 12) {
		datalength = ((u32) scp->cmnd[6] << 24) |
			((u32) scp->cmnd[7] << 16) |
			((u32) scp->cmnd[8] << 8) | (u32) scp->cmnd[9];
		start_lba_lo = ((u32) scp->cmnd[2] << 24) |
			((u32) scp->cmnd[3] << 16) |
			((u32) scp->cmnd[4] << 8) | (u32) scp->cmnd[5];
	}

	/*
	 * 16-byte READ(0x88) or WRITE(0x8A) cdb
	 */
	else if (scp->cmd_len == 16) {
		datalength = ((u32) scp->cmnd[10] << 24) |
			((u32) scp->cmnd[11] << 16) |
			((u32) scp->cmnd[12] << 8) | (u32) scp->cmnd[13];
		start_lba_lo = ((u32) scp->cmnd[6] << 24) |
			((u32) scp->cmnd[7] << 16) |
			((u32) scp->cmnd[8] << 8) | (u32) scp->cmnd[9];

		start_lba_hi = ((u32) scp->cmnd[2] << 24) |
			((u32) scp->cmnd[3] << 16) |
			((u32) scp->cmnd[4] << 8) | (u32) scp->cmnd[5];
	}

	memset(&io_info, 0, sizeof(struct IO_REQUEST_INFO));
	io_info.ldStartBlock = ((u64)start_lba_hi << 32) | start_lba_lo;
	io_info.numBlocks = datalength;
	io_info.ldTgtId = device_id;
	io_info.r1_alt_dev_handle = MR_DEVHANDLE_INVALID;
	scsi_buff_len = scsi_bufflen(scp);
	io_request->DataLength = cpu_to_le32(scsi_buff_len);

	if (scp->sc_data_direction == PCI_DMA_FROMDEVICE)
		io_info.isRead = 1;

	local_map_ptr = fusion->ld_drv_map[(instance->map_id & 1)];
	ld = MR_TargetIdToLdGet(device_id, local_map_ptr);

	if (ld < instance->fw_supported_vd_count)
		raid = MR_LdRaidGet(ld, local_map_ptr);

	if (!raid || (!fusion->fast_path_io)) {
		io_request->RaidContext.raid_context.reg_lock_flags  = 0;
		fp_possible = false;
	} else {
		if (MR_BuildRaidContext(instance, &io_info,
					&io_request->RaidContext.raid_context,
					local_map_ptr, &raidLUN))
			fp_possible = (io_info.fpOkForIo > 0) ? true : false;
	}

	cmd->request_desc->SCSIIO.MSIxIndex =
		instance->reply_map[raw_smp_processor_id()];

	praid_context = &io_request->RaidContext;

	if (instance->adapter_type == VENTURA_SERIES) {
<<<<<<< HEAD
		spin_lock_irqsave(&instance->stream_lock, spinlock_flags);
		megasas_stream_detect(instance, cmd, &io_info);
		spin_unlock_irqrestore(&instance->stream_lock, spinlock_flags);
		/* In ventura if stream detected for a read and it is read ahead
		 *  capable make this IO as LDIO
		 */
		if (is_stream_detected(&io_request->RaidContext.raid_context_g35) &&
		    io_info.isRead && io_info.ra_capable)
			fp_possible = false;

=======
>>>>>>> e021bb4f
		/* FP for Optimal raid level 1.
		 * All large RAID-1 writes (> 32 KiB, both WT and WB modes)
		 * are built by the driver as LD I/Os.
		 * All small RAID-1 WT writes (<= 32 KiB) are built as FP I/Os
		 * (there is never a reason to process these as buffered writes)
		 * All small RAID-1 WB writes (<= 32 KiB) are built as FP I/Os
		 * with the SLD bit asserted.
		 */
		if (io_info.r1_alt_dev_handle != MR_DEVHANDLE_INVALID) {
			mrdev_priv = scp->device->hostdata;

			if (atomic_inc_return(&instance->fw_outstanding) >
				(instance->host->can_queue)) {
				fp_possible = false;
				atomic_dec(&instance->fw_outstanding);
			} else if ((scsi_buff_len > MR_LARGE_IO_MIN_SIZE) ||
				   (atomic_dec_if_positive(&mrdev_priv->r1_ldio_hint) > 0)) {
				fp_possible = false;
				atomic_dec(&instance->fw_outstanding);
				if (scsi_buff_len > MR_LARGE_IO_MIN_SIZE)
					atomic_set(&mrdev_priv->r1_ldio_hint,
						   instance->r1_ldio_hint_default);
			}
		}

		if (!fp_possible ||
		    (io_info.isRead && io_info.ra_capable)) {
			spin_lock_irqsave(&instance->stream_lock,
					  spinlock_flags);
			megasas_stream_detect(instance, cmd, &io_info);
			spin_unlock_irqrestore(&instance->stream_lock,
					       spinlock_flags);
			/* In ventura if stream detected for a read and it is
			 * read ahead capable make this IO as LDIO
			 */
			if (is_stream_detected(&io_request->RaidContext.raid_context_g35))
				fp_possible = false;
		}

		/* If raid is NULL, set CPU affinity to default CPU0 */
		if (raid)
			megasas_set_raidflag_cpu_affinity(praid_context,
				raid, fp_possible, io_info.isRead,
				scsi_buff_len);
		else
			praid_context->raid_context_g35.routing_flags |=
				(MR_RAID_CTX_CPUSEL_0 << MR_RAID_CTX_ROUTINGFLAGS_CPUSEL_SHIFT);
	}

	if (fp_possible) {
		megasas_set_pd_lba(io_request, scp->cmd_len, &io_info, scp,
				   local_map_ptr, start_lba_lo);
		io_request->Function = MPI2_FUNCTION_SCSI_IO_REQUEST;
		cmd->request_desc->SCSIIO.RequestFlags =
			(MPI2_REQ_DESCRIPT_FLAGS_FP_IO
			 << MEGASAS_REQ_DESCRIPT_FLAGS_TYPE_SHIFT);
		if (instance->adapter_type == INVADER_SERIES) {
			if (io_request->RaidContext.raid_context.reg_lock_flags ==
			    REGION_TYPE_UNUSED)
				cmd->request_desc->SCSIIO.RequestFlags =
					(MEGASAS_REQ_DESCRIPT_FLAGS_NO_LOCK <<
					MEGASAS_REQ_DESCRIPT_FLAGS_TYPE_SHIFT);
			io_request->RaidContext.raid_context.type
				= MPI2_TYPE_CUDA;
			io_request->RaidContext.raid_context.nseg = 0x1;
			io_request->IoFlags |= cpu_to_le16(MPI25_SAS_DEVICE0_FLAGS_ENABLED_FAST_PATH);
			io_request->RaidContext.raid_context.reg_lock_flags |=
			  (MR_RL_FLAGS_GRANT_DESTINATION_CUDA |
			   MR_RL_FLAGS_SEQ_NUM_ENABLE);
		} else if (instance->adapter_type == VENTURA_SERIES) {
			io_request->RaidContext.raid_context_g35.nseg_type |=
						(1 << RAID_CONTEXT_NSEG_SHIFT);
			io_request->RaidContext.raid_context_g35.nseg_type |=
						(MPI2_TYPE_CUDA << RAID_CONTEXT_TYPE_SHIFT);
			io_request->RaidContext.raid_context_g35.routing_flags |=
						(1 << MR_RAID_CTX_ROUTINGFLAGS_SQN_SHIFT);
			io_request->IoFlags |=
				cpu_to_le16(MPI25_SAS_DEVICE0_FLAGS_ENABLED_FAST_PATH);
		}
		if (fusion->load_balance_info &&
			(fusion->load_balance_info[device_id].loadBalanceFlag) &&
			(io_info.isRead)) {
			io_info.devHandle =
				get_updated_dev_handle(instance,
					&fusion->load_balance_info[device_id],
					&io_info, local_map_ptr);
			scp->SCp.Status |= MEGASAS_LOAD_BALANCE_FLAG;
			cmd->pd_r1_lb = io_info.pd_after_lb;
			if (instance->adapter_type == VENTURA_SERIES)
				io_request->RaidContext.raid_context_g35.span_arm
					= io_info.span_arm;
			else
				io_request->RaidContext.raid_context.span_arm
					= io_info.span_arm;

		} else
			scp->SCp.Status &= ~MEGASAS_LOAD_BALANCE_FLAG;

		if (instance->adapter_type == VENTURA_SERIES)
			cmd->r1_alt_dev_handle = io_info.r1_alt_dev_handle;
		else
			cmd->r1_alt_dev_handle = MR_DEVHANDLE_INVALID;

		if ((raidLUN[0] == 1) &&
			(local_map_ptr->raidMap.devHndlInfo[io_info.pd_after_lb].validHandles > 1)) {
			instance->dev_handle = !(instance->dev_handle);
			io_info.devHandle =
				local_map_ptr->raidMap.devHndlInfo[io_info.pd_after_lb].devHandle[instance->dev_handle];
		}

		cmd->request_desc->SCSIIO.DevHandle = io_info.devHandle;
		io_request->DevHandle = io_info.devHandle;
		cmd->pd_interface = io_info.pd_interface;
		/* populate the LUN field */
		memcpy(io_request->LUN, raidLUN, 8);
	} else {
		io_request->RaidContext.raid_context.timeout_value =
			cpu_to_le16(local_map_ptr->raidMap.fpPdIoTimeoutSec);
		cmd->request_desc->SCSIIO.RequestFlags =
			(MEGASAS_REQ_DESCRIPT_FLAGS_LD_IO
			 << MEGASAS_REQ_DESCRIPT_FLAGS_TYPE_SHIFT);
		if (instance->adapter_type == INVADER_SERIES) {
			if (io_info.do_fp_rlbypass ||
			(io_request->RaidContext.raid_context.reg_lock_flags
					== REGION_TYPE_UNUSED))
				cmd->request_desc->SCSIIO.RequestFlags =
					(MEGASAS_REQ_DESCRIPT_FLAGS_NO_LOCK <<
					MEGASAS_REQ_DESCRIPT_FLAGS_TYPE_SHIFT);
			io_request->RaidContext.raid_context.type
				= MPI2_TYPE_CUDA;
			io_request->RaidContext.raid_context.reg_lock_flags |=
				(MR_RL_FLAGS_GRANT_DESTINATION_CPU0 |
				 MR_RL_FLAGS_SEQ_NUM_ENABLE);
			io_request->RaidContext.raid_context.nseg = 0x1;
		} else if (instance->adapter_type == VENTURA_SERIES) {
			io_request->RaidContext.raid_context_g35.routing_flags |=
					(1 << MR_RAID_CTX_ROUTINGFLAGS_SQN_SHIFT);
			io_request->RaidContext.raid_context_g35.nseg_type |=
					(1 << RAID_CONTEXT_NSEG_SHIFT);
			io_request->RaidContext.raid_context_g35.nseg_type |=
					(MPI2_TYPE_CUDA << RAID_CONTEXT_TYPE_SHIFT);
		}
		io_request->Function = MEGASAS_MPI2_FUNCTION_LD_IO_REQUEST;
		io_request->DevHandle = cpu_to_le16(device_id);

	} /* Not FP */
}

/**
 * megasas_build_ld_nonrw_fusion - prepares non rw ios for virtual disk
 * @instance:		Adapter soft state
 * @scp:		SCSI command
 * @cmd:		Command to be prepared
 *
 * Prepares the io_request frame for non-rw io cmds for vd.
 */
static void megasas_build_ld_nonrw_fusion(struct megasas_instance *instance,
			  struct scsi_cmnd *scmd, struct megasas_cmd_fusion *cmd)
{
	u32 device_id;
	struct MPI2_RAID_SCSI_IO_REQUEST *io_request;
	u16 ld;
	struct MR_DRV_RAID_MAP_ALL *local_map_ptr;
	struct fusion_context *fusion = instance->ctrl_context;
	u8                          span, physArm;
	__le16                      devHandle;
	u32                         arRef, pd;
	struct MR_LD_RAID                  *raid;
	struct RAID_CONTEXT                *pRAID_Context;
	u8 fp_possible = 1;

	io_request = cmd->io_request;
	device_id = MEGASAS_DEV_INDEX(scmd);
	local_map_ptr = fusion->ld_drv_map[(instance->map_id & 1)];
	io_request->DataLength = cpu_to_le32(scsi_bufflen(scmd));
	/* get RAID_Context pointer */
	pRAID_Context = &io_request->RaidContext.raid_context;
	/* Check with FW team */
	pRAID_Context->virtual_disk_tgt_id = cpu_to_le16(device_id);
	pRAID_Context->reg_lock_row_lba    = 0;
	pRAID_Context->reg_lock_length    = 0;

	if (fusion->fast_path_io && (
		device_id < instance->fw_supported_vd_count)) {

		ld = MR_TargetIdToLdGet(device_id, local_map_ptr);
		if (ld >= instance->fw_supported_vd_count - 1)
			fp_possible = 0;
		else {
			raid = MR_LdRaidGet(ld, local_map_ptr);
			if (!(raid->capability.fpNonRWCapable))
				fp_possible = 0;
		}
	} else
		fp_possible = 0;

	if (!fp_possible) {
		io_request->Function  = MEGASAS_MPI2_FUNCTION_LD_IO_REQUEST;
		io_request->DevHandle = cpu_to_le16(device_id);
		io_request->LUN[1] = scmd->device->lun;
		pRAID_Context->timeout_value =
			cpu_to_le16 (scmd->request->timeout / HZ);
		cmd->request_desc->SCSIIO.RequestFlags =
			(MPI2_REQ_DESCRIPT_FLAGS_SCSI_IO <<
			MEGASAS_REQ_DESCRIPT_FLAGS_TYPE_SHIFT);
	} else {

		/* set RAID context values */
		pRAID_Context->config_seq_num = raid->seqNum;
		if (instance->adapter_type != VENTURA_SERIES)
			pRAID_Context->reg_lock_flags = REGION_TYPE_SHARED_READ;
		pRAID_Context->timeout_value =
			cpu_to_le16(raid->fpIoTimeoutForLd);

		/* get the DevHandle for the PD (since this is
		   fpNonRWCapable, this is a single disk RAID0) */
		span = physArm = 0;
		arRef = MR_LdSpanArrayGet(ld, span, local_map_ptr);
		pd = MR_ArPdGet(arRef, physArm, local_map_ptr);
		devHandle = MR_PdDevHandleGet(pd, local_map_ptr);

		/* build request descriptor */
		cmd->request_desc->SCSIIO.RequestFlags =
			(MPI2_REQ_DESCRIPT_FLAGS_FP_IO <<
			MEGASAS_REQ_DESCRIPT_FLAGS_TYPE_SHIFT);
		cmd->request_desc->SCSIIO.DevHandle = devHandle;

		/* populate the LUN field */
		memcpy(io_request->LUN, raid->LUN, 8);

		/* build the raidScsiIO structure */
		io_request->Function = MPI2_FUNCTION_SCSI_IO_REQUEST;
		io_request->DevHandle = devHandle;
	}
}

/**
 * megasas_build_syspd_fusion - prepares rw/non-rw ios for syspd
 * @instance:		Adapter soft state
 * @scp:		SCSI command
 * @cmd:		Command to be prepared
 * @fp_possible:	parameter to detect fast path or firmware path io.
 *
 * Prepares the io_request frame for rw/non-rw io cmds for syspds
 */
static void
megasas_build_syspd_fusion(struct megasas_instance *instance,
	struct scsi_cmnd *scmd, struct megasas_cmd_fusion *cmd,
	bool fp_possible)
{
	u32 device_id;
	struct MPI2_RAID_SCSI_IO_REQUEST *io_request;
	u16 pd_index = 0;
	u16 os_timeout_value;
	u16 timeout_limit;
	struct MR_DRV_RAID_MAP_ALL *local_map_ptr;
	struct RAID_CONTEXT	*pRAID_Context;
	struct MR_PD_CFG_SEQ_NUM_SYNC *pd_sync;
	struct MR_PRIV_DEVICE *mr_device_priv_data;
	struct fusion_context *fusion = instance->ctrl_context;
	pd_sync = (void *)fusion->pd_seq_sync[(instance->pd_seq_map_id - 1) & 1];

	device_id = MEGASAS_DEV_INDEX(scmd);
	pd_index = MEGASAS_PD_INDEX(scmd);
	os_timeout_value = scmd->request->timeout / HZ;
	mr_device_priv_data = scmd->device->hostdata;
	cmd->pd_interface = mr_device_priv_data->interface_type;

	io_request = cmd->io_request;
	/* get RAID_Context pointer */
	pRAID_Context = &io_request->RaidContext.raid_context;
	pRAID_Context->reg_lock_flags = 0;
	pRAID_Context->reg_lock_row_lba = 0;
	pRAID_Context->reg_lock_length = 0;
	io_request->DataLength = cpu_to_le32(scsi_bufflen(scmd));
	io_request->LUN[1] = scmd->device->lun;
	pRAID_Context->raid_flags = MR_RAID_FLAGS_IO_SUB_TYPE_SYSTEM_PD
		<< MR_RAID_CTX_RAID_FLAGS_IO_SUB_TYPE_SHIFT;

	/* If FW supports PD sequence number */
	if (instance->use_seqnum_jbod_fp &&
		instance->pd_list[pd_index].driveType == TYPE_DISK) {
		/* TgtId must be incremented by 255 as jbod seq number is index
		 * below raid map
		 */
		 /* More than 256 PD/JBOD support for Ventura */
		if (instance->support_morethan256jbod)
			pRAID_Context->virtual_disk_tgt_id =
				pd_sync->seq[pd_index].pd_target_id;
		else
			pRAID_Context->virtual_disk_tgt_id =
				cpu_to_le16(device_id + (MAX_PHYSICAL_DEVICES - 1));
		pRAID_Context->config_seq_num = pd_sync->seq[pd_index].seqNum;
		io_request->DevHandle = pd_sync->seq[pd_index].devHandle;
		if (instance->adapter_type == VENTURA_SERIES) {
			io_request->RaidContext.raid_context_g35.routing_flags |=
				(1 << MR_RAID_CTX_ROUTINGFLAGS_SQN_SHIFT);
			io_request->RaidContext.raid_context_g35.nseg_type |=
							(1 << RAID_CONTEXT_NSEG_SHIFT);
			io_request->RaidContext.raid_context_g35.nseg_type |=
							(MPI2_TYPE_CUDA << RAID_CONTEXT_TYPE_SHIFT);
		} else {
			pRAID_Context->type = MPI2_TYPE_CUDA;
			pRAID_Context->nseg = 0x1;
			pRAID_Context->reg_lock_flags |=
				(MR_RL_FLAGS_SEQ_NUM_ENABLE|MR_RL_FLAGS_GRANT_DESTINATION_CUDA);
		}
	} else if (fusion->fast_path_io) {
		pRAID_Context->virtual_disk_tgt_id = cpu_to_le16(device_id);
		pRAID_Context->config_seq_num = 0;
		local_map_ptr = fusion->ld_drv_map[(instance->map_id & 1)];
		io_request->DevHandle =
			local_map_ptr->raidMap.devHndlInfo[device_id].curDevHdl;
	} else {
		/* Want to send all IO via FW path */
		pRAID_Context->virtual_disk_tgt_id = cpu_to_le16(device_id);
		pRAID_Context->config_seq_num = 0;
		io_request->DevHandle = cpu_to_le16(0xFFFF);
	}

	cmd->request_desc->SCSIIO.DevHandle = io_request->DevHandle;

	cmd->request_desc->SCSIIO.MSIxIndex =
		instance->reply_map[raw_smp_processor_id()];

	if (!fp_possible) {
		/* system pd firmware path */
		io_request->Function  = MEGASAS_MPI2_FUNCTION_LD_IO_REQUEST;
		cmd->request_desc->SCSIIO.RequestFlags =
			(MPI2_REQ_DESCRIPT_FLAGS_SCSI_IO <<
				MEGASAS_REQ_DESCRIPT_FLAGS_TYPE_SHIFT);
		pRAID_Context->timeout_value = cpu_to_le16(os_timeout_value);
		pRAID_Context->virtual_disk_tgt_id = cpu_to_le16(device_id);
	} else {
		if (os_timeout_value)
			os_timeout_value++;

		/* system pd Fast Path */
		io_request->Function = MPI2_FUNCTION_SCSI_IO_REQUEST;
		timeout_limit = (scmd->device->type == TYPE_DISK) ?
				255 : 0xFFFF;
		pRAID_Context->timeout_value =
			cpu_to_le16((os_timeout_value > timeout_limit) ?
			timeout_limit : os_timeout_value);
		if (instance->adapter_type >= INVADER_SERIES)
			io_request->IoFlags |=
				cpu_to_le16(MPI25_SAS_DEVICE0_FLAGS_ENABLED_FAST_PATH);

		cmd->request_desc->SCSIIO.RequestFlags =
			(MPI2_REQ_DESCRIPT_FLAGS_FP_IO <<
				MEGASAS_REQ_DESCRIPT_FLAGS_TYPE_SHIFT);
	}
}

/**
 * megasas_build_io_fusion -	Prepares IOs to devices
 * @instance:		Adapter soft state
 * @scp:		SCSI command
 * @cmd:		Command to be prepared
 *
 * Invokes helper functions to prepare request frames
 * and sets flags appropriate for IO/Non-IO cmd
 */
int
megasas_build_io_fusion(struct megasas_instance *instance,
			struct scsi_cmnd *scp,
			struct megasas_cmd_fusion *cmd)
{
	int sge_count;
	u8  cmd_type;
	struct MPI2_RAID_SCSI_IO_REQUEST *io_request = cmd->io_request;
	struct MR_PRIV_DEVICE *mr_device_priv_data;
	mr_device_priv_data = scp->device->hostdata;

	/* Zero out some fields so they don't get reused */
	memset(io_request->LUN, 0x0, 8);
	io_request->CDB.EEDP32.PrimaryReferenceTag = 0;
	io_request->CDB.EEDP32.PrimaryApplicationTagMask = 0;
	io_request->EEDPFlags = 0;
	io_request->Control = 0;
	io_request->EEDPBlockSize = 0;
	io_request->ChainOffset = 0;
	io_request->RaidContext.raid_context.raid_flags = 0;
	io_request->RaidContext.raid_context.type = 0;
	io_request->RaidContext.raid_context.nseg = 0;

	memcpy(io_request->CDB.CDB32, scp->cmnd, scp->cmd_len);
	/*
	 * Just the CDB length,rest of the Flags are zero
	 * This will be modified for FP in build_ldio_fusion
	 */
	io_request->IoFlags = cpu_to_le16(scp->cmd_len);

	switch (cmd_type = megasas_cmd_type(scp)) {
	case READ_WRITE_LDIO:
		megasas_build_ldio_fusion(instance, scp, cmd);
		break;
	case NON_READ_WRITE_LDIO:
		megasas_build_ld_nonrw_fusion(instance, scp, cmd);
		break;
	case READ_WRITE_SYSPDIO:
		megasas_build_syspd_fusion(instance, scp, cmd, true);
		break;
	case NON_READ_WRITE_SYSPDIO:
		if (instance->secure_jbod_support ||
		    mr_device_priv_data->is_tm_capable)
			megasas_build_syspd_fusion(instance, scp, cmd, false);
		else
			megasas_build_syspd_fusion(instance, scp, cmd, true);
		break;
	default:
		break;
	}

	/*
	 * Construct SGL
	 */

	sge_count = megasas_make_sgl(instance, scp, cmd);

	if (sge_count > instance->max_num_sge || (sge_count < 0)) {
		dev_err(&instance->pdev->dev,
			"%s %d sge_count (%d) is out of range. Range is:  0-%d\n",
			__func__, __LINE__, sge_count, instance->max_num_sge);
		return 1;
	}

	if (instance->adapter_type == VENTURA_SERIES) {
		set_num_sge(&io_request->RaidContext.raid_context_g35, sge_count);
		cpu_to_le16s(&io_request->RaidContext.raid_context_g35.routing_flags);
		cpu_to_le16s(&io_request->RaidContext.raid_context_g35.nseg_type);
	} else {
		/* numSGE store lower 8 bit of sge_count.
		 * numSGEExt store higher 8 bit of sge_count
		 */
		io_request->RaidContext.raid_context.num_sge = sge_count;
		io_request->RaidContext.raid_context.num_sge_ext =
			(u8)(sge_count >> 8);
	}

	io_request->SGLFlags = cpu_to_le16(MPI2_SGE_FLAGS_64_BIT_ADDRESSING);

	if (scp->sc_data_direction == PCI_DMA_TODEVICE)
		io_request->Control |= cpu_to_le32(MPI2_SCSIIO_CONTROL_WRITE);
	else if (scp->sc_data_direction == PCI_DMA_FROMDEVICE)
		io_request->Control |= cpu_to_le32(MPI2_SCSIIO_CONTROL_READ);

	io_request->SGLOffset0 =
		offsetof(struct MPI2_RAID_SCSI_IO_REQUEST, SGL) / 4;

	io_request->SenseBufferLowAddress =
		cpu_to_le32(lower_32_bits(cmd->sense_phys_addr));
	io_request->SenseBufferLength = SCSI_SENSE_BUFFERSIZE;

	cmd->scmd = scp;
	scp->SCp.ptr = (char *)cmd;

	return 0;
}

static union MEGASAS_REQUEST_DESCRIPTOR_UNION *
megasas_get_request_descriptor(struct megasas_instance *instance, u16 index)
{
	u8 *p;
	struct fusion_context *fusion;

	fusion = instance->ctrl_context;
	p = fusion->req_frames_desc +
		sizeof(union MEGASAS_REQUEST_DESCRIPTOR_UNION) * index;

	return (union MEGASAS_REQUEST_DESCRIPTOR_UNION *)p;
}


/* megasas_prepate_secondRaid1_IO
 *  It prepares the raid 1 second IO
 */
void megasas_prepare_secondRaid1_IO(struct megasas_instance *instance,
			    struct megasas_cmd_fusion *cmd,
			    struct megasas_cmd_fusion *r1_cmd)
{
	union MEGASAS_REQUEST_DESCRIPTOR_UNION *req_desc, *req_desc2 = NULL;
	struct fusion_context *fusion;
	fusion = instance->ctrl_context;
	req_desc = cmd->request_desc;
	/* copy the io request frame as well as 8 SGEs data for r1 command*/
	memcpy(r1_cmd->io_request, cmd->io_request,
	       (sizeof(struct MPI2_RAID_SCSI_IO_REQUEST)));
	memcpy(&r1_cmd->io_request->SGL, &cmd->io_request->SGL,
	       (fusion->max_sge_in_main_msg * sizeof(union MPI2_SGE_IO_UNION)));
	/*sense buffer is different for r1 command*/
	r1_cmd->io_request->SenseBufferLowAddress =
			cpu_to_le32(lower_32_bits(r1_cmd->sense_phys_addr));
	r1_cmd->scmd = cmd->scmd;
	req_desc2 = megasas_get_request_descriptor(instance,
						   (r1_cmd->index - 1));
	req_desc2->Words = 0;
	r1_cmd->request_desc = req_desc2;
	req_desc2->SCSIIO.SMID = cpu_to_le16(r1_cmd->index);
	req_desc2->SCSIIO.RequestFlags = req_desc->SCSIIO.RequestFlags;
	r1_cmd->request_desc->SCSIIO.DevHandle = cmd->r1_alt_dev_handle;
	r1_cmd->io_request->DevHandle = cmd->r1_alt_dev_handle;
	r1_cmd->r1_alt_dev_handle = cmd->io_request->DevHandle;
	cmd->io_request->RaidContext.raid_context_g35.smid.peer_smid =
			cpu_to_le16(r1_cmd->index);
	r1_cmd->io_request->RaidContext.raid_context_g35.smid.peer_smid =
			cpu_to_le16(cmd->index);
	/*MSIxIndex of both commands request descriptors should be same*/
	r1_cmd->request_desc->SCSIIO.MSIxIndex =
			cmd->request_desc->SCSIIO.MSIxIndex;
	/*span arm is different for r1 cmd*/
	r1_cmd->io_request->RaidContext.raid_context_g35.span_arm =
			cmd->io_request->RaidContext.raid_context_g35.span_arm + 1;
}

/**
 * megasas_build_and_issue_cmd_fusion -Main routine for building and
 *                                     issuing non IOCTL cmd
 * @instance:			Adapter soft state
 * @scmd:			pointer to scsi cmd from OS
 */
static u32
megasas_build_and_issue_cmd_fusion(struct megasas_instance *instance,
				   struct scsi_cmnd *scmd)
{
	struct megasas_cmd_fusion *cmd, *r1_cmd = NULL;
	union MEGASAS_REQUEST_DESCRIPTOR_UNION *req_desc;
	u32 index;
	struct fusion_context *fusion;

	fusion = instance->ctrl_context;

	if ((megasas_cmd_type(scmd) == READ_WRITE_LDIO) &&
		instance->ldio_threshold &&
		(atomic_inc_return(&instance->ldio_outstanding) >
		instance->ldio_threshold)) {
		atomic_dec(&instance->ldio_outstanding);
		return SCSI_MLQUEUE_DEVICE_BUSY;
	}

	if (atomic_inc_return(&instance->fw_outstanding) >
			instance->host->can_queue) {
		atomic_dec(&instance->fw_outstanding);
		return SCSI_MLQUEUE_HOST_BUSY;
	}

	cmd = megasas_get_cmd_fusion(instance, scmd->request->tag);

	if (!cmd) {
		atomic_dec(&instance->fw_outstanding);
		return SCSI_MLQUEUE_HOST_BUSY;
	}

	index = cmd->index;

	req_desc = megasas_get_request_descriptor(instance, index-1);

	req_desc->Words = 0;
	cmd->request_desc = req_desc;

	if (megasas_build_io_fusion(instance, scmd, cmd)) {
		megasas_return_cmd_fusion(instance, cmd);
		dev_err(&instance->pdev->dev, "Error building command\n");
		cmd->request_desc = NULL;
		atomic_dec(&instance->fw_outstanding);
		return SCSI_MLQUEUE_HOST_BUSY;
	}

	req_desc = cmd->request_desc;
	req_desc->SCSIIO.SMID = cpu_to_le16(index);

	if (cmd->io_request->ChainOffset != 0 &&
	    cmd->io_request->ChainOffset != 0xF)
		dev_err(&instance->pdev->dev, "The chain offset value is not "
		       "correct : %x\n", cmd->io_request->ChainOffset);
	/*
	 *	if it is raid 1/10 fp write capable.
	 *	try to get second command from pool and construct it.
	 *	From FW, it has confirmed that lba values of two PDs
	 *	corresponds to single R1/10 LD are always same
	 *
	 */
	/*	driver side count always should be less than max_fw_cmds
	 *	to get new command
	 */
	if (cmd->r1_alt_dev_handle != MR_DEVHANDLE_INVALID) {
		r1_cmd = megasas_get_cmd_fusion(instance,
				(scmd->request->tag + instance->max_fw_cmds));
		megasas_prepare_secondRaid1_IO(instance, cmd, r1_cmd);
	}


	/*
	 * Issue the command to the FW
	 */

	megasas_fire_cmd_fusion(instance, req_desc);

	if (r1_cmd)
		megasas_fire_cmd_fusion(instance, r1_cmd->request_desc);


	return 0;
}

/**
 * megasas_complete_r1_command -
 * completes R1 FP write commands which has valid peer smid
 * @instance:			Adapter soft state
 * @cmd_fusion:			MPT command frame
 *
 */
static inline void
megasas_complete_r1_command(struct megasas_instance *instance,
			    struct megasas_cmd_fusion *cmd)
{
	u8 *sense, status, ex_status;
	u32 data_length;
	u16 peer_smid;
	struct fusion_context *fusion;
	struct megasas_cmd_fusion *r1_cmd = NULL;
	struct scsi_cmnd *scmd_local = NULL;
	struct RAID_CONTEXT_G35 *rctx_g35;

	rctx_g35 = &cmd->io_request->RaidContext.raid_context_g35;
	fusion = instance->ctrl_context;
	peer_smid = le16_to_cpu(rctx_g35->smid.peer_smid);

	r1_cmd = fusion->cmd_list[peer_smid - 1];
	scmd_local = cmd->scmd;
	status = rctx_g35->status;
	ex_status = rctx_g35->ex_status;
	data_length = cmd->io_request->DataLength;
	sense = cmd->sense;

	cmd->cmd_completed = true;

	/* Check if peer command is completed or not*/
	if (r1_cmd->cmd_completed) {
		rctx_g35 = &r1_cmd->io_request->RaidContext.raid_context_g35;
		if (rctx_g35->status != MFI_STAT_OK) {
			status = rctx_g35->status;
			ex_status = rctx_g35->ex_status;
			data_length = r1_cmd->io_request->DataLength;
			sense = r1_cmd->sense;
		}

		megasas_return_cmd_fusion(instance, r1_cmd);
		map_cmd_status(fusion, scmd_local, status, ex_status,
			       le32_to_cpu(data_length), sense);
		if (instance->ldio_threshold &&
		    megasas_cmd_type(scmd_local) == READ_WRITE_LDIO)
			atomic_dec(&instance->ldio_outstanding);
		scmd_local->SCp.ptr = NULL;
		megasas_return_cmd_fusion(instance, cmd);
		scsi_dma_unmap(scmd_local);
		scmd_local->scsi_done(scmd_local);
	}
}

/**
 * complete_cmd_fusion -	Completes command
 * @instance:			Adapter soft state
 * Completes all commands that is in reply descriptor queue
 */
int
complete_cmd_fusion(struct megasas_instance *instance, u32 MSIxIndex)
{
	union MPI2_REPLY_DESCRIPTORS_UNION *desc;
	struct MPI2_SCSI_IO_SUCCESS_REPLY_DESCRIPTOR *reply_desc;
	struct MPI2_RAID_SCSI_IO_REQUEST *scsi_io_req;
	struct fusion_context *fusion;
	struct megasas_cmd *cmd_mfi;
	struct megasas_cmd_fusion *cmd_fusion;
	u16 smid, num_completed;
	u8 reply_descript_type, *sense, status, extStatus;
	u32 device_id, data_length;
	union desc_value d_val;
	struct LD_LOAD_BALANCE_INFO *lbinfo;
	int threshold_reply_count = 0;
	struct scsi_cmnd *scmd_local = NULL;
	struct MR_TASK_MANAGE_REQUEST *mr_tm_req;
	struct MPI2_SCSI_TASK_MANAGE_REQUEST *mpi_tm_req;

	fusion = instance->ctrl_context;

	if (atomic_read(&instance->adprecovery) == MEGASAS_HW_CRITICAL_ERROR)
		return IRQ_HANDLED;

	desc = fusion->reply_frames_desc[MSIxIndex] +
				fusion->last_reply_idx[MSIxIndex];

	reply_desc = (struct MPI2_SCSI_IO_SUCCESS_REPLY_DESCRIPTOR *)desc;

	d_val.word = desc->Words;

	reply_descript_type = reply_desc->ReplyFlags &
		MPI2_RPY_DESCRIPT_FLAGS_TYPE_MASK;

	if (reply_descript_type == MPI2_RPY_DESCRIPT_FLAGS_UNUSED)
		return IRQ_NONE;

	num_completed = 0;

	while (d_val.u.low != cpu_to_le32(UINT_MAX) &&
	       d_val.u.high != cpu_to_le32(UINT_MAX)) {

		smid = le16_to_cpu(reply_desc->SMID);
		cmd_fusion = fusion->cmd_list[smid - 1];
		scsi_io_req = (struct MPI2_RAID_SCSI_IO_REQUEST *)
						cmd_fusion->io_request;

		scmd_local = cmd_fusion->scmd;
		status = scsi_io_req->RaidContext.raid_context.status;
		extStatus = scsi_io_req->RaidContext.raid_context.ex_status;
		sense = cmd_fusion->sense;
		data_length = scsi_io_req->DataLength;

		switch (scsi_io_req->Function) {
		case MPI2_FUNCTION_SCSI_TASK_MGMT:
			mr_tm_req = (struct MR_TASK_MANAGE_REQUEST *)
						cmd_fusion->io_request;
			mpi_tm_req = (struct MPI2_SCSI_TASK_MANAGE_REQUEST *)
						&mr_tm_req->TmRequest;
			dev_dbg(&instance->pdev->dev, "TM completion:"
				"type: 0x%x TaskMID: 0x%x\n",
				mpi_tm_req->TaskType, mpi_tm_req->TaskMID);
			complete(&cmd_fusion->done);
			break;
		case MPI2_FUNCTION_SCSI_IO_REQUEST:  /*Fast Path IO.*/
			/* Update load balancing info */
			if (fusion->load_balance_info &&
			    (cmd_fusion->scmd->SCp.Status &
			    MEGASAS_LOAD_BALANCE_FLAG)) {
				device_id = MEGASAS_DEV_INDEX(scmd_local);
				lbinfo = &fusion->load_balance_info[device_id];
				atomic_dec(&lbinfo->scsi_pending_cmds[cmd_fusion->pd_r1_lb]);
				cmd_fusion->scmd->SCp.Status &= ~MEGASAS_LOAD_BALANCE_FLAG;
			}
			//Fall thru and complete IO
		case MEGASAS_MPI2_FUNCTION_LD_IO_REQUEST: /* LD-IO Path */
			atomic_dec(&instance->fw_outstanding);
			if (cmd_fusion->r1_alt_dev_handle == MR_DEVHANDLE_INVALID) {
				map_cmd_status(fusion, scmd_local, status,
					       extStatus, le32_to_cpu(data_length),
					       sense);
				if (instance->ldio_threshold &&
				    (megasas_cmd_type(scmd_local) == READ_WRITE_LDIO))
					atomic_dec(&instance->ldio_outstanding);
				scmd_local->SCp.ptr = NULL;
				megasas_return_cmd_fusion(instance, cmd_fusion);
				scsi_dma_unmap(scmd_local);
				scmd_local->scsi_done(scmd_local);
			} else	/* Optimal VD - R1 FP command completion. */
				megasas_complete_r1_command(instance, cmd_fusion);
			break;
		case MEGASAS_MPI2_FUNCTION_PASSTHRU_IO_REQUEST: /*MFI command */
			cmd_mfi = instance->cmd_list[cmd_fusion->sync_cmd_idx];
			/* Poll mode. Dummy free.
			 * In case of Interrupt mode, caller has reverse check.
			 */
			if (cmd_mfi->flags & DRV_DCMD_POLLED_MODE) {
				cmd_mfi->flags &= ~DRV_DCMD_POLLED_MODE;
				megasas_return_cmd(instance, cmd_mfi);
			} else
				megasas_complete_cmd(instance, cmd_mfi, DID_OK);
			break;
		}

		fusion->last_reply_idx[MSIxIndex]++;
		if (fusion->last_reply_idx[MSIxIndex] >=
		    fusion->reply_q_depth)
			fusion->last_reply_idx[MSIxIndex] = 0;

		desc->Words = cpu_to_le64(ULLONG_MAX);
		num_completed++;
		threshold_reply_count++;

		/* Get the next reply descriptor */
		if (!fusion->last_reply_idx[MSIxIndex])
			desc = fusion->reply_frames_desc[MSIxIndex];
		else
			desc++;

		reply_desc =
		  (struct MPI2_SCSI_IO_SUCCESS_REPLY_DESCRIPTOR *)desc;

		d_val.word = desc->Words;

		reply_descript_type = reply_desc->ReplyFlags &
			MPI2_RPY_DESCRIPT_FLAGS_TYPE_MASK;

		if (reply_descript_type == MPI2_RPY_DESCRIPT_FLAGS_UNUSED)
			break;
		/*
		 * Write to reply post host index register after completing threshold
		 * number of reply counts and still there are more replies in reply queue
		 * pending to be completed
		 */
		if (threshold_reply_count >= THRESHOLD_REPLY_COUNT) {
			if (instance->msix_combined)
				writel(((MSIxIndex & 0x7) << 24) |
					fusion->last_reply_idx[MSIxIndex],
					instance->reply_post_host_index_addr[MSIxIndex/8]);
			else
				writel((MSIxIndex << 24) |
					fusion->last_reply_idx[MSIxIndex],
					instance->reply_post_host_index_addr[0]);
			threshold_reply_count = 0;
		}
	}

	if (!num_completed)
		return IRQ_NONE;

	wmb();
	if (instance->msix_combined)
		writel(((MSIxIndex & 0x7) << 24) |
			fusion->last_reply_idx[MSIxIndex],
			instance->reply_post_host_index_addr[MSIxIndex/8]);
	else
		writel((MSIxIndex << 24) |
			fusion->last_reply_idx[MSIxIndex],
			instance->reply_post_host_index_addr[0]);
	megasas_check_and_restore_queue_depth(instance);
	return IRQ_HANDLED;
}

/**
 * megasas_sync_irqs -	Synchronizes all IRQs owned by adapter
 * @instance:			Adapter soft state
 */
void megasas_sync_irqs(unsigned long instance_addr)
{
	u32 count, i;
	struct megasas_instance *instance =
		(struct megasas_instance *)instance_addr;

	count = instance->msix_vectors > 0 ? instance->msix_vectors : 1;

	for (i = 0; i < count; i++)
		synchronize_irq(pci_irq_vector(instance->pdev, i));
}

/**
 * megasas_complete_cmd_dpc_fusion -	Completes command
 * @instance:			Adapter soft state
 *
 * Tasklet to complete cmds
 */
void
megasas_complete_cmd_dpc_fusion(unsigned long instance_addr)
{
	struct megasas_instance *instance =
		(struct megasas_instance *)instance_addr;
	unsigned long flags;
	u32 count, MSIxIndex;

	count = instance->msix_vectors > 0 ? instance->msix_vectors : 1;

	/* If we have already declared adapter dead, donot complete cmds */
	spin_lock_irqsave(&instance->hba_lock, flags);
	if (atomic_read(&instance->adprecovery) == MEGASAS_HW_CRITICAL_ERROR) {
		spin_unlock_irqrestore(&instance->hba_lock, flags);
		return;
	}
	spin_unlock_irqrestore(&instance->hba_lock, flags);

	for (MSIxIndex = 0 ; MSIxIndex < count; MSIxIndex++)
		complete_cmd_fusion(instance, MSIxIndex);
}

/**
 * megasas_isr_fusion - isr entry point
 */
irqreturn_t megasas_isr_fusion(int irq, void *devp)
{
	struct megasas_irq_context *irq_context = devp;
	struct megasas_instance *instance = irq_context->instance;
	u32 mfiStatus, fw_state, dma_state;

	if (instance->mask_interrupts)
		return IRQ_NONE;

	if (!instance->msix_vectors) {
		mfiStatus = instance->instancet->clear_intr(instance->reg_set);
		if (!mfiStatus)
			return IRQ_NONE;
	}

	/* If we are resetting, bail */
	if (test_bit(MEGASAS_FUSION_IN_RESET, &instance->reset_flags)) {
		instance->instancet->clear_intr(instance->reg_set);
		return IRQ_HANDLED;
	}

	if (!complete_cmd_fusion(instance, irq_context->MSIxIndex)) {
		instance->instancet->clear_intr(instance->reg_set);
		/* If we didn't complete any commands, check for FW fault */
		fw_state = instance->instancet->read_fw_status_reg(
			instance->reg_set) & MFI_STATE_MASK;
		dma_state = instance->instancet->read_fw_status_reg
			(instance->reg_set) & MFI_STATE_DMADONE;
		if (instance->crash_dump_drv_support &&
			instance->crash_dump_app_support) {
			/* Start collecting crash, if DMA bit is done */
			if ((fw_state == MFI_STATE_FAULT) && dma_state)
				schedule_work(&instance->crash_init);
			else if (fw_state == MFI_STATE_FAULT) {
				if (instance->unload == 0)
					schedule_work(&instance->work_init);
			}
		} else if (fw_state == MFI_STATE_FAULT) {
			dev_warn(&instance->pdev->dev, "Iop2SysDoorbellInt"
			       "for scsi%d\n", instance->host->host_no);
			if (instance->unload == 0)
				schedule_work(&instance->work_init);
		}
	}

	return IRQ_HANDLED;
}

/**
 * build_mpt_mfi_pass_thru - builds a cmd fo MFI Pass thru
 * @instance:			Adapter soft state
 * mfi_cmd:			megasas_cmd pointer
 *
 */
void
build_mpt_mfi_pass_thru(struct megasas_instance *instance,
			struct megasas_cmd *mfi_cmd)
{
	struct MPI25_IEEE_SGE_CHAIN64 *mpi25_ieee_chain;
	struct MPI2_RAID_SCSI_IO_REQUEST *io_req;
	struct megasas_cmd_fusion *cmd;
	struct fusion_context *fusion;
	struct megasas_header *frame_hdr = &mfi_cmd->frame->hdr;

	fusion = instance->ctrl_context;

	cmd = megasas_get_cmd_fusion(instance,
			instance->max_scsi_cmds + mfi_cmd->index);

	/*  Save the smid. To be used for returning the cmd */
	mfi_cmd->context.smid = cmd->index;

	/*
	 * For cmds where the flag is set, store the flag and check
	 * on completion. For cmds with this flag, don't call
	 * megasas_complete_cmd
	 */

	if (frame_hdr->flags & cpu_to_le16(MFI_FRAME_DONT_POST_IN_REPLY_QUEUE))
		mfi_cmd->flags |= DRV_DCMD_POLLED_MODE;

	io_req = cmd->io_request;

	if (instance->adapter_type >= INVADER_SERIES) {
		struct MPI25_IEEE_SGE_CHAIN64 *sgl_ptr_end =
			(struct MPI25_IEEE_SGE_CHAIN64 *)&io_req->SGL;
		sgl_ptr_end += fusion->max_sge_in_main_msg - 1;
		sgl_ptr_end->Flags = 0;
	}

	mpi25_ieee_chain =
	  (struct MPI25_IEEE_SGE_CHAIN64 *)&io_req->SGL.IeeeChain;

	io_req->Function    = MEGASAS_MPI2_FUNCTION_PASSTHRU_IO_REQUEST;
	io_req->SGLOffset0  = offsetof(struct MPI2_RAID_SCSI_IO_REQUEST,
				       SGL) / 4;
	io_req->ChainOffset = fusion->chain_offset_mfi_pthru;

	mpi25_ieee_chain->Address = cpu_to_le64(mfi_cmd->frame_phys_addr);

	mpi25_ieee_chain->Flags = IEEE_SGE_FLAGS_CHAIN_ELEMENT |
		MPI2_IEEE_SGE_FLAGS_IOCPLBNTA_ADDR;

	mpi25_ieee_chain->Length = cpu_to_le32(instance->mfi_frame_size);
}

/**
 * build_mpt_cmd - Calls helper function to build a cmd MFI Pass thru cmd
 * @instance:			Adapter soft state
 * @cmd:			mfi cmd to build
 *
 */
union MEGASAS_REQUEST_DESCRIPTOR_UNION *
build_mpt_cmd(struct megasas_instance *instance, struct megasas_cmd *cmd)
{
	union MEGASAS_REQUEST_DESCRIPTOR_UNION *req_desc = NULL;
	u16 index;

	build_mpt_mfi_pass_thru(instance, cmd);
	index = cmd->context.smid;

	req_desc = megasas_get_request_descriptor(instance, index - 1);

	req_desc->Words = 0;
	req_desc->SCSIIO.RequestFlags = (MPI2_REQ_DESCRIPT_FLAGS_SCSI_IO <<
					 MEGASAS_REQ_DESCRIPT_FLAGS_TYPE_SHIFT);

	req_desc->SCSIIO.SMID = cpu_to_le16(index);

	return req_desc;
}

/**
 * megasas_issue_dcmd_fusion - Issues a MFI Pass thru cmd
 * @instance:			Adapter soft state
 * @cmd:			mfi cmd pointer
 *
 */
void
megasas_issue_dcmd_fusion(struct megasas_instance *instance,
			  struct megasas_cmd *cmd)
{
	union MEGASAS_REQUEST_DESCRIPTOR_UNION *req_desc;

	req_desc = build_mpt_cmd(instance, cmd);

	megasas_fire_cmd_fusion(instance, req_desc);
	return;
}

/**
 * megasas_release_fusion -	Reverses the FW initialization
 * @instance:			Adapter soft state
 */
void
megasas_release_fusion(struct megasas_instance *instance)
{
	megasas_free_ioc_init_cmd(instance);
	megasas_free_cmds(instance);
	megasas_free_cmds_fusion(instance);

	iounmap(instance->reg_set);

	pci_release_selected_regions(instance->pdev, 1<<instance->bar);
}

/**
 * megasas_read_fw_status_reg_fusion - returns the current FW status value
 * @regs:			MFI register set
 */
static u32
megasas_read_fw_status_reg_fusion(struct megasas_register_set __iomem *regs)
{
	return readl(&(regs)->outbound_scratch_pad);
}

/**
 * megasas_alloc_host_crash_buffer -	Host buffers for Crash dump collection from Firmware
 * @instance:				Controller's soft instance
 * return:			        Number of allocated host crash buffers
 */
static void
megasas_alloc_host_crash_buffer(struct megasas_instance *instance)
{
	unsigned int i;

	for (i = 0; i < MAX_CRASH_DUMP_SIZE; i++) {
		instance->crash_buf[i] = vzalloc(CRASH_DMA_BUF_SIZE);
		if (!instance->crash_buf[i]) {
			dev_info(&instance->pdev->dev, "Firmware crash dump "
				"memory allocation failed at index %d\n", i);
			break;
		}
	}
	instance->drv_buf_alloc = i;
}

/**
 * megasas_free_host_crash_buffer -	Host buffers for Crash dump collection from Firmware
 * @instance:				Controller's soft instance
 */
void
megasas_free_host_crash_buffer(struct megasas_instance *instance)
{
	unsigned int i;
	for (i = 0; i < instance->drv_buf_alloc; i++) {
		if (instance->crash_buf[i])
			vfree(instance->crash_buf[i]);
	}
	instance->drv_buf_index = 0;
	instance->drv_buf_alloc = 0;
	instance->fw_crash_state = UNAVAILABLE;
	instance->fw_crash_buffer_size = 0;
}

/**
 * megasas_adp_reset_fusion -	For controller reset
 * @regs:				MFI register set
 */
static int
megasas_adp_reset_fusion(struct megasas_instance *instance,
			 struct megasas_register_set __iomem *regs)
{
	u32 host_diag, abs_state, retry;

	/* Now try to reset the chip */
	writel(MPI2_WRSEQ_FLUSH_KEY_VALUE, &instance->reg_set->fusion_seq_offset);
	writel(MPI2_WRSEQ_1ST_KEY_VALUE, &instance->reg_set->fusion_seq_offset);
	writel(MPI2_WRSEQ_2ND_KEY_VALUE, &instance->reg_set->fusion_seq_offset);
	writel(MPI2_WRSEQ_3RD_KEY_VALUE, &instance->reg_set->fusion_seq_offset);
	writel(MPI2_WRSEQ_4TH_KEY_VALUE, &instance->reg_set->fusion_seq_offset);
	writel(MPI2_WRSEQ_5TH_KEY_VALUE, &instance->reg_set->fusion_seq_offset);
	writel(MPI2_WRSEQ_6TH_KEY_VALUE, &instance->reg_set->fusion_seq_offset);

	/* Check that the diag write enable (DRWE) bit is on */
	host_diag = readl(&instance->reg_set->fusion_host_diag);
	retry = 0;
	while (!(host_diag & HOST_DIAG_WRITE_ENABLE)) {
		msleep(100);
		host_diag = readl(&instance->reg_set->fusion_host_diag);
		if (retry++ == 100) {
			dev_warn(&instance->pdev->dev,
				"Host diag unlock failed from %s %d\n",
				__func__, __LINE__);
			break;
		}
	}
	if (!(host_diag & HOST_DIAG_WRITE_ENABLE))
		return -1;

	/* Send chip reset command */
	writel(host_diag | HOST_DIAG_RESET_ADAPTER,
		&instance->reg_set->fusion_host_diag);
	msleep(3000);

	/* Make sure reset adapter bit is cleared */
	host_diag = readl(&instance->reg_set->fusion_host_diag);
	retry = 0;
	while (host_diag & HOST_DIAG_RESET_ADAPTER) {
		msleep(100);
		host_diag = readl(&instance->reg_set->fusion_host_diag);
		if (retry++ == 1000) {
			dev_warn(&instance->pdev->dev,
				"Diag reset adapter never cleared %s %d\n",
				__func__, __LINE__);
			break;
		}
	}
	if (host_diag & HOST_DIAG_RESET_ADAPTER)
		return -1;

	abs_state = instance->instancet->read_fw_status_reg(instance->reg_set)
			& MFI_STATE_MASK;
	retry = 0;

	while ((abs_state <= MFI_STATE_FW_INIT) && (retry++ < 1000)) {
		msleep(100);
		abs_state = instance->instancet->
			read_fw_status_reg(instance->reg_set) & MFI_STATE_MASK;
	}
	if (abs_state <= MFI_STATE_FW_INIT) {
		dev_warn(&instance->pdev->dev,
			"fw state < MFI_STATE_FW_INIT, state = 0x%x %s %d\n",
			abs_state, __func__, __LINE__);
		return -1;
	}

	return 0;
}

/**
 * megasas_check_reset_fusion -	For controller reset check
 * @regs:				MFI register set
 */
static int
megasas_check_reset_fusion(struct megasas_instance *instance,
			   struct megasas_register_set __iomem *regs)
{
	return 0;
}

/* This function waits for outstanding commands on fusion to complete */
int megasas_wait_for_outstanding_fusion(struct megasas_instance *instance,
					int reason, int *convert)
{
	int i, outstanding, retval = 0, hb_seconds_missed = 0;
	u32 fw_state;

	for (i = 0; i < resetwaittime; i++) {
		/* Check if firmware is in fault state */
		fw_state = instance->instancet->read_fw_status_reg(
			instance->reg_set) & MFI_STATE_MASK;
		if (fw_state == MFI_STATE_FAULT) {
			dev_warn(&instance->pdev->dev, "Found FW in FAULT state,"
			       " will reset adapter scsi%d.\n",
				instance->host->host_no);
			megasas_complete_cmd_dpc_fusion((unsigned long)instance);
			if (instance->requestorId && reason) {
				dev_warn(&instance->pdev->dev, "SR-IOV Found FW in FAULT"
				" state while polling during"
				" I/O timeout handling for %d\n",
				instance->host->host_no);
				*convert = 1;
			}

			retval = 1;
			goto out;
		}

		if (reason == MFI_IO_TIMEOUT_OCR) {
			dev_info(&instance->pdev->dev,
				"MFI IO is timed out, initiating OCR\n");
			megasas_complete_cmd_dpc_fusion((unsigned long)instance);
			retval = 1;
			goto out;
		}

		/* If SR-IOV VF mode & heartbeat timeout, don't wait */
		if (instance->requestorId && !reason) {
			retval = 1;
			goto out;
		}

		/* If SR-IOV VF mode & I/O timeout, check for HB timeout */
		if (instance->requestorId && (reason == SCSIIO_TIMEOUT_OCR)) {
			if (instance->hb_host_mem->HB.fwCounter !=
			    instance->hb_host_mem->HB.driverCounter) {
				instance->hb_host_mem->HB.driverCounter =
					instance->hb_host_mem->HB.fwCounter;
				hb_seconds_missed = 0;
			} else {
				hb_seconds_missed++;
				if (hb_seconds_missed ==
				    (MEGASAS_SRIOV_HEARTBEAT_INTERVAL_VF/HZ)) {
					dev_warn(&instance->pdev->dev, "SR-IOV:"
					       " Heartbeat never completed "
					       " while polling during I/O "
					       " timeout handling for "
					       "scsi%d.\n",
					       instance->host->host_no);
					       *convert = 1;
					       retval = 1;
					       goto out;
				}
			}
		}

		megasas_complete_cmd_dpc_fusion((unsigned long)instance);
		outstanding = atomic_read(&instance->fw_outstanding);
		if (!outstanding)
			goto out;

		if (!(i % MEGASAS_RESET_NOTICE_INTERVAL)) {
			dev_notice(&instance->pdev->dev, "[%2d]waiting for %d "
			       "commands to complete for scsi%d\n", i,
			       outstanding, instance->host->host_no);
		}
		msleep(1000);
	}

	if (atomic_read(&instance->fw_outstanding)) {
		dev_err(&instance->pdev->dev, "pending commands remain after waiting, "
		       "will reset adapter scsi%d.\n",
		       instance->host->host_no);
		*convert = 1;
		retval = 1;
	}
out:
	return retval;
}

void  megasas_reset_reply_desc(struct megasas_instance *instance)
{
	int i, j, count;
	struct fusion_context *fusion;
	union MPI2_REPLY_DESCRIPTORS_UNION *reply_desc;

	fusion = instance->ctrl_context;
	count = instance->msix_vectors > 0 ? instance->msix_vectors : 1;
	for (i = 0 ; i < count ; i++) {
		fusion->last_reply_idx[i] = 0;
		reply_desc = fusion->reply_frames_desc[i];
		for (j = 0 ; j < fusion->reply_q_depth; j++, reply_desc++)
			reply_desc->Words = cpu_to_le64(ULLONG_MAX);
	}
}

/*
 * megasas_refire_mgmt_cmd :	Re-fire management commands
 * @instance:				Controller's soft instance
*/
void megasas_refire_mgmt_cmd(struct megasas_instance *instance)
{
	int j;
	struct megasas_cmd_fusion *cmd_fusion;
	struct fusion_context *fusion;
	struct megasas_cmd *cmd_mfi;
	union MEGASAS_REQUEST_DESCRIPTOR_UNION *req_desc;
	u16 smid;
	bool refire_cmd = 0;
	u8 result;
	u32 opcode = 0;

	fusion = instance->ctrl_context;

	/* Re-fire management commands.
	 * Do not traverse complet MPT frame pool. Start from max_scsi_cmds.
	 */
	for (j = instance->max_scsi_cmds ; j < instance->max_fw_cmds; j++) {
		cmd_fusion = fusion->cmd_list[j];
		cmd_mfi = instance->cmd_list[cmd_fusion->sync_cmd_idx];
		smid = le16_to_cpu(cmd_mfi->context.smid);
		result = REFIRE_CMD;

		if (!smid)
			continue;

		req_desc = megasas_get_request_descriptor(instance, smid - 1);

		switch (cmd_mfi->frame->hdr.cmd) {
		case MFI_CMD_DCMD:
			opcode = le32_to_cpu(cmd_mfi->frame->dcmd.opcode);
			 /* Do not refire shutdown command */
			if (opcode == MR_DCMD_CTRL_SHUTDOWN) {
				cmd_mfi->frame->dcmd.cmd_status = MFI_STAT_OK;
				result = COMPLETE_CMD;
				break;
			}

			refire_cmd = ((opcode != MR_DCMD_LD_MAP_GET_INFO)) &&
				      (opcode != MR_DCMD_SYSTEM_PD_MAP_GET_INFO) &&
				      !(cmd_mfi->flags & DRV_DCMD_SKIP_REFIRE);

			if (!refire_cmd)
				result = RETURN_CMD;

			break;
		case MFI_CMD_NVME:
			if (!instance->support_nvme_passthru) {
				cmd_mfi->frame->hdr.cmd_status = MFI_STAT_INVALID_CMD;
				result = COMPLETE_CMD;
			}

			break;
		default:
			break;
		}

		switch (result) {
		case REFIRE_CMD:
			megasas_fire_cmd_fusion(instance, req_desc);
			break;
		case RETURN_CMD:
			megasas_return_cmd(instance, cmd_mfi);
			break;
		case COMPLETE_CMD:
			megasas_complete_cmd(instance, cmd_mfi, DID_OK);
			break;
		}
	}
}

/*
 * megasas_track_scsiio : Track SCSI IOs outstanding to a SCSI device
 * @instance: per adapter struct
 * @channel: the channel assigned by the OS
 * @id: the id assigned by the OS
 *
 * Returns SUCCESS if no IOs pending to SCSI device, else return FAILED
 */

static int megasas_track_scsiio(struct megasas_instance *instance,
		int id, int channel)
{
	int i, found = 0;
	struct megasas_cmd_fusion *cmd_fusion;
	struct fusion_context *fusion;
	fusion = instance->ctrl_context;

	for (i = 0 ; i < instance->max_scsi_cmds; i++) {
		cmd_fusion = fusion->cmd_list[i];
		if (cmd_fusion->scmd &&
			(cmd_fusion->scmd->device->id == id &&
			cmd_fusion->scmd->device->channel == channel)) {
			dev_info(&instance->pdev->dev,
				"SCSI commands pending to target"
				"channel %d id %d \tSMID: 0x%x\n",
				channel, id, cmd_fusion->index);
			scsi_print_command(cmd_fusion->scmd);
			found = 1;
			break;
		}
	}

	return found ? FAILED : SUCCESS;
}

/**
 * megasas_tm_response_code - translation of device response code
 * @ioc: per adapter object
 * @mpi_reply: MPI reply returned by firmware
 *
 * Return nothing.
 */
static void
megasas_tm_response_code(struct megasas_instance *instance,
		struct MPI2_SCSI_TASK_MANAGE_REPLY *mpi_reply)
{
	char *desc;

	switch (mpi_reply->ResponseCode) {
	case MPI2_SCSITASKMGMT_RSP_TM_COMPLETE:
		desc = "task management request completed";
		break;
	case MPI2_SCSITASKMGMT_RSP_INVALID_FRAME:
		desc = "invalid frame";
		break;
	case MPI2_SCSITASKMGMT_RSP_TM_NOT_SUPPORTED:
		desc = "task management request not supported";
		break;
	case MPI2_SCSITASKMGMT_RSP_TM_FAILED:
		desc = "task management request failed";
		break;
	case MPI2_SCSITASKMGMT_RSP_TM_SUCCEEDED:
		desc = "task management request succeeded";
		break;
	case MPI2_SCSITASKMGMT_RSP_TM_INVALID_LUN:
		desc = "invalid lun";
		break;
	case 0xA:
		desc = "overlapped tag attempted";
		break;
	case MPI2_SCSITASKMGMT_RSP_IO_QUEUED_ON_IOC:
		desc = "task queued, however not sent to target";
		break;
	default:
		desc = "unknown";
		break;
	}
	dev_dbg(&instance->pdev->dev, "response_code(%01x): %s\n",
		mpi_reply->ResponseCode, desc);
	dev_dbg(&instance->pdev->dev,
		"TerminationCount/DevHandle/Function/TaskType/IOCStat/IOCLoginfo"
		" 0x%x/0x%x/0x%x/0x%x/0x%x/0x%x\n",
		mpi_reply->TerminationCount, mpi_reply->DevHandle,
		mpi_reply->Function, mpi_reply->TaskType,
		mpi_reply->IOCStatus, mpi_reply->IOCLogInfo);
}

/**
 * megasas_issue_tm - main routine for sending tm requests
 * @instance: per adapter struct
 * @device_handle: device handle
 * @channel: the channel assigned by the OS
 * @id: the id assigned by the OS
 * @type: MPI2_SCSITASKMGMT_TASKTYPE__XXX (defined in megaraid_sas_fusion.c)
 * @smid_task: smid assigned to the task
 * @m_type: TM_MUTEX_ON or TM_MUTEX_OFF
 * Context: user
 *
 * MegaRaid use MPT interface for Task Magement request.
 * A generic API for sending task management requests to firmware.
 *
 * Return SUCCESS or FAILED.
 */
static int
megasas_issue_tm(struct megasas_instance *instance, u16 device_handle,
	uint channel, uint id, u16 smid_task, u8 type,
	struct MR_PRIV_DEVICE *mr_device_priv_data)
{
	struct MR_TASK_MANAGE_REQUEST *mr_request;
	struct MPI2_SCSI_TASK_MANAGE_REQUEST *mpi_request;
	unsigned long timeleft;
	struct megasas_cmd_fusion *cmd_fusion;
	struct megasas_cmd *cmd_mfi;
	union MEGASAS_REQUEST_DESCRIPTOR_UNION *req_desc;
	struct fusion_context *fusion = NULL;
	struct megasas_cmd_fusion *scsi_lookup;
	int rc;
	int timeout = MEGASAS_DEFAULT_TM_TIMEOUT;
	struct MPI2_SCSI_TASK_MANAGE_REPLY *mpi_reply;

	fusion = instance->ctrl_context;

	cmd_mfi = megasas_get_cmd(instance);

	if (!cmd_mfi) {
		dev_err(&instance->pdev->dev, "Failed from %s %d\n",
			__func__, __LINE__);
		return -ENOMEM;
	}

	cmd_fusion = megasas_get_cmd_fusion(instance,
			instance->max_scsi_cmds + cmd_mfi->index);

	/*  Save the smid. To be used for returning the cmd */
	cmd_mfi->context.smid = cmd_fusion->index;

	req_desc = megasas_get_request_descriptor(instance,
			(cmd_fusion->index - 1));

	cmd_fusion->request_desc = req_desc;
	req_desc->Words = 0;

	mr_request = (struct MR_TASK_MANAGE_REQUEST *) cmd_fusion->io_request;
	memset(mr_request, 0, sizeof(struct MR_TASK_MANAGE_REQUEST));
	mpi_request = (struct MPI2_SCSI_TASK_MANAGE_REQUEST *) &mr_request->TmRequest;
	mpi_request->Function = MPI2_FUNCTION_SCSI_TASK_MGMT;
	mpi_request->DevHandle = cpu_to_le16(device_handle);
	mpi_request->TaskType = type;
	mpi_request->TaskMID = cpu_to_le16(smid_task);
	mpi_request->LUN[1] = 0;


	req_desc = cmd_fusion->request_desc;
	req_desc->HighPriority.SMID = cpu_to_le16(cmd_fusion->index);
	req_desc->HighPriority.RequestFlags =
		(MPI2_REQ_DESCRIPT_FLAGS_HIGH_PRIORITY <<
		MEGASAS_REQ_DESCRIPT_FLAGS_TYPE_SHIFT);
	req_desc->HighPriority.MSIxIndex =  0;
	req_desc->HighPriority.LMID = 0;
	req_desc->HighPriority.Reserved1 = 0;

	if (channel < MEGASAS_MAX_PD_CHANNELS)
		mr_request->tmReqFlags.isTMForPD = 1;
	else
		mr_request->tmReqFlags.isTMForLD = 1;

	init_completion(&cmd_fusion->done);
	megasas_fire_cmd_fusion(instance, req_desc);

	switch (type) {
	case MPI2_SCSITASKMGMT_TASKTYPE_ABORT_TASK:
		timeout = mr_device_priv_data->task_abort_tmo;
		break;
	case MPI2_SCSITASKMGMT_TASKTYPE_TARGET_RESET:
		timeout = mr_device_priv_data->target_reset_tmo;
		break;
	}

	timeleft = wait_for_completion_timeout(&cmd_fusion->done, timeout * HZ);

	if (!timeleft) {
		dev_err(&instance->pdev->dev,
			"task mgmt type 0x%x timed out\n", type);
		cmd_mfi->flags |= DRV_DCMD_SKIP_REFIRE;
		mutex_unlock(&instance->reset_mutex);
		rc = megasas_reset_fusion(instance->host, MFI_IO_TIMEOUT_OCR);
		mutex_lock(&instance->reset_mutex);
		return rc;
	}

	mpi_reply = (struct MPI2_SCSI_TASK_MANAGE_REPLY *) &mr_request->TMReply;
	megasas_tm_response_code(instance, mpi_reply);

	megasas_return_cmd(instance, cmd_mfi);
	rc = SUCCESS;
	switch (type) {
	case MPI2_SCSITASKMGMT_TASKTYPE_ABORT_TASK:
		scsi_lookup = fusion->cmd_list[smid_task - 1];

		if (scsi_lookup->scmd == NULL)
			break;
		else {
			instance->instancet->disable_intr(instance);
			megasas_sync_irqs((unsigned long)instance);
			instance->instancet->enable_intr(instance);
			if (scsi_lookup->scmd == NULL)
				break;
		}
		rc = FAILED;
		break;

	case MPI2_SCSITASKMGMT_TASKTYPE_TARGET_RESET:
		if ((channel == 0xFFFFFFFF) && (id == 0xFFFFFFFF))
			break;
		instance->instancet->disable_intr(instance);
		megasas_sync_irqs((unsigned long)instance);
		rc = megasas_track_scsiio(instance, id, channel);
		instance->instancet->enable_intr(instance);

		break;
	case MPI2_SCSITASKMGMT_TASKTYPE_ABRT_TASK_SET:
	case MPI2_SCSITASKMGMT_TASKTYPE_QUERY_TASK:
		break;
	default:
		rc = FAILED;
		break;
	}

	return rc;

}

/*
 * megasas_fusion_smid_lookup : Look for fusion command correpspodning to SCSI
 * @instance: per adapter struct
 *
 * Return Non Zero index, if SMID found in outstanding commands
 */
static u16 megasas_fusion_smid_lookup(struct scsi_cmnd *scmd)
{
	int i, ret = 0;
	struct megasas_instance *instance;
	struct megasas_cmd_fusion *cmd_fusion;
	struct fusion_context *fusion;

	instance = (struct megasas_instance *)scmd->device->host->hostdata;

	fusion = instance->ctrl_context;

	for (i = 0; i < instance->max_scsi_cmds; i++) {
		cmd_fusion = fusion->cmd_list[i];
		if (cmd_fusion->scmd && (cmd_fusion->scmd == scmd)) {
			scmd_printk(KERN_NOTICE, scmd, "Abort request is for"
				" SMID: %d\n", cmd_fusion->index);
			ret = cmd_fusion->index;
			break;
		}
	}

	return ret;
}

/*
* megasas_get_tm_devhandle - Get devhandle for TM request
* @sdev-		     OS provided scsi device
*
* Returns-		     devhandle/targetID of SCSI device
*/
static u16 megasas_get_tm_devhandle(struct scsi_device *sdev)
{
	u16 pd_index = 0;
	u32 device_id;
	struct megasas_instance *instance;
	struct fusion_context *fusion;
	struct MR_PD_CFG_SEQ_NUM_SYNC *pd_sync;
	u16 devhandle = (u16)ULONG_MAX;

	instance = (struct megasas_instance *)sdev->host->hostdata;
	fusion = instance->ctrl_context;

	if (!MEGASAS_IS_LOGICAL(sdev)) {
		if (instance->use_seqnum_jbod_fp) {
			pd_index = (sdev->channel * MEGASAS_MAX_DEV_PER_CHANNEL)
				    + sdev->id;
			pd_sync = (void *)fusion->pd_seq_sync
					[(instance->pd_seq_map_id - 1) & 1];
			devhandle = pd_sync->seq[pd_index].devHandle;
		} else
			sdev_printk(KERN_ERR, sdev, "Firmware expose tmCapable"
				" without JBOD MAP support from %s %d\n", __func__, __LINE__);
	} else {
		device_id = ((sdev->channel % 2) * MEGASAS_MAX_DEV_PER_CHANNEL)
				+ sdev->id;
		devhandle = device_id;
	}

	return devhandle;
}

/*
 * megasas_task_abort_fusion : SCSI task abort function for fusion adapters
 * @scmd : pointer to scsi command object
 *
 * Return SUCCESS, if command aborted else FAILED
 */

int megasas_task_abort_fusion(struct scsi_cmnd *scmd)
{
	struct megasas_instance *instance;
	u16 smid, devhandle;
	struct fusion_context *fusion;
	int ret;
	struct MR_PRIV_DEVICE *mr_device_priv_data;
	mr_device_priv_data = scmd->device->hostdata;


	instance = (struct megasas_instance *)scmd->device->host->hostdata;
	fusion = instance->ctrl_context;

	scmd_printk(KERN_INFO, scmd, "task abort called for scmd(%p)\n", scmd);
	scsi_print_command(scmd);

	if (atomic_read(&instance->adprecovery) != MEGASAS_HBA_OPERATIONAL) {
		dev_err(&instance->pdev->dev, "Controller is not OPERATIONAL,"
		"SCSI host:%d\n", instance->host->host_no);
		ret = FAILED;
		return ret;
	}

	if (!mr_device_priv_data) {
		sdev_printk(KERN_INFO, scmd->device, "device been deleted! "
			"scmd(%p)\n", scmd);
		scmd->result = DID_NO_CONNECT << 16;
		ret = SUCCESS;
		goto out;
	}


	if (!mr_device_priv_data->is_tm_capable) {
		ret = FAILED;
		goto out;
	}

	mutex_lock(&instance->reset_mutex);

	smid = megasas_fusion_smid_lookup(scmd);

	if (!smid) {
		ret = SUCCESS;
		scmd_printk(KERN_NOTICE, scmd, "Command for which abort is"
			" issued is not found in oustanding commands\n");
		mutex_unlock(&instance->reset_mutex);
		goto out;
	}

	devhandle = megasas_get_tm_devhandle(scmd->device);

	if (devhandle == (u16)ULONG_MAX) {
		ret = SUCCESS;
		sdev_printk(KERN_INFO, scmd->device,
			"task abort issued for invalid devhandle\n");
		mutex_unlock(&instance->reset_mutex);
		goto out;
	}
	sdev_printk(KERN_INFO, scmd->device,
		"attempting task abort! scmd(%p) tm_dev_handle 0x%x\n",
		scmd, devhandle);

	mr_device_priv_data->tm_busy = 1;
	ret = megasas_issue_tm(instance, devhandle,
			scmd->device->channel, scmd->device->id, smid,
			MPI2_SCSITASKMGMT_TASKTYPE_ABORT_TASK,
			mr_device_priv_data);
	mr_device_priv_data->tm_busy = 0;

	mutex_unlock(&instance->reset_mutex);
out:
	sdev_printk(KERN_INFO, scmd->device, "task abort: %s scmd(%p)\n",
			((ret == SUCCESS) ? "SUCCESS" : "FAILED"), scmd);

	return ret;
}

/*
 * megasas_reset_target_fusion : target reset function for fusion adapters
 * scmd: SCSI command pointer
 *
 * Returns SUCCESS if all commands associated with target aborted else FAILED
 */

int megasas_reset_target_fusion(struct scsi_cmnd *scmd)
{

	struct megasas_instance *instance;
	int ret = FAILED;
	u16 devhandle;
	struct fusion_context *fusion;
	struct MR_PRIV_DEVICE *mr_device_priv_data;
	mr_device_priv_data = scmd->device->hostdata;

	instance = (struct megasas_instance *)scmd->device->host->hostdata;
	fusion = instance->ctrl_context;

	sdev_printk(KERN_INFO, scmd->device,
		    "target reset called for scmd(%p)\n", scmd);

	if (atomic_read(&instance->adprecovery) != MEGASAS_HBA_OPERATIONAL) {
		dev_err(&instance->pdev->dev, "Controller is not OPERATIONAL,"
		"SCSI host:%d\n", instance->host->host_no);
		ret = FAILED;
		return ret;
	}

	if (!mr_device_priv_data) {
		sdev_printk(KERN_INFO, scmd->device, "device been deleted! "
			"scmd(%p)\n", scmd);
		scmd->result = DID_NO_CONNECT << 16;
		ret = SUCCESS;
		goto out;
	}


	if (!mr_device_priv_data->is_tm_capable) {
		ret = FAILED;
		goto out;
	}

	mutex_lock(&instance->reset_mutex);
	devhandle = megasas_get_tm_devhandle(scmd->device);

	if (devhandle == (u16)ULONG_MAX) {
		ret = SUCCESS;
		sdev_printk(KERN_INFO, scmd->device,
			"target reset issued for invalid devhandle\n");
		mutex_unlock(&instance->reset_mutex);
		goto out;
	}

	sdev_printk(KERN_INFO, scmd->device,
		"attempting target reset! scmd(%p) tm_dev_handle 0x%x\n",
		scmd, devhandle);
	mr_device_priv_data->tm_busy = 1;
	ret = megasas_issue_tm(instance, devhandle,
			scmd->device->channel, scmd->device->id, 0,
			MPI2_SCSITASKMGMT_TASKTYPE_TARGET_RESET,
			mr_device_priv_data);
	mr_device_priv_data->tm_busy = 0;
	mutex_unlock(&instance->reset_mutex);
out:
	scmd_printk(KERN_NOTICE, scmd, "megasas: target reset %s!!\n",
		(ret == SUCCESS) ? "SUCCESS" : "FAILED");

	return ret;
}

/*SRIOV get other instance in cluster if any*/
struct megasas_instance *megasas_get_peer_instance(struct megasas_instance *instance)
{
	int i;

	for (i = 0; i < MAX_MGMT_ADAPTERS; i++) {
		if (megasas_mgmt_info.instance[i] &&
			(megasas_mgmt_info.instance[i] != instance) &&
			 megasas_mgmt_info.instance[i]->requestorId &&
			 megasas_mgmt_info.instance[i]->peerIsPresent &&
			(memcmp((megasas_mgmt_info.instance[i]->clusterId),
			instance->clusterId, MEGASAS_CLUSTER_ID_SIZE) == 0))
			return megasas_mgmt_info.instance[i];
	}
	return NULL;
}

/* Check for a second path that is currently UP */
int megasas_check_mpio_paths(struct megasas_instance *instance,
	struct scsi_cmnd *scmd)
{
	struct megasas_instance *peer_instance = NULL;
	int retval = (DID_REQUEUE << 16);

	if (instance->peerIsPresent) {
		peer_instance = megasas_get_peer_instance(instance);
		if ((peer_instance) &&
			(atomic_read(&peer_instance->adprecovery) ==
			MEGASAS_HBA_OPERATIONAL))
			retval = (DID_NO_CONNECT << 16);
	}
	return retval;
}

/* Core fusion reset function */
int megasas_reset_fusion(struct Scsi_Host *shost, int reason)
{
	int retval = SUCCESS, i, j, convert = 0;
	struct megasas_instance *instance;
	struct megasas_cmd_fusion *cmd_fusion, *r1_cmd;
	struct fusion_context *fusion;
	u32 abs_state, status_reg, reset_adapter;
	u32 io_timeout_in_crash_mode = 0;
	struct scsi_cmnd *scmd_local = NULL;
	struct scsi_device *sdev;
	int ret_target_prop = DCMD_FAILED;
	bool is_target_prop = false;

	instance = (struct megasas_instance *)shost->hostdata;
	fusion = instance->ctrl_context;

	mutex_lock(&instance->reset_mutex);

	if (atomic_read(&instance->adprecovery) == MEGASAS_HW_CRITICAL_ERROR) {
		dev_warn(&instance->pdev->dev, "Hardware critical error, "
		       "returning FAILED for scsi%d.\n",
			instance->host->host_no);
		mutex_unlock(&instance->reset_mutex);
		return FAILED;
	}
	status_reg = instance->instancet->read_fw_status_reg(instance->reg_set);
	abs_state = status_reg & MFI_STATE_MASK;

	/* IO timeout detected, forcibly put FW in FAULT state */
	if (abs_state != MFI_STATE_FAULT && instance->crash_dump_buf &&
		instance->crash_dump_app_support && reason) {
		dev_info(&instance->pdev->dev, "IO/DCMD timeout is detected, "
			"forcibly FAULT Firmware\n");
		atomic_set(&instance->adprecovery, MEGASAS_ADPRESET_SM_INFAULT);
		status_reg = readl(&instance->reg_set->doorbell);
		writel(status_reg | MFI_STATE_FORCE_OCR,
			&instance->reg_set->doorbell);
		readl(&instance->reg_set->doorbell);
		mutex_unlock(&instance->reset_mutex);
		do {
			ssleep(3);
			io_timeout_in_crash_mode++;
			dev_dbg(&instance->pdev->dev, "waiting for [%d] "
				"seconds for crash dump collection and OCR "
				"to be done\n", (io_timeout_in_crash_mode * 3));
		} while ((atomic_read(&instance->adprecovery) != MEGASAS_HBA_OPERATIONAL) &&
			(io_timeout_in_crash_mode < 80));

		if (atomic_read(&instance->adprecovery) == MEGASAS_HBA_OPERATIONAL) {
			dev_info(&instance->pdev->dev, "OCR done for IO "
				"timeout case\n");
			retval = SUCCESS;
		} else {
			dev_info(&instance->pdev->dev, "Controller is not "
				"operational after 240 seconds wait for IO "
				"timeout case in FW crash dump mode\n do "
				"OCR/kill adapter\n");
			retval = megasas_reset_fusion(shost, 0);
		}
		return retval;
	}

	if (instance->requestorId && !instance->skip_heartbeat_timer_del)
		del_timer_sync(&instance->sriov_heartbeat_timer);
	set_bit(MEGASAS_FUSION_IN_RESET, &instance->reset_flags);
	atomic_set(&instance->adprecovery, MEGASAS_ADPRESET_SM_POLLING);
	instance->instancet->disable_intr(instance);
	megasas_sync_irqs((unsigned long)instance);

	/* First try waiting for commands to complete */
	if (megasas_wait_for_outstanding_fusion(instance, reason,
						&convert)) {
		atomic_set(&instance->adprecovery, MEGASAS_ADPRESET_SM_INFAULT);
		dev_warn(&instance->pdev->dev, "resetting fusion "
		       "adapter scsi%d.\n", instance->host->host_no);
		if (convert)
			reason = 0;

		if (megasas_dbg_lvl & OCR_LOGS)
			dev_info(&instance->pdev->dev, "\nPending SCSI commands:\n");

		/* Now return commands back to the OS */
		for (i = 0 ; i < instance->max_scsi_cmds; i++) {
			cmd_fusion = fusion->cmd_list[i];
			/*check for extra commands issued by driver*/
			if (instance->adapter_type == VENTURA_SERIES) {
				r1_cmd = fusion->cmd_list[i + instance->max_fw_cmds];
				megasas_return_cmd_fusion(instance, r1_cmd);
			}
			scmd_local = cmd_fusion->scmd;
			if (cmd_fusion->scmd) {
				if (megasas_dbg_lvl & OCR_LOGS) {
					sdev_printk(KERN_INFO,
						cmd_fusion->scmd->device, "SMID: 0x%x\n",
						cmd_fusion->index);
					scsi_print_command(cmd_fusion->scmd);
				}

				scmd_local->result =
					megasas_check_mpio_paths(instance,
							scmd_local);
				if (instance->ldio_threshold &&
					megasas_cmd_type(scmd_local) == READ_WRITE_LDIO)
					atomic_dec(&instance->ldio_outstanding);
				megasas_return_cmd_fusion(instance, cmd_fusion);
				scsi_dma_unmap(scmd_local);
				scmd_local->scsi_done(scmd_local);
			}
		}

		atomic_set(&instance->fw_outstanding, 0);

		status_reg = instance->instancet->read_fw_status_reg(
			instance->reg_set);
		abs_state = status_reg & MFI_STATE_MASK;
		reset_adapter = status_reg & MFI_RESET_ADAPTER;
		if (instance->disableOnlineCtrlReset ||
		    (abs_state == MFI_STATE_FAULT && !reset_adapter)) {
			/* Reset not supported, kill adapter */
			dev_warn(&instance->pdev->dev, "Reset not supported"
			       ", killing adapter scsi%d.\n",
				instance->host->host_no);
			megaraid_sas_kill_hba(instance);
			instance->skip_heartbeat_timer_del = 1;
			retval = FAILED;
			goto out;
		}

		/* Let SR-IOV VF & PF sync up if there was a HB failure */
		if (instance->requestorId && !reason) {
			msleep(MEGASAS_OCR_SETTLE_TIME_VF);
			goto transition_to_ready;
		}

		/* Now try to reset the chip */
		for (i = 0; i < MEGASAS_FUSION_MAX_RESET_TRIES; i++) {

			if (instance->instancet->adp_reset
				(instance, instance->reg_set))
				continue;
transition_to_ready:
			/* Wait for FW to become ready */
			if (megasas_transition_to_ready(instance, 1)) {
				dev_warn(&instance->pdev->dev,
					"Failed to transition controller to ready for "
					"scsi%d.\n", instance->host->host_no);
				if (instance->requestorId && !reason)
					goto fail_kill_adapter;
				else
					continue;
			}
			megasas_reset_reply_desc(instance);
			megasas_fusion_update_can_queue(instance, OCR_CONTEXT);

			if (megasas_ioc_init_fusion(instance)) {
				if (instance->requestorId && !reason)
					goto fail_kill_adapter;
				else
					continue;
			}

			if (megasas_get_ctrl_info(instance)) {
				dev_info(&instance->pdev->dev,
					"Failed from %s %d\n",
					__func__, __LINE__);
				megaraid_sas_kill_hba(instance);
				retval = FAILED;
				goto out;
			}

			megasas_refire_mgmt_cmd(instance);

			/* Reset load balance info */
			if (fusion->load_balance_info)
				memset(fusion->load_balance_info, 0,
				       (sizeof(struct LD_LOAD_BALANCE_INFO) *
				       MAX_LOGICAL_DRIVES_EXT));

			if (!megasas_get_map_info(instance))
				megasas_sync_map_info(instance);

			megasas_setup_jbod_map(instance);

			/* reset stream detection array */
			if (instance->adapter_type == VENTURA_SERIES) {
				for (j = 0; j < MAX_LOGICAL_DRIVES_EXT; ++j) {
					memset(fusion->stream_detect_by_ld[j],
					0, sizeof(struct LD_STREAM_DETECT));
				 fusion->stream_detect_by_ld[j]->mru_bit_map
						= MR_STREAM_BITMAP;
				}
			}

			clear_bit(MEGASAS_FUSION_IN_RESET,
				  &instance->reset_flags);
			instance->instancet->enable_intr(instance);

			shost_for_each_device(sdev, shost) {
				if ((instance->tgt_prop) &&
				    (instance->nvme_page_size))
					ret_target_prop = megasas_get_target_prop(instance, sdev);

				is_target_prop = (ret_target_prop == DCMD_SUCCESS) ? true : false;
				megasas_set_dynamic_target_properties(sdev, is_target_prop);
			}

			atomic_set(&instance->adprecovery, MEGASAS_HBA_OPERATIONAL);

			dev_info(&instance->pdev->dev, "Interrupts are enabled and"
				" controller is OPERATIONAL for scsi:%d\n",
				instance->host->host_no);

			/* Restart SR-IOV heartbeat */
			if (instance->requestorId) {
				if (!megasas_sriov_start_heartbeat(instance, 0))
					megasas_start_timer(instance);
				else
					instance->skip_heartbeat_timer_del = 1;
			}

			if (instance->crash_dump_drv_support &&
				instance->crash_dump_app_support)
				megasas_set_crash_dump_params(instance,
					MR_CRASH_BUF_TURN_ON);
			else
				megasas_set_crash_dump_params(instance,
					MR_CRASH_BUF_TURN_OFF);

			retval = SUCCESS;

			/* Adapter reset completed successfully */
			dev_warn(&instance->pdev->dev,
				 "Reset successful for scsi%d.\n",
				 instance->host->host_no);

			goto out;
		}
fail_kill_adapter:
		/* Reset failed, kill the adapter */
		dev_warn(&instance->pdev->dev, "Reset failed, killing "
		       "adapter scsi%d.\n", instance->host->host_no);
		megaraid_sas_kill_hba(instance);
		instance->skip_heartbeat_timer_del = 1;
		retval = FAILED;
	} else {
		/* For VF: Restart HB timer if we didn't OCR */
		if (instance->requestorId) {
			megasas_start_timer(instance);
		}
		clear_bit(MEGASAS_FUSION_IN_RESET, &instance->reset_flags);
		instance->instancet->enable_intr(instance);
		atomic_set(&instance->adprecovery, MEGASAS_HBA_OPERATIONAL);
	}
out:
	clear_bit(MEGASAS_FUSION_IN_RESET, &instance->reset_flags);
	mutex_unlock(&instance->reset_mutex);
	return retval;
}

/* Fusion Crash dump collection work queue */
void  megasas_fusion_crash_dump_wq(struct work_struct *work)
{
	struct megasas_instance *instance =
		container_of(work, struct megasas_instance, crash_init);
	u32 status_reg;
	u8 partial_copy = 0;


	status_reg = instance->instancet->read_fw_status_reg(instance->reg_set);

	/*
	 * Allocate host crash buffers to copy data from 1 MB DMA crash buffer
	 * to host crash buffers
	 */
	if (instance->drv_buf_index == 0) {
		/* Buffer is already allocated for old Crash dump.
		 * Do OCR and do not wait for crash dump collection
		 */
		if (instance->drv_buf_alloc) {
			dev_info(&instance->pdev->dev, "earlier crash dump is "
				"not yet copied by application, ignoring this "
				"crash dump and initiating OCR\n");
			status_reg |= MFI_STATE_CRASH_DUMP_DONE;
			writel(status_reg,
				&instance->reg_set->outbound_scratch_pad);
			readl(&instance->reg_set->outbound_scratch_pad);
			return;
		}
		megasas_alloc_host_crash_buffer(instance);
		dev_info(&instance->pdev->dev, "Number of host crash buffers "
			"allocated: %d\n", instance->drv_buf_alloc);
	}

	/*
	 * Driver has allocated max buffers, which can be allocated
	 * and FW has more crash dump data, then driver will
	 * ignore the data.
	 */
	if (instance->drv_buf_index >= (instance->drv_buf_alloc)) {
		dev_info(&instance->pdev->dev, "Driver is done copying "
			"the buffer: %d\n", instance->drv_buf_alloc);
		status_reg |= MFI_STATE_CRASH_DUMP_DONE;
		partial_copy = 1;
	} else {
		memcpy(instance->crash_buf[instance->drv_buf_index],
			instance->crash_dump_buf, CRASH_DMA_BUF_SIZE);
		instance->drv_buf_index++;
		status_reg &= ~MFI_STATE_DMADONE;
	}

	if (status_reg & MFI_STATE_CRASH_DUMP_DONE) {
		dev_info(&instance->pdev->dev, "Crash Dump is available,number "
			"of copied buffers: %d\n", instance->drv_buf_index);
		instance->fw_crash_buffer_size =  instance->drv_buf_index;
		instance->fw_crash_state = AVAILABLE;
		instance->drv_buf_index = 0;
		writel(status_reg, &instance->reg_set->outbound_scratch_pad);
		readl(&instance->reg_set->outbound_scratch_pad);
		if (!partial_copy)
			megasas_reset_fusion(instance->host, 0);
	} else {
		writel(status_reg, &instance->reg_set->outbound_scratch_pad);
		readl(&instance->reg_set->outbound_scratch_pad);
	}
}


/* Fusion OCR work queue */
void megasas_fusion_ocr_wq(struct work_struct *work)
{
	struct megasas_instance *instance =
		container_of(work, struct megasas_instance, work_init);

	megasas_reset_fusion(instance->host, 0);
}

/* Allocate fusion context */
int
megasas_alloc_fusion_context(struct megasas_instance *instance)
{
	struct fusion_context *fusion;

	instance->ctrl_context = kzalloc(sizeof(struct fusion_context),
					 GFP_KERNEL);
	if (!instance->ctrl_context) {
		dev_err(&instance->pdev->dev, "Failed from %s %d\n",
			__func__, __LINE__);
		return -ENOMEM;
	}

	fusion = instance->ctrl_context;

	fusion->log_to_span_pages = get_order(MAX_LOGICAL_DRIVES_EXT *
					      sizeof(LD_SPAN_INFO));
	fusion->log_to_span =
		(PLD_SPAN_INFO)__get_free_pages(GFP_KERNEL | __GFP_ZERO,
						fusion->log_to_span_pages);
	if (!fusion->log_to_span) {
		fusion->log_to_span =
			vzalloc(array_size(MAX_LOGICAL_DRIVES_EXT,
					   sizeof(LD_SPAN_INFO)));
		if (!fusion->log_to_span) {
			dev_err(&instance->pdev->dev, "Failed from %s %d\n",
				__func__, __LINE__);
			return -ENOMEM;
		}
	}

	fusion->load_balance_info_pages = get_order(MAX_LOGICAL_DRIVES_EXT *
		sizeof(struct LD_LOAD_BALANCE_INFO));
	fusion->load_balance_info =
		(struct LD_LOAD_BALANCE_INFO *)__get_free_pages(GFP_KERNEL | __GFP_ZERO,
		fusion->load_balance_info_pages);
	if (!fusion->load_balance_info) {
		fusion->load_balance_info =
			vzalloc(array_size(MAX_LOGICAL_DRIVES_EXT,
					   sizeof(struct LD_LOAD_BALANCE_INFO)));
		if (!fusion->load_balance_info)
			dev_err(&instance->pdev->dev, "Failed to allocate load_balance_info, "
				"continuing without Load Balance support\n");
	}

	return 0;
}

void
megasas_free_fusion_context(struct megasas_instance *instance)
{
	struct fusion_context *fusion = instance->ctrl_context;

	if (fusion) {
		if (fusion->load_balance_info) {
			if (is_vmalloc_addr(fusion->load_balance_info))
				vfree(fusion->load_balance_info);
			else
				free_pages((ulong)fusion->load_balance_info,
					fusion->load_balance_info_pages);
		}

		if (fusion->log_to_span) {
			if (is_vmalloc_addr(fusion->log_to_span))
				vfree(fusion->log_to_span);
			else
				free_pages((ulong)fusion->log_to_span,
					   fusion->log_to_span_pages);
		}

		kfree(fusion);
	}
}

struct megasas_instance_template megasas_instance_template_fusion = {
	.enable_intr = megasas_enable_intr_fusion,
	.disable_intr = megasas_disable_intr_fusion,
	.clear_intr = megasas_clear_intr_fusion,
	.read_fw_status_reg = megasas_read_fw_status_reg_fusion,
	.adp_reset = megasas_adp_reset_fusion,
	.check_reset = megasas_check_reset_fusion,
	.service_isr = megasas_isr_fusion,
	.tasklet = megasas_complete_cmd_dpc_fusion,
	.init_adapter = megasas_init_adapter_fusion,
	.build_and_issue_cmd = megasas_build_and_issue_cmd_fusion,
	.issue_dcmd = megasas_issue_dcmd_fusion,
};<|MERGE_RESOLUTION|>--- conflicted
+++ resolved
@@ -300,15 +300,6 @@
 		*/
 		instance->max_fw_cmds = instance->max_fw_cmds-1;
 	}
-<<<<<<< HEAD
-
-	if (instance->adapter_type == VENTURA_SERIES)
-		instance->max_mpt_cmds =
-		instance->max_fw_cmds * RAID_1_PEER_CMDS;
-	else
-		instance->max_mpt_cmds = instance->max_fw_cmds;
-=======
->>>>>>> e021bb4f
 }
 /**
  * megasas_free_cmds_fusion -	Free all the cmds in the free cmd pool
@@ -984,11 +975,8 @@
 	const char *sys_info;
 	MFI_CAPABILITIES *drv_ops;
 	u32 scratch_pad_2;
-<<<<<<< HEAD
-=======
 	ktime_t time;
 	bool cur_fw_64bit_dma_capable;
->>>>>>> e021bb4f
 
 	fusion = instance->ctrl_context;
 
@@ -2658,19 +2646,6 @@
 	praid_context = &io_request->RaidContext;
 
 	if (instance->adapter_type == VENTURA_SERIES) {
-<<<<<<< HEAD
-		spin_lock_irqsave(&instance->stream_lock, spinlock_flags);
-		megasas_stream_detect(instance, cmd, &io_info);
-		spin_unlock_irqrestore(&instance->stream_lock, spinlock_flags);
-		/* In ventura if stream detected for a read and it is read ahead
-		 *  capable make this IO as LDIO
-		 */
-		if (is_stream_detected(&io_request->RaidContext.raid_context_g35) &&
-		    io_info.isRead && io_info.ra_capable)
-			fp_possible = false;
-
-=======
->>>>>>> e021bb4f
 		/* FP for Optimal raid level 1.
 		 * All large RAID-1 writes (> 32 KiB, both WT and WB modes)
 		 * are built by the driver as LD I/Os.
