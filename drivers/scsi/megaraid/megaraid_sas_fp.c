/*
 *  Linux MegaRAID driver for SAS based RAID controllers
 *
 *  Copyright (c) 2009-2013  LSI Corporation
 *  Copyright (c) 2013-2014  Avago Technologies
 *
 *  This program is free software; you can redistribute it and/or
 *  modify it under the terms of the GNU General Public License
 *  as published by the Free Software Foundation; either version 2
 *  of the License, or (at your option) any later version.
 *
 *  This program is distributed in the hope that it will be useful,
 *  but WITHOUT ANY WARRANTY; without even the implied warranty of
 *  MERCHANTABILITY or FITNESS FOR A PARTICULAR PURPOSE.  See the
 *  GNU General Public License for more details.
 *
 *  You should have received a copy of the GNU General Public License
 *  along with this program.  If not, see <http://www.gnu.org/licenses/>.
 *
 *  FILE: megaraid_sas_fp.c
 *
 *  Authors: Avago Technologies
 *           Sumant Patro
 *           Varad Talamacki
 *           Manoj Jose
 *           Kashyap Desai <kashyap.desai@avagotech.com>
 *           Sumit Saxena <sumit.saxena@avagotech.com>
 *
 *  Send feedback to: megaraidlinux.pdl@avagotech.com
 *
 *  Mail to: Avago Technologies, 350 West Trimble Road, Building 90,
 *  San Jose, California 95131
 */

#include <linux/kernel.h>
#include <linux/types.h>
#include <linux/pci.h>
#include <linux/list.h>
#include <linux/moduleparam.h>
#include <linux/module.h>
#include <linux/spinlock.h>
#include <linux/interrupt.h>
#include <linux/delay.h>
#include <linux/uio.h>
#include <linux/uaccess.h>
#include <linux/fs.h>
#include <linux/compat.h>
#include <linux/blkdev.h>
#include <linux/poll.h>

#include <scsi/scsi.h>
#include <scsi/scsi_cmnd.h>
#include <scsi/scsi_device.h>
#include <scsi/scsi_host.h>

#include "megaraid_sas_fusion.h"
#include "megaraid_sas.h"
#include <asm/div64.h>

#define LB_PENDING_CMDS_DEFAULT 4
static unsigned int lb_pending_cmds = LB_PENDING_CMDS_DEFAULT;
module_param(lb_pending_cmds, int, S_IRUGO);
MODULE_PARM_DESC(lb_pending_cmds, "Change raid-1 load balancing outstanding "
	"threshold. Valid Values are 1-128. Default: 4");


#define ABS_DIFF(a, b)   (((a) > (b)) ? ((a) - (b)) : ((b) - (a)))
#define MR_LD_STATE_OPTIMAL 3

#define SPAN_ROW_SIZE(map, ld, index_) (MR_LdSpanPtrGet(ld, index_, map)->spanRowSize)
#define SPAN_ROW_DATA_SIZE(map_, ld, index_)   (MR_LdSpanPtrGet(ld, index_, map)->spanRowDataSize)
#define SPAN_INVALID  0xff

/* Prototypes */
static void mr_update_span_set(struct MR_DRV_RAID_MAP_ALL *map,
	PLD_SPAN_INFO ldSpanInfo);
static u8 mr_spanset_get_phy_params(struct megasas_instance *instance, u32 ld,
	u64 stripRow, u16 stripRef, struct IO_REQUEST_INFO *io_info,
	struct RAID_CONTEXT *pRAID_Context, struct MR_DRV_RAID_MAP_ALL *map);
static u64 get_row_from_strip(struct megasas_instance *instance, u32 ld,
	u64 strip, struct MR_DRV_RAID_MAP_ALL *map);

u32 mega_mod64(u64 dividend, u32 divisor)
{
	u64 d;
	u32 remainder;

	if (!divisor)
		printk(KERN_ERR "megasas : DIVISOR is zero, in div fn\n");
	d = dividend;
	remainder = do_div(d, divisor);
	return remainder;
}

/**
 * @param dividend    : Dividend
 * @param divisor    : Divisor
 *
 * @return quotient
 **/
u64 mega_div64_32(uint64_t dividend, uint32_t divisor)
{
	u32 remainder;
	u64 d;

	if (!divisor)
		printk(KERN_ERR "megasas : DIVISOR is zero in mod fn\n");

	d = dividend;
	remainder = do_div(d, divisor);

	return d;
}

struct MR_LD_RAID *MR_LdRaidGet(u32 ld, struct MR_DRV_RAID_MAP_ALL *map)
{
	return &map->raidMap.ldSpanMap[ld].ldRaid;
}

static struct MR_SPAN_BLOCK_INFO *MR_LdSpanInfoGet(u32 ld,
						   struct MR_DRV_RAID_MAP_ALL
						   *map)
{
	return &map->raidMap.ldSpanMap[ld].spanBlock[0];
}

static u8 MR_LdDataArmGet(u32 ld, u32 armIdx, struct MR_DRV_RAID_MAP_ALL *map)
{
	return map->raidMap.ldSpanMap[ld].dataArmMap[armIdx];
}

u16 MR_ArPdGet(u32 ar, u32 arm, struct MR_DRV_RAID_MAP_ALL *map)
{
	return le16_to_cpu(map->raidMap.arMapInfo[ar].pd[arm]);
}

u16 MR_LdSpanArrayGet(u32 ld, u32 span, struct MR_DRV_RAID_MAP_ALL *map)
{
	return le16_to_cpu(map->raidMap.ldSpanMap[ld].spanBlock[span].span.arrayRef);
}

__le16 MR_PdDevHandleGet(u32 pd, struct MR_DRV_RAID_MAP_ALL *map)
{
	return map->raidMap.devHndlInfo[pd].curDevHdl;
}

static u8 MR_PdInterfaceTypeGet(u32 pd, struct MR_DRV_RAID_MAP_ALL *map)
{
	return map->raidMap.devHndlInfo[pd].interfaceType;
}

u16 MR_GetLDTgtId(u32 ld, struct MR_DRV_RAID_MAP_ALL *map)
{
	return le16_to_cpu(map->raidMap.ldSpanMap[ld].ldRaid.targetId);
}

u16 MR_TargetIdToLdGet(u32 ldTgtId, struct MR_DRV_RAID_MAP_ALL *map)
{
	return map->raidMap.ldTgtIdToLd[ldTgtId];
}

static struct MR_LD_SPAN *MR_LdSpanPtrGet(u32 ld, u32 span,
					  struct MR_DRV_RAID_MAP_ALL *map)
{
	return &map->raidMap.ldSpanMap[ld].spanBlock[span].span;
}

/*
 * This function will Populate Driver Map using firmware raid map
 */
<<<<<<< HEAD
static int MR_PopulateDrvRaidMap(struct megasas_instance *instance)
=======
static int MR_PopulateDrvRaidMap(struct megasas_instance *instance, u64 map_id)
>>>>>>> e021bb4f
{
	struct fusion_context *fusion = instance->ctrl_context;
	struct MR_FW_RAID_MAP_ALL     *fw_map_old    = NULL;
	struct MR_FW_RAID_MAP         *pFwRaidMap    = NULL;
	int i, j;
	u16 ld_count;
	struct MR_FW_RAID_MAP_DYNAMIC *fw_map_dyn;
	struct MR_FW_RAID_MAP_EXT *fw_map_ext;
	struct MR_RAID_MAP_DESC_TABLE *desc_table;


	struct MR_DRV_RAID_MAP_ALL *drv_map =
			fusion->ld_drv_map[(map_id & 1)];
	struct MR_DRV_RAID_MAP *pDrvRaidMap = &drv_map->raidMap;
	void *raid_map_data = NULL;

	memset(drv_map, 0, fusion->drv_map_sz);
	memset(pDrvRaidMap->ldTgtIdToLd,
	       0xff, (sizeof(u16) * MAX_LOGICAL_DRIVES_DYN));

	if (instance->max_raid_mapsize) {
		fw_map_dyn = fusion->ld_map[(map_id & 1)];
		desc_table =
		(struct MR_RAID_MAP_DESC_TABLE *)((void *)fw_map_dyn + le32_to_cpu(fw_map_dyn->desc_table_offset));
		if (desc_table != fw_map_dyn->raid_map_desc_table)
			dev_dbg(&instance->pdev->dev, "offsets of desc table are not matching desc %p original %p\n",
				desc_table, fw_map_dyn->raid_map_desc_table);

		ld_count = (u16)le16_to_cpu(fw_map_dyn->ld_count);
		pDrvRaidMap->ldCount = (__le16)cpu_to_le16(ld_count);
		pDrvRaidMap->fpPdIoTimeoutSec =
			fw_map_dyn->fp_pd_io_timeout_sec;
		pDrvRaidMap->totalSize =
			cpu_to_le32(sizeof(struct MR_DRV_RAID_MAP_ALL));
		/* point to actual data starting point*/
		raid_map_data = (void *)fw_map_dyn +
			le32_to_cpu(fw_map_dyn->desc_table_offset) +
			le32_to_cpu(fw_map_dyn->desc_table_size);

		for (i = 0; i < le32_to_cpu(fw_map_dyn->desc_table_num_elements); ++i) {
			switch (le32_to_cpu(desc_table->raid_map_desc_type)) {
			case RAID_MAP_DESC_TYPE_DEVHDL_INFO:
				fw_map_dyn->dev_hndl_info =
				(struct MR_DEV_HANDLE_INFO *)(raid_map_data + le32_to_cpu(desc_table->raid_map_desc_offset));
				memcpy(pDrvRaidMap->devHndlInfo,
					fw_map_dyn->dev_hndl_info,
					sizeof(struct MR_DEV_HANDLE_INFO) *
					le32_to_cpu(desc_table->raid_map_desc_elements));
			break;
			case RAID_MAP_DESC_TYPE_TGTID_INFO:
				fw_map_dyn->ld_tgt_id_to_ld =
					(u16 *)(raid_map_data +
					le32_to_cpu(desc_table->raid_map_desc_offset));
				for (j = 0; j < le32_to_cpu(desc_table->raid_map_desc_elements); j++) {
					pDrvRaidMap->ldTgtIdToLd[j] =
						le16_to_cpu(fw_map_dyn->ld_tgt_id_to_ld[j]);
				}
			break;
			case RAID_MAP_DESC_TYPE_ARRAY_INFO:
				fw_map_dyn->ar_map_info =
					(struct MR_ARRAY_INFO *)
					(raid_map_data + le32_to_cpu(desc_table->raid_map_desc_offset));
				memcpy(pDrvRaidMap->arMapInfo,
				       fw_map_dyn->ar_map_info,
				       sizeof(struct MR_ARRAY_INFO) *
				       le32_to_cpu(desc_table->raid_map_desc_elements));
			break;
			case RAID_MAP_DESC_TYPE_SPAN_INFO:
				fw_map_dyn->ld_span_map =
					(struct MR_LD_SPAN_MAP *)
					(raid_map_data +
					le32_to_cpu(desc_table->raid_map_desc_offset));
				memcpy(pDrvRaidMap->ldSpanMap,
				       fw_map_dyn->ld_span_map,
				       sizeof(struct MR_LD_SPAN_MAP) *
				       le32_to_cpu(desc_table->raid_map_desc_elements));
			break;
			default:
				dev_dbg(&instance->pdev->dev, "wrong number of desctableElements %d\n",
					fw_map_dyn->desc_table_num_elements);
			}
			++desc_table;
		}

	} else if (instance->supportmax256vd) {
		fw_map_ext =
			(struct MR_FW_RAID_MAP_EXT *)fusion->ld_map[(map_id & 1)];
		ld_count = (u16)le16_to_cpu(fw_map_ext->ldCount);
		if (ld_count > MAX_LOGICAL_DRIVES_EXT) {
			dev_dbg(&instance->pdev->dev, "megaraid_sas: LD count exposed in RAID map in not valid\n");
			return 1;
		}

		pDrvRaidMap->ldCount = (__le16)cpu_to_le16(ld_count);
		pDrvRaidMap->fpPdIoTimeoutSec = fw_map_ext->fpPdIoTimeoutSec;
		for (i = 0; i < (MAX_LOGICAL_DRIVES_EXT); i++)
			pDrvRaidMap->ldTgtIdToLd[i] =
				(u16)fw_map_ext->ldTgtIdToLd[i];
		memcpy(pDrvRaidMap->ldSpanMap, fw_map_ext->ldSpanMap,
		       sizeof(struct MR_LD_SPAN_MAP) * ld_count);
		memcpy(pDrvRaidMap->arMapInfo, fw_map_ext->arMapInfo,
		       sizeof(struct MR_ARRAY_INFO) * MAX_API_ARRAYS_EXT);
		memcpy(pDrvRaidMap->devHndlInfo, fw_map_ext->devHndlInfo,
		       sizeof(struct MR_DEV_HANDLE_INFO) *
		       MAX_RAIDMAP_PHYSICAL_DEVICES);

		/* New Raid map will not set totalSize, so keep expected value
		 * for legacy code in ValidateMapInfo
		 */
		pDrvRaidMap->totalSize =
			cpu_to_le32(sizeof(struct MR_FW_RAID_MAP_EXT));
	} else {
		fw_map_old = (struct MR_FW_RAID_MAP_ALL *)
				fusion->ld_map[(map_id & 1)];
		pFwRaidMap = &fw_map_old->raidMap;
		ld_count = (u16)le32_to_cpu(pFwRaidMap->ldCount);
		if (ld_count > MAX_LOGICAL_DRIVES) {
			dev_dbg(&instance->pdev->dev,
				"LD count exposed in RAID map in not valid\n");
			return 1;
		}

		pDrvRaidMap->totalSize = pFwRaidMap->totalSize;
		pDrvRaidMap->ldCount = (__le16)cpu_to_le16(ld_count);
		pDrvRaidMap->fpPdIoTimeoutSec = pFwRaidMap->fpPdIoTimeoutSec;
		for (i = 0; i < MAX_RAIDMAP_LOGICAL_DRIVES + MAX_RAIDMAP_VIEWS; i++)
			pDrvRaidMap->ldTgtIdToLd[i] =
				(u8)pFwRaidMap->ldTgtIdToLd[i];
		for (i = 0; i < ld_count; i++) {
			pDrvRaidMap->ldSpanMap[i] = pFwRaidMap->ldSpanMap[i];
		}
		memcpy(pDrvRaidMap->arMapInfo, pFwRaidMap->arMapInfo,
			sizeof(struct MR_ARRAY_INFO) * MAX_RAIDMAP_ARRAYS);
		memcpy(pDrvRaidMap->devHndlInfo, pFwRaidMap->devHndlInfo,
			sizeof(struct MR_DEV_HANDLE_INFO) *
			MAX_RAIDMAP_PHYSICAL_DEVICES);
	}

	return 0;
}

/*
 * This function will validate Map info data provided by FW
 */
u8 MR_ValidateMapInfo(struct megasas_instance *instance, u64 map_id)
{
	struct fusion_context *fusion;
	struct MR_DRV_RAID_MAP_ALL *drv_map;
	struct MR_DRV_RAID_MAP *pDrvRaidMap;
	struct LD_LOAD_BALANCE_INFO *lbInfo;
	PLD_SPAN_INFO ldSpanInfo;
	struct MR_LD_RAID         *raid;
	u16 num_lds, i;
	u16 ld;
	u32 expected_size;

<<<<<<< HEAD
	if (MR_PopulateDrvRaidMap(instance))
=======
	if (MR_PopulateDrvRaidMap(instance, map_id))
>>>>>>> e021bb4f
		return 0;

	fusion = instance->ctrl_context;
	drv_map = fusion->ld_drv_map[(map_id & 1)];
	pDrvRaidMap = &drv_map->raidMap;

	lbInfo = fusion->load_balance_info;
	ldSpanInfo = fusion->log_to_span;

	if (instance->max_raid_mapsize)
		expected_size = sizeof(struct MR_DRV_RAID_MAP_ALL);
	else if (instance->supportmax256vd)
		expected_size = sizeof(struct MR_FW_RAID_MAP_EXT);
	else
		expected_size =
			(sizeof(struct MR_FW_RAID_MAP) - sizeof(struct MR_LD_SPAN_MAP) +
			(sizeof(struct MR_LD_SPAN_MAP) * le16_to_cpu(pDrvRaidMap->ldCount)));

	if (le32_to_cpu(pDrvRaidMap->totalSize) != expected_size) {
		dev_dbg(&instance->pdev->dev, "megasas: map info structure size 0x%x",
			le32_to_cpu(pDrvRaidMap->totalSize));
		dev_dbg(&instance->pdev->dev, "is not matching expected size 0x%x\n",
			(unsigned int)expected_size);
		dev_err(&instance->pdev->dev, "megasas: span map %x, pDrvRaidMap->totalSize : %x\n",
			(unsigned int)sizeof(struct MR_LD_SPAN_MAP),
			le32_to_cpu(pDrvRaidMap->totalSize));
		return 0;
	}

	if (instance->UnevenSpanSupport)
		mr_update_span_set(drv_map, ldSpanInfo);

	if (lbInfo)
		mr_update_load_balance_params(drv_map, lbInfo);

	num_lds = le16_to_cpu(drv_map->raidMap.ldCount);

	/*Convert Raid capability values to CPU arch */
	for (i = 0; (num_lds > 0) && (i < MAX_LOGICAL_DRIVES_EXT); i++) {
		ld = MR_TargetIdToLdGet(i, drv_map);

		/* For non existing VDs, iterate to next VD*/
		if (ld >= (MAX_LOGICAL_DRIVES_EXT - 1))
			continue;

		raid = MR_LdRaidGet(ld, drv_map);
		le32_to_cpus((u32 *)&raid->capability);

		num_lds--;
	}

	return 1;
}

u32 MR_GetSpanBlock(u32 ld, u64 row, u64 *span_blk,
		    struct MR_DRV_RAID_MAP_ALL *map)
{
	struct MR_SPAN_BLOCK_INFO *pSpanBlock = MR_LdSpanInfoGet(ld, map);
	struct MR_QUAD_ELEMENT    *quad;
	struct MR_LD_RAID         *raid = MR_LdRaidGet(ld, map);
	u32                span, j;

	for (span = 0; span < raid->spanDepth; span++, pSpanBlock++) {

		for (j = 0; j < le32_to_cpu(pSpanBlock->block_span_info.noElements); j++) {
			quad = &pSpanBlock->block_span_info.quad[j];

			if (le32_to_cpu(quad->diff) == 0)
				return SPAN_INVALID;
			if (le64_to_cpu(quad->logStart) <= row && row <=
				le64_to_cpu(quad->logEnd) && (mega_mod64(row - le64_to_cpu(quad->logStart),
				le32_to_cpu(quad->diff))) == 0) {
				if (span_blk != NULL) {
					u64  blk, debugBlk;
					blk =  mega_div64_32((row-le64_to_cpu(quad->logStart)), le32_to_cpu(quad->diff));
					debugBlk = blk;

					blk = (blk + le64_to_cpu(quad->offsetInSpan)) << raid->stripeShift;
					*span_blk = blk;
				}
				return span;
			}
		}
	}
	return SPAN_INVALID;
}

/*
******************************************************************************
*
* This routine calculates the Span block for given row using spanset.
*
* Inputs :
*    instance - HBA instance
*    ld   - Logical drive number
*    row        - Row number
*    map    - LD map
*
* Outputs :
*
*    span          - Span number
*    block         - Absolute Block number in the physical disk
*    div_error	   - Devide error code.
*/

u32 mr_spanset_get_span_block(struct megasas_instance *instance,
		u32 ld, u64 row, u64 *span_blk, struct MR_DRV_RAID_MAP_ALL *map)
{
	struct fusion_context *fusion = instance->ctrl_context;
	struct MR_LD_RAID         *raid = MR_LdRaidGet(ld, map);
	LD_SPAN_SET *span_set;
	struct MR_QUAD_ELEMENT    *quad;
	u32    span, info;
	PLD_SPAN_INFO ldSpanInfo = fusion->log_to_span;

	for (info = 0; info < MAX_QUAD_DEPTH; info++) {
		span_set = &(ldSpanInfo[ld].span_set[info]);

		if (span_set->span_row_data_width == 0)
			break;

		if (row > span_set->data_row_end)
			continue;

		for (span = 0; span < raid->spanDepth; span++)
			if (le32_to_cpu(map->raidMap.ldSpanMap[ld].spanBlock[span].
				block_span_info.noElements) >= info+1) {
				quad = &map->raidMap.ldSpanMap[ld].
					spanBlock[span].
					block_span_info.quad[info];
				if (le32_to_cpu(quad->diff) == 0)
					return SPAN_INVALID;
				if (le64_to_cpu(quad->logStart) <= row  &&
					row <= le64_to_cpu(quad->logEnd)  &&
					(mega_mod64(row - le64_to_cpu(quad->logStart),
						le32_to_cpu(quad->diff))) == 0) {
					if (span_blk != NULL) {
						u64  blk;
						blk = mega_div64_32
						    ((row - le64_to_cpu(quad->logStart)),
						    le32_to_cpu(quad->diff));
						blk = (blk + le64_to_cpu(quad->offsetInSpan))
							 << raid->stripeShift;
						*span_blk = blk;
					}
					return span;
				}
			}
	}
	return SPAN_INVALID;
}

/*
******************************************************************************
*
* This routine calculates the row for given strip using spanset.
*
* Inputs :
*    instance - HBA instance
*    ld   - Logical drive number
*    Strip        - Strip
*    map    - LD map
*
* Outputs :
*
*    row         - row associated with strip
*/

static u64  get_row_from_strip(struct megasas_instance *instance,
	u32 ld, u64 strip, struct MR_DRV_RAID_MAP_ALL *map)
{
	struct fusion_context *fusion = instance->ctrl_context;
	struct MR_LD_RAID	*raid = MR_LdRaidGet(ld, map);
	LD_SPAN_SET	*span_set;
	PLD_SPAN_INFO	ldSpanInfo = fusion->log_to_span;
	u32		info, strip_offset, span, span_offset;
	u64		span_set_Strip, span_set_Row, retval;

	for (info = 0; info < MAX_QUAD_DEPTH; info++) {
		span_set = &(ldSpanInfo[ld].span_set[info]);

		if (span_set->span_row_data_width == 0)
			break;
		if (strip > span_set->data_strip_end)
			continue;

		span_set_Strip = strip - span_set->data_strip_start;
		strip_offset = mega_mod64(span_set_Strip,
				span_set->span_row_data_width);
		span_set_Row = mega_div64_32(span_set_Strip,
				span_set->span_row_data_width) * span_set->diff;
		for (span = 0, span_offset = 0; span < raid->spanDepth; span++)
			if (le32_to_cpu(map->raidMap.ldSpanMap[ld].spanBlock[span].
				block_span_info.noElements) >= info+1) {
				if (strip_offset >=
					span_set->strip_offset[span])
					span_offset++;
				else
					break;
			}

		retval = (span_set->data_row_start + span_set_Row +
				(span_offset - 1));
		return retval;
	}
	return -1LLU;
}


/*
******************************************************************************
*
* This routine calculates the Start Strip for given row using spanset.
*
* Inputs :
*    instance - HBA instance
*    ld   - Logical drive number
*    row        - Row number
*    map    - LD map
*
* Outputs :
*
*    Strip         - Start strip associated with row
*/

static u64 get_strip_from_row(struct megasas_instance *instance,
		u32 ld, u64 row, struct MR_DRV_RAID_MAP_ALL *map)
{
	struct fusion_context *fusion = instance->ctrl_context;
	struct MR_LD_RAID         *raid = MR_LdRaidGet(ld, map);
	LD_SPAN_SET *span_set;
	struct MR_QUAD_ELEMENT    *quad;
	PLD_SPAN_INFO ldSpanInfo = fusion->log_to_span;
	u32    span, info;
	u64  strip;

	for (info = 0; info < MAX_QUAD_DEPTH; info++) {
		span_set = &(ldSpanInfo[ld].span_set[info]);

		if (span_set->span_row_data_width == 0)
			break;
		if (row > span_set->data_row_end)
			continue;

		for (span = 0; span < raid->spanDepth; span++)
			if (le32_to_cpu(map->raidMap.ldSpanMap[ld].spanBlock[span].
				block_span_info.noElements) >= info+1) {
				quad = &map->raidMap.ldSpanMap[ld].
					spanBlock[span].block_span_info.quad[info];
				if (le64_to_cpu(quad->logStart) <= row  &&
					row <= le64_to_cpu(quad->logEnd)  &&
					mega_mod64((row - le64_to_cpu(quad->logStart)),
					le32_to_cpu(quad->diff)) == 0) {
					strip = mega_div64_32
						(((row - span_set->data_row_start)
							- le64_to_cpu(quad->logStart)),
							le32_to_cpu(quad->diff));
					strip *= span_set->span_row_data_width;
					strip += span_set->data_strip_start;
					strip += span_set->strip_offset[span];
					return strip;
				}
			}
	}
	dev_err(&instance->pdev->dev, "get_strip_from_row"
		"returns invalid strip for ld=%x, row=%lx\n",
		ld, (long unsigned int)row);
	return -1;
}

/*
******************************************************************************
*
* This routine calculates the Physical Arm for given strip using spanset.
*
* Inputs :
*    instance - HBA instance
*    ld   - Logical drive number
*    strip      - Strip
*    map    - LD map
*
* Outputs :
*
*    Phys Arm         - Phys Arm associated with strip
*/

static u32 get_arm_from_strip(struct megasas_instance *instance,
	u32 ld, u64 strip, struct MR_DRV_RAID_MAP_ALL *map)
{
	struct fusion_context *fusion = instance->ctrl_context;
	struct MR_LD_RAID         *raid = MR_LdRaidGet(ld, map);
	LD_SPAN_SET *span_set;
	PLD_SPAN_INFO ldSpanInfo = fusion->log_to_span;
	u32    info, strip_offset, span, span_offset, retval;

	for (info = 0 ; info < MAX_QUAD_DEPTH; info++) {
		span_set = &(ldSpanInfo[ld].span_set[info]);

		if (span_set->span_row_data_width == 0)
			break;
		if (strip > span_set->data_strip_end)
			continue;

		strip_offset = (uint)mega_mod64
				((strip - span_set->data_strip_start),
				span_set->span_row_data_width);

		for (span = 0, span_offset = 0; span < raid->spanDepth; span++)
			if (le32_to_cpu(map->raidMap.ldSpanMap[ld].spanBlock[span].
				block_span_info.noElements) >= info+1) {
				if (strip_offset >=
					span_set->strip_offset[span])
					span_offset =
						span_set->strip_offset[span];
				else
					break;
			}

		retval = (strip_offset - span_offset);
		return retval;
	}

	dev_err(&instance->pdev->dev, "get_arm_from_strip"
		"returns invalid arm for ld=%x strip=%lx\n",
		ld, (long unsigned int)strip);

	return -1;
}

/* This Function will return Phys arm */
u8 get_arm(struct megasas_instance *instance, u32 ld, u8 span, u64 stripe,
		struct MR_DRV_RAID_MAP_ALL *map)
{
	struct MR_LD_RAID  *raid = MR_LdRaidGet(ld, map);
	/* Need to check correct default value */
	u32    arm = 0;

	switch (raid->level) {
	case 0:
	case 5:
	case 6:
		arm = mega_mod64(stripe, SPAN_ROW_SIZE(map, ld, span));
		break;
	case 1:
		/* start with logical arm */
		arm = get_arm_from_strip(instance, ld, stripe, map);
		if (arm != -1U)
			arm *= 2;
		break;
	}

	return arm;
}


/*
******************************************************************************
*
* This routine calculates the arm, span and block for the specified stripe and
* reference in stripe using spanset
*
* Inputs :
*
*    ld   - Logical drive number
*    stripRow        - Stripe number
*    stripRef    - Reference in stripe
*
* Outputs :
*
*    span          - Span number
*    block         - Absolute Block number in the physical disk
*/
static u8 mr_spanset_get_phy_params(struct megasas_instance *instance, u32 ld,
		u64 stripRow, u16 stripRef, struct IO_REQUEST_INFO *io_info,
		struct RAID_CONTEXT *pRAID_Context,
		struct MR_DRV_RAID_MAP_ALL *map)
{
	struct MR_LD_RAID  *raid = MR_LdRaidGet(ld, map);
	u32     pd, arRef, r1_alt_pd;
	u8      physArm, span;
	u64     row;
	u8	retval = true;
	u64	*pdBlock = &io_info->pdBlock;
	__le16	*pDevHandle = &io_info->devHandle;
	u8	*pPdInterface = &io_info->pd_interface;
	u32	logArm, rowMod, armQ, arm;
	struct fusion_context *fusion;

	fusion = instance->ctrl_context;
	*pDevHandle = cpu_to_le16(MR_DEVHANDLE_INVALID);

	/*Get row and span from io_info for Uneven Span IO.*/
	row	    = io_info->start_row;
	span	    = io_info->start_span;


	if (raid->level == 6) {
		logArm = get_arm_from_strip(instance, ld, stripRow, map);
		if (logArm == -1U)
			return false;
		rowMod = mega_mod64(row, SPAN_ROW_SIZE(map, ld, span));
		armQ = SPAN_ROW_SIZE(map, ld, span) - 1 - rowMod;
		arm = armQ + 1 + logArm;
		if (arm >= SPAN_ROW_SIZE(map, ld, span))
			arm -= SPAN_ROW_SIZE(map, ld, span);
		physArm = (u8)arm;
	} else
		/* Calculate the arm */
		physArm = get_arm(instance, ld, span, stripRow, map);
	if (physArm == 0xFF)
		return false;

	arRef       = MR_LdSpanArrayGet(ld, span, map);
	pd          = MR_ArPdGet(arRef, physArm, map);

	if (pd != MR_PD_INVALID) {
		*pDevHandle = MR_PdDevHandleGet(pd, map);
		*pPdInterface = MR_PdInterfaceTypeGet(pd, map);
		/* get second pd also for raid 1/10 fast path writes*/
		if ((instance->adapter_type == VENTURA_SERIES) &&
		    (raid->level == 1) &&
		    !io_info->isRead) {
			r1_alt_pd = MR_ArPdGet(arRef, physArm + 1, map);
			if (r1_alt_pd != MR_PD_INVALID)
				io_info->r1_alt_dev_handle =
				MR_PdDevHandleGet(r1_alt_pd, map);
		}
	} else {
		if ((raid->level >= 5) &&
			((instance->adapter_type == THUNDERBOLT_SERIES)  ||
			((instance->adapter_type == INVADER_SERIES) &&
			(raid->regTypeReqOnRead != REGION_TYPE_UNUSED))))
			pRAID_Context->reg_lock_flags = REGION_TYPE_EXCLUSIVE;
		else if (raid->level == 1) {
			physArm = physArm + 1;
			pd = MR_ArPdGet(arRef, physArm, map);
			if (pd != MR_PD_INVALID) {
				*pDevHandle = MR_PdDevHandleGet(pd, map);
				*pPdInterface = MR_PdInterfaceTypeGet(pd, map);
			}
		}
	}

	*pdBlock += stripRef + le64_to_cpu(MR_LdSpanPtrGet(ld, span, map)->startBlk);
	if (instance->adapter_type == VENTURA_SERIES) {
		((struct RAID_CONTEXT_G35 *)pRAID_Context)->span_arm =
			(span << RAID_CTX_SPANARM_SPAN_SHIFT) | physArm;
		io_info->span_arm =
			(span << RAID_CTX_SPANARM_SPAN_SHIFT) | physArm;
	} else {
		pRAID_Context->span_arm =
			(span << RAID_CTX_SPANARM_SPAN_SHIFT) | physArm;
		io_info->span_arm = pRAID_Context->span_arm;
	}
	io_info->pd_after_lb = pd;
	return retval;
}

/*
******************************************************************************
*
* This routine calculates the arm, span and block for the specified stripe and
* reference in stripe.
*
* Inputs :
*
*    ld   - Logical drive number
*    stripRow        - Stripe number
*    stripRef    - Reference in stripe
*
* Outputs :
*
*    span          - Span number
*    block         - Absolute Block number in the physical disk
*/
u8 MR_GetPhyParams(struct megasas_instance *instance, u32 ld, u64 stripRow,
		u16 stripRef, struct IO_REQUEST_INFO *io_info,
		struct RAID_CONTEXT *pRAID_Context,
		struct MR_DRV_RAID_MAP_ALL *map)
{
	struct MR_LD_RAID  *raid = MR_LdRaidGet(ld, map);
	u32         pd, arRef, r1_alt_pd;
	u8          physArm, span;
	u64         row;
	u8	    retval = true;
	u64	    *pdBlock = &io_info->pdBlock;
	__le16	    *pDevHandle = &io_info->devHandle;
	u8	    *pPdInterface = &io_info->pd_interface;
	struct fusion_context *fusion;

	fusion = instance->ctrl_context;
	*pDevHandle = cpu_to_le16(MR_DEVHANDLE_INVALID);

	row =  mega_div64_32(stripRow, raid->rowDataSize);

	if (raid->level == 6) {
		/* logical arm within row */
		u32 logArm =  mega_mod64(stripRow, raid->rowDataSize);
		u32 rowMod, armQ, arm;

		if (raid->rowSize == 0)
			return false;
		/* get logical row mod */
		rowMod = mega_mod64(row, raid->rowSize);
		armQ = raid->rowSize-1-rowMod; /* index of Q drive */
		arm = armQ+1+logArm; /* data always logically follows Q */
		if (arm >= raid->rowSize) /* handle wrap condition */
			arm -= raid->rowSize;
		physArm = (u8)arm;
	} else  {
		if (raid->modFactor == 0)
			return false;
		physArm = MR_LdDataArmGet(ld,  mega_mod64(stripRow,
							  raid->modFactor),
					  map);
	}

	if (raid->spanDepth == 1) {
		span = 0;
		*pdBlock = row << raid->stripeShift;
	} else {
		span = (u8)MR_GetSpanBlock(ld, row, pdBlock, map);
		if (span == SPAN_INVALID)
			return false;
	}

	/* Get the array on which this span is present */
	arRef       = MR_LdSpanArrayGet(ld, span, map);
	pd          = MR_ArPdGet(arRef, physArm, map); /* Get the pd */

	if (pd != MR_PD_INVALID) {
		/* Get dev handle from Pd. */
		*pDevHandle = MR_PdDevHandleGet(pd, map);
		*pPdInterface = MR_PdInterfaceTypeGet(pd, map);
		/* get second pd also for raid 1/10 fast path writes*/
		if ((instance->adapter_type == VENTURA_SERIES) &&
		    (raid->level == 1) &&
		    !io_info->isRead) {
			r1_alt_pd = MR_ArPdGet(arRef, physArm + 1, map);
			if (r1_alt_pd != MR_PD_INVALID)
				io_info->r1_alt_dev_handle =
					MR_PdDevHandleGet(r1_alt_pd, map);
		}
	} else {
		if ((raid->level >= 5) &&
			((instance->adapter_type == THUNDERBOLT_SERIES)  ||
			((instance->adapter_type == INVADER_SERIES) &&
			(raid->regTypeReqOnRead != REGION_TYPE_UNUSED))))
			pRAID_Context->reg_lock_flags = REGION_TYPE_EXCLUSIVE;
		else if (raid->level == 1) {
			/* Get alternate Pd. */
			physArm = physArm + 1;
			pd = MR_ArPdGet(arRef, physArm, map);
			if (pd != MR_PD_INVALID) {
				/* Get dev handle from Pd */
				*pDevHandle = MR_PdDevHandleGet(pd, map);
				*pPdInterface = MR_PdInterfaceTypeGet(pd, map);
			}
		}
	}

	*pdBlock += stripRef + le64_to_cpu(MR_LdSpanPtrGet(ld, span, map)->startBlk);
	if (instance->adapter_type == VENTURA_SERIES) {
		((struct RAID_CONTEXT_G35 *)pRAID_Context)->span_arm =
				(span << RAID_CTX_SPANARM_SPAN_SHIFT) | physArm;
		io_info->span_arm =
				(span << RAID_CTX_SPANARM_SPAN_SHIFT) | physArm;
	} else {
		pRAID_Context->span_arm =
			(span << RAID_CTX_SPANARM_SPAN_SHIFT) | physArm;
		io_info->span_arm = pRAID_Context->span_arm;
	}
	io_info->pd_after_lb = pd;
	return retval;
}

/*
******************************************************************************
*
* MR_BuildRaidContext function
*
* This function will initiate command processing.  The start/end row and strip
* information is calculated then the lock is acquired.
* This function will return 0 if region lock was acquired OR return num strips
*/
u8
MR_BuildRaidContext(struct megasas_instance *instance,
		    struct IO_REQUEST_INFO *io_info,
		    struct RAID_CONTEXT *pRAID_Context,
		    struct MR_DRV_RAID_MAP_ALL *map, u8 **raidLUN)
{
	struct fusion_context *fusion;
	struct MR_LD_RAID  *raid;
	u32         stripSize, stripe_mask;
	u64         endLba, endStrip, endRow, start_row, start_strip;
	u64         regStart;
	u32         regSize;
	u8          num_strips, numRows;
	u16         ref_in_start_stripe, ref_in_end_stripe;
	u64         ldStartBlock;
	u32         numBlocks, ldTgtId;
	u8          isRead;
	u8	    retval = 0;
	u8	    startlba_span = SPAN_INVALID;
	u64 *pdBlock = &io_info->pdBlock;
	u16	    ld;

	ldStartBlock = io_info->ldStartBlock;
	numBlocks = io_info->numBlocks;
	ldTgtId = io_info->ldTgtId;
	isRead = io_info->isRead;
	io_info->IoforUnevenSpan = 0;
	io_info->start_span	= SPAN_INVALID;
	fusion = instance->ctrl_context;

	ld = MR_TargetIdToLdGet(ldTgtId, map);
	raid = MR_LdRaidGet(ld, map);
	/*check read ahead bit*/
	io_info->ra_capable = raid->capability.ra_capable;

	/*
	 * if rowDataSize @RAID map and spanRowDataSize @SPAN INFO are zero
	 * return FALSE
	 */
	if (raid->rowDataSize == 0) {
		if (MR_LdSpanPtrGet(ld, 0, map)->spanRowDataSize == 0)
			return false;
		else if (instance->UnevenSpanSupport) {
			io_info->IoforUnevenSpan = 1;
		} else {
			dev_info(&instance->pdev->dev,
				"raid->rowDataSize is 0, but has SPAN[0]"
				"rowDataSize = 0x%0x,"
				"but there is _NO_ UnevenSpanSupport\n",
				MR_LdSpanPtrGet(ld, 0, map)->spanRowDataSize);
			return false;
		}
	}

	stripSize = 1 << raid->stripeShift;
	stripe_mask = stripSize-1;


	/*
	 * calculate starting row and stripe, and number of strips and rows
	 */
	start_strip         = ldStartBlock >> raid->stripeShift;
	ref_in_start_stripe = (u16)(ldStartBlock & stripe_mask);
	endLba              = ldStartBlock + numBlocks - 1;
	ref_in_end_stripe   = (u16)(endLba & stripe_mask);
	endStrip            = endLba >> raid->stripeShift;
	num_strips          = (u8)(endStrip - start_strip + 1); /* End strip */

	if (io_info->IoforUnevenSpan) {
		start_row = get_row_from_strip(instance, ld, start_strip, map);
		endRow	  = get_row_from_strip(instance, ld, endStrip, map);
		if (start_row == -1ULL || endRow == -1ULL) {
			dev_info(&instance->pdev->dev, "return from %s %d."
				"Send IO w/o region lock.\n",
				__func__, __LINE__);
			return false;
		}

		if (raid->spanDepth == 1) {
			startlba_span = 0;
			*pdBlock = start_row << raid->stripeShift;
		} else
			startlba_span = (u8)mr_spanset_get_span_block(instance,
						ld, start_row, pdBlock, map);
		if (startlba_span == SPAN_INVALID) {
			dev_info(&instance->pdev->dev, "return from %s %d"
				"for row 0x%llx,start strip %llx"
				"endSrip %llx\n", __func__, __LINE__,
				(unsigned long long)start_row,
				(unsigned long long)start_strip,
				(unsigned long long)endStrip);
			return false;
		}
		io_info->start_span	= startlba_span;
		io_info->start_row	= start_row;
	} else {
		start_row = mega_div64_32(start_strip, raid->rowDataSize);
		endRow    = mega_div64_32(endStrip, raid->rowDataSize);
	}
	numRows = (u8)(endRow - start_row + 1);

	/*
	 * calculate region info.
	 */

	/* assume region is at the start of the first row */
	regStart            = start_row << raid->stripeShift;
	/* assume this IO needs the full row - we'll adjust if not true */
	regSize             = stripSize;

	io_info->do_fp_rlbypass = raid->capability.fpBypassRegionLock;

	/* Check if we can send this I/O via FastPath */
	if (raid->capability.fpCapable) {
		if (isRead)
			io_info->fpOkForIo = (raid->capability.fpReadCapable &&
					      ((num_strips == 1) ||
					       raid->capability.
					       fpReadAcrossStripe));
		else
			io_info->fpOkForIo = (raid->capability.fpWriteCapable &&
					      ((num_strips == 1) ||
					       raid->capability.
					       fpWriteAcrossStripe));
	} else
		io_info->fpOkForIo = false;

	if (numRows == 1) {
		/* single-strip IOs can always lock only the data needed */
		if (num_strips == 1) {
			regStart += ref_in_start_stripe;
			regSize = numBlocks;
		}
		/* multi-strip IOs always need to full stripe locked */
	} else if (io_info->IoforUnevenSpan == 0) {
		/*
		 * For Even span region lock optimization.
		 * If the start strip is the last in the start row
		 */
		if (start_strip == (start_row + 1) * raid->rowDataSize - 1) {
			regStart += ref_in_start_stripe;
			/* initialize count to sectors from startref to end
			   of strip */
			regSize = stripSize - ref_in_start_stripe;
		}

		/* add complete rows in the middle of the transfer */
		if (numRows > 2)
			regSize += (numRows-2) << raid->stripeShift;

		/* if IO ends within first strip of last row*/
		if (endStrip == endRow*raid->rowDataSize)
			regSize += ref_in_end_stripe+1;
		else
			regSize += stripSize;
	} else {
		/*
		 * For Uneven span region lock optimization.
		 * If the start strip is the last in the start row
		 */
		if (start_strip == (get_strip_from_row(instance, ld, start_row, map) +
				SPAN_ROW_DATA_SIZE(map, ld, startlba_span) - 1)) {
			regStart += ref_in_start_stripe;
			/* initialize count to sectors from
			 * startRef to end of strip
			 */
			regSize = stripSize - ref_in_start_stripe;
		}
		/* Add complete rows in the middle of the transfer*/

		if (numRows > 2)
			/* Add complete rows in the middle of the transfer*/
			regSize += (numRows-2) << raid->stripeShift;

		/* if IO ends within first strip of last row */
		if (endStrip == get_strip_from_row(instance, ld, endRow, map))
			regSize += ref_in_end_stripe + 1;
		else
			regSize += stripSize;
	}

	pRAID_Context->timeout_value =
		cpu_to_le16(raid->fpIoTimeoutForLd ?
			    raid->fpIoTimeoutForLd :
			    map->raidMap.fpPdIoTimeoutSec);
	if (instance->adapter_type == INVADER_SERIES)
		pRAID_Context->reg_lock_flags = (isRead) ?
			raid->regTypeReqOnRead : raid->regTypeReqOnWrite;
	else if (instance->adapter_type == THUNDERBOLT_SERIES)
		pRAID_Context->reg_lock_flags = (isRead) ?
			REGION_TYPE_SHARED_READ : raid->regTypeReqOnWrite;
	pRAID_Context->virtual_disk_tgt_id = raid->targetId;
	pRAID_Context->reg_lock_row_lba    = cpu_to_le64(regStart);
	pRAID_Context->reg_lock_length    = cpu_to_le32(regSize);
	pRAID_Context->config_seq_num	= raid->seqNum;
	/* save pointer to raid->LUN array */
	*raidLUN = raid->LUN;


	/*Get Phy Params only if FP capable, or else leave it to MR firmware
	  to do the calculation.*/
	if (io_info->fpOkForIo) {
		retval = io_info->IoforUnevenSpan ?
				mr_spanset_get_phy_params(instance, ld,
					start_strip, ref_in_start_stripe,
					io_info, pRAID_Context, map) :
				MR_GetPhyParams(instance, ld, start_strip,
					ref_in_start_stripe, io_info,
					pRAID_Context, map);
		/* If IO on an invalid Pd, then FP is not possible.*/
		if (io_info->devHandle == MR_DEVHANDLE_INVALID)
			io_info->fpOkForIo = false;
		return retval;
	} else if (isRead) {
		uint stripIdx;
		for (stripIdx = 0; stripIdx < num_strips; stripIdx++) {
			retval = io_info->IoforUnevenSpan ?
				mr_spanset_get_phy_params(instance, ld,
				    start_strip + stripIdx,
				    ref_in_start_stripe, io_info,
				    pRAID_Context, map) :
				MR_GetPhyParams(instance, ld,
				    start_strip + stripIdx, ref_in_start_stripe,
				    io_info, pRAID_Context, map);
			if (!retval)
				return true;
		}
	}
	return true;
}

/*
******************************************************************************
*
* This routine pepare spanset info from Valid Raid map and store it into
* local copy of ldSpanInfo per instance data structure.
*
* Inputs :
* map    - LD map
* ldSpanInfo - ldSpanInfo per HBA instance
*
*/
void mr_update_span_set(struct MR_DRV_RAID_MAP_ALL *map,
	PLD_SPAN_INFO ldSpanInfo)
{
	u8   span, count;
	u32  element, span_row_width;
	u64  span_row;
	struct MR_LD_RAID *raid;
	LD_SPAN_SET *span_set, *span_set_prev;
	struct MR_QUAD_ELEMENT    *quad;
	int ldCount;
	u16 ld;


	for (ldCount = 0; ldCount < MAX_LOGICAL_DRIVES_EXT; ldCount++) {
		ld = MR_TargetIdToLdGet(ldCount, map);
		if (ld >= (MAX_LOGICAL_DRIVES_EXT - 1))
			continue;
		raid = MR_LdRaidGet(ld, map);
		for (element = 0; element < MAX_QUAD_DEPTH; element++) {
			for (span = 0; span < raid->spanDepth; span++) {
				if (le32_to_cpu(map->raidMap.ldSpanMap[ld].spanBlock[span].
					block_span_info.noElements) <
					element + 1)
					continue;
				span_set = &(ldSpanInfo[ld].span_set[element]);
				quad = &map->raidMap.ldSpanMap[ld].
					spanBlock[span].block_span_info.
					quad[element];

				span_set->diff = le32_to_cpu(quad->diff);

				for (count = 0, span_row_width = 0;
					count < raid->spanDepth; count++) {
					if (le32_to_cpu(map->raidMap.ldSpanMap[ld].
						spanBlock[count].
						block_span_info.
						noElements) >= element + 1) {
						span_set->strip_offset[count] =
							span_row_width;
						span_row_width +=
							MR_LdSpanPtrGet
							(ld, count, map)->spanRowDataSize;
					}
				}

				span_set->span_row_data_width = span_row_width;
				span_row = mega_div64_32(((le64_to_cpu(quad->logEnd) -
					le64_to_cpu(quad->logStart)) + le32_to_cpu(quad->diff)),
					le32_to_cpu(quad->diff));

				if (element == 0) {
					span_set->log_start_lba = 0;
					span_set->log_end_lba =
						((span_row << raid->stripeShift)
						* span_row_width) - 1;

					span_set->span_row_start = 0;
					span_set->span_row_end = span_row - 1;

					span_set->data_strip_start = 0;
					span_set->data_strip_end =
						(span_row * span_row_width) - 1;

					span_set->data_row_start = 0;
					span_set->data_row_end =
						(span_row * le32_to_cpu(quad->diff)) - 1;
				} else {
					span_set_prev = &(ldSpanInfo[ld].
							span_set[element - 1]);
					span_set->log_start_lba =
						span_set_prev->log_end_lba + 1;
					span_set->log_end_lba =
						span_set->log_start_lba +
						((span_row << raid->stripeShift)
						* span_row_width) - 1;

					span_set->span_row_start =
						span_set_prev->span_row_end + 1;
					span_set->span_row_end =
					span_set->span_row_start + span_row - 1;

					span_set->data_strip_start =
					span_set_prev->data_strip_end + 1;
					span_set->data_strip_end =
						span_set->data_strip_start +
						(span_row * span_row_width) - 1;

					span_set->data_row_start =
						span_set_prev->data_row_end + 1;
					span_set->data_row_end =
						span_set->data_row_start +
						(span_row * le32_to_cpu(quad->diff)) - 1;
				}
				break;
		}
		if (span == raid->spanDepth)
			break;
	    }
	}
}

void mr_update_load_balance_params(struct MR_DRV_RAID_MAP_ALL *drv_map,
	struct LD_LOAD_BALANCE_INFO *lbInfo)
{
	int ldCount;
	u16 ld;
	struct MR_LD_RAID *raid;

	if (lb_pending_cmds > 128 || lb_pending_cmds < 1)
		lb_pending_cmds = LB_PENDING_CMDS_DEFAULT;

	for (ldCount = 0; ldCount < MAX_LOGICAL_DRIVES_EXT; ldCount++) {
		ld = MR_TargetIdToLdGet(ldCount, drv_map);
		if (ld >= MAX_LOGICAL_DRIVES_EXT - 1) {
			lbInfo[ldCount].loadBalanceFlag = 0;
			continue;
		}

		raid = MR_LdRaidGet(ld, drv_map);
		if ((raid->level != 1) ||
			(raid->ldState != MR_LD_STATE_OPTIMAL)) {
			lbInfo[ldCount].loadBalanceFlag = 0;
			continue;
		}
		lbInfo[ldCount].loadBalanceFlag = 1;
	}
}

u8 megasas_get_best_arm_pd(struct megasas_instance *instance,
			   struct LD_LOAD_BALANCE_INFO *lbInfo,
			   struct IO_REQUEST_INFO *io_info,
			   struct MR_DRV_RAID_MAP_ALL *drv_map)
{
	struct MR_LD_RAID  *raid;
	u16	pd1_dev_handle;
	u16     pend0, pend1, ld;
	u64     diff0, diff1;
	u8      bestArm, pd0, pd1, span, arm;
	u32     arRef, span_row_size;

	u64 block = io_info->ldStartBlock;
	u32 count = io_info->numBlocks;

	span = ((io_info->span_arm & RAID_CTX_SPANARM_SPAN_MASK)
			>> RAID_CTX_SPANARM_SPAN_SHIFT);
	arm = (io_info->span_arm & RAID_CTX_SPANARM_ARM_MASK);

	ld = MR_TargetIdToLdGet(io_info->ldTgtId, drv_map);
	raid = MR_LdRaidGet(ld, drv_map);
	span_row_size = instance->UnevenSpanSupport ?
			SPAN_ROW_SIZE(drv_map, ld, span) : raid->rowSize;

	arRef = MR_LdSpanArrayGet(ld, span, drv_map);
	pd0 = MR_ArPdGet(arRef, arm, drv_map);
	pd1 = MR_ArPdGet(arRef, (arm + 1) >= span_row_size ?
		(arm + 1 - span_row_size) : arm + 1, drv_map);

	/* Get PD1 Dev Handle */

	pd1_dev_handle = MR_PdDevHandleGet(pd1, drv_map);

	if (pd1_dev_handle == MR_DEVHANDLE_INVALID) {
		bestArm = arm;
	} else {
		/* get the pending cmds for the data and mirror arms */
		pend0 = atomic_read(&lbInfo->scsi_pending_cmds[pd0]);
		pend1 = atomic_read(&lbInfo->scsi_pending_cmds[pd1]);

		/* Determine the disk whose head is nearer to the req. block */
		diff0 = ABS_DIFF(block, lbInfo->last_accessed_block[pd0]);
		diff1 = ABS_DIFF(block, lbInfo->last_accessed_block[pd1]);
		bestArm = (diff0 <= diff1 ? arm : arm ^ 1);

		/* Make balance count from 16 to 4 to
		 *  keep driver in sync with Firmware
		 */
		if ((bestArm == arm && pend0 > pend1 + lb_pending_cmds)  ||
		    (bestArm != arm && pend1 > pend0 + lb_pending_cmds))
			bestArm ^= 1;

		/* Update the last accessed block on the correct pd */
		io_info->span_arm =
			(span << RAID_CTX_SPANARM_SPAN_SHIFT) | bestArm;
		io_info->pd_after_lb = (bestArm == arm) ? pd0 : pd1;
	}

	lbInfo->last_accessed_block[io_info->pd_after_lb] = block + count - 1;
	return io_info->pd_after_lb;
}

__le16 get_updated_dev_handle(struct megasas_instance *instance,
			      struct LD_LOAD_BALANCE_INFO *lbInfo,
			      struct IO_REQUEST_INFO *io_info,
			      struct MR_DRV_RAID_MAP_ALL *drv_map)
{
	u8 arm_pd;
	__le16 devHandle;

	/* get best new arm (PD ID) */
	arm_pd  = megasas_get_best_arm_pd(instance, lbInfo, io_info, drv_map);
	devHandle = MR_PdDevHandleGet(arm_pd, drv_map);
	io_info->pd_interface = MR_PdInterfaceTypeGet(arm_pd, drv_map);
	atomic_inc(&lbInfo->scsi_pending_cmds[arm_pd]);

	return devHandle;
}<|MERGE_RESOLUTION|>--- conflicted
+++ resolved
@@ -168,11 +168,7 @@
 /*
  * This function will Populate Driver Map using firmware raid map
  */
-<<<<<<< HEAD
-static int MR_PopulateDrvRaidMap(struct megasas_instance *instance)
-=======
 static int MR_PopulateDrvRaidMap(struct megasas_instance *instance, u64 map_id)
->>>>>>> e021bb4f
 {
 	struct fusion_context *fusion = instance->ctrl_context;
 	struct MR_FW_RAID_MAP_ALL     *fw_map_old    = NULL;
@@ -329,11 +325,7 @@
 	u16 ld;
 	u32 expected_size;
 
-<<<<<<< HEAD
-	if (MR_PopulateDrvRaidMap(instance))
-=======
 	if (MR_PopulateDrvRaidMap(instance, map_id))
->>>>>>> e021bb4f
 		return 0;
 
 	fusion = instance->ctrl_context;
