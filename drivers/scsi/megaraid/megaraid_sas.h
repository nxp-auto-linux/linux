--- conflicted
+++ resolved
@@ -1542,11 +1542,8 @@
 
 #define MR_CAN_HANDLE_SYNC_CACHE_OFFSET		0X01000000
 
-<<<<<<< HEAD
-=======
 #define MR_CAN_HANDLE_64_BIT_DMA_OFFSET		(1 << 25)
 
->>>>>>> e021bb4f
 enum MR_ADAPTER_TYPE {
 	MFI_SERIES = 1,
 	THUNDERBOLT_SERIES = 2,
@@ -2309,13 +2306,10 @@
 	u8  r1_ldio_hint_default;
 	u32 nvme_page_size;
 	u8 adapter_type;
-<<<<<<< HEAD
-=======
 	bool consistent_mask_64bit;
 	bool support_nvme_passthru;
 	u8 task_abort_tmo;
 	u8 max_reset_tmo;
->>>>>>> e021bb4f
 };
 struct MR_LD_VF_MAP {
 	u32 size;
