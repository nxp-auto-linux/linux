--- conflicted
+++ resolved
@@ -3727,8 +3727,6 @@
 			continue;
 		}
 
-<<<<<<< HEAD
-=======
 		/*
 		 * Driver has to clear ioc->start_scan flag when
 		 * it is cleaning up MPT3SAS_PORT_ENABLE_COMPLETE,
@@ -3742,7 +3740,6 @@
 			ioc->start_scan = 0;
 		}
 
->>>>>>> 3b17187f
 		/*
 		 * Wait on the fw_event to complete. If this returns 1, then
 		 * the event was never executed, and we need a put for the
