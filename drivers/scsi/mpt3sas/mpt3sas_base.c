/*
 * This is the Fusion MPT base driver providing common API layer interface
 * for access to MPT (Message Passing Technology) firmware.
 *
 * This code is based on drivers/scsi/mpt3sas/mpt3sas_base.c
 * Copyright (C) 2012-2014  LSI Corporation
 * Copyright (C) 2013-2014 Avago Technologies
 *  (mailto: MPT-FusionLinux.pdl@avagotech.com)
 *
 * This program is free software; you can redistribute it and/or
 * modify it under the terms of the GNU General Public License
 * as published by the Free Software Foundation; either version 2
 * of the License, or (at your option) any later version.
 *
 * This program is distributed in the hope that it will be useful,
 * but WITHOUT ANY WARRANTY; without even the implied warranty of
 * MERCHANTABILITY or FITNESS FOR A PARTICULAR PURPOSE.  See the
 * GNU General Public License for more details.
 *
 * NO WARRANTY
 * THE PROGRAM IS PROVIDED ON AN "AS IS" BASIS, WITHOUT WARRANTIES OR
 * CONDITIONS OF ANY KIND, EITHER EXPRESS OR IMPLIED INCLUDING, WITHOUT
 * LIMITATION, ANY WARRANTIES OR CONDITIONS OF TITLE, NON-INFRINGEMENT,
 * MERCHANTABILITY OR FITNESS FOR A PARTICULAR PURPOSE. Each Recipient is
 * solely responsible for determining the appropriateness of using and
 * distributing the Program and assumes all risks associated with its
 * exercise of rights under this Agreement, including but not limited to
 * the risks and costs of program errors, damage to or loss of data,
 * programs or equipment, and unavailability or interruption of operations.

 * DISCLAIMER OF LIABILITY
 * NEITHER RECIPIENT NOR ANY CONTRIBUTORS SHALL HAVE ANY LIABILITY FOR ANY
 * DIRECT, INDIRECT, INCIDENTAL, SPECIAL, EXEMPLARY, OR CONSEQUENTIAL
 * DAMAGES (INCLUDING WITHOUT LIMITATION LOST PROFITS), HOWEVER CAUSED AND
 * ON ANY THEORY OF LIABILITY, WHETHER IN CONTRACT, STRICT LIABILITY, OR
 * TORT (INCLUDING NEGLIGENCE OR OTHERWISE) ARISING IN ANY WAY OUT OF THE
 * USE OR DISTRIBUTION OF THE PROGRAM OR THE EXERCISE OF ANY RIGHTS GRANTED
 * HEREUNDER, EVEN IF ADVISED OF THE POSSIBILITY OF SUCH DAMAGES

 * You should have received a copy of the GNU General Public License
 * along with this program; if not, write to the Free Software
 * Foundation, Inc., 51 Franklin Street, Fifth Floor, Boston, MA  02110-1301,
 * USA.
 */

#include <linux/kernel.h>
#include <linux/module.h>
#include <linux/errno.h>
#include <linux/init.h>
#include <linux/slab.h>
#include <linux/types.h>
#include <linux/pci.h>
#include <linux/kdev_t.h>
#include <linux/blkdev.h>
#include <linux/delay.h>
#include <linux/interrupt.h>
#include <linux/dma-mapping.h>
#include <linux/io.h>
#include <linux/time.h>
#include <linux/ktime.h>
#include <linux/kthread.h>
#include <asm/page.h>        /* To get host page size per arch */
#include <linux/aer.h>


#include "mpt3sas_base.h"

static MPT_CALLBACK	mpt_callbacks[MPT_MAX_CALLBACKS];


#define FAULT_POLLING_INTERVAL 1000 /* in milliseconds */

 /* maximum controller queue depth */
#define MAX_HBA_QUEUE_DEPTH	30000
#define MAX_CHAIN_DEPTH		100000
static int max_queue_depth = -1;
module_param(max_queue_depth, int, 0);
MODULE_PARM_DESC(max_queue_depth, " max controller queue depth ");

static int max_sgl_entries = -1;
module_param(max_sgl_entries, int, 0);
MODULE_PARM_DESC(max_sgl_entries, " max sg entries ");

static int msix_disable = -1;
module_param(msix_disable, int, 0);
MODULE_PARM_DESC(msix_disable, " disable msix routed interrupts (default=0)");

static int smp_affinity_enable = 1;
module_param(smp_affinity_enable, int, S_IRUGO);
MODULE_PARM_DESC(smp_affinity_enable, "SMP affinity feature enable/disable Default: enable(1)");

static int max_msix_vectors = -1;
module_param(max_msix_vectors, int, 0);
MODULE_PARM_DESC(max_msix_vectors,
	" max msix vectors");

static int mpt3sas_fwfault_debug;
MODULE_PARM_DESC(mpt3sas_fwfault_debug,
	" enable detection of firmware fault and halt firmware - (default=0)");

static int
_base_get_ioc_facts(struct MPT3SAS_ADAPTER *ioc);

/**
 * mpt3sas_base_check_cmd_timeout - Function
 *		to check timeout and command termination due
 *		to Host reset.
 *
 * @ioc:	per adapter object.
 * @status:	Status of issued command.
 * @mpi_request:mf request pointer.
 * @sz:		size of buffer.
 *
 * @Returns - 1/0 Reset to be done or Not
 */
u8
mpt3sas_base_check_cmd_timeout(struct MPT3SAS_ADAPTER *ioc,
		u8 status, void *mpi_request, int sz)
{
	u8 issue_reset = 0;

	if (!(status & MPT3_CMD_RESET))
		issue_reset = 1;

	pr_err(MPT3SAS_FMT "Command %s\n", ioc->name,
	    ((issue_reset == 0) ? "terminated due to Host Reset" : "Timeout"));
	_debug_dump_mf(mpi_request, sz);

	return issue_reset;
}

/**
 * _scsih_set_fwfault_debug - global setting of ioc->fwfault_debug.
 * @val: ?
 * @kp: ?
 *
 * Return: ?
 */
static int
_scsih_set_fwfault_debug(const char *val, const struct kernel_param *kp)
{
	int ret = param_set_int(val, kp);
	struct MPT3SAS_ADAPTER *ioc;

	if (ret)
		return ret;

	/* global ioc spinlock to protect controller list on list operations */
	pr_info("setting fwfault_debug(%d)\n", mpt3sas_fwfault_debug);
	spin_lock(&gioc_lock);
	list_for_each_entry(ioc, &mpt3sas_ioc_list, list)
		ioc->fwfault_debug = mpt3sas_fwfault_debug;
	spin_unlock(&gioc_lock);
	return 0;
}
module_param_call(mpt3sas_fwfault_debug, _scsih_set_fwfault_debug,
	param_get_int, &mpt3sas_fwfault_debug, 0644);

/**
 * _base_clone_reply_to_sys_mem - copies reply to reply free iomem
 *				  in BAR0 space.
 *
 * @ioc: per adapter object
 * @reply: reply message frame(lower 32bit addr)
 * @index: System request message index.
 */
static void
_base_clone_reply_to_sys_mem(struct MPT3SAS_ADAPTER *ioc, u32 reply,
		u32 index)
{
	/*
	 * 256 is offset within sys register.
	 * 256 offset MPI frame starts. Max MPI frame supported is 32.
	 * 32 * 128 = 4K. From here, Clone of reply free for mcpu starts
	 */
	u16 cmd_credit = ioc->facts.RequestCredit + 1;
	void __iomem *reply_free_iomem = (void __iomem *)ioc->chip +
			MPI_FRAME_START_OFFSET +
			(cmd_credit * ioc->request_sz) + (index * sizeof(u32));

	writel(reply, reply_free_iomem);
}

/**
 * _base_clone_mpi_to_sys_mem - Writes/copies MPI frames
 *				to system/BAR0 region.
 *
 * @dst_iomem: Pointer to the destination location in BAR0 space.
 * @src: Pointer to the Source data.
 * @size: Size of data to be copied.
 */
static void
_base_clone_mpi_to_sys_mem(void *dst_iomem, void *src, u32 size)
{
	int i;
	u32 *src_virt_mem = (u32 *)src;

	for (i = 0; i < size/4; i++)
		writel((u32)src_virt_mem[i],
				(void __iomem *)dst_iomem + (i * 4));
}

/**
 * _base_clone_to_sys_mem - Writes/copies data to system/BAR0 region
 *
 * @dst_iomem: Pointer to the destination location in BAR0 space.
 * @src: Pointer to the Source data.
 * @size: Size of data to be copied.
 */
static void
_base_clone_to_sys_mem(void __iomem *dst_iomem, void *src, u32 size)
{
	int i;
	u32 *src_virt_mem = (u32 *)(src);

	for (i = 0; i < size/4; i++)
		writel((u32)src_virt_mem[i],
			(void __iomem *)dst_iomem + (i * 4));
}

/**
 * _base_get_chain - Calculates and Returns virtual chain address
 *			 for the provided smid in BAR0 space.
 *
 * @ioc: per adapter object
 * @smid: system request message index
 * @sge_chain_count: Scatter gather chain count.
 *
 * Return: the chain address.
 */
static inline void __iomem*
_base_get_chain(struct MPT3SAS_ADAPTER *ioc, u16 smid,
		u8 sge_chain_count)
{
	void __iomem *base_chain, *chain_virt;
	u16 cmd_credit = ioc->facts.RequestCredit + 1;

	base_chain  = (void __iomem *)ioc->chip + MPI_FRAME_START_OFFSET +
		(cmd_credit * ioc->request_sz) +
		REPLY_FREE_POOL_SIZE;
	chain_virt = base_chain + (smid * ioc->facts.MaxChainDepth *
			ioc->request_sz) + (sge_chain_count * ioc->request_sz);
	return chain_virt;
}

/**
 * _base_get_chain_phys - Calculates and Returns physical address
 *			in BAR0 for scatter gather chains, for
 *			the provided smid.
 *
 * @ioc: per adapter object
 * @smid: system request message index
 * @sge_chain_count: Scatter gather chain count.
 *
 * Return: Physical chain address.
 */
static inline phys_addr_t
_base_get_chain_phys(struct MPT3SAS_ADAPTER *ioc, u16 smid,
		u8 sge_chain_count)
{
	phys_addr_t base_chain_phys, chain_phys;
	u16 cmd_credit = ioc->facts.RequestCredit + 1;

	base_chain_phys  = ioc->chip_phys + MPI_FRAME_START_OFFSET +
		(cmd_credit * ioc->request_sz) +
		REPLY_FREE_POOL_SIZE;
	chain_phys = base_chain_phys + (smid * ioc->facts.MaxChainDepth *
			ioc->request_sz) + (sge_chain_count * ioc->request_sz);
	return chain_phys;
}

/**
 * _base_get_buffer_bar0 - Calculates and Returns BAR0 mapped Host
 *			buffer address for the provided smid.
 *			(Each smid can have 64K starts from 17024)
 *
 * @ioc: per adapter object
 * @smid: system request message index
 *
 * Return: Pointer to buffer location in BAR0.
 */

static void __iomem *
_base_get_buffer_bar0(struct MPT3SAS_ADAPTER *ioc, u16 smid)
{
	u16 cmd_credit = ioc->facts.RequestCredit + 1;
	// Added extra 1 to reach end of chain.
	void __iomem *chain_end = _base_get_chain(ioc,
			cmd_credit + 1,
			ioc->facts.MaxChainDepth);
	return chain_end + (smid * 64 * 1024);
}

/**
 * _base_get_buffer_phys_bar0 - Calculates and Returns BAR0 mapped
 *		Host buffer Physical address for the provided smid.
 *		(Each smid can have 64K starts from 17024)
 *
 * @ioc: per adapter object
 * @smid: system request message index
 *
 * Return: Pointer to buffer location in BAR0.
 */
static phys_addr_t
_base_get_buffer_phys_bar0(struct MPT3SAS_ADAPTER *ioc, u16 smid)
{
	u16 cmd_credit = ioc->facts.RequestCredit + 1;
	phys_addr_t chain_end_phys = _base_get_chain_phys(ioc,
			cmd_credit + 1,
			ioc->facts.MaxChainDepth);
	return chain_end_phys + (smid * 64 * 1024);
}

/**
 * _base_get_chain_buffer_dma_to_chain_buffer - Iterates chain
 *			lookup list and Provides chain_buffer
 *			address for the matching dma address.
 *			(Each smid can have 64K starts from 17024)
 *
 * @ioc: per adapter object
 * @chain_buffer_dma: Chain buffer dma address.
 *
 * Return: Pointer to chain buffer. Or Null on Failure.
 */
static void *
_base_get_chain_buffer_dma_to_chain_buffer(struct MPT3SAS_ADAPTER *ioc,
		dma_addr_t chain_buffer_dma)
{
	u16 index, j;
	struct chain_tracker *ct;

	for (index = 0; index < ioc->scsiio_depth; index++) {
		for (j = 0; j < ioc->chains_needed_per_io; j++) {
			ct = &ioc->chain_lookup[index].chains_per_smid[j];
			if (ct && ct->chain_buffer_dma == chain_buffer_dma)
				return ct->chain_buffer;
		}
	}
	pr_info(MPT3SAS_FMT
	    "Provided chain_buffer_dma address is not in the lookup list\n",
	    ioc->name);
	return NULL;
}

/**
 * _clone_sg_entries -	MPI EP's scsiio and config requests
 *			are handled here. Base function for
 *			double buffering, before submitting
 *			the requests.
 *
 * @ioc: per adapter object.
 * @mpi_request: mf request pointer.
 * @smid: system request message index.
 */
static void _clone_sg_entries(struct MPT3SAS_ADAPTER *ioc,
		void *mpi_request, u16 smid)
{
	Mpi2SGESimple32_t *sgel, *sgel_next;
	u32  sgl_flags, sge_chain_count = 0;
	bool is_write = 0;
	u16 i = 0;
	void __iomem *buffer_iomem;
	phys_addr_t buffer_iomem_phys;
	void __iomem *buff_ptr;
	phys_addr_t buff_ptr_phys;
	void __iomem *dst_chain_addr[MCPU_MAX_CHAINS_PER_IO];
	void *src_chain_addr[MCPU_MAX_CHAINS_PER_IO];
	phys_addr_t dst_addr_phys;
	MPI2RequestHeader_t *request_hdr;
	struct scsi_cmnd *scmd;
	struct scatterlist *sg_scmd = NULL;
	int is_scsiio_req = 0;

	request_hdr = (MPI2RequestHeader_t *) mpi_request;

	if (request_hdr->Function == MPI2_FUNCTION_SCSI_IO_REQUEST) {
		Mpi25SCSIIORequest_t *scsiio_request =
			(Mpi25SCSIIORequest_t *)mpi_request;
		sgel = (Mpi2SGESimple32_t *) &scsiio_request->SGL;
		is_scsiio_req = 1;
	} else if (request_hdr->Function == MPI2_FUNCTION_CONFIG) {
		Mpi2ConfigRequest_t  *config_req =
			(Mpi2ConfigRequest_t *)mpi_request;
		sgel = (Mpi2SGESimple32_t *) &config_req->PageBufferSGE;
	} else
		return;

	/* From smid we can get scsi_cmd, once we have sg_scmd,
	 * we just need to get sg_virt and sg_next to get virual
	 * address associated with sgel->Address.
	 */

	if (is_scsiio_req) {
		/* Get scsi_cmd using smid */
		scmd = mpt3sas_scsih_scsi_lookup_get(ioc, smid);
		if (scmd == NULL) {
			pr_err(MPT3SAS_FMT "scmd is NULL\n", ioc->name);
			return;
		}

		/* Get sg_scmd from scmd provided */
		sg_scmd = scsi_sglist(scmd);
	}

	/*
	 * 0 - 255	System register
	 * 256 - 4352	MPI Frame. (This is based on maxCredit 32)
	 * 4352 - 4864	Reply_free pool (512 byte is reserved
	 *		considering maxCredit 32. Reply need extra
	 *		room, for mCPU case kept four times of
	 *		maxCredit).
	 * 4864 - 17152	SGE chain element. (32cmd * 3 chain of
	 *		128 byte size = 12288)
	 * 17152 - x	Host buffer mapped with smid.
	 *		(Each smid can have 64K Max IO.)
	 * BAR0+Last 1K MSIX Addr and Data
	 * Total size in use 2113664 bytes of 4MB BAR0
	 */

	buffer_iomem = _base_get_buffer_bar0(ioc, smid);
	buffer_iomem_phys = _base_get_buffer_phys_bar0(ioc, smid);

	buff_ptr = buffer_iomem;
	buff_ptr_phys = buffer_iomem_phys;
	WARN_ON(buff_ptr_phys > U32_MAX);

	if (le32_to_cpu(sgel->FlagsLength) &
			(MPI2_SGE_FLAGS_HOST_TO_IOC << MPI2_SGE_FLAGS_SHIFT))
		is_write = 1;

	for (i = 0; i < MPT_MIN_PHYS_SEGMENTS + ioc->facts.MaxChainDepth; i++) {

		sgl_flags =
		    (le32_to_cpu(sgel->FlagsLength) >> MPI2_SGE_FLAGS_SHIFT);

		switch (sgl_flags & MPI2_SGE_FLAGS_ELEMENT_MASK) {
		case MPI2_SGE_FLAGS_CHAIN_ELEMENT:
			/*
			 * Helper function which on passing
			 * chain_buffer_dma returns chain_buffer. Get
			 * the virtual address for sgel->Address
			 */
			sgel_next =
				_base_get_chain_buffer_dma_to_chain_buffer(ioc,
						le32_to_cpu(sgel->Address));
			if (sgel_next == NULL)
				return;
			/*
			 * This is coping 128 byte chain
			 * frame (not a host buffer)
			 */
			dst_chain_addr[sge_chain_count] =
				_base_get_chain(ioc,
					smid, sge_chain_count);
			src_chain_addr[sge_chain_count] =
						(void *) sgel_next;
			dst_addr_phys = _base_get_chain_phys(ioc,
						smid, sge_chain_count);
			WARN_ON(dst_addr_phys > U32_MAX);
			sgel->Address =
				cpu_to_le32(lower_32_bits(dst_addr_phys));
			sgel = sgel_next;
			sge_chain_count++;
			break;
		case MPI2_SGE_FLAGS_SIMPLE_ELEMENT:
			if (is_write) {
				if (is_scsiio_req) {
					_base_clone_to_sys_mem(buff_ptr,
					    sg_virt(sg_scmd),
					    (le32_to_cpu(sgel->FlagsLength) &
					    0x00ffffff));
					/*
					 * FIXME: this relies on a a zero
					 * PCI mem_offset.
					 */
					sgel->Address =
					    cpu_to_le32((u32)buff_ptr_phys);
				} else {
					_base_clone_to_sys_mem(buff_ptr,
					    ioc->config_vaddr,
					    (le32_to_cpu(sgel->FlagsLength) &
					    0x00ffffff));
					sgel->Address =
					    cpu_to_le32((u32)buff_ptr_phys);
				}
			}
			buff_ptr += (le32_to_cpu(sgel->FlagsLength) &
			    0x00ffffff);
			buff_ptr_phys += (le32_to_cpu(sgel->FlagsLength) &
			    0x00ffffff);
			if ((le32_to_cpu(sgel->FlagsLength) &
			    (MPI2_SGE_FLAGS_END_OF_BUFFER
					<< MPI2_SGE_FLAGS_SHIFT)))
				goto eob_clone_chain;
			else {
				/*
				 * Every single element in MPT will have
				 * associated sg_next. Better to sanity that
				 * sg_next is not NULL, but it will be a bug
				 * if it is null.
				 */
				if (is_scsiio_req) {
					sg_scmd = sg_next(sg_scmd);
					if (sg_scmd)
						sgel++;
					else
						goto eob_clone_chain;
				}
			}
			break;
		}
	}

eob_clone_chain:
	for (i = 0; i < sge_chain_count; i++) {
		if (is_scsiio_req)
			_base_clone_to_sys_mem(dst_chain_addr[i],
				src_chain_addr[i], ioc->request_sz);
	}
}

/**
 *  mpt3sas_remove_dead_ioc_func - kthread context to remove dead ioc
 * @arg: input argument, used to derive ioc
 *
 * Return:
 * 0 if controller is removed from pci subsystem.
 * -1 for other case.
 */
static int mpt3sas_remove_dead_ioc_func(void *arg)
{
	struct MPT3SAS_ADAPTER *ioc = (struct MPT3SAS_ADAPTER *)arg;
	struct pci_dev *pdev;

	if ((ioc == NULL))
		return -1;

	pdev = ioc->pdev;
	if ((pdev == NULL))
		return -1;
	pci_stop_and_remove_bus_device_locked(pdev);
	return 0;
}

/**
 * _base_fault_reset_work - workq handling ioc fault conditions
 * @work: input argument, used to derive ioc
 *
 * Context: sleep.
 */
static void
_base_fault_reset_work(struct work_struct *work)
{
	struct MPT3SAS_ADAPTER *ioc =
	    container_of(work, struct MPT3SAS_ADAPTER, fault_reset_work.work);
	unsigned long	 flags;
	u32 doorbell;
	int rc;
	struct task_struct *p;


	spin_lock_irqsave(&ioc->ioc_reset_in_progress_lock, flags);
	if (ioc->shost_recovery || ioc->pci_error_recovery)
		goto rearm_timer;
	spin_unlock_irqrestore(&ioc->ioc_reset_in_progress_lock, flags);

	doorbell = mpt3sas_base_get_iocstate(ioc, 0);
	if ((doorbell & MPI2_IOC_STATE_MASK) == MPI2_IOC_STATE_MASK) {
		pr_err(MPT3SAS_FMT "SAS host is non-operational !!!!\n",
		    ioc->name);

		/* It may be possible that EEH recovery can resolve some of
		 * pci bus failure issues rather removing the dead ioc function
		 * by considering controller is in a non-operational state. So
		 * here priority is given to the EEH recovery. If it doesn't
		 * not resolve this issue, mpt3sas driver will consider this
		 * controller to non-operational state and remove the dead ioc
		 * function.
		 */
		if (ioc->non_operational_loop++ < 5) {
			spin_lock_irqsave(&ioc->ioc_reset_in_progress_lock,
							 flags);
			goto rearm_timer;
		}

		/*
		 * Call _scsih_flush_pending_cmds callback so that we flush all
		 * pending commands back to OS. This call is required to aovid
		 * deadlock at block layer. Dead IOC will fail to do diag reset,
		 * and this call is safe since dead ioc will never return any
		 * command back from HW.
		 */
		ioc->schedule_dead_ioc_flush_running_cmds(ioc);
		/*
		 * Set remove_host flag early since kernel thread will
		 * take some time to execute.
		 */
		ioc->remove_host = 1;
		/*Remove the Dead Host */
		p = kthread_run(mpt3sas_remove_dead_ioc_func, ioc,
		    "%s_dead_ioc_%d", ioc->driver_name, ioc->id);
		if (IS_ERR(p))
			pr_err(MPT3SAS_FMT
			"%s: Running mpt3sas_dead_ioc thread failed !!!!\n",
			ioc->name, __func__);
		else
			pr_err(MPT3SAS_FMT
			"%s: Running mpt3sas_dead_ioc thread success !!!!\n",
			ioc->name, __func__);
		return; /* don't rearm timer */
	}

	ioc->non_operational_loop = 0;

	if ((doorbell & MPI2_IOC_STATE_MASK) != MPI2_IOC_STATE_OPERATIONAL) {
		rc = mpt3sas_base_hard_reset_handler(ioc, FORCE_BIG_HAMMER);
		pr_warn(MPT3SAS_FMT "%s: hard reset: %s\n", ioc->name,
		    __func__, (rc == 0) ? "success" : "failed");
		doorbell = mpt3sas_base_get_iocstate(ioc, 0);
		if ((doorbell & MPI2_IOC_STATE_MASK) == MPI2_IOC_STATE_FAULT)
			mpt3sas_base_fault_info(ioc, doorbell &
			    MPI2_DOORBELL_DATA_MASK);
		if (rc && (doorbell & MPI2_IOC_STATE_MASK) !=
		    MPI2_IOC_STATE_OPERATIONAL)
			return; /* don't rearm timer */
	}

	spin_lock_irqsave(&ioc->ioc_reset_in_progress_lock, flags);
 rearm_timer:
	if (ioc->fault_reset_work_q)
		queue_delayed_work(ioc->fault_reset_work_q,
		    &ioc->fault_reset_work,
		    msecs_to_jiffies(FAULT_POLLING_INTERVAL));
	spin_unlock_irqrestore(&ioc->ioc_reset_in_progress_lock, flags);
}

/**
 * mpt3sas_base_start_watchdog - start the fault_reset_work_q
 * @ioc: per adapter object
 *
 * Context: sleep.
 */
void
mpt3sas_base_start_watchdog(struct MPT3SAS_ADAPTER *ioc)
{
	unsigned long	 flags;

	if (ioc->fault_reset_work_q)
		return;

	/* initialize fault polling */

	INIT_DELAYED_WORK(&ioc->fault_reset_work, _base_fault_reset_work);
	snprintf(ioc->fault_reset_work_q_name,
	    sizeof(ioc->fault_reset_work_q_name), "poll_%s%d_status",
	    ioc->driver_name, ioc->id);
	ioc->fault_reset_work_q =
		create_singlethread_workqueue(ioc->fault_reset_work_q_name);
	if (!ioc->fault_reset_work_q) {
		pr_err(MPT3SAS_FMT "%s: failed (line=%d)\n",
		    ioc->name, __func__, __LINE__);
		return;
	}
	spin_lock_irqsave(&ioc->ioc_reset_in_progress_lock, flags);
	if (ioc->fault_reset_work_q)
		queue_delayed_work(ioc->fault_reset_work_q,
		    &ioc->fault_reset_work,
		    msecs_to_jiffies(FAULT_POLLING_INTERVAL));
	spin_unlock_irqrestore(&ioc->ioc_reset_in_progress_lock, flags);
}

/**
 * mpt3sas_base_stop_watchdog - stop the fault_reset_work_q
 * @ioc: per adapter object
 *
 * Context: sleep.
 */
void
mpt3sas_base_stop_watchdog(struct MPT3SAS_ADAPTER *ioc)
{
	unsigned long flags;
	struct workqueue_struct *wq;

	spin_lock_irqsave(&ioc->ioc_reset_in_progress_lock, flags);
	wq = ioc->fault_reset_work_q;
	ioc->fault_reset_work_q = NULL;
	spin_unlock_irqrestore(&ioc->ioc_reset_in_progress_lock, flags);
	if (wq) {
		if (!cancel_delayed_work_sync(&ioc->fault_reset_work))
			flush_workqueue(wq);
		destroy_workqueue(wq);
	}
}

/**
 * mpt3sas_base_fault_info - verbose translation of firmware FAULT code
 * @ioc: per adapter object
 * @fault_code: fault code
 */
void
mpt3sas_base_fault_info(struct MPT3SAS_ADAPTER *ioc , u16 fault_code)
{
	pr_err(MPT3SAS_FMT "fault_state(0x%04x)!\n",
	    ioc->name, fault_code);
}

/**
 * mpt3sas_halt_firmware - halt's mpt controller firmware
 * @ioc: per adapter object
 *
 * For debugging timeout related issues.  Writing 0xCOFFEE00
 * to the doorbell register will halt controller firmware. With
 * the purpose to stop both driver and firmware, the enduser can
 * obtain a ring buffer from controller UART.
 */
void
mpt3sas_halt_firmware(struct MPT3SAS_ADAPTER *ioc)
{
	u32 doorbell;

	if (!ioc->fwfault_debug)
		return;

	dump_stack();

	doorbell = readl(&ioc->chip->Doorbell);
	if ((doorbell & MPI2_IOC_STATE_MASK) == MPI2_IOC_STATE_FAULT)
		mpt3sas_base_fault_info(ioc , doorbell);
	else {
		writel(0xC0FFEE00, &ioc->chip->Doorbell);
		pr_err(MPT3SAS_FMT "Firmware is halted due to command timeout\n",
			ioc->name);
	}

	if (ioc->fwfault_debug == 2)
		for (;;)
			;
	else
		panic("panic in %s\n", __func__);
}

/**
 * _base_sas_ioc_info - verbose translation of the ioc status
 * @ioc: per adapter object
 * @mpi_reply: reply mf payload returned from firmware
 * @request_hdr: request mf
 */
static void
_base_sas_ioc_info(struct MPT3SAS_ADAPTER *ioc, MPI2DefaultReply_t *mpi_reply,
	MPI2RequestHeader_t *request_hdr)
{
	u16 ioc_status = le16_to_cpu(mpi_reply->IOCStatus) &
	    MPI2_IOCSTATUS_MASK;
	char *desc = NULL;
	u16 frame_sz;
	char *func_str = NULL;

	/* SCSI_IO, RAID_PASS are handled from _scsih_scsi_ioc_info */
	if (request_hdr->Function == MPI2_FUNCTION_SCSI_IO_REQUEST ||
	    request_hdr->Function == MPI2_FUNCTION_RAID_SCSI_IO_PASSTHROUGH ||
	    request_hdr->Function == MPI2_FUNCTION_EVENT_NOTIFICATION)
		return;

	if (ioc_status == MPI2_IOCSTATUS_CONFIG_INVALID_PAGE)
		return;

	switch (ioc_status) {

/****************************************************************************
*  Common IOCStatus values for all replies
****************************************************************************/

	case MPI2_IOCSTATUS_INVALID_FUNCTION:
		desc = "invalid function";
		break;
	case MPI2_IOCSTATUS_BUSY:
		desc = "busy";
		break;
	case MPI2_IOCSTATUS_INVALID_SGL:
		desc = "invalid sgl";
		break;
	case MPI2_IOCSTATUS_INTERNAL_ERROR:
		desc = "internal error";
		break;
	case MPI2_IOCSTATUS_INVALID_VPID:
		desc = "invalid vpid";
		break;
	case MPI2_IOCSTATUS_INSUFFICIENT_RESOURCES:
		desc = "insufficient resources";
		break;
	case MPI2_IOCSTATUS_INSUFFICIENT_POWER:
		desc = "insufficient power";
		break;
	case MPI2_IOCSTATUS_INVALID_FIELD:
		desc = "invalid field";
		break;
	case MPI2_IOCSTATUS_INVALID_STATE:
		desc = "invalid state";
		break;
	case MPI2_IOCSTATUS_OP_STATE_NOT_SUPPORTED:
		desc = "op state not supported";
		break;

/****************************************************************************
*  Config IOCStatus values
****************************************************************************/

	case MPI2_IOCSTATUS_CONFIG_INVALID_ACTION:
		desc = "config invalid action";
		break;
	case MPI2_IOCSTATUS_CONFIG_INVALID_TYPE:
		desc = "config invalid type";
		break;
	case MPI2_IOCSTATUS_CONFIG_INVALID_PAGE:
		desc = "config invalid page";
		break;
	case MPI2_IOCSTATUS_CONFIG_INVALID_DATA:
		desc = "config invalid data";
		break;
	case MPI2_IOCSTATUS_CONFIG_NO_DEFAULTS:
		desc = "config no defaults";
		break;
	case MPI2_IOCSTATUS_CONFIG_CANT_COMMIT:
		desc = "config cant commit";
		break;

/****************************************************************************
*  SCSI IO Reply
****************************************************************************/

	case MPI2_IOCSTATUS_SCSI_RECOVERED_ERROR:
	case MPI2_IOCSTATUS_SCSI_INVALID_DEVHANDLE:
	case MPI2_IOCSTATUS_SCSI_DEVICE_NOT_THERE:
	case MPI2_IOCSTATUS_SCSI_DATA_OVERRUN:
	case MPI2_IOCSTATUS_SCSI_DATA_UNDERRUN:
	case MPI2_IOCSTATUS_SCSI_IO_DATA_ERROR:
	case MPI2_IOCSTATUS_SCSI_PROTOCOL_ERROR:
	case MPI2_IOCSTATUS_SCSI_TASK_TERMINATED:
	case MPI2_IOCSTATUS_SCSI_RESIDUAL_MISMATCH:
	case MPI2_IOCSTATUS_SCSI_TASK_MGMT_FAILED:
	case MPI2_IOCSTATUS_SCSI_IOC_TERMINATED:
	case MPI2_IOCSTATUS_SCSI_EXT_TERMINATED:
		break;

/****************************************************************************
*  For use by SCSI Initiator and SCSI Target end-to-end data protection
****************************************************************************/

	case MPI2_IOCSTATUS_EEDP_GUARD_ERROR:
		desc = "eedp guard error";
		break;
	case MPI2_IOCSTATUS_EEDP_REF_TAG_ERROR:
		desc = "eedp ref tag error";
		break;
	case MPI2_IOCSTATUS_EEDP_APP_TAG_ERROR:
		desc = "eedp app tag error";
		break;

/****************************************************************************
*  SCSI Target values
****************************************************************************/

	case MPI2_IOCSTATUS_TARGET_INVALID_IO_INDEX:
		desc = "target invalid io index";
		break;
	case MPI2_IOCSTATUS_TARGET_ABORTED:
		desc = "target aborted";
		break;
	case MPI2_IOCSTATUS_TARGET_NO_CONN_RETRYABLE:
		desc = "target no conn retryable";
		break;
	case MPI2_IOCSTATUS_TARGET_NO_CONNECTION:
		desc = "target no connection";
		break;
	case MPI2_IOCSTATUS_TARGET_XFER_COUNT_MISMATCH:
		desc = "target xfer count mismatch";
		break;
	case MPI2_IOCSTATUS_TARGET_DATA_OFFSET_ERROR:
		desc = "target data offset error";
		break;
	case MPI2_IOCSTATUS_TARGET_TOO_MUCH_WRITE_DATA:
		desc = "target too much write data";
		break;
	case MPI2_IOCSTATUS_TARGET_IU_TOO_SHORT:
		desc = "target iu too short";
		break;
	case MPI2_IOCSTATUS_TARGET_ACK_NAK_TIMEOUT:
		desc = "target ack nak timeout";
		break;
	case MPI2_IOCSTATUS_TARGET_NAK_RECEIVED:
		desc = "target nak received";
		break;

/****************************************************************************
*  Serial Attached SCSI values
****************************************************************************/

	case MPI2_IOCSTATUS_SAS_SMP_REQUEST_FAILED:
		desc = "smp request failed";
		break;
	case MPI2_IOCSTATUS_SAS_SMP_DATA_OVERRUN:
		desc = "smp data overrun";
		break;

/****************************************************************************
*  Diagnostic Buffer Post / Diagnostic Release values
****************************************************************************/

	case MPI2_IOCSTATUS_DIAGNOSTIC_RELEASED:
		desc = "diagnostic released";
		break;
	default:
		break;
	}

	if (!desc)
		return;

	switch (request_hdr->Function) {
	case MPI2_FUNCTION_CONFIG:
		frame_sz = sizeof(Mpi2ConfigRequest_t) + ioc->sge_size;
		func_str = "config_page";
		break;
	case MPI2_FUNCTION_SCSI_TASK_MGMT:
		frame_sz = sizeof(Mpi2SCSITaskManagementRequest_t);
		func_str = "task_mgmt";
		break;
	case MPI2_FUNCTION_SAS_IO_UNIT_CONTROL:
		frame_sz = sizeof(Mpi2SasIoUnitControlRequest_t);
		func_str = "sas_iounit_ctl";
		break;
	case MPI2_FUNCTION_SCSI_ENCLOSURE_PROCESSOR:
		frame_sz = sizeof(Mpi2SepRequest_t);
		func_str = "enclosure";
		break;
	case MPI2_FUNCTION_IOC_INIT:
		frame_sz = sizeof(Mpi2IOCInitRequest_t);
		func_str = "ioc_init";
		break;
	case MPI2_FUNCTION_PORT_ENABLE:
		frame_sz = sizeof(Mpi2PortEnableRequest_t);
		func_str = "port_enable";
		break;
	case MPI2_FUNCTION_SMP_PASSTHROUGH:
		frame_sz = sizeof(Mpi2SmpPassthroughRequest_t) + ioc->sge_size;
		func_str = "smp_passthru";
		break;
	case MPI2_FUNCTION_NVME_ENCAPSULATED:
		frame_sz = sizeof(Mpi26NVMeEncapsulatedRequest_t) +
		    ioc->sge_size;
		func_str = "nvme_encapsulated";
		break;
	default:
		frame_sz = 32;
		func_str = "unknown";
		break;
	}

	pr_warn(MPT3SAS_FMT "ioc_status: %s(0x%04x), request(0x%p),(%s)\n",
		ioc->name, desc, ioc_status, request_hdr, func_str);

	_debug_dump_mf(request_hdr, frame_sz/4);
}

/**
 * _base_display_event_data - verbose translation of firmware asyn events
 * @ioc: per adapter object
 * @mpi_reply: reply mf payload returned from firmware
 */
static void
_base_display_event_data(struct MPT3SAS_ADAPTER *ioc,
	Mpi2EventNotificationReply_t *mpi_reply)
{
	char *desc = NULL;
	u16 event;

	if (!(ioc->logging_level & MPT_DEBUG_EVENTS))
		return;

	event = le16_to_cpu(mpi_reply->Event);

	switch (event) {
	case MPI2_EVENT_LOG_DATA:
		desc = "Log Data";
		break;
	case MPI2_EVENT_STATE_CHANGE:
		desc = "Status Change";
		break;
	case MPI2_EVENT_HARD_RESET_RECEIVED:
		desc = "Hard Reset Received";
		break;
	case MPI2_EVENT_EVENT_CHANGE:
		desc = "Event Change";
		break;
	case MPI2_EVENT_SAS_DEVICE_STATUS_CHANGE:
		desc = "Device Status Change";
		break;
	case MPI2_EVENT_IR_OPERATION_STATUS:
		if (!ioc->hide_ir_msg)
			desc = "IR Operation Status";
		break;
	case MPI2_EVENT_SAS_DISCOVERY:
	{
		Mpi2EventDataSasDiscovery_t *event_data =
		    (Mpi2EventDataSasDiscovery_t *)mpi_reply->EventData;
		pr_info(MPT3SAS_FMT "Discovery: (%s)", ioc->name,
		    (event_data->ReasonCode == MPI2_EVENT_SAS_DISC_RC_STARTED) ?
		    "start" : "stop");
		if (event_data->DiscoveryStatus)
			pr_cont(" discovery_status(0x%08x)",
			    le32_to_cpu(event_data->DiscoveryStatus));
		pr_cont("\n");
		return;
	}
	case MPI2_EVENT_SAS_BROADCAST_PRIMITIVE:
		desc = "SAS Broadcast Primitive";
		break;
	case MPI2_EVENT_SAS_INIT_DEVICE_STATUS_CHANGE:
		desc = "SAS Init Device Status Change";
		break;
	case MPI2_EVENT_SAS_INIT_TABLE_OVERFLOW:
		desc = "SAS Init Table Overflow";
		break;
	case MPI2_EVENT_SAS_TOPOLOGY_CHANGE_LIST:
		desc = "SAS Topology Change List";
		break;
	case MPI2_EVENT_SAS_ENCL_DEVICE_STATUS_CHANGE:
		desc = "SAS Enclosure Device Status Change";
		break;
	case MPI2_EVENT_IR_VOLUME:
		if (!ioc->hide_ir_msg)
			desc = "IR Volume";
		break;
	case MPI2_EVENT_IR_PHYSICAL_DISK:
		if (!ioc->hide_ir_msg)
			desc = "IR Physical Disk";
		break;
	case MPI2_EVENT_IR_CONFIGURATION_CHANGE_LIST:
		if (!ioc->hide_ir_msg)
			desc = "IR Configuration Change List";
		break;
	case MPI2_EVENT_LOG_ENTRY_ADDED:
		if (!ioc->hide_ir_msg)
			desc = "Log Entry Added";
		break;
	case MPI2_EVENT_TEMP_THRESHOLD:
		desc = "Temperature Threshold";
		break;
	case MPI2_EVENT_ACTIVE_CABLE_EXCEPTION:
		desc = "Cable Event";
		break;
	case MPI2_EVENT_SAS_DEVICE_DISCOVERY_ERROR:
		desc = "SAS Device Discovery Error";
		break;
	case MPI2_EVENT_PCIE_DEVICE_STATUS_CHANGE:
		desc = "PCIE Device Status Change";
		break;
	case MPI2_EVENT_PCIE_ENUMERATION:
	{
		Mpi26EventDataPCIeEnumeration_t *event_data =
			(Mpi26EventDataPCIeEnumeration_t *)mpi_reply->EventData;
		pr_info(MPT3SAS_FMT "PCIE Enumeration: (%s)", ioc->name,
			   (event_data->ReasonCode ==
				MPI26_EVENT_PCIE_ENUM_RC_STARTED) ?
				"start" : "stop");
		if (event_data->EnumerationStatus)
			pr_info("enumeration_status(0x%08x)",
				   le32_to_cpu(event_data->EnumerationStatus));
		pr_info("\n");
		return;
	}
	case MPI2_EVENT_PCIE_TOPOLOGY_CHANGE_LIST:
		desc = "PCIE Topology Change List";
		break;
	}

	if (!desc)
		return;

	pr_info(MPT3SAS_FMT "%s\n", ioc->name, desc);
}

/**
 * _base_sas_log_info - verbose translation of firmware log info
 * @ioc: per adapter object
 * @log_info: log info
 */
static void
_base_sas_log_info(struct MPT3SAS_ADAPTER *ioc , u32 log_info)
{
	union loginfo_type {
		u32	loginfo;
		struct {
			u32	subcode:16;
			u32	code:8;
			u32	originator:4;
			u32	bus_type:4;
		} dw;
	};
	union loginfo_type sas_loginfo;
	char *originator_str = NULL;

	sas_loginfo.loginfo = log_info;
	if (sas_loginfo.dw.bus_type != 3 /*SAS*/)
		return;

	/* each nexus loss loginfo */
	if (log_info == 0x31170000)
		return;

	/* eat the loginfos associated with task aborts */
	if (ioc->ignore_loginfos && (log_info == 0x30050000 || log_info ==
	    0x31140000 || log_info == 0x31130000))
		return;

	switch (sas_loginfo.dw.originator) {
	case 0:
		originator_str = "IOP";
		break;
	case 1:
		originator_str = "PL";
		break;
	case 2:
		if (!ioc->hide_ir_msg)
			originator_str = "IR";
		else
			originator_str = "WarpDrive";
		break;
	}

	pr_warn(MPT3SAS_FMT
		"log_info(0x%08x): originator(%s), code(0x%02x), sub_code(0x%04x)\n",
		ioc->name, log_info,
	     originator_str, sas_loginfo.dw.code,
	     sas_loginfo.dw.subcode);
}

/**
 * _base_display_reply_info -
 * @ioc: per adapter object
 * @smid: system request message index
 * @msix_index: MSIX table index supplied by the OS
 * @reply: reply message frame(lower 32bit addr)
 */
static void
_base_display_reply_info(struct MPT3SAS_ADAPTER *ioc, u16 smid, u8 msix_index,
	u32 reply)
{
	MPI2DefaultReply_t *mpi_reply;
	u16 ioc_status;
	u32 loginfo = 0;

	mpi_reply = mpt3sas_base_get_reply_virt_addr(ioc, reply);
	if (unlikely(!mpi_reply)) {
		pr_err(MPT3SAS_FMT "mpi_reply not valid at %s:%d/%s()!\n",
		    ioc->name, __FILE__, __LINE__, __func__);
		return;
	}
	ioc_status = le16_to_cpu(mpi_reply->IOCStatus);

	if ((ioc_status & MPI2_IOCSTATUS_MASK) &&
	    (ioc->logging_level & MPT_DEBUG_REPLY)) {
		_base_sas_ioc_info(ioc , mpi_reply,
		   mpt3sas_base_get_msg_frame(ioc, smid));
	}

	if (ioc_status & MPI2_IOCSTATUS_FLAG_LOG_INFO_AVAILABLE) {
		loginfo = le32_to_cpu(mpi_reply->IOCLogInfo);
		_base_sas_log_info(ioc, loginfo);
	}

	if (ioc_status || loginfo) {
		ioc_status &= MPI2_IOCSTATUS_MASK;
		mpt3sas_trigger_mpi(ioc, ioc_status, loginfo);
	}
}

/**
 * mpt3sas_base_done - base internal command completion routine
 * @ioc: per adapter object
 * @smid: system request message index
 * @msix_index: MSIX table index supplied by the OS
 * @reply: reply message frame(lower 32bit addr)
 *
 * Return:
 * 1 meaning mf should be freed from _base_interrupt
 * 0 means the mf is freed from this function.
 */
u8
mpt3sas_base_done(struct MPT3SAS_ADAPTER *ioc, u16 smid, u8 msix_index,
	u32 reply)
{
	MPI2DefaultReply_t *mpi_reply;

	mpi_reply = mpt3sas_base_get_reply_virt_addr(ioc, reply);
	if (mpi_reply && mpi_reply->Function == MPI2_FUNCTION_EVENT_ACK)
		return mpt3sas_check_for_pending_internal_cmds(ioc, smid);

	if (ioc->base_cmds.status == MPT3_CMD_NOT_USED)
		return 1;

	ioc->base_cmds.status |= MPT3_CMD_COMPLETE;
	if (mpi_reply) {
		ioc->base_cmds.status |= MPT3_CMD_REPLY_VALID;
		memcpy(ioc->base_cmds.reply, mpi_reply, mpi_reply->MsgLength*4);
	}
	ioc->base_cmds.status &= ~MPT3_CMD_PENDING;

	complete(&ioc->base_cmds.done);
	return 1;
}

/**
 * _base_async_event - main callback handler for firmware asyn events
 * @ioc: per adapter object
 * @msix_index: MSIX table index supplied by the OS
 * @reply: reply message frame(lower 32bit addr)
 *
 * Return:
 * 1 meaning mf should be freed from _base_interrupt
 * 0 means the mf is freed from this function.
 */
static u8
_base_async_event(struct MPT3SAS_ADAPTER *ioc, u8 msix_index, u32 reply)
{
	Mpi2EventNotificationReply_t *mpi_reply;
	Mpi2EventAckRequest_t *ack_request;
	u16 smid;
	struct _event_ack_list *delayed_event_ack;

	mpi_reply = mpt3sas_base_get_reply_virt_addr(ioc, reply);
	if (!mpi_reply)
		return 1;
	if (mpi_reply->Function != MPI2_FUNCTION_EVENT_NOTIFICATION)
		return 1;

	_base_display_event_data(ioc, mpi_reply);

	if (!(mpi_reply->AckRequired & MPI2_EVENT_NOTIFICATION_ACK_REQUIRED))
		goto out;
	smid = mpt3sas_base_get_smid(ioc, ioc->base_cb_idx);
	if (!smid) {
		delayed_event_ack = kzalloc(sizeof(*delayed_event_ack),
					GFP_ATOMIC);
		if (!delayed_event_ack)
			goto out;
		INIT_LIST_HEAD(&delayed_event_ack->list);
		delayed_event_ack->Event = mpi_reply->Event;
		delayed_event_ack->EventContext = mpi_reply->EventContext;
		list_add_tail(&delayed_event_ack->list,
				&ioc->delayed_event_ack_list);
		dewtprintk(ioc, pr_info(MPT3SAS_FMT
				"DELAYED: EVENT ACK: event (0x%04x)\n",
				ioc->name, le16_to_cpu(mpi_reply->Event)));
		goto out;
	}

	ack_request = mpt3sas_base_get_msg_frame(ioc, smid);
	memset(ack_request, 0, sizeof(Mpi2EventAckRequest_t));
	ack_request->Function = MPI2_FUNCTION_EVENT_ACK;
	ack_request->Event = mpi_reply->Event;
	ack_request->EventContext = mpi_reply->EventContext;
	ack_request->VF_ID = 0;  /* TODO */
	ack_request->VP_ID = 0;
	mpt3sas_base_put_smid_default(ioc, smid);

 out:

	/* scsih callback handler */
	mpt3sas_scsih_event_callback(ioc, msix_index, reply);

	/* ctl callback handler */
	mpt3sas_ctl_event_callback(ioc, msix_index, reply);

	return 1;
}

static struct scsiio_tracker *
_get_st_from_smid(struct MPT3SAS_ADAPTER *ioc, u16 smid)
{
	struct scsi_cmnd *cmd;

	if (WARN_ON(!smid) ||
	    WARN_ON(smid >= ioc->hi_priority_smid))
		return NULL;

	cmd = mpt3sas_scsih_scsi_lookup_get(ioc, smid);
	if (cmd)
		return scsi_cmd_priv(cmd);

	return NULL;
}

/**
 * _base_get_cb_idx - obtain the callback index
 * @ioc: per adapter object
 * @smid: system request message index
 *
 * Return: callback index.
 */
static u8
_base_get_cb_idx(struct MPT3SAS_ADAPTER *ioc, u16 smid)
{
	int i;
	u16 ctl_smid = ioc->scsiio_depth - INTERNAL_SCSIIO_CMDS_COUNT + 1;
	u8 cb_idx = 0xFF;

	if (smid < ioc->hi_priority_smid) {
		struct scsiio_tracker *st;

		if (smid < ctl_smid) {
			st = _get_st_from_smid(ioc, smid);
			if (st)
				cb_idx = st->cb_idx;
		} else if (smid == ctl_smid)
			cb_idx = ioc->ctl_cb_idx;
	} else if (smid < ioc->internal_smid) {
		i = smid - ioc->hi_priority_smid;
		cb_idx = ioc->hpr_lookup[i].cb_idx;
	} else if (smid <= ioc->hba_queue_depth) {
		i = smid - ioc->internal_smid;
		cb_idx = ioc->internal_lookup[i].cb_idx;
	}
	return cb_idx;
}

/**
 * _base_mask_interrupts - disable interrupts
 * @ioc: per adapter object
 *
 * Disabling ResetIRQ, Reply and Doorbell Interrupts
 */
static void
_base_mask_interrupts(struct MPT3SAS_ADAPTER *ioc)
{
	u32 him_register;

	ioc->mask_interrupts = 1;
	him_register = readl(&ioc->chip->HostInterruptMask);
	him_register |= MPI2_HIM_DIM + MPI2_HIM_RIM + MPI2_HIM_RESET_IRQ_MASK;
	writel(him_register, &ioc->chip->HostInterruptMask);
	readl(&ioc->chip->HostInterruptMask);
}

/**
 * _base_unmask_interrupts - enable interrupts
 * @ioc: per adapter object
 *
 * Enabling only Reply Interrupts
 */
static void
_base_unmask_interrupts(struct MPT3SAS_ADAPTER *ioc)
{
	u32 him_register;

	him_register = readl(&ioc->chip->HostInterruptMask);
	him_register &= ~MPI2_HIM_RIM;
	writel(him_register, &ioc->chip->HostInterruptMask);
	ioc->mask_interrupts = 0;
}

union reply_descriptor {
	u64 word;
	struct {
		u32 low;
		u32 high;
	} u;
};

/**
 * _base_interrupt - MPT adapter (IOC) specific interrupt handler.
 * @irq: irq number (not used)
 * @bus_id: bus identifier cookie == pointer to MPT_ADAPTER structure
 *
 * Return: IRQ_HANDLED if processed, else IRQ_NONE.
 */
static irqreturn_t
_base_interrupt(int irq, void *bus_id)
{
	struct adapter_reply_queue *reply_q = bus_id;
	union reply_descriptor rd;
	u32 completed_cmds;
	u8 request_desript_type;
	u16 smid;
	u8 cb_idx;
	u32 reply;
	u8 msix_index = reply_q->msix_index;
	struct MPT3SAS_ADAPTER *ioc = reply_q->ioc;
	Mpi2ReplyDescriptorsUnion_t *rpf;
	u8 rc;

	if (ioc->mask_interrupts)
		return IRQ_NONE;

	if (!atomic_add_unless(&reply_q->busy, 1, 1))
		return IRQ_NONE;

	rpf = &reply_q->reply_post_free[reply_q->reply_post_host_index];
	request_desript_type = rpf->Default.ReplyFlags
	     & MPI2_RPY_DESCRIPT_FLAGS_TYPE_MASK;
	if (request_desript_type == MPI2_RPY_DESCRIPT_FLAGS_UNUSED) {
		atomic_dec(&reply_q->busy);
		return IRQ_NONE;
	}

	completed_cmds = 0;
	cb_idx = 0xFF;
	do {
		rd.word = le64_to_cpu(rpf->Words);
		if (rd.u.low == UINT_MAX || rd.u.high == UINT_MAX)
			goto out;
		reply = 0;
		smid = le16_to_cpu(rpf->Default.DescriptorTypeDependent1);
		if (request_desript_type ==
		    MPI25_RPY_DESCRIPT_FLAGS_FAST_PATH_SCSI_IO_SUCCESS ||
		    request_desript_type ==
		    MPI2_RPY_DESCRIPT_FLAGS_SCSI_IO_SUCCESS ||
		    request_desript_type ==
		    MPI26_RPY_DESCRIPT_FLAGS_PCIE_ENCAPSULATED_SUCCESS) {
			cb_idx = _base_get_cb_idx(ioc, smid);
			if ((likely(cb_idx < MPT_MAX_CALLBACKS)) &&
			    (likely(mpt_callbacks[cb_idx] != NULL))) {
				rc = mpt_callbacks[cb_idx](ioc, smid,
				    msix_index, 0);
				if (rc)
					mpt3sas_base_free_smid(ioc, smid);
			}
		} else if (request_desript_type ==
		    MPI2_RPY_DESCRIPT_FLAGS_ADDRESS_REPLY) {
			reply = le32_to_cpu(
			    rpf->AddressReply.ReplyFrameAddress);
			if (reply > ioc->reply_dma_max_address ||
			    reply < ioc->reply_dma_min_address)
				reply = 0;
			if (smid) {
				cb_idx = _base_get_cb_idx(ioc, smid);
				if ((likely(cb_idx < MPT_MAX_CALLBACKS)) &&
				    (likely(mpt_callbacks[cb_idx] != NULL))) {
					rc = mpt_callbacks[cb_idx](ioc, smid,
					    msix_index, reply);
					if (reply)
						_base_display_reply_info(ioc,
						    smid, msix_index, reply);
					if (rc)
						mpt3sas_base_free_smid(ioc,
						    smid);
				}
			} else {
				_base_async_event(ioc, msix_index, reply);
			}

			/* reply free queue handling */
			if (reply) {
				ioc->reply_free_host_index =
				    (ioc->reply_free_host_index ==
				    (ioc->reply_free_queue_depth - 1)) ?
				    0 : ioc->reply_free_host_index + 1;
				ioc->reply_free[ioc->reply_free_host_index] =
				    cpu_to_le32(reply);
				if (ioc->is_mcpu_endpoint)
					_base_clone_reply_to_sys_mem(ioc,
						reply,
						ioc->reply_free_host_index);
				writel(ioc->reply_free_host_index,
				    &ioc->chip->ReplyFreeHostIndex);
			}
		}

		rpf->Words = cpu_to_le64(ULLONG_MAX);
		reply_q->reply_post_host_index =
		    (reply_q->reply_post_host_index ==
		    (ioc->reply_post_queue_depth - 1)) ? 0 :
		    reply_q->reply_post_host_index + 1;
		request_desript_type =
		    reply_q->reply_post_free[reply_q->reply_post_host_index].
		    Default.ReplyFlags & MPI2_RPY_DESCRIPT_FLAGS_TYPE_MASK;
		completed_cmds++;
		/* Update the reply post host index after continuously
		 * processing the threshold number of Reply Descriptors.
		 * So that FW can find enough entries to post the Reply
		 * Descriptors in the reply descriptor post queue.
		 */
		if (completed_cmds > ioc->hba_queue_depth/3) {
			if (ioc->combined_reply_queue) {
				writel(reply_q->reply_post_host_index |
						((msix_index  & 7) <<
						 MPI2_RPHI_MSIX_INDEX_SHIFT),
				    ioc->replyPostRegisterIndex[msix_index/8]);
			} else {
				writel(reply_q->reply_post_host_index |
						(msix_index <<
						 MPI2_RPHI_MSIX_INDEX_SHIFT),
						&ioc->chip->ReplyPostHostIndex);
			}
			completed_cmds = 1;
		}
		if (request_desript_type == MPI2_RPY_DESCRIPT_FLAGS_UNUSED)
			goto out;
		if (!reply_q->reply_post_host_index)
			rpf = reply_q->reply_post_free;
		else
			rpf++;
	} while (1);

 out:

	if (!completed_cmds) {
		atomic_dec(&reply_q->busy);
		return IRQ_NONE;
	}

	if (ioc->is_warpdrive) {
		writel(reply_q->reply_post_host_index,
		ioc->reply_post_host_index[msix_index]);
		atomic_dec(&reply_q->busy);
		return IRQ_HANDLED;
	}

	/* Update Reply Post Host Index.
	 * For those HBA's which support combined reply queue feature
	 * 1. Get the correct Supplemental Reply Post Host Index Register.
	 *    i.e. (msix_index / 8)th entry from Supplemental Reply Post Host
	 *    Index Register address bank i.e replyPostRegisterIndex[],
	 * 2. Then update this register with new reply host index value
	 *    in ReplyPostIndex field and the MSIxIndex field with
	 *    msix_index value reduced to a value between 0 and 7,
	 *    using a modulo 8 operation. Since each Supplemental Reply Post
	 *    Host Index Register supports 8 MSI-X vectors.
	 *
	 * For other HBA's just update the Reply Post Host Index register with
	 * new reply host index value in ReplyPostIndex Field and msix_index
	 * value in MSIxIndex field.
	 */
	if (ioc->combined_reply_queue)
		writel(reply_q->reply_post_host_index | ((msix_index  & 7) <<
			MPI2_RPHI_MSIX_INDEX_SHIFT),
			ioc->replyPostRegisterIndex[msix_index/8]);
	else
		writel(reply_q->reply_post_host_index | (msix_index <<
			MPI2_RPHI_MSIX_INDEX_SHIFT),
			&ioc->chip->ReplyPostHostIndex);
	atomic_dec(&reply_q->busy);
	return IRQ_HANDLED;
}

/**
 * _base_is_controller_msix_enabled - is controller support muli-reply queues
 * @ioc: per adapter object
 *
 * Return: Whether or not MSI/X is enabled.
 */
static inline int
_base_is_controller_msix_enabled(struct MPT3SAS_ADAPTER *ioc)
{
	return (ioc->facts.IOCCapabilities &
	    MPI2_IOCFACTS_CAPABILITY_MSI_X_INDEX) && ioc->msix_enable;
}

/**
 * mpt3sas_base_sync_reply_irqs - flush pending MSIX interrupts
 * @ioc: per adapter object
 * Context: non ISR conext
 *
 * Called when a Task Management request has completed.
 */
void
mpt3sas_base_sync_reply_irqs(struct MPT3SAS_ADAPTER *ioc)
{
	struct adapter_reply_queue *reply_q;

	/* If MSIX capability is turned off
	 * then multi-queues are not enabled
	 */
	if (!_base_is_controller_msix_enabled(ioc))
		return;

	list_for_each_entry(reply_q, &ioc->reply_queue_list, list) {
		if (ioc->shost_recovery || ioc->remove_host ||
				ioc->pci_error_recovery)
			return;
		/* TMs are on msix_index == 0 */
		if (reply_q->msix_index == 0)
			continue;
		synchronize_irq(pci_irq_vector(ioc->pdev, reply_q->msix_index));
	}
}

/**
 * mpt3sas_base_release_callback_handler - clear interrupt callback handler
 * @cb_idx: callback index
 */
void
mpt3sas_base_release_callback_handler(u8 cb_idx)
{
	mpt_callbacks[cb_idx] = NULL;
}

/**
 * mpt3sas_base_register_callback_handler - obtain index for the interrupt callback handler
 * @cb_func: callback function
 *
 * Return: Index of @cb_func.
 */
u8
mpt3sas_base_register_callback_handler(MPT_CALLBACK cb_func)
{
	u8 cb_idx;

	for (cb_idx = MPT_MAX_CALLBACKS-1; cb_idx; cb_idx--)
		if (mpt_callbacks[cb_idx] == NULL)
			break;

	mpt_callbacks[cb_idx] = cb_func;
	return cb_idx;
}

/**
 * mpt3sas_base_initialize_callback_handler - initialize the interrupt callback handler
 */
void
mpt3sas_base_initialize_callback_handler(void)
{
	u8 cb_idx;

	for (cb_idx = 0; cb_idx < MPT_MAX_CALLBACKS; cb_idx++)
		mpt3sas_base_release_callback_handler(cb_idx);
}


/**
 * _base_build_zero_len_sge - build zero length sg entry
 * @ioc: per adapter object
 * @paddr: virtual address for SGE
 *
 * Create a zero length scatter gather entry to insure the IOCs hardware has
 * something to use if the target device goes brain dead and tries
 * to send data even when none is asked for.
 */
static void
_base_build_zero_len_sge(struct MPT3SAS_ADAPTER *ioc, void *paddr)
{
	u32 flags_length = (u32)((MPI2_SGE_FLAGS_LAST_ELEMENT |
	    MPI2_SGE_FLAGS_END_OF_BUFFER | MPI2_SGE_FLAGS_END_OF_LIST |
	    MPI2_SGE_FLAGS_SIMPLE_ELEMENT) <<
	    MPI2_SGE_FLAGS_SHIFT);
	ioc->base_add_sg_single(paddr, flags_length, -1);
}

/**
 * _base_add_sg_single_32 - Place a simple 32 bit SGE at address pAddr.
 * @paddr: virtual address for SGE
 * @flags_length: SGE flags and data transfer length
 * @dma_addr: Physical address
 */
static void
_base_add_sg_single_32(void *paddr, u32 flags_length, dma_addr_t dma_addr)
{
	Mpi2SGESimple32_t *sgel = paddr;

	flags_length |= (MPI2_SGE_FLAGS_32_BIT_ADDRESSING |
	    MPI2_SGE_FLAGS_SYSTEM_ADDRESS) << MPI2_SGE_FLAGS_SHIFT;
	sgel->FlagsLength = cpu_to_le32(flags_length);
	sgel->Address = cpu_to_le32(dma_addr);
}


/**
 * _base_add_sg_single_64 - Place a simple 64 bit SGE at address pAddr.
 * @paddr: virtual address for SGE
 * @flags_length: SGE flags and data transfer length
 * @dma_addr: Physical address
 */
static void
_base_add_sg_single_64(void *paddr, u32 flags_length, dma_addr_t dma_addr)
{
	Mpi2SGESimple64_t *sgel = paddr;

	flags_length |= (MPI2_SGE_FLAGS_64_BIT_ADDRESSING |
	    MPI2_SGE_FLAGS_SYSTEM_ADDRESS) << MPI2_SGE_FLAGS_SHIFT;
	sgel->FlagsLength = cpu_to_le32(flags_length);
	sgel->Address = cpu_to_le64(dma_addr);
}

/**
 * _base_get_chain_buffer_tracker - obtain chain tracker
 * @ioc: per adapter object
 * @scmd: SCSI commands of the IO request
 *
 * Return: chain tracker from chain_lookup table using key as
 * smid and smid's chain_offset.
 */
static struct chain_tracker *
_base_get_chain_buffer_tracker(struct MPT3SAS_ADAPTER *ioc,
			       struct scsi_cmnd *scmd)
{
	struct chain_tracker *chain_req;
	struct scsiio_tracker *st = scsi_cmd_priv(scmd);
	u16 smid = st->smid;
	u8 chain_offset =
	   atomic_read(&ioc->chain_lookup[smid - 1].chain_offset);

	if (chain_offset == ioc->chains_needed_per_io)
		return NULL;

	chain_req = &ioc->chain_lookup[smid - 1].chains_per_smid[chain_offset];
	atomic_inc(&ioc->chain_lookup[smid - 1].chain_offset);
	return chain_req;
}


/**
 * _base_build_sg - build generic sg
 * @ioc: per adapter object
 * @psge: virtual address for SGE
 * @data_out_dma: physical address for WRITES
 * @data_out_sz: data xfer size for WRITES
 * @data_in_dma: physical address for READS
 * @data_in_sz: data xfer size for READS
 */
static void
_base_build_sg(struct MPT3SAS_ADAPTER *ioc, void *psge,
	dma_addr_t data_out_dma, size_t data_out_sz, dma_addr_t data_in_dma,
	size_t data_in_sz)
{
	u32 sgl_flags;

	if (!data_out_sz && !data_in_sz) {
		_base_build_zero_len_sge(ioc, psge);
		return;
	}

	if (data_out_sz && data_in_sz) {
		/* WRITE sgel first */
		sgl_flags = (MPI2_SGE_FLAGS_SIMPLE_ELEMENT |
		    MPI2_SGE_FLAGS_END_OF_BUFFER | MPI2_SGE_FLAGS_HOST_TO_IOC);
		sgl_flags = sgl_flags << MPI2_SGE_FLAGS_SHIFT;
		ioc->base_add_sg_single(psge, sgl_flags |
		    data_out_sz, data_out_dma);

		/* incr sgel */
		psge += ioc->sge_size;

		/* READ sgel last */
		sgl_flags = (MPI2_SGE_FLAGS_SIMPLE_ELEMENT |
		    MPI2_SGE_FLAGS_LAST_ELEMENT | MPI2_SGE_FLAGS_END_OF_BUFFER |
		    MPI2_SGE_FLAGS_END_OF_LIST);
		sgl_flags = sgl_flags << MPI2_SGE_FLAGS_SHIFT;
		ioc->base_add_sg_single(psge, sgl_flags |
		    data_in_sz, data_in_dma);
	} else if (data_out_sz) /* WRITE */ {
		sgl_flags = (MPI2_SGE_FLAGS_SIMPLE_ELEMENT |
		    MPI2_SGE_FLAGS_LAST_ELEMENT | MPI2_SGE_FLAGS_END_OF_BUFFER |
		    MPI2_SGE_FLAGS_END_OF_LIST | MPI2_SGE_FLAGS_HOST_TO_IOC);
		sgl_flags = sgl_flags << MPI2_SGE_FLAGS_SHIFT;
		ioc->base_add_sg_single(psge, sgl_flags |
		    data_out_sz, data_out_dma);
	} else if (data_in_sz) /* READ */ {
		sgl_flags = (MPI2_SGE_FLAGS_SIMPLE_ELEMENT |
		    MPI2_SGE_FLAGS_LAST_ELEMENT | MPI2_SGE_FLAGS_END_OF_BUFFER |
		    MPI2_SGE_FLAGS_END_OF_LIST);
		sgl_flags = sgl_flags << MPI2_SGE_FLAGS_SHIFT;
		ioc->base_add_sg_single(psge, sgl_flags |
		    data_in_sz, data_in_dma);
	}
}

/* IEEE format sgls */

/**
 * _base_build_nvme_prp - This function is called for NVMe end devices to build
 * a native SGL (NVMe PRP). The native SGL is built starting in the first PRP
 * entry of the NVMe message (PRP1).  If the data buffer is small enough to be
 * described entirely using PRP1, then PRP2 is not used.  If needed, PRP2 is
 * used to describe a larger data buffer.  If the data buffer is too large to
 * describe using the two PRP entriess inside the NVMe message, then PRP1
 * describes the first data memory segment, and PRP2 contains a pointer to a PRP
 * list located elsewhere in memory to describe the remaining data memory
 * segments.  The PRP list will be contiguous.
 *
 * The native SGL for NVMe devices is a Physical Region Page (PRP).  A PRP
 * consists of a list of PRP entries to describe a number of noncontigous
 * physical memory segments as a single memory buffer, just as a SGL does.  Note
 * however, that this function is only used by the IOCTL call, so the memory
 * given will be guaranteed to be contiguous.  There is no need to translate
 * non-contiguous SGL into a PRP in this case.  All PRPs will describe
 * contiguous space that is one page size each.
 *
 * Each NVMe message contains two PRP entries.  The first (PRP1) either contains
 * a PRP list pointer or a PRP element, depending upon the command.  PRP2
 * contains the second PRP element if the memory being described fits within 2
 * PRP entries, or a PRP list pointer if the PRP spans more than two entries.
 *
 * A PRP list pointer contains the address of a PRP list, structured as a linear
 * array of PRP entries.  Each PRP entry in this list describes a segment of
 * physical memory.
 *
 * Each 64-bit PRP entry comprises an address and an offset field.  The address
 * always points at the beginning of a 4KB physical memory page, and the offset
 * describes where within that 4KB page the memory segment begins.  Only the
 * first element in a PRP list may contain a non-zero offest, implying that all
 * memory segments following the first begin at the start of a 4KB page.
 *
 * Each PRP element normally describes 4KB of physical memory, with exceptions
 * for the first and last elements in the list.  If the memory being described
 * by the list begins at a non-zero offset within the first 4KB page, then the
 * first PRP element will contain a non-zero offset indicating where the region
 * begins within the 4KB page.  The last memory segment may end before the end
 * of the 4KB segment, depending upon the overall size of the memory being
 * described by the PRP list.
 *
 * Since PRP entries lack any indication of size, the overall data buffer length
 * is used to determine where the end of the data memory buffer is located, and
 * how many PRP entries are required to describe it.
 *
 * @ioc: per adapter object
 * @smid: system request message index for getting asscociated SGL
 * @nvme_encap_request: the NVMe request msg frame pointer
 * @data_out_dma: physical address for WRITES
 * @data_out_sz: data xfer size for WRITES
 * @data_in_dma: physical address for READS
 * @data_in_sz: data xfer size for READS
 */
static void
_base_build_nvme_prp(struct MPT3SAS_ADAPTER *ioc, u16 smid,
	Mpi26NVMeEncapsulatedRequest_t *nvme_encap_request,
	dma_addr_t data_out_dma, size_t data_out_sz, dma_addr_t data_in_dma,
	size_t data_in_sz)
{
	int		prp_size = NVME_PRP_SIZE;
	__le64		*prp_entry, *prp1_entry, *prp2_entry;
	__le64		*prp_page;
	dma_addr_t	prp_entry_dma, prp_page_dma, dma_addr;
	u32		offset, entry_len;
	u32		page_mask_result, page_mask;
	size_t		length;
	struct mpt3sas_nvme_cmd *nvme_cmd =
		(void *)nvme_encap_request->NVMe_Command;

	/*
	 * Not all commands require a data transfer. If no data, just return
	 * without constructing any PRP.
	 */
	if (!data_in_sz && !data_out_sz)
		return;
	prp1_entry = &nvme_cmd->prp1;
	prp2_entry = &nvme_cmd->prp2;
	prp_entry = prp1_entry;
	/*
	 * For the PRP entries, use the specially allocated buffer of
	 * contiguous memory.
	 */
	prp_page = (__le64 *)mpt3sas_base_get_pcie_sgl(ioc, smid);
	prp_page_dma = mpt3sas_base_get_pcie_sgl_dma(ioc, smid);

	/*
	 * Check if we are within 1 entry of a page boundary we don't
	 * want our first entry to be a PRP List entry.
	 */
	page_mask = ioc->page_size - 1;
	page_mask_result = (uintptr_t)((u8 *)prp_page + prp_size) & page_mask;
	if (!page_mask_result) {
		/* Bump up to next page boundary. */
		prp_page = (__le64 *)((u8 *)prp_page + prp_size);
		prp_page_dma = prp_page_dma + prp_size;
	}

	/*
	 * Set PRP physical pointer, which initially points to the current PRP
	 * DMA memory page.
	 */
	prp_entry_dma = prp_page_dma;

	/* Get physical address and length of the data buffer. */
	if (data_in_sz) {
		dma_addr = data_in_dma;
		length = data_in_sz;
	} else {
		dma_addr = data_out_dma;
		length = data_out_sz;
	}

	/* Loop while the length is not zero. */
	while (length) {
		/*
		 * Check if we need to put a list pointer here if we are at
		 * page boundary - prp_size (8 bytes).
		 */
		page_mask_result = (prp_entry_dma + prp_size) & page_mask;
		if (!page_mask_result) {
			/*
			 * This is the last entry in a PRP List, so we need to
			 * put a PRP list pointer here.  What this does is:
			 *   - bump the current memory pointer to the next
			 *     address, which will be the next full page.
			 *   - set the PRP Entry to point to that page.  This
			 *     is now the PRP List pointer.
			 *   - bump the PRP Entry pointer the start of the
			 *     next page.  Since all of this PRP memory is
			 *     contiguous, no need to get a new page - it's
			 *     just the next address.
			 */
			prp_entry_dma++;
			*prp_entry = cpu_to_le64(prp_entry_dma);
			prp_entry++;
		}

		/* Need to handle if entry will be part of a page. */
		offset = dma_addr & page_mask;
		entry_len = ioc->page_size - offset;

		if (prp_entry == prp1_entry) {
			/*
			 * Must fill in the first PRP pointer (PRP1) before
			 * moving on.
			 */
			*prp1_entry = cpu_to_le64(dma_addr);

			/*
			 * Now point to the second PRP entry within the
			 * command (PRP2).
			 */
			prp_entry = prp2_entry;
		} else if (prp_entry == prp2_entry) {
			/*
			 * Should the PRP2 entry be a PRP List pointer or just
			 * a regular PRP pointer?  If there is more than one
			 * more page of data, must use a PRP List pointer.
			 */
			if (length > ioc->page_size) {
				/*
				 * PRP2 will contain a PRP List pointer because
				 * more PRP's are needed with this command. The
				 * list will start at the beginning of the
				 * contiguous buffer.
				 */
				*prp2_entry = cpu_to_le64(prp_entry_dma);

				/*
				 * The next PRP Entry will be the start of the
				 * first PRP List.
				 */
				prp_entry = prp_page;
			} else {
				/*
				 * After this, the PRP Entries are complete.
				 * This command uses 2 PRP's and no PRP list.
				 */
				*prp2_entry = cpu_to_le64(dma_addr);
			}
		} else {
			/*
			 * Put entry in list and bump the addresses.
			 *
			 * After PRP1 and PRP2 are filled in, this will fill in
			 * all remaining PRP entries in a PRP List, one per
			 * each time through the loop.
			 */
			*prp_entry = cpu_to_le64(dma_addr);
			prp_entry++;
			prp_entry_dma++;
		}

		/*
		 * Bump the phys address of the command's data buffer by the
		 * entry_len.
		 */
		dma_addr += entry_len;

		/* Decrement length accounting for last partial page. */
		if (entry_len > length)
			length = 0;
		else
			length -= entry_len;
	}
}

/**
 * base_make_prp_nvme -
 * Prepare PRPs(Physical Region Page)- SGLs specific to NVMe drives only
 *
 * @ioc:		per adapter object
 * @scmd:		SCSI command from the mid-layer
 * @mpi_request:	mpi request
 * @smid:		msg Index
 * @sge_count:		scatter gather element count.
 *
 * Return:		true: PRPs are built
 *			false: IEEE SGLs needs to be built
 */
static void
base_make_prp_nvme(struct MPT3SAS_ADAPTER *ioc,
		struct scsi_cmnd *scmd,
		Mpi25SCSIIORequest_t *mpi_request,
		u16 smid, int sge_count)
{
	int sge_len, num_prp_in_chain = 0;
	Mpi25IeeeSgeChain64_t *main_chain_element, *ptr_first_sgl;
	__le64 *curr_buff;
	dma_addr_t msg_dma, sge_addr, offset;
	u32 page_mask, page_mask_result;
	struct scatterlist *sg_scmd;
	u32 first_prp_len;
	int data_len = scsi_bufflen(scmd);
	u32 nvme_pg_size;

	nvme_pg_size = max_t(u32, ioc->page_size, NVME_PRP_PAGE_SIZE);
	/*
	 * Nvme has a very convoluted prp format.  One prp is required
	 * for each page or partial page. Driver need to split up OS sg_list
	 * entries if it is longer than one page or cross a page
	 * boundary.  Driver also have to insert a PRP list pointer entry as
	 * the last entry in each physical page of the PRP list.
	 *
	 * NOTE: The first PRP "entry" is actually placed in the first
	 * SGL entry in the main message as IEEE 64 format.  The 2nd
	 * entry in the main message is the chain element, and the rest
	 * of the PRP entries are built in the contiguous pcie buffer.
	 */
	page_mask = nvme_pg_size - 1;

	/*
	 * Native SGL is needed.
	 * Put a chain element in main message frame that points to the first
	 * chain buffer.
	 *
	 * NOTE:  The ChainOffset field must be 0 when using a chain pointer to
	 *        a native SGL.
	 */

	/* Set main message chain element pointer */
	main_chain_element = (pMpi25IeeeSgeChain64_t)&mpi_request->SGL;
	/*
	 * For NVMe the chain element needs to be the 2nd SG entry in the main
	 * message.
	 */
	main_chain_element = (Mpi25IeeeSgeChain64_t *)
		((u8 *)main_chain_element + sizeof(MPI25_IEEE_SGE_CHAIN64));

	/*
	 * For the PRP entries, use the specially allocated buffer of
	 * contiguous memory.  Normal chain buffers can't be used
	 * because each chain buffer would need to be the size of an OS
	 * page (4k).
	 */
	curr_buff = mpt3sas_base_get_pcie_sgl(ioc, smid);
	msg_dma = mpt3sas_base_get_pcie_sgl_dma(ioc, smid);

	main_chain_element->Address = cpu_to_le64(msg_dma);
	main_chain_element->NextChainOffset = 0;
	main_chain_element->Flags = MPI2_IEEE_SGE_FLAGS_CHAIN_ELEMENT |
			MPI2_IEEE_SGE_FLAGS_SYSTEM_ADDR |
			MPI26_IEEE_SGE_FLAGS_NSF_NVME_PRP;

	/* Build first prp, sge need not to be page aligned*/
	ptr_first_sgl = (pMpi25IeeeSgeChain64_t)&mpi_request->SGL;
	sg_scmd = scsi_sglist(scmd);
	sge_addr = sg_dma_address(sg_scmd);
	sge_len = sg_dma_len(sg_scmd);

	offset = sge_addr & page_mask;
	first_prp_len = nvme_pg_size - offset;

	ptr_first_sgl->Address = cpu_to_le64(sge_addr);
	ptr_first_sgl->Length = cpu_to_le32(first_prp_len);

	data_len -= first_prp_len;

	if (sge_len > first_prp_len) {
		sge_addr += first_prp_len;
		sge_len -= first_prp_len;
	} else if (data_len && (sge_len == first_prp_len)) {
		sg_scmd = sg_next(sg_scmd);
		sge_addr = sg_dma_address(sg_scmd);
		sge_len = sg_dma_len(sg_scmd);
	}

	for (;;) {
		offset = sge_addr & page_mask;

		/* Put PRP pointer due to page boundary*/
		page_mask_result = (uintptr_t)(curr_buff + 1) & page_mask;
		if (unlikely(!page_mask_result)) {
			scmd_printk(KERN_NOTICE,
				scmd, "page boundary curr_buff: 0x%p\n",
				curr_buff);
			msg_dma += 8;
			*curr_buff = cpu_to_le64(msg_dma);
			curr_buff++;
			num_prp_in_chain++;
		}

		*curr_buff = cpu_to_le64(sge_addr);
		curr_buff++;
		msg_dma += 8;
		num_prp_in_chain++;

		sge_addr += nvme_pg_size;
		sge_len -= nvme_pg_size;
		data_len -= nvme_pg_size;

		if (data_len <= 0)
			break;

		if (sge_len > 0)
			continue;

		sg_scmd = sg_next(sg_scmd);
		sge_addr = sg_dma_address(sg_scmd);
		sge_len = sg_dma_len(sg_scmd);
	}

	main_chain_element->Length =
		cpu_to_le32(num_prp_in_chain * sizeof(u64));
	return;
}

static bool
base_is_prp_possible(struct MPT3SAS_ADAPTER *ioc,
	struct _pcie_device *pcie_device, struct scsi_cmnd *scmd, int sge_count)
{
	u32 data_length = 0;
	bool build_prp = true;

	data_length = scsi_bufflen(scmd);

	/* If Datalenth is <= 16K and number of SGE’s entries are <= 2
	 * we built IEEE SGL
	 */
	if ((data_length <= NVME_PRP_PAGE_SIZE*4) && (sge_count <= 2))
		build_prp = false;

	return build_prp;
}

/**
 * _base_check_pcie_native_sgl - This function is called for PCIe end devices to
 * determine if the driver needs to build a native SGL.  If so, that native
 * SGL is built in the special contiguous buffers allocated especially for
 * PCIe SGL creation.  If the driver will not build a native SGL, return
 * TRUE and a normal IEEE SGL will be built.  Currently this routine
 * supports NVMe.
 * @ioc: per adapter object
 * @mpi_request: mf request pointer
 * @smid: system request message index
 * @scmd: scsi command
 * @pcie_device: points to the PCIe device's info
 *
 * Return: 0 if native SGL was built, 1 if no SGL was built
 */
static int
_base_check_pcie_native_sgl(struct MPT3SAS_ADAPTER *ioc,
	Mpi25SCSIIORequest_t *mpi_request, u16 smid, struct scsi_cmnd *scmd,
	struct _pcie_device *pcie_device)
{
	int sges_left;

	/* Get the SG list pointer and info. */
	sges_left = scsi_dma_map(scmd);
	if (sges_left < 0) {
		sdev_printk(KERN_ERR, scmd->device,
			"scsi_dma_map failed: request for %d bytes!\n",
			scsi_bufflen(scmd));
		return 1;
	}

	/* Check if we need to build a native SG list. */
	if (base_is_prp_possible(ioc, pcie_device,
				scmd, sges_left) == 0) {
		/* We built a native SG list, just return. */
		goto out;
	}

	/*
	 * Build native NVMe PRP.
	 */
	base_make_prp_nvme(ioc, scmd, mpi_request,
			smid, sges_left);

	return 0;
out:
	scsi_dma_unmap(scmd);
	return 1;
}

/**
 * _base_add_sg_single_ieee - add sg element for IEEE format
 * @paddr: virtual address for SGE
 * @flags: SGE flags
 * @chain_offset: number of 128 byte elements from start of segment
 * @length: data transfer length
 * @dma_addr: Physical address
 */
static void
_base_add_sg_single_ieee(void *paddr, u8 flags, u8 chain_offset, u32 length,
	dma_addr_t dma_addr)
{
	Mpi25IeeeSgeChain64_t *sgel = paddr;

	sgel->Flags = flags;
	sgel->NextChainOffset = chain_offset;
	sgel->Length = cpu_to_le32(length);
	sgel->Address = cpu_to_le64(dma_addr);
}

/**
 * _base_build_zero_len_sge_ieee - build zero length sg entry for IEEE format
 * @ioc: per adapter object
 * @paddr: virtual address for SGE
 *
 * Create a zero length scatter gather entry to insure the IOCs hardware has
 * something to use if the target device goes brain dead and tries
 * to send data even when none is asked for.
 */
static void
_base_build_zero_len_sge_ieee(struct MPT3SAS_ADAPTER *ioc, void *paddr)
{
	u8 sgl_flags = (MPI2_IEEE_SGE_FLAGS_SIMPLE_ELEMENT |
		MPI2_IEEE_SGE_FLAGS_SYSTEM_ADDR |
		MPI25_IEEE_SGE_FLAGS_END_OF_LIST);

	_base_add_sg_single_ieee(paddr, sgl_flags, 0, 0, -1);
}

/**
 * _base_build_sg_scmd - main sg creation routine
 *		pcie_device is unused here!
 * @ioc: per adapter object
 * @scmd: scsi command
 * @smid: system request message index
 * @unused: unused pcie_device pointer
 * Context: none.
 *
 * The main routine that builds scatter gather table from a given
 * scsi request sent via the .queuecommand main handler.
 *
 * Return: 0 success, anything else error
 */
static int
_base_build_sg_scmd(struct MPT3SAS_ADAPTER *ioc,
	struct scsi_cmnd *scmd, u16 smid, struct _pcie_device *unused)
{
	Mpi2SCSIIORequest_t *mpi_request;
	dma_addr_t chain_dma;
	struct scatterlist *sg_scmd;
	void *sg_local, *chain;
	u32 chain_offset;
	u32 chain_length;
	u32 chain_flags;
	int sges_left;
	u32 sges_in_segment;
	u32 sgl_flags;
	u32 sgl_flags_last_element;
	u32 sgl_flags_end_buffer;
	struct chain_tracker *chain_req;

	mpi_request = mpt3sas_base_get_msg_frame(ioc, smid);

	/* init scatter gather flags */
	sgl_flags = MPI2_SGE_FLAGS_SIMPLE_ELEMENT;
	if (scmd->sc_data_direction == DMA_TO_DEVICE)
		sgl_flags |= MPI2_SGE_FLAGS_HOST_TO_IOC;
	sgl_flags_last_element = (sgl_flags | MPI2_SGE_FLAGS_LAST_ELEMENT)
	    << MPI2_SGE_FLAGS_SHIFT;
	sgl_flags_end_buffer = (sgl_flags | MPI2_SGE_FLAGS_LAST_ELEMENT |
	    MPI2_SGE_FLAGS_END_OF_BUFFER | MPI2_SGE_FLAGS_END_OF_LIST)
	    << MPI2_SGE_FLAGS_SHIFT;
	sgl_flags = sgl_flags << MPI2_SGE_FLAGS_SHIFT;

	sg_scmd = scsi_sglist(scmd);
	sges_left = scsi_dma_map(scmd);
	if (sges_left < 0) {
		sdev_printk(KERN_ERR, scmd->device,
		 "pci_map_sg failed: request for %d bytes!\n",
		 scsi_bufflen(scmd));
		return -ENOMEM;
	}

	sg_local = &mpi_request->SGL;
	sges_in_segment = ioc->max_sges_in_main_message;
	if (sges_left <= sges_in_segment)
		goto fill_in_last_segment;

	mpi_request->ChainOffset = (offsetof(Mpi2SCSIIORequest_t, SGL) +
	    (sges_in_segment * ioc->sge_size))/4;

	/* fill in main message segment when there is a chain following */
	while (sges_in_segment) {
		if (sges_in_segment == 1)
			ioc->base_add_sg_single(sg_local,
			    sgl_flags_last_element | sg_dma_len(sg_scmd),
			    sg_dma_address(sg_scmd));
		else
			ioc->base_add_sg_single(sg_local, sgl_flags |
			    sg_dma_len(sg_scmd), sg_dma_address(sg_scmd));
		sg_scmd = sg_next(sg_scmd);
		sg_local += ioc->sge_size;
		sges_left--;
		sges_in_segment--;
	}

	/* initializing the chain flags and pointers */
	chain_flags = MPI2_SGE_FLAGS_CHAIN_ELEMENT << MPI2_SGE_FLAGS_SHIFT;
	chain_req = _base_get_chain_buffer_tracker(ioc, scmd);
	if (!chain_req)
		return -1;
	chain = chain_req->chain_buffer;
	chain_dma = chain_req->chain_buffer_dma;
	do {
		sges_in_segment = (sges_left <=
		    ioc->max_sges_in_chain_message) ? sges_left :
		    ioc->max_sges_in_chain_message;
		chain_offset = (sges_left == sges_in_segment) ?
		    0 : (sges_in_segment * ioc->sge_size)/4;
		chain_length = sges_in_segment * ioc->sge_size;
		if (chain_offset) {
			chain_offset = chain_offset <<
			    MPI2_SGE_CHAIN_OFFSET_SHIFT;
			chain_length += ioc->sge_size;
		}
		ioc->base_add_sg_single(sg_local, chain_flags | chain_offset |
		    chain_length, chain_dma);
		sg_local = chain;
		if (!chain_offset)
			goto fill_in_last_segment;

		/* fill in chain segments */
		while (sges_in_segment) {
			if (sges_in_segment == 1)
				ioc->base_add_sg_single(sg_local,
				    sgl_flags_last_element |
				    sg_dma_len(sg_scmd),
				    sg_dma_address(sg_scmd));
			else
				ioc->base_add_sg_single(sg_local, sgl_flags |
				    sg_dma_len(sg_scmd),
				    sg_dma_address(sg_scmd));
			sg_scmd = sg_next(sg_scmd);
			sg_local += ioc->sge_size;
			sges_left--;
			sges_in_segment--;
		}

		chain_req = _base_get_chain_buffer_tracker(ioc, scmd);
		if (!chain_req)
			return -1;
		chain = chain_req->chain_buffer;
		chain_dma = chain_req->chain_buffer_dma;
	} while (1);


 fill_in_last_segment:

	/* fill the last segment */
	while (sges_left) {
		if (sges_left == 1)
			ioc->base_add_sg_single(sg_local, sgl_flags_end_buffer |
			    sg_dma_len(sg_scmd), sg_dma_address(sg_scmd));
		else
			ioc->base_add_sg_single(sg_local, sgl_flags |
			    sg_dma_len(sg_scmd), sg_dma_address(sg_scmd));
		sg_scmd = sg_next(sg_scmd);
		sg_local += ioc->sge_size;
		sges_left--;
	}

	return 0;
}

/**
 * _base_build_sg_scmd_ieee - main sg creation routine for IEEE format
 * @ioc: per adapter object
 * @scmd: scsi command
 * @smid: system request message index
 * @pcie_device: Pointer to pcie_device. If set, the pcie native sgl will be
 * constructed on need.
 * Context: none.
 *
 * The main routine that builds scatter gather table from a given
 * scsi request sent via the .queuecommand main handler.
 *
 * Return: 0 success, anything else error
 */
static int
_base_build_sg_scmd_ieee(struct MPT3SAS_ADAPTER *ioc,
	struct scsi_cmnd *scmd, u16 smid, struct _pcie_device *pcie_device)
{
	Mpi25SCSIIORequest_t *mpi_request;
	dma_addr_t chain_dma;
	struct scatterlist *sg_scmd;
	void *sg_local, *chain;
	u32 chain_offset;
	u32 chain_length;
	int sges_left;
	u32 sges_in_segment;
	u8 simple_sgl_flags;
	u8 simple_sgl_flags_last;
	u8 chain_sgl_flags;
	struct chain_tracker *chain_req;

	mpi_request = mpt3sas_base_get_msg_frame(ioc, smid);

	/* init scatter gather flags */
	simple_sgl_flags = MPI2_IEEE_SGE_FLAGS_SIMPLE_ELEMENT |
	    MPI2_IEEE_SGE_FLAGS_SYSTEM_ADDR;
	simple_sgl_flags_last = simple_sgl_flags |
	    MPI25_IEEE_SGE_FLAGS_END_OF_LIST;
	chain_sgl_flags = MPI2_IEEE_SGE_FLAGS_CHAIN_ELEMENT |
	    MPI2_IEEE_SGE_FLAGS_SYSTEM_ADDR;

	/* Check if we need to build a native SG list. */
	if ((pcie_device) && (_base_check_pcie_native_sgl(ioc, mpi_request,
			smid, scmd, pcie_device) == 0)) {
		/* We built a native SG list, just return. */
		return 0;
	}

	sg_scmd = scsi_sglist(scmd);
	sges_left = scsi_dma_map(scmd);
	if (sges_left < 0) {
		sdev_printk(KERN_ERR, scmd->device,
			"pci_map_sg failed: request for %d bytes!\n",
			scsi_bufflen(scmd));
		return -ENOMEM;
	}

	sg_local = &mpi_request->SGL;
	sges_in_segment = (ioc->request_sz -
		   offsetof(Mpi25SCSIIORequest_t, SGL))/ioc->sge_size_ieee;
	if (sges_left <= sges_in_segment)
		goto fill_in_last_segment;

	mpi_request->ChainOffset = (sges_in_segment - 1 /* chain element */) +
	    (offsetof(Mpi25SCSIIORequest_t, SGL)/ioc->sge_size_ieee);

	/* fill in main message segment when there is a chain following */
	while (sges_in_segment > 1) {
		_base_add_sg_single_ieee(sg_local, simple_sgl_flags, 0,
		    sg_dma_len(sg_scmd), sg_dma_address(sg_scmd));
		sg_scmd = sg_next(sg_scmd);
		sg_local += ioc->sge_size_ieee;
		sges_left--;
		sges_in_segment--;
	}

	/* initializing the pointers */
	chain_req = _base_get_chain_buffer_tracker(ioc, scmd);
	if (!chain_req)
		return -1;
	chain = chain_req->chain_buffer;
	chain_dma = chain_req->chain_buffer_dma;
	do {
		sges_in_segment = (sges_left <=
		    ioc->max_sges_in_chain_message) ? sges_left :
		    ioc->max_sges_in_chain_message;
		chain_offset = (sges_left == sges_in_segment) ?
		    0 : sges_in_segment;
		chain_length = sges_in_segment * ioc->sge_size_ieee;
		if (chain_offset)
			chain_length += ioc->sge_size_ieee;
		_base_add_sg_single_ieee(sg_local, chain_sgl_flags,
		    chain_offset, chain_length, chain_dma);

		sg_local = chain;
		if (!chain_offset)
			goto fill_in_last_segment;

		/* fill in chain segments */
		while (sges_in_segment) {
			_base_add_sg_single_ieee(sg_local, simple_sgl_flags, 0,
			    sg_dma_len(sg_scmd), sg_dma_address(sg_scmd));
			sg_scmd = sg_next(sg_scmd);
			sg_local += ioc->sge_size_ieee;
			sges_left--;
			sges_in_segment--;
		}

		chain_req = _base_get_chain_buffer_tracker(ioc, scmd);
		if (!chain_req)
			return -1;
		chain = chain_req->chain_buffer;
		chain_dma = chain_req->chain_buffer_dma;
	} while (1);


 fill_in_last_segment:

	/* fill the last segment */
	while (sges_left > 0) {
		if (sges_left == 1)
			_base_add_sg_single_ieee(sg_local,
			    simple_sgl_flags_last, 0, sg_dma_len(sg_scmd),
			    sg_dma_address(sg_scmd));
		else
			_base_add_sg_single_ieee(sg_local, simple_sgl_flags, 0,
			    sg_dma_len(sg_scmd), sg_dma_address(sg_scmd));
		sg_scmd = sg_next(sg_scmd);
		sg_local += ioc->sge_size_ieee;
		sges_left--;
	}

	return 0;
}

/**
 * _base_build_sg_ieee - build generic sg for IEEE format
 * @ioc: per adapter object
 * @psge: virtual address for SGE
 * @data_out_dma: physical address for WRITES
 * @data_out_sz: data xfer size for WRITES
 * @data_in_dma: physical address for READS
 * @data_in_sz: data xfer size for READS
 */
static void
_base_build_sg_ieee(struct MPT3SAS_ADAPTER *ioc, void *psge,
	dma_addr_t data_out_dma, size_t data_out_sz, dma_addr_t data_in_dma,
	size_t data_in_sz)
{
	u8 sgl_flags;

	if (!data_out_sz && !data_in_sz) {
		_base_build_zero_len_sge_ieee(ioc, psge);
		return;
	}

	if (data_out_sz && data_in_sz) {
		/* WRITE sgel first */
		sgl_flags = MPI2_IEEE_SGE_FLAGS_SIMPLE_ELEMENT |
		    MPI2_IEEE_SGE_FLAGS_SYSTEM_ADDR;
		_base_add_sg_single_ieee(psge, sgl_flags, 0, data_out_sz,
		    data_out_dma);

		/* incr sgel */
		psge += ioc->sge_size_ieee;

		/* READ sgel last */
		sgl_flags |= MPI25_IEEE_SGE_FLAGS_END_OF_LIST;
		_base_add_sg_single_ieee(psge, sgl_flags, 0, data_in_sz,
		    data_in_dma);
	} else if (data_out_sz) /* WRITE */ {
		sgl_flags = MPI2_IEEE_SGE_FLAGS_SIMPLE_ELEMENT |
		    MPI25_IEEE_SGE_FLAGS_END_OF_LIST |
		    MPI2_IEEE_SGE_FLAGS_SYSTEM_ADDR;
		_base_add_sg_single_ieee(psge, sgl_flags, 0, data_out_sz,
		    data_out_dma);
	} else if (data_in_sz) /* READ */ {
		sgl_flags = MPI2_IEEE_SGE_FLAGS_SIMPLE_ELEMENT |
		    MPI25_IEEE_SGE_FLAGS_END_OF_LIST |
		    MPI2_IEEE_SGE_FLAGS_SYSTEM_ADDR;
		_base_add_sg_single_ieee(psge, sgl_flags, 0, data_in_sz,
		    data_in_dma);
	}
}

#define convert_to_kb(x) ((x) << (PAGE_SHIFT - 10))

/**
 * _base_config_dma_addressing - set dma addressing
 * @ioc: per adapter object
 * @pdev: PCI device struct
 *
 * Return: 0 for success, non-zero for failure.
 */
static int
_base_config_dma_addressing(struct MPT3SAS_ADAPTER *ioc, struct pci_dev *pdev)
{
	struct sysinfo s;
	u64 consistent_dma_mask;

	if (ioc->is_mcpu_endpoint)
		goto try_32bit;

	if (ioc->dma_mask)
		consistent_dma_mask = DMA_BIT_MASK(64);
	else
		consistent_dma_mask = DMA_BIT_MASK(32);

	if (sizeof(dma_addr_t) > 4) {
		const uint64_t required_mask =
		    dma_get_required_mask(&pdev->dev);
		if ((required_mask > DMA_BIT_MASK(32)) &&
		    !pci_set_dma_mask(pdev, DMA_BIT_MASK(64)) &&
		    !pci_set_consistent_dma_mask(pdev, consistent_dma_mask)) {
			ioc->base_add_sg_single = &_base_add_sg_single_64;
			ioc->sge_size = sizeof(Mpi2SGESimple64_t);
			ioc->dma_mask = 64;
			goto out;
		}
	}

 try_32bit:
	if (!pci_set_dma_mask(pdev, DMA_BIT_MASK(32))
	    && !pci_set_consistent_dma_mask(pdev, DMA_BIT_MASK(32))) {
		ioc->base_add_sg_single = &_base_add_sg_single_32;
		ioc->sge_size = sizeof(Mpi2SGESimple32_t);
		ioc->dma_mask = 32;
	} else
		return -ENODEV;

 out:
	si_meminfo(&s);
	pr_info(MPT3SAS_FMT
		"%d BIT PCI BUS DMA ADDRESSING SUPPORTED, total mem (%ld kB)\n",
		ioc->name, ioc->dma_mask, convert_to_kb(s.totalram));

	return 0;
}

static int
_base_change_consistent_dma_mask(struct MPT3SAS_ADAPTER *ioc,
				      struct pci_dev *pdev)
{
	if (pci_set_consistent_dma_mask(pdev, DMA_BIT_MASK(64))) {
		if (pci_set_consistent_dma_mask(pdev, DMA_BIT_MASK(32)))
			return -ENODEV;
	}
	return 0;
}

/**
 * _base_check_enable_msix - checks MSIX capabable.
 * @ioc: per adapter object
 *
 * Check to see if card is capable of MSIX, and set number
 * of available msix vectors
 */
static int
_base_check_enable_msix(struct MPT3SAS_ADAPTER *ioc)
{
	int base;
	u16 message_control;

	/* Check whether controller SAS2008 B0 controller,
	 * if it is SAS2008 B0 controller use IO-APIC instead of MSIX
	 */
	if (ioc->pdev->device == MPI2_MFGPAGE_DEVID_SAS2008 &&
	    ioc->pdev->revision == SAS2_PCI_DEVICE_B0_REVISION) {
		return -EINVAL;
	}

	base = pci_find_capability(ioc->pdev, PCI_CAP_ID_MSIX);
	if (!base) {
		dfailprintk(ioc, pr_info(MPT3SAS_FMT "msix not supported\n",
			ioc->name));
		return -EINVAL;
	}

	/* get msix vector count */
	/* NUMA_IO not supported for older controllers */
	if (ioc->pdev->device == MPI2_MFGPAGE_DEVID_SAS2004 ||
	    ioc->pdev->device == MPI2_MFGPAGE_DEVID_SAS2008 ||
	    ioc->pdev->device == MPI2_MFGPAGE_DEVID_SAS2108_1 ||
	    ioc->pdev->device == MPI2_MFGPAGE_DEVID_SAS2108_2 ||
	    ioc->pdev->device == MPI2_MFGPAGE_DEVID_SAS2108_3 ||
	    ioc->pdev->device == MPI2_MFGPAGE_DEVID_SAS2116_1 ||
	    ioc->pdev->device == MPI2_MFGPAGE_DEVID_SAS2116_2)
		ioc->msix_vector_count = 1;
	else {
		pci_read_config_word(ioc->pdev, base + 2, &message_control);
		ioc->msix_vector_count = (message_control & 0x3FF) + 1;
	}
	dinitprintk(ioc, pr_info(MPT3SAS_FMT
		"msix is supported, vector_count(%d)\n",
		ioc->name, ioc->msix_vector_count));
	return 0;
}

/**
 * _base_free_irq - free irq
 * @ioc: per adapter object
 *
 * Freeing respective reply_queue from the list.
 */
static void
_base_free_irq(struct MPT3SAS_ADAPTER *ioc)
{
	struct adapter_reply_queue *reply_q, *next;

	if (list_empty(&ioc->reply_queue_list))
		return;

	list_for_each_entry_safe(reply_q, next, &ioc->reply_queue_list, list) {
		list_del(&reply_q->list);
		free_irq(pci_irq_vector(ioc->pdev, reply_q->msix_index),
			 reply_q);
		kfree(reply_q);
	}
}

/**
 * _base_request_irq - request irq
 * @ioc: per adapter object
 * @index: msix index into vector table
 *
 * Inserting respective reply_queue into the list.
 */
static int
_base_request_irq(struct MPT3SAS_ADAPTER *ioc, u8 index)
{
	struct pci_dev *pdev = ioc->pdev;
	struct adapter_reply_queue *reply_q;
	int r;

	reply_q =  kzalloc(sizeof(struct adapter_reply_queue), GFP_KERNEL);
	if (!reply_q) {
		pr_err(MPT3SAS_FMT "unable to allocate memory %d!\n",
		    ioc->name, (int)sizeof(struct adapter_reply_queue));
		return -ENOMEM;
	}
	reply_q->ioc = ioc;
	reply_q->msix_index = index;

	atomic_set(&reply_q->busy, 0);
	if (ioc->msix_enable)
		snprintf(reply_q->name, MPT_NAME_LENGTH, "%s%d-msix%d",
		    ioc->driver_name, ioc->id, index);
	else
		snprintf(reply_q->name, MPT_NAME_LENGTH, "%s%d",
		    ioc->driver_name, ioc->id);
	r = request_irq(pci_irq_vector(pdev, index), _base_interrupt,
			IRQF_SHARED, reply_q->name, reply_q);
	if (r) {
		pr_err(MPT3SAS_FMT "unable to allocate interrupt %d!\n",
		       reply_q->name, pci_irq_vector(pdev, index));
		kfree(reply_q);
		return -EBUSY;
	}

	INIT_LIST_HEAD(&reply_q->list);
	list_add_tail(&reply_q->list, &ioc->reply_queue_list);
	return 0;
}

/**
 * _base_assign_reply_queues - assigning msix index for each cpu
 * @ioc: per adapter object
 *
 * The enduser would need to set the affinity via /proc/irq/#/smp_affinity
 *
 * It would nice if we could call irq_set_affinity, however it is not
 * an exported symbol
 */
static void
_base_assign_reply_queues(struct MPT3SAS_ADAPTER *ioc)
{
	unsigned int cpu, nr_cpus, nr_msix, index = 0;
	struct adapter_reply_queue *reply_q;

	if (!_base_is_controller_msix_enabled(ioc))
		return;

	memset(ioc->cpu_msix_table, 0, ioc->cpu_msix_table_sz);

	nr_cpus = num_online_cpus();
	nr_msix = ioc->reply_queue_count = min(ioc->reply_queue_count,
					       ioc->facts.MaxMSIxVectors);
	if (!nr_msix)
		return;

	if (smp_affinity_enable) {
		list_for_each_entry(reply_q, &ioc->reply_queue_list, list) {
			const cpumask_t *mask = pci_irq_get_affinity(ioc->pdev,
							reply_q->msix_index);
			if (!mask) {
				pr_warn(MPT3SAS_FMT "no affinity for msi %x\n",
					ioc->name, reply_q->msix_index);
				continue;
			}

			for_each_cpu_and(cpu, mask, cpu_online_mask) {
				if (cpu >= ioc->cpu_msix_table_sz)
					break;
				ioc->cpu_msix_table[cpu] = reply_q->msix_index;
			}
		}
		return;
	}
	cpu = cpumask_first(cpu_online_mask);

	list_for_each_entry(reply_q, &ioc->reply_queue_list, list) {

		unsigned int i, group = nr_cpus / nr_msix;

		if (cpu >= nr_cpus)
			break;

		if (index < nr_cpus % nr_msix)
			group++;

		for (i = 0 ; i < group ; i++) {
			ioc->cpu_msix_table[cpu] = reply_q->msix_index;
			cpu = cpumask_next(cpu, cpu_online_mask);
		}
		index++;
	}
}

/**
 * _base_disable_msix - disables msix
 * @ioc: per adapter object
 *
 */
static void
_base_disable_msix(struct MPT3SAS_ADAPTER *ioc)
{
	if (!ioc->msix_enable)
		return;
	pci_disable_msix(ioc->pdev);
	ioc->msix_enable = 0;
}

/**
 * _base_enable_msix - enables msix, failback to io_apic
 * @ioc: per adapter object
 *
 */
static int
_base_enable_msix(struct MPT3SAS_ADAPTER *ioc)
{
	int r;
	int i, local_max_msix_vectors;
	u8 try_msix = 0;
	unsigned int irq_flags = PCI_IRQ_MSIX;

	if (msix_disable == -1 || msix_disable == 0)
		try_msix = 1;

	if (!try_msix)
		goto try_ioapic;

	if (_base_check_enable_msix(ioc) != 0)
		goto try_ioapic;

	ioc->reply_queue_count = min_t(int, ioc->cpu_count,
		ioc->msix_vector_count);

	printk(MPT3SAS_FMT "MSI-X vectors supported: %d, no of cores"
	  ": %d, max_msix_vectors: %d\n", ioc->name, ioc->msix_vector_count,
	  ioc->cpu_count, max_msix_vectors);

	if (!ioc->rdpq_array_enable && max_msix_vectors == -1)
		local_max_msix_vectors = (reset_devices) ? 1 : 8;
	else
		local_max_msix_vectors = max_msix_vectors;

	if (local_max_msix_vectors > 0)
		ioc->reply_queue_count = min_t(int, local_max_msix_vectors,
			ioc->reply_queue_count);
	else if (local_max_msix_vectors == 0)
		goto try_ioapic;

	if (ioc->msix_vector_count < ioc->cpu_count)
		smp_affinity_enable = 0;

	if (smp_affinity_enable)
		irq_flags |= PCI_IRQ_AFFINITY;

	r = pci_alloc_irq_vectors(ioc->pdev, 1, ioc->reply_queue_count,
				  irq_flags);
	if (r < 0) {
		dfailprintk(ioc, pr_info(MPT3SAS_FMT
			"pci_alloc_irq_vectors failed (r=%d) !!!\n",
			ioc->name, r));
		goto try_ioapic;
	}

	ioc->msix_enable = 1;
	ioc->reply_queue_count = r;
	for (i = 0; i < ioc->reply_queue_count; i++) {
		r = _base_request_irq(ioc, i);
		if (r) {
			_base_free_irq(ioc);
			_base_disable_msix(ioc);
			goto try_ioapic;
		}
	}

	return 0;

/* failback to io_apic interrupt routing */
 try_ioapic:

	ioc->reply_queue_count = 1;
	r = pci_alloc_irq_vectors(ioc->pdev, 1, 1, PCI_IRQ_LEGACY);
	if (r < 0) {
		dfailprintk(ioc, pr_info(MPT3SAS_FMT
			"pci_alloc_irq_vector(legacy) failed (r=%d) !!!\n",
			ioc->name, r));
	} else
		r = _base_request_irq(ioc, 0);

	return r;
}

/**
 * mpt3sas_base_unmap_resources - free controller resources
 * @ioc: per adapter object
 */
static void
mpt3sas_base_unmap_resources(struct MPT3SAS_ADAPTER *ioc)
{
	struct pci_dev *pdev = ioc->pdev;

	dexitprintk(ioc, printk(MPT3SAS_FMT "%s\n",
		ioc->name, __func__));

	_base_free_irq(ioc);
	_base_disable_msix(ioc);

	kfree(ioc->replyPostRegisterIndex);
	ioc->replyPostRegisterIndex = NULL;


	if (ioc->chip_phys) {
		iounmap(ioc->chip);
		ioc->chip_phys = 0;
	}

	if (pci_is_enabled(pdev)) {
		pci_release_selected_regions(ioc->pdev, ioc->bars);
		pci_disable_pcie_error_reporting(pdev);
		pci_disable_device(pdev);
	}
}

/**
 * mpt3sas_base_map_resources - map in controller resources (io/irq/memap)
 * @ioc: per adapter object
 *
 * Return: 0 for success, non-zero for failure.
 */
int
mpt3sas_base_map_resources(struct MPT3SAS_ADAPTER *ioc)
{
	struct pci_dev *pdev = ioc->pdev;
	u32 memap_sz;
	u32 pio_sz;
	int i, r = 0;
	u64 pio_chip = 0;
	phys_addr_t chip_phys = 0;
	struct adapter_reply_queue *reply_q;

	dinitprintk(ioc, pr_info(MPT3SAS_FMT "%s\n",
	    ioc->name, __func__));

	ioc->bars = pci_select_bars(pdev, IORESOURCE_MEM);
	if (pci_enable_device_mem(pdev)) {
		pr_warn(MPT3SAS_FMT "pci_enable_device_mem: failed\n",
			ioc->name);
		ioc->bars = 0;
		return -ENODEV;
	}


	if (pci_request_selected_regions(pdev, ioc->bars,
	    ioc->driver_name)) {
		pr_warn(MPT3SAS_FMT "pci_request_selected_regions: failed\n",
			ioc->name);
		ioc->bars = 0;
		r = -ENODEV;
		goto out_fail;
	}

/* AER (Advanced Error Reporting) hooks */
	pci_enable_pcie_error_reporting(pdev);

	pci_set_master(pdev);


	if (_base_config_dma_addressing(ioc, pdev) != 0) {
		pr_warn(MPT3SAS_FMT "no suitable DMA mask for %s\n",
		    ioc->name, pci_name(pdev));
		r = -ENODEV;
		goto out_fail;
	}

	for (i = 0, memap_sz = 0, pio_sz = 0; (i < DEVICE_COUNT_RESOURCE) &&
	     (!memap_sz || !pio_sz); i++) {
		if (pci_resource_flags(pdev, i) & IORESOURCE_IO) {
			if (pio_sz)
				continue;
			pio_chip = (u64)pci_resource_start(pdev, i);
			pio_sz = pci_resource_len(pdev, i);
		} else if (pci_resource_flags(pdev, i) & IORESOURCE_MEM) {
			if (memap_sz)
				continue;
			ioc->chip_phys = pci_resource_start(pdev, i);
			chip_phys = ioc->chip_phys;
			memap_sz = pci_resource_len(pdev, i);
			ioc->chip = ioremap(ioc->chip_phys, memap_sz);
		}
	}

	if (ioc->chip == NULL) {
		pr_err(MPT3SAS_FMT "unable to map adapter memory! "
			" or resource not found\n", ioc->name);
		r = -EINVAL;
		goto out_fail;
	}

	_base_mask_interrupts(ioc);

	r = _base_get_ioc_facts(ioc);
	if (r)
		goto out_fail;

	if (!ioc->rdpq_array_enable_assigned) {
		ioc->rdpq_array_enable = ioc->rdpq_array_capable;
		ioc->rdpq_array_enable_assigned = 1;
	}

	r = _base_enable_msix(ioc);
	if (r)
		goto out_fail;

	/* Use the Combined reply queue feature only for SAS3 C0 & higher
	 * revision HBAs and also only when reply queue count is greater than 8
	 */
	if (ioc->combined_reply_queue) {
		/* Determine the Supplemental Reply Post Host Index Registers
		 * Addresse. Supplemental Reply Post Host Index Registers
		 * starts at offset MPI25_SUP_REPLY_POST_HOST_INDEX_OFFSET and
		 * each register is at offset bytes of
		 * MPT3_SUP_REPLY_POST_HOST_INDEX_REG_OFFSET from previous one.
		 */
		ioc->replyPostRegisterIndex = kcalloc(
		     ioc->combined_reply_index_count,
		     sizeof(resource_size_t *), GFP_KERNEL);
		if (!ioc->replyPostRegisterIndex) {
			dfailprintk(ioc, printk(MPT3SAS_FMT
			"allocation for reply Post Register Index failed!!!\n",
								   ioc->name));
			r = -ENOMEM;
			goto out_fail;
		}

		for (i = 0; i < ioc->combined_reply_index_count; i++) {
			ioc->replyPostRegisterIndex[i] = (resource_size_t *)
			     ((u8 __force *)&ioc->chip->Doorbell +
			     MPI25_SUP_REPLY_POST_HOST_INDEX_OFFSET +
			     (i * MPT3_SUP_REPLY_POST_HOST_INDEX_REG_OFFSET));
		}
	}

	if (ioc->is_warpdrive) {
		ioc->reply_post_host_index[0] = (resource_size_t __iomem *)
		    &ioc->chip->ReplyPostHostIndex;

		for (i = 1; i < ioc->cpu_msix_table_sz; i++)
			ioc->reply_post_host_index[i] =
			(resource_size_t __iomem *)
			((u8 __iomem *)&ioc->chip->Doorbell + (0x4000 + ((i - 1)
			* 4)));
	}

	list_for_each_entry(reply_q, &ioc->reply_queue_list, list)
		pr_info(MPT3SAS_FMT "%s: IRQ %d\n",
		    reply_q->name,  ((ioc->msix_enable) ? "PCI-MSI-X enabled" :
		    "IO-APIC enabled"),
		    pci_irq_vector(ioc->pdev, reply_q->msix_index));

	pr_info(MPT3SAS_FMT "iomem(%pap), mapped(0x%p), size(%d)\n",
	    ioc->name, &chip_phys, ioc->chip, memap_sz);
	pr_info(MPT3SAS_FMT "ioport(0x%016llx), size(%d)\n",
	    ioc->name, (unsigned long long)pio_chip, pio_sz);

	/* Save PCI configuration state for recovery from PCI AER/EEH errors */
	pci_save_state(pdev);
	return 0;

 out_fail:
	mpt3sas_base_unmap_resources(ioc);
	return r;
}

/**
 * mpt3sas_base_get_msg_frame - obtain request mf pointer
 * @ioc: per adapter object
 * @smid: system request message index(smid zero is invalid)
 *
 * Return: virt pointer to message frame.
 */
void *
mpt3sas_base_get_msg_frame(struct MPT3SAS_ADAPTER *ioc, u16 smid)
{
	return (void *)(ioc->request + (smid * ioc->request_sz));
}

/**
 * mpt3sas_base_get_sense_buffer - obtain a sense buffer virt addr
 * @ioc: per adapter object
 * @smid: system request message index
 *
 * Return: virt pointer to sense buffer.
 */
void *
mpt3sas_base_get_sense_buffer(struct MPT3SAS_ADAPTER *ioc, u16 smid)
{
	return (void *)(ioc->sense + ((smid - 1) * SCSI_SENSE_BUFFERSIZE));
}

/**
 * mpt3sas_base_get_sense_buffer_dma - obtain a sense buffer dma addr
 * @ioc: per adapter object
 * @smid: system request message index
 *
 * Return: phys pointer to the low 32bit address of the sense buffer.
 */
__le32
mpt3sas_base_get_sense_buffer_dma(struct MPT3SAS_ADAPTER *ioc, u16 smid)
{
	return cpu_to_le32(ioc->sense_dma + ((smid - 1) *
	    SCSI_SENSE_BUFFERSIZE));
}

/**
 * mpt3sas_base_get_pcie_sgl - obtain a PCIe SGL virt addr
 * @ioc: per adapter object
 * @smid: system request message index
 *
 * Return: virt pointer to a PCIe SGL.
 */
void *
mpt3sas_base_get_pcie_sgl(struct MPT3SAS_ADAPTER *ioc, u16 smid)
{
	return (void *)(ioc->pcie_sg_lookup[smid - 1].pcie_sgl);
}

/**
 * mpt3sas_base_get_pcie_sgl_dma - obtain a PCIe SGL dma addr
 * @ioc: per adapter object
 * @smid: system request message index
 *
 * Return: phys pointer to the address of the PCIe buffer.
 */
dma_addr_t
mpt3sas_base_get_pcie_sgl_dma(struct MPT3SAS_ADAPTER *ioc, u16 smid)
{
	return ioc->pcie_sg_lookup[smid - 1].pcie_sgl_dma;
}

/**
 * mpt3sas_base_get_reply_virt_addr - obtain reply frames virt address
 * @ioc: per adapter object
 * @phys_addr: lower 32 physical addr of the reply
 *
 * Converts 32bit lower physical addr into a virt address.
 */
void *
mpt3sas_base_get_reply_virt_addr(struct MPT3SAS_ADAPTER *ioc, u32 phys_addr)
{
	if (!phys_addr)
		return NULL;
	return ioc->reply + (phys_addr - (u32)ioc->reply_dma);
}

static inline u8
_base_get_msix_index(struct MPT3SAS_ADAPTER *ioc)
{
	return ioc->cpu_msix_table[raw_smp_processor_id()];
}

/**
 * mpt3sas_base_get_smid - obtain a free smid from internal queue
 * @ioc: per adapter object
 * @cb_idx: callback index
 *
 * Return: smid (zero is invalid)
 */
u16
mpt3sas_base_get_smid(struct MPT3SAS_ADAPTER *ioc, u8 cb_idx)
{
	unsigned long flags;
	struct request_tracker *request;
	u16 smid;

	spin_lock_irqsave(&ioc->scsi_lookup_lock, flags);
	if (list_empty(&ioc->internal_free_list)) {
		spin_unlock_irqrestore(&ioc->scsi_lookup_lock, flags);
		pr_err(MPT3SAS_FMT "%s: smid not available\n",
		    ioc->name, __func__);
		return 0;
	}

	request = list_entry(ioc->internal_free_list.next,
	    struct request_tracker, tracker_list);
	request->cb_idx = cb_idx;
	smid = request->smid;
	list_del(&request->tracker_list);
	spin_unlock_irqrestore(&ioc->scsi_lookup_lock, flags);
	return smid;
}

/**
 * mpt3sas_base_get_smid_scsiio - obtain a free smid from scsiio queue
 * @ioc: per adapter object
 * @cb_idx: callback index
 * @scmd: pointer to scsi command object
 *
 * Return: smid (zero is invalid)
 */
u16
mpt3sas_base_get_smid_scsiio(struct MPT3SAS_ADAPTER *ioc, u8 cb_idx,
	struct scsi_cmnd *scmd)
{
	struct scsiio_tracker *request = scsi_cmd_priv(scmd);
	unsigned int tag = scmd->request->tag;
	u16 smid;

	smid = tag + 1;
	request->cb_idx = cb_idx;
	request->msix_io = _base_get_msix_index(ioc);
	request->smid = smid;
	INIT_LIST_HEAD(&request->chain_list);
	return smid;
}

/**
 * mpt3sas_base_get_smid_hpr - obtain a free smid from hi-priority queue
 * @ioc: per adapter object
 * @cb_idx: callback index
 *
 * Return: smid (zero is invalid)
 */
u16
mpt3sas_base_get_smid_hpr(struct MPT3SAS_ADAPTER *ioc, u8 cb_idx)
{
	unsigned long flags;
	struct request_tracker *request;
	u16 smid;

	spin_lock_irqsave(&ioc->scsi_lookup_lock, flags);
	if (list_empty(&ioc->hpr_free_list)) {
		spin_unlock_irqrestore(&ioc->scsi_lookup_lock, flags);
		return 0;
	}

	request = list_entry(ioc->hpr_free_list.next,
	    struct request_tracker, tracker_list);
	request->cb_idx = cb_idx;
	smid = request->smid;
	list_del(&request->tracker_list);
	spin_unlock_irqrestore(&ioc->scsi_lookup_lock, flags);
	return smid;
}

static void
_base_recovery_check(struct MPT3SAS_ADAPTER *ioc)
{
	/*
	 * See _wait_for_commands_to_complete() call with regards to this code.
	 */
	if (ioc->shost_recovery && ioc->pending_io_count) {
		ioc->pending_io_count = scsi_host_busy(ioc->shost);
		if (ioc->pending_io_count == 0)
			wake_up(&ioc->reset_wq);
	}
}

void mpt3sas_base_clear_st(struct MPT3SAS_ADAPTER *ioc,
			   struct scsiio_tracker *st)
{
	if (WARN_ON(st->smid == 0))
		return;
	st->cb_idx = 0xFF;
	st->direct_io = 0;
	atomic_set(&ioc->chain_lookup[st->smid - 1].chain_offset, 0);
	st->smid = 0;
}

/**
 * mpt3sas_base_free_smid - put smid back on free_list
 * @ioc: per adapter object
 * @smid: system request message index
 */
void
mpt3sas_base_free_smid(struct MPT3SAS_ADAPTER *ioc, u16 smid)
{
	unsigned long flags;
	int i;

	if (smid < ioc->hi_priority_smid) {
		struct scsiio_tracker *st;

		st = _get_st_from_smid(ioc, smid);
		if (!st) {
			_base_recovery_check(ioc);
			return;
		}
		mpt3sas_base_clear_st(ioc, st);
		_base_recovery_check(ioc);
		return;
	}

	spin_lock_irqsave(&ioc->scsi_lookup_lock, flags);
	if (smid < ioc->internal_smid) {
		/* hi-priority */
		i = smid - ioc->hi_priority_smid;
		ioc->hpr_lookup[i].cb_idx = 0xFF;
		list_add(&ioc->hpr_lookup[i].tracker_list, &ioc->hpr_free_list);
	} else if (smid <= ioc->hba_queue_depth) {
		/* internal queue */
		i = smid - ioc->internal_smid;
		ioc->internal_lookup[i].cb_idx = 0xFF;
		list_add(&ioc->internal_lookup[i].tracker_list,
		    &ioc->internal_free_list);
	}
	spin_unlock_irqrestore(&ioc->scsi_lookup_lock, flags);
}

/**
 * _base_mpi_ep_writeq - 32 bit write to MMIO
 * @b: data payload
 * @addr: address in MMIO space
 * @writeq_lock: spin lock
 *
 * This special handling for MPI EP to take care of 32 bit
 * environment where its not quarenteed to send the entire word
 * in one transfer.
 */
static inline void
_base_mpi_ep_writeq(__u64 b, volatile void __iomem *addr,
					spinlock_t *writeq_lock)
{
	unsigned long flags;

	spin_lock_irqsave(writeq_lock, flags);
	__raw_writel((u32)(b), addr);
	__raw_writel((u32)(b >> 32), (addr + 4));
	mmiowb();
	spin_unlock_irqrestore(writeq_lock, flags);
}

/**
 * _base_writeq - 64 bit write to MMIO
 * @b: data payload
 * @addr: address in MMIO space
 * @writeq_lock: spin lock
 *
 * Glue for handling an atomic 64 bit word to MMIO. This special handling takes
 * care of 32 bit environment where its not quarenteed to send the entire word
 * in one transfer.
 */
#if defined(writeq) && defined(CONFIG_64BIT)
static inline void
_base_writeq(__u64 b, volatile void __iomem *addr, spinlock_t *writeq_lock)
{
	wmb();
	__raw_writeq(b, addr);
	barrier();
}
#else
static inline void
_base_writeq(__u64 b, volatile void __iomem *addr, spinlock_t *writeq_lock)
{
	_base_mpi_ep_writeq(b, addr, writeq_lock);
}
#endif

/**
 * _base_put_smid_mpi_ep_scsi_io - send SCSI_IO request to firmware
 * @ioc: per adapter object
 * @smid: system request message index
 * @handle: device handle
 */
static void
_base_put_smid_mpi_ep_scsi_io(struct MPT3SAS_ADAPTER *ioc, u16 smid, u16 handle)
{
	Mpi2RequestDescriptorUnion_t descriptor;
	u64 *request = (u64 *)&descriptor;
	void *mpi_req_iomem;
	__le32 *mfp = (__le32 *)mpt3sas_base_get_msg_frame(ioc, smid);

	_clone_sg_entries(ioc, (void *) mfp, smid);
	mpi_req_iomem = (void __force *)ioc->chip +
			MPI_FRAME_START_OFFSET + (smid * ioc->request_sz);
	_base_clone_mpi_to_sys_mem(mpi_req_iomem, (void *)mfp,
					ioc->request_sz);
	descriptor.SCSIIO.RequestFlags = MPI2_REQ_DESCRIPT_FLAGS_SCSI_IO;
	descriptor.SCSIIO.MSIxIndex =  _base_get_msix_index(ioc);
	descriptor.SCSIIO.SMID = cpu_to_le16(smid);
	descriptor.SCSIIO.DevHandle = cpu_to_le16(handle);
	descriptor.SCSIIO.LMID = 0;
	_base_mpi_ep_writeq(*request, &ioc->chip->RequestDescriptorPostLow,
	    &ioc->scsi_lookup_lock);
}

/**
 * _base_put_smid_scsi_io - send SCSI_IO request to firmware
 * @ioc: per adapter object
 * @smid: system request message index
 * @handle: device handle
 */
static void
_base_put_smid_scsi_io(struct MPT3SAS_ADAPTER *ioc, u16 smid, u16 handle)
{
	Mpi2RequestDescriptorUnion_t descriptor;
	u64 *request = (u64 *)&descriptor;


	descriptor.SCSIIO.RequestFlags = MPI2_REQ_DESCRIPT_FLAGS_SCSI_IO;
	descriptor.SCSIIO.MSIxIndex =  _base_get_msix_index(ioc);
	descriptor.SCSIIO.SMID = cpu_to_le16(smid);
	descriptor.SCSIIO.DevHandle = cpu_to_le16(handle);
	descriptor.SCSIIO.LMID = 0;
	_base_writeq(*request, &ioc->chip->RequestDescriptorPostLow,
	    &ioc->scsi_lookup_lock);
}

/**
 * mpt3sas_base_put_smid_fast_path - send fast path request to firmware
 * @ioc: per adapter object
 * @smid: system request message index
 * @handle: device handle
 */
void
mpt3sas_base_put_smid_fast_path(struct MPT3SAS_ADAPTER *ioc, u16 smid,
	u16 handle)
{
	Mpi2RequestDescriptorUnion_t descriptor;
	u64 *request = (u64 *)&descriptor;

	descriptor.SCSIIO.RequestFlags =
	    MPI25_REQ_DESCRIPT_FLAGS_FAST_PATH_SCSI_IO;
	descriptor.SCSIIO.MSIxIndex = _base_get_msix_index(ioc);
	descriptor.SCSIIO.SMID = cpu_to_le16(smid);
	descriptor.SCSIIO.DevHandle = cpu_to_le16(handle);
	descriptor.SCSIIO.LMID = 0;
	_base_writeq(*request, &ioc->chip->RequestDescriptorPostLow,
	    &ioc->scsi_lookup_lock);
}

/**
 * mpt3sas_base_put_smid_hi_priority - send Task Management request to firmware
 * @ioc: per adapter object
 * @smid: system request message index
 * @msix_task: msix_task will be same as msix of IO incase of task abort else 0.
 */
void
mpt3sas_base_put_smid_hi_priority(struct MPT3SAS_ADAPTER *ioc, u16 smid,
	u16 msix_task)
{
	Mpi2RequestDescriptorUnion_t descriptor;
	void *mpi_req_iomem;
	u64 *request;

	if (ioc->is_mcpu_endpoint) {
		__le32 *mfp = (__le32 *)mpt3sas_base_get_msg_frame(ioc, smid);

		/* TBD 256 is offset within sys register. */
		mpi_req_iomem = (void __force *)ioc->chip
					+ MPI_FRAME_START_OFFSET
					+ (smid * ioc->request_sz);
		_base_clone_mpi_to_sys_mem(mpi_req_iomem, (void *)mfp,
							ioc->request_sz);
	}

	request = (u64 *)&descriptor;

	descriptor.HighPriority.RequestFlags =
	    MPI2_REQ_DESCRIPT_FLAGS_HIGH_PRIORITY;
	descriptor.HighPriority.MSIxIndex =  msix_task;
	descriptor.HighPriority.SMID = cpu_to_le16(smid);
	descriptor.HighPriority.LMID = 0;
	descriptor.HighPriority.Reserved1 = 0;
	if (ioc->is_mcpu_endpoint)
		_base_mpi_ep_writeq(*request,
				&ioc->chip->RequestDescriptorPostLow,
				&ioc->scsi_lookup_lock);
	else
		_base_writeq(*request, &ioc->chip->RequestDescriptorPostLow,
		    &ioc->scsi_lookup_lock);
}

/**
 * mpt3sas_base_put_smid_nvme_encap - send NVMe encapsulated request to
 *  firmware
 * @ioc: per adapter object
 * @smid: system request message index
 */
void
mpt3sas_base_put_smid_nvme_encap(struct MPT3SAS_ADAPTER *ioc, u16 smid)
{
	Mpi2RequestDescriptorUnion_t descriptor;
	u64 *request = (u64 *)&descriptor;

	descriptor.Default.RequestFlags =
		MPI26_REQ_DESCRIPT_FLAGS_PCIE_ENCAPSULATED;
	descriptor.Default.MSIxIndex =  _base_get_msix_index(ioc);
	descriptor.Default.SMID = cpu_to_le16(smid);
	descriptor.Default.LMID = 0;
	descriptor.Default.DescriptorTypeDependent = 0;
	_base_writeq(*request, &ioc->chip->RequestDescriptorPostLow,
	    &ioc->scsi_lookup_lock);
}

/**
 * mpt3sas_base_put_smid_default - Default, primarily used for config pages
 * @ioc: per adapter object
 * @smid: system request message index
 */
void
mpt3sas_base_put_smid_default(struct MPT3SAS_ADAPTER *ioc, u16 smid)
{
	Mpi2RequestDescriptorUnion_t descriptor;
	void *mpi_req_iomem;
	u64 *request;

	if (ioc->is_mcpu_endpoint) {
		__le32 *mfp = (__le32 *)mpt3sas_base_get_msg_frame(ioc, smid);

		_clone_sg_entries(ioc, (void *) mfp, smid);
		/* TBD 256 is offset within sys register */
		mpi_req_iomem = (void __force *)ioc->chip +
			MPI_FRAME_START_OFFSET + (smid * ioc->request_sz);
		_base_clone_mpi_to_sys_mem(mpi_req_iomem, (void *)mfp,
							ioc->request_sz);
	}
	request = (u64 *)&descriptor;
	descriptor.Default.RequestFlags = MPI2_REQ_DESCRIPT_FLAGS_DEFAULT_TYPE;
	descriptor.Default.MSIxIndex =  _base_get_msix_index(ioc);
	descriptor.Default.SMID = cpu_to_le16(smid);
	descriptor.Default.LMID = 0;
	descriptor.Default.DescriptorTypeDependent = 0;
	if (ioc->is_mcpu_endpoint)
		_base_mpi_ep_writeq(*request,
				&ioc->chip->RequestDescriptorPostLow,
				&ioc->scsi_lookup_lock);
	else
		_base_writeq(*request, &ioc->chip->RequestDescriptorPostLow,
				&ioc->scsi_lookup_lock);
}

/**
 * _base_display_OEMs_branding - Display branding string
 * @ioc: per adapter object
 */
static void
_base_display_OEMs_branding(struct MPT3SAS_ADAPTER *ioc)
{
	if (ioc->pdev->subsystem_vendor != PCI_VENDOR_ID_INTEL)
		return;

	switch (ioc->pdev->subsystem_vendor) {
	case PCI_VENDOR_ID_INTEL:
		switch (ioc->pdev->device) {
		case MPI2_MFGPAGE_DEVID_SAS2008:
			switch (ioc->pdev->subsystem_device) {
			case MPT2SAS_INTEL_RMS2LL080_SSDID:
				pr_info(MPT3SAS_FMT "%s\n", ioc->name,
				    MPT2SAS_INTEL_RMS2LL080_BRANDING);
				break;
			case MPT2SAS_INTEL_RMS2LL040_SSDID:
				pr_info(MPT3SAS_FMT "%s\n", ioc->name,
				    MPT2SAS_INTEL_RMS2LL040_BRANDING);
				break;
			case MPT2SAS_INTEL_SSD910_SSDID:
				pr_info(MPT3SAS_FMT "%s\n", ioc->name,
				    MPT2SAS_INTEL_SSD910_BRANDING);
				break;
			default:
				pr_info(MPT3SAS_FMT
				 "Intel(R) Controller: Subsystem ID: 0x%X\n",
				 ioc->name, ioc->pdev->subsystem_device);
				break;
			}
		case MPI2_MFGPAGE_DEVID_SAS2308_2:
			switch (ioc->pdev->subsystem_device) {
			case MPT2SAS_INTEL_RS25GB008_SSDID:
				pr_info(MPT3SAS_FMT "%s\n", ioc->name,
				    MPT2SAS_INTEL_RS25GB008_BRANDING);
				break;
			case MPT2SAS_INTEL_RMS25JB080_SSDID:
				pr_info(MPT3SAS_FMT "%s\n", ioc->name,
				    MPT2SAS_INTEL_RMS25JB080_BRANDING);
				break;
			case MPT2SAS_INTEL_RMS25JB040_SSDID:
				pr_info(MPT3SAS_FMT "%s\n", ioc->name,
				    MPT2SAS_INTEL_RMS25JB040_BRANDING);
				break;
			case MPT2SAS_INTEL_RMS25KB080_SSDID:
				pr_info(MPT3SAS_FMT "%s\n", ioc->name,
				    MPT2SAS_INTEL_RMS25KB080_BRANDING);
				break;
			case MPT2SAS_INTEL_RMS25KB040_SSDID:
				pr_info(MPT3SAS_FMT "%s\n", ioc->name,
				    MPT2SAS_INTEL_RMS25KB040_BRANDING);
				break;
			case MPT2SAS_INTEL_RMS25LB040_SSDID:
				pr_info(MPT3SAS_FMT "%s\n", ioc->name,
				    MPT2SAS_INTEL_RMS25LB040_BRANDING);
				break;
			case MPT2SAS_INTEL_RMS25LB080_SSDID:
				pr_info(MPT3SAS_FMT "%s\n", ioc->name,
				    MPT2SAS_INTEL_RMS25LB080_BRANDING);
				break;
			default:
				pr_info(MPT3SAS_FMT
				 "Intel(R) Controller: Subsystem ID: 0x%X\n",
				 ioc->name, ioc->pdev->subsystem_device);
				break;
			}
		case MPI25_MFGPAGE_DEVID_SAS3008:
			switch (ioc->pdev->subsystem_device) {
			case MPT3SAS_INTEL_RMS3JC080_SSDID:
				pr_info(MPT3SAS_FMT "%s\n", ioc->name,
					MPT3SAS_INTEL_RMS3JC080_BRANDING);
				break;

			case MPT3SAS_INTEL_RS3GC008_SSDID:
				pr_info(MPT3SAS_FMT "%s\n", ioc->name,
					MPT3SAS_INTEL_RS3GC008_BRANDING);
				break;
			case MPT3SAS_INTEL_RS3FC044_SSDID:
				pr_info(MPT3SAS_FMT "%s\n", ioc->name,
					MPT3SAS_INTEL_RS3FC044_BRANDING);
				break;
			case MPT3SAS_INTEL_RS3UC080_SSDID:
				pr_info(MPT3SAS_FMT "%s\n", ioc->name,
					MPT3SAS_INTEL_RS3UC080_BRANDING);
				break;
			default:
				pr_info(MPT3SAS_FMT
				 "Intel(R) Controller: Subsystem ID: 0x%X\n",
				 ioc->name, ioc->pdev->subsystem_device);
				break;
			}
			break;
		default:
			pr_info(MPT3SAS_FMT
			 "Intel(R) Controller: Subsystem ID: 0x%X\n",
			 ioc->name, ioc->pdev->subsystem_device);
			break;
		}
		break;
	case PCI_VENDOR_ID_DELL:
		switch (ioc->pdev->device) {
		case MPI2_MFGPAGE_DEVID_SAS2008:
			switch (ioc->pdev->subsystem_device) {
			case MPT2SAS_DELL_6GBPS_SAS_HBA_SSDID:
				pr_info(MPT3SAS_FMT "%s\n", ioc->name,
				 MPT2SAS_DELL_6GBPS_SAS_HBA_BRANDING);
				break;
			case MPT2SAS_DELL_PERC_H200_ADAPTER_SSDID:
				pr_info(MPT3SAS_FMT "%s\n", ioc->name,
				 MPT2SAS_DELL_PERC_H200_ADAPTER_BRANDING);
				break;
			case MPT2SAS_DELL_PERC_H200_INTEGRATED_SSDID:
				pr_info(MPT3SAS_FMT "%s\n", ioc->name,
				 MPT2SAS_DELL_PERC_H200_INTEGRATED_BRANDING);
				break;
			case MPT2SAS_DELL_PERC_H200_MODULAR_SSDID:
				pr_info(MPT3SAS_FMT "%s\n", ioc->name,
				 MPT2SAS_DELL_PERC_H200_MODULAR_BRANDING);
				break;
			case MPT2SAS_DELL_PERC_H200_EMBEDDED_SSDID:
				pr_info(MPT3SAS_FMT "%s\n", ioc->name,
				 MPT2SAS_DELL_PERC_H200_EMBEDDED_BRANDING);
				break;
			case MPT2SAS_DELL_PERC_H200_SSDID:
				pr_info(MPT3SAS_FMT "%s\n", ioc->name,
				 MPT2SAS_DELL_PERC_H200_BRANDING);
				break;
			case MPT2SAS_DELL_6GBPS_SAS_SSDID:
				pr_info(MPT3SAS_FMT "%s\n", ioc->name,
				 MPT2SAS_DELL_6GBPS_SAS_BRANDING);
				break;
			default:
				pr_info(MPT3SAS_FMT
				   "Dell 6Gbps HBA: Subsystem ID: 0x%X\n",
				   ioc->name, ioc->pdev->subsystem_device);
				break;
			}
			break;
		case MPI25_MFGPAGE_DEVID_SAS3008:
			switch (ioc->pdev->subsystem_device) {
			case MPT3SAS_DELL_12G_HBA_SSDID:
				pr_info(MPT3SAS_FMT "%s\n", ioc->name,
					MPT3SAS_DELL_12G_HBA_BRANDING);
				break;
			default:
				pr_info(MPT3SAS_FMT
				   "Dell 12Gbps HBA: Subsystem ID: 0x%X\n",
				   ioc->name, ioc->pdev->subsystem_device);
				break;
			}
			break;
		default:
			pr_info(MPT3SAS_FMT
			   "Dell HBA: Subsystem ID: 0x%X\n", ioc->name,
			   ioc->pdev->subsystem_device);
			break;
		}
		break;
	case PCI_VENDOR_ID_CISCO:
		switch (ioc->pdev->device) {
		case MPI25_MFGPAGE_DEVID_SAS3008:
			switch (ioc->pdev->subsystem_device) {
			case MPT3SAS_CISCO_12G_8E_HBA_SSDID:
				pr_info(MPT3SAS_FMT "%s\n", ioc->name,
					MPT3SAS_CISCO_12G_8E_HBA_BRANDING);
				break;
			case MPT3SAS_CISCO_12G_8I_HBA_SSDID:
				pr_info(MPT3SAS_FMT "%s\n", ioc->name,
					MPT3SAS_CISCO_12G_8I_HBA_BRANDING);
				break;
			case MPT3SAS_CISCO_12G_AVILA_HBA_SSDID:
				pr_info(MPT3SAS_FMT "%s\n", ioc->name,
					MPT3SAS_CISCO_12G_AVILA_HBA_BRANDING);
				break;
			default:
				pr_info(MPT3SAS_FMT
				  "Cisco 12Gbps SAS HBA: Subsystem ID: 0x%X\n",
				  ioc->name, ioc->pdev->subsystem_device);
				break;
			}
			break;
		case MPI25_MFGPAGE_DEVID_SAS3108_1:
			switch (ioc->pdev->subsystem_device) {
			case MPT3SAS_CISCO_12G_AVILA_HBA_SSDID:
				pr_info(MPT3SAS_FMT "%s\n", ioc->name,
				MPT3SAS_CISCO_12G_AVILA_HBA_BRANDING);
				break;
			case MPT3SAS_CISCO_12G_COLUSA_MEZZANINE_HBA_SSDID:
				pr_info(MPT3SAS_FMT "%s\n", ioc->name,
				MPT3SAS_CISCO_12G_COLUSA_MEZZANINE_HBA_BRANDING
				);
				break;
			default:
				pr_info(MPT3SAS_FMT
				 "Cisco 12Gbps SAS HBA: Subsystem ID: 0x%X\n",
				 ioc->name, ioc->pdev->subsystem_device);
				break;
			}
			break;
		default:
			pr_info(MPT3SAS_FMT
			   "Cisco SAS HBA: Subsystem ID: 0x%X\n",
			   ioc->name, ioc->pdev->subsystem_device);
			break;
		}
		break;
	case MPT2SAS_HP_3PAR_SSVID:
		switch (ioc->pdev->device) {
		case MPI2_MFGPAGE_DEVID_SAS2004:
			switch (ioc->pdev->subsystem_device) {
			case MPT2SAS_HP_DAUGHTER_2_4_INTERNAL_SSDID:
				pr_info(MPT3SAS_FMT "%s\n", ioc->name,
				    MPT2SAS_HP_DAUGHTER_2_4_INTERNAL_BRANDING);
				break;
			default:
				pr_info(MPT3SAS_FMT
				   "HP 6Gbps SAS HBA: Subsystem ID: 0x%X\n",
				   ioc->name, ioc->pdev->subsystem_device);
				break;
			}
		case MPI2_MFGPAGE_DEVID_SAS2308_2:
			switch (ioc->pdev->subsystem_device) {
			case MPT2SAS_HP_2_4_INTERNAL_SSDID:
				pr_info(MPT3SAS_FMT "%s\n", ioc->name,
				    MPT2SAS_HP_2_4_INTERNAL_BRANDING);
				break;
			case MPT2SAS_HP_2_4_EXTERNAL_SSDID:
				pr_info(MPT3SAS_FMT "%s\n", ioc->name,
				    MPT2SAS_HP_2_4_EXTERNAL_BRANDING);
				break;
			case MPT2SAS_HP_1_4_INTERNAL_1_4_EXTERNAL_SSDID:
				pr_info(MPT3SAS_FMT "%s\n", ioc->name,
				 MPT2SAS_HP_1_4_INTERNAL_1_4_EXTERNAL_BRANDING);
				break;
			case MPT2SAS_HP_EMBEDDED_2_4_INTERNAL_SSDID:
				pr_info(MPT3SAS_FMT "%s\n", ioc->name,
				    MPT2SAS_HP_EMBEDDED_2_4_INTERNAL_BRANDING);
				break;
			default:
				pr_info(MPT3SAS_FMT
				   "HP 6Gbps SAS HBA: Subsystem ID: 0x%X\n",
				   ioc->name, ioc->pdev->subsystem_device);
				break;
			}
		default:
			pr_info(MPT3SAS_FMT
			   "HP SAS HBA: Subsystem ID: 0x%X\n",
			   ioc->name, ioc->pdev->subsystem_device);
			break;
		}
	default:
		break;
	}
}

/**
 * _base_display_fwpkg_version - sends FWUpload request to pull FWPkg
 *				version from FW Image Header.
 * @ioc: per adapter object
 *
 * Return: 0 for success, non-zero for failure.
 */
	static int
_base_display_fwpkg_version(struct MPT3SAS_ADAPTER *ioc)
{
	Mpi2FWImageHeader_t *FWImgHdr;
	Mpi25FWUploadRequest_t *mpi_request;
	Mpi2FWUploadReply_t mpi_reply;
	int r = 0;
	void *fwpkg_data = NULL;
	dma_addr_t fwpkg_data_dma;
	u16 smid, ioc_status;
	size_t data_length;

	dinitprintk(ioc, pr_info(MPT3SAS_FMT "%s\n", ioc->name,
				__func__));

	if (ioc->base_cmds.status & MPT3_CMD_PENDING) {
		pr_err(MPT3SAS_FMT "%s: internal command already in use\n",
				ioc->name, __func__);
		return -EAGAIN;
	}

	data_length = sizeof(Mpi2FWImageHeader_t);
	fwpkg_data = pci_alloc_consistent(ioc->pdev, data_length,
			&fwpkg_data_dma);
	if (!fwpkg_data) {
		pr_err(MPT3SAS_FMT "failure at %s:%d/%s()!\n",
				ioc->name, __FILE__, __LINE__, __func__);
		return -ENOMEM;
	}

	smid = mpt3sas_base_get_smid(ioc, ioc->base_cb_idx);
	if (!smid) {
		pr_err(MPT3SAS_FMT "%s: failed obtaining a smid\n",
				ioc->name, __func__);
		r = -EAGAIN;
		goto out;
	}

	ioc->base_cmds.status = MPT3_CMD_PENDING;
	mpi_request = mpt3sas_base_get_msg_frame(ioc, smid);
	ioc->base_cmds.smid = smid;
	memset(mpi_request, 0, sizeof(Mpi25FWUploadRequest_t));
	mpi_request->Function = MPI2_FUNCTION_FW_UPLOAD;
	mpi_request->ImageType = MPI2_FW_UPLOAD_ITYPE_FW_FLASH;
	mpi_request->ImageSize = cpu_to_le32(data_length);
	ioc->build_sg(ioc, &mpi_request->SGL, 0, 0, fwpkg_data_dma,
			data_length);
	init_completion(&ioc->base_cmds.done);
	mpt3sas_base_put_smid_default(ioc, smid);
	/* Wait for 15 seconds */
	wait_for_completion_timeout(&ioc->base_cmds.done,
			FW_IMG_HDR_READ_TIMEOUT*HZ);
	pr_info(MPT3SAS_FMT "%s: complete\n",
			ioc->name, __func__);
	if (!(ioc->base_cmds.status & MPT3_CMD_COMPLETE)) {
		pr_err(MPT3SAS_FMT "%s: timeout\n",
				ioc->name, __func__);
		_debug_dump_mf(mpi_request,
				sizeof(Mpi25FWUploadRequest_t)/4);
		r = -ETIME;
	} else {
		memset(&mpi_reply, 0, sizeof(Mpi2FWUploadReply_t));
		if (ioc->base_cmds.status & MPT3_CMD_REPLY_VALID) {
			memcpy(&mpi_reply, ioc->base_cmds.reply,
					sizeof(Mpi2FWUploadReply_t));
			ioc_status = le16_to_cpu(mpi_reply.IOCStatus) &
						MPI2_IOCSTATUS_MASK;
			if (ioc_status == MPI2_IOCSTATUS_SUCCESS) {
				FWImgHdr = (Mpi2FWImageHeader_t *)fwpkg_data;
				if (FWImgHdr->PackageVersion.Word) {
					pr_info(MPT3SAS_FMT "FW Package Version"
					"(%02d.%02d.%02d.%02d)\n",
					ioc->name,
					FWImgHdr->PackageVersion.Struct.Major,
					FWImgHdr->PackageVersion.Struct.Minor,
					FWImgHdr->PackageVersion.Struct.Unit,
					FWImgHdr->PackageVersion.Struct.Dev);
				}
			} else {
				_debug_dump_mf(&mpi_reply,
						sizeof(Mpi2FWUploadReply_t)/4);
			}
		}
	}
	ioc->base_cmds.status = MPT3_CMD_NOT_USED;
out:
	if (fwpkg_data)
		pci_free_consistent(ioc->pdev, data_length, fwpkg_data,
				fwpkg_data_dma);
	return r;
}

/**
 * _base_display_ioc_capabilities - Disply IOC's capabilities.
 * @ioc: per adapter object
 */
static void
_base_display_ioc_capabilities(struct MPT3SAS_ADAPTER *ioc)
{
	int i = 0;
	char desc[16];
	u32 iounit_pg1_flags;
	u32 bios_version;

	bios_version = le32_to_cpu(ioc->bios_pg3.BiosVersion);
	strncpy(desc, ioc->manu_pg0.ChipName, 16);
	pr_info(MPT3SAS_FMT "%s: FWVersion(%02d.%02d.%02d.%02d), "\
	   "ChipRevision(0x%02x), BiosVersion(%02d.%02d.%02d.%02d)\n",
	    ioc->name, desc,
	   (ioc->facts.FWVersion.Word & 0xFF000000) >> 24,
	   (ioc->facts.FWVersion.Word & 0x00FF0000) >> 16,
	   (ioc->facts.FWVersion.Word & 0x0000FF00) >> 8,
	   ioc->facts.FWVersion.Word & 0x000000FF,
	   ioc->pdev->revision,
	   (bios_version & 0xFF000000) >> 24,
	   (bios_version & 0x00FF0000) >> 16,
	   (bios_version & 0x0000FF00) >> 8,
	    bios_version & 0x000000FF);

	_base_display_OEMs_branding(ioc);

	if (ioc->facts.ProtocolFlags & MPI2_IOCFACTS_PROTOCOL_NVME_DEVICES) {
		pr_info("%sNVMe", i ? "," : "");
		i++;
	}

	pr_info(MPT3SAS_FMT "Protocol=(", ioc->name);

	if (ioc->facts.ProtocolFlags & MPI2_IOCFACTS_PROTOCOL_SCSI_INITIATOR) {
		pr_info("Initiator");
		i++;
	}

	if (ioc->facts.ProtocolFlags & MPI2_IOCFACTS_PROTOCOL_SCSI_TARGET) {
		pr_info("%sTarget", i ? "," : "");
		i++;
	}

	i = 0;
	pr_info("), ");
	pr_info("Capabilities=(");

	if (!ioc->hide_ir_msg) {
		if (ioc->facts.IOCCapabilities &
		    MPI2_IOCFACTS_CAPABILITY_INTEGRATED_RAID) {
			pr_info("Raid");
			i++;
		}
	}

	if (ioc->facts.IOCCapabilities & MPI2_IOCFACTS_CAPABILITY_TLR) {
		pr_info("%sTLR", i ? "," : "");
		i++;
	}

	if (ioc->facts.IOCCapabilities & MPI2_IOCFACTS_CAPABILITY_MULTICAST) {
		pr_info("%sMulticast", i ? "," : "");
		i++;
	}

	if (ioc->facts.IOCCapabilities &
	    MPI2_IOCFACTS_CAPABILITY_BIDIRECTIONAL_TARGET) {
		pr_info("%sBIDI Target", i ? "," : "");
		i++;
	}

	if (ioc->facts.IOCCapabilities & MPI2_IOCFACTS_CAPABILITY_EEDP) {
		pr_info("%sEEDP", i ? "," : "");
		i++;
	}

	if (ioc->facts.IOCCapabilities &
	    MPI2_IOCFACTS_CAPABILITY_SNAPSHOT_BUFFER) {
		pr_info("%sSnapshot Buffer", i ? "," : "");
		i++;
	}

	if (ioc->facts.IOCCapabilities &
	    MPI2_IOCFACTS_CAPABILITY_DIAG_TRACE_BUFFER) {
		pr_info("%sDiag Trace Buffer", i ? "," : "");
		i++;
	}

	if (ioc->facts.IOCCapabilities &
	    MPI2_IOCFACTS_CAPABILITY_EXTENDED_BUFFER) {
		pr_info("%sDiag Extended Buffer", i ? "," : "");
		i++;
	}

	if (ioc->facts.IOCCapabilities &
	    MPI2_IOCFACTS_CAPABILITY_TASK_SET_FULL_HANDLING) {
		pr_info("%sTask Set Full", i ? "," : "");
		i++;
	}

	iounit_pg1_flags = le32_to_cpu(ioc->iounit_pg1.Flags);
	if (!(iounit_pg1_flags & MPI2_IOUNITPAGE1_NATIVE_COMMAND_Q_DISABLE)) {
		pr_info("%sNCQ", i ? "," : "");
		i++;
	}

	pr_info(")\n");
}

/**
 * mpt3sas_base_update_missing_delay - change the missing delay timers
 * @ioc: per adapter object
 * @device_missing_delay: amount of time till device is reported missing
 * @io_missing_delay: interval IO is returned when there is a missing device
 *
 * Passed on the command line, this function will modify the device missing
 * delay, as well as the io missing delay. This should be called at driver
 * load time.
 */
void
mpt3sas_base_update_missing_delay(struct MPT3SAS_ADAPTER *ioc,
	u16 device_missing_delay, u8 io_missing_delay)
{
	u16 dmd, dmd_new, dmd_orignal;
	u8 io_missing_delay_original;
	u16 sz;
	Mpi2SasIOUnitPage1_t *sas_iounit_pg1 = NULL;
	Mpi2ConfigReply_t mpi_reply;
	u8 num_phys = 0;
	u16 ioc_status;

	mpt3sas_config_get_number_hba_phys(ioc, &num_phys);
	if (!num_phys)
		return;

	sz = offsetof(Mpi2SasIOUnitPage1_t, PhyData) + (num_phys *
	    sizeof(Mpi2SasIOUnit1PhyData_t));
	sas_iounit_pg1 = kzalloc(sz, GFP_KERNEL);
	if (!sas_iounit_pg1) {
		pr_err(MPT3SAS_FMT "failure at %s:%d/%s()!\n",
		    ioc->name, __FILE__, __LINE__, __func__);
		goto out;
	}
	if ((mpt3sas_config_get_sas_iounit_pg1(ioc, &mpi_reply,
	    sas_iounit_pg1, sz))) {
		pr_err(MPT3SAS_FMT "failure at %s:%d/%s()!\n",
		    ioc->name, __FILE__, __LINE__, __func__);
		goto out;
	}
	ioc_status = le16_to_cpu(mpi_reply.IOCStatus) &
	    MPI2_IOCSTATUS_MASK;
	if (ioc_status != MPI2_IOCSTATUS_SUCCESS) {
		pr_err(MPT3SAS_FMT "failure at %s:%d/%s()!\n",
		    ioc->name, __FILE__, __LINE__, __func__);
		goto out;
	}

	/* device missing delay */
	dmd = sas_iounit_pg1->ReportDeviceMissingDelay;
	if (dmd & MPI2_SASIOUNIT1_REPORT_MISSING_UNIT_16)
		dmd = (dmd & MPI2_SASIOUNIT1_REPORT_MISSING_TIMEOUT_MASK) * 16;
	else
		dmd = dmd & MPI2_SASIOUNIT1_REPORT_MISSING_TIMEOUT_MASK;
	dmd_orignal = dmd;
	if (device_missing_delay > 0x7F) {
		dmd = (device_missing_delay > 0x7F0) ? 0x7F0 :
		    device_missing_delay;
		dmd = dmd / 16;
		dmd |= MPI2_SASIOUNIT1_REPORT_MISSING_UNIT_16;
	} else
		dmd = device_missing_delay;
	sas_iounit_pg1->ReportDeviceMissingDelay = dmd;

	/* io missing delay */
	io_missing_delay_original = sas_iounit_pg1->IODeviceMissingDelay;
	sas_iounit_pg1->IODeviceMissingDelay = io_missing_delay;

	if (!mpt3sas_config_set_sas_iounit_pg1(ioc, &mpi_reply, sas_iounit_pg1,
	    sz)) {
		if (dmd & MPI2_SASIOUNIT1_REPORT_MISSING_UNIT_16)
			dmd_new = (dmd &
			    MPI2_SASIOUNIT1_REPORT_MISSING_TIMEOUT_MASK) * 16;
		else
			dmd_new =
		    dmd & MPI2_SASIOUNIT1_REPORT_MISSING_TIMEOUT_MASK;
		pr_info(MPT3SAS_FMT "device_missing_delay: old(%d), new(%d)\n",
			ioc->name, dmd_orignal, dmd_new);
		pr_info(MPT3SAS_FMT "ioc_missing_delay: old(%d), new(%d)\n",
			ioc->name, io_missing_delay_original,
		    io_missing_delay);
		ioc->device_missing_delay = dmd_new;
		ioc->io_missing_delay = io_missing_delay;
	}

out:
	kfree(sas_iounit_pg1);
}

/**
 * _base_static_config_pages - static start of day config pages
 * @ioc: per adapter object
 */
static void
_base_static_config_pages(struct MPT3SAS_ADAPTER *ioc)
{
	Mpi2ConfigReply_t mpi_reply;
	u32 iounit_pg1_flags;

	ioc->nvme_abort_timeout = 30;
	mpt3sas_config_get_manufacturing_pg0(ioc, &mpi_reply, &ioc->manu_pg0);
	if (ioc->ir_firmware)
		mpt3sas_config_get_manufacturing_pg10(ioc, &mpi_reply,
		    &ioc->manu_pg10);

	/*
	 * Ensure correct T10 PI operation if vendor left EEDPTagMode
	 * flag unset in NVDATA.
	 */
	mpt3sas_config_get_manufacturing_pg11(ioc, &mpi_reply, &ioc->manu_pg11);
	if (ioc->manu_pg11.EEDPTagMode == 0) {
		pr_err("%s: overriding NVDATA EEDPTagMode setting\n",
		    ioc->name);
		ioc->manu_pg11.EEDPTagMode &= ~0x3;
		ioc->manu_pg11.EEDPTagMode |= 0x1;
		mpt3sas_config_set_manufacturing_pg11(ioc, &mpi_reply,
		    &ioc->manu_pg11);
	}
	if (ioc->manu_pg11.AddlFlags2 & NVME_TASK_MNGT_CUSTOM_MASK)
		ioc->tm_custom_handling = 1;
	else {
		ioc->tm_custom_handling = 0;
		if (ioc->manu_pg11.NVMeAbortTO < NVME_TASK_ABORT_MIN_TIMEOUT)
			ioc->nvme_abort_timeout = NVME_TASK_ABORT_MIN_TIMEOUT;
		else if (ioc->manu_pg11.NVMeAbortTO >
					NVME_TASK_ABORT_MAX_TIMEOUT)
			ioc->nvme_abort_timeout = NVME_TASK_ABORT_MAX_TIMEOUT;
		else
			ioc->nvme_abort_timeout = ioc->manu_pg11.NVMeAbortTO;
	}

	mpt3sas_config_get_bios_pg2(ioc, &mpi_reply, &ioc->bios_pg2);
	mpt3sas_config_get_bios_pg3(ioc, &mpi_reply, &ioc->bios_pg3);
	mpt3sas_config_get_ioc_pg8(ioc, &mpi_reply, &ioc->ioc_pg8);
	mpt3sas_config_get_iounit_pg0(ioc, &mpi_reply, &ioc->iounit_pg0);
	mpt3sas_config_get_iounit_pg1(ioc, &mpi_reply, &ioc->iounit_pg1);
	mpt3sas_config_get_iounit_pg8(ioc, &mpi_reply, &ioc->iounit_pg8);
	_base_display_ioc_capabilities(ioc);

	/*
	 * Enable task_set_full handling in iounit_pg1 when the
	 * facts capabilities indicate that its supported.
	 */
	iounit_pg1_flags = le32_to_cpu(ioc->iounit_pg1.Flags);
	if ((ioc->facts.IOCCapabilities &
	    MPI2_IOCFACTS_CAPABILITY_TASK_SET_FULL_HANDLING))
		iounit_pg1_flags &=
		    ~MPI2_IOUNITPAGE1_DISABLE_TASK_SET_FULL_HANDLING;
	else
		iounit_pg1_flags |=
		    MPI2_IOUNITPAGE1_DISABLE_TASK_SET_FULL_HANDLING;
	ioc->iounit_pg1.Flags = cpu_to_le32(iounit_pg1_flags);
	mpt3sas_config_set_iounit_pg1(ioc, &mpi_reply, &ioc->iounit_pg1);

	if (ioc->iounit_pg8.NumSensors)
		ioc->temp_sensors_count = ioc->iounit_pg8.NumSensors;
}

/**
 * mpt3sas_free_enclosure_list - release memory
 * @ioc: per adapter object
 *
 * Free memory allocated during encloure add.
 */
void
mpt3sas_free_enclosure_list(struct MPT3SAS_ADAPTER *ioc)
{
	struct _enclosure_node *enclosure_dev, *enclosure_dev_next;

	/* Free enclosure list */
	list_for_each_entry_safe(enclosure_dev,
			enclosure_dev_next, &ioc->enclosure_list, list) {
		list_del(&enclosure_dev->list);
		kfree(enclosure_dev);
	}
}

/**
 * _base_release_memory_pools - release memory
 * @ioc: per adapter object
 *
 * Free memory allocated from _base_allocate_memory_pools.
 */
static void
_base_release_memory_pools(struct MPT3SAS_ADAPTER *ioc)
{
	int i = 0;
	int j = 0;
	struct chain_tracker *ct;
	struct reply_post_struct *rps;

	dexitprintk(ioc, pr_info(MPT3SAS_FMT "%s\n", ioc->name,
	    __func__));

	if (ioc->request) {
		pci_free_consistent(ioc->pdev, ioc->request_dma_sz,
		    ioc->request,  ioc->request_dma);
		dexitprintk(ioc, pr_info(MPT3SAS_FMT
			"request_pool(0x%p): free\n",
			ioc->name, ioc->request));
		ioc->request = NULL;
	}

	if (ioc->sense) {
		dma_pool_free(ioc->sense_dma_pool, ioc->sense, ioc->sense_dma);
		dma_pool_destroy(ioc->sense_dma_pool);
		dexitprintk(ioc, pr_info(MPT3SAS_FMT
			"sense_pool(0x%p): free\n",
			ioc->name, ioc->sense));
		ioc->sense = NULL;
	}

	if (ioc->reply) {
		dma_pool_free(ioc->reply_dma_pool, ioc->reply, ioc->reply_dma);
		dma_pool_destroy(ioc->reply_dma_pool);
		dexitprintk(ioc, pr_info(MPT3SAS_FMT
			"reply_pool(0x%p): free\n",
			ioc->name, ioc->reply));
		ioc->reply = NULL;
	}

	if (ioc->reply_free) {
		dma_pool_free(ioc->reply_free_dma_pool, ioc->reply_free,
		    ioc->reply_free_dma);
		dma_pool_destroy(ioc->reply_free_dma_pool);
		dexitprintk(ioc, pr_info(MPT3SAS_FMT
			"reply_free_pool(0x%p): free\n",
			ioc->name, ioc->reply_free));
		ioc->reply_free = NULL;
	}

	if (ioc->reply_post) {
		do {
			rps = &ioc->reply_post[i];
			if (rps->reply_post_free) {
				dma_pool_free(
				    ioc->reply_post_free_dma_pool,
				    rps->reply_post_free,
				    rps->reply_post_free_dma);
				dexitprintk(ioc, pr_info(MPT3SAS_FMT
				    "reply_post_free_pool(0x%p): free\n",
				    ioc->name, rps->reply_post_free));
				rps->reply_post_free = NULL;
			}
		} while (ioc->rdpq_array_enable &&
			   (++i < ioc->reply_queue_count));
		if (ioc->reply_post_free_array &&
			ioc->rdpq_array_enable) {
			dma_pool_free(ioc->reply_post_free_array_dma_pool,
				ioc->reply_post_free_array,
				ioc->reply_post_free_array_dma);
			ioc->reply_post_free_array = NULL;
		}
		dma_pool_destroy(ioc->reply_post_free_array_dma_pool);
		dma_pool_destroy(ioc->reply_post_free_dma_pool);
		kfree(ioc->reply_post);
	}

	if (ioc->pcie_sgl_dma_pool) {
		for (i = 0; i < ioc->scsiio_depth; i++) {
			dma_pool_free(ioc->pcie_sgl_dma_pool,
					ioc->pcie_sg_lookup[i].pcie_sgl,
					ioc->pcie_sg_lookup[i].pcie_sgl_dma);
		}
		if (ioc->pcie_sgl_dma_pool)
			dma_pool_destroy(ioc->pcie_sgl_dma_pool);
	}

	if (ioc->config_page) {
		dexitprintk(ioc, pr_info(MPT3SAS_FMT
		    "config_page(0x%p): free\n", ioc->name,
		    ioc->config_page));
		pci_free_consistent(ioc->pdev, ioc->config_page_sz,
		    ioc->config_page, ioc->config_page_dma);
	}

	kfree(ioc->hpr_lookup);
	kfree(ioc->internal_lookup);
	if (ioc->chain_lookup) {
		for (i = 0; i < ioc->scsiio_depth; i++) {
			for (j = ioc->chains_per_prp_buffer;
			    j < ioc->chains_needed_per_io; j++) {
				ct = &ioc->chain_lookup[i].chains_per_smid[j];
				if (ct && ct->chain_buffer)
					dma_pool_free(ioc->chain_dma_pool,
						ct->chain_buffer,
						ct->chain_buffer_dma);
			}
			kfree(ioc->chain_lookup[i].chains_per_smid);
		}
		dma_pool_destroy(ioc->chain_dma_pool);
		kfree(ioc->chain_lookup);
		ioc->chain_lookup = NULL;
	}
}

/**
 * is_MSB_are_same - checks whether all reply queues in a set are
 *	having same upper 32bits in their base memory address.
 * @reply_pool_start_address: Base address of a reply queue set
 * @pool_sz: Size of single Reply Descriptor Post Queues pool size
 *
 * Return: 1 if reply queues in a set have a same upper 32bits in their base
 * memory address, else 0.
 */

static int
is_MSB_are_same(long reply_pool_start_address, u32 pool_sz)
{
	long reply_pool_end_address;

	reply_pool_end_address = reply_pool_start_address + pool_sz;

	if (upper_32_bits(reply_pool_start_address) ==
		upper_32_bits(reply_pool_end_address))
		return 1;
	else
		return 0;
}

/**
 * _base_allocate_memory_pools - allocate start of day memory pools
 * @ioc: per adapter object
 *
 * Return: 0 success, anything else error.
 */
static int
_base_allocate_memory_pools(struct MPT3SAS_ADAPTER *ioc)
{
	struct mpt3sas_facts *facts;
	u16 max_sge_elements;
	u16 chains_needed_per_io;
	u32 sz, total_sz, reply_post_free_sz, reply_post_free_array_sz;
	u32 retry_sz;
	u16 max_request_credit, nvme_blocks_needed;
	unsigned short sg_tablesize;
	u16 sge_size;
	int i, j;
	struct chain_tracker *ct;

	dinitprintk(ioc, pr_info(MPT3SAS_FMT "%s\n", ioc->name,
	    __func__));


	retry_sz = 0;
	facts = &ioc->facts;

	/* command line tunables for max sgl entries */
	if (max_sgl_entries != -1)
		sg_tablesize = max_sgl_entries;
	else {
		if (ioc->hba_mpi_version_belonged == MPI2_VERSION)
			sg_tablesize = MPT2SAS_SG_DEPTH;
		else
			sg_tablesize = MPT3SAS_SG_DEPTH;
	}

	/* max sgl entries <= MPT_KDUMP_MIN_PHYS_SEGMENTS in KDUMP mode */
	if (reset_devices)
		sg_tablesize = min_t(unsigned short, sg_tablesize,
		   MPT_KDUMP_MIN_PHYS_SEGMENTS);

	if (ioc->is_mcpu_endpoint)
		ioc->shost->sg_tablesize = MPT_MIN_PHYS_SEGMENTS;
	else {
		if (sg_tablesize < MPT_MIN_PHYS_SEGMENTS)
			sg_tablesize = MPT_MIN_PHYS_SEGMENTS;
		else if (sg_tablesize > MPT_MAX_PHYS_SEGMENTS) {
			sg_tablesize = min_t(unsigned short, sg_tablesize,
					SG_MAX_SEGMENTS);
			pr_warn(MPT3SAS_FMT
				"sg_tablesize(%u) is bigger than kernel "
				"defined SG_CHUNK_SIZE(%u)\n", ioc->name,
				sg_tablesize, MPT_MAX_PHYS_SEGMENTS);
		}
		ioc->shost->sg_tablesize = sg_tablesize;
	}

	ioc->internal_depth = min_t(int, (facts->HighPriorityCredit + (5)),
		(facts->RequestCredit / 4));
	if (ioc->internal_depth < INTERNAL_CMDS_COUNT) {
		if (facts->RequestCredit <= (INTERNAL_CMDS_COUNT +
				INTERNAL_SCSIIO_CMDS_COUNT)) {
			pr_err(MPT3SAS_FMT "IOC doesn't have enough Request \
			    Credits, it has just %d number of credits\n",
			    ioc->name, facts->RequestCredit);
			return -ENOMEM;
		}
		ioc->internal_depth = 10;
	}

	ioc->hi_priority_depth = ioc->internal_depth - (5);
	/* command line tunables  for max controller queue depth */
	if (max_queue_depth != -1 && max_queue_depth != 0) {
		max_request_credit = min_t(u16, max_queue_depth +
			ioc->internal_depth, facts->RequestCredit);
		if (max_request_credit > MAX_HBA_QUEUE_DEPTH)
			max_request_credit =  MAX_HBA_QUEUE_DEPTH;
	} else if (reset_devices)
		max_request_credit = min_t(u16, facts->RequestCredit,
		    (MPT3SAS_KDUMP_SCSI_IO_DEPTH + ioc->internal_depth));
	else
		max_request_credit = min_t(u16, facts->RequestCredit,
		    MAX_HBA_QUEUE_DEPTH);

	/* Firmware maintains additional facts->HighPriorityCredit number of
	 * credits for HiPriprity Request messages, so hba queue depth will be
	 * sum of max_request_credit and high priority queue depth.
	 */
	ioc->hba_queue_depth = max_request_credit + ioc->hi_priority_depth;

	/* request frame size */
	ioc->request_sz = facts->IOCRequestFrameSize * 4;

	/* reply frame size */
	ioc->reply_sz = facts->ReplyFrameSize * 4;

	/* chain segment size */
	if (ioc->hba_mpi_version_belonged != MPI2_VERSION) {
		if (facts->IOCMaxChainSegmentSize)
			ioc->chain_segment_sz =
					facts->IOCMaxChainSegmentSize *
					MAX_CHAIN_ELEMT_SZ;
		else
		/* set to 128 bytes size if IOCMaxChainSegmentSize is zero */
			ioc->chain_segment_sz = DEFAULT_NUM_FWCHAIN_ELEMTS *
						    MAX_CHAIN_ELEMT_SZ;
	} else
		ioc->chain_segment_sz = ioc->request_sz;

	/* calculate the max scatter element size */
	sge_size = max_t(u16, ioc->sge_size, ioc->sge_size_ieee);

 retry_allocation:
	total_sz = 0;
	/* calculate number of sg elements left over in the 1st frame */
	max_sge_elements = ioc->request_sz - ((sizeof(Mpi2SCSIIORequest_t) -
	    sizeof(Mpi2SGEIOUnion_t)) + sge_size);
	ioc->max_sges_in_main_message = max_sge_elements/sge_size;

	/* now do the same for a chain buffer */
	max_sge_elements = ioc->chain_segment_sz - sge_size;
	ioc->max_sges_in_chain_message = max_sge_elements/sge_size;

	/*
	 *  MPT3SAS_SG_DEPTH = CONFIG_FUSION_MAX_SGE
	 */
	chains_needed_per_io = ((ioc->shost->sg_tablesize -
	   ioc->max_sges_in_main_message)/ioc->max_sges_in_chain_message)
	    + 1;
	if (chains_needed_per_io > facts->MaxChainDepth) {
		chains_needed_per_io = facts->MaxChainDepth;
		ioc->shost->sg_tablesize = min_t(u16,
		ioc->max_sges_in_main_message + (ioc->max_sges_in_chain_message
		* chains_needed_per_io), ioc->shost->sg_tablesize);
	}
	ioc->chains_needed_per_io = chains_needed_per_io;

	/* reply free queue sizing - taking into account for 64 FW events */
	ioc->reply_free_queue_depth = ioc->hba_queue_depth + 64;

	/* mCPU manage single counters for simplicity */
	if (ioc->is_mcpu_endpoint)
		ioc->reply_post_queue_depth = ioc->reply_free_queue_depth;
	else {
		/* calculate reply descriptor post queue depth */
		ioc->reply_post_queue_depth = ioc->hba_queue_depth +
			ioc->reply_free_queue_depth +  1;
		/* align the reply post queue on the next 16 count boundary */
		if (ioc->reply_post_queue_depth % 16)
			ioc->reply_post_queue_depth += 16 -
				(ioc->reply_post_queue_depth % 16);
	}

	if (ioc->reply_post_queue_depth >
	    facts->MaxReplyDescriptorPostQueueDepth) {
		ioc->reply_post_queue_depth =
				facts->MaxReplyDescriptorPostQueueDepth -
		    (facts->MaxReplyDescriptorPostQueueDepth % 16);
		ioc->hba_queue_depth =
				((ioc->reply_post_queue_depth - 64) / 2) - 1;
		ioc->reply_free_queue_depth = ioc->hba_queue_depth + 64;
	}

	dinitprintk(ioc, pr_info(MPT3SAS_FMT "scatter gather: " \
	    "sge_in_main_msg(%d), sge_per_chain(%d), sge_per_io(%d), "
	    "chains_per_io(%d)\n", ioc->name, ioc->max_sges_in_main_message,
	    ioc->max_sges_in_chain_message, ioc->shost->sg_tablesize,
	    ioc->chains_needed_per_io));

	/* reply post queue, 16 byte align */
	reply_post_free_sz = ioc->reply_post_queue_depth *
	    sizeof(Mpi2DefaultReplyDescriptor_t);

	sz = reply_post_free_sz;
	if (_base_is_controller_msix_enabled(ioc) && !ioc->rdpq_array_enable)
		sz *= ioc->reply_queue_count;

	ioc->reply_post = kcalloc((ioc->rdpq_array_enable) ?
	    (ioc->reply_queue_count):1,
	    sizeof(struct reply_post_struct), GFP_KERNEL);

	if (!ioc->reply_post) {
		pr_err(MPT3SAS_FMT "reply_post_free pool: kcalloc failed\n",
			ioc->name);
		goto out;
	}
	ioc->reply_post_free_dma_pool = dma_pool_create("reply_post_free pool",
	    &ioc->pdev->dev, sz, 16, 0);
	if (!ioc->reply_post_free_dma_pool) {
		pr_err(MPT3SAS_FMT
		 "reply_post_free pool: dma_pool_create failed\n",
		 ioc->name);
		goto out;
	}
	i = 0;
	do {
		ioc->reply_post[i].reply_post_free =
		    dma_pool_alloc(ioc->reply_post_free_dma_pool,
		    GFP_KERNEL,
		    &ioc->reply_post[i].reply_post_free_dma);
		if (!ioc->reply_post[i].reply_post_free) {
			pr_err(MPT3SAS_FMT
			"reply_post_free pool: dma_pool_alloc failed\n",
			ioc->name);
			goto out;
		}
		memset(ioc->reply_post[i].reply_post_free, 0, sz);
		dinitprintk(ioc, pr_info(MPT3SAS_FMT
		    "reply post free pool (0x%p): depth(%d),"
		    "element_size(%d), pool_size(%d kB)\n", ioc->name,
		    ioc->reply_post[i].reply_post_free,
		    ioc->reply_post_queue_depth, 8, sz/1024));
		dinitprintk(ioc, pr_info(MPT3SAS_FMT
		    "reply_post_free_dma = (0x%llx)\n", ioc->name,
		    (unsigned long long)
		    ioc->reply_post[i].reply_post_free_dma));
		total_sz += sz;
	} while (ioc->rdpq_array_enable && (++i < ioc->reply_queue_count));

	if (ioc->dma_mask == 64) {
		if (_base_change_consistent_dma_mask(ioc, ioc->pdev) != 0) {
			pr_warn(MPT3SAS_FMT
			    "no suitable consistent DMA mask for %s\n",
			    ioc->name, pci_name(ioc->pdev));
			goto out;
		}
	}

	ioc->scsiio_depth = ioc->hba_queue_depth -
	    ioc->hi_priority_depth - ioc->internal_depth;

	/* set the scsi host can_queue depth
	 * with some internal commands that could be outstanding
	 */
	ioc->shost->can_queue = ioc->scsiio_depth - INTERNAL_SCSIIO_CMDS_COUNT;
	dinitprintk(ioc, pr_info(MPT3SAS_FMT
		"scsi host: can_queue depth (%d)\n",
		ioc->name, ioc->shost->can_queue));


	/* contiguous pool for request and chains, 16 byte align, one extra "
	 * "frame for smid=0
	 */
	ioc->chain_depth = ioc->chains_needed_per_io * ioc->scsiio_depth;
	sz = ((ioc->scsiio_depth + 1) * ioc->request_sz);

	/* hi-priority queue */
	sz += (ioc->hi_priority_depth * ioc->request_sz);

	/* internal queue */
	sz += (ioc->internal_depth * ioc->request_sz);

	ioc->request_dma_sz = sz;
	ioc->request = pci_alloc_consistent(ioc->pdev, sz, &ioc->request_dma);
	if (!ioc->request) {
		pr_err(MPT3SAS_FMT "request pool: pci_alloc_consistent " \
		    "failed: hba_depth(%d), chains_per_io(%d), frame_sz(%d), "
		    "total(%d kB)\n", ioc->name, ioc->hba_queue_depth,
		    ioc->chains_needed_per_io, ioc->request_sz, sz/1024);
		if (ioc->scsiio_depth < MPT3SAS_SAS_QUEUE_DEPTH)
			goto out;
		retry_sz = 64;
		ioc->hba_queue_depth -= retry_sz;
		_base_release_memory_pools(ioc);
		goto retry_allocation;
	}

	if (retry_sz)
		pr_err(MPT3SAS_FMT "request pool: pci_alloc_consistent " \
		    "succeed: hba_depth(%d), chains_per_io(%d), frame_sz(%d), "
		    "total(%d kb)\n", ioc->name, ioc->hba_queue_depth,
		    ioc->chains_needed_per_io, ioc->request_sz, sz/1024);

	/* hi-priority queue */
	ioc->hi_priority = ioc->request + ((ioc->scsiio_depth + 1) *
	    ioc->request_sz);
	ioc->hi_priority_dma = ioc->request_dma + ((ioc->scsiio_depth + 1) *
	    ioc->request_sz);

	/* internal queue */
	ioc->internal = ioc->hi_priority + (ioc->hi_priority_depth *
	    ioc->request_sz);
	ioc->internal_dma = ioc->hi_priority_dma + (ioc->hi_priority_depth *
	    ioc->request_sz);

	dinitprintk(ioc, pr_info(MPT3SAS_FMT
		"request pool(0x%p): depth(%d), frame_size(%d), pool_size(%d kB)\n",
		ioc->name, ioc->request, ioc->hba_queue_depth, ioc->request_sz,
	    (ioc->hba_queue_depth * ioc->request_sz)/1024));

	dinitprintk(ioc, pr_info(MPT3SAS_FMT "request pool: dma(0x%llx)\n",
	    ioc->name, (unsigned long long) ioc->request_dma));
	total_sz += sz;

	dinitprintk(ioc, pr_info(MPT3SAS_FMT "scsiio(0x%p): depth(%d)\n",
		ioc->name, ioc->request, ioc->scsiio_depth));

	ioc->chain_depth = min_t(u32, ioc->chain_depth, MAX_CHAIN_DEPTH);
	sz = ioc->scsiio_depth * sizeof(struct chain_lookup);
	ioc->chain_lookup = kzalloc(sz, GFP_KERNEL);
	if (!ioc->chain_lookup) {
		pr_err(MPT3SAS_FMT "chain_lookup: __get_free_pages "
				"failed\n", ioc->name);
		goto out;
	}

	sz = ioc->chains_needed_per_io * sizeof(struct chain_tracker);
	for (i = 0; i < ioc->scsiio_depth; i++) {
		ioc->chain_lookup[i].chains_per_smid = kzalloc(sz, GFP_KERNEL);
		if (!ioc->chain_lookup[i].chains_per_smid) {
			pr_err(MPT3SAS_FMT "chain_lookup: "
					" kzalloc failed\n", ioc->name);
			goto out;
		}
	}

	/* initialize hi-priority queue smid's */
	ioc->hpr_lookup = kcalloc(ioc->hi_priority_depth,
	    sizeof(struct request_tracker), GFP_KERNEL);
	if (!ioc->hpr_lookup) {
		pr_err(MPT3SAS_FMT "hpr_lookup: kcalloc failed\n",
		    ioc->name);
		goto out;
	}
	ioc->hi_priority_smid = ioc->scsiio_depth + 1;
	dinitprintk(ioc, pr_info(MPT3SAS_FMT
		"hi_priority(0x%p): depth(%d), start smid(%d)\n",
		ioc->name, ioc->hi_priority,
	    ioc->hi_priority_depth, ioc->hi_priority_smid));

	/* initialize internal queue smid's */
	ioc->internal_lookup = kcalloc(ioc->internal_depth,
	    sizeof(struct request_tracker), GFP_KERNEL);
	if (!ioc->internal_lookup) {
		pr_err(MPT3SAS_FMT "internal_lookup: kcalloc failed\n",
		    ioc->name);
		goto out;
	}
	ioc->internal_smid = ioc->hi_priority_smid + ioc->hi_priority_depth;
	dinitprintk(ioc, pr_info(MPT3SAS_FMT
		"internal(0x%p): depth(%d), start smid(%d)\n",
		ioc->name, ioc->internal,
	    ioc->internal_depth, ioc->internal_smid));
	/*
	 * The number of NVMe page sized blocks needed is:
	 *     (((sg_tablesize * 8) - 1) / (page_size - 8)) + 1
	 * ((sg_tablesize * 8) - 1) is the max PRP's minus the first PRP entry
	 * that is placed in the main message frame.  8 is the size of each PRP
	 * entry or PRP list pointer entry.  8 is subtracted from page_size
	 * because of the PRP list pointer entry at the end of a page, so this
	 * is not counted as a PRP entry.  The 1 added page is a round up.
	 *
	 * To avoid allocation failures due to the amount of memory that could
	 * be required for NVMe PRP's, only each set of NVMe blocks will be
	 * contiguous, so a new set is allocated for each possible I/O.
	 */
	ioc->chains_per_prp_buffer = 0;
	if (ioc->facts.ProtocolFlags & MPI2_IOCFACTS_PROTOCOL_NVME_DEVICES) {
		nvme_blocks_needed =
			(ioc->shost->sg_tablesize * NVME_PRP_SIZE) - 1;
		nvme_blocks_needed /= (ioc->page_size - NVME_PRP_SIZE);
		nvme_blocks_needed++;

		sz = sizeof(struct pcie_sg_list) * ioc->scsiio_depth;
		ioc->pcie_sg_lookup = kzalloc(sz, GFP_KERNEL);
		if (!ioc->pcie_sg_lookup) {
			pr_info(MPT3SAS_FMT
			    "PCIe SGL lookup: kzalloc failed\n", ioc->name);
			goto out;
		}
		sz = nvme_blocks_needed * ioc->page_size;
		ioc->pcie_sgl_dma_pool =
			dma_pool_create("PCIe SGL pool", &ioc->pdev->dev, sz, 16, 0);
		if (!ioc->pcie_sgl_dma_pool) {
			pr_info(MPT3SAS_FMT
			    "PCIe SGL pool: dma_pool_create failed\n",
			    ioc->name);
			goto out;
		}

		ioc->chains_per_prp_buffer = sz/ioc->chain_segment_sz;
		ioc->chains_per_prp_buffer = min(ioc->chains_per_prp_buffer,
						ioc->chains_needed_per_io);

		for (i = 0; i < ioc->scsiio_depth; i++) {
			ioc->pcie_sg_lookup[i].pcie_sgl = dma_pool_alloc(
				ioc->pcie_sgl_dma_pool, GFP_KERNEL,
				&ioc->pcie_sg_lookup[i].pcie_sgl_dma);
			if (!ioc->pcie_sg_lookup[i].pcie_sgl) {
				pr_info(MPT3SAS_FMT
				    "PCIe SGL pool: dma_pool_alloc failed\n",
				    ioc->name);
				goto out;
			}
			for (j = 0; j < ioc->chains_per_prp_buffer; j++) {
				ct = &ioc->chain_lookup[i].chains_per_smid[j];
				ct->chain_buffer =
				    ioc->pcie_sg_lookup[i].pcie_sgl +
				    (j * ioc->chain_segment_sz);
				ct->chain_buffer_dma =
				    ioc->pcie_sg_lookup[i].pcie_sgl_dma +
				    (j * ioc->chain_segment_sz);
			}
		}

		dinitprintk(ioc, pr_info(MPT3SAS_FMT "PCIe sgl pool depth(%d), "
			"element_size(%d), pool_size(%d kB)\n", ioc->name,
			ioc->scsiio_depth, sz, (sz * ioc->scsiio_depth)/1024));
		dinitprintk(ioc, pr_info(MPT3SAS_FMT "Number of chains can "
		    "fit in a PRP page(%d)\n", ioc->name,
		    ioc->chains_per_prp_buffer));
		total_sz += sz * ioc->scsiio_depth;
	}

	ioc->chain_dma_pool = dma_pool_create("chain pool", &ioc->pdev->dev,
	    ioc->chain_segment_sz, 16, 0);
	if (!ioc->chain_dma_pool) {
		pr_err(MPT3SAS_FMT "chain_dma_pool: dma_pool_create failed\n",
			ioc->name);
		goto out;
	}
	for (i = 0; i < ioc->scsiio_depth; i++) {
		for (j = ioc->chains_per_prp_buffer;
				j < ioc->chains_needed_per_io; j++) {
			ct = &ioc->chain_lookup[i].chains_per_smid[j];
			ct->chain_buffer = dma_pool_alloc(
					ioc->chain_dma_pool, GFP_KERNEL,
					&ct->chain_buffer_dma);
			if (!ct->chain_buffer) {
				pr_err(MPT3SAS_FMT "chain_lookup: "
				" pci_pool_alloc failed\n", ioc->name);
				_base_release_memory_pools(ioc);
				goto out;
			}
		}
		total_sz += ioc->chain_segment_sz;
	}

	dinitprintk(ioc, pr_info(MPT3SAS_FMT
		"chain pool depth(%d), frame_size(%d), pool_size(%d kB)\n",
		ioc->name, ioc->chain_depth, ioc->chain_segment_sz,
		((ioc->chain_depth *  ioc->chain_segment_sz))/1024));

	/* sense buffers, 4 byte align */
	sz = ioc->scsiio_depth * SCSI_SENSE_BUFFERSIZE;
	ioc->sense_dma_pool = dma_pool_create("sense pool", &ioc->pdev->dev, sz,
					      4, 0);
	if (!ioc->sense_dma_pool) {
		pr_err(MPT3SAS_FMT "sense pool: dma_pool_create failed\n",
		    ioc->name);
		goto out;
	}
	ioc->sense = dma_pool_alloc(ioc->sense_dma_pool, GFP_KERNEL,
	    &ioc->sense_dma);
	if (!ioc->sense) {
		pr_err(MPT3SAS_FMT "sense pool: dma_pool_alloc failed\n",
		    ioc->name);
		goto out;
	}
	/* sense buffer requires to be in same 4 gb region.
	 * Below function will check the same.
	 * In case of failure, new pci pool will be created with updated
	 * alignment. Older allocation and pool will be destroyed.
	 * Alignment will be used such a way that next allocation if
	 * success, will always meet same 4gb region requirement.
	 * Actual requirement is not alignment, but we need start and end of
	 * DMA address must have same upper 32 bit address.
	 */
	if (!is_MSB_are_same((long)ioc->sense, sz)) {
		//Release Sense pool & Reallocate
		dma_pool_free(ioc->sense_dma_pool, ioc->sense, ioc->sense_dma);
		dma_pool_destroy(ioc->sense_dma_pool);
		ioc->sense = NULL;

		ioc->sense_dma_pool =
			dma_pool_create("sense pool", &ioc->pdev->dev, sz,
						roundup_pow_of_two(sz), 0);
		if (!ioc->sense_dma_pool) {
			pr_err(MPT3SAS_FMT "sense pool: pci_pool_create failed\n",
					ioc->name);
			goto out;
		}
		ioc->sense = dma_pool_alloc(ioc->sense_dma_pool, GFP_KERNEL,
				&ioc->sense_dma);
		if (!ioc->sense) {
			pr_err(MPT3SAS_FMT "sense pool: pci_pool_alloc failed\n",
					ioc->name);
			goto out;
		}
	}
	dinitprintk(ioc, pr_info(MPT3SAS_FMT
	    "sense pool(0x%p): depth(%d), element_size(%d), pool_size"
	    "(%d kB)\n", ioc->name, ioc->sense, ioc->scsiio_depth,
	    SCSI_SENSE_BUFFERSIZE, sz/1024));
	dinitprintk(ioc, pr_info(MPT3SAS_FMT "sense_dma(0x%llx)\n",
	    ioc->name, (unsigned long long)ioc->sense_dma));
	total_sz += sz;

	/* reply pool, 4 byte align */
	sz = ioc->reply_free_queue_depth * ioc->reply_sz;
	ioc->reply_dma_pool = dma_pool_create("reply pool", &ioc->pdev->dev, sz,
					      4, 0);
	if (!ioc->reply_dma_pool) {
		pr_err(MPT3SAS_FMT "reply pool: dma_pool_create failed\n",
		    ioc->name);
		goto out;
	}
	ioc->reply = dma_pool_alloc(ioc->reply_dma_pool, GFP_KERNEL,
	    &ioc->reply_dma);
	if (!ioc->reply) {
		pr_err(MPT3SAS_FMT "reply pool: dma_pool_alloc failed\n",
		    ioc->name);
		goto out;
	}
	ioc->reply_dma_min_address = (u32)(ioc->reply_dma);
	ioc->reply_dma_max_address = (u32)(ioc->reply_dma) + sz;
	dinitprintk(ioc, pr_info(MPT3SAS_FMT
		"reply pool(0x%p): depth(%d), frame_size(%d), pool_size(%d kB)\n",
		ioc->name, ioc->reply,
	    ioc->reply_free_queue_depth, ioc->reply_sz, sz/1024));
	dinitprintk(ioc, pr_info(MPT3SAS_FMT "reply_dma(0x%llx)\n",
	    ioc->name, (unsigned long long)ioc->reply_dma));
	total_sz += sz;

	/* reply free queue, 16 byte align */
	sz = ioc->reply_free_queue_depth * 4;
	ioc->reply_free_dma_pool = dma_pool_create("reply_free pool",
	    &ioc->pdev->dev, sz, 16, 0);
	if (!ioc->reply_free_dma_pool) {
		pr_err(MPT3SAS_FMT "reply_free pool: dma_pool_create failed\n",
			ioc->name);
		goto out;
	}
	ioc->reply_free = dma_pool_alloc(ioc->reply_free_dma_pool, GFP_KERNEL,
	    &ioc->reply_free_dma);
	if (!ioc->reply_free) {
		pr_err(MPT3SAS_FMT "reply_free pool: dma_pool_alloc failed\n",
			ioc->name);
		goto out;
	}
	memset(ioc->reply_free, 0, sz);
	dinitprintk(ioc, pr_info(MPT3SAS_FMT "reply_free pool(0x%p): " \
	    "depth(%d), element_size(%d), pool_size(%d kB)\n", ioc->name,
	    ioc->reply_free, ioc->reply_free_queue_depth, 4, sz/1024));
	dinitprintk(ioc, pr_info(MPT3SAS_FMT
		"reply_free_dma (0x%llx)\n",
		ioc->name, (unsigned long long)ioc->reply_free_dma));
	total_sz += sz;

	if (ioc->rdpq_array_enable) {
		reply_post_free_array_sz = ioc->reply_queue_count *
		    sizeof(Mpi2IOCInitRDPQArrayEntry);
		ioc->reply_post_free_array_dma_pool =
		    dma_pool_create("reply_post_free_array pool",
		    &ioc->pdev->dev, reply_post_free_array_sz, 16, 0);
		if (!ioc->reply_post_free_array_dma_pool) {
			dinitprintk(ioc,
			    pr_info(MPT3SAS_FMT "reply_post_free_array pool: "
			    "dma_pool_create failed\n", ioc->name));
			goto out;
		}
		ioc->reply_post_free_array =
		    dma_pool_alloc(ioc->reply_post_free_array_dma_pool,
		    GFP_KERNEL, &ioc->reply_post_free_array_dma);
		if (!ioc->reply_post_free_array) {
			dinitprintk(ioc,
			    pr_info(MPT3SAS_FMT "reply_post_free_array pool: "
			    "dma_pool_alloc failed\n", ioc->name));
			goto out;
		}
	}
	ioc->config_page_sz = 512;
	ioc->config_page = pci_alloc_consistent(ioc->pdev,
	    ioc->config_page_sz, &ioc->config_page_dma);
	if (!ioc->config_page) {
		pr_err(MPT3SAS_FMT
			"config page: dma_pool_alloc failed\n",
			ioc->name);
		goto out;
	}
	dinitprintk(ioc, pr_info(MPT3SAS_FMT
		"config page(0x%p): size(%d)\n",
		ioc->name, ioc->config_page, ioc->config_page_sz));
	dinitprintk(ioc, pr_info(MPT3SAS_FMT "config_page_dma(0x%llx)\n",
		ioc->name, (unsigned long long)ioc->config_page_dma));
	total_sz += ioc->config_page_sz;

	pr_info(MPT3SAS_FMT "Allocated physical memory: size(%d kB)\n",
	    ioc->name, total_sz/1024);
	pr_info(MPT3SAS_FMT
		"Current Controller Queue Depth(%d),Max Controller Queue Depth(%d)\n",
	    ioc->name, ioc->shost->can_queue, facts->RequestCredit);
	pr_info(MPT3SAS_FMT "Scatter Gather Elements per IO(%d)\n",
	    ioc->name, ioc->shost->sg_tablesize);
	return 0;

 out:
	return -ENOMEM;
}

/**
 * mpt3sas_base_get_iocstate - Get the current state of a MPT adapter.
 * @ioc: Pointer to MPT_ADAPTER structure
 * @cooked: Request raw or cooked IOC state
 *
 * Return: all IOC Doorbell register bits if cooked==0, else just the
 * Doorbell bits in MPI_IOC_STATE_MASK.
 */
u32
mpt3sas_base_get_iocstate(struct MPT3SAS_ADAPTER *ioc, int cooked)
{
	u32 s, sc;

	s = readl(&ioc->chip->Doorbell);
	sc = s & MPI2_IOC_STATE_MASK;
	return cooked ? sc : s;
}

/**
 * _base_wait_on_iocstate - waiting on a particular ioc state
 * @ioc: ?
 * @ioc_state: controller state { READY, OPERATIONAL, or RESET }
 * @timeout: timeout in second
 *
 * Return: 0 for success, non-zero for failure.
 */
static int
_base_wait_on_iocstate(struct MPT3SAS_ADAPTER *ioc, u32 ioc_state, int timeout)
{
	u32 count, cntdn;
	u32 current_state;

	count = 0;
	cntdn = 1000 * timeout;
	do {
		current_state = mpt3sas_base_get_iocstate(ioc, 1);
		if (current_state == ioc_state)
			return 0;
		if (count && current_state == MPI2_IOC_STATE_FAULT)
			break;

		usleep_range(1000, 1500);
		count++;
	} while (--cntdn);

	return current_state;
}

/**
 * _base_wait_for_doorbell_int - waiting for controller interrupt(generated by
 * a write to the doorbell)
 * @ioc: per adapter object
 *
 * Return: 0 for success, non-zero for failure.
 *
 * Notes: MPI2_HIS_IOC2SYS_DB_STATUS - set to one when IOC writes to doorbell.
 */
static int
_base_diag_reset(struct MPT3SAS_ADAPTER *ioc);

static int
_base_wait_for_doorbell_int(struct MPT3SAS_ADAPTER *ioc, int timeout)
{
	u32 cntdn, count;
	u32 int_status;

	count = 0;
	cntdn = 1000 * timeout;
	do {
		int_status = readl(&ioc->chip->HostInterruptStatus);
		if (int_status & MPI2_HIS_IOC2SYS_DB_STATUS) {
			dhsprintk(ioc, pr_info(MPT3SAS_FMT
				"%s: successful count(%d), timeout(%d)\n",
				ioc->name, __func__, count, timeout));
			return 0;
		}

		usleep_range(1000, 1500);
		count++;
	} while (--cntdn);

	pr_err(MPT3SAS_FMT
		"%s: failed due to timeout count(%d), int_status(%x)!\n",
		ioc->name, __func__, count, int_status);
	return -EFAULT;
}

static int
_base_spin_on_doorbell_int(struct MPT3SAS_ADAPTER *ioc, int timeout)
{
	u32 cntdn, count;
	u32 int_status;

	count = 0;
	cntdn = 2000 * timeout;
	do {
		int_status = readl(&ioc->chip->HostInterruptStatus);
		if (int_status & MPI2_HIS_IOC2SYS_DB_STATUS) {
			dhsprintk(ioc, pr_info(MPT3SAS_FMT
				"%s: successful count(%d), timeout(%d)\n",
				ioc->name, __func__, count, timeout));
			return 0;
		}

		udelay(500);
		count++;
	} while (--cntdn);

	pr_err(MPT3SAS_FMT
		"%s: failed due to timeout count(%d), int_status(%x)!\n",
		ioc->name, __func__, count, int_status);
	return -EFAULT;

}

/**
 * _base_wait_for_doorbell_ack - waiting for controller to read the doorbell.
 * @ioc: per adapter object
 * @timeout: timeout in second
 *
 * Return: 0 for success, non-zero for failure.
 *
 * Notes: MPI2_HIS_SYS2IOC_DB_STATUS - set to one when host writes to
 * doorbell.
 */
static int
_base_wait_for_doorbell_ack(struct MPT3SAS_ADAPTER *ioc, int timeout)
{
	u32 cntdn, count;
	u32 int_status;
	u32 doorbell;

	count = 0;
	cntdn = 1000 * timeout;
	do {
		int_status = readl(&ioc->chip->HostInterruptStatus);
		if (!(int_status & MPI2_HIS_SYS2IOC_DB_STATUS)) {
			dhsprintk(ioc, pr_info(MPT3SAS_FMT
				"%s: successful count(%d), timeout(%d)\n",
				ioc->name, __func__, count, timeout));
			return 0;
		} else if (int_status & MPI2_HIS_IOC2SYS_DB_STATUS) {
			doorbell = readl(&ioc->chip->Doorbell);
			if ((doorbell & MPI2_IOC_STATE_MASK) ==
			    MPI2_IOC_STATE_FAULT) {
				mpt3sas_base_fault_info(ioc , doorbell);
				return -EFAULT;
			}
		} else if (int_status == 0xFFFFFFFF)
			goto out;

		usleep_range(1000, 1500);
		count++;
	} while (--cntdn);

 out:
	pr_err(MPT3SAS_FMT
	 "%s: failed due to timeout count(%d), int_status(%x)!\n",
	 ioc->name, __func__, count, int_status);
	return -EFAULT;
}

/**
 * _base_wait_for_doorbell_not_used - waiting for doorbell to not be in use
 * @ioc: per adapter object
 * @timeout: timeout in second
 *
 * Return: 0 for success, non-zero for failure.
 */
static int
_base_wait_for_doorbell_not_used(struct MPT3SAS_ADAPTER *ioc, int timeout)
{
	u32 cntdn, count;
	u32 doorbell_reg;

	count = 0;
	cntdn = 1000 * timeout;
	do {
		doorbell_reg = readl(&ioc->chip->Doorbell);
		if (!(doorbell_reg & MPI2_DOORBELL_USED)) {
			dhsprintk(ioc, pr_info(MPT3SAS_FMT
				"%s: successful count(%d), timeout(%d)\n",
				ioc->name, __func__, count, timeout));
			return 0;
		}

		usleep_range(1000, 1500);
		count++;
	} while (--cntdn);

	pr_err(MPT3SAS_FMT
		"%s: failed due to timeout count(%d), doorbell_reg(%x)!\n",
		ioc->name, __func__, count, doorbell_reg);
	return -EFAULT;
}

/**
 * _base_send_ioc_reset - send doorbell reset
 * @ioc: per adapter object
 * @reset_type: currently only supports: MPI2_FUNCTION_IOC_MESSAGE_UNIT_RESET
 * @timeout: timeout in second
 *
 * Return: 0 for success, non-zero for failure.
 */
static int
_base_send_ioc_reset(struct MPT3SAS_ADAPTER *ioc, u8 reset_type, int timeout)
{
	u32 ioc_state;
	int r = 0;

	if (reset_type != MPI2_FUNCTION_IOC_MESSAGE_UNIT_RESET) {
		pr_err(MPT3SAS_FMT "%s: unknown reset_type\n",
		    ioc->name, __func__);
		return -EFAULT;
	}

	if (!(ioc->facts.IOCCapabilities &
	   MPI2_IOCFACTS_CAPABILITY_EVENT_REPLAY))
		return -EFAULT;

	pr_info(MPT3SAS_FMT "sending message unit reset !!\n", ioc->name);

	writel(reset_type << MPI2_DOORBELL_FUNCTION_SHIFT,
	    &ioc->chip->Doorbell);
	if ((_base_wait_for_doorbell_ack(ioc, 15))) {
		r = -EFAULT;
		goto out;
	}
	ioc_state = _base_wait_on_iocstate(ioc, MPI2_IOC_STATE_READY, timeout);
	if (ioc_state) {
		pr_err(MPT3SAS_FMT
			"%s: failed going to ready state (ioc_state=0x%x)\n",
			ioc->name, __func__, ioc_state);
		r = -EFAULT;
		goto out;
	}
 out:
	pr_info(MPT3SAS_FMT "message unit reset: %s\n",
	    ioc->name, ((r == 0) ? "SUCCESS" : "FAILED"));
	return r;
}

/**
 * _base_handshake_req_reply_wait - send request thru doorbell interface
 * @ioc: per adapter object
 * @request_bytes: request length
 * @request: pointer having request payload
 * @reply_bytes: reply length
 * @reply: pointer to reply payload
 * @timeout: timeout in second
 *
 * Return: 0 for success, non-zero for failure.
 */
static int
_base_handshake_req_reply_wait(struct MPT3SAS_ADAPTER *ioc, int request_bytes,
	u32 *request, int reply_bytes, u16 *reply, int timeout)
{
	MPI2DefaultReply_t *default_reply = (MPI2DefaultReply_t *)reply;
	int i;
	u8 failed;
	__le32 *mfp;

	/* make sure doorbell is not in use */
	if ((readl(&ioc->chip->Doorbell) & MPI2_DOORBELL_USED)) {
		pr_err(MPT3SAS_FMT
			"doorbell is in use (line=%d)\n",
			ioc->name, __LINE__);
		return -EFAULT;
	}

	/* clear pending doorbell interrupts from previous state changes */
	if (readl(&ioc->chip->HostInterruptStatus) &
	    MPI2_HIS_IOC2SYS_DB_STATUS)
		writel(0, &ioc->chip->HostInterruptStatus);

	/* send message to ioc */
	writel(((MPI2_FUNCTION_HANDSHAKE<<MPI2_DOORBELL_FUNCTION_SHIFT) |
	    ((request_bytes/4)<<MPI2_DOORBELL_ADD_DWORDS_SHIFT)),
	    &ioc->chip->Doorbell);

	if ((_base_spin_on_doorbell_int(ioc, 5))) {
		pr_err(MPT3SAS_FMT
			"doorbell handshake int failed (line=%d)\n",
			ioc->name, __LINE__);
		return -EFAULT;
	}
	writel(0, &ioc->chip->HostInterruptStatus);

	if ((_base_wait_for_doorbell_ack(ioc, 5))) {
		pr_err(MPT3SAS_FMT
			"doorbell handshake ack failed (line=%d)\n",
			ioc->name, __LINE__);
		return -EFAULT;
	}

	/* send message 32-bits at a time */
	for (i = 0, failed = 0; i < request_bytes/4 && !failed; i++) {
		writel(cpu_to_le32(request[i]), &ioc->chip->Doorbell);
		if ((_base_wait_for_doorbell_ack(ioc, 5)))
			failed = 1;
	}

	if (failed) {
		pr_err(MPT3SAS_FMT
			"doorbell handshake sending request failed (line=%d)\n",
			ioc->name, __LINE__);
		return -EFAULT;
	}

	/* now wait for the reply */
	if ((_base_wait_for_doorbell_int(ioc, timeout))) {
		pr_err(MPT3SAS_FMT
			"doorbell handshake int failed (line=%d)\n",
			ioc->name, __LINE__);
		return -EFAULT;
	}

	/* read the first two 16-bits, it gives the total length of the reply */
	reply[0] = le16_to_cpu(readl(&ioc->chip->Doorbell)
	    & MPI2_DOORBELL_DATA_MASK);
	writel(0, &ioc->chip->HostInterruptStatus);
	if ((_base_wait_for_doorbell_int(ioc, 5))) {
		pr_err(MPT3SAS_FMT
			"doorbell handshake int failed (line=%d)\n",
			ioc->name, __LINE__);
		return -EFAULT;
	}
	reply[1] = le16_to_cpu(readl(&ioc->chip->Doorbell)
	    & MPI2_DOORBELL_DATA_MASK);
	writel(0, &ioc->chip->HostInterruptStatus);

	for (i = 2; i < default_reply->MsgLength * 2; i++)  {
		if ((_base_wait_for_doorbell_int(ioc, 5))) {
			pr_err(MPT3SAS_FMT
				"doorbell handshake int failed (line=%d)\n",
				ioc->name, __LINE__);
			return -EFAULT;
		}
		if (i >=  reply_bytes/2) /* overflow case */
			readl(&ioc->chip->Doorbell);
		else
			reply[i] = le16_to_cpu(readl(&ioc->chip->Doorbell)
			    & MPI2_DOORBELL_DATA_MASK);
		writel(0, &ioc->chip->HostInterruptStatus);
	}

	_base_wait_for_doorbell_int(ioc, 5);
	if (_base_wait_for_doorbell_not_used(ioc, 5) != 0) {
		dhsprintk(ioc, pr_info(MPT3SAS_FMT
			"doorbell is in use (line=%d)\n", ioc->name, __LINE__));
	}
	writel(0, &ioc->chip->HostInterruptStatus);

	if (ioc->logging_level & MPT_DEBUG_INIT) {
		mfp = (__le32 *)reply;
		pr_info("\toffset:data\n");
		for (i = 0; i < reply_bytes/4; i++)
			pr_info("\t[0x%02x]:%08x\n", i*4,
			    le32_to_cpu(mfp[i]));
	}
	return 0;
}

/**
 * mpt3sas_base_sas_iounit_control - send sas iounit control to FW
 * @ioc: per adapter object
 * @mpi_reply: the reply payload from FW
 * @mpi_request: the request payload sent to FW
 *
 * The SAS IO Unit Control Request message allows the host to perform low-level
 * operations, such as resets on the PHYs of the IO Unit, also allows the host
 * to obtain the IOC assigned device handles for a device if it has other
 * identifying information about the device, in addition allows the host to
 * remove IOC resources associated with the device.
 *
 * Return: 0 for success, non-zero for failure.
 */
int
mpt3sas_base_sas_iounit_control(struct MPT3SAS_ADAPTER *ioc,
	Mpi2SasIoUnitControlReply_t *mpi_reply,
	Mpi2SasIoUnitControlRequest_t *mpi_request)
{
	u16 smid;
	u32 ioc_state;
	u8 issue_reset = 0;
	int rc;
	void *request;
	u16 wait_state_count;

	dinitprintk(ioc, pr_info(MPT3SAS_FMT "%s\n", ioc->name,
	    __func__));

	mutex_lock(&ioc->base_cmds.mutex);

	if (ioc->base_cmds.status != MPT3_CMD_NOT_USED) {
		pr_err(MPT3SAS_FMT "%s: base_cmd in use\n",
		    ioc->name, __func__);
		rc = -EAGAIN;
		goto out;
	}

	wait_state_count = 0;
	ioc_state = mpt3sas_base_get_iocstate(ioc, 1);
	while (ioc_state != MPI2_IOC_STATE_OPERATIONAL) {
		if (wait_state_count++ == 10) {
			pr_err(MPT3SAS_FMT
			    "%s: failed due to ioc not operational\n",
			    ioc->name, __func__);
			rc = -EFAULT;
			goto out;
		}
		ssleep(1);
		ioc_state = mpt3sas_base_get_iocstate(ioc, 1);
		pr_info(MPT3SAS_FMT
			"%s: waiting for operational state(count=%d)\n",
			ioc->name, __func__, wait_state_count);
	}

	smid = mpt3sas_base_get_smid(ioc, ioc->base_cb_idx);
	if (!smid) {
		pr_err(MPT3SAS_FMT "%s: failed obtaining a smid\n",
		    ioc->name, __func__);
		rc = -EAGAIN;
		goto out;
	}

	rc = 0;
	ioc->base_cmds.status = MPT3_CMD_PENDING;
	request = mpt3sas_base_get_msg_frame(ioc, smid);
	ioc->base_cmds.smid = smid;
	memcpy(request, mpi_request, sizeof(Mpi2SasIoUnitControlRequest_t));
	if (mpi_request->Operation == MPI2_SAS_OP_PHY_HARD_RESET ||
	    mpi_request->Operation == MPI2_SAS_OP_PHY_LINK_RESET)
		ioc->ioc_link_reset_in_progress = 1;
	init_completion(&ioc->base_cmds.done);
	mpt3sas_base_put_smid_default(ioc, smid);
	wait_for_completion_timeout(&ioc->base_cmds.done,
	    msecs_to_jiffies(10000));
	if ((mpi_request->Operation == MPI2_SAS_OP_PHY_HARD_RESET ||
	    mpi_request->Operation == MPI2_SAS_OP_PHY_LINK_RESET) &&
	    ioc->ioc_link_reset_in_progress)
		ioc->ioc_link_reset_in_progress = 0;
	if (!(ioc->base_cmds.status & MPT3_CMD_COMPLETE)) {
		issue_reset =
			mpt3sas_base_check_cmd_timeout(ioc,
				ioc->base_cmds.status, mpi_request,
				sizeof(Mpi2SasIoUnitControlRequest_t)/4);
		goto issue_host_reset;
	}
	if (ioc->base_cmds.status & MPT3_CMD_REPLY_VALID)
		memcpy(mpi_reply, ioc->base_cmds.reply,
		    sizeof(Mpi2SasIoUnitControlReply_t));
	else
		memset(mpi_reply, 0, sizeof(Mpi2SasIoUnitControlReply_t));
	ioc->base_cmds.status = MPT3_CMD_NOT_USED;
	goto out;

 issue_host_reset:
	if (issue_reset)
		mpt3sas_base_hard_reset_handler(ioc, FORCE_BIG_HAMMER);
	ioc->base_cmds.status = MPT3_CMD_NOT_USED;
	rc = -EFAULT;
 out:
	mutex_unlock(&ioc->base_cmds.mutex);
	return rc;
}

/**
 * mpt3sas_base_scsi_enclosure_processor - sending request to sep device
 * @ioc: per adapter object
 * @mpi_reply: the reply payload from FW
 * @mpi_request: the request payload sent to FW
 *
 * The SCSI Enclosure Processor request message causes the IOC to
 * communicate with SES devices to control LED status signals.
 *
 * Return: 0 for success, non-zero for failure.
 */
int
mpt3sas_base_scsi_enclosure_processor(struct MPT3SAS_ADAPTER *ioc,
	Mpi2SepReply_t *mpi_reply, Mpi2SepRequest_t *mpi_request)
{
	u16 smid;
	u32 ioc_state;
	u8 issue_reset = 0;
	int rc;
	void *request;
	u16 wait_state_count;

	dinitprintk(ioc, pr_info(MPT3SAS_FMT "%s\n", ioc->name,
	    __func__));

	mutex_lock(&ioc->base_cmds.mutex);

	if (ioc->base_cmds.status != MPT3_CMD_NOT_USED) {
		pr_err(MPT3SAS_FMT "%s: base_cmd in use\n",
		    ioc->name, __func__);
		rc = -EAGAIN;
		goto out;
	}

	wait_state_count = 0;
	ioc_state = mpt3sas_base_get_iocstate(ioc, 1);
	while (ioc_state != MPI2_IOC_STATE_OPERATIONAL) {
		if (wait_state_count++ == 10) {
			pr_err(MPT3SAS_FMT
			    "%s: failed due to ioc not operational\n",
			    ioc->name, __func__);
			rc = -EFAULT;
			goto out;
		}
		ssleep(1);
		ioc_state = mpt3sas_base_get_iocstate(ioc, 1);
		pr_info(MPT3SAS_FMT
			"%s: waiting for operational state(count=%d)\n",
			ioc->name,
		    __func__, wait_state_count);
	}

	smid = mpt3sas_base_get_smid(ioc, ioc->base_cb_idx);
	if (!smid) {
		pr_err(MPT3SAS_FMT "%s: failed obtaining a smid\n",
		    ioc->name, __func__);
		rc = -EAGAIN;
		goto out;
	}

	rc = 0;
	ioc->base_cmds.status = MPT3_CMD_PENDING;
	request = mpt3sas_base_get_msg_frame(ioc, smid);
	ioc->base_cmds.smid = smid;
	memcpy(request, mpi_request, sizeof(Mpi2SepReply_t));
	init_completion(&ioc->base_cmds.done);
	mpt3sas_base_put_smid_default(ioc, smid);
	wait_for_completion_timeout(&ioc->base_cmds.done,
	    msecs_to_jiffies(10000));
	if (!(ioc->base_cmds.status & MPT3_CMD_COMPLETE)) {
		issue_reset =
			mpt3sas_base_check_cmd_timeout(ioc,
				ioc->base_cmds.status, mpi_request,
				sizeof(Mpi2SepRequest_t)/4);
		goto issue_host_reset;
	}
	if (ioc->base_cmds.status & MPT3_CMD_REPLY_VALID)
		memcpy(mpi_reply, ioc->base_cmds.reply,
		    sizeof(Mpi2SepReply_t));
	else
		memset(mpi_reply, 0, sizeof(Mpi2SepReply_t));
	ioc->base_cmds.status = MPT3_CMD_NOT_USED;
	goto out;

 issue_host_reset:
	if (issue_reset)
		mpt3sas_base_hard_reset_handler(ioc, FORCE_BIG_HAMMER);
	ioc->base_cmds.status = MPT3_CMD_NOT_USED;
	rc = -EFAULT;
 out:
	mutex_unlock(&ioc->base_cmds.mutex);
	return rc;
}

/**
 * _base_get_port_facts - obtain port facts reply and save in ioc
 * @ioc: per adapter object
 * @port: ?
 *
 * Return: 0 for success, non-zero for failure.
 */
static int
_base_get_port_facts(struct MPT3SAS_ADAPTER *ioc, int port)
{
	Mpi2PortFactsRequest_t mpi_request;
	Mpi2PortFactsReply_t mpi_reply;
	struct mpt3sas_port_facts *pfacts;
	int mpi_reply_sz, mpi_request_sz, r;

	dinitprintk(ioc, pr_info(MPT3SAS_FMT "%s\n", ioc->name,
	    __func__));

	mpi_reply_sz = sizeof(Mpi2PortFactsReply_t);
	mpi_request_sz = sizeof(Mpi2PortFactsRequest_t);
	memset(&mpi_request, 0, mpi_request_sz);
	mpi_request.Function = MPI2_FUNCTION_PORT_FACTS;
	mpi_request.PortNumber = port;
	r = _base_handshake_req_reply_wait(ioc, mpi_request_sz,
	    (u32 *)&mpi_request, mpi_reply_sz, (u16 *)&mpi_reply, 5);

	if (r != 0) {
		pr_err(MPT3SAS_FMT "%s: handshake failed (r=%d)\n",
		    ioc->name, __func__, r);
		return r;
	}

	pfacts = &ioc->pfacts[port];
	memset(pfacts, 0, sizeof(struct mpt3sas_port_facts));
	pfacts->PortNumber = mpi_reply.PortNumber;
	pfacts->VP_ID = mpi_reply.VP_ID;
	pfacts->VF_ID = mpi_reply.VF_ID;
	pfacts->MaxPostedCmdBuffers =
	    le16_to_cpu(mpi_reply.MaxPostedCmdBuffers);

	return 0;
}

/**
 * _base_wait_for_iocstate - Wait until the card is in READY or OPERATIONAL
 * @ioc: per adapter object
 * @timeout:
 *
 * Return: 0 for success, non-zero for failure.
 */
static int
_base_wait_for_iocstate(struct MPT3SAS_ADAPTER *ioc, int timeout)
{
	u32 ioc_state;
	int rc;

	dinitprintk(ioc, printk(MPT3SAS_FMT "%s\n", ioc->name,
	    __func__));

	if (ioc->pci_error_recovery) {
		dfailprintk(ioc, printk(MPT3SAS_FMT
		    "%s: host in pci error recovery\n", ioc->name, __func__));
		return -EFAULT;
	}

	ioc_state = mpt3sas_base_get_iocstate(ioc, 0);
	dhsprintk(ioc, printk(MPT3SAS_FMT "%s: ioc_state(0x%08x)\n",
	    ioc->name, __func__, ioc_state));

	if (((ioc_state & MPI2_IOC_STATE_MASK) == MPI2_IOC_STATE_READY) ||
	    (ioc_state & MPI2_IOC_STATE_MASK) == MPI2_IOC_STATE_OPERATIONAL)
		return 0;

	if (ioc_state & MPI2_DOORBELL_USED) {
		dhsprintk(ioc, printk(MPT3SAS_FMT
		    "unexpected doorbell active!\n", ioc->name));
		goto issue_diag_reset;
	}

	if ((ioc_state & MPI2_IOC_STATE_MASK) == MPI2_IOC_STATE_FAULT) {
		mpt3sas_base_fault_info(ioc, ioc_state &
		    MPI2_DOORBELL_DATA_MASK);
		goto issue_diag_reset;
	}

	ioc_state = _base_wait_on_iocstate(ioc, MPI2_IOC_STATE_READY, timeout);
	if (ioc_state) {
		dfailprintk(ioc, printk(MPT3SAS_FMT
		    "%s: failed going to ready state (ioc_state=0x%x)\n",
		    ioc->name, __func__, ioc_state));
		return -EFAULT;
	}

 issue_diag_reset:
	rc = _base_diag_reset(ioc);
	return rc;
}

/**
 * _base_get_ioc_facts - obtain ioc facts reply and save in ioc
 * @ioc: per adapter object
 *
 * Return: 0 for success, non-zero for failure.
 */
static int
_base_get_ioc_facts(struct MPT3SAS_ADAPTER *ioc)
{
	Mpi2IOCFactsRequest_t mpi_request;
	Mpi2IOCFactsReply_t mpi_reply;
	struct mpt3sas_facts *facts;
	int mpi_reply_sz, mpi_request_sz, r;

	dinitprintk(ioc, pr_info(MPT3SAS_FMT "%s\n", ioc->name,
	    __func__));

	r = _base_wait_for_iocstate(ioc, 10);
	if (r) {
		dfailprintk(ioc, printk(MPT3SAS_FMT
		    "%s: failed getting to correct state\n",
		    ioc->name, __func__));
		return r;
	}
	mpi_reply_sz = sizeof(Mpi2IOCFactsReply_t);
	mpi_request_sz = sizeof(Mpi2IOCFactsRequest_t);
	memset(&mpi_request, 0, mpi_request_sz);
	mpi_request.Function = MPI2_FUNCTION_IOC_FACTS;
	r = _base_handshake_req_reply_wait(ioc, mpi_request_sz,
	    (u32 *)&mpi_request, mpi_reply_sz, (u16 *)&mpi_reply, 5);

	if (r != 0) {
		pr_err(MPT3SAS_FMT "%s: handshake failed (r=%d)\n",
		    ioc->name, __func__, r);
		return r;
	}

	facts = &ioc->facts;
	memset(facts, 0, sizeof(struct mpt3sas_facts));
	facts->MsgVersion = le16_to_cpu(mpi_reply.MsgVersion);
	facts->HeaderVersion = le16_to_cpu(mpi_reply.HeaderVersion);
	facts->VP_ID = mpi_reply.VP_ID;
	facts->VF_ID = mpi_reply.VF_ID;
	facts->IOCExceptions = le16_to_cpu(mpi_reply.IOCExceptions);
	facts->MaxChainDepth = mpi_reply.MaxChainDepth;
	facts->WhoInit = mpi_reply.WhoInit;
	facts->NumberOfPorts = mpi_reply.NumberOfPorts;
	facts->MaxMSIxVectors = mpi_reply.MaxMSIxVectors;
	if (ioc->msix_enable && (facts->MaxMSIxVectors <=
	    MAX_COMBINED_MSIX_VECTORS(ioc->is_gen35_ioc)))
		ioc->combined_reply_queue = 0;
	facts->RequestCredit = le16_to_cpu(mpi_reply.RequestCredit);
	facts->MaxReplyDescriptorPostQueueDepth =
	    le16_to_cpu(mpi_reply.MaxReplyDescriptorPostQueueDepth);
	facts->ProductID = le16_to_cpu(mpi_reply.ProductID);
	facts->IOCCapabilities = le32_to_cpu(mpi_reply.IOCCapabilities);
	if ((facts->IOCCapabilities & MPI2_IOCFACTS_CAPABILITY_INTEGRATED_RAID))
		ioc->ir_firmware = 1;
	if ((facts->IOCCapabilities &
	      MPI2_IOCFACTS_CAPABILITY_RDPQ_ARRAY_CAPABLE) && (!reset_devices))
		ioc->rdpq_array_capable = 1;
	facts->FWVersion.Word = le32_to_cpu(mpi_reply.FWVersion.Word);
	facts->IOCRequestFrameSize =
	    le16_to_cpu(mpi_reply.IOCRequestFrameSize);
	if (ioc->hba_mpi_version_belonged != MPI2_VERSION) {
		facts->IOCMaxChainSegmentSize =
			le16_to_cpu(mpi_reply.IOCMaxChainSegmentSize);
	}
	facts->MaxInitiators = le16_to_cpu(mpi_reply.MaxInitiators);
	facts->MaxTargets = le16_to_cpu(mpi_reply.MaxTargets);
	ioc->shost->max_id = -1;
	facts->MaxSasExpanders = le16_to_cpu(mpi_reply.MaxSasExpanders);
	facts->MaxEnclosures = le16_to_cpu(mpi_reply.MaxEnclosures);
	facts->ProtocolFlags = le16_to_cpu(mpi_reply.ProtocolFlags);
	facts->HighPriorityCredit =
	    le16_to_cpu(mpi_reply.HighPriorityCredit);
	facts->ReplyFrameSize = mpi_reply.ReplyFrameSize;
	facts->MaxDevHandle = le16_to_cpu(mpi_reply.MaxDevHandle);
	facts->CurrentHostPageSize = mpi_reply.CurrentHostPageSize;

	/*
	 * Get the Page Size from IOC Facts. If it's 0, default to 4k.
	 */
	ioc->page_size = 1 << facts->CurrentHostPageSize;
	if (ioc->page_size == 1) {
		pr_info(MPT3SAS_FMT "CurrentHostPageSize is 0: Setting "
			"default host page size to 4k\n", ioc->name);
		ioc->page_size = 1 << MPT3SAS_HOST_PAGE_SIZE_4K;
	}
	dinitprintk(ioc, pr_info(MPT3SAS_FMT "CurrentHostPageSize(%d)\n",
		ioc->name, facts->CurrentHostPageSize));

	dinitprintk(ioc, pr_info(MPT3SAS_FMT
		"hba queue depth(%d), max chains per io(%d)\n",
		ioc->name, facts->RequestCredit,
	    facts->MaxChainDepth));
	dinitprintk(ioc, pr_info(MPT3SAS_FMT
		"request frame size(%d), reply frame size(%d)\n", ioc->name,
	    facts->IOCRequestFrameSize * 4, facts->ReplyFrameSize * 4));
	return 0;
}

/**
 * _base_send_ioc_init - send ioc_init to firmware
 * @ioc: per adapter object
 *
 * Return: 0 for success, non-zero for failure.
 */
static int
_base_send_ioc_init(struct MPT3SAS_ADAPTER *ioc)
{
	Mpi2IOCInitRequest_t mpi_request;
	Mpi2IOCInitReply_t mpi_reply;
	int i, r = 0;
	ktime_t current_time;
	u16 ioc_status;
	u32 reply_post_free_array_sz = 0;

	dinitprintk(ioc, pr_info(MPT3SAS_FMT "%s\n", ioc->name,
	    __func__));

	memset(&mpi_request, 0, sizeof(Mpi2IOCInitRequest_t));
	mpi_request.Function = MPI2_FUNCTION_IOC_INIT;
	mpi_request.WhoInit = MPI2_WHOINIT_HOST_DRIVER;
	mpi_request.VF_ID = 0; /* TODO */
	mpi_request.VP_ID = 0;
	mpi_request.MsgVersion = cpu_to_le16(ioc->hba_mpi_version_belonged);
	mpi_request.HeaderVersion = cpu_to_le16(MPI2_HEADER_VERSION);
	mpi_request.HostPageSize = MPT3SAS_HOST_PAGE_SIZE_4K;

	if (_base_is_controller_msix_enabled(ioc))
		mpi_request.HostMSIxVectors = ioc->reply_queue_count;
	mpi_request.SystemRequestFrameSize = cpu_to_le16(ioc->request_sz/4);
	mpi_request.ReplyDescriptorPostQueueDepth =
	    cpu_to_le16(ioc->reply_post_queue_depth);
	mpi_request.ReplyFreeQueueDepth =
	    cpu_to_le16(ioc->reply_free_queue_depth);

	mpi_request.SenseBufferAddressHigh =
	    cpu_to_le32((u64)ioc->sense_dma >> 32);
	mpi_request.SystemReplyAddressHigh =
	    cpu_to_le32((u64)ioc->reply_dma >> 32);
	mpi_request.SystemRequestFrameBaseAddress =
	    cpu_to_le64((u64)ioc->request_dma);
	mpi_request.ReplyFreeQueueAddress =
	    cpu_to_le64((u64)ioc->reply_free_dma);

	if (ioc->rdpq_array_enable) {
		reply_post_free_array_sz = ioc->reply_queue_count *
		    sizeof(Mpi2IOCInitRDPQArrayEntry);
		memset(ioc->reply_post_free_array, 0, reply_post_free_array_sz);
		for (i = 0; i < ioc->reply_queue_count; i++)
			ioc->reply_post_free_array[i].RDPQBaseAddress =
			    cpu_to_le64(
				(u64)ioc->reply_post[i].reply_post_free_dma);
		mpi_request.MsgFlags = MPI2_IOCINIT_MSGFLAG_RDPQ_ARRAY_MODE;
		mpi_request.ReplyDescriptorPostQueueAddress =
		    cpu_to_le64((u64)ioc->reply_post_free_array_dma);
	} else {
		mpi_request.ReplyDescriptorPostQueueAddress =
		    cpu_to_le64((u64)ioc->reply_post[0].reply_post_free_dma);
	}

	/* This time stamp specifies number of milliseconds
	 * since epoch ~ midnight January 1, 1970.
	 */
	current_time = ktime_get_real();
	mpi_request.TimeStamp = cpu_to_le64(ktime_to_ms(current_time));

	if (ioc->logging_level & MPT_DEBUG_INIT) {
		__le32 *mfp;
		int i;

		mfp = (__le32 *)&mpi_request;
		pr_info("\toffset:data\n");
		for (i = 0; i < sizeof(Mpi2IOCInitRequest_t)/4; i++)
			pr_info("\t[0x%02x]:%08x\n", i*4,
			    le32_to_cpu(mfp[i]));
	}

	r = _base_handshake_req_reply_wait(ioc,
	    sizeof(Mpi2IOCInitRequest_t), (u32 *)&mpi_request,
	    sizeof(Mpi2IOCInitReply_t), (u16 *)&mpi_reply, 10);

	if (r != 0) {
		pr_err(MPT3SAS_FMT "%s: handshake failed (r=%d)\n",
		    ioc->name, __func__, r);
		return r;
	}

	ioc_status = le16_to_cpu(mpi_reply.IOCStatus) & MPI2_IOCSTATUS_MASK;
	if (ioc_status != MPI2_IOCSTATUS_SUCCESS ||
	    mpi_reply.IOCLogInfo) {
		pr_err(MPT3SAS_FMT "%s: failed\n", ioc->name, __func__);
		r = -EIO;
	}

	return r;
}

/**
 * mpt3sas_port_enable_done - command completion routine for port enable
 * @ioc: per adapter object
 * @smid: system request message index
 * @msix_index: MSIX table index supplied by the OS
 * @reply: reply message frame(lower 32bit addr)
 *
 * Return: 1 meaning mf should be freed from _base_interrupt
 *          0 means the mf is freed from this function.
 */
u8
mpt3sas_port_enable_done(struct MPT3SAS_ADAPTER *ioc, u16 smid, u8 msix_index,
	u32 reply)
{
	MPI2DefaultReply_t *mpi_reply;
	u16 ioc_status;

	if (ioc->port_enable_cmds.status == MPT3_CMD_NOT_USED)
		return 1;

	mpi_reply = mpt3sas_base_get_reply_virt_addr(ioc, reply);
	if (!mpi_reply)
		return 1;

	if (mpi_reply->Function != MPI2_FUNCTION_PORT_ENABLE)
		return 1;

	ioc->port_enable_cmds.status &= ~MPT3_CMD_PENDING;
	ioc->port_enable_cmds.status |= MPT3_CMD_COMPLETE;
	ioc->port_enable_cmds.status |= MPT3_CMD_REPLY_VALID;
	memcpy(ioc->port_enable_cmds.reply, mpi_reply, mpi_reply->MsgLength*4);
	ioc_status = le16_to_cpu(mpi_reply->IOCStatus) & MPI2_IOCSTATUS_MASK;
	if (ioc_status != MPI2_IOCSTATUS_SUCCESS)
		ioc->port_enable_failed = 1;

	if (ioc->is_driver_loading) {
		if (ioc_status == MPI2_IOCSTATUS_SUCCESS) {
			mpt3sas_port_enable_complete(ioc);
			return 1;
		} else {
			ioc->start_scan_failed = ioc_status;
			ioc->start_scan = 0;
			return 1;
		}
	}
	complete(&ioc->port_enable_cmds.done);
	return 1;
}

/**
 * _base_send_port_enable - send port_enable(discovery stuff) to firmware
 * @ioc: per adapter object
 *
 * Return: 0 for success, non-zero for failure.
 */
static int
_base_send_port_enable(struct MPT3SAS_ADAPTER *ioc)
{
	Mpi2PortEnableRequest_t *mpi_request;
	Mpi2PortEnableReply_t *mpi_reply;
	int r = 0;
	u16 smid;
	u16 ioc_status;

	pr_info(MPT3SAS_FMT "sending port enable !!\n", ioc->name);

	if (ioc->port_enable_cmds.status & MPT3_CMD_PENDING) {
		pr_err(MPT3SAS_FMT "%s: internal command already in use\n",
		    ioc->name, __func__);
		return -EAGAIN;
	}

	smid = mpt3sas_base_get_smid(ioc, ioc->port_enable_cb_idx);
	if (!smid) {
		pr_err(MPT3SAS_FMT "%s: failed obtaining a smid\n",
		    ioc->name, __func__);
		return -EAGAIN;
	}

	ioc->port_enable_cmds.status = MPT3_CMD_PENDING;
	mpi_request = mpt3sas_base_get_msg_frame(ioc, smid);
	ioc->port_enable_cmds.smid = smid;
	memset(mpi_request, 0, sizeof(Mpi2PortEnableRequest_t));
	mpi_request->Function = MPI2_FUNCTION_PORT_ENABLE;

	init_completion(&ioc->port_enable_cmds.done);
	mpt3sas_base_put_smid_default(ioc, smid);
	wait_for_completion_timeout(&ioc->port_enable_cmds.done, 300*HZ);
	if (!(ioc->port_enable_cmds.status & MPT3_CMD_COMPLETE)) {
		pr_err(MPT3SAS_FMT "%s: timeout\n",
		    ioc->name, __func__);
		_debug_dump_mf(mpi_request,
		    sizeof(Mpi2PortEnableRequest_t)/4);
		if (ioc->port_enable_cmds.status & MPT3_CMD_RESET)
			r = -EFAULT;
		else
			r = -ETIME;
		goto out;
	}

	mpi_reply = ioc->port_enable_cmds.reply;
	ioc_status = le16_to_cpu(mpi_reply->IOCStatus) & MPI2_IOCSTATUS_MASK;
	if (ioc_status != MPI2_IOCSTATUS_SUCCESS) {
		pr_err(MPT3SAS_FMT "%s: failed with (ioc_status=0x%08x)\n",
		    ioc->name, __func__, ioc_status);
		r = -EFAULT;
		goto out;
	}

 out:
	ioc->port_enable_cmds.status = MPT3_CMD_NOT_USED;
	pr_info(MPT3SAS_FMT "port enable: %s\n", ioc->name, ((r == 0) ?
	    "SUCCESS" : "FAILED"));
	return r;
}

/**
 * mpt3sas_port_enable - initiate firmware discovery (don't wait for reply)
 * @ioc: per adapter object
 *
 * Return: 0 for success, non-zero for failure.
 */
int
mpt3sas_port_enable(struct MPT3SAS_ADAPTER *ioc)
{
	Mpi2PortEnableRequest_t *mpi_request;
	u16 smid;

	pr_info(MPT3SAS_FMT "sending port enable !!\n", ioc->name);

	if (ioc->port_enable_cmds.status & MPT3_CMD_PENDING) {
		pr_err(MPT3SAS_FMT "%s: internal command already in use\n",
		    ioc->name, __func__);
		return -EAGAIN;
	}

	smid = mpt3sas_base_get_smid(ioc, ioc->port_enable_cb_idx);
	if (!smid) {
		pr_err(MPT3SAS_FMT "%s: failed obtaining a smid\n",
		    ioc->name, __func__);
		return -EAGAIN;
	}

	ioc->port_enable_cmds.status = MPT3_CMD_PENDING;
	mpi_request = mpt3sas_base_get_msg_frame(ioc, smid);
	ioc->port_enable_cmds.smid = smid;
	memset(mpi_request, 0, sizeof(Mpi2PortEnableRequest_t));
	mpi_request->Function = MPI2_FUNCTION_PORT_ENABLE;

	mpt3sas_base_put_smid_default(ioc, smid);
	return 0;
}

/**
 * _base_determine_wait_on_discovery - desposition
 * @ioc: per adapter object
 *
 * Decide whether to wait on discovery to complete. Used to either
 * locate boot device, or report volumes ahead of physical devices.
 *
 * Return: 1 for wait, 0 for don't wait.
 */
static int
_base_determine_wait_on_discovery(struct MPT3SAS_ADAPTER *ioc)
{
	/* We wait for discovery to complete if IR firmware is loaded.
	 * The sas topology events arrive before PD events, so we need time to
	 * turn on the bit in ioc->pd_handles to indicate PD
	 * Also, it maybe required to report Volumes ahead of physical
	 * devices when MPI2_IOCPAGE8_IRFLAGS_LOW_VOLUME_MAPPING is set.
	 */
	if (ioc->ir_firmware)
		return 1;

	/* if no Bios, then we don't need to wait */
	if (!ioc->bios_pg3.BiosVersion)
		return 0;

	/* Bios is present, then we drop down here.
	 *
	 * If there any entries in the Bios Page 2, then we wait
	 * for discovery to complete.
	 */

	/* Current Boot Device */
	if ((ioc->bios_pg2.CurrentBootDeviceForm &
	    MPI2_BIOSPAGE2_FORM_MASK) ==
	    MPI2_BIOSPAGE2_FORM_NO_DEVICE_SPECIFIED &&
	/* Request Boot Device */
	   (ioc->bios_pg2.ReqBootDeviceForm &
	    MPI2_BIOSPAGE2_FORM_MASK) ==
	    MPI2_BIOSPAGE2_FORM_NO_DEVICE_SPECIFIED &&
	/* Alternate Request Boot Device */
	   (ioc->bios_pg2.ReqAltBootDeviceForm &
	    MPI2_BIOSPAGE2_FORM_MASK) ==
	    MPI2_BIOSPAGE2_FORM_NO_DEVICE_SPECIFIED)
		return 0;

	return 1;
}

/**
 * _base_unmask_events - turn on notification for this event
 * @ioc: per adapter object
 * @event: firmware event
 *
 * The mask is stored in ioc->event_masks.
 */
static void
_base_unmask_events(struct MPT3SAS_ADAPTER *ioc, u16 event)
{
	u32 desired_event;

	if (event >= 128)
		return;

	desired_event = (1 << (event % 32));

	if (event < 32)
		ioc->event_masks[0] &= ~desired_event;
	else if (event < 64)
		ioc->event_masks[1] &= ~desired_event;
	else if (event < 96)
		ioc->event_masks[2] &= ~desired_event;
	else if (event < 128)
		ioc->event_masks[3] &= ~desired_event;
}

/**
 * _base_event_notification - send event notification
 * @ioc: per adapter object
 *
 * Return: 0 for success, non-zero for failure.
 */
static int
_base_event_notification(struct MPT3SAS_ADAPTER *ioc)
{
	Mpi2EventNotificationRequest_t *mpi_request;
	u16 smid;
	int r = 0;
	int i;

	dinitprintk(ioc, pr_info(MPT3SAS_FMT "%s\n", ioc->name,
	    __func__));

	if (ioc->base_cmds.status & MPT3_CMD_PENDING) {
		pr_err(MPT3SAS_FMT "%s: internal command already in use\n",
		    ioc->name, __func__);
		return -EAGAIN;
	}

	smid = mpt3sas_base_get_smid(ioc, ioc->base_cb_idx);
	if (!smid) {
		pr_err(MPT3SAS_FMT "%s: failed obtaining a smid\n",
		    ioc->name, __func__);
		return -EAGAIN;
	}
	ioc->base_cmds.status = MPT3_CMD_PENDING;
	mpi_request = mpt3sas_base_get_msg_frame(ioc, smid);
	ioc->base_cmds.smid = smid;
	memset(mpi_request, 0, sizeof(Mpi2EventNotificationRequest_t));
	mpi_request->Function = MPI2_FUNCTION_EVENT_NOTIFICATION;
	mpi_request->VF_ID = 0; /* TODO */
	mpi_request->VP_ID = 0;
	for (i = 0; i < MPI2_EVENT_NOTIFY_EVENTMASK_WORDS; i++)
		mpi_request->EventMasks[i] =
		    cpu_to_le32(ioc->event_masks[i]);
	init_completion(&ioc->base_cmds.done);
	mpt3sas_base_put_smid_default(ioc, smid);
	wait_for_completion_timeout(&ioc->base_cmds.done, 30*HZ);
	if (!(ioc->base_cmds.status & MPT3_CMD_COMPLETE)) {
		pr_err(MPT3SAS_FMT "%s: timeout\n",
		    ioc->name, __func__);
		_debug_dump_mf(mpi_request,
		    sizeof(Mpi2EventNotificationRequest_t)/4);
		if (ioc->base_cmds.status & MPT3_CMD_RESET)
			r = -EFAULT;
		else
			r = -ETIME;
	} else
		dinitprintk(ioc, pr_info(MPT3SAS_FMT "%s: complete\n",
		    ioc->name, __func__));
	ioc->base_cmds.status = MPT3_CMD_NOT_USED;
	return r;
}

/**
 * mpt3sas_base_validate_event_type - validating event types
 * @ioc: per adapter object
 * @event_type: firmware event
 *
 * This will turn on firmware event notification when application
 * ask for that event. We don't mask events that are already enabled.
 */
void
mpt3sas_base_validate_event_type(struct MPT3SAS_ADAPTER *ioc, u32 *event_type)
{
	int i, j;
	u32 event_mask, desired_event;
	u8 send_update_to_fw;

	for (i = 0, send_update_to_fw = 0; i <
	    MPI2_EVENT_NOTIFY_EVENTMASK_WORDS; i++) {
		event_mask = ~event_type[i];
		desired_event = 1;
		for (j = 0; j < 32; j++) {
			if (!(event_mask & desired_event) &&
			    (ioc->event_masks[i] & desired_event)) {
				ioc->event_masks[i] &= ~desired_event;
				send_update_to_fw = 1;
			}
			desired_event = (desired_event << 1);
		}
	}

	if (!send_update_to_fw)
		return;

	mutex_lock(&ioc->base_cmds.mutex);
	_base_event_notification(ioc);
	mutex_unlock(&ioc->base_cmds.mutex);
}

/**
 * _base_diag_reset - the "big hammer" start of day reset
 * @ioc: per adapter object
 *
 * Return: 0 for success, non-zero for failure.
 */
static int
_base_diag_reset(struct MPT3SAS_ADAPTER *ioc)
{
	u32 host_diagnostic;
	u32 ioc_state;
	u32 count;
	u32 hcb_size;

	pr_info(MPT3SAS_FMT "sending diag reset !!\n", ioc->name);

	drsprintk(ioc, pr_info(MPT3SAS_FMT "clear interrupts\n",
	    ioc->name));

	count = 0;
	do {
		/* Write magic sequence to WriteSequence register
		 * Loop until in diagnostic mode
		 */
		drsprintk(ioc, pr_info(MPT3SAS_FMT
			"write magic sequence\n", ioc->name));
		writel(MPI2_WRSEQ_FLUSH_KEY_VALUE, &ioc->chip->WriteSequence);
		writel(MPI2_WRSEQ_1ST_KEY_VALUE, &ioc->chip->WriteSequence);
		writel(MPI2_WRSEQ_2ND_KEY_VALUE, &ioc->chip->WriteSequence);
		writel(MPI2_WRSEQ_3RD_KEY_VALUE, &ioc->chip->WriteSequence);
		writel(MPI2_WRSEQ_4TH_KEY_VALUE, &ioc->chip->WriteSequence);
		writel(MPI2_WRSEQ_5TH_KEY_VALUE, &ioc->chip->WriteSequence);
		writel(MPI2_WRSEQ_6TH_KEY_VALUE, &ioc->chip->WriteSequence);

		/* wait 100 msec */
		msleep(100);

		if (count++ > 20)
			goto out;

		host_diagnostic = readl(&ioc->chip->HostDiagnostic);
		drsprintk(ioc, pr_info(MPT3SAS_FMT
			"wrote magic sequence: count(%d), host_diagnostic(0x%08x)\n",
		    ioc->name, count, host_diagnostic));

	} while ((host_diagnostic & MPI2_DIAG_DIAG_WRITE_ENABLE) == 0);

	hcb_size = readl(&ioc->chip->HCBSize);

	drsprintk(ioc, pr_info(MPT3SAS_FMT "diag reset: issued\n",
	    ioc->name));
	writel(host_diagnostic | MPI2_DIAG_RESET_ADAPTER,
	     &ioc->chip->HostDiagnostic);

	/*This delay allows the chip PCIe hardware time to finish reset tasks*/
	msleep(MPI2_HARD_RESET_PCIE_FIRST_READ_DELAY_MICRO_SEC/1000);

	/* Approximately 300 second max wait */
	for (count = 0; count < (300000000 /
		MPI2_HARD_RESET_PCIE_SECOND_READ_DELAY_MICRO_SEC); count++) {

		host_diagnostic = readl(&ioc->chip->HostDiagnostic);

		if (host_diagnostic == 0xFFFFFFFF)
			goto out;
		if (!(host_diagnostic & MPI2_DIAG_RESET_ADAPTER))
			break;

		msleep(MPI2_HARD_RESET_PCIE_SECOND_READ_DELAY_MICRO_SEC / 1000);
	}

	if (host_diagnostic & MPI2_DIAG_HCB_MODE) {

		drsprintk(ioc, pr_info(MPT3SAS_FMT
		"restart the adapter assuming the HCB Address points to good F/W\n",
		    ioc->name));
		host_diagnostic &= ~MPI2_DIAG_BOOT_DEVICE_SELECT_MASK;
		host_diagnostic |= MPI2_DIAG_BOOT_DEVICE_SELECT_HCDW;
		writel(host_diagnostic, &ioc->chip->HostDiagnostic);

		drsprintk(ioc, pr_info(MPT3SAS_FMT
		    "re-enable the HCDW\n", ioc->name));
		writel(hcb_size | MPI2_HCB_SIZE_HCB_ENABLE,
		    &ioc->chip->HCBSize);
	}

	drsprintk(ioc, pr_info(MPT3SAS_FMT "restart the adapter\n",
	    ioc->name));
	writel(host_diagnostic & ~MPI2_DIAG_HOLD_IOC_RESET,
	    &ioc->chip->HostDiagnostic);

	drsprintk(ioc, pr_info(MPT3SAS_FMT
		"disable writes to the diagnostic register\n", ioc->name));
	writel(MPI2_WRSEQ_FLUSH_KEY_VALUE, &ioc->chip->WriteSequence);

	drsprintk(ioc, pr_info(MPT3SAS_FMT
		"Wait for FW to go to the READY state\n", ioc->name));
	ioc_state = _base_wait_on_iocstate(ioc, MPI2_IOC_STATE_READY, 20);
	if (ioc_state) {
		pr_err(MPT3SAS_FMT
			"%s: failed going to ready state (ioc_state=0x%x)\n",
			ioc->name, __func__, ioc_state);
		goto out;
	}

	pr_info(MPT3SAS_FMT "diag reset: SUCCESS\n", ioc->name);
	return 0;

 out:
	pr_err(MPT3SAS_FMT "diag reset: FAILED\n", ioc->name);
	return -EFAULT;
}

/**
 * _base_make_ioc_ready - put controller in READY state
 * @ioc: per adapter object
 * @type: FORCE_BIG_HAMMER or SOFT_RESET
 *
 * Return: 0 for success, non-zero for failure.
 */
static int
_base_make_ioc_ready(struct MPT3SAS_ADAPTER *ioc, enum reset_type type)
{
	u32 ioc_state;
	int rc;
	int count;

	dinitprintk(ioc, pr_info(MPT3SAS_FMT "%s\n", ioc->name,
	    __func__));

	if (ioc->pci_error_recovery)
		return 0;

	ioc_state = mpt3sas_base_get_iocstate(ioc, 0);
	dhsprintk(ioc, pr_info(MPT3SAS_FMT "%s: ioc_state(0x%08x)\n",
	    ioc->name, __func__, ioc_state));

	/* if in RESET state, it should move to READY state shortly */
	count = 0;
	if ((ioc_state & MPI2_IOC_STATE_MASK) == MPI2_IOC_STATE_RESET) {
		while ((ioc_state & MPI2_IOC_STATE_MASK) !=
		    MPI2_IOC_STATE_READY) {
			if (count++ == 10) {
				pr_err(MPT3SAS_FMT
					"%s: failed going to ready state (ioc_state=0x%x)\n",
				    ioc->name, __func__, ioc_state);
				return -EFAULT;
			}
			ssleep(1);
			ioc_state = mpt3sas_base_get_iocstate(ioc, 0);
		}
	}

	if ((ioc_state & MPI2_IOC_STATE_MASK) == MPI2_IOC_STATE_READY)
		return 0;

	if (ioc_state & MPI2_DOORBELL_USED) {
		dhsprintk(ioc, pr_info(MPT3SAS_FMT
			"unexpected doorbell active!\n",
			ioc->name));
		goto issue_diag_reset;
	}

	if ((ioc_state & MPI2_IOC_STATE_MASK) == MPI2_IOC_STATE_FAULT) {
		mpt3sas_base_fault_info(ioc, ioc_state &
		    MPI2_DOORBELL_DATA_MASK);
		goto issue_diag_reset;
	}

	if (type == FORCE_BIG_HAMMER)
		goto issue_diag_reset;

	if ((ioc_state & MPI2_IOC_STATE_MASK) == MPI2_IOC_STATE_OPERATIONAL)
		if (!(_base_send_ioc_reset(ioc,
		    MPI2_FUNCTION_IOC_MESSAGE_UNIT_RESET, 15))) {
			return 0;
	}

 issue_diag_reset:
	rc = _base_diag_reset(ioc);
	return rc;
}

/**
 * _base_make_ioc_operational - put controller in OPERATIONAL state
 * @ioc: per adapter object
 *
 * Return: 0 for success, non-zero for failure.
 */
static int
_base_make_ioc_operational(struct MPT3SAS_ADAPTER *ioc)
{
	int r, i, index;
	unsigned long	flags;
	u32 reply_address;
	u16 smid;
	struct _tr_list *delayed_tr, *delayed_tr_next;
	struct _sc_list *delayed_sc, *delayed_sc_next;
	struct _event_ack_list *delayed_event_ack, *delayed_event_ack_next;
	u8 hide_flag;
	struct adapter_reply_queue *reply_q;
	Mpi2ReplyDescriptorsUnion_t *reply_post_free_contig;

	dinitprintk(ioc, pr_info(MPT3SAS_FMT "%s\n", ioc->name,
	    __func__));

	/* clean the delayed target reset list */
	list_for_each_entry_safe(delayed_tr, delayed_tr_next,
	    &ioc->delayed_tr_list, list) {
		list_del(&delayed_tr->list);
		kfree(delayed_tr);
	}


	list_for_each_entry_safe(delayed_tr, delayed_tr_next,
	    &ioc->delayed_tr_volume_list, list) {
		list_del(&delayed_tr->list);
		kfree(delayed_tr);
	}

	list_for_each_entry_safe(delayed_sc, delayed_sc_next,
	    &ioc->delayed_sc_list, list) {
		list_del(&delayed_sc->list);
		kfree(delayed_sc);
	}

	list_for_each_entry_safe(delayed_event_ack, delayed_event_ack_next,
	    &ioc->delayed_event_ack_list, list) {
		list_del(&delayed_event_ack->list);
		kfree(delayed_event_ack);
	}

	spin_lock_irqsave(&ioc->scsi_lookup_lock, flags);

	/* hi-priority queue */
	INIT_LIST_HEAD(&ioc->hpr_free_list);
	smid = ioc->hi_priority_smid;
	for (i = 0; i < ioc->hi_priority_depth; i++, smid++) {
		ioc->hpr_lookup[i].cb_idx = 0xFF;
		ioc->hpr_lookup[i].smid = smid;
		list_add_tail(&ioc->hpr_lookup[i].tracker_list,
		    &ioc->hpr_free_list);
	}

	/* internal queue */
	INIT_LIST_HEAD(&ioc->internal_free_list);
	smid = ioc->internal_smid;
	for (i = 0; i < ioc->internal_depth; i++, smid++) {
		ioc->internal_lookup[i].cb_idx = 0xFF;
		ioc->internal_lookup[i].smid = smid;
		list_add_tail(&ioc->internal_lookup[i].tracker_list,
		    &ioc->internal_free_list);
	}

	spin_unlock_irqrestore(&ioc->scsi_lookup_lock, flags);

	/* initialize Reply Free Queue */
	for (i = 0, reply_address = (u32)ioc->reply_dma ;
	    i < ioc->reply_free_queue_depth ; i++, reply_address +=
	    ioc->reply_sz) {
		ioc->reply_free[i] = cpu_to_le32(reply_address);
		if (ioc->is_mcpu_endpoint)
			_base_clone_reply_to_sys_mem(ioc,
					reply_address, i);
	}

	/* initialize reply queues */
	if (ioc->is_driver_loading)
		_base_assign_reply_queues(ioc);

	/* initialize Reply Post Free Queue */
	index = 0;
	reply_post_free_contig = ioc->reply_post[0].reply_post_free;
	list_for_each_entry(reply_q, &ioc->reply_queue_list, list) {
		/*
		 * If RDPQ is enabled, switch to the next allocation.
		 * Otherwise advance within the contiguous region.
		 */
		if (ioc->rdpq_array_enable) {
			reply_q->reply_post_free =
				ioc->reply_post[index++].reply_post_free;
		} else {
			reply_q->reply_post_free = reply_post_free_contig;
			reply_post_free_contig += ioc->reply_post_queue_depth;
		}

		reply_q->reply_post_host_index = 0;
		for (i = 0; i < ioc->reply_post_queue_depth; i++)
			reply_q->reply_post_free[i].Words =
			    cpu_to_le64(ULLONG_MAX);
		if (!_base_is_controller_msix_enabled(ioc))
			goto skip_init_reply_post_free_queue;
	}
 skip_init_reply_post_free_queue:

	r = _base_send_ioc_init(ioc);
	if (r)
		return r;

	/* initialize reply free host index */
	ioc->reply_free_host_index = ioc->reply_free_queue_depth - 1;
	writel(ioc->reply_free_host_index, &ioc->chip->ReplyFreeHostIndex);

	/* initialize reply post host index */
	list_for_each_entry(reply_q, &ioc->reply_queue_list, list) {
		if (ioc->combined_reply_queue)
			writel((reply_q->msix_index & 7)<<
			   MPI2_RPHI_MSIX_INDEX_SHIFT,
			   ioc->replyPostRegisterIndex[reply_q->msix_index/8]);
		else
			writel(reply_q->msix_index <<
				MPI2_RPHI_MSIX_INDEX_SHIFT,
				&ioc->chip->ReplyPostHostIndex);

		if (!_base_is_controller_msix_enabled(ioc))
			goto skip_init_reply_post_host_index;
	}

 skip_init_reply_post_host_index:

	_base_unmask_interrupts(ioc);

	if (ioc->hba_mpi_version_belonged != MPI2_VERSION) {
		r = _base_display_fwpkg_version(ioc);
		if (r)
			return r;
	}

	_base_static_config_pages(ioc);
	r = _base_event_notification(ioc);
	if (r)
		return r;

	if (ioc->is_driver_loading) {

		if (ioc->is_warpdrive && ioc->manu_pg10.OEMIdentifier
		    == 0x80) {
			hide_flag = (u8) (
			    le32_to_cpu(ioc->manu_pg10.OEMSpecificFlags0) &
			    MFG_PAGE10_HIDE_SSDS_MASK);
			if (hide_flag != MFG_PAGE10_HIDE_SSDS_MASK)
				ioc->mfg_pg10_hide_flag = hide_flag;
		}

		ioc->wait_for_discovery_to_complete =
		    _base_determine_wait_on_discovery(ioc);

		return r; /* scan_start and scan_finished support */
	}

	r = _base_send_port_enable(ioc);
	if (r)
		return r;

	return r;
}

/**
 * mpt3sas_base_free_resources - free resources controller resources
 * @ioc: per adapter object
 */
void
mpt3sas_base_free_resources(struct MPT3SAS_ADAPTER *ioc)
{
	dexitprintk(ioc, pr_info(MPT3SAS_FMT "%s\n", ioc->name,
	    __func__));

	/* synchronizing freeing resource with pci_access_mutex lock */
	mutex_lock(&ioc->pci_access_mutex);
	if (ioc->chip_phys && ioc->chip) {
		_base_mask_interrupts(ioc);
		ioc->shost_recovery = 1;
		_base_make_ioc_ready(ioc, SOFT_RESET);
		ioc->shost_recovery = 0;
	}

	mpt3sas_base_unmap_resources(ioc);
	mutex_unlock(&ioc->pci_access_mutex);
	return;
}

/**
 * mpt3sas_base_attach - attach controller instance
 * @ioc: per adapter object
 *
 * Return: 0 for success, non-zero for failure.
 */
int
mpt3sas_base_attach(struct MPT3SAS_ADAPTER *ioc)
{
	int r, i;
	int cpu_id, last_cpu_id = 0;

	dinitprintk(ioc, pr_info(MPT3SAS_FMT "%s\n", ioc->name,
	    __func__));

	/* setup cpu_msix_table */
	ioc->cpu_count = num_online_cpus();
	for_each_online_cpu(cpu_id)
		last_cpu_id = cpu_id;
	ioc->cpu_msix_table_sz = last_cpu_id + 1;
	ioc->cpu_msix_table = kzalloc(ioc->cpu_msix_table_sz, GFP_KERNEL);
	ioc->reply_queue_count = 1;
	if (!ioc->cpu_msix_table) {
		dfailprintk(ioc, pr_info(MPT3SAS_FMT
			"allocation for cpu_msix_table failed!!!\n",
			ioc->name));
		r = -ENOMEM;
		goto out_free_resources;
	}

	if (ioc->is_warpdrive) {
		ioc->reply_post_host_index = kcalloc(ioc->cpu_msix_table_sz,
		    sizeof(resource_size_t *), GFP_KERNEL);
		if (!ioc->reply_post_host_index) {
			dfailprintk(ioc, pr_info(MPT3SAS_FMT "allocation "
				"for reply_post_host_index failed!!!\n",
				ioc->name));
			r = -ENOMEM;
			goto out_free_resources;
		}
	}

	ioc->rdpq_array_enable_assigned = 0;
	ioc->dma_mask = 0;
	r = mpt3sas_base_map_resources(ioc);
	if (r)
		goto out_free_resources;

	pci_set_drvdata(ioc->pdev, ioc->shost);
	r = _base_get_ioc_facts(ioc);
	if (r)
		goto out_free_resources;

	switch (ioc->hba_mpi_version_belonged) {
	case MPI2_VERSION:
		ioc->build_sg_scmd = &_base_build_sg_scmd;
		ioc->build_sg = &_base_build_sg;
		ioc->build_zero_len_sge = &_base_build_zero_len_sge;
		break;
	case MPI25_VERSION:
	case MPI26_VERSION:
		/*
		 * In SAS3.0,
		 * SCSI_IO, SMP_PASSTHRU, SATA_PASSTHRU, Target Assist, and
		 * Target Status - all require the IEEE formated scatter gather
		 * elements.
		 */
		ioc->build_sg_scmd = &_base_build_sg_scmd_ieee;
		ioc->build_sg = &_base_build_sg_ieee;
		ioc->build_nvme_prp = &_base_build_nvme_prp;
		ioc->build_zero_len_sge = &_base_build_zero_len_sge_ieee;
		ioc->sge_size_ieee = sizeof(Mpi2IeeeSgeSimple64_t);

		break;
	}

	if (ioc->is_mcpu_endpoint)
		ioc->put_smid_scsi_io = &_base_put_smid_mpi_ep_scsi_io;
	else
		ioc->put_smid_scsi_io = &_base_put_smid_scsi_io;

	/*
	 * These function pointers for other requests that don't
	 * the require IEEE scatter gather elements.
	 *
	 * For example Configuration Pages and SAS IOUNIT Control don't.
	 */
	ioc->build_sg_mpi = &_base_build_sg;
	ioc->build_zero_len_sge_mpi = &_base_build_zero_len_sge;

	r = _base_make_ioc_ready(ioc, SOFT_RESET);
	if (r)
		goto out_free_resources;

	ioc->pfacts = kcalloc(ioc->facts.NumberOfPorts,
	    sizeof(struct mpt3sas_port_facts), GFP_KERNEL);
	if (!ioc->pfacts) {
		r = -ENOMEM;
		goto out_free_resources;
	}

	for (i = 0 ; i < ioc->facts.NumberOfPorts; i++) {
		r = _base_get_port_facts(ioc, i);
		if (r)
			goto out_free_resources;
	}

	r = _base_allocate_memory_pools(ioc);
	if (r)
		goto out_free_resources;

	init_waitqueue_head(&ioc->reset_wq);

	/* allocate memory pd handle bitmask list */
	ioc->pd_handles_sz = (ioc->facts.MaxDevHandle / 8);
	if (ioc->facts.MaxDevHandle % 8)
		ioc->pd_handles_sz++;
	ioc->pd_handles = kzalloc(ioc->pd_handles_sz,
	    GFP_KERNEL);
	if (!ioc->pd_handles) {
		r = -ENOMEM;
		goto out_free_resources;
	}
	ioc->blocking_handles = kzalloc(ioc->pd_handles_sz,
	    GFP_KERNEL);
	if (!ioc->blocking_handles) {
		r = -ENOMEM;
		goto out_free_resources;
	}

	/* allocate memory for pending OS device add list */
	ioc->pend_os_device_add_sz = (ioc->facts.MaxDevHandle / 8);
	if (ioc->facts.MaxDevHandle % 8)
		ioc->pend_os_device_add_sz++;
	ioc->pend_os_device_add = kzalloc(ioc->pend_os_device_add_sz,
	    GFP_KERNEL);
	if (!ioc->pend_os_device_add)
		goto out_free_resources;

	ioc->device_remove_in_progress_sz = ioc->pend_os_device_add_sz;
	ioc->device_remove_in_progress =
		kzalloc(ioc->device_remove_in_progress_sz, GFP_KERNEL);
	if (!ioc->device_remove_in_progress)
		goto out_free_resources;

	ioc->fwfault_debug = mpt3sas_fwfault_debug;

	/* base internal command bits */
	mutex_init(&ioc->base_cmds.mutex);
	ioc->base_cmds.reply = kzalloc(ioc->reply_sz, GFP_KERNEL);
	ioc->base_cmds.status = MPT3_CMD_NOT_USED;

	/* port_enable command bits */
	ioc->port_enable_cmds.reply = kzalloc(ioc->reply_sz, GFP_KERNEL);
	ioc->port_enable_cmds.status = MPT3_CMD_NOT_USED;

	/* transport internal command bits */
	ioc->transport_cmds.reply = kzalloc(ioc->reply_sz, GFP_KERNEL);
	ioc->transport_cmds.status = MPT3_CMD_NOT_USED;
	mutex_init(&ioc->transport_cmds.mutex);

	/* scsih internal command bits */
	ioc->scsih_cmds.reply = kzalloc(ioc->reply_sz, GFP_KERNEL);
	ioc->scsih_cmds.status = MPT3_CMD_NOT_USED;
	mutex_init(&ioc->scsih_cmds.mutex);

	/* task management internal command bits */
	ioc->tm_cmds.reply = kzalloc(ioc->reply_sz, GFP_KERNEL);
	ioc->tm_cmds.status = MPT3_CMD_NOT_USED;
	mutex_init(&ioc->tm_cmds.mutex);

	/* config page internal command bits */
	ioc->config_cmds.reply = kzalloc(ioc->reply_sz, GFP_KERNEL);
	ioc->config_cmds.status = MPT3_CMD_NOT_USED;
	mutex_init(&ioc->config_cmds.mutex);

	/* ctl module internal command bits */
	ioc->ctl_cmds.reply = kzalloc(ioc->reply_sz, GFP_KERNEL);
	ioc->ctl_cmds.sense = kzalloc(SCSI_SENSE_BUFFERSIZE, GFP_KERNEL);
	ioc->ctl_cmds.status = MPT3_CMD_NOT_USED;
	mutex_init(&ioc->ctl_cmds.mutex);

	if (!ioc->base_cmds.reply || !ioc->port_enable_cmds.reply ||
	    !ioc->transport_cmds.reply || !ioc->scsih_cmds.reply ||
	    !ioc->tm_cmds.reply || !ioc->config_cmds.reply ||
	    !ioc->ctl_cmds.reply || !ioc->ctl_cmds.sense) {
		r = -ENOMEM;
		goto out_free_resources;
	}

	for (i = 0; i < MPI2_EVENT_NOTIFY_EVENTMASK_WORDS; i++)
		ioc->event_masks[i] = -1;

	/* here we enable the events we care about */
	_base_unmask_events(ioc, MPI2_EVENT_SAS_DISCOVERY);
	_base_unmask_events(ioc, MPI2_EVENT_SAS_BROADCAST_PRIMITIVE);
	_base_unmask_events(ioc, MPI2_EVENT_SAS_TOPOLOGY_CHANGE_LIST);
	_base_unmask_events(ioc, MPI2_EVENT_SAS_DEVICE_STATUS_CHANGE);
	_base_unmask_events(ioc, MPI2_EVENT_SAS_ENCL_DEVICE_STATUS_CHANGE);
	_base_unmask_events(ioc, MPI2_EVENT_IR_CONFIGURATION_CHANGE_LIST);
	_base_unmask_events(ioc, MPI2_EVENT_IR_VOLUME);
	_base_unmask_events(ioc, MPI2_EVENT_IR_PHYSICAL_DISK);
	_base_unmask_events(ioc, MPI2_EVENT_IR_OPERATION_STATUS);
	_base_unmask_events(ioc, MPI2_EVENT_LOG_ENTRY_ADDED);
	_base_unmask_events(ioc, MPI2_EVENT_TEMP_THRESHOLD);
	_base_unmask_events(ioc, MPI2_EVENT_ACTIVE_CABLE_EXCEPTION);
	_base_unmask_events(ioc, MPI2_EVENT_SAS_DEVICE_DISCOVERY_ERROR);
	if (ioc->hba_mpi_version_belonged == MPI26_VERSION) {
		if (ioc->is_gen35_ioc) {
			_base_unmask_events(ioc,
				MPI2_EVENT_PCIE_DEVICE_STATUS_CHANGE);
			_base_unmask_events(ioc, MPI2_EVENT_PCIE_ENUMERATION);
			_base_unmask_events(ioc,
				MPI2_EVENT_PCIE_TOPOLOGY_CHANGE_LIST);
		}
	}
	r = _base_make_ioc_operational(ioc);
	if (r)
		goto out_free_resources;

	ioc->non_operational_loop = 0;
	ioc->got_task_abort_from_ioctl = 0;
	return 0;

 out_free_resources:

	ioc->remove_host = 1;

	mpt3sas_base_free_resources(ioc);
	_base_release_memory_pools(ioc);
	pci_set_drvdata(ioc->pdev, NULL);
	kfree(ioc->cpu_msix_table);
	if (ioc->is_warpdrive)
		kfree(ioc->reply_post_host_index);
	kfree(ioc->pd_handles);
	kfree(ioc->blocking_handles);
	kfree(ioc->device_remove_in_progress);
	kfree(ioc->pend_os_device_add);
	kfree(ioc->tm_cmds.reply);
	kfree(ioc->transport_cmds.reply);
	kfree(ioc->scsih_cmds.reply);
	kfree(ioc->config_cmds.reply);
	kfree(ioc->base_cmds.reply);
	kfree(ioc->port_enable_cmds.reply);
	kfree(ioc->ctl_cmds.reply);
	kfree(ioc->ctl_cmds.sense);
	kfree(ioc->pfacts);
	ioc->ctl_cmds.reply = NULL;
	ioc->base_cmds.reply = NULL;
	ioc->tm_cmds.reply = NULL;
	ioc->scsih_cmds.reply = NULL;
	ioc->transport_cmds.reply = NULL;
	ioc->config_cmds.reply = NULL;
	ioc->pfacts = NULL;
	return r;
}


/**
 * mpt3sas_base_detach - remove controller instance
 * @ioc: per adapter object
 */
void
mpt3sas_base_detach(struct MPT3SAS_ADAPTER *ioc)
{
	dexitprintk(ioc, pr_info(MPT3SAS_FMT "%s\n", ioc->name,
	    __func__));

	mpt3sas_base_stop_watchdog(ioc);
	mpt3sas_base_free_resources(ioc);
	_base_release_memory_pools(ioc);
	mpt3sas_free_enclosure_list(ioc);
	pci_set_drvdata(ioc->pdev, NULL);
	kfree(ioc->cpu_msix_table);
	if (ioc->is_warpdrive)
		kfree(ioc->reply_post_host_index);
	kfree(ioc->pd_handles);
	kfree(ioc->blocking_handles);
	kfree(ioc->device_remove_in_progress);
	kfree(ioc->pend_os_device_add);
	kfree(ioc->pfacts);
	kfree(ioc->ctl_cmds.reply);
	kfree(ioc->ctl_cmds.sense);
	kfree(ioc->base_cmds.reply);
	kfree(ioc->port_enable_cmds.reply);
	kfree(ioc->tm_cmds.reply);
	kfree(ioc->transport_cmds.reply);
	kfree(ioc->scsih_cmds.reply);
	kfree(ioc->config_cmds.reply);
}

/**
 * _base_pre_reset_handler - pre reset handler
 * @ioc: per adapter object
 */
static void _base_pre_reset_handler(struct MPT3SAS_ADAPTER *ioc)
{
	mpt3sas_scsih_pre_reset_handler(ioc);
	mpt3sas_ctl_pre_reset_handler(ioc);
	dtmprintk(ioc, pr_info(MPT3SAS_FMT
			"%s: MPT3_IOC_PRE_RESET\n", ioc->name, __func__));
}

/**
 * _base_after_reset_handler - after reset handler
 * @ioc: per adapter object
 */
static void _base_after_reset_handler(struct MPT3SAS_ADAPTER *ioc)
{
	mpt3sas_scsih_after_reset_handler(ioc);
	mpt3sas_ctl_after_reset_handler(ioc);
	dtmprintk(ioc, pr_info(MPT3SAS_FMT
			"%s: MPT3_IOC_AFTER_RESET\n", ioc->name, __func__));
	if (ioc->transport_cmds.status & MPT3_CMD_PENDING) {
		ioc->transport_cmds.status |= MPT3_CMD_RESET;
		mpt3sas_base_free_smid(ioc, ioc->transport_cmds.smid);
		complete(&ioc->transport_cmds.done);
	}
	if (ioc->base_cmds.status & MPT3_CMD_PENDING) {
		ioc->base_cmds.status |= MPT3_CMD_RESET;
		mpt3sas_base_free_smid(ioc, ioc->base_cmds.smid);
		complete(&ioc->base_cmds.done);
	}
	if (ioc->port_enable_cmds.status & MPT3_CMD_PENDING) {
		ioc->port_enable_failed = 1;
		ioc->port_enable_cmds.status |= MPT3_CMD_RESET;
		mpt3sas_base_free_smid(ioc, ioc->port_enable_cmds.smid);
		if (ioc->is_driver_loading) {
			ioc->start_scan_failed =
				MPI2_IOCSTATUS_INTERNAL_ERROR;
			ioc->start_scan = 0;
			ioc->port_enable_cmds.status =
				MPT3_CMD_NOT_USED;
		} else {
			complete(&ioc->port_enable_cmds.done);
		}
	}
	if (ioc->config_cmds.status & MPT3_CMD_PENDING) {
		ioc->config_cmds.status |= MPT3_CMD_RESET;
		mpt3sas_base_free_smid(ioc, ioc->config_cmds.smid);
		ioc->config_cmds.smid = USHRT_MAX;
		complete(&ioc->config_cmds.done);
	}
}

/**
 * _base_reset_done_handler - reset done handler
 * @ioc: per adapter object
 */
static void _base_reset_done_handler(struct MPT3SAS_ADAPTER *ioc)
{
	mpt3sas_scsih_reset_done_handler(ioc);
	mpt3sas_ctl_reset_done_handler(ioc);
	dtmprintk(ioc, pr_info(MPT3SAS_FMT
			"%s: MPT3_IOC_DONE_RESET\n", ioc->name, __func__));
}

/**
 * mpt3sas_wait_for_commands_to_complete - reset controller
 * @ioc: Pointer to MPT_ADAPTER structure
 *
 * This function is waiting 10s for all pending commands to complete
 * prior to putting controller in reset.
 */
void
mpt3sas_wait_for_commands_to_complete(struct MPT3SAS_ADAPTER *ioc)
{
	u32 ioc_state;

	ioc->pending_io_count = 0;

	ioc_state = mpt3sas_base_get_iocstate(ioc, 0);
	if ((ioc_state & MPI2_IOC_STATE_MASK) != MPI2_IOC_STATE_OPERATIONAL)
		return;

	/* pending command count */
	ioc->pending_io_count = scsi_host_busy(ioc->shost);

	if (!ioc->pending_io_count)
		return;

	/* wait for pending commands to complete */
	wait_event_timeout(ioc->reset_wq, ioc->pending_io_count == 0, 10 * HZ);
}

/**
 * mpt3sas_base_hard_reset_handler - reset controller
 * @ioc: Pointer to MPT_ADAPTER structure
 * @type: FORCE_BIG_HAMMER or SOFT_RESET
 *
 * Return: 0 for success, non-zero for failure.
 */
int
mpt3sas_base_hard_reset_handler(struct MPT3SAS_ADAPTER *ioc,
	enum reset_type type)
{
	int r;
	unsigned long flags;
	u32 ioc_state;
	u8 is_fault = 0, is_trigger = 0;

	dtmprintk(ioc, pr_info(MPT3SAS_FMT "%s: enter\n", ioc->name,
	    __func__));

	if (ioc->pci_error_recovery) {
		pr_err(MPT3SAS_FMT "%s: pci error recovery reset\n",
		    ioc->name, __func__);
		r = 0;
		goto out_unlocked;
	}

	if (mpt3sas_fwfault_debug)
		mpt3sas_halt_firmware(ioc);

	/* wait for an active reset in progress to complete */
	mutex_lock(&ioc->reset_in_progress_mutex);

	spin_lock_irqsave(&ioc->ioc_reset_in_progress_lock, flags);
	ioc->shost_recovery = 1;
	spin_unlock_irqrestore(&ioc->ioc_reset_in_progress_lock, flags);

	if ((ioc->diag_buffer_status[MPI2_DIAG_BUF_TYPE_TRACE] &
	    MPT3_DIAG_BUFFER_IS_REGISTERED) &&
	    (!(ioc->diag_buffer_status[MPI2_DIAG_BUF_TYPE_TRACE] &
	    MPT3_DIAG_BUFFER_IS_RELEASED))) {
		is_trigger = 1;
		ioc_state = mpt3sas_base_get_iocstate(ioc, 0);
		if ((ioc_state & MPI2_IOC_STATE_MASK) == MPI2_IOC_STATE_FAULT)
			is_fault = 1;
	}
<<<<<<< HEAD
	_base_reset_handler(ioc, MPT3_IOC_PRE_RESET);
=======
	_base_pre_reset_handler(ioc);
>>>>>>> e021bb4f
	mpt3sas_wait_for_commands_to_complete(ioc);
	_base_mask_interrupts(ioc);
	r = _base_make_ioc_ready(ioc, type);
	if (r)
		goto out;
	_base_after_reset_handler(ioc);

	/* If this hard reset is called while port enable is active, then
	 * there is no reason to call make_ioc_operational
	 */
	if (ioc->is_driver_loading && ioc->port_enable_failed) {
		ioc->remove_host = 1;
		r = -EFAULT;
		goto out;
	}
	r = _base_get_ioc_facts(ioc);
	if (r)
		goto out;

	if (ioc->rdpq_array_enable && !ioc->rdpq_array_capable)
		panic("%s: Issue occurred with flashing controller firmware."
		      "Please reboot the system and ensure that the correct"
		      " firmware version is running\n", ioc->name);

	r = _base_make_ioc_operational(ioc);
	if (!r)
		_base_reset_done_handler(ioc);

 out:
	dtmprintk(ioc, pr_info(MPT3SAS_FMT "%s: %s\n",
	    ioc->name, __func__, ((r == 0) ? "SUCCESS" : "FAILED")));

	spin_lock_irqsave(&ioc->ioc_reset_in_progress_lock, flags);
	ioc->shost_recovery = 0;
	spin_unlock_irqrestore(&ioc->ioc_reset_in_progress_lock, flags);
	ioc->ioc_reset_count++;
	mutex_unlock(&ioc->reset_in_progress_mutex);

 out_unlocked:
	if ((r == 0) && is_trigger) {
		if (is_fault)
			mpt3sas_trigger_master(ioc, MASTER_TRIGGER_FW_FAULT);
		else
			mpt3sas_trigger_master(ioc,
			    MASTER_TRIGGER_ADAPTER_RESET);
	}
	dtmprintk(ioc, pr_info(MPT3SAS_FMT "%s: exit\n", ioc->name,
	    __func__));
	return r;
}<|MERGE_RESOLUTION|>--- conflicted
+++ resolved
@@ -6913,11 +6913,7 @@
 		if ((ioc_state & MPI2_IOC_STATE_MASK) == MPI2_IOC_STATE_FAULT)
 			is_fault = 1;
 	}
-<<<<<<< HEAD
-	_base_reset_handler(ioc, MPT3_IOC_PRE_RESET);
-=======
 	_base_pre_reset_handler(ioc);
->>>>>>> e021bb4f
 	mpt3sas_wait_for_commands_to_complete(ioc);
 	_base_mask_interrupts(ioc);
 	r = _base_make_ioc_ready(ioc, type);
