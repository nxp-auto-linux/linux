--- conflicted
+++ resolved
@@ -6210,12 +6210,6 @@
 
 out_term2:
 	spin_unlock_irqrestore(&ha->tgt.sess_lock, flags2);
-<<<<<<< HEAD
-
-	if (sess)
-		ha->tgt.tgt_ops->put_sess(sess);
-=======
->>>>>>> fa578e9d
 
 out_term:
 	spin_lock_irqsave(&ha->hardware_lock, flags);
