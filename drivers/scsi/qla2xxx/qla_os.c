--- conflicted
+++ resolved
@@ -1725,78 +1725,6 @@
 
 	if (!ha->req_q_map)
 		return;
-<<<<<<< HEAD
-	spin_lock_irqsave(&ha->hardware_lock, flags);
-	for (que = 0; que < ha->max_req_queues; que++) {
-		req = ha->req_q_map[que];
-		if (!req)
-			continue;
-		if (!req->outstanding_cmds)
-			continue;
-		for (cnt = 1; cnt < req->num_outstanding_cmds; cnt++) {
-			sp = req->outstanding_cmds[cnt];
-			if (sp) {
-				req->outstanding_cmds[cnt] = NULL;
-				if (sp->cmd_type == TYPE_SRB) {
-					if (sp->type == SRB_NVME_CMD ||
-					    sp->type == SRB_NVME_LS) {
-						sp_get(sp);
-						spin_unlock_irqrestore(
-						    &ha->hardware_lock, flags);
-						qla_nvme_abort(ha, sp);
-						spin_lock_irqsave(
-						    &ha->hardware_lock, flags);
-					} else if (GET_CMD_SP(sp) &&
-					    !ha->flags.eeh_busy &&
-					    (!test_bit(ABORT_ISP_ACTIVE,
-						&vha->dpc_flags)) &&
-					    (sp->type == SRB_SCSI_CMD)) {
-						/*
-						 * Don't abort commands in
-						 * adapter during EEH
-						 * recovery as it's not
-						 * accessible/responding.
-						 *
-						 * Get a reference to the sp
-						 * and drop the lock. The
-						 * reference ensures this
-						 * sp->done() call and not the
-						 * call in qla2xxx_eh_abort()
-						 * ends the SCSI command (with
-						 * result 'res').
-						 */
-						sp_get(sp);
-						spin_unlock_irqrestore(
-						    &ha->hardware_lock, flags);
-						status = qla2xxx_eh_abort(
-						    GET_CMD_SP(sp));
-						spin_lock_irqsave(
-						    &ha->hardware_lock, flags);
-						/*
-						 * Get rid of extra reference
-						 * if immediate exit from
-						 * ql2xxx_eh_abort
-						 */
-						if (status == FAILED &&
-						    (qla2x00_isp_reg_stat(ha)))
-							atomic_dec(
-							    &sp->ref_count);
-					}
-					sp->done(sp, res);
-				} else {
-					if (!vha->hw->tgt.tgt_ops || !tgt ||
-					    qla_ini_mode_enabled(vha)) {
-						if (!trace)
-							ql_dbg(ql_dbg_tgt_mgt,
-							    vha, 0xf003,
-							    "HOST-ABORT-HNDLR: dpc_flags=%lx. Target mode disabled\n",
-							    vha->dpc_flags);
-						continue;
-					}
-					cmd = (struct qla_tgt_cmd *)sp;
-					qlt_abort_cmd_on_host_reset(cmd->vha,
-					    cmd);
-=======
 	spin_lock_irqsave(qp->qp_lock_ptr, flags);
 	req = qp->req;
 	for (cnt = 1; cnt < req->num_outstanding_cmds; cnt++) {
@@ -1858,7 +1786,6 @@
 						    "HOST-ABORT-HNDLR: dpc_flags=%lx. Target mode disabled\n",
 						    vha->dpc_flags);
 					continue;
->>>>>>> e021bb4f
 				}
 				cmd = (struct qla_tgt_cmd *)sp;
 				qlt_abort_cmd_on_host_reset(cmd->vha, cmd);
@@ -3296,8 +3223,6 @@
 	    host->can_queue, base_vha->req,
 	    base_vha->mgmt_svr_loop_id, host->sg_tablesize);
 
-	ha->wq = alloc_workqueue("qla2xxx_wq", WQ_MEM_RECLAIM, 0);
-
 	if (ha->mqenable) {
 		bool mq = false;
 		bool startit = false;
@@ -3707,8 +3632,6 @@
 	}
 	qla2x00_wait_for_hba_ready(base_vha);
 
-<<<<<<< HEAD
-=======
 	if (IS_QLA25XX(ha) || IS_QLA2031(ha) || IS_QLA27XX(ha)) {
 		if (ha->flags.fw_started)
 			qla2x00_abort_isp_cleanup(base_vha);
@@ -3724,7 +3647,6 @@
 		qla2x00_try_to_stop_firmware(base_vha);
 	}
 
->>>>>>> e021bb4f
 	qla2x00_wait_for_sess_deletion(base_vha);
 
 	/*
@@ -4653,10 +4575,7 @@
 	INIT_LIST_HEAD(&vha->gnl.fcports);
 	INIT_LIST_HEAD(&vha->nvme_rport_list);
 	INIT_LIST_HEAD(&vha->gpnid_list);
-<<<<<<< HEAD
-=======
 	INIT_WORK(&vha->iocb_work, qla2x00_iocb_work_fn);
->>>>>>> e021bb4f
 
 	spin_lock_init(&vha->work_lock);
 	spin_lock_init(&vha->cmd_list_lock);
@@ -5186,39 +5105,6 @@
 		 * to it if we haven't run out of retries.
 		 */
 		if (atomic_read(&fcport->state) != FCS_ONLINE &&
-<<<<<<< HEAD
-		    fcport->login_retry && !(fcport->flags & FCF_ASYNC_SENT)) {
-
-			if (fcport->flags & FCF_FABRIC_DEVICE) {
-				ql_dbg(ql_dbg_disc, fcport->vha, 0x2108,
-				    "%s %8phC DS %d LS %d\n", __func__,
-				    fcport->port_name, fcport->disc_state,
-				    fcport->fw_login_state);
-				memset(&ea, 0, sizeof(ea));
-				ea.event = FCME_RELOGIN;
-				ea.fcport = fcport;
-				qla2x00_fcport_event_handler(vha, &ea);
-			} else {
-				fcport->login_retry--;
-				status = qla2x00_local_device_login(vha,
-								fcport);
-				if (status == QLA_SUCCESS) {
-					fcport->old_loop_id = fcport->loop_id;
-					ql_dbg(ql_dbg_disc, vha, 0x2003,
-					    "Port login OK: logged in ID 0x%x.\n",
-					    fcport->loop_id);
-					qla2x00_update_fcport(vha, fcport);
-				} else if (status == 1) {
-					set_bit(RELOGIN_NEEDED, &vha->dpc_flags);
-					/* retry the login again */
-					ql_dbg(ql_dbg_disc, vha, 0x2007,
-					    "Retrying %d login again loop_id 0x%x.\n",
-					    fcport->login_retry,
-					    fcport->loop_id);
-				} else {
-					fcport->login_retry = 0;
-				}
-=======
 		    fcport->login_retry) {
 			if (fcport->scan_state != QLA_FCPORT_FOUND ||
 			    fcport->disc_state == DSC_LOGIN_COMPLETE)
@@ -5258,7 +5144,6 @@
 					} else {
 						fcport->login_retry = 0;
 					}
->>>>>>> e021bb4f
 
 					if (fcport->login_retry == 0 &&
 					    status != QLA_SUCCESS)
@@ -6238,17 +6123,9 @@
 				base_vha->relogin_jif = jiffies + HZ;
 				clear_bit(RELOGIN_NEEDED, &base_vha->dpc_flags);
 
-<<<<<<< HEAD
-				ql_dbg(ql_dbg_dpc, base_vha, 0x400d,
-				    "Relogin scheduled.\n");
-				qla2x00_relogin(base_vha);
-				ql_dbg(ql_dbg_dpc, base_vha, 0x400e,
-				    "Relogin end.\n");
-=======
 				ql_dbg(ql_dbg_disc, base_vha, 0x400d,
 				    "Relogin scheduled.\n");
 				qla24xx_post_relogin_work(base_vha);
->>>>>>> e021bb4f
 			}
 		}
 loop_resync_check:
@@ -6975,11 +6852,7 @@
 	if (USER_CTRL_IRQ(vha->hw))
 		rc = blk_mq_map_queues(&shost->tag_set);
 	else
-<<<<<<< HEAD
-		rc = blk_mq_pci_map_queues(&shost->tag_set, vha->hw->pdev);
-=======
 		rc = blk_mq_pci_map_queues(&shost->tag_set, vha->hw->pdev, 0);
->>>>>>> e021bb4f
 	return rc;
 }
 
