/*
 * QLogic Fibre Channel HBA Driver
 * Copyright (c)  2003-2014 QLogic Corporation
 *
 * See LICENSE.qla2xxx for copyright and licensing details.
 */
#ifndef __QLA_DEF_H
#define __QLA_DEF_H

#include <linux/kernel.h>
#include <linux/init.h>
#include <linux/types.h>
#include <linux/module.h>
#include <linux/list.h>
#include <linux/pci.h>
#include <linux/dma-mapping.h>
#include <linux/sched.h>
#include <linux/slab.h>
#include <linux/dmapool.h>
#include <linux/mempool.h>
#include <linux/spinlock.h>
#include <linux/completion.h>
#include <linux/interrupt.h>
#include <linux/workqueue.h>
#include <linux/firmware.h>
#include <linux/aer.h>
#include <linux/mutex.h>
#include <linux/btree.h>

#include <scsi/scsi.h>
#include <scsi/scsi_host.h>
#include <scsi/scsi_device.h>
#include <scsi/scsi_cmnd.h>
#include <scsi/scsi_transport_fc.h>
#include <scsi/scsi_bsg_fc.h>

#include "qla_bsg.h"
#include "qla_nx.h"
#include "qla_nx2.h"
#include "qla_nvme.h"
#define QLA2XXX_DRIVER_NAME	"qla2xxx"
#define QLA2XXX_APIDEV		"ql2xapidev"
#define QLA2XXX_MANUFACTURER	"QLogic Corporation"

/*
 * We have MAILBOX_REGISTER_COUNT sized arrays in a few places,
 * but that's fine as we don't look at the last 24 ones for
 * ISP2100 HBAs.
 */
#define MAILBOX_REGISTER_COUNT_2100	8
#define MAILBOX_REGISTER_COUNT_2200	24
#define MAILBOX_REGISTER_COUNT		32

#define QLA2200A_RISC_ROM_VER	4
#define FPM_2300		6
#define FPM_2310		7

#include "qla_settings.h"

#define MODE_DUAL (MODE_TARGET | MODE_INITIATOR)

/*
 * Data bit definitions
 */
#define BIT_0	0x1
#define BIT_1	0x2
#define BIT_2	0x4
#define BIT_3	0x8
#define BIT_4	0x10
#define BIT_5	0x20
#define BIT_6	0x40
#define BIT_7	0x80
#define BIT_8	0x100
#define BIT_9	0x200
#define BIT_10	0x400
#define BIT_11	0x800
#define BIT_12	0x1000
#define BIT_13	0x2000
#define BIT_14	0x4000
#define BIT_15	0x8000
#define BIT_16	0x10000
#define BIT_17	0x20000
#define BIT_18	0x40000
#define BIT_19	0x80000
#define BIT_20	0x100000
#define BIT_21	0x200000
#define BIT_22	0x400000
#define BIT_23	0x800000
#define BIT_24	0x1000000
#define BIT_25	0x2000000
#define BIT_26	0x4000000
#define BIT_27	0x8000000
#define BIT_28	0x10000000
#define BIT_29	0x20000000
#define BIT_30	0x40000000
#define BIT_31	0x80000000

#define LSB(x)	((uint8_t)(x))
#define MSB(x)	((uint8_t)((uint16_t)(x) >> 8))

#define LSW(x)	((uint16_t)(x))
#define MSW(x)	((uint16_t)((uint32_t)(x) >> 16))

#define LSD(x)	((uint32_t)((uint64_t)(x)))
#define MSD(x)	((uint32_t)((((uint64_t)(x)) >> 16) >> 16))

#define MAKE_HANDLE(x, y) ((uint32_t)((((uint32_t)(x)) << 16) | (uint32_t)(y)))

/*
 * I/O register
*/

#define RD_REG_BYTE(addr)		readb(addr)
#define RD_REG_WORD(addr)		readw(addr)
#define RD_REG_DWORD(addr)		readl(addr)
#define RD_REG_BYTE_RELAXED(addr)	readb_relaxed(addr)
#define RD_REG_WORD_RELAXED(addr)	readw_relaxed(addr)
#define RD_REG_DWORD_RELAXED(addr)	readl_relaxed(addr)
#define WRT_REG_BYTE(addr, data)	writeb(data,addr)
#define WRT_REG_WORD(addr, data)	writew(data,addr)
#define WRT_REG_DWORD(addr, data)	writel(data,addr)

/*
 * ISP83XX specific remote register addresses
 */
#define QLA83XX_LED_PORT0			0x00201320
#define QLA83XX_LED_PORT1			0x00201328
#define QLA83XX_IDC_DEV_STATE		0x22102384
#define QLA83XX_IDC_MAJOR_VERSION	0x22102380
#define QLA83XX_IDC_MINOR_VERSION	0x22102398
#define QLA83XX_IDC_DRV_PRESENCE	0x22102388
#define QLA83XX_IDC_DRIVER_ACK		0x2210238c
#define QLA83XX_IDC_CONTROL			0x22102390
#define QLA83XX_IDC_AUDIT			0x22102394
#define QLA83XX_IDC_LOCK_RECOVERY	0x2210239c
#define QLA83XX_DRIVER_LOCKID		0x22102104
#define QLA83XX_DRIVER_LOCK			0x8111c028
#define QLA83XX_DRIVER_UNLOCK		0x8111c02c
#define QLA83XX_FLASH_LOCKID		0x22102100
#define QLA83XX_FLASH_LOCK			0x8111c010
#define QLA83XX_FLASH_UNLOCK		0x8111c014
#define QLA83XX_DEV_PARTINFO1		0x221023e0
#define QLA83XX_DEV_PARTINFO2		0x221023e4
#define QLA83XX_FW_HEARTBEAT		0x221020b0
#define QLA83XX_PEG_HALT_STATUS1	0x221020a8
#define QLA83XX_PEG_HALT_STATUS2	0x221020ac

/* 83XX: Macros defining 8200 AEN Reason codes */
#define IDC_DEVICE_STATE_CHANGE BIT_0
#define IDC_PEG_HALT_STATUS_CHANGE BIT_1
#define IDC_NIC_FW_REPORTED_FAILURE BIT_2
#define IDC_HEARTBEAT_FAILURE BIT_3

/* 83XX: Macros defining 8200 AEN Error-levels */
#define ERR_LEVEL_NON_FATAL 0x1
#define ERR_LEVEL_RECOVERABLE_FATAL 0x2
#define ERR_LEVEL_UNRECOVERABLE_FATAL 0x4

/* 83XX: Macros for IDC Version */
#define QLA83XX_SUPP_IDC_MAJOR_VERSION 0x01
#define QLA83XX_SUPP_IDC_MINOR_VERSION 0x0

/* 83XX: Macros for scheduling dpc tasks */
#define QLA83XX_NIC_CORE_RESET 0x1
#define QLA83XX_IDC_STATE_HANDLER 0x2
#define QLA83XX_NIC_CORE_UNRECOVERABLE 0x3

/* 83XX: Macros for defining IDC-Control bits */
#define QLA83XX_IDC_RESET_DISABLED BIT_0
#define QLA83XX_IDC_GRACEFUL_RESET BIT_1

/* 83XX: Macros for different timeouts */
#define QLA83XX_IDC_INITIALIZATION_TIMEOUT 30
#define QLA83XX_IDC_RESET_ACK_TIMEOUT 10
#define QLA83XX_MAX_LOCK_RECOVERY_WAIT (2 * HZ)

/* 83XX: Macros for defining class in DEV-Partition Info register */
#define QLA83XX_CLASS_TYPE_NONE		0x0
#define QLA83XX_CLASS_TYPE_NIC		0x1
#define QLA83XX_CLASS_TYPE_FCOE		0x2
#define QLA83XX_CLASS_TYPE_ISCSI	0x3

/* 83XX: Macros for IDC Lock-Recovery stages */
#define IDC_LOCK_RECOVERY_STAGE1	0x1 /* Stage1: Intent for
					     * lock-recovery
					     */
#define IDC_LOCK_RECOVERY_STAGE2	0x2 /* Stage2: Perform lock-recovery */

/* 83XX: Macros for IDC Audit type */
#define IDC_AUDIT_TIMESTAMP		0x0 /* IDC-AUDIT: Record timestamp of
					     * dev-state change to NEED-RESET
					     * or NEED-QUIESCENT
					     */
#define IDC_AUDIT_COMPLETION		0x1 /* IDC-AUDIT: Record duration of
					     * reset-recovery completion is
					     * second
					     */
/* ISP2031: Values for laser on/off */
#define PORT_0_2031	0x00201340
#define PORT_1_2031	0x00201350
#define LASER_ON_2031	0x01800100
#define LASER_OFF_2031	0x01800180

/*
 * The ISP2312 v2 chip cannot access the FLASH/GPIO registers via MMIO in an
 * 133Mhz slot.
 */
#define RD_REG_WORD_PIO(addr)		(inw((unsigned long)addr))
#define WRT_REG_WORD_PIO(addr, data)	(outw(data,(unsigned long)addr))

/*
 * Fibre Channel device definitions.
 */
#define WWN_SIZE		8	/* Size of WWPN, WWN & WWNN */
#define MAX_FIBRE_DEVICES_2100	512
#define MAX_FIBRE_DEVICES_2400	2048
#define MAX_FIBRE_DEVICES_LOOP	128
#define MAX_FIBRE_DEVICES_MAX	MAX_FIBRE_DEVICES_2400
#define LOOPID_MAP_SIZE		(ha->max_fibre_devices)
#define MAX_FIBRE_LUNS  	0xFFFF
#define	MAX_HOST_COUNT		16

/*
 * Host adapter default definitions.
 */
#define MAX_BUSES		1  /* We only have one bus today */
#define MIN_LUNS		8
#define MAX_LUNS		MAX_FIBRE_LUNS
#define MAX_CMDS_PER_LUN	255

/*
 * Fibre Channel device definitions.
 */
#define SNS_LAST_LOOP_ID_2100	0xfe
#define SNS_LAST_LOOP_ID_2300	0x7ff

#define LAST_LOCAL_LOOP_ID	0x7d
#define SNS_FL_PORT		0x7e
#define FABRIC_CONTROLLER	0x7f
#define SIMPLE_NAME_SERVER	0x80
#define SNS_FIRST_LOOP_ID	0x81
#define MANAGEMENT_SERVER	0xfe
#define BROADCAST		0xff

/*
 * There is no correspondence between an N-PORT id and an AL_PA.  Therefore the
 * valid range of an N-PORT id is 0 through 0x7ef.
 */
#define NPH_LAST_HANDLE		0x7ee
#define NPH_MGMT_SERVER		0x7ef		/*  FFFFEF */
#define NPH_SNS			0x7fc		/*  FFFFFC */
#define NPH_FABRIC_CONTROLLER	0x7fd		/*  FFFFFD */
#define NPH_F_PORT		0x7fe		/*  FFFFFE */
#define NPH_IP_BROADCAST	0x7ff		/*  FFFFFF */

#define NPH_SNS_LID(ha)	(IS_FWI2_CAPABLE(ha) ? NPH_SNS : SIMPLE_NAME_SERVER)

#define MAX_CMDSZ	16		/* SCSI maximum CDB size. */
#include "qla_fw.h"

struct name_list_extended {
	struct get_name_list_extended *l;
	dma_addr_t		ldma;
	struct list_head	fcports;
	spinlock_t		fcports_lock;
	u32			size;
};
/*
 * Timeout timer counts in seconds
 */
#define PORT_RETRY_TIME			1
#define LOOP_DOWN_TIMEOUT		60
#define LOOP_DOWN_TIME			255	/* 240 */
#define	LOOP_DOWN_RESET			(LOOP_DOWN_TIME - 30)

#define DEFAULT_OUTSTANDING_COMMANDS	4096
#define MIN_OUTSTANDING_COMMANDS	128

/* ISP request and response entry counts (37-65535) */
#define REQUEST_ENTRY_CNT_2100		128	/* Number of request entries. */
#define REQUEST_ENTRY_CNT_2200		2048	/* Number of request entries. */
#define REQUEST_ENTRY_CNT_24XX		2048	/* Number of request entries. */
#define REQUEST_ENTRY_CNT_83XX		8192	/* Number of request entries. */
#define RESPONSE_ENTRY_CNT_83XX		4096	/* Number of response entries.*/
#define RESPONSE_ENTRY_CNT_2100		64	/* Number of response entries.*/
#define RESPONSE_ENTRY_CNT_2300		512	/* Number of response entries.*/
#define RESPONSE_ENTRY_CNT_MQ		128	/* Number of response entries.*/
#define ATIO_ENTRY_CNT_24XX		4096	/* Number of ATIO entries. */
#define RESPONSE_ENTRY_CNT_FX00		256     /* Number of response entries.*/
#define FW_DEF_EXCHANGES_CNT 2048
#define FW_MAX_EXCHANGES_CNT (32 * 1024)
#define REDUCE_EXCHANGES_CNT  (8 * 1024)

struct req_que;
struct qla_tgt_sess;

/*
 * SCSI Request Block
 */
struct srb_cmd {
	struct scsi_cmnd *cmd;		/* Linux SCSI command pkt */
	uint32_t request_sense_length;
	uint32_t fw_sense_length;
	uint8_t *request_sense_ptr;
	void *ctx;
};

/*
 * SRB flag definitions
 */
#define SRB_DMA_VALID			BIT_0	/* Command sent to ISP */
#define SRB_FCP_CMND_DMA_VALID		BIT_12	/* DIF: DSD List valid */
#define SRB_CRC_CTX_DMA_VALID		BIT_2	/* DIF: context DMA valid */
#define SRB_CRC_PROT_DMA_VALID		BIT_4	/* DIF: prot DMA valid */
#define SRB_CRC_CTX_DSD_VALID		BIT_5	/* DIF: dsd_list valid */
#define SRB_WAKEUP_ON_COMP		BIT_6

/* To identify if a srb is of T10-CRC type. @sp => srb_t pointer */
#define IS_PROT_IO(sp)	(sp->flags & SRB_CRC_CTX_DSD_VALID)

/*
 * 24 bit port ID type definition.
 */
typedef union {
	uint32_t b24 : 24;

	struct {
#ifdef __BIG_ENDIAN
		uint8_t domain;
		uint8_t area;
		uint8_t al_pa;
#elif defined(__LITTLE_ENDIAN)
		uint8_t al_pa;
		uint8_t area;
		uint8_t domain;
#else
#error "__BIG_ENDIAN or __LITTLE_ENDIAN must be defined!"
#endif
		uint8_t rsvd_1;
	} b;
} port_id_t;
#define INVALID_PORT_ID	0xFFFFFF

struct els_logo_payload {
	uint8_t opcode;
	uint8_t rsvd[3];
	uint8_t s_id[3];
	uint8_t rsvd1[1];
	uint8_t wwpn[WWN_SIZE];
};

struct els_plogi_payload {
	uint8_t opcode;
	uint8_t rsvd[3];
	uint8_t data[112];
};

struct ct_arg {
	void		*iocb;
	u16		nport_handle;
	dma_addr_t	req_dma;
	dma_addr_t	rsp_dma;
	u32		req_size;
	u32		rsp_size;
	u32		req_allocated_size;
	u32		rsp_allocated_size;
	void		*req;
	void		*rsp;
	port_id_t	id;
};

/*
 * SRB extensions.
 */
struct srb_iocb {
	union {
		struct {
			uint16_t flags;
#define SRB_LOGIN_RETRIED	BIT_0
#define SRB_LOGIN_COND_PLOGI	BIT_1
#define SRB_LOGIN_SKIP_PRLI	BIT_2
#define SRB_LOGIN_NVME_PRLI	BIT_3
#define SRB_LOGIN_PRLI_ONLY	BIT_4
			uint16_t data[2];
			u32 iop[2];
		} logio;
		struct {
#define ELS_DCMD_TIMEOUT 20
#define ELS_DCMD_LOGO 0x5
			uint32_t flags;
			uint32_t els_cmd;
			struct completion comp;
			struct els_logo_payload *els_logo_pyld;
			dma_addr_t els_logo_pyld_dma;
		} els_logo;
		struct {
#define ELS_DCMD_PLOGI 0x3
			uint32_t flags;
			uint32_t els_cmd;
			struct completion comp;
			struct els_plogi_payload *els_plogi_pyld;
			struct els_plogi_payload *els_resp_pyld;
			u32 tx_size;
			u32 rx_size;
			dma_addr_t els_plogi_pyld_dma;
			dma_addr_t els_resp_pyld_dma;
			uint32_t	fw_status[3];
			__le16	comp_status;
			__le16	len;
		} els_plogi;
		struct {
			/*
			 * Values for flags field below are as
			 * defined in tsk_mgmt_entry struct
			 * for control_flags field in qla_fw.h.
			 */
			uint64_t lun;
			uint32_t flags;
			uint32_t data;
			struct completion comp;
			__le16 comp_status;
		} tmf;
		struct {
#define SRB_FXDISC_REQ_DMA_VALID	BIT_0
#define SRB_FXDISC_RESP_DMA_VALID	BIT_1
#define SRB_FXDISC_REQ_DWRD_VALID	BIT_2
#define SRB_FXDISC_RSP_DWRD_VALID	BIT_3
#define FXDISC_TIMEOUT 20
			uint8_t flags;
			uint32_t req_len;
			uint32_t rsp_len;
			void *req_addr;
			void *rsp_addr;
			dma_addr_t req_dma_handle;
			dma_addr_t rsp_dma_handle;
			__le32 adapter_id;
			__le32 adapter_id_hi;
			__le16 req_func_type;
			__le32 req_data;
			__le32 req_data_extra;
			__le32 result;
			__le32 seq_number;
			__le16 fw_flags;
			struct completion fxiocb_comp;
			__le32 reserved_0;
			uint8_t reserved_1;
		} fxiocb;
		struct {
			uint32_t cmd_hndl;
			__le16 comp_status;
			__le16 req_que_no;
			struct completion comp;
		} abt;
		struct ct_arg ctarg;
#define MAX_IOCB_MB_REG 28
#define SIZEOF_IOCB_MB_REG (MAX_IOCB_MB_REG * sizeof(uint16_t))
		struct {
			__le16 in_mb[MAX_IOCB_MB_REG];	/* from FW */
			__le16 out_mb[MAX_IOCB_MB_REG];	/* to FW */
			void *out, *in;
			dma_addr_t out_dma, in_dma;
			struct completion comp;
			int rc;
		} mbx;
		struct {
			struct imm_ntfy_from_isp *ntfy;
		} nack;
		struct {
			__le16 comp_status;
			uint16_t rsp_pyld_len;
			uint8_t	aen_op;
			void *desc;

			/* These are only used with ls4 requests */
			int cmd_len;
			int rsp_len;
			dma_addr_t cmd_dma;
			dma_addr_t rsp_dma;
			enum nvmefc_fcp_datadir dir;
			uint32_t dl;
			uint32_t timeout_sec;
			struct	list_head   entry;
		} nvme;
		struct {
			u16 cmd;
			u16 vp_index;
		} ctrlvp;
	} u;

	struct timer_list timer;
	void (*timeout)(void *);
};

/* Values for srb_ctx type */
#define SRB_LOGIN_CMD	1
#define SRB_LOGOUT_CMD	2
#define SRB_ELS_CMD_RPT 3
#define SRB_ELS_CMD_HST 4
#define SRB_CT_CMD	5
#define SRB_ADISC_CMD	6
#define SRB_TM_CMD	7
#define SRB_SCSI_CMD	8
#define SRB_BIDI_CMD	9
#define SRB_FXIOCB_DCMD	10
#define SRB_FXIOCB_BCMD	11
#define SRB_ABT_CMD	12
#define SRB_ELS_DCMD	13
#define SRB_MB_IOCB	14
#define SRB_CT_PTHRU_CMD 15
#define SRB_NACK_PLOGI	16
#define SRB_NACK_PRLI	17
#define SRB_NACK_LOGO	18
#define SRB_NVME_CMD	19
#define SRB_NVME_LS	20
#define SRB_PRLI_CMD	21
#define SRB_CTRL_VP	22
#define SRB_PRLO_CMD	23

enum {
	TYPE_SRB,
	TYPE_TGT_CMD,
};

typedef struct srb {
	/*
	 * Do not move cmd_type field, it needs to
	 * line up with qla_tgt_cmd->cmd_type
	 */
	uint8_t cmd_type;
	uint8_t pad[3];
	atomic_t ref_count;
	wait_queue_head_t nvme_ls_waitq;
	struct fc_port *fcport;
	struct scsi_qla_host *vha;
	uint32_t handle;
	uint16_t flags;
	uint16_t type;
	const char *name;
	int iocbs;
	struct qla_qpair *qpair;
	struct list_head elem;
	u32 gen1;	/* scratch */
	u32 gen2;	/* scratch */
	int rc;
	int retry_count;
	struct completion comp;
	union {
		struct srb_iocb iocb_cmd;
		struct bsg_job *bsg_job;
		struct srb_cmd scmd;
	} u;
	void (*done)(void *, int);
	void (*free)(void *);
} srb_t;

#define GET_CMD_SP(sp) (sp->u.scmd.cmd)
#define SET_CMD_SP(sp, cmd) (sp->u.scmd.cmd = cmd)
#define GET_CMD_CTX_SP(sp) (sp->u.scmd.ctx)

#define GET_CMD_SENSE_LEN(sp) \
	(sp->u.scmd.request_sense_length)
#define SET_CMD_SENSE_LEN(sp, len) \
	(sp->u.scmd.request_sense_length = len)
#define GET_CMD_SENSE_PTR(sp) \
	(sp->u.scmd.request_sense_ptr)
#define SET_CMD_SENSE_PTR(sp, ptr) \
	(sp->u.scmd.request_sense_ptr = ptr)
#define GET_FW_SENSE_LEN(sp) \
	(sp->u.scmd.fw_sense_length)
#define SET_FW_SENSE_LEN(sp, len) \
	(sp->u.scmd.fw_sense_length = len)

struct msg_echo_lb {
	dma_addr_t send_dma;
	dma_addr_t rcv_dma;
	uint16_t req_sg_cnt;
	uint16_t rsp_sg_cnt;
	uint16_t options;
	uint32_t transfer_size;
	uint32_t iteration_count;
};

/*
 * ISP I/O Register Set structure definitions.
 */
struct device_reg_2xxx {
	uint16_t flash_address; 	/* Flash BIOS address */
	uint16_t flash_data;		/* Flash BIOS data */
	uint16_t unused_1[1];		/* Gap */
	uint16_t ctrl_status;		/* Control/Status */
#define CSR_FLASH_64K_BANK	BIT_3	/* Flash upper 64K bank select */
#define CSR_FLASH_ENABLE	BIT_1	/* Flash BIOS Read/Write enable */
#define CSR_ISP_SOFT_RESET	BIT_0	/* ISP soft reset */

	uint16_t ictrl;			/* Interrupt control */
#define ICR_EN_INT		BIT_15	/* ISP enable interrupts. */
#define ICR_EN_RISC		BIT_3	/* ISP enable RISC interrupts. */

	uint16_t istatus;		/* Interrupt status */
#define ISR_RISC_INT		BIT_3	/* RISC interrupt */

	uint16_t semaphore;		/* Semaphore */
	uint16_t nvram;			/* NVRAM register. */
#define NVR_DESELECT		0
#define NVR_BUSY		BIT_15
#define NVR_WRT_ENABLE		BIT_14	/* Write enable */
#define NVR_PR_ENABLE		BIT_13	/* Protection register enable */
#define NVR_DATA_IN		BIT_3
#define NVR_DATA_OUT		BIT_2
#define NVR_SELECT		BIT_1
#define NVR_CLOCK		BIT_0

#define NVR_WAIT_CNT		20000

	union {
		struct {
			uint16_t mailbox0;
			uint16_t mailbox1;
			uint16_t mailbox2;
			uint16_t mailbox3;
			uint16_t mailbox4;
			uint16_t mailbox5;
			uint16_t mailbox6;
			uint16_t mailbox7;
			uint16_t unused_2[59];	/* Gap */
		} __attribute__((packed)) isp2100;
		struct {
						/* Request Queue */
			uint16_t req_q_in;	/*  In-Pointer */
			uint16_t req_q_out;	/*  Out-Pointer */
						/* Response Queue */
			uint16_t rsp_q_in;	/*  In-Pointer */
			uint16_t rsp_q_out;	/*  Out-Pointer */

						/* RISC to Host Status */
			uint32_t host_status;
#define HSR_RISC_INT		BIT_15	/* RISC interrupt */
#define HSR_RISC_PAUSED		BIT_8	/* RISC Paused */

					/* Host to Host Semaphore */
			uint16_t host_semaphore;
			uint16_t unused_3[17];	/* Gap */
			uint16_t mailbox0;
			uint16_t mailbox1;
			uint16_t mailbox2;
			uint16_t mailbox3;
			uint16_t mailbox4;
			uint16_t mailbox5;
			uint16_t mailbox6;
			uint16_t mailbox7;
			uint16_t mailbox8;
			uint16_t mailbox9;
			uint16_t mailbox10;
			uint16_t mailbox11;
			uint16_t mailbox12;
			uint16_t mailbox13;
			uint16_t mailbox14;
			uint16_t mailbox15;
			uint16_t mailbox16;
			uint16_t mailbox17;
			uint16_t mailbox18;
			uint16_t mailbox19;
			uint16_t mailbox20;
			uint16_t mailbox21;
			uint16_t mailbox22;
			uint16_t mailbox23;
			uint16_t mailbox24;
			uint16_t mailbox25;
			uint16_t mailbox26;
			uint16_t mailbox27;
			uint16_t mailbox28;
			uint16_t mailbox29;
			uint16_t mailbox30;
			uint16_t mailbox31;
			uint16_t fb_cmd;
			uint16_t unused_4[10];	/* Gap */
		} __attribute__((packed)) isp2300;
	} u;

	uint16_t fpm_diag_config;
	uint16_t unused_5[0x4];		/* Gap */
	uint16_t risc_hw;
	uint16_t unused_5_1;		/* Gap */
	uint16_t pcr;			/* Processor Control Register. */
	uint16_t unused_6[0x5];		/* Gap */
	uint16_t mctr;			/* Memory Configuration and Timing. */
	uint16_t unused_7[0x3];		/* Gap */
	uint16_t fb_cmd_2100;		/* Unused on 23XX */
	uint16_t unused_8[0x3];		/* Gap */
	uint16_t hccr;			/* Host command & control register. */
#define HCCR_HOST_INT		BIT_7	/* Host interrupt bit */
#define HCCR_RISC_PAUSE		BIT_5	/* Pause mode bit */
					/* HCCR commands */
#define HCCR_RESET_RISC		0x1000	/* Reset RISC */
#define HCCR_PAUSE_RISC		0x2000	/* Pause RISC */
#define HCCR_RELEASE_RISC	0x3000	/* Release RISC from reset. */
#define HCCR_SET_HOST_INT	0x5000	/* Set host interrupt */
#define HCCR_CLR_HOST_INT	0x6000	/* Clear HOST interrupt */
#define HCCR_CLR_RISC_INT	0x7000	/* Clear RISC interrupt */
#define	HCCR_DISABLE_PARITY_PAUSE 0x4001 /* Disable parity error RISC pause. */
#define HCCR_ENABLE_PARITY	0xA000	/* Enable PARITY interrupt */

	uint16_t unused_9[5];		/* Gap */
	uint16_t gpiod;			/* GPIO Data register. */
	uint16_t gpioe;			/* GPIO Enable register. */
#define GPIO_LED_MASK			0x00C0
#define GPIO_LED_GREEN_OFF_AMBER_OFF	0x0000
#define GPIO_LED_GREEN_ON_AMBER_OFF	0x0040
#define GPIO_LED_GREEN_OFF_AMBER_ON	0x0080
#define GPIO_LED_GREEN_ON_AMBER_ON	0x00C0
#define GPIO_LED_ALL_OFF		0x0000
#define GPIO_LED_RED_ON_OTHER_OFF	0x0001	/* isp2322 */
#define GPIO_LED_RGA_ON			0x00C1	/* isp2322: red green amber */

	union {
		struct {
			uint16_t unused_10[8];	/* Gap */
			uint16_t mailbox8;
			uint16_t mailbox9;
			uint16_t mailbox10;
			uint16_t mailbox11;
			uint16_t mailbox12;
			uint16_t mailbox13;
			uint16_t mailbox14;
			uint16_t mailbox15;
			uint16_t mailbox16;
			uint16_t mailbox17;
			uint16_t mailbox18;
			uint16_t mailbox19;
			uint16_t mailbox20;
			uint16_t mailbox21;
			uint16_t mailbox22;
			uint16_t mailbox23;	/* Also probe reg. */
		} __attribute__((packed)) isp2200;
	} u_end;
};

struct device_reg_25xxmq {
	uint32_t req_q_in;
	uint32_t req_q_out;
	uint32_t rsp_q_in;
	uint32_t rsp_q_out;
	uint32_t atio_q_in;
	uint32_t atio_q_out;
};


struct device_reg_fx00 {
	uint32_t mailbox0;		/* 00 */
	uint32_t mailbox1;		/* 04 */
	uint32_t mailbox2;		/* 08 */
	uint32_t mailbox3;		/* 0C */
	uint32_t mailbox4;		/* 10 */
	uint32_t mailbox5;		/* 14 */
	uint32_t mailbox6;		/* 18 */
	uint32_t mailbox7;		/* 1C */
	uint32_t mailbox8;		/* 20 */
	uint32_t mailbox9;		/* 24 */
	uint32_t mailbox10;		/* 28 */
	uint32_t mailbox11;
	uint32_t mailbox12;
	uint32_t mailbox13;
	uint32_t mailbox14;
	uint32_t mailbox15;
	uint32_t mailbox16;
	uint32_t mailbox17;
	uint32_t mailbox18;
	uint32_t mailbox19;
	uint32_t mailbox20;
	uint32_t mailbox21;
	uint32_t mailbox22;
	uint32_t mailbox23;
	uint32_t mailbox24;
	uint32_t mailbox25;
	uint32_t mailbox26;
	uint32_t mailbox27;
	uint32_t mailbox28;
	uint32_t mailbox29;
	uint32_t mailbox30;
	uint32_t mailbox31;
	uint32_t aenmailbox0;
	uint32_t aenmailbox1;
	uint32_t aenmailbox2;
	uint32_t aenmailbox3;
	uint32_t aenmailbox4;
	uint32_t aenmailbox5;
	uint32_t aenmailbox6;
	uint32_t aenmailbox7;
	/* Request Queue. */
	uint32_t req_q_in;		/* A0 - Request Queue In-Pointer */
	uint32_t req_q_out;		/* A4 - Request Queue Out-Pointer */
	/* Response Queue. */
	uint32_t rsp_q_in;		/* A8 - Response Queue In-Pointer */
	uint32_t rsp_q_out;		/* AC - Response Queue Out-Pointer */
	/* Init values shadowed on FW Up Event */
	uint32_t initval0;		/* B0 */
	uint32_t initval1;		/* B4 */
	uint32_t initval2;		/* B8 */
	uint32_t initval3;		/* BC */
	uint32_t initval4;		/* C0 */
	uint32_t initval5;		/* C4 */
	uint32_t initval6;		/* C8 */
	uint32_t initval7;		/* CC */
	uint32_t fwheartbeat;		/* D0 */
	uint32_t pseudoaen;		/* D4 */
};



typedef union {
		struct device_reg_2xxx isp;
		struct device_reg_24xx isp24;
		struct device_reg_25xxmq isp25mq;
		struct device_reg_82xx isp82;
		struct device_reg_fx00 ispfx00;
} __iomem device_reg_t;

#define ISP_REQ_Q_IN(ha, reg) \
	(IS_QLA2100(ha) || IS_QLA2200(ha) ? \
	 &(reg)->u.isp2100.mailbox4 : \
	 &(reg)->u.isp2300.req_q_in)
#define ISP_REQ_Q_OUT(ha, reg) \
	(IS_QLA2100(ha) || IS_QLA2200(ha) ? \
	 &(reg)->u.isp2100.mailbox4 : \
	 &(reg)->u.isp2300.req_q_out)
#define ISP_RSP_Q_IN(ha, reg) \
	(IS_QLA2100(ha) || IS_QLA2200(ha) ? \
	 &(reg)->u.isp2100.mailbox5 : \
	 &(reg)->u.isp2300.rsp_q_in)
#define ISP_RSP_Q_OUT(ha, reg) \
	(IS_QLA2100(ha) || IS_QLA2200(ha) ? \
	 &(reg)->u.isp2100.mailbox5 : \
	 &(reg)->u.isp2300.rsp_q_out)

#define ISP_ATIO_Q_IN(vha) (vha->hw->tgt.atio_q_in)
#define ISP_ATIO_Q_OUT(vha) (vha->hw->tgt.atio_q_out)

#define MAILBOX_REG(ha, reg, num) \
	(IS_QLA2100(ha) || IS_QLA2200(ha) ? \
	 (num < 8 ? \
	  &(reg)->u.isp2100.mailbox0 + (num) : \
	  &(reg)->u_end.isp2200.mailbox8 + (num) - 8) : \
	 &(reg)->u.isp2300.mailbox0 + (num))
#define RD_MAILBOX_REG(ha, reg, num) \
	RD_REG_WORD(MAILBOX_REG(ha, reg, num))
#define WRT_MAILBOX_REG(ha, reg, num, data) \
	WRT_REG_WORD(MAILBOX_REG(ha, reg, num), data)

#define FB_CMD_REG(ha, reg) \
	(IS_QLA2100(ha) || IS_QLA2200(ha) ? \
	 &(reg)->fb_cmd_2100 : \
	 &(reg)->u.isp2300.fb_cmd)
#define RD_FB_CMD_REG(ha, reg) \
	RD_REG_WORD(FB_CMD_REG(ha, reg))
#define WRT_FB_CMD_REG(ha, reg, data) \
	WRT_REG_WORD(FB_CMD_REG(ha, reg), data)

typedef struct {
	uint32_t	out_mb;		/* outbound from driver */
	uint32_t	in_mb;			/* Incoming from RISC */
	uint16_t	mb[MAILBOX_REGISTER_COUNT];
	long		buf_size;
	void		*bufp;
	uint32_t	tov;
	uint8_t		flags;
#define MBX_DMA_IN	BIT_0
#define	MBX_DMA_OUT	BIT_1
#define IOCTL_CMD	BIT_2
} mbx_cmd_t;

struct mbx_cmd_32 {
	uint32_t	out_mb;		/* outbound from driver */
	uint32_t	in_mb;			/* Incoming from RISC */
	uint32_t	mb[MAILBOX_REGISTER_COUNT];
	long		buf_size;
	void		*bufp;
	uint32_t	tov;
	uint8_t		flags;
#define MBX_DMA_IN	BIT_0
#define	MBX_DMA_OUT	BIT_1
#define IOCTL_CMD	BIT_2
};


#define	MBX_TOV_SECONDS	30

/*
 *  ISP product identification definitions in mailboxes after reset.
 */
#define PROD_ID_1		0x4953
#define PROD_ID_2		0x0000
#define PROD_ID_2a		0x5020
#define PROD_ID_3		0x2020

/*
 * ISP mailbox Self-Test status codes
 */
#define MBS_FRM_ALIVE		0	/* Firmware Alive. */
#define MBS_CHKSUM_ERR		1	/* Checksum Error. */
#define MBS_BUSY		4	/* Busy. */

/*
 * ISP mailbox command complete status codes
 */
#define MBS_COMMAND_COMPLETE		0x4000
#define MBS_INVALID_COMMAND		0x4001
#define MBS_HOST_INTERFACE_ERROR	0x4002
#define MBS_TEST_FAILED			0x4003
#define MBS_COMMAND_ERROR		0x4005
#define MBS_COMMAND_PARAMETER_ERROR	0x4006
#define MBS_PORT_ID_USED		0x4007
#define MBS_LOOP_ID_USED		0x4008
#define MBS_ALL_IDS_IN_USE		0x4009
#define MBS_NOT_LOGGED_IN		0x400A
#define MBS_LINK_DOWN_ERROR		0x400B
#define MBS_DIAG_ECHO_TEST_ERROR	0x400C

/*
 * ISP mailbox asynchronous event status codes
 */
#define MBA_ASYNC_EVENT		0x8000	/* Asynchronous event. */
#define MBA_RESET		0x8001	/* Reset Detected. */
#define MBA_SYSTEM_ERR		0x8002	/* System Error. */
#define MBA_REQ_TRANSFER_ERR	0x8003	/* Request Transfer Error. */
#define MBA_RSP_TRANSFER_ERR	0x8004	/* Response Transfer Error. */
#define MBA_WAKEUP_THRES	0x8005	/* Request Queue Wake-up. */
#define MBA_LIP_OCCURRED	0x8010	/* Loop Initialization Procedure */
					/* occurred. */
#define MBA_LOOP_UP		0x8011	/* FC Loop UP. */
#define MBA_LOOP_DOWN		0x8012	/* FC Loop Down. */
#define MBA_LIP_RESET		0x8013	/* LIP reset occurred. */
#define MBA_PORT_UPDATE		0x8014	/* Port Database update. */
#define MBA_RSCN_UPDATE		0x8015	/* Register State Chg Notification. */
#define MBA_LIP_F8		0x8016	/* Received a LIP F8. */
#define MBA_LOOP_INIT_ERR	0x8017	/* Loop Initialization Error. */
#define MBA_FABRIC_AUTH_REQ	0x801b	/* Fabric Authentication Required. */
#define MBA_SCSI_COMPLETION	0x8020	/* SCSI Command Complete. */
#define MBA_CTIO_COMPLETION	0x8021	/* CTIO Complete. */
#define MBA_IP_COMPLETION	0x8022	/* IP Transmit Command Complete. */
#define MBA_IP_RECEIVE		0x8023	/* IP Received. */
#define MBA_IP_BROADCAST	0x8024	/* IP Broadcast Received. */
#define MBA_IP_LOW_WATER_MARK	0x8025	/* IP Low Water Mark reached. */
#define MBA_IP_RCV_BUFFER_EMPTY 0x8026	/* IP receive buffer queue empty. */
#define MBA_IP_HDR_DATA_SPLIT	0x8027	/* IP header/data splitting feature */
					/* used. */
#define MBA_TRACE_NOTIFICATION	0x8028	/* Trace/Diagnostic notification. */
#define MBA_POINT_TO_POINT	0x8030	/* Point to point mode. */
#define MBA_CMPLT_1_16BIT	0x8031	/* Completion 1 16bit IOSB. */
#define MBA_CMPLT_2_16BIT	0x8032	/* Completion 2 16bit IOSB. */
#define MBA_CMPLT_3_16BIT	0x8033	/* Completion 3 16bit IOSB. */
#define MBA_CMPLT_4_16BIT	0x8034	/* Completion 4 16bit IOSB. */
#define MBA_CMPLT_5_16BIT	0x8035	/* Completion 5 16bit IOSB. */
#define MBA_CHG_IN_CONNECTION	0x8036	/* Change in connection mode. */
#define MBA_RIO_RESPONSE	0x8040	/* RIO response queue update. */
#define MBA_ZIO_RESPONSE	0x8040	/* ZIO response queue update. */
#define MBA_CMPLT_2_32BIT	0x8042	/* Completion 2 32bit IOSB. */
#define MBA_BYPASS_NOTIFICATION	0x8043	/* Auto bypass notification. */
#define MBA_DISCARD_RND_FRAME	0x8048	/* discard RND frame due to error. */
#define MBA_REJECTED_FCP_CMD	0x8049	/* rejected FCP_CMD. */
#define MBA_FW_NOT_STARTED	0x8050	/* Firmware not started */
#define MBA_FW_STARTING		0x8051	/* Firmware starting */
#define MBA_FW_RESTART_CMPLT	0x8060	/* Firmware restart complete */
#define MBA_INIT_REQUIRED	0x8061	/* Initialization required */
#define MBA_SHUTDOWN_REQUESTED	0x8062	/* Shutdown Requested */
#define MBA_TEMPERATURE_ALERT	0x8070	/* Temperature Alert */
#define MBA_DPORT_DIAGNOSTICS	0x8080	/* D-port Diagnostics */
#define MBA_TRANS_INSERT	0x8130	/* Transceiver Insertion */
#define MBA_FW_INIT_FAILURE	0x8401	/* Firmware initialization failure */
#define MBA_MIRROR_LUN_CHANGE	0x8402	/* Mirror LUN State Change
					   Notification */
#define MBA_FW_POLL_STATE	0x8600  /* Firmware in poll diagnostic state */
#define MBA_FW_RESET_FCT	0x8502	/* Firmware reset factory defaults */
#define MBA_FW_INIT_INPROGRESS	0x8500	/* Firmware boot in progress */
/* 83XX FCoE specific */
#define MBA_IDC_AEN		0x8200  /* FCoE: NIC Core state change AEN */

/* Interrupt type codes */
#define INTR_ROM_MB_SUCCESS		0x1
#define INTR_ROM_MB_FAILED		0x2
#define INTR_MB_SUCCESS			0x10
#define INTR_MB_FAILED			0x11
#define INTR_ASYNC_EVENT		0x12
#define INTR_RSP_QUE_UPDATE		0x13
#define INTR_RSP_QUE_UPDATE_83XX	0x14
#define INTR_ATIO_QUE_UPDATE		0x1C
#define INTR_ATIO_RSP_QUE_UPDATE	0x1D
#define INTR_ATIO_QUE_UPDATE_27XX	0x1E

/* ISP mailbox loopback echo diagnostic error code */
#define MBS_LB_RESET	0x17
/*
 * Firmware options 1, 2, 3.
 */
#define FO1_AE_ON_LIPF8			BIT_0
#define FO1_AE_ALL_LIP_RESET		BIT_1
#define FO1_CTIO_RETRY			BIT_3
#define FO1_DISABLE_LIP_F7_SW		BIT_4
#define FO1_DISABLE_100MS_LOS_WAIT	BIT_5
#define FO1_DISABLE_GPIO6_7		BIT_6	/* LED bits */
#define FO1_AE_ON_LOOP_INIT_ERR		BIT_7
#define FO1_SET_EMPHASIS_SWING		BIT_8
#define FO1_AE_AUTO_BYPASS		BIT_9
#define FO1_ENABLE_PURE_IOCB		BIT_10
#define FO1_AE_PLOGI_RJT		BIT_11
#define FO1_ENABLE_ABORT_SEQUENCE	BIT_12
#define FO1_AE_QUEUE_FULL		BIT_13

#define FO2_ENABLE_ATIO_TYPE_3		BIT_0
#define FO2_REV_LOOPBACK		BIT_1

#define FO3_ENABLE_EMERG_IOCB		BIT_0
#define FO3_AE_RND_ERROR		BIT_1

/* 24XX additional firmware options */
#define ADD_FO_COUNT			3
#define ADD_FO1_DISABLE_GPIO_LED_CTRL	BIT_6	/* LED bits */
#define ADD_FO1_ENABLE_PUREX_IOCB	BIT_10

#define ADD_FO2_ENABLE_SEL_CLS2		BIT_5

#define ADD_FO3_NO_ABT_ON_LINK_DOWN	BIT_14

/*
 * ISP mailbox commands
 */
#define MBC_LOAD_RAM			1	/* Load RAM. */
#define MBC_EXECUTE_FIRMWARE		2	/* Execute firmware. */
#define MBC_READ_RAM_WORD		5	/* Read RAM word. */
#define MBC_MAILBOX_REGISTER_TEST	6	/* Wrap incoming mailboxes */
#define MBC_VERIFY_CHECKSUM		7	/* Verify checksum. */
#define MBC_GET_FIRMWARE_VERSION	8	/* Get firmware revision. */
#define MBC_LOAD_RISC_RAM		9	/* Load RAM command. */
#define MBC_DUMP_RISC_RAM		0xa	/* Dump RAM command. */
#define MBC_LOAD_RISC_RAM_EXTENDED	0xb	/* Load RAM extended. */
#define MBC_DUMP_RISC_RAM_EXTENDED	0xc	/* Dump RAM extended. */
#define MBC_WRITE_RAM_WORD_EXTENDED	0xd	/* Write RAM word extended */
#define MBC_READ_RAM_EXTENDED		0xf	/* Read RAM extended. */
#define MBC_IOCB_COMMAND		0x12	/* Execute IOCB command. */
#define MBC_STOP_FIRMWARE		0x14	/* Stop firmware. */
#define MBC_ABORT_COMMAND		0x15	/* Abort IOCB command. */
#define MBC_ABORT_DEVICE		0x16	/* Abort device (ID/LUN). */
#define MBC_ABORT_TARGET		0x17	/* Abort target (ID). */
#define MBC_RESET			0x18	/* Reset. */
#define MBC_GET_ADAPTER_LOOP_ID		0x20	/* Get loop id of ISP2200. */
#define MBC_GET_SET_ZIO_THRESHOLD	0x21	/* Get/SET ZIO THRESHOLD. */
#define MBC_GET_RETRY_COUNT		0x22	/* Get f/w retry cnt/delay. */
#define MBC_DISABLE_VI			0x24	/* Disable VI operation. */
#define MBC_ENABLE_VI			0x25	/* Enable VI operation. */
#define MBC_GET_FIRMWARE_OPTION		0x28	/* Get Firmware Options. */
#define MBC_GET_MEM_OFFLOAD_CNTRL_STAT	0x34	/* Memory Offload ctrl/Stat*/
#define MBC_SET_FIRMWARE_OPTION		0x38	/* Set Firmware Options. */
#define MBC_LOOP_PORT_BYPASS		0x40	/* Loop Port Bypass. */
#define MBC_LOOP_PORT_ENABLE		0x41	/* Loop Port Enable. */
#define MBC_GET_RESOURCE_COUNTS		0x42	/* Get Resource Counts. */
#define MBC_NON_PARTICIPATE		0x43	/* Non-Participating Mode. */
#define MBC_DIAGNOSTIC_ECHO		0x44	/* Diagnostic echo. */
#define MBC_DIAGNOSTIC_LOOP_BACK	0x45	/* Diagnostic loop back. */
#define MBC_ONLINE_SELF_TEST		0x46	/* Online self-test. */
#define MBC_ENHANCED_GET_PORT_DATABASE	0x47	/* Get port database + login */
#define MBC_CONFIGURE_VF		0x4b	/* Configure VFs */
#define MBC_RESET_LINK_STATUS		0x52	/* Reset Link Error Status */
#define MBC_IOCB_COMMAND_A64		0x54	/* Execute IOCB command (64) */
#define MBC_PORT_LOGOUT			0x56	/* Port Logout request */
#define MBC_SEND_RNID_ELS		0x57	/* Send RNID ELS request */
#define MBC_SET_RNID_PARAMS		0x59	/* Set RNID parameters */
#define MBC_GET_RNID_PARAMS		0x5a	/* Get RNID parameters */
#define MBC_DATA_RATE			0x5d	/* Data Rate */
#define MBC_INITIALIZE_FIRMWARE		0x60	/* Initialize firmware */
#define MBC_INITIATE_LIP		0x62	/* Initiate Loop */
						/* Initialization Procedure */
#define MBC_GET_FC_AL_POSITION_MAP	0x63	/* Get FC_AL Position Map. */
#define MBC_GET_PORT_DATABASE		0x64	/* Get Port Database. */
#define MBC_CLEAR_ACA			0x65	/* Clear ACA. */
#define MBC_TARGET_RESET		0x66	/* Target Reset. */
#define MBC_CLEAR_TASK_SET		0x67	/* Clear Task Set. */
#define MBC_ABORT_TASK_SET		0x68	/* Abort Task Set. */
#define MBC_GET_FIRMWARE_STATE		0x69	/* Get firmware state. */
#define MBC_GET_PORT_NAME		0x6a	/* Get port name. */
#define MBC_GET_LINK_STATUS		0x6b	/* Get port link status. */
#define MBC_LIP_RESET			0x6c	/* LIP reset. */
#define MBC_SEND_SNS_COMMAND		0x6e	/* Send Simple Name Server */
						/* commandd. */
#define MBC_LOGIN_FABRIC_PORT		0x6f	/* Login fabric port. */
#define MBC_SEND_CHANGE_REQUEST		0x70	/* Send Change Request. */
#define MBC_LOGOUT_FABRIC_PORT		0x71	/* Logout fabric port. */
#define MBC_LIP_FULL_LOGIN		0x72	/* Full login LIP. */
#define MBC_LOGIN_LOOP_PORT		0x74	/* Login Loop Port. */
#define MBC_PORT_NODE_NAME_LIST		0x75	/* Get port/node name list. */
#define MBC_INITIALIZE_RECEIVE_QUEUE	0x77	/* Initialize receive queue */
#define MBC_UNLOAD_IP			0x79	/* Shutdown IP */
#define MBC_GET_ID_LIST			0x7C	/* Get Port ID list. */
#define MBC_SEND_LFA_COMMAND		0x7D	/* Send Loop Fabric Address */
#define MBC_LUN_RESET			0x7E	/* Send LUN reset */

/*
 * all the Mt. Rainier mailbox command codes that clash with FC/FCoE ones
 * should be defined with MBC_MR_*
 */
#define MBC_MR_DRV_SHUTDOWN		0x6A

/*
 * ISP24xx mailbox commands
 */
#define MBC_WRITE_SERDES		0x3	/* Write serdes word. */
#define MBC_READ_SERDES			0x4	/* Read serdes word. */
#define MBC_LOAD_DUMP_MPI_RAM		0x5	/* Load/Dump MPI RAM. */
#define MBC_SERDES_PARAMS		0x10	/* Serdes Tx Parameters. */
#define MBC_GET_IOCB_STATUS		0x12	/* Get IOCB status command. */
#define MBC_PORT_PARAMS			0x1A	/* Port iDMA Parameters. */
#define MBC_GET_TIMEOUT_PARAMS		0x22	/* Get FW timeouts. */
#define MBC_TRACE_CONTROL		0x27	/* Trace control command. */
#define MBC_GEN_SYSTEM_ERROR		0x2a	/* Generate System Error. */
#define MBC_WRITE_SFP			0x30	/* Write SFP Data. */
#define MBC_READ_SFP			0x31	/* Read SFP Data. */
#define MBC_SET_TIMEOUT_PARAMS		0x32	/* Set FW timeouts. */
#define MBC_DPORT_DIAGNOSTICS		0x47	/* D-Port Diagnostics */
#define MBC_MID_INITIALIZE_FIRMWARE	0x48	/* MID Initialize firmware. */
#define MBC_MID_GET_VP_DATABASE		0x49	/* MID Get VP Database. */
#define MBC_MID_GET_VP_ENTRY		0x4a	/* MID Get VP Entry. */
#define MBC_HOST_MEMORY_COPY		0x53	/* Host Memory Copy. */
#define MBC_SEND_RNFT_ELS		0x5e	/* Send RNFT ELS request */
#define MBC_GET_LINK_PRIV_STATS		0x6d	/* Get link & private data. */
#define MBC_LINK_INITIALIZATION		0x72	/* Do link initialization. */
#define MBC_SET_VENDOR_ID		0x76	/* Set Vendor ID. */
#define MBC_PORT_RESET			0x120	/* Port Reset */
#define MBC_SET_PORT_CONFIG		0x122	/* Set port configuration */
#define MBC_GET_PORT_CONFIG		0x123	/* Get port configuration */

/*
 * ISP81xx mailbox commands
 */
#define MBC_WRITE_MPI_REGISTER		0x01    /* Write MPI Register. */

/*
 * ISP8044 mailbox commands
 */
#define MBC_SET_GET_ETH_SERDES_REG	0x150
#define HCS_WRITE_SERDES		0x3
#define HCS_READ_SERDES			0x4

/* Firmware return data sizes */
#define FCAL_MAP_SIZE	128

/* Mailbox bit definitions for out_mb and in_mb */
#define	MBX_31		BIT_31
#define	MBX_30		BIT_30
#define	MBX_29		BIT_29
#define	MBX_28		BIT_28
#define	MBX_27		BIT_27
#define	MBX_26		BIT_26
#define	MBX_25		BIT_25
#define	MBX_24		BIT_24
#define	MBX_23		BIT_23
#define	MBX_22		BIT_22
#define	MBX_21		BIT_21
#define	MBX_20		BIT_20
#define	MBX_19		BIT_19
#define	MBX_18		BIT_18
#define	MBX_17		BIT_17
#define	MBX_16		BIT_16
#define	MBX_15		BIT_15
#define	MBX_14		BIT_14
#define	MBX_13		BIT_13
#define	MBX_12		BIT_12
#define	MBX_11		BIT_11
#define	MBX_10		BIT_10
#define	MBX_9		BIT_9
#define	MBX_8		BIT_8
#define	MBX_7		BIT_7
#define	MBX_6		BIT_6
#define	MBX_5		BIT_5
#define	MBX_4		BIT_4
#define	MBX_3		BIT_3
#define	MBX_2		BIT_2
#define	MBX_1		BIT_1
#define	MBX_0		BIT_0

#define RNID_TYPE_PORT_LOGIN	0x7
#define RNID_TYPE_SET_VERSION	0x9
#define RNID_TYPE_ASIC_TEMP	0xC

/*
 * Firmware state codes from get firmware state mailbox command
 */
#define FSTATE_CONFIG_WAIT      0
#define FSTATE_WAIT_AL_PA       1
#define FSTATE_WAIT_LOGIN       2
#define FSTATE_READY            3
#define FSTATE_LOSS_OF_SYNC     4
#define FSTATE_ERROR            5
#define FSTATE_REINIT           6
#define FSTATE_NON_PART         7

#define FSTATE_CONFIG_CORRECT      0
#define FSTATE_P2P_RCV_LIP         1
#define FSTATE_P2P_CHOOSE_LOOP     2
#define FSTATE_P2P_RCV_UNIDEN_LIP  3
#define FSTATE_FATAL_ERROR         4
#define FSTATE_LOOP_BACK_CONN      5

#define QLA27XX_IMG_STATUS_VER_MAJOR   0x01
#define QLA27XX_IMG_STATUS_VER_MINOR    0x00
#define QLA27XX_IMG_STATUS_SIGN   0xFACEFADE
#define QLA27XX_PRIMARY_IMAGE  1
#define QLA27XX_SECONDARY_IMAGE    2

/*
 * Port Database structure definition
 * Little endian except where noted.
 */
#define	PORT_DATABASE_SIZE	128	/* bytes */
typedef struct {
	uint8_t options;
	uint8_t control;
	uint8_t master_state;
	uint8_t slave_state;
	uint8_t reserved[2];
	uint8_t hard_address;
	uint8_t reserved_1;
	uint8_t port_id[4];
	uint8_t node_name[WWN_SIZE];
	uint8_t port_name[WWN_SIZE];
	uint16_t execution_throttle;
	uint16_t execution_count;
	uint8_t reset_count;
	uint8_t reserved_2;
	uint16_t resource_allocation;
	uint16_t current_allocation;
	uint16_t queue_head;
	uint16_t queue_tail;
	uint16_t transmit_execution_list_next;
	uint16_t transmit_execution_list_previous;
	uint16_t common_features;
	uint16_t total_concurrent_sequences;
	uint16_t RO_by_information_category;
	uint8_t recipient;
	uint8_t initiator;
	uint16_t receive_data_size;
	uint16_t concurrent_sequences;
	uint16_t open_sequences_per_exchange;
	uint16_t lun_abort_flags;
	uint16_t lun_stop_flags;
	uint16_t stop_queue_head;
	uint16_t stop_queue_tail;
	uint16_t port_retry_timer;
	uint16_t next_sequence_id;
	uint16_t frame_count;
	uint16_t PRLI_payload_length;
	uint8_t prli_svc_param_word_0[2];	/* Big endian */
						/* Bits 15-0 of word 0 */
	uint8_t prli_svc_param_word_3[2];	/* Big endian */
						/* Bits 15-0 of word 3 */
	uint16_t loop_id;
	uint16_t extended_lun_info_list_pointer;
	uint16_t extended_lun_stop_list_pointer;
} port_database_t;

/*
 * Port database slave/master states
 */
#define PD_STATE_DISCOVERY			0
#define PD_STATE_WAIT_DISCOVERY_ACK		1
#define PD_STATE_PORT_LOGIN			2
#define PD_STATE_WAIT_PORT_LOGIN_ACK		3
#define PD_STATE_PROCESS_LOGIN			4
#define PD_STATE_WAIT_PROCESS_LOGIN_ACK		5
#define PD_STATE_PORT_LOGGED_IN			6
#define PD_STATE_PORT_UNAVAILABLE		7
#define PD_STATE_PROCESS_LOGOUT			8
#define PD_STATE_WAIT_PROCESS_LOGOUT_ACK	9
#define PD_STATE_PORT_LOGOUT			10
#define PD_STATE_WAIT_PORT_LOGOUT_ACK		11


#define QLA_ZIO_MODE_6		(BIT_2 | BIT_1)
#define QLA_ZIO_DISABLED	0
#define QLA_ZIO_DEFAULT_TIMER	2

/*
 * ISP Initialization Control Block.
 * Little endian except where noted.
 */
#define	ICB_VERSION 1
typedef struct {
	uint8_t  version;
	uint8_t  reserved_1;

	/*
	 * LSB BIT 0  = Enable Hard Loop Id
	 * LSB BIT 1  = Enable Fairness
	 * LSB BIT 2  = Enable Full-Duplex
	 * LSB BIT 3  = Enable Fast Posting
	 * LSB BIT 4  = Enable Target Mode
	 * LSB BIT 5  = Disable Initiator Mode
	 * LSB BIT 6  = Enable ADISC
	 * LSB BIT 7  = Enable Target Inquiry Data
	 *
	 * MSB BIT 0  = Enable PDBC Notify
	 * MSB BIT 1  = Non Participating LIP
	 * MSB BIT 2  = Descending Loop ID Search
	 * MSB BIT 3  = Acquire Loop ID in LIPA
	 * MSB BIT 4  = Stop PortQ on Full Status
	 * MSB BIT 5  = Full Login after LIP
	 * MSB BIT 6  = Node Name Option
	 * MSB BIT 7  = Ext IFWCB enable bit
	 */
	uint8_t  firmware_options[2];

	uint16_t frame_payload_size;
	uint16_t max_iocb_allocation;
	uint16_t execution_throttle;
	uint8_t  retry_count;
	uint8_t	 retry_delay;			/* unused */
	uint8_t	 port_name[WWN_SIZE];		/* Big endian. */
	uint16_t hard_address;
	uint8_t	 inquiry_data;
	uint8_t	 login_timeout;
	uint8_t	 node_name[WWN_SIZE];		/* Big endian. */

	uint16_t request_q_outpointer;
	uint16_t response_q_inpointer;
	uint16_t request_q_length;
	uint16_t response_q_length;
	uint32_t request_q_address[2];
	uint32_t response_q_address[2];

	uint16_t lun_enables;
	uint8_t  command_resource_count;
	uint8_t  immediate_notify_resource_count;
	uint16_t timeout;
	uint8_t  reserved_2[2];

	/*
	 * LSB BIT 0 = Timer Operation mode bit 0
	 * LSB BIT 1 = Timer Operation mode bit 1
	 * LSB BIT 2 = Timer Operation mode bit 2
	 * LSB BIT 3 = Timer Operation mode bit 3
	 * LSB BIT 4 = Init Config Mode bit 0
	 * LSB BIT 5 = Init Config Mode bit 1
	 * LSB BIT 6 = Init Config Mode bit 2
	 * LSB BIT 7 = Enable Non part on LIHA failure
	 *
	 * MSB BIT 0 = Enable class 2
	 * MSB BIT 1 = Enable ACK0
	 * MSB BIT 2 =
	 * MSB BIT 3 =
	 * MSB BIT 4 = FC Tape Enable
	 * MSB BIT 5 = Enable FC Confirm
	 * MSB BIT 6 = Enable command queuing in target mode
	 * MSB BIT 7 = No Logo On Link Down
	 */
	uint8_t	 add_firmware_options[2];

	uint8_t	 response_accumulation_timer;
	uint8_t	 interrupt_delay_timer;

	/*
	 * LSB BIT 0 = Enable Read xfr_rdy
	 * LSB BIT 1 = Soft ID only
	 * LSB BIT 2 =
	 * LSB BIT 3 =
	 * LSB BIT 4 = FCP RSP Payload [0]
	 * LSB BIT 5 = FCP RSP Payload [1] / Sbus enable - 2200
	 * LSB BIT 6 = Enable Out-of-Order frame handling
	 * LSB BIT 7 = Disable Automatic PLOGI on Local Loop
	 *
	 * MSB BIT 0 = Sbus enable - 2300
	 * MSB BIT 1 =
	 * MSB BIT 2 =
	 * MSB BIT 3 =
	 * MSB BIT 4 = LED mode
	 * MSB BIT 5 = enable 50 ohm termination
	 * MSB BIT 6 = Data Rate (2300 only)
	 * MSB BIT 7 = Data Rate (2300 only)
	 */
	uint8_t	 special_options[2];

	uint8_t  reserved_3[26];
} init_cb_t;

/*
 * Get Link Status mailbox command return buffer.
 */
#define GLSO_SEND_RPS	BIT_0
#define GLSO_USE_DID	BIT_3

struct link_statistics {
	uint32_t link_fail_cnt;
	uint32_t loss_sync_cnt;
	uint32_t loss_sig_cnt;
	uint32_t prim_seq_err_cnt;
	uint32_t inval_xmit_word_cnt;
	uint32_t inval_crc_cnt;
	uint32_t lip_cnt;
	uint32_t link_up_cnt;
	uint32_t link_down_loop_init_tmo;
	uint32_t link_down_los;
	uint32_t link_down_loss_rcv_clk;
	uint32_t reserved0[5];
	uint32_t port_cfg_chg;
	uint32_t reserved1[11];
	uint32_t rsp_q_full;
	uint32_t atio_q_full;
	uint32_t drop_ae;
	uint32_t els_proto_err;
	uint32_t reserved2;
	uint32_t tx_frames;
	uint32_t rx_frames;
	uint32_t discarded_frames;
	uint32_t dropped_frames;
	uint32_t reserved3;
	uint32_t nos_rcvd;
	uint32_t reserved4[4];
	uint32_t tx_prjt;
	uint32_t rcv_exfail;
	uint32_t rcv_abts;
	uint32_t seq_frm_miss;
	uint32_t corr_err;
	uint32_t mb_rqst;
	uint32_t nport_full;
	uint32_t eofa;
	uint32_t reserved5;
	uint32_t fpm_recv_word_cnt_lo;
	uint32_t fpm_recv_word_cnt_hi;
	uint32_t fpm_disc_word_cnt_lo;
	uint32_t fpm_disc_word_cnt_hi;
	uint32_t fpm_xmit_word_cnt_lo;
	uint32_t fpm_xmit_word_cnt_hi;
	uint32_t reserved6[70];
};

/*
 * NVRAM Command values.
 */
#define NV_START_BIT            BIT_2
#define NV_WRITE_OP             (BIT_26+BIT_24)
#define NV_READ_OP              (BIT_26+BIT_25)
#define NV_ERASE_OP             (BIT_26+BIT_25+BIT_24)
#define NV_MASK_OP              (BIT_26+BIT_25+BIT_24)
#define NV_DELAY_COUNT          10

/*
 * QLogic ISP2100, ISP2200 and ISP2300 NVRAM structure definition.
 */
typedef struct {
	/*
	 * NVRAM header
	 */
	uint8_t	id[4];
	uint8_t	nvram_version;
	uint8_t	reserved_0;

	/*
	 * NVRAM RISC parameter block
	 */
	uint8_t	parameter_block_version;
	uint8_t	reserved_1;

	/*
	 * LSB BIT 0  = Enable Hard Loop Id
	 * LSB BIT 1  = Enable Fairness
	 * LSB BIT 2  = Enable Full-Duplex
	 * LSB BIT 3  = Enable Fast Posting
	 * LSB BIT 4  = Enable Target Mode
	 * LSB BIT 5  = Disable Initiator Mode
	 * LSB BIT 6  = Enable ADISC
	 * LSB BIT 7  = Enable Target Inquiry Data
	 *
	 * MSB BIT 0  = Enable PDBC Notify
	 * MSB BIT 1  = Non Participating LIP
	 * MSB BIT 2  = Descending Loop ID Search
	 * MSB BIT 3  = Acquire Loop ID in LIPA
	 * MSB BIT 4  = Stop PortQ on Full Status
	 * MSB BIT 5  = Full Login after LIP
	 * MSB BIT 6  = Node Name Option
	 * MSB BIT 7  = Ext IFWCB enable bit
	 */
	uint8_t	 firmware_options[2];

	uint16_t frame_payload_size;
	uint16_t max_iocb_allocation;
	uint16_t execution_throttle;
	uint8_t	 retry_count;
	uint8_t	 retry_delay;			/* unused */
	uint8_t	 port_name[WWN_SIZE];		/* Big endian. */
	uint16_t hard_address;
	uint8_t	 inquiry_data;
	uint8_t	 login_timeout;
	uint8_t	 node_name[WWN_SIZE];		/* Big endian. */

	/*
	 * LSB BIT 0 = Timer Operation mode bit 0
	 * LSB BIT 1 = Timer Operation mode bit 1
	 * LSB BIT 2 = Timer Operation mode bit 2
	 * LSB BIT 3 = Timer Operation mode bit 3
	 * LSB BIT 4 = Init Config Mode bit 0
	 * LSB BIT 5 = Init Config Mode bit 1
	 * LSB BIT 6 = Init Config Mode bit 2
	 * LSB BIT 7 = Enable Non part on LIHA failure
	 *
	 * MSB BIT 0 = Enable class 2
	 * MSB BIT 1 = Enable ACK0
	 * MSB BIT 2 =
	 * MSB BIT 3 =
	 * MSB BIT 4 = FC Tape Enable
	 * MSB BIT 5 = Enable FC Confirm
	 * MSB BIT 6 = Enable command queuing in target mode
	 * MSB BIT 7 = No Logo On Link Down
	 */
	uint8_t	 add_firmware_options[2];

	uint8_t	 response_accumulation_timer;
	uint8_t	 interrupt_delay_timer;

	/*
	 * LSB BIT 0 = Enable Read xfr_rdy
	 * LSB BIT 1 = Soft ID only
	 * LSB BIT 2 =
	 * LSB BIT 3 =
	 * LSB BIT 4 = FCP RSP Payload [0]
	 * LSB BIT 5 = FCP RSP Payload [1] / Sbus enable - 2200
	 * LSB BIT 6 = Enable Out-of-Order frame handling
	 * LSB BIT 7 = Disable Automatic PLOGI on Local Loop
	 *
	 * MSB BIT 0 = Sbus enable - 2300
	 * MSB BIT 1 =
	 * MSB BIT 2 =
	 * MSB BIT 3 =
	 * MSB BIT 4 = LED mode
	 * MSB BIT 5 = enable 50 ohm termination
	 * MSB BIT 6 = Data Rate (2300 only)
	 * MSB BIT 7 = Data Rate (2300 only)
	 */
	uint8_t	 special_options[2];

	/* Reserved for expanded RISC parameter block */
	uint8_t reserved_2[22];

	/*
	 * LSB BIT 0 = Tx Sensitivity 1G bit 0
	 * LSB BIT 1 = Tx Sensitivity 1G bit 1
	 * LSB BIT 2 = Tx Sensitivity 1G bit 2
	 * LSB BIT 3 = Tx Sensitivity 1G bit 3
	 * LSB BIT 4 = Rx Sensitivity 1G bit 0
	 * LSB BIT 5 = Rx Sensitivity 1G bit 1
	 * LSB BIT 6 = Rx Sensitivity 1G bit 2
	 * LSB BIT 7 = Rx Sensitivity 1G bit 3
	 *
	 * MSB BIT 0 = Tx Sensitivity 2G bit 0
	 * MSB BIT 1 = Tx Sensitivity 2G bit 1
	 * MSB BIT 2 = Tx Sensitivity 2G bit 2
	 * MSB BIT 3 = Tx Sensitivity 2G bit 3
	 * MSB BIT 4 = Rx Sensitivity 2G bit 0
	 * MSB BIT 5 = Rx Sensitivity 2G bit 1
	 * MSB BIT 6 = Rx Sensitivity 2G bit 2
	 * MSB BIT 7 = Rx Sensitivity 2G bit 3
	 *
	 * LSB BIT 0 = Output Swing 1G bit 0
	 * LSB BIT 1 = Output Swing 1G bit 1
	 * LSB BIT 2 = Output Swing 1G bit 2
	 * LSB BIT 3 = Output Emphasis 1G bit 0
	 * LSB BIT 4 = Output Emphasis 1G bit 1
	 * LSB BIT 5 = Output Swing 2G bit 0
	 * LSB BIT 6 = Output Swing 2G bit 1
	 * LSB BIT 7 = Output Swing 2G bit 2
	 *
	 * MSB BIT 0 = Output Emphasis 2G bit 0
	 * MSB BIT 1 = Output Emphasis 2G bit 1
	 * MSB BIT 2 = Output Enable
	 * MSB BIT 3 =
	 * MSB BIT 4 =
	 * MSB BIT 5 =
	 * MSB BIT 6 =
	 * MSB BIT 7 =
	 */
	uint8_t seriallink_options[4];

	/*
	 * NVRAM host parameter block
	 *
	 * LSB BIT 0 = Enable spinup delay
	 * LSB BIT 1 = Disable BIOS
	 * LSB BIT 2 = Enable Memory Map BIOS
	 * LSB BIT 3 = Enable Selectable Boot
	 * LSB BIT 4 = Disable RISC code load
	 * LSB BIT 5 = Set cache line size 1
	 * LSB BIT 6 = PCI Parity Disable
	 * LSB BIT 7 = Enable extended logging
	 *
	 * MSB BIT 0 = Enable 64bit addressing
	 * MSB BIT 1 = Enable lip reset
	 * MSB BIT 2 = Enable lip full login
	 * MSB BIT 3 = Enable target reset
	 * MSB BIT 4 = Enable database storage
	 * MSB BIT 5 = Enable cache flush read
	 * MSB BIT 6 = Enable database load
	 * MSB BIT 7 = Enable alternate WWN
	 */
	uint8_t host_p[2];

	uint8_t boot_node_name[WWN_SIZE];
	uint8_t boot_lun_number;
	uint8_t reset_delay;
	uint8_t port_down_retry_count;
	uint8_t boot_id_number;
	uint16_t max_luns_per_target;
	uint8_t fcode_boot_port_name[WWN_SIZE];
	uint8_t alternate_port_name[WWN_SIZE];
	uint8_t alternate_node_name[WWN_SIZE];

	/*
	 * BIT 0 = Selective Login
	 * BIT 1 = Alt-Boot Enable
	 * BIT 2 =
	 * BIT 3 = Boot Order List
	 * BIT 4 =
	 * BIT 5 = Selective LUN
	 * BIT 6 =
	 * BIT 7 = unused
	 */
	uint8_t efi_parameters;

	uint8_t link_down_timeout;

	uint8_t adapter_id[16];

	uint8_t alt1_boot_node_name[WWN_SIZE];
	uint16_t alt1_boot_lun_number;
	uint8_t alt2_boot_node_name[WWN_SIZE];
	uint16_t alt2_boot_lun_number;
	uint8_t alt3_boot_node_name[WWN_SIZE];
	uint16_t alt3_boot_lun_number;
	uint8_t alt4_boot_node_name[WWN_SIZE];
	uint16_t alt4_boot_lun_number;
	uint8_t alt5_boot_node_name[WWN_SIZE];
	uint16_t alt5_boot_lun_number;
	uint8_t alt6_boot_node_name[WWN_SIZE];
	uint16_t alt6_boot_lun_number;
	uint8_t alt7_boot_node_name[WWN_SIZE];
	uint16_t alt7_boot_lun_number;

	uint8_t reserved_3[2];

	/* Offset 200-215 : Model Number */
	uint8_t model_number[16];

	/* OEM related items */
	uint8_t oem_specific[16];

	/*
	 * NVRAM Adapter Features offset 232-239
	 *
	 * LSB BIT 0 = External GBIC
	 * LSB BIT 1 = Risc RAM parity
	 * LSB BIT 2 = Buffer Plus Module
	 * LSB BIT 3 = Multi Chip Adapter
	 * LSB BIT 4 = Internal connector
	 * LSB BIT 5 =
	 * LSB BIT 6 =
	 * LSB BIT 7 =
	 *
	 * MSB BIT 0 =
	 * MSB BIT 1 =
	 * MSB BIT 2 =
	 * MSB BIT 3 =
	 * MSB BIT 4 =
	 * MSB BIT 5 =
	 * MSB BIT 6 =
	 * MSB BIT 7 =
	 */
	uint8_t	adapter_features[2];

	uint8_t reserved_4[16];

	/* Subsystem vendor ID for ISP2200 */
	uint16_t subsystem_vendor_id_2200;

	/* Subsystem device ID for ISP2200 */
	uint16_t subsystem_device_id_2200;

	uint8_t	 reserved_5;
	uint8_t	 checksum;
} nvram_t;

/*
 * ISP queue - response queue entry definition.
 */
typedef struct {
	uint8_t		entry_type;		/* Entry type. */
	uint8_t		entry_count;		/* Entry count. */
	uint8_t		sys_define;		/* System defined. */
	uint8_t		entry_status;		/* Entry Status. */
	uint32_t	handle;			/* System defined handle */
	uint8_t		data[52];
	uint32_t	signature;
#define RESPONSE_PROCESSED	0xDEADDEAD	/* Signature */
} response_t;

/*
 * ISP queue - ATIO queue entry definition.
 */
struct atio {
	uint8_t		entry_type;		/* Entry type. */
	uint8_t		entry_count;		/* Entry count. */
	__le16		attr_n_length;
	uint8_t		data[56];
	uint32_t	signature;
#define ATIO_PROCESSED 0xDEADDEAD		/* Signature */
};

typedef union {
	uint16_t extended;
	struct {
		uint8_t reserved;
		uint8_t standard;
	} id;
} target_id_t;

#define SET_TARGET_ID(ha, to, from)			\
do {							\
	if (HAS_EXTENDED_IDS(ha))			\
		to.extended = cpu_to_le16(from);	\
	else						\
		to.id.standard = (uint8_t)from;		\
} while (0)

/*
 * ISP queue - command entry structure definition.
 */
#define COMMAND_TYPE	0x11		/* Command entry */
typedef struct {
	uint8_t entry_type;		/* Entry type. */
	uint8_t entry_count;		/* Entry count. */
	uint8_t sys_define;		/* System defined. */
	uint8_t entry_status;		/* Entry Status. */
	uint32_t handle;		/* System handle. */
	target_id_t target;		/* SCSI ID */
	uint16_t lun;			/* SCSI LUN */
	uint16_t control_flags;		/* Control flags. */
#define CF_WRITE	BIT_6
#define CF_READ		BIT_5
#define CF_SIMPLE_TAG	BIT_3
#define CF_ORDERED_TAG	BIT_2
#define CF_HEAD_TAG	BIT_1
	uint16_t reserved_1;
	uint16_t timeout;		/* Command timeout. */
	uint16_t dseg_count;		/* Data segment count. */
	uint8_t scsi_cdb[MAX_CMDSZ]; 	/* SCSI command words. */
	uint32_t byte_count;		/* Total byte count. */
	uint32_t dseg_0_address;	/* Data segment 0 address. */
	uint32_t dseg_0_length;		/* Data segment 0 length. */
	uint32_t dseg_1_address;	/* Data segment 1 address. */
	uint32_t dseg_1_length;		/* Data segment 1 length. */
	uint32_t dseg_2_address;	/* Data segment 2 address. */
	uint32_t dseg_2_length;		/* Data segment 2 length. */
} cmd_entry_t;

/*
 * ISP queue - 64-Bit addressing, command entry structure definition.
 */
#define COMMAND_A64_TYPE	0x19	/* Command A64 entry */
typedef struct {
	uint8_t entry_type;		/* Entry type. */
	uint8_t entry_count;		/* Entry count. */
	uint8_t sys_define;		/* System defined. */
	uint8_t entry_status;		/* Entry Status. */
	uint32_t handle;		/* System handle. */
	target_id_t target;		/* SCSI ID */
	uint16_t lun;			/* SCSI LUN */
	uint16_t control_flags;		/* Control flags. */
	uint16_t reserved_1;
	uint16_t timeout;		/* Command timeout. */
	uint16_t dseg_count;		/* Data segment count. */
	uint8_t scsi_cdb[MAX_CMDSZ];	/* SCSI command words. */
	uint32_t byte_count;		/* Total byte count. */
	uint32_t dseg_0_address[2];	/* Data segment 0 address. */
	uint32_t dseg_0_length;		/* Data segment 0 length. */
	uint32_t dseg_1_address[2];	/* Data segment 1 address. */
	uint32_t dseg_1_length;		/* Data segment 1 length. */
} cmd_a64_entry_t, request_t;

/*
 * ISP queue - continuation entry structure definition.
 */
#define CONTINUE_TYPE		0x02	/* Continuation entry. */
typedef struct {
	uint8_t entry_type;		/* Entry type. */
	uint8_t entry_count;		/* Entry count. */
	uint8_t sys_define;		/* System defined. */
	uint8_t entry_status;		/* Entry Status. */
	uint32_t reserved;
	uint32_t dseg_0_address;	/* Data segment 0 address. */
	uint32_t dseg_0_length;		/* Data segment 0 length. */
	uint32_t dseg_1_address;	/* Data segment 1 address. */
	uint32_t dseg_1_length;		/* Data segment 1 length. */
	uint32_t dseg_2_address;	/* Data segment 2 address. */
	uint32_t dseg_2_length;		/* Data segment 2 length. */
	uint32_t dseg_3_address;	/* Data segment 3 address. */
	uint32_t dseg_3_length;		/* Data segment 3 length. */
	uint32_t dseg_4_address;	/* Data segment 4 address. */
	uint32_t dseg_4_length;		/* Data segment 4 length. */
	uint32_t dseg_5_address;	/* Data segment 5 address. */
	uint32_t dseg_5_length;		/* Data segment 5 length. */
	uint32_t dseg_6_address;	/* Data segment 6 address. */
	uint32_t dseg_6_length;		/* Data segment 6 length. */
} cont_entry_t;

/*
 * ISP queue - 64-Bit addressing, continuation entry structure definition.
 */
#define CONTINUE_A64_TYPE	0x0A	/* Continuation A64 entry. */
typedef struct {
	uint8_t entry_type;		/* Entry type. */
	uint8_t entry_count;		/* Entry count. */
	uint8_t sys_define;		/* System defined. */
	uint8_t entry_status;		/* Entry Status. */
	uint32_t dseg_0_address[2];	/* Data segment 0 address. */
	uint32_t dseg_0_length;		/* Data segment 0 length. */
	uint32_t dseg_1_address[2];	/* Data segment 1 address. */
	uint32_t dseg_1_length;		/* Data segment 1 length. */
	uint32_t dseg_2_address	[2];	/* Data segment 2 address. */
	uint32_t dseg_2_length;		/* Data segment 2 length. */
	uint32_t dseg_3_address[2];	/* Data segment 3 address. */
	uint32_t dseg_3_length;		/* Data segment 3 length. */
	uint32_t dseg_4_address[2];	/* Data segment 4 address. */
	uint32_t dseg_4_length;		/* Data segment 4 length. */
} cont_a64_entry_t;

#define PO_MODE_DIF_INSERT	0
#define PO_MODE_DIF_REMOVE	1
#define PO_MODE_DIF_PASS	2
#define PO_MODE_DIF_REPLACE	3
#define PO_MODE_DIF_TCP_CKSUM	6
#define PO_ENABLE_INCR_GUARD_SEED	BIT_3
#define PO_DISABLE_GUARD_CHECK	BIT_4
#define PO_DISABLE_INCR_REF_TAG	BIT_5
#define PO_DIS_HEADER_MODE	BIT_7
#define PO_ENABLE_DIF_BUNDLING	BIT_8
#define PO_DIS_FRAME_MODE	BIT_9
#define PO_DIS_VALD_APP_ESC	BIT_10 /* Dis validation for escape tag/ffffh */
#define PO_DIS_VALD_APP_REF_ESC BIT_11

#define PO_DIS_APP_TAG_REPL	BIT_12 /* disable REG Tag replacement */
#define PO_DIS_REF_TAG_REPL	BIT_13
#define PO_DIS_APP_TAG_VALD	BIT_14 /* disable REF Tag validation */
#define PO_DIS_REF_TAG_VALD	BIT_15

/*
 * ISP queue - 64-Bit addressing, continuation crc entry structure definition.
 */
struct crc_context {
	uint32_t handle;		/* System handle. */
	__le32 ref_tag;
	__le16 app_tag;
	uint8_t ref_tag_mask[4];	/* Validation/Replacement Mask*/
	uint8_t app_tag_mask[2];	/* Validation/Replacement Mask*/
	__le16 guard_seed;		/* Initial Guard Seed */
	__le16 prot_opts;		/* Requested Data Protection Mode */
	__le16 blk_size;		/* Data size in bytes */
	uint16_t runt_blk_guard;	/* Guard value for runt block (tape
					 * only) */
	__le32 byte_count;		/* Total byte count/ total data
					 * transfer count */
	union {
		struct {
			uint32_t	reserved_1;
			uint16_t	reserved_2;
			uint16_t	reserved_3;
			uint32_t	reserved_4;
			uint32_t	data_address[2];
			uint32_t	data_length;
			uint32_t	reserved_5[2];
			uint32_t	reserved_6;
		} nobundling;
		struct {
			__le32	dif_byte_count;	/* Total DIF byte
							 * count */
			uint16_t	reserved_1;
			__le16	dseg_count;	/* Data segment count */
			uint32_t	reserved_2;
			uint32_t	data_address[2];
			uint32_t	data_length;
			uint32_t	dif_address[2];
			uint32_t	dif_length;	/* Data segment 0
							 * length */
		} bundling;
	} u;

	struct fcp_cmnd	fcp_cmnd;
	dma_addr_t	crc_ctx_dma;
	/* List of DMA context transfers */
	struct list_head dsd_list;

	/* This structure should not exceed 512 bytes */
};

#define CRC_CONTEXT_LEN_FW	(offsetof(struct crc_context, fcp_cmnd.lun))
#define CRC_CONTEXT_FCPCMND_OFF	(offsetof(struct crc_context, fcp_cmnd.lun))

/*
 * ISP queue - status entry structure definition.
 */
#define	STATUS_TYPE	0x03		/* Status entry. */
typedef struct {
	uint8_t entry_type;		/* Entry type. */
	uint8_t entry_count;		/* Entry count. */
	uint8_t sys_define;		/* System defined. */
	uint8_t entry_status;		/* Entry Status. */
	uint32_t handle;		/* System handle. */
	uint16_t scsi_status;		/* SCSI status. */
	uint16_t comp_status;		/* Completion status. */
	uint16_t state_flags;		/* State flags. */
	uint16_t status_flags;		/* Status flags. */
	uint16_t rsp_info_len;		/* Response Info Length. */
	uint16_t req_sense_length;	/* Request sense data length. */
	uint32_t residual_length;	/* Residual transfer length. */
	uint8_t rsp_info[8];		/* FCP response information. */
	uint8_t req_sense_data[32];	/* Request sense data. */
} sts_entry_t;

/*
 * Status entry entry status
 */
#define RF_RQ_DMA_ERROR	BIT_6		/* Request Queue DMA error. */
#define RF_INV_E_ORDER	BIT_5		/* Invalid entry order. */
#define RF_INV_E_COUNT	BIT_4		/* Invalid entry count. */
#define RF_INV_E_PARAM	BIT_3		/* Invalid entry parameter. */
#define RF_INV_E_TYPE	BIT_2		/* Invalid entry type. */
#define RF_BUSY		BIT_1		/* Busy */
#define RF_MASK		(RF_RQ_DMA_ERROR | RF_INV_E_ORDER | RF_INV_E_COUNT | \
			 RF_INV_E_PARAM | RF_INV_E_TYPE | RF_BUSY)
#define RF_MASK_24XX	(RF_INV_E_ORDER | RF_INV_E_COUNT | RF_INV_E_PARAM | \
			 RF_INV_E_TYPE)

/*
 * Status entry SCSI status bit definitions.
 */
#define SS_MASK				0xfff	/* Reserved bits BIT_12-BIT_15*/
#define SS_RESIDUAL_UNDER		BIT_11
#define SS_RESIDUAL_OVER		BIT_10
#define SS_SENSE_LEN_VALID		BIT_9
#define SS_RESPONSE_INFO_LEN_VALID	BIT_8
#define SS_SCSI_STATUS_BYTE	0xff

#define SS_RESERVE_CONFLICT		(BIT_4 | BIT_3)
#define SS_BUSY_CONDITION		BIT_3
#define SS_CONDITION_MET		BIT_2
#define SS_CHECK_CONDITION		BIT_1

/*
 * Status entry completion status
 */
#define CS_COMPLETE		0x0	/* No errors */
#define CS_INCOMPLETE		0x1	/* Incomplete transfer of cmd. */
#define CS_DMA			0x2	/* A DMA direction error. */
#define CS_TRANSPORT		0x3	/* Transport error. */
#define CS_RESET		0x4	/* SCSI bus reset occurred */
#define CS_ABORTED		0x5	/* System aborted command. */
#define CS_TIMEOUT		0x6	/* Timeout error. */
#define CS_DATA_OVERRUN		0x7	/* Data overrun. */
#define CS_DIF_ERROR		0xC	/* DIF error detected  */

#define CS_DATA_UNDERRUN	0x15	/* Data Underrun. */
#define CS_QUEUE_FULL		0x1C	/* Queue Full. */
#define CS_PORT_UNAVAILABLE	0x28	/* Port unavailable */
					/* (selection timeout) */
#define CS_PORT_LOGGED_OUT	0x29	/* Port Logged Out */
#define CS_PORT_CONFIG_CHG	0x2A	/* Port Configuration Changed */
#define CS_PORT_BUSY		0x2B	/* Port Busy */
#define CS_COMPLETE_CHKCOND	0x30	/* Error? */
#define CS_IOCB_ERROR		0x31	/* Generic error for IOCB request
					   failure */
#define CS_BAD_PAYLOAD		0x80	/* Driver defined */
#define CS_UNKNOWN		0x81	/* Driver defined */
#define CS_RETRY		0x82	/* Driver defined */
#define CS_LOOP_DOWN_ABORT	0x83	/* Driver defined */

#define CS_BIDIR_RD_OVERRUN			0x700
#define CS_BIDIR_RD_WR_OVERRUN			0x707
#define CS_BIDIR_RD_OVERRUN_WR_UNDERRUN		0x715
#define CS_BIDIR_RD_UNDERRUN			0x1500
#define CS_BIDIR_RD_UNDERRUN_WR_OVERRUN		0x1507
#define CS_BIDIR_RD_WR_UNDERRUN			0x1515
#define CS_BIDIR_DMA				0x200
/*
 * Status entry status flags
 */
#define SF_ABTS_TERMINATED	BIT_10
#define SF_LOGOUT_SENT		BIT_13

/*
 * ISP queue - status continuation entry structure definition.
 */
#define	STATUS_CONT_TYPE	0x10	/* Status continuation entry. */
typedef struct {
	uint8_t entry_type;		/* Entry type. */
	uint8_t entry_count;		/* Entry count. */
	uint8_t sys_define;		/* System defined. */
	uint8_t entry_status;		/* Entry Status. */
	uint8_t data[60];		/* data */
} sts_cont_entry_t;

/*
 * ISP queue -	RIO Type 1 status entry (32 bit I/O entry handles)
 *		structure definition.
 */
#define	STATUS_TYPE_21 0x21		/* Status entry. */
typedef struct {
	uint8_t entry_type;		/* Entry type. */
	uint8_t entry_count;		/* Entry count. */
	uint8_t handle_count;		/* Handle count. */
	uint8_t entry_status;		/* Entry Status. */
	uint32_t handle[15];		/* System handles. */
} sts21_entry_t;

/*
 * ISP queue -	RIO Type 2 status entry (16 bit I/O entry handles)
 *		structure definition.
 */
#define	STATUS_TYPE_22	0x22		/* Status entry. */
typedef struct {
	uint8_t entry_type;		/* Entry type. */
	uint8_t entry_count;		/* Entry count. */
	uint8_t handle_count;		/* Handle count. */
	uint8_t entry_status;		/* Entry Status. */
	uint16_t handle[30];		/* System handles. */
} sts22_entry_t;

/*
 * ISP queue - marker entry structure definition.
 */
#define MARKER_TYPE	0x04		/* Marker entry. */
typedef struct {
	uint8_t entry_type;		/* Entry type. */
	uint8_t entry_count;		/* Entry count. */
	uint8_t handle_count;		/* Handle count. */
	uint8_t entry_status;		/* Entry Status. */
	uint32_t sys_define_2;		/* System defined. */
	target_id_t target;		/* SCSI ID */
	uint8_t modifier;		/* Modifier (7-0). */
#define MK_SYNC_ID_LUN	0		/* Synchronize ID/LUN */
#define MK_SYNC_ID	1		/* Synchronize ID */
#define MK_SYNC_ALL	2		/* Synchronize all ID/LUN */
#define MK_SYNC_LIP	3		/* Synchronize all ID/LUN, */
					/* clear port changed, */
					/* use sequence number. */
	uint8_t reserved_1;
	uint16_t sequence_number;	/* Sequence number of event */
	uint16_t lun;			/* SCSI LUN */
	uint8_t reserved_2[48];
} mrk_entry_t;

/*
 * ISP queue - Management Server entry structure definition.
 */
#define MS_IOCB_TYPE		0x29	/* Management Server IOCB entry */
typedef struct {
	uint8_t entry_type;		/* Entry type. */
	uint8_t entry_count;		/* Entry count. */
	uint8_t handle_count;		/* Handle count. */
	uint8_t entry_status;		/* Entry Status. */
	uint32_t handle1;		/* System handle. */
	target_id_t loop_id;
	uint16_t status;
	uint16_t control_flags;		/* Control flags. */
	uint16_t reserved2;
	uint16_t timeout;
	uint16_t cmd_dsd_count;
	uint16_t total_dsd_count;
	uint8_t type;
	uint8_t r_ctl;
	uint16_t rx_id;
	uint16_t reserved3;
	uint32_t handle2;
	uint32_t rsp_bytecount;
	uint32_t req_bytecount;
	uint32_t dseg_req_address[2];	/* Data segment 0 address. */
	uint32_t dseg_req_length;	/* Data segment 0 length. */
	uint32_t dseg_rsp_address[2];	/* Data segment 1 address. */
	uint32_t dseg_rsp_length;	/* Data segment 1 length. */
} ms_iocb_entry_t;


/*
 * ISP queue - Mailbox Command entry structure definition.
 */
#define MBX_IOCB_TYPE	0x39
struct mbx_entry {
	uint8_t entry_type;
	uint8_t entry_count;
	uint8_t sys_define1;
	/* Use sys_define1 for source type */
#define SOURCE_SCSI	0x00
#define SOURCE_IP	0x01
#define SOURCE_VI	0x02
#define SOURCE_SCTP	0x03
#define SOURCE_MP	0x04
#define SOURCE_MPIOCTL	0x05
#define SOURCE_ASYNC_IOCB 0x07

	uint8_t entry_status;

	uint32_t handle;
	target_id_t loop_id;

	uint16_t status;
	uint16_t state_flags;
	uint16_t status_flags;

	uint32_t sys_define2[2];

	uint16_t mb0;
	uint16_t mb1;
	uint16_t mb2;
	uint16_t mb3;
	uint16_t mb6;
	uint16_t mb7;
	uint16_t mb9;
	uint16_t mb10;
	uint32_t reserved_2[2];
	uint8_t node_name[WWN_SIZE];
	uint8_t port_name[WWN_SIZE];
};

#ifndef IMMED_NOTIFY_TYPE
#define IMMED_NOTIFY_TYPE 0x0D		/* Immediate notify entry. */
/*
 * ISP queue -	immediate notify entry structure definition.
 *		This is sent by the ISP to the Target driver.
 *		This IOCB would have report of events sent by the
 *		initiator, that needs to be handled by the target
 *		driver immediately.
 */
struct imm_ntfy_from_isp {
	uint8_t	 entry_type;		    /* Entry type. */
	uint8_t	 entry_count;		    /* Entry count. */
	uint8_t	 sys_define;		    /* System defined. */
	uint8_t	 entry_status;		    /* Entry Status. */
	union {
		struct {
			uint32_t sys_define_2; /* System defined. */
			target_id_t target;
			uint16_t lun;
			uint8_t  target_id;
			uint8_t  reserved_1;
			uint16_t status_modifier;
			uint16_t status;
			uint16_t task_flags;
			uint16_t seq_id;
			uint16_t srr_rx_id;
			uint32_t srr_rel_offs;
			uint16_t srr_ui;
#define SRR_IU_DATA_IN	0x1
#define SRR_IU_DATA_OUT	0x5
#define SRR_IU_STATUS	0x7
			uint16_t srr_ox_id;
			uint8_t reserved_2[28];
		} isp2x;
		struct {
			uint32_t reserved;
			uint16_t nport_handle;
			uint16_t reserved_2;
			uint16_t flags;
#define NOTIFY24XX_FLAGS_GLOBAL_TPRLO   BIT_1
#define NOTIFY24XX_FLAGS_PUREX_IOCB     BIT_0
			uint16_t srr_rx_id;
			uint16_t status;
			uint8_t  status_subcode;
			uint8_t  fw_handle;
			uint32_t exchange_address;
			uint32_t srr_rel_offs;
			uint16_t srr_ui;
			uint16_t srr_ox_id;
			union {
				struct {
					uint8_t node_name[8];
				} plogi; /* PLOGI/ADISC/PDISC */
				struct {
					/* PRLI word 3 bit 0-15 */
					uint16_t wd3_lo;
					uint8_t resv0[6];
				} prli;
				struct {
					uint8_t port_id[3];
					uint8_t resv1;
					uint16_t nport_handle;
					uint16_t resv2;
				} req_els;
			} u;
			uint8_t port_name[8];
			uint8_t resv3[3];
			uint8_t  vp_index;
			uint32_t reserved_5;
			uint8_t  port_id[3];
			uint8_t  reserved_6;
		} isp24;
	} u;
	uint16_t reserved_7;
	uint16_t ox_id;
} __packed;
#endif

/*
 * ISP request and response queue entry sizes
 */
#define RESPONSE_ENTRY_SIZE	(sizeof(response_t))
#define REQUEST_ENTRY_SIZE	(sizeof(request_t))



/*
 * Switch info gathering structure.
 */
typedef struct {
	port_id_t d_id;
	uint8_t node_name[WWN_SIZE];
	uint8_t port_name[WWN_SIZE];
	uint8_t fabric_port_name[WWN_SIZE];
	uint16_t fp_speed;
	uint8_t fc4_type;
	uint8_t fc4f_nvme;	/* nvme fc4 feature bits */
} sw_info_t;

/* FCP-4 types */
#define FC4_TYPE_FCP_SCSI	0x08
#define FC4_TYPE_NVME		0x28
#define FC4_TYPE_OTHER		0x0
#define FC4_TYPE_UNKNOWN	0xff

/* mailbox command 4G & above */
struct mbx_24xx_entry {
	uint8_t		entry_type;
	uint8_t		entry_count;
	uint8_t		sys_define1;
	uint8_t		entry_status;
	uint32_t	handle;
	uint16_t	mb[28];
};

#define IOCB_SIZE 64

/*
 * Fibre channel port type.
 */
typedef enum {
	FCT_UNKNOWN,
	FCT_RSCN,
	FCT_SWITCH,
	FCT_BROADCAST,
	FCT_INITIATOR,
	FCT_TARGET,
	FCT_NVME
} fc_port_type_t;

enum qla_sess_deletion {
	QLA_SESS_DELETION_NONE		= 0,
	QLA_SESS_DELETION_IN_PROGRESS,
	QLA_SESS_DELETED,
};

enum qlt_plogi_link_t {
	QLT_PLOGI_LINK_SAME_WWN,
	QLT_PLOGI_LINK_CONFLICT,
	QLT_PLOGI_LINK_MAX
};

struct qlt_plogi_ack_t {
	struct list_head	list;
	struct imm_ntfy_from_isp iocb;
	port_id_t	id;
	int		ref_count;
	void		*fcport;
};

struct ct_sns_desc {
	struct ct_sns_pkt	*ct_sns;
	dma_addr_t		ct_sns_dma;
};

enum discovery_state {
	DSC_DELETED,
	DSC_GNN_ID,
	DSC_GID_PN,
	DSC_GNL,
	DSC_LOGIN_PEND,
	DSC_LOGIN_FAILED,
	DSC_GPDB,
	DSC_UPD_FCPORT,
	DSC_LOGIN_COMPLETE,
	DSC_ADISC,
	DSC_DELETE_PEND,
};

enum login_state {	/* FW control Target side */
	DSC_LS_LLIOCB_SENT = 2,
	DSC_LS_PLOGI_PEND,
	DSC_LS_PLOGI_COMP,
	DSC_LS_PRLI_PEND,
	DSC_LS_PRLI_COMP,
	DSC_LS_PORT_UNAVAIL,
	DSC_LS_PRLO_PEND = 9,
	DSC_LS_LOGO_PEND,
};

enum fcport_mgt_event {
	FCME_RELOGIN = 1,
	FCME_RSCN,
	FCME_GIDPN_DONE,
	FCME_PLOGI_DONE,	/* Initiator side sent LLIOCB */
	FCME_PRLI_DONE,
	FCME_GNL_DONE,
	FCME_GPSC_DONE,
	FCME_GPDB_DONE,
	FCME_GPNID_DONE,
	FCME_GFFID_DONE,
	FCME_ADISC_DONE,
	FCME_GNNID_DONE,
	FCME_GFPNID_DONE,
	FCME_ELS_PLOGI_DONE,
};

enum rscn_addr_format {
	RSCN_PORT_ADDR,
	RSCN_AREA_ADDR,
	RSCN_DOM_ADDR,
	RSCN_FAB_ADDR,
};

/*
 * Fibre channel port structure.
 */
typedef struct fc_port {
	struct list_head list;
	struct scsi_qla_host *vha;

	uint8_t node_name[WWN_SIZE];
	uint8_t port_name[WWN_SIZE];
	port_id_t d_id;
	uint16_t loop_id;
	uint16_t old_loop_id;

	unsigned int conf_compl_supported:1;
	unsigned int deleted:2;
	unsigned int free_pending:1;
	unsigned int local:1;
	unsigned int logout_on_delete:1;
	unsigned int logo_ack_needed:1;
	unsigned int keep_nport_handle:1;
	unsigned int send_els_logo:1;
	unsigned int login_pause:1;
	unsigned int login_succ:1;
	unsigned int query:1;
	unsigned int id_changed:1;
	unsigned int rscn_rcvd:1;

	struct work_struct nvme_del_work;
	struct completion nvme_del_done;
	uint32_t nvme_prli_service_param;
#define NVME_PRLI_SP_CONF       BIT_7
#define NVME_PRLI_SP_INITIATOR  BIT_5
#define NVME_PRLI_SP_TARGET     BIT_4
#define NVME_PRLI_SP_DISCOVERY  BIT_3
	uint8_t nvme_flag;
#define NVME_FLAG_REGISTERED 4
#define NVME_FLAG_DELETING 2
#define NVME_FLAG_RESETTING 1

	struct fc_port *conflict;
	unsigned char logout_completed;
	int generation;

	struct se_session *se_sess;
	struct kref sess_kref;
	struct qla_tgt *tgt;
	unsigned long expires;
	struct list_head del_list_entry;
	struct work_struct free_work;

	struct qlt_plogi_ack_t *plogi_link[QLT_PLOGI_LINK_MAX];

	uint16_t tgt_id;
	uint16_t old_tgt_id;

	uint8_t fcp_prio;

	uint8_t fabric_port_name[WWN_SIZE];
	uint16_t fp_speed;

	fc_port_type_t port_type;

	atomic_t state;
	uint32_t flags;

	int login_retry;

	struct fc_rport *rport, *drport;
	u32 supported_classes;

	uint8_t fc4_type;
	uint8_t	fc4f_nvme;
	uint8_t scan_state;
	uint8_t n2n_flag;

	unsigned long last_queue_full;
	unsigned long last_ramp_up;

	uint16_t port_id;

	struct nvme_fc_remote_port *nvme_remote_port;

	unsigned long retry_delay_timestamp;
	struct qla_tgt_sess *tgt_session;
	struct ct_sns_desc ct_desc;
	enum discovery_state disc_state;
	enum login_state fw_login_state;
	unsigned long dm_login_expire;
	unsigned long plogi_nack_done_deadline;

	u32 login_gen, last_login_gen;
	u32 rscn_gen, last_rscn_gen;
	u32 chip_reset;
	struct list_head gnl_entry;
	struct work_struct del_work;
	u8 iocb[IOCB_SIZE];
	u8 current_login_state;
	u8 last_login_state;
	u16 n2n_link_reset_cnt;
	u16 n2n_chip_reset;
} fc_port_t;

#define QLA_FCPORT_SCAN		1
#define QLA_FCPORT_FOUND	2

struct event_arg {
	enum fcport_mgt_event	event;
	fc_port_t		*fcport;
	srb_t			*sp;
	port_id_t		id;
	u16			data[2], rc;
	u8			port_name[WWN_SIZE];
	u32			iop[2];
};

#include "qla_mr.h"

/*
 * Fibre channel port/lun states.
 */
#define FCS_UNCONFIGURED	1
#define FCS_DEVICE_DEAD		2
#define FCS_DEVICE_LOST		3
#define FCS_ONLINE		4

static const char * const port_state_str[] = {
	"Unknown",
	"UNCONFIGURED",
	"DEAD",
	"LOST",
	"ONLINE"
};

/*
 * FC port flags.
 */
#define FCF_FABRIC_DEVICE	BIT_0
#define FCF_LOGIN_NEEDED	BIT_1
#define FCF_FCP2_DEVICE		BIT_2
#define FCF_ASYNC_SENT		BIT_3
#define FCF_CONF_COMP_SUPPORTED BIT_4
#define FCF_ASYNC_ACTIVE	BIT_5

/* No loop ID flag. */
#define FC_NO_LOOP_ID		0x1000

/*
 * FC-CT interface
 *
 * NOTE: All structures are big-endian in form.
 */

#define CT_REJECT_RESPONSE	0x8001
#define CT_ACCEPT_RESPONSE	0x8002
#define CT_REASON_INVALID_COMMAND_CODE		0x01
#define CT_REASON_CANNOT_PERFORM		0x09
#define CT_REASON_COMMAND_UNSUPPORTED		0x0b
#define CT_EXPL_ALREADY_REGISTERED		0x10
#define CT_EXPL_HBA_ATTR_NOT_REGISTERED		0x11
#define CT_EXPL_MULTIPLE_HBA_ATTR		0x12
#define CT_EXPL_INVALID_HBA_BLOCK_LENGTH	0x13
#define CT_EXPL_MISSING_REQ_HBA_ATTR		0x14
#define CT_EXPL_PORT_NOT_REGISTERED_		0x15
#define CT_EXPL_MISSING_HBA_ID_PORT_LIST	0x16
#define CT_EXPL_HBA_NOT_REGISTERED		0x17
#define CT_EXPL_PORT_ATTR_NOT_REGISTERED	0x20
#define CT_EXPL_PORT_NOT_REGISTERED		0x21
#define CT_EXPL_MULTIPLE_PORT_ATTR		0x22
#define CT_EXPL_INVALID_PORT_BLOCK_LENGTH	0x23

#define NS_N_PORT_TYPE	0x01
#define NS_NL_PORT_TYPE	0x02
#define NS_NX_PORT_TYPE	0x7F

#define	GA_NXT_CMD	0x100
#define	GA_NXT_REQ_SIZE	(16 + 4)
#define	GA_NXT_RSP_SIZE	(16 + 620)

#define	GPN_FT_CMD	0x172
#define	GPN_FT_REQ_SIZE	(16 + 4)
#define	GNN_FT_CMD	0x173
#define	GNN_FT_REQ_SIZE	(16 + 4)

#define	GID_PT_CMD	0x1A1
#define	GID_PT_REQ_SIZE	(16 + 4)

#define	GPN_ID_CMD	0x112
#define	GPN_ID_REQ_SIZE	(16 + 4)
#define	GPN_ID_RSP_SIZE	(16 + 8)

#define	GNN_ID_CMD	0x113
#define	GNN_ID_REQ_SIZE	(16 + 4)
#define	GNN_ID_RSP_SIZE	(16 + 8)

#define	GFT_ID_CMD	0x117
#define	GFT_ID_REQ_SIZE	(16 + 4)
#define	GFT_ID_RSP_SIZE	(16 + 32)

#define GID_PN_CMD 0x121
#define GID_PN_REQ_SIZE (16 + 8)
#define GID_PN_RSP_SIZE (16 + 4)

#define	RFT_ID_CMD	0x217
#define	RFT_ID_REQ_SIZE	(16 + 4 + 32)
#define	RFT_ID_RSP_SIZE	16

#define	RFF_ID_CMD	0x21F
#define	RFF_ID_REQ_SIZE	(16 + 4 + 2 + 1 + 1)
#define	RFF_ID_RSP_SIZE	16

#define	RNN_ID_CMD	0x213
#define	RNN_ID_REQ_SIZE	(16 + 4 + 8)
#define	RNN_ID_RSP_SIZE	16

#define	RSNN_NN_CMD	 0x239
#define	RSNN_NN_REQ_SIZE (16 + 8 + 1 + 255)
#define	RSNN_NN_RSP_SIZE 16

#define	GFPN_ID_CMD	0x11C
#define	GFPN_ID_REQ_SIZE (16 + 4)
#define	GFPN_ID_RSP_SIZE (16 + 8)

#define	GPSC_CMD	0x127
#define	GPSC_REQ_SIZE	(16 + 8)
#define	GPSC_RSP_SIZE	(16 + 2 + 2)

#define GFF_ID_CMD	0x011F
#define GFF_ID_REQ_SIZE	(16 + 4)
#define GFF_ID_RSP_SIZE (16 + 128)

/*
 * HBA attribute types.
 */
#define FDMI_HBA_ATTR_COUNT			9
#define FDMIV2_HBA_ATTR_COUNT			17
#define FDMI_HBA_NODE_NAME			0x1
#define FDMI_HBA_MANUFACTURER			0x2
#define FDMI_HBA_SERIAL_NUMBER			0x3
#define FDMI_HBA_MODEL				0x4
#define FDMI_HBA_MODEL_DESCRIPTION		0x5
#define FDMI_HBA_HARDWARE_VERSION		0x6
#define FDMI_HBA_DRIVER_VERSION			0x7
#define FDMI_HBA_OPTION_ROM_VERSION		0x8
#define FDMI_HBA_FIRMWARE_VERSION		0x9
#define FDMI_HBA_OS_NAME_AND_VERSION		0xa
#define FDMI_HBA_MAXIMUM_CT_PAYLOAD_LENGTH	0xb
#define FDMI_HBA_NODE_SYMBOLIC_NAME		0xc
#define FDMI_HBA_VENDOR_ID			0xd
#define FDMI_HBA_NUM_PORTS			0xe
#define FDMI_HBA_FABRIC_NAME			0xf
#define FDMI_HBA_BOOT_BIOS_NAME			0x10
#define FDMI_HBA_TYPE_VENDOR_IDENTIFIER		0xe0

struct ct_fdmi_hba_attr {
	uint16_t type;
	uint16_t len;
	union {
		uint8_t node_name[WWN_SIZE];
		uint8_t manufacturer[64];
		uint8_t serial_num[32];
		uint8_t model[16+1];
		uint8_t model_desc[80];
		uint8_t hw_version[32];
		uint8_t driver_version[32];
		uint8_t orom_version[16];
		uint8_t fw_version[32];
		uint8_t os_version[128];
		uint32_t max_ct_len;
	} a;
};

struct ct_fdmi_hba_attributes {
	uint32_t count;
	struct ct_fdmi_hba_attr entry[FDMI_HBA_ATTR_COUNT];
};

struct ct_fdmiv2_hba_attr {
	uint16_t type;
	uint16_t len;
	union {
		uint8_t node_name[WWN_SIZE];
		uint8_t manufacturer[64];
		uint8_t serial_num[32];
		uint8_t model[16+1];
		uint8_t model_desc[80];
		uint8_t hw_version[16];
		uint8_t driver_version[32];
		uint8_t orom_version[16];
		uint8_t fw_version[32];
		uint8_t os_version[128];
		uint32_t max_ct_len;
		uint8_t sym_name[256];
		uint32_t vendor_id;
		uint32_t num_ports;
		uint8_t fabric_name[WWN_SIZE];
		uint8_t bios_name[32];
		uint8_t vendor_identifier[8];
	} a;
};

struct ct_fdmiv2_hba_attributes {
	uint32_t count;
	struct ct_fdmiv2_hba_attr entry[FDMIV2_HBA_ATTR_COUNT];
};

/*
 * Port attribute types.
 */
#define FDMI_PORT_ATTR_COUNT		6
#define FDMIV2_PORT_ATTR_COUNT		16
#define FDMI_PORT_FC4_TYPES		0x1
#define FDMI_PORT_SUPPORT_SPEED		0x2
#define FDMI_PORT_CURRENT_SPEED		0x3
#define FDMI_PORT_MAX_FRAME_SIZE	0x4
#define FDMI_PORT_OS_DEVICE_NAME	0x5
#define FDMI_PORT_HOST_NAME		0x6
#define FDMI_PORT_NODE_NAME		0x7
#define FDMI_PORT_NAME			0x8
#define FDMI_PORT_SYM_NAME		0x9
#define FDMI_PORT_TYPE			0xa
#define FDMI_PORT_SUPP_COS		0xb
#define FDMI_PORT_FABRIC_NAME		0xc
#define FDMI_PORT_FC4_TYPE		0xd
#define FDMI_PORT_STATE			0x101
#define FDMI_PORT_COUNT			0x102
#define FDMI_PORT_ID			0x103

#define FDMI_PORT_SPEED_1GB		0x1
#define FDMI_PORT_SPEED_2GB		0x2
#define FDMI_PORT_SPEED_10GB		0x4
#define FDMI_PORT_SPEED_4GB		0x8
#define FDMI_PORT_SPEED_8GB		0x10
#define FDMI_PORT_SPEED_16GB		0x20
#define FDMI_PORT_SPEED_32GB		0x40
#define FDMI_PORT_SPEED_UNKNOWN		0x8000

#define FC_CLASS_2	0x04
#define FC_CLASS_3	0x08
#define FC_CLASS_2_3	0x0C

struct ct_fdmiv2_port_attr {
	uint16_t type;
	uint16_t len;
	union {
		uint8_t fc4_types[32];
		uint32_t sup_speed;
		uint32_t cur_speed;
		uint32_t max_frame_size;
		uint8_t os_dev_name[32];
		uint8_t host_name[256];
		uint8_t node_name[WWN_SIZE];
		uint8_t port_name[WWN_SIZE];
		uint8_t port_sym_name[128];
		uint32_t port_type;
		uint32_t port_supported_cos;
		uint8_t fabric_name[WWN_SIZE];
		uint8_t port_fc4_type[32];
		uint32_t port_state;
		uint32_t num_ports;
		uint32_t port_id;
	} a;
};

/*
 * Port Attribute Block.
 */
struct ct_fdmiv2_port_attributes {
	uint32_t count;
	struct ct_fdmiv2_port_attr entry[FDMIV2_PORT_ATTR_COUNT];
};

struct ct_fdmi_port_attr {
	uint16_t type;
	uint16_t len;
	union {
		uint8_t fc4_types[32];
		uint32_t sup_speed;
		uint32_t cur_speed;
		uint32_t max_frame_size;
		uint8_t os_dev_name[32];
		uint8_t host_name[256];
	} a;
};

struct ct_fdmi_port_attributes {
	uint32_t count;
	struct ct_fdmi_port_attr entry[FDMI_PORT_ATTR_COUNT];
};

/* FDMI definitions. */
#define GRHL_CMD	0x100
#define GHAT_CMD	0x101
#define GRPL_CMD	0x102
#define GPAT_CMD	0x110

#define RHBA_CMD	0x200
#define RHBA_RSP_SIZE	16

#define RHAT_CMD	0x201
#define RPRT_CMD	0x210

#define RPA_CMD		0x211
#define RPA_RSP_SIZE	16

#define DHBA_CMD	0x300
#define DHBA_REQ_SIZE	(16 + 8)
#define DHBA_RSP_SIZE	16

#define DHAT_CMD	0x301
#define DPRT_CMD	0x310
#define DPA_CMD		0x311

/* CT command header -- request/response common fields */
struct ct_cmd_hdr {
	uint8_t revision;
	uint8_t in_id[3];
	uint8_t gs_type;
	uint8_t gs_subtype;
	uint8_t options;
	uint8_t reserved;
};

/* CT command request */
struct ct_sns_req {
	struct ct_cmd_hdr header;
	uint16_t command;
	uint16_t max_rsp_size;
	uint8_t fragment_id;
	uint8_t reserved[3];

	union {
		/* GA_NXT, GPN_ID, GNN_ID, GFT_ID, GFPN_ID */
		struct {
			uint8_t reserved;
			uint8_t port_id[3];
		} port_id;

		struct {
			uint8_t reserved;
			uint8_t domain;
			uint8_t area;
			uint8_t port_type;
		} gpn_ft;

		struct {
			uint8_t port_type;
			uint8_t domain;
			uint8_t area;
			uint8_t reserved;
		} gid_pt;

		struct {
			uint8_t reserved;
			uint8_t port_id[3];
			uint8_t fc4_types[32];
		} rft_id;

		struct {
			uint8_t reserved;
			uint8_t port_id[3];
			uint16_t reserved2;
			uint8_t fc4_feature;
			uint8_t fc4_type;
		} rff_id;

		struct {
			uint8_t reserved;
			uint8_t port_id[3];
			uint8_t node_name[8];
		} rnn_id;

		struct {
			uint8_t node_name[8];
			uint8_t name_len;
			uint8_t sym_node_name[255];
		} rsnn_nn;

		struct {
			uint8_t hba_identifier[8];
		} ghat;

		struct {
			uint8_t hba_identifier[8];
			uint32_t entry_count;
			uint8_t port_name[8];
			struct ct_fdmi_hba_attributes attrs;
		} rhba;

		struct {
			uint8_t hba_identifier[8];
			uint32_t entry_count;
			uint8_t port_name[8];
			struct ct_fdmiv2_hba_attributes attrs;
		} rhba2;

		struct {
			uint8_t hba_identifier[8];
			struct ct_fdmi_hba_attributes attrs;
		} rhat;

		struct {
			uint8_t port_name[8];
			struct ct_fdmi_port_attributes attrs;
		} rpa;

		struct {
			uint8_t port_name[8];
			struct ct_fdmiv2_port_attributes attrs;
		} rpa2;

		struct {
			uint8_t port_name[8];
		} dhba;

		struct {
			uint8_t port_name[8];
		} dhat;

		struct {
			uint8_t port_name[8];
		} dprt;

		struct {
			uint8_t port_name[8];
		} dpa;

		struct {
			uint8_t port_name[8];
		} gpsc;

		struct {
			uint8_t reserved;
			uint8_t port_id[3];
		} gff_id;

		struct {
			uint8_t port_name[8];
		} gid_pn;
	} req;
};

/* CT command response header */
struct ct_rsp_hdr {
	struct ct_cmd_hdr header;
	uint16_t response;
	uint16_t residual;
	uint8_t fragment_id;
	uint8_t reason_code;
	uint8_t explanation_code;
	uint8_t vendor_unique;
};

struct ct_sns_gid_pt_data {
	uint8_t control_byte;
	uint8_t port_id[3];
};

/* It's the same for both GPN_FT and GNN_FT */
struct ct_sns_gpnft_rsp {
	struct {
		struct ct_cmd_hdr header;
		uint16_t response;
		uint16_t residual;
		uint8_t fragment_id;
		uint8_t reason_code;
		uint8_t explanation_code;
		uint8_t vendor_unique;
	};
	/* Assume the largest number of targets for the union */
	struct ct_sns_gpn_ft_data {
		u8 control_byte;
		u8 port_id[3];
		u32 reserved;
		u8 port_name[8];
	} entries[1];
};

/* CT command response */
struct ct_sns_rsp {
	struct ct_rsp_hdr header;

	union {
		struct {
			uint8_t port_type;
			uint8_t port_id[3];
			uint8_t port_name[8];
			uint8_t sym_port_name_len;
			uint8_t sym_port_name[255];
			uint8_t node_name[8];
			uint8_t sym_node_name_len;
			uint8_t sym_node_name[255];
			uint8_t init_proc_assoc[8];
			uint8_t node_ip_addr[16];
			uint8_t class_of_service[4];
			uint8_t fc4_types[32];
			uint8_t ip_address[16];
			uint8_t fabric_port_name[8];
			uint8_t reserved;
			uint8_t hard_address[3];
		} ga_nxt;

		struct {
			/* Assume the largest number of targets for the union */
			struct ct_sns_gid_pt_data
			    entries[MAX_FIBRE_DEVICES_MAX];
		} gid_pt;

		struct {
			uint8_t port_name[8];
		} gpn_id;

		struct {
			uint8_t node_name[8];
		} gnn_id;

		struct {
			uint8_t fc4_types[32];
		} gft_id;

		struct {
			uint32_t entry_count;
			uint8_t port_name[8];
			struct ct_fdmi_hba_attributes attrs;
		} ghat;

		struct {
			uint8_t port_name[8];
		} gfpn_id;

		struct {
			uint16_t speeds;
			uint16_t speed;
		} gpsc;

#define GFF_FCP_SCSI_OFFSET	7
#define GFF_NVME_OFFSET		23 /* type = 28h */
		struct {
			uint8_t fc4_features[128];
		} gff_id;
		struct {
			uint8_t reserved;
			uint8_t port_id[3];
		} gid_pn;
	} rsp;
};

struct ct_sns_pkt {
	union {
		struct ct_sns_req req;
		struct ct_sns_rsp rsp;
	} p;
};

struct ct_sns_gpnft_pkt {
	union {
		struct ct_sns_req req;
		struct ct_sns_gpnft_rsp rsp;
	} p;
};

enum scan_flags_t {
	SF_SCANNING = BIT_0,
	SF_QUEUED = BIT_1,
};

enum fc4type_t {
	FS_FC4TYPE_FCP	= BIT_0,
	FS_FC4TYPE_NVME	= BIT_1,
};

struct fab_scan_rp {
	port_id_t id;
	enum fc4type_t fc4type;
	u8 port_name[8];
	u8 node_name[8];
};

struct fab_scan {
	struct fab_scan_rp *l;
	u32 size;
	u16 scan_retry;
#define MAX_SCAN_RETRIES 5
	enum scan_flags_t scan_flags;
	struct delayed_work scan_work;
};

/*
 * SNS command structures -- for 2200 compatibility.
 */
#define	RFT_ID_SNS_SCMD_LEN	22
#define	RFT_ID_SNS_CMD_SIZE	60
#define	RFT_ID_SNS_DATA_SIZE	16

#define	RNN_ID_SNS_SCMD_LEN	10
#define	RNN_ID_SNS_CMD_SIZE	36
#define	RNN_ID_SNS_DATA_SIZE	16

#define	GA_NXT_SNS_SCMD_LEN	6
#define	GA_NXT_SNS_CMD_SIZE	28
#define	GA_NXT_SNS_DATA_SIZE	(620 + 16)

#define	GID_PT_SNS_SCMD_LEN	6
#define	GID_PT_SNS_CMD_SIZE	28
/*
 * Assume MAX_FIBRE_DEVICES_2100 as these defines are only used with older
 * adapters.
 */
#define	GID_PT_SNS_DATA_SIZE	(MAX_FIBRE_DEVICES_2100 * 4 + 16)

#define	GPN_ID_SNS_SCMD_LEN	6
#define	GPN_ID_SNS_CMD_SIZE	28
#define	GPN_ID_SNS_DATA_SIZE	(8 + 16)

#define	GNN_ID_SNS_SCMD_LEN	6
#define	GNN_ID_SNS_CMD_SIZE	28
#define	GNN_ID_SNS_DATA_SIZE	(8 + 16)

struct sns_cmd_pkt {
	union {
		struct {
			uint16_t buffer_length;
			uint16_t reserved_1;
			uint32_t buffer_address[2];
			uint16_t subcommand_length;
			uint16_t reserved_2;
			uint16_t subcommand;
			uint16_t size;
			uint32_t reserved_3;
			uint8_t param[36];
		} cmd;

		uint8_t rft_data[RFT_ID_SNS_DATA_SIZE];
		uint8_t rnn_data[RNN_ID_SNS_DATA_SIZE];
		uint8_t gan_data[GA_NXT_SNS_DATA_SIZE];
		uint8_t gid_data[GID_PT_SNS_DATA_SIZE];
		uint8_t gpn_data[GPN_ID_SNS_DATA_SIZE];
		uint8_t gnn_data[GNN_ID_SNS_DATA_SIZE];
	} p;
};

struct fw_blob {
	char *name;
	uint32_t segs[4];
	const struct firmware *fw;
};

/* Return data from MBC_GET_ID_LIST call. */
struct gid_list_info {
	uint8_t	al_pa;
	uint8_t	area;
	uint8_t	domain;
	uint8_t	loop_id_2100;	/* ISP2100/ISP2200 -- 4 bytes. */
	uint16_t loop_id;	/* ISP23XX         -- 6 bytes. */
	uint16_t reserved_1;	/* ISP24XX         -- 8 bytes. */
};

/* NPIV */
typedef struct vport_info {
	uint8_t		port_name[WWN_SIZE];
	uint8_t		node_name[WWN_SIZE];
	int		vp_id;
	uint16_t	loop_id;
	unsigned long	host_no;
	uint8_t		port_id[3];
	int		loop_state;
} vport_info_t;

typedef struct vport_params {
	uint8_t 	port_name[WWN_SIZE];
	uint8_t 	node_name[WWN_SIZE];
	uint32_t 	options;
#define	VP_OPTS_RETRY_ENABLE	BIT_0
#define	VP_OPTS_VP_DISABLE	BIT_1
} vport_params_t;

/* NPIV - return codes of VP create and modify */
#define VP_RET_CODE_OK			0
#define VP_RET_CODE_FATAL		1
#define VP_RET_CODE_WRONG_ID		2
#define VP_RET_CODE_WWPN		3
#define VP_RET_CODE_RESOURCES		4
#define VP_RET_CODE_NO_MEM		5
#define VP_RET_CODE_NOT_FOUND		6

struct qla_hw_data;
struct rsp_que;
/*
 * ISP operations
 */
struct isp_operations {

	int (*pci_config) (struct scsi_qla_host *);
	void (*reset_chip) (struct scsi_qla_host *);
	int (*chip_diag) (struct scsi_qla_host *);
	void (*config_rings) (struct scsi_qla_host *);
	void (*reset_adapter) (struct scsi_qla_host *);
	int (*nvram_config) (struct scsi_qla_host *);
	void (*update_fw_options) (struct scsi_qla_host *);
	int (*load_risc) (struct scsi_qla_host *, uint32_t *);

	char * (*pci_info_str) (struct scsi_qla_host *, char *);
	char * (*fw_version_str)(struct scsi_qla_host *, char *, size_t);

	irq_handler_t intr_handler;
	void (*enable_intrs) (struct qla_hw_data *);
	void (*disable_intrs) (struct qla_hw_data *);

	int (*abort_command) (srb_t *);
	int (*target_reset) (struct fc_port *, uint64_t, int);
	int (*lun_reset) (struct fc_port *, uint64_t, int);
	int (*fabric_login) (struct scsi_qla_host *, uint16_t, uint8_t,
		uint8_t, uint8_t, uint16_t *, uint8_t);
	int (*fabric_logout) (struct scsi_qla_host *, uint16_t, uint8_t,
	    uint8_t, uint8_t);

	uint16_t (*calc_req_entries) (uint16_t);
	void (*build_iocbs) (srb_t *, cmd_entry_t *, uint16_t);
	void *(*prep_ms_iocb) (struct scsi_qla_host *, struct ct_arg *);
	void *(*prep_ms_fdmi_iocb) (struct scsi_qla_host *, uint32_t,
	    uint32_t);

	uint8_t *(*read_nvram) (struct scsi_qla_host *, uint8_t *,
		uint32_t, uint32_t);
	int (*write_nvram) (struct scsi_qla_host *, uint8_t *, uint32_t,
		uint32_t);

	void (*fw_dump) (struct scsi_qla_host *, int);

	int (*beacon_on) (struct scsi_qla_host *);
	int (*beacon_off) (struct scsi_qla_host *);
	void (*beacon_blink) (struct scsi_qla_host *);

	uint8_t * (*read_optrom) (struct scsi_qla_host *, uint8_t *,
		uint32_t, uint32_t);
	int (*write_optrom) (struct scsi_qla_host *, uint8_t *, uint32_t,
		uint32_t);

	int (*get_flash_version) (struct scsi_qla_host *, void *);
	int (*start_scsi) (srb_t *);
	int (*start_scsi_mq) (srb_t *);
	int (*abort_isp) (struct scsi_qla_host *);
	int (*iospace_config)(struct qla_hw_data*);
	int (*initialize_adapter)(struct scsi_qla_host *);
};

/* MSI-X Support *************************************************************/

#define QLA_MSIX_CHIP_REV_24XX	3
#define QLA_MSIX_FW_MODE(m)	(((m) & (BIT_7|BIT_8|BIT_9)) >> 7)
#define QLA_MSIX_FW_MODE_1(m)	(QLA_MSIX_FW_MODE(m) == 1)

#define QLA_BASE_VECTORS	2 /* default + RSP */
#define QLA_MSIX_RSP_Q			0x01
#define QLA_ATIO_VECTOR		0x02
#define QLA_MSIX_QPAIR_MULTIQ_RSP_Q	0x03

#define QLA_MIDX_DEFAULT	0
#define QLA_MIDX_RSP_Q		1
#define QLA_PCI_MSIX_CONTROL	0xa2
#define QLA_83XX_PCI_MSIX_CONTROL	0x92

struct scsi_qla_host;


#define QLA83XX_RSPQ_MSIX_ENTRY_NUMBER 1 /* refer to qla83xx_msix_entries */

struct qla_msix_entry {
	int have_irq;
	int in_use;
	uint32_t vector;
	uint16_t entry;
	char name[30];
	void *handle;
	int cpuid;
};

#define	WATCH_INTERVAL		1       /* number of seconds */

/* Work events.  */
enum qla_work_type {
	QLA_EVT_AEN,
	QLA_EVT_IDC_ACK,
	QLA_EVT_ASYNC_LOGIN,
	QLA_EVT_ASYNC_LOGOUT,
	QLA_EVT_ASYNC_LOGOUT_DONE,
	QLA_EVT_ASYNC_ADISC,
	QLA_EVT_ASYNC_ADISC_DONE,
	QLA_EVT_UEVENT,
	QLA_EVT_AENFX,
	QLA_EVT_GIDPN,
	QLA_EVT_GPNID,
	QLA_EVT_UNMAP,
	QLA_EVT_NEW_SESS,
	QLA_EVT_GPDB,
	QLA_EVT_PRLI,
	QLA_EVT_GPSC,
	QLA_EVT_UPD_FCPORT,
	QLA_EVT_GNL,
	QLA_EVT_NACK,
	QLA_EVT_RELOGIN,
	QLA_EVT_ASYNC_PRLO,
	QLA_EVT_ASYNC_PRLO_DONE,
	QLA_EVT_GPNFT,
	QLA_EVT_GPNFT_DONE,
	QLA_EVT_GNNFT_DONE,
	QLA_EVT_GNNID,
	QLA_EVT_GFPNID,
	QLA_EVT_SP_RETRY,
	QLA_EVT_IIDMA,
	QLA_EVT_ELS_PLOGI,
};


struct qla_work_evt {
	struct list_head	list;
	enum qla_work_type	type;
	u32			flags;
#define QLA_EVT_FLAG_FREE	0x1

	union {
		struct {
			enum fc_host_event_code code;
			u32 data;
		} aen;
		struct {
#define QLA_IDC_ACK_REGS	7
			uint16_t mb[QLA_IDC_ACK_REGS];
		} idc_ack;
		struct {
			struct fc_port *fcport;
#define QLA_LOGIO_LOGIN_RETRIED	BIT_0
			u16 data[2];
		} logio;
		struct {
			u32 code;
#define QLA_UEVENT_CODE_FW_DUMP	0
		} uevent;
		struct {
			uint32_t        evtcode;
			uint32_t        mbx[8];
			uint32_t        count;
		} aenfx;
		struct {
			srb_t *sp;
		} iosb;
		struct {
			port_id_t id;
		} gpnid;
		struct {
			port_id_t id;
			u8 port_name[8];
			u8 node_name[8];
			void *pla;
			u8 fc4_type;
		} new_sess;
		struct { /*Get PDB, Get Speed, update fcport, gnl, gidpn */
			fc_port_t *fcport;
			u8 opt;
		} fcport;
		struct {
			fc_port_t *fcport;
			u8 iocb[IOCB_SIZE];
			int type;
		} nack;
		struct {
			u8 fc4_type;
			srb_t *sp;
		} gpnft;
	 } u;
};

struct qla_chip_state_84xx {
	struct list_head list;
	struct kref kref;

	void *bus;
	spinlock_t access_lock;
	struct mutex fw_update_mutex;
	uint32_t fw_update;
	uint32_t op_fw_version;
	uint32_t op_fw_size;
	uint32_t op_fw_seq_size;
	uint32_t diag_fw_version;
	uint32_t gold_fw_version;
};

struct qla_dif_statistics {
	uint64_t dif_input_bytes;
	uint64_t dif_output_bytes;
	uint64_t dif_input_requests;
	uint64_t dif_output_requests;
	uint32_t dif_guard_err;
	uint32_t dif_ref_tag_err;
	uint32_t dif_app_tag_err;
};

struct qla_statistics {
	uint32_t total_isp_aborts;
	uint64_t input_bytes;
	uint64_t output_bytes;
	uint64_t input_requests;
	uint64_t output_requests;
	uint32_t control_requests;

	uint64_t jiffies_at_last_reset;
	uint32_t stat_max_pend_cmds;
	uint32_t stat_max_qfull_cmds_alloc;
	uint32_t stat_max_qfull_cmds_dropped;

	struct qla_dif_statistics qla_dif_stats;
};

struct bidi_statistics {
	unsigned long long io_count;
	unsigned long long transfer_bytes;
};

struct qla_tc_param {
	struct scsi_qla_host *vha;
	uint32_t blk_sz;
	uint32_t bufflen;
	struct scatterlist *sg;
	struct scatterlist *prot_sg;
	struct crc_context *ctx;
	uint8_t *ctx_dsd_alloced;
};

/* Multi queue support */
#define MBC_INITIALIZE_MULTIQ 0x1f
#define QLA_QUE_PAGE 0X1000
#define QLA_MQ_SIZE 32
#define QLA_MAX_QUEUES 256
#define ISP_QUE_REG(ha, id) \
	((ha->mqenable || IS_QLA83XX(ha) || IS_QLA27XX(ha)) ? \
	 ((void __iomem *)ha->mqiobase + (QLA_QUE_PAGE * id)) :\
	 ((void __iomem *)ha->iobase))
#define QLA_REQ_QUE_ID(tag) \
	((tag < QLA_MAX_QUEUES && tag > 0) ? tag : 0)
#define QLA_DEFAULT_QUE_QOS 5
#define QLA_PRECONFIG_VPORTS 32
#define QLA_MAX_VPORTS_QLA24XX	128
#define QLA_MAX_VPORTS_QLA25XX	256

struct qla_tgt_counters {
	uint64_t qla_core_sbt_cmd;
	uint64_t core_qla_que_buf;
	uint64_t qla_core_ret_ctio;
	uint64_t core_qla_snd_status;
	uint64_t qla_core_ret_sta_ctio;
	uint64_t core_qla_free_cmd;
	uint64_t num_q_full_sent;
	uint64_t num_alloc_iocb_failed;
	uint64_t num_term_xchg_sent;
};

struct qla_qpair;

/* Response queue data structure */
struct rsp_que {
	dma_addr_t  dma;
	response_t *ring;
	response_t *ring_ptr;
	uint32_t __iomem *rsp_q_in;	/* FWI2-capable only. */
	uint32_t __iomem *rsp_q_out;
	uint16_t  ring_index;
	uint16_t  out_ptr;
	uint16_t  *in_ptr;		/* queue shadow in index */
	uint16_t  length;
	uint16_t  options;
	uint16_t  rid;
	uint16_t  id;
	uint16_t  vp_idx;
	struct qla_hw_data *hw;
	struct qla_msix_entry *msix;
	struct req_que *req;
	srb_t *status_srb; /* status continuation entry */
	struct qla_qpair *qpair;

	dma_addr_t  dma_fx00;
	response_t *ring_fx00;
	uint16_t  length_fx00;
	uint8_t rsp_pkt[REQUEST_ENTRY_SIZE];
};

/* Request queue data structure */
struct req_que {
	dma_addr_t  dma;
	request_t *ring;
	request_t *ring_ptr;
	uint32_t __iomem *req_q_in;	/* FWI2-capable only. */
	uint32_t __iomem *req_q_out;
	uint16_t  ring_index;
	uint16_t  in_ptr;
	uint16_t  *out_ptr;		/* queue shadow out index */
	uint16_t  cnt;
	uint16_t  length;
	uint16_t  options;
	uint16_t  rid;
	uint16_t  id;
	uint16_t  qos;
	uint16_t  vp_idx;
	struct rsp_que *rsp;
	srb_t **outstanding_cmds;
	uint32_t current_outstanding_cmd;
	uint16_t num_outstanding_cmds;
	int max_q_depth;

	dma_addr_t  dma_fx00;
	request_t *ring_fx00;
	uint16_t  length_fx00;
	uint8_t req_pkt[REQUEST_ENTRY_SIZE];
};

/*Queue pair data structure */
struct qla_qpair {
	spinlock_t qp_lock;
	atomic_t ref_count;
	uint32_t lun_cnt;
	/*
	 * For qpair 0, qp_lock_ptr will point at hardware_lock due to
	 * legacy code. For other Qpair(s), it will point at qp_lock.
	 */
	spinlock_t *qp_lock_ptr;
	struct scsi_qla_host *vha;
	u32 chip_reset;

	/* distill these fields down to 'online=0/1'
	 * ha->flags.eeh_busy
	 * ha->flags.pci_channel_io_perm_failure
	 * base_vha->loop_state
	 */
	uint32_t online:1;
	/* move vha->flags.difdix_supported here */
	uint32_t difdix_supported:1;
	uint32_t delete_in_progress:1;
	uint32_t fw_started:1;
	uint32_t enable_class_2:1;
	uint32_t enable_explicit_conf:1;
	uint32_t use_shadow_reg:1;

	uint16_t id;			/* qp number used with FW */
	uint16_t vp_idx;		/* vport ID */
	mempool_t *srb_mempool;

	struct pci_dev  *pdev;
	void (*reqq_start_iocbs)(struct qla_qpair *);

	/* to do: New driver: move queues to here instead of pointers */
	struct req_que *req;
	struct rsp_que *rsp;
	struct atio_que *atio;
	struct qla_msix_entry *msix; /* point to &ha->msix_entries[x] */
	struct qla_hw_data *hw;
	struct work_struct q_work;
	struct list_head qp_list_elem; /* vha->qp_list */
	struct list_head hints_list;
	uint16_t cpuid;
	struct qla_tgt_counters tgt_counters;
};

/* Place holder for FW buffer parameters */
struct qlfc_fw {
	void *fw_buf;
	dma_addr_t fw_dma;
	uint32_t len;
};

struct scsi_qlt_host {
	void *target_lport_ptr;
	struct mutex tgt_mutex;
	struct mutex tgt_host_action_mutex;
	struct qla_tgt *qla_tgt;
};

struct qlt_hw_data {
	/* Protected by hw lock */
	uint32_t node_name_set:1;

	dma_addr_t atio_dma;	/* Physical address. */
	struct atio *atio_ring;	/* Base virtual address */
	struct atio *atio_ring_ptr;	/* Current address. */
	uint16_t atio_ring_index; /* Current index. */
	uint16_t atio_q_length;
	uint32_t __iomem *atio_q_in;
	uint32_t __iomem *atio_q_out;

	struct qla_tgt_func_tmpl *tgt_ops;
	struct qla_tgt_vp_map *tgt_vp_map;

	int saved_set;
	uint16_t saved_exchange_count;
	uint32_t saved_firmware_options_1;
	uint32_t saved_firmware_options_2;
	uint32_t saved_firmware_options_3;
	uint8_t saved_firmware_options[2];
	uint8_t saved_add_firmware_options[2];

	uint8_t tgt_node_name[WWN_SIZE];

	struct dentry *dfs_tgt_sess;
	struct dentry *dfs_tgt_port_database;
	struct dentry *dfs_naqp;

	struct list_head q_full_list;
	uint32_t num_pend_cmds;
	uint32_t num_qfull_cmds_alloc;
	uint32_t num_qfull_cmds_dropped;
	spinlock_t q_full_lock;
	uint32_t leak_exchg_thresh_hold;
	spinlock_t sess_lock;
	int num_act_qpairs;
#define DEFAULT_NAQP 2
	spinlock_t atio_lock ____cacheline_aligned;
	struct btree_head32 host_map;
};

#define MAX_QFULL_CMDS_ALLOC	8192
#define Q_FULL_THRESH_HOLD_PERCENT 90
#define Q_FULL_THRESH_HOLD(ha) \
	((ha->cur_fw_xcb_count/100) * Q_FULL_THRESH_HOLD_PERCENT)

#define LEAK_EXCHG_THRESH_HOLD_PERCENT 75	/* 75 percent */

/*
 * Qlogic host adapter specific data structure.
*/
struct qla_hw_data {
	struct pci_dev  *pdev;
	/* SRB cache. */
#define SRB_MIN_REQ     128
	mempool_t       *srb_mempool;

	volatile struct {
		uint32_t	mbox_int		:1;
		uint32_t	mbox_busy		:1;
		uint32_t	disable_risc_code_load	:1;
		uint32_t	enable_64bit_addressing	:1;
		uint32_t	enable_lip_reset	:1;
		uint32_t	enable_target_reset	:1;
		uint32_t	enable_lip_full_login	:1;
		uint32_t	enable_led_scheme	:1;

		uint32_t	msi_enabled		:1;
		uint32_t	msix_enabled		:1;
		uint32_t	disable_serdes		:1;
		uint32_t	gpsc_supported		:1;
		uint32_t	npiv_supported		:1;
		uint32_t	pci_channel_io_perm_failure	:1;
		uint32_t	fce_enabled		:1;
		uint32_t	fac_supported		:1;

		uint32_t	chip_reset_done		:1;
		uint32_t	running_gold_fw		:1;
		uint32_t	eeh_busy		:1;
		uint32_t	disable_msix_handshake	:1;
		uint32_t	fcp_prio_enabled	:1;
		uint32_t	isp82xx_fw_hung:1;
		uint32_t	nic_core_hung:1;

		uint32_t	quiesce_owner:1;
		uint32_t	nic_core_reset_hdlr_active:1;
		uint32_t	nic_core_reset_owner:1;
		uint32_t	isp82xx_no_md_cap:1;
		uint32_t	host_shutting_down:1;
		uint32_t	idc_compl_status:1;
		uint32_t        mr_reset_hdlr_active:1;
		uint32_t        mr_intr_valid:1;

		uint32_t        dport_enabled:1;
		uint32_t	fawwpn_enabled:1;
		uint32_t	exlogins_enabled:1;
		uint32_t	exchoffld_enabled:1;

		uint32_t	lip_ae:1;
		uint32_t	n2n_ae:1;
		uint32_t	fw_started:1;
		uint32_t	fw_init_done:1;

		uint32_t	detected_lr_sfp:1;
		uint32_t	using_lr_setting:1;
		uint32_t	rida_fmt2:1;
		uint32_t	purge_mbox:1;
		uint32_t        n2n_bigger:1;
	} flags;

	uint16_t max_exchg;
	uint16_t long_range_distance;	/* 32G & above */
#define LR_DISTANCE_5K  1
#define LR_DISTANCE_10K 0

	/* This spinlock is used to protect "io transactions", you must
	* acquire it before doing any IO to the card, eg with RD_REG*() and
	* WRT_REG*() for the duration of your entire commandtransaction.
	*
	* This spinlock is of lower priority than the io request lock.
	*/

	spinlock_t	hardware_lock ____cacheline_aligned;
	int		bars;
	int		mem_only;
	device_reg_t *iobase;           /* Base I/O address */
	resource_size_t pio_address;

#define MIN_IOBASE_LEN          0x100
	dma_addr_t		bar0_hdl;

	void __iomem *cregbase;
	dma_addr_t		bar2_hdl;
#define BAR0_LEN_FX00			(1024 * 1024)
#define BAR2_LEN_FX00			(128 * 1024)

	uint32_t		rqstq_intr_code;
	uint32_t		mbx_intr_code;
	uint32_t		req_que_len;
	uint32_t		rsp_que_len;
	uint32_t		req_que_off;
	uint32_t		rsp_que_off;

	/* Multi queue data structs */
	device_reg_t *mqiobase;
	device_reg_t *msixbase;
	uint16_t        msix_count;
	uint8_t         mqenable;
	struct req_que **req_q_map;
	struct rsp_que **rsp_q_map;
	struct qla_qpair **queue_pair_map;
	unsigned long req_qid_map[(QLA_MAX_QUEUES / 8) / sizeof(unsigned long)];
	unsigned long rsp_qid_map[(QLA_MAX_QUEUES / 8) / sizeof(unsigned long)];
	unsigned long qpair_qid_map[(QLA_MAX_QUEUES / 8)
		/ sizeof(unsigned long)];
	uint8_t 	max_req_queues;
	uint8_t 	max_rsp_queues;
	uint8_t		max_qpairs;
	uint8_t		num_qpairs;
	struct qla_qpair *base_qpair;
	struct qla_npiv_entry *npiv_info;
	uint16_t	nvram_npiv_size;

	uint16_t        switch_cap;
#define FLOGI_SEQ_DEL           BIT_8
#define FLOGI_MID_SUPPORT       BIT_10
#define FLOGI_VSAN_SUPPORT      BIT_12
#define FLOGI_SP_SUPPORT        BIT_13

	uint8_t		port_no;		/* Physical port of adapter */
	uint8_t		exch_starvation;

	/* Timeout timers. */
	uint8_t 	loop_down_abort_time;    /* port down timer */
	atomic_t	loop_down_timer;         /* loop down timer */
	uint8_t		link_down_timeout;       /* link down timeout */
	uint16_t	max_loop_id;
	uint16_t	max_fibre_devices;	/* Maximum number of targets */

	uint16_t	fb_rev;
	uint16_t	min_external_loopid;    /* First external loop Id */

#define PORT_SPEED_UNKNOWN 0xFFFF
#define PORT_SPEED_1GB  0x00
#define PORT_SPEED_2GB  0x01
#define PORT_SPEED_4GB  0x03
#define PORT_SPEED_8GB  0x04
#define PORT_SPEED_16GB 0x05
#define PORT_SPEED_32GB 0x06
#define PORT_SPEED_10GB	0x13
	uint16_t	link_data_rate;         /* F/W operating speed */

	uint8_t		current_topology;
	uint8_t		prev_topology;
#define ISP_CFG_NL	1
#define ISP_CFG_N	2
#define ISP_CFG_FL	4
#define ISP_CFG_F	8

	uint8_t		operating_mode;         /* F/W operating mode */
#define LOOP      0
#define P2P       1
#define LOOP_P2P  2
#define P2P_LOOP  3
	uint8_t		interrupts_on;
	uint32_t	isp_abort_cnt;
#define PCI_DEVICE_ID_QLOGIC_ISP2532    0x2532
#define PCI_DEVICE_ID_QLOGIC_ISP8432    0x8432
#define PCI_DEVICE_ID_QLOGIC_ISP8001	0x8001
#define PCI_DEVICE_ID_QLOGIC_ISP8031	0x8031
#define PCI_DEVICE_ID_QLOGIC_ISP2031	0x2031
#define PCI_DEVICE_ID_QLOGIC_ISP2071	0x2071
#define PCI_DEVICE_ID_QLOGIC_ISP2271	0x2271
#define PCI_DEVICE_ID_QLOGIC_ISP2261	0x2261

	uint32_t	isp_type;
#define DT_ISP2100                      BIT_0
#define DT_ISP2200                      BIT_1
#define DT_ISP2300                      BIT_2
#define DT_ISP2312                      BIT_3
#define DT_ISP2322                      BIT_4
#define DT_ISP6312                      BIT_5
#define DT_ISP6322                      BIT_6
#define DT_ISP2422                      BIT_7
#define DT_ISP2432                      BIT_8
#define DT_ISP5422                      BIT_9
#define DT_ISP5432                      BIT_10
#define DT_ISP2532                      BIT_11
#define DT_ISP8432                      BIT_12
#define DT_ISP8001			BIT_13
#define DT_ISP8021			BIT_14
#define DT_ISP2031			BIT_15
#define DT_ISP8031			BIT_16
#define DT_ISPFX00			BIT_17
#define DT_ISP8044			BIT_18
#define DT_ISP2071			BIT_19
#define DT_ISP2271			BIT_20
#define DT_ISP2261			BIT_21
#define DT_ISP_LAST			(DT_ISP2261 << 1)

	uint32_t	device_type;
#define DT_T10_PI                       BIT_25
#define DT_IIDMA                        BIT_26
#define DT_FWI2                         BIT_27
#define DT_ZIO_SUPPORTED                BIT_28
#define DT_OEM_001                      BIT_29
#define DT_ISP2200A                     BIT_30
#define DT_EXTENDED_IDS                 BIT_31

#define DT_MASK(ha)     ((ha)->isp_type & (DT_ISP_LAST - 1))
#define IS_QLA2100(ha)  (DT_MASK(ha) & DT_ISP2100)
#define IS_QLA2200(ha)  (DT_MASK(ha) & DT_ISP2200)
#define IS_QLA2300(ha)  (DT_MASK(ha) & DT_ISP2300)
#define IS_QLA2312(ha)  (DT_MASK(ha) & DT_ISP2312)
#define IS_QLA2322(ha)  (DT_MASK(ha) & DT_ISP2322)
#define IS_QLA6312(ha)  (DT_MASK(ha) & DT_ISP6312)
#define IS_QLA6322(ha)  (DT_MASK(ha) & DT_ISP6322)
#define IS_QLA2422(ha)  (DT_MASK(ha) & DT_ISP2422)
#define IS_QLA2432(ha)  (DT_MASK(ha) & DT_ISP2432)
#define IS_QLA5422(ha)  (DT_MASK(ha) & DT_ISP5422)
#define IS_QLA5432(ha)  (DT_MASK(ha) & DT_ISP5432)
#define IS_QLA2532(ha)  (DT_MASK(ha) & DT_ISP2532)
#define IS_QLA8432(ha)  (DT_MASK(ha) & DT_ISP8432)
#define IS_QLA8001(ha)	(DT_MASK(ha) & DT_ISP8001)
#define IS_QLA81XX(ha)	(IS_QLA8001(ha))
#define IS_QLA82XX(ha)	(DT_MASK(ha) & DT_ISP8021)
#define IS_QLA8044(ha)  (DT_MASK(ha) & DT_ISP8044)
#define IS_QLA2031(ha)	(DT_MASK(ha) & DT_ISP2031)
#define IS_QLA8031(ha)	(DT_MASK(ha) & DT_ISP8031)
#define IS_QLAFX00(ha)	(DT_MASK(ha) & DT_ISPFX00)
#define IS_QLA2071(ha)	(DT_MASK(ha) & DT_ISP2071)
#define IS_QLA2271(ha)	(DT_MASK(ha) & DT_ISP2271)
#define IS_QLA2261(ha)	(DT_MASK(ha) & DT_ISP2261)

#define IS_QLA23XX(ha)  (IS_QLA2300(ha) || IS_QLA2312(ha) || IS_QLA2322(ha) || \
			IS_QLA6312(ha) || IS_QLA6322(ha))
#define IS_QLA24XX(ha)  (IS_QLA2422(ha) || IS_QLA2432(ha))
#define IS_QLA54XX(ha)  (IS_QLA5422(ha) || IS_QLA5432(ha))
#define IS_QLA25XX(ha)  (IS_QLA2532(ha))
#define IS_QLA83XX(ha)	(IS_QLA2031(ha) || IS_QLA8031(ha))
#define IS_QLA84XX(ha)  (IS_QLA8432(ha))
#define IS_QLA27XX(ha)  (IS_QLA2071(ha) || IS_QLA2271(ha) || IS_QLA2261(ha))
#define IS_QLA24XX_TYPE(ha)     (IS_QLA24XX(ha) || IS_QLA54XX(ha) || \
				IS_QLA84XX(ha))
#define IS_CNA_CAPABLE(ha)	(IS_QLA81XX(ha) || IS_QLA82XX(ha) || \
				IS_QLA8031(ha) || IS_QLA8044(ha))
#define IS_P3P_TYPE(ha)		(IS_QLA82XX(ha) || IS_QLA8044(ha))
#define IS_QLA2XXX_MIDTYPE(ha)	(IS_QLA24XX(ha) || IS_QLA84XX(ha) || \
				IS_QLA25XX(ha) || IS_QLA81XX(ha) || \
				IS_QLA82XX(ha) || IS_QLA83XX(ha) || \
				IS_QLA8044(ha) || IS_QLA27XX(ha))
#define IS_MSIX_NACK_CAPABLE(ha) (IS_QLA81XX(ha) || IS_QLA83XX(ha) || \
				IS_QLA27XX(ha))
#define IS_NOPOLLING_TYPE(ha)	(IS_QLA81XX(ha) && (ha)->flags.msix_enabled)
#define IS_FAC_REQUIRED(ha)	(IS_QLA81XX(ha) || IS_QLA83XX(ha) || \
				IS_QLA27XX(ha))
#define IS_NOCACHE_VPD_TYPE(ha)	(IS_QLA81XX(ha) || IS_QLA83XX(ha) || \
				IS_QLA27XX(ha))
#define IS_ALOGIO_CAPABLE(ha)	(IS_QLA23XX(ha) || IS_FWI2_CAPABLE(ha))

#define IS_T10_PI_CAPABLE(ha)   ((ha)->device_type & DT_T10_PI)
#define IS_IIDMA_CAPABLE(ha)    ((ha)->device_type & DT_IIDMA)
#define IS_FWI2_CAPABLE(ha)     ((ha)->device_type & DT_FWI2)
#define IS_ZIO_SUPPORTED(ha)    ((ha)->device_type & DT_ZIO_SUPPORTED)
#define IS_OEM_001(ha)          ((ha)->device_type & DT_OEM_001)
#define HAS_EXTENDED_IDS(ha)    ((ha)->device_type & DT_EXTENDED_IDS)
#define IS_CT6_SUPPORTED(ha)	((ha)->device_type & DT_CT6_SUPPORTED)
#define IS_MQUE_CAPABLE(ha)	((ha)->mqenable || IS_QLA83XX(ha) || \
				IS_QLA27XX(ha))
#define IS_BIDI_CAPABLE(ha)	((IS_QLA25XX(ha) || IS_QLA2031(ha)))
/* Bit 21 of fw_attributes decides the MCTP capabilities */
#define IS_MCTP_CAPABLE(ha)	(IS_QLA2031(ha) && \
				((ha)->fw_attributes_ext[0] & BIT_0))
#define IS_PI_UNINIT_CAPABLE(ha)	(IS_QLA83XX(ha) || IS_QLA27XX(ha))
#define IS_PI_IPGUARD_CAPABLE(ha)	(IS_QLA83XX(ha) || IS_QLA27XX(ha))
#define IS_PI_DIFB_DIX0_CAPABLE(ha)	(0)
#define IS_PI_SPLIT_DET_CAPABLE_HBA(ha)	(IS_QLA83XX(ha) || IS_QLA27XX(ha))
#define IS_PI_SPLIT_DET_CAPABLE(ha)	(IS_PI_SPLIT_DET_CAPABLE_HBA(ha) && \
    (((ha)->fw_attributes_h << 16 | (ha)->fw_attributes) & BIT_22))
#define IS_ATIO_MSIX_CAPABLE(ha) (IS_QLA83XX(ha) || IS_QLA27XX(ha))
#define IS_TGT_MODE_CAPABLE(ha)	(ha->tgt.atio_q_length)
#define IS_SHADOW_REG_CAPABLE(ha)  (IS_QLA27XX(ha))
#define IS_DPORT_CAPABLE(ha)  (IS_QLA83XX(ha) || IS_QLA27XX(ha))
#define IS_FAWWN_CAPABLE(ha)	(IS_QLA83XX(ha) || IS_QLA27XX(ha))
#define IS_EXCHG_OFFLD_CAPABLE(ha) \
	(IS_QLA81XX(ha) || IS_QLA83XX(ha) || IS_QLA27XX(ha))
#define IS_EXLOGIN_OFFLD_CAPABLE(ha) \
	(IS_QLA25XX(ha) || IS_QLA81XX(ha) || IS_QLA83XX(ha) || IS_QLA27XX(ha))
#define USE_ASYNC_SCAN(ha) (IS_QLA25XX(ha) || IS_QLA81XX(ha) ||\
	IS_QLA83XX(ha) || IS_QLA27XX(ha))

	/* HBA serial number */
	uint8_t		serial0;
	uint8_t		serial1;
	uint8_t		serial2;

	/* NVRAM configuration data */
#define MAX_NVRAM_SIZE  4096
#define VPD_OFFSET      MAX_NVRAM_SIZE / 2
	uint16_t	nvram_size;
	uint16_t	nvram_base;
	void		*nvram;
	uint16_t	vpd_size;
	uint16_t	vpd_base;
	void		*vpd;

	uint16_t	loop_reset_delay;
	uint8_t		retry_count;
	uint8_t		login_timeout;
	uint16_t	r_a_tov;
	int		port_down_retry_count;
	uint8_t		mbx_count;
	uint8_t		aen_mbx_count;
	atomic_t	num_pend_mbx_stage1;
	atomic_t	num_pend_mbx_stage2;
	atomic_t	num_pend_mbx_stage3;
	uint16_t	frame_payload_size;

	uint32_t	login_retry_count;
	/* SNS command interfaces. */
	ms_iocb_entry_t		*ms_iocb;
	dma_addr_t		ms_iocb_dma;
	struct ct_sns_pkt	*ct_sns;
	dma_addr_t		ct_sns_dma;
	/* SNS command interfaces for 2200. */
	struct sns_cmd_pkt	*sns_cmd;
	dma_addr_t		sns_cmd_dma;

#define SFP_DEV_SIZE    512
#define SFP_BLOCK_SIZE  64
	void		*sfp_data;
	dma_addr_t	sfp_data_dma;

#define XGMAC_DATA_SIZE	4096
	void		*xgmac_data;
	dma_addr_t	xgmac_data_dma;

#define DCBX_TLV_DATA_SIZE 4096
	void		*dcbx_tlv;
	dma_addr_t	dcbx_tlv_dma;

	struct task_struct	*dpc_thread;
	uint8_t dpc_active;                  /* DPC routine is active */

	dma_addr_t	gid_list_dma;
	struct gid_list_info *gid_list;
	int		gid_list_info_size;

	/* Small DMA pool allocations -- maximum 256 bytes in length. */
#define DMA_POOL_SIZE   256
	struct dma_pool *s_dma_pool;

	dma_addr_t	init_cb_dma;
	init_cb_t	*init_cb;
	int		init_cb_size;
	dma_addr_t	ex_init_cb_dma;
	struct ex_init_cb_81xx *ex_init_cb;

	void		*async_pd;
	dma_addr_t	async_pd_dma;

#define ENABLE_EXTENDED_LOGIN	BIT_7

	/* Extended Logins  */
	void		*exlogin_buf;
	dma_addr_t	exlogin_buf_dma;
	int		exlogin_size;

#define ENABLE_EXCHANGE_OFFLD	BIT_2

	/* Exchange Offload */
	void		*exchoffld_buf;
	dma_addr_t	exchoffld_buf_dma;
	int		exchoffld_size;
	int 		exchoffld_count;

	/* n2n */
	struct els_plogi_payload plogi_els_payld;

	void            *swl;

	/* These are used by mailbox operations. */
	uint16_t mailbox_out[MAILBOX_REGISTER_COUNT];
	uint32_t mailbox_out32[MAILBOX_REGISTER_COUNT];
	uint32_t aenmb[AEN_MAILBOX_REGISTER_COUNT_FX00];

	mbx_cmd_t	*mcp;
	struct mbx_cmd_32	*mcp32;

	unsigned long	mbx_cmd_flags;
#define MBX_INTERRUPT		1
#define MBX_INTR_WAIT		2
#define MBX_UPDATE_FLASH_ACTIVE	3

	struct mutex vport_lock;        /* Virtual port synchronization */
	spinlock_t vport_slock; /* order is hardware_lock, then vport_slock */
	struct mutex mq_lock;        /* multi-queue synchronization */
	struct completion mbx_cmd_comp; /* Serialize mbx access */
	struct completion mbx_intr_comp;  /* Used for completion notification */
	struct completion dcbx_comp;	/* For set port config notification */
	struct completion lb_portup_comp; /* Used to wait for link up during
					   * loopback */
#define DCBX_COMP_TIMEOUT	20
#define LB_PORTUP_COMP_TIMEOUT	10

	int notify_dcbx_comp;
	int notify_lb_portup_comp;
	struct mutex selflogin_lock;

	/* Basic firmware related information. */
	uint16_t	fw_major_version;
	uint16_t	fw_minor_version;
	uint16_t	fw_subminor_version;
	uint16_t	fw_attributes;
	uint16_t	fw_attributes_h;
	uint16_t	fw_attributes_ext[2];
	uint32_t	fw_memory_size;
	uint32_t	fw_transfer_size;
	uint32_t	fw_srisc_address;
#define RISC_START_ADDRESS_2100 0x1000
#define RISC_START_ADDRESS_2300 0x800
#define RISC_START_ADDRESS_2400 0x100000

	uint16_t	orig_fw_tgt_xcb_count;
	uint16_t	cur_fw_tgt_xcb_count;
	uint16_t	orig_fw_xcb_count;
	uint16_t	cur_fw_xcb_count;
	uint16_t	orig_fw_iocb_count;
	uint16_t	cur_fw_iocb_count;
	uint16_t	fw_max_fcf_count;

	uint32_t	fw_shared_ram_start;
	uint32_t	fw_shared_ram_end;
	uint32_t	fw_ddr_ram_start;
	uint32_t	fw_ddr_ram_end;

	uint16_t	fw_options[16];         /* slots: 1,2,3,10,11 */
	uint8_t		fw_seriallink_options[4];
	uint16_t	fw_seriallink_options24[4];

	uint8_t		mpi_version[3];
	uint32_t	mpi_capabilities;
	uint8_t		phy_version[3];
	uint8_t		pep_version[3];

	/* Firmware dump template */
	void		*fw_dump_template;
	uint32_t	fw_dump_template_len;
	/* Firmware dump information. */
	struct qla2xxx_fw_dump *fw_dump;
	uint32_t	fw_dump_len;
	int		fw_dumped;
	unsigned long	fw_dump_cap_flags;
#define RISC_PAUSE_CMPL		0
#define DMA_SHUTDOWN_CMPL	1
#define ISP_RESET_CMPL		2
#define RISC_RDY_AFT_RESET	3
#define RISC_SRAM_DUMP_CMPL	4
#define RISC_EXT_MEM_DUMP_CMPL	5
#define ISP_MBX_RDY		6
#define ISP_SOFT_RESET_CMPL	7
	int		fw_dump_reading;
	int		prev_minidump_failed;
	dma_addr_t	eft_dma;
	void		*eft;
/* Current size of mctp dump is 0x086064 bytes */
#define MCTP_DUMP_SIZE  0x086064
	dma_addr_t	mctp_dump_dma;
	void		*mctp_dump;
	int		mctp_dumped;
	int		mctp_dump_reading;
	uint32_t	chain_offset;
	struct dentry *dfs_dir;
	struct dentry *dfs_fce;
	struct dentry *dfs_tgt_counters;
	struct dentry *dfs_fw_resource_cnt;

	dma_addr_t	fce_dma;
	void		*fce;
	uint32_t	fce_bufs;
	uint16_t	fce_mb[8];
	uint64_t	fce_wr, fce_rd;
	struct mutex	fce_mutex;

	uint32_t	pci_attr;
	uint16_t	chip_revision;

	uint16_t	product_id[4];

	uint8_t		model_number[16+1];
#define BINZERO		"\0\0\0\0\0\0\0\0\0\0\0\0\0\0\0\0"
	char		model_desc[80];
	uint8_t		adapter_id[16+1];

	/* Option ROM information. */
	char		*optrom_buffer;
	uint32_t	optrom_size;
	int		optrom_state;
#define QLA_SWAITING	0
#define QLA_SREADING	1
#define QLA_SWRITING	2
	uint32_t	optrom_region_start;
	uint32_t	optrom_region_size;
	struct mutex	optrom_mutex;

/* PCI expansion ROM image information. */
#define ROM_CODE_TYPE_BIOS	0
#define ROM_CODE_TYPE_FCODE	1
#define ROM_CODE_TYPE_EFI	3
	uint8_t 	bios_revision[2];
	uint8_t 	efi_revision[2];
	uint8_t 	fcode_revision[16];
	uint32_t	fw_revision[4];

	uint32_t	gold_fw_version[4];

	/* Offsets for flash/nvram access (set to ~0 if not used). */
	uint32_t	flash_conf_off;
	uint32_t	flash_data_off;
	uint32_t	nvram_conf_off;
	uint32_t	nvram_data_off;

	uint32_t	fdt_wrt_disable;
	uint32_t	fdt_wrt_enable;
	uint32_t	fdt_erase_cmd;
	uint32_t	fdt_block_size;
	uint32_t	fdt_unprotect_sec_cmd;
	uint32_t	fdt_protect_sec_cmd;
	uint32_t	fdt_wrt_sts_reg_cmd;

	uint32_t        flt_region_flt;
	uint32_t        flt_region_fdt;
	uint32_t        flt_region_boot;
	uint32_t        flt_region_boot_sec;
	uint32_t        flt_region_fw;
	uint32_t        flt_region_fw_sec;
	uint32_t        flt_region_vpd_nvram;
	uint32_t        flt_region_vpd;
	uint32_t        flt_region_vpd_sec;
	uint32_t        flt_region_nvram;
	uint32_t        flt_region_npiv_conf;
	uint32_t	flt_region_gold_fw;
	uint32_t	flt_region_fcp_prio;
	uint32_t	flt_region_bootload;
	uint32_t	flt_region_img_status_pri;
	uint32_t	flt_region_img_status_sec;
	uint8_t         active_image;

	/* Needed for BEACON */
	uint16_t        beacon_blink_led;
	uint8_t         beacon_color_state;
#define QLA_LED_GRN_ON		0x01
#define QLA_LED_YLW_ON		0x02
#define QLA_LED_ABR_ON		0x04
#define QLA_LED_ALL_ON		0x07	/* yellow, green, amber. */
					/* ISP2322: red, green, amber. */
	uint16_t        zio_mode;
	uint16_t        zio_timer;

	struct qla_msix_entry *msix_entries;

	struct list_head        vp_list;        /* list of VP */
	unsigned long   vp_idx_map[(MAX_MULTI_ID_FABRIC / 8) /
			sizeof(unsigned long)];
	uint16_t        num_vhosts;     /* number of vports created */
	uint16_t        num_vsans;      /* number of vsan created */
	uint16_t        max_npiv_vports;        /* 63 or 125 per topoloty */
	int             cur_vport_count;

	struct qla_chip_state_84xx *cs84xx;
	struct isp_operations *isp_ops;
	struct workqueue_struct *wq;
	struct qlfc_fw fw_buf;

	/* FCP_CMND priority support */
	struct qla_fcp_prio_cfg *fcp_prio_cfg;

	struct dma_pool *dl_dma_pool;
#define DSD_LIST_DMA_POOL_SIZE  512

	struct dma_pool *fcp_cmnd_dma_pool;
	mempool_t       *ctx_mempool;
#define FCP_CMND_DMA_POOL_SIZE 512

	void __iomem	*nx_pcibase;		/* Base I/O address */
	void __iomem	*nxdb_rd_ptr;		/* Doorbell read pointer */
	void __iomem	*nxdb_wr_ptr;		/* Door bell write pointer */

	uint32_t	crb_win;
	uint32_t	curr_window;
	uint32_t	ddr_mn_window;
	unsigned long	mn_win_crb;
	unsigned long	ms_win_crb;
	int		qdr_sn_window;
	uint32_t	fcoe_dev_init_timeout;
	uint32_t	fcoe_reset_timeout;
	rwlock_t	hw_lock;
	uint16_t	portnum;		/* port number */
	int		link_width;
	struct fw_blob	*hablob;
	struct qla82xx_legacy_intr_set nx_legacy_intr;

	uint16_t	gbl_dsd_inuse;
	uint16_t	gbl_dsd_avail;
	struct list_head gbl_dsd_list;
#define NUM_DSD_CHAIN 4096

	uint8_t fw_type;
	__le32 file_prd_off;	/* File firmware product offset */

	uint32_t	md_template_size;
	void		*md_tmplt_hdr;
	dma_addr_t      md_tmplt_hdr_dma;
	void            *md_dump;
	uint32_t	md_dump_size;

	void		*loop_id_map;

	/* QLA83XX IDC specific fields */
	uint32_t	idc_audit_ts;
	uint32_t	idc_extend_tmo;

	/* DPC low-priority workqueue */
	struct workqueue_struct *dpc_lp_wq;
	struct work_struct idc_aen;
	/* DPC high-priority workqueue */
	struct workqueue_struct *dpc_hp_wq;
	struct work_struct nic_core_reset;
	struct work_struct idc_state_handler;
	struct work_struct nic_core_unrecoverable;
	struct work_struct board_disable;

	struct mr_data_fx00 mr;
	uint32_t chip_reset;

	struct qlt_hw_data tgt;
	int	allow_cna_fw_dump;
	uint32_t fw_ability_mask;
	uint16_t min_link_speed;
	uint16_t max_speed_sup;

	atomic_t        nvme_active_aen_cnt;
	uint16_t        nvme_last_rptd_aen;             /* Last recorded aen count */
};

#define FW_ABILITY_MAX_SPEED_MASK	0xFUL
#define FW_ABILITY_MAX_SPEED_16G	0x0
#define FW_ABILITY_MAX_SPEED_32G	0x1
#define FW_ABILITY_MAX_SPEED(ha)	\
	(ha->fw_ability_mask & FW_ABILITY_MAX_SPEED_MASK)

/*
 * Qlogic scsi host structure
 */
typedef struct scsi_qla_host {
	struct list_head list;
	struct list_head vp_fcports;	/* list of fcports */
	struct list_head work_list;
	spinlock_t work_lock;
	struct work_struct iocb_work;

	/* Commonly used flags and state information. */
	struct Scsi_Host *host;
	unsigned long	host_no;
	uint8_t		host_str[16];

	volatile struct {
		uint32_t	init_done		:1;
		uint32_t	online			:1;
		uint32_t	reset_active		:1;

		uint32_t	management_server_logged_in :1;
		uint32_t	process_response_queue	:1;
		uint32_t	difdix_supported:1;
		uint32_t	delete_progress:1;

		uint32_t	fw_tgt_reported:1;
		uint32_t	bbcr_enable:1;
		uint32_t	qpairs_available:1;
		uint32_t	qpairs_req_created:1;
		uint32_t	qpairs_rsp_created:1;
		uint32_t	nvme_enabled:1;
	} flags;

	atomic_t	loop_state;
#define LOOP_TIMEOUT	1
#define LOOP_DOWN	2
#define LOOP_UP		3
#define LOOP_UPDATE	4
#define LOOP_READY	5
#define LOOP_DEAD	6

	unsigned long   relogin_jif;
	unsigned long   dpc_flags;
#define RESET_MARKER_NEEDED	0	/* Send marker to ISP. */
#define RESET_ACTIVE		1
#define ISP_ABORT_NEEDED	2	/* Initiate ISP abort. */
#define ABORT_ISP_ACTIVE	3	/* ISP abort in progress. */
#define LOOP_RESYNC_NEEDED	4	/* Device Resync needed. */
#define LOOP_RESYNC_ACTIVE	5
#define LOCAL_LOOP_UPDATE	6	/* Perform a local loop update. */
#define RSCN_UPDATE		7	/* Perform an RSCN update. */
#define RELOGIN_NEEDED		8
#define REGISTER_FC4_NEEDED	9	/* SNS FC4 registration required. */
#define ISP_ABORT_RETRY		10	/* ISP aborted. */
#define BEACON_BLINK_NEEDED	11
#define REGISTER_FDMI_NEEDED	12
#define FCPORT_UPDATE_NEEDED	13
#define VP_DPC_NEEDED		14	/* wake up for VP dpc handling */
#define UNLOADING		15
#define NPIV_CONFIG_NEEDED	16
#define ISP_UNRECOVERABLE	17
#define FCOE_CTX_RESET_NEEDED	18	/* Initiate FCoE context reset */
#define MPI_RESET_NEEDED	19	/* Initiate MPI FW reset */
#define ISP_QUIESCE_NEEDED	20	/* Driver need some quiescence */
#define N2N_LINK_RESET		21
#define PORT_UPDATE_NEEDED	22
#define FX00_RESET_RECOVERY	23
#define FX00_TARGET_SCAN	24
#define FX00_CRITEMP_RECOVERY	25
#define FX00_HOST_INFO_RESEND	26
#define QPAIR_ONLINE_CHECK_NEEDED	27
#define SET_ZIO_THRESHOLD_NEEDED	28
#define DETECT_SFP_CHANGE	29
#define N2N_LOGIN_NEEDED	30
#define IOCB_WORK_ACTIVE	31

	unsigned long	pci_flags;
#define PFLG_DISCONNECTED	0	/* PCI device removed */
#define PFLG_DRIVER_REMOVING	1	/* PCI driver .remove */
#define PFLG_DRIVER_PROBING	2	/* PCI driver .probe */

	uint32_t	device_flags;
#define SWITCH_FOUND		BIT_0
#define DFLG_NO_CABLE		BIT_1
#define DFLG_DEV_FAILED		BIT_5

	/* ISP configuration data. */
	uint16_t	loop_id;		/* Host adapter loop id */
	uint16_t        self_login_loop_id;     /* host adapter loop id
						 * get it on self login
						 */
	fc_port_t       bidir_fcport;		/* fcport used for bidir cmnds
						 * no need of allocating it for
						 * each command
						 */

	port_id_t	d_id;			/* Host adapter port id */
	uint8_t		marker_needed;
	uint16_t	mgmt_svr_loop_id;



	/* Timeout timers. */
	uint8_t         loop_down_abort_time;    /* port down timer */
	atomic_t        loop_down_timer;         /* loop down timer */
	uint8_t         link_down_timeout;       /* link down timeout */

	uint32_t        timer_active;
	struct timer_list        timer;

	uint8_t		node_name[WWN_SIZE];
	uint8_t		port_name[WWN_SIZE];
	uint8_t		fabric_node_name[WWN_SIZE];

	struct		nvme_fc_local_port *nvme_local_port;
	struct completion nvme_del_done;
	struct list_head nvme_rport_list;

	uint16_t	fcoe_vlan_id;
	uint16_t	fcoe_fcf_idx;
	uint8_t		fcoe_vn_port_mac[6];

	/* list of commands waiting on workqueue */
	struct list_head	qla_cmd_list;
	struct list_head	qla_sess_op_cmd_list;
	struct list_head	unknown_atio_list;
	spinlock_t		cmd_list_lock;
	struct delayed_work	unknown_atio_work;

	/* Counter to detect races between ELS and RSCN events */
	atomic_t		generation_tick;
	/* Time when global fcport update has been scheduled */
	int			total_fcport_update_gen;
	/* List of pending LOGOs, protected by tgt_mutex */
	struct list_head	logo_list;
	/* List of pending PLOGI acks, protected by hw lock */
	struct list_head	plogi_ack_list;

	struct list_head	qp_list;

	uint32_t	vp_abort_cnt;

	struct fc_vport	*fc_vport;	/* holds fc_vport * for each vport */
	uint16_t        vp_idx;		/* vport ID */
	struct qla_qpair *qpair;	/* base qpair */

	unsigned long		vp_flags;
#define VP_IDX_ACQUIRED		0	/* bit no 0 */
#define VP_CREATE_NEEDED	1
#define VP_BIND_NEEDED		2
#define VP_DELETE_NEEDED	3
#define VP_SCR_NEEDED		4	/* State Change Request registration */
#define VP_CONFIG_OK		5	/* Flag to cfg VP, if FW is ready */
	atomic_t 		vp_state;
#define VP_OFFLINE		0
#define VP_ACTIVE		1
#define VP_FAILED		2
// #define VP_DISABLE		3
	uint16_t 	vp_err_state;
	uint16_t	vp_prev_err_state;
#define VP_ERR_UNKWN		0
#define VP_ERR_PORTDWN		1
#define VP_ERR_FAB_UNSUPPORTED	2
#define VP_ERR_FAB_NORESOURCES	3
#define VP_ERR_FAB_LOGOUT	4
#define VP_ERR_ADAP_NORESOURCES	5
	struct qla_hw_data *hw;
	struct scsi_qlt_host vha_tgt;
	struct req_que *req;
	int		fw_heartbeat_counter;
	int		seconds_since_last_heartbeat;
	struct fc_host_statistics fc_host_stat;
	struct qla_statistics qla_stats;
	struct bidi_statistics bidi_stats;
	atomic_t	vref_count;
	struct qla8044_reset_template reset_tmplt;
	uint16_t	bbcr;
	struct name_list_extended gnl;
	/* Count of active session/fcport */
	int fcport_count;
	wait_queue_head_t fcport_waitQ;
	wait_queue_head_t vref_waitq;
	uint8_t min_link_speed_feat;
<<<<<<< HEAD
	struct list_head gpnid_list;
=======
	uint8_t n2n_node_name[WWN_SIZE];
	uint8_t n2n_port_name[WWN_SIZE];
	uint16_t	n2n_id;
	struct list_head gpnid_list;
	struct fab_scan scan;
>>>>>>> e021bb4f
} scsi_qla_host_t;

struct qla27xx_image_status {
	uint8_t image_status_mask;
	uint16_t generation_number;
	uint8_t reserved[3];
	uint8_t ver_minor;
	uint8_t ver_major;
	uint32_t checksum;
	uint32_t signature;
} __packed;

#define SET_VP_IDX	1
#define SET_AL_PA	2
#define RESET_VP_IDX	3
#define RESET_AL_PA	4
struct qla_tgt_vp_map {
	uint8_t	idx;
	scsi_qla_host_t *vha;
};

struct qla2_sgx {
	dma_addr_t		dma_addr;	/* OUT */
	uint32_t		dma_len;	/* OUT */

	uint32_t		tot_bytes;	/* IN */
	struct scatterlist	*cur_sg;	/* IN */

	/* for book keeping, bzero on initial invocation */
	uint32_t		bytes_consumed;
	uint32_t		num_bytes;
	uint32_t		tot_partial;

	/* for debugging */
	uint32_t		num_sg;
	srb_t			*sp;
};

#define QLA_FW_STARTED(_ha) {			\
	int i;					\
	_ha->flags.fw_started = 1;		\
	_ha->base_qpair->fw_started = 1;	\
	for (i = 0; i < _ha->max_qpairs; i++) {	\
	if (_ha->queue_pair_map[i])	\
	_ha->queue_pair_map[i]->fw_started = 1;	\
	}					\
}

#define QLA_FW_STOPPED(_ha) {			\
	int i;					\
	_ha->flags.fw_started = 0;		\
	_ha->base_qpair->fw_started = 0;	\
	for (i = 0; i < _ha->max_qpairs; i++) {	\
	if (_ha->queue_pair_map[i])	\
	_ha->queue_pair_map[i]->fw_started = 0;	\
	}					\
}

/*
 * Macros to help code, maintain, etc.
 */
#define LOOP_TRANSITION(ha) \
	(test_bit(ISP_ABORT_NEEDED, &ha->dpc_flags) || \
	 test_bit(LOOP_RESYNC_NEEDED, &ha->dpc_flags) || \
	 atomic_read(&ha->loop_state) == LOOP_DOWN)

#define STATE_TRANSITION(ha) \
		(test_bit(ISP_ABORT_NEEDED, &ha->dpc_flags) || \
			 test_bit(LOOP_RESYNC_NEEDED, &ha->dpc_flags))

#define QLA_VHA_MARK_BUSY(__vha, __bail) do {		\
	atomic_inc(&__vha->vref_count);			\
	mb();						\
	if (__vha->flags.delete_progress) {		\
		atomic_dec(&__vha->vref_count);		\
		wake_up(&__vha->vref_waitq);		\
		__bail = 1;				\
	} else {					\
		__bail = 0;				\
	}						\
} while (0)

#define QLA_VHA_MARK_NOT_BUSY(__vha) do {		\
	atomic_dec(&__vha->vref_count);			\
	wake_up(&__vha->vref_waitq);			\
} while (0)						\

#define QLA_QPAIR_MARK_BUSY(__qpair, __bail) do {	\
	atomic_inc(&__qpair->ref_count);		\
	mb();						\
	if (__qpair->delete_in_progress) {		\
		atomic_dec(&__qpair->ref_count);	\
		__bail = 1;				\
	} else {					\
	       __bail = 0;				\
	}						\
} while (0)

#define QLA_QPAIR_MARK_NOT_BUSY(__qpair)		\
	atomic_dec(&__qpair->ref_count);		\


#define QLA_ENA_CONF(_ha) {\
    int i;\
    _ha->base_qpair->enable_explicit_conf = 1;	\
    for (i = 0; i < _ha->max_qpairs; i++) {	\
	if (_ha->queue_pair_map[i])		\
	    _ha->queue_pair_map[i]->enable_explicit_conf = 1; \
    }						\
}

#define QLA_DIS_CONF(_ha) {\
    int i;\
    _ha->base_qpair->enable_explicit_conf = 0;	\
    for (i = 0; i < _ha->max_qpairs; i++) {	\
	if (_ha->queue_pair_map[i])		\
	    _ha->queue_pair_map[i]->enable_explicit_conf = 0; \
    }						\
}

/*
 * qla2x00 local function return status codes
 */
#define MBS_MASK		0x3fff

#define QLA_SUCCESS		(MBS_COMMAND_COMPLETE & MBS_MASK)
#define QLA_INVALID_COMMAND	(MBS_INVALID_COMMAND & MBS_MASK)
#define QLA_INTERFACE_ERROR	(MBS_HOST_INTERFACE_ERROR & MBS_MASK)
#define QLA_TEST_FAILED		(MBS_TEST_FAILED & MBS_MASK)
#define QLA_COMMAND_ERROR	(MBS_COMMAND_ERROR & MBS_MASK)
#define QLA_PARAMETER_ERROR	(MBS_COMMAND_PARAMETER_ERROR & MBS_MASK)
#define QLA_PORT_ID_USED	(MBS_PORT_ID_USED & MBS_MASK)
#define QLA_LOOP_ID_USED	(MBS_LOOP_ID_USED & MBS_MASK)
#define QLA_ALL_IDS_IN_USE	(MBS_ALL_IDS_IN_USE & MBS_MASK)
#define QLA_NOT_LOGGED_IN	(MBS_NOT_LOGGED_IN & MBS_MASK)

#define QLA_FUNCTION_TIMEOUT		0x100
#define QLA_FUNCTION_PARAMETER_ERROR	0x101
#define QLA_FUNCTION_FAILED		0x102
#define QLA_MEMORY_ALLOC_FAILED		0x103
#define QLA_LOCK_TIMEOUT		0x104
#define QLA_ABORTED			0x105
#define QLA_SUSPENDED			0x106
#define QLA_BUSY			0x107
#define QLA_ALREADY_REGISTERED		0x109

#define NVRAM_DELAY()		udelay(10)

/*
 * Flash support definitions
 */
#define OPTROM_SIZE_2300	0x20000
#define OPTROM_SIZE_2322	0x100000
#define OPTROM_SIZE_24XX	0x100000
#define OPTROM_SIZE_25XX	0x200000
#define OPTROM_SIZE_81XX	0x400000
#define OPTROM_SIZE_82XX	0x800000
#define OPTROM_SIZE_83XX	0x1000000

#define OPTROM_BURST_SIZE	0x1000
#define OPTROM_BURST_DWORDS	(OPTROM_BURST_SIZE / 4)

#define	QLA_DSDS_PER_IOCB	37

#define CMD_SP(Cmnd)		((Cmnd)->SCp.ptr)

#define QLA_SG_ALL	1024

enum nexus_wait_type {
	WAIT_HOST = 0,
	WAIT_TARGET,
	WAIT_LUN,
};

/* Refer to SNIA SFF 8247 */
struct sff_8247_a0 {
	u8 txid;	/* transceiver id */
	u8 ext_txid;
	u8 connector;
	/* compliance code */
	u8 eth_infi_cc3;	/* ethernet, inifiband */
	u8 sonet_cc4[2];
	u8 eth_cc6;
	/* link length */
#define FC_LL_VL BIT_7	/* very long */
#define FC_LL_S  BIT_6	/* Short */
#define FC_LL_I  BIT_5	/* Intermidiate*/
#define FC_LL_L  BIT_4	/* Long */
#define FC_LL_M  BIT_3	/* Medium */
#define FC_LL_SA BIT_2	/* ShortWave laser */
#define FC_LL_LC BIT_1	/* LongWave laser */
#define FC_LL_EL BIT_0	/* Electrical inter enclosure */
	u8 fc_ll_cc7;
	/* FC technology */
#define FC_TEC_EL BIT_7	/* Electrical inter enclosure */
#define FC_TEC_SN BIT_6	/* short wave w/o OFC */
#define FC_TEC_SL BIT_5	/* short wave with OFC */
#define FC_TEC_LL BIT_4	/* Longwave Laser */
#define FC_TEC_ACT BIT_3	/* Active cable */
#define FC_TEC_PAS BIT_2	/* Passive cable */
	u8 fc_tec_cc8;
	/* Transmission Media */
#define FC_MED_TW BIT_7	/* Twin Ax */
#define FC_MED_TP BIT_6	/* Twited Pair */
#define FC_MED_MI BIT_5	/* Min Coax */
#define FC_MED_TV BIT_4	/* Video Coax */
#define FC_MED_M6 BIT_3	/* Multimode, 62.5um */
#define FC_MED_M5 BIT_2	/* Multimode, 50um */
#define FC_MED_SM BIT_0	/* Single Mode */
	u8 fc_med_cc9;
	/* speed FC_SP_12: 12*100M = 1200 MB/s */
#define FC_SP_12 BIT_7
#define FC_SP_8  BIT_6
#define FC_SP_16 BIT_5
#define FC_SP_4  BIT_4
#define FC_SP_32 BIT_3
#define FC_SP_2  BIT_2
#define FC_SP_1  BIT_0
	u8 fc_sp_cc10;
	u8 encode;
	u8 bitrate;
	u8 rate_id;
	u8 length_km;		/* offset 14/eh */
	u8 length_100m;
	u8 length_50um_10m;
	u8 length_62um_10m;
	u8 length_om4_10m;
	u8 length_om3_10m;
#define SFF_VEN_NAME_LEN 16
	u8 vendor_name[SFF_VEN_NAME_LEN];	/* offset 20/14h */
	u8 tx_compat;
	u8 vendor_oui[3];
#define SFF_PART_NAME_LEN 16
	u8 vendor_pn[SFF_PART_NAME_LEN];	/* part number */
	u8 vendor_rev[4];
	u8 wavelength[2];
	u8 resv;
	u8 cc_base;
	u8 options[2];	/* offset 64 */
	u8 br_max;
	u8 br_min;
	u8 vendor_sn[16];
	u8 date_code[8];
	u8 diag;
	u8 enh_options;
	u8 sff_revision;
	u8 cc_ext;
	u8 vendor_specific[32];
	u8 resv2[128];
};

#define AUTO_DETECT_SFP_SUPPORT(_vha)\
	(ql2xautodetectsfp && !_vha->vp_idx &&		\
	(IS_QLA25XX(_vha->hw) || IS_QLA81XX(_vha->hw) ||\
	IS_QLA83XX(_vha->hw) || IS_QLA27XX(_vha->hw)))

#define USER_CTRL_IRQ(_ha) (ql2xuctrlirq && QLA_TGT_MODE_ENABLED() && \
	(IS_QLA27XX(_ha) || IS_QLA83XX(_ha)))

#define SAVE_TOPO(_ha) { \
	if (_ha->current_topology)				\
		_ha->prev_topology = _ha->current_topology;     \
}

#define N2N_TOPO(ha) \
	((ha->prev_topology == ISP_CFG_N && !ha->current_topology) || \
	 ha->current_topology == ISP_CFG_N || \
	 !ha->current_topology)

#include "qla_target.h"
#include "qla_gbl.h"
#include "qla_dbg.h"
#include "qla_inline.h"
#endif<|MERGE_RESOLUTION|>--- conflicted
+++ resolved
@@ -4375,15 +4375,11 @@
 	wait_queue_head_t fcport_waitQ;
 	wait_queue_head_t vref_waitq;
 	uint8_t min_link_speed_feat;
-<<<<<<< HEAD
-	struct list_head gpnid_list;
-=======
 	uint8_t n2n_node_name[WWN_SIZE];
 	uint8_t n2n_port_name[WWN_SIZE];
 	uint16_t	n2n_id;
 	struct list_head gpnid_list;
 	struct fab_scan scan;
->>>>>>> e021bb4f
 } scsi_qla_host_t;
 
 struct qla27xx_image_status {
