--- conflicted
+++ resolved
@@ -152,16 +152,11 @@
 qla24xx_disable_vp(scsi_qla_host_t *vha)
 {
 	unsigned long flags;
-<<<<<<< HEAD
-	int ret;
-	fc_port_t *fcport;
-=======
 	int ret = QLA_SUCCESS;
 	fc_port_t *fcport;
 
 	if (vha->hw->flags.fw_started)
 		ret = qla24xx_control_vp(vha, VCE_COMMAND_DISABLE_VPS_LOGO_ALL);
->>>>>>> e021bb4f
 
 	atomic_set(&vha->loop_state, LOOP_DOWN);
 	atomic_set(&vha->loop_down_timer, LOOP_DOWN_TIME);
@@ -372,13 +367,7 @@
 
 			ql_dbg(ql_dbg_dpc, vha, 0x4018,
 			    "Relogin needed scheduled.\n");
-<<<<<<< HEAD
-			qla2x00_relogin(vha);
-			ql_dbg(ql_dbg_dpc, vha, 0x4019,
-			    "Relogin needed end.\n");
-=======
 			qla24xx_post_relogin_work(vha);
->>>>>>> e021bb4f
 		}
 	}
 
