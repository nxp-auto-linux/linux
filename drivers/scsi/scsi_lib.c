// SPDX-License-Identifier: GPL-2.0-only
/*
 * Copyright (C) 1999 Eric Youngdale
 * Copyright (C) 2014 Christoph Hellwig
 *
 *  SCSI queueing library.
 *      Initial versions: Eric Youngdale (eric@andante.org).
 *                        Based upon conversations with large numbers
 *                        of people at Linux Expo.
 */

#include <linux/bio.h>
#include <linux/bitops.h>
#include <linux/blkdev.h>
#include <linux/completion.h>
#include <linux/kernel.h>
#include <linux/export.h>
#include <linux/init.h>
#include <linux/pci.h>
#include <linux/delay.h>
#include <linux/hardirq.h>
#include <linux/scatterlist.h>
#include <linux/blk-mq.h>
#include <linux/ratelimit.h>
#include <asm/unaligned.h>

#include <scsi/scsi.h>
#include <scsi/scsi_cmnd.h>
#include <scsi/scsi_dbg.h>
#include <scsi/scsi_device.h>
#include <scsi/scsi_driver.h>
#include <scsi/scsi_eh.h>
#include <scsi/scsi_host.h>
#include <scsi/scsi_transport.h> /* __scsi_init_queue() */
#include <scsi/scsi_dh.h>

#include <trace/events/scsi.h>

#include "scsi_debugfs.h"
#include "scsi_priv.h"
#include "scsi_logging.h"

/*
 * Size of integrity metadata is usually small, 1 inline sg should
 * cover normal cases.
 */
#ifdef CONFIG_ARCH_NO_SG_CHAIN
#define  SCSI_INLINE_PROT_SG_CNT  0
#define  SCSI_INLINE_SG_CNT  0
#else
#define  SCSI_INLINE_PROT_SG_CNT  1
#define  SCSI_INLINE_SG_CNT  2
#endif

static struct kmem_cache *scsi_sdb_cache;
static struct kmem_cache *scsi_sense_cache;
static struct kmem_cache *scsi_sense_isadma_cache;
static DEFINE_MUTEX(scsi_sense_cache_mutex);

static void scsi_mq_uninit_cmd(struct scsi_cmnd *cmd);

static inline struct kmem_cache *
scsi_select_sense_cache(bool unchecked_isa_dma)
{
	return unchecked_isa_dma ? scsi_sense_isadma_cache : scsi_sense_cache;
}

static void scsi_free_sense_buffer(bool unchecked_isa_dma,
				   unsigned char *sense_buffer)
{
	kmem_cache_free(scsi_select_sense_cache(unchecked_isa_dma),
			sense_buffer);
}

static unsigned char *scsi_alloc_sense_buffer(bool unchecked_isa_dma,
	gfp_t gfp_mask, int numa_node)
{
	return kmem_cache_alloc_node(scsi_select_sense_cache(unchecked_isa_dma),
				     gfp_mask, numa_node);
}

int scsi_init_sense_cache(struct Scsi_Host *shost)
{
	struct kmem_cache *cache;
	int ret = 0;

	mutex_lock(&scsi_sense_cache_mutex);
	cache = scsi_select_sense_cache(shost->unchecked_isa_dma);
	if (cache)
		goto exit;

	if (shost->unchecked_isa_dma) {
		scsi_sense_isadma_cache =
			kmem_cache_create("scsi_sense_cache(DMA)",
				SCSI_SENSE_BUFFERSIZE, 0,
				SLAB_HWCACHE_ALIGN | SLAB_CACHE_DMA, NULL);
		if (!scsi_sense_isadma_cache)
			ret = -ENOMEM;
	} else {
		scsi_sense_cache =
			kmem_cache_create_usercopy("scsi_sense_cache",
				SCSI_SENSE_BUFFERSIZE, 0, SLAB_HWCACHE_ALIGN,
				0, SCSI_SENSE_BUFFERSIZE, NULL);
		if (!scsi_sense_cache)
			ret = -ENOMEM;
	}
 exit:
	mutex_unlock(&scsi_sense_cache_mutex);
	return ret;
}

/*
 * When to reinvoke queueing after a resource shortage. It's 3 msecs to
 * not change behaviour from the previous unplug mechanism, experimentation
 * may prove this needs changing.
 */
#define SCSI_QUEUE_DELAY	3

static void
scsi_set_blocked(struct scsi_cmnd *cmd, int reason)
{
	struct Scsi_Host *host = cmd->device->host;
	struct scsi_device *device = cmd->device;
	struct scsi_target *starget = scsi_target(device);

	/*
	 * Set the appropriate busy bit for the device/host.
	 *
	 * If the host/device isn't busy, assume that something actually
	 * completed, and that we should be able to queue a command now.
	 *
	 * Note that the prior mid-layer assumption that any host could
	 * always queue at least one command is now broken.  The mid-layer
	 * will implement a user specifiable stall (see
	 * scsi_host.max_host_blocked and scsi_device.max_device_blocked)
	 * if a command is requeued with no other commands outstanding
	 * either for the device or for the host.
	 */
	switch (reason) {
	case SCSI_MLQUEUE_HOST_BUSY:
		atomic_set(&host->host_blocked, host->max_host_blocked);
		break;
	case SCSI_MLQUEUE_DEVICE_BUSY:
	case SCSI_MLQUEUE_EH_RETRY:
		atomic_set(&device->device_blocked,
			   device->max_device_blocked);
		break;
	case SCSI_MLQUEUE_TARGET_BUSY:
		atomic_set(&starget->target_blocked,
			   starget->max_target_blocked);
		break;
	}
}

static void scsi_mq_requeue_cmd(struct scsi_cmnd *cmd)
{
	if (cmd->request->rq_flags & RQF_DONTPREP) {
		cmd->request->rq_flags &= ~RQF_DONTPREP;
		scsi_mq_uninit_cmd(cmd);
	} else {
		WARN_ON_ONCE(true);
	}
	blk_mq_requeue_request(cmd->request, true);
}

/**
 * __scsi_queue_insert - private queue insertion
 * @cmd: The SCSI command being requeued
 * @reason:  The reason for the requeue
 * @unbusy: Whether the queue should be unbusied
 *
 * This is a private queue insertion.  The public interface
 * scsi_queue_insert() always assumes the queue should be unbusied
 * because it's always called before the completion.  This function is
 * for a requeue after completion, which should only occur in this
 * file.
 */
static void __scsi_queue_insert(struct scsi_cmnd *cmd, int reason, bool unbusy)
{
	struct scsi_device *device = cmd->device;

	SCSI_LOG_MLQUEUE(1, scmd_printk(KERN_INFO, cmd,
		"Inserting command %p into mlqueue\n", cmd));

	scsi_set_blocked(cmd, reason);

	/*
	 * Decrement the counters, since these commands are no longer
	 * active on the host/device.
	 */
	if (unbusy)
		scsi_device_unbusy(device);

	/*
	 * Requeue this command.  It will go before all other commands
	 * that are already in the queue. Schedule requeue work under
	 * lock such that the kblockd_schedule_work() call happens
	 * before blk_cleanup_queue() finishes.
	 */
	cmd->result = 0;

	blk_mq_requeue_request(cmd->request, true);
}

/*
 * Function:    scsi_queue_insert()
 *
 * Purpose:     Insert a command in the midlevel queue.
 *
 * Arguments:   cmd    - command that we are adding to queue.
 *              reason - why we are inserting command to queue.
 *
 * Lock status: Assumed that lock is not held upon entry.
 *
 * Returns:     Nothing.
 *
 * Notes:       We do this for one of two cases.  Either the host is busy
 *              and it cannot accept any more commands for the time being,
 *              or the device returned QUEUE_FULL and can accept no more
 *              commands.
 * Notes:       This could be called either from an interrupt context or a
 *              normal process context.
 */
void scsi_queue_insert(struct scsi_cmnd *cmd, int reason)
{
	__scsi_queue_insert(cmd, reason, true);
}


/**
 * __scsi_execute - insert request and wait for the result
 * @sdev:	scsi device
 * @cmd:	scsi command
 * @data_direction: data direction
 * @buffer:	data buffer
 * @bufflen:	len of buffer
 * @sense:	optional sense buffer
 * @sshdr:	optional decoded sense header
 * @timeout:	request timeout in seconds
 * @retries:	number of times to retry request
 * @flags:	flags for ->cmd_flags
 * @rq_flags:	flags for ->rq_flags
 * @resid:	optional residual length
 *
 * Returns the scsi_cmnd result field if a command was executed, or a negative
 * Linux error code if we didn't get that far.
 */
int __scsi_execute(struct scsi_device *sdev, const unsigned char *cmd,
		 int data_direction, void *buffer, unsigned bufflen,
		 unsigned char *sense, struct scsi_sense_hdr *sshdr,
		 int timeout, int retries, u64 flags, req_flags_t rq_flags,
		 int *resid)
{
	struct request *req;
	struct scsi_request *rq;
	int ret = DRIVER_ERROR << 24;

	req = blk_get_request(sdev->request_queue,
			data_direction == DMA_TO_DEVICE ?
			REQ_OP_SCSI_OUT : REQ_OP_SCSI_IN, BLK_MQ_REQ_PREEMPT);
	if (IS_ERR(req))
		return ret;
	rq = scsi_req(req);

	if (bufflen &&	blk_rq_map_kern(sdev->request_queue, req,
					buffer, bufflen, GFP_NOIO))
		goto out;

	rq->cmd_len = COMMAND_SIZE(cmd[0]);
	memcpy(rq->cmd, cmd, rq->cmd_len);
	rq->retries = retries;
	req->timeout = timeout;
	req->cmd_flags |= flags;
	req->rq_flags |= rq_flags | RQF_QUIET;

	/*
	 * head injection *required* here otherwise quiesce won't work
	 */
	blk_execute_rq(req->q, NULL, req, 1);

	/*
	 * Some devices (USB mass-storage in particular) may transfer
	 * garbage data together with a residue indicating that the data
	 * is invalid.  Prevent the garbage from being misinterpreted
	 * and prevent security leaks by zeroing out the excess data.
	 */
	if (unlikely(rq->resid_len > 0 && rq->resid_len <= bufflen))
		memset(buffer + (bufflen - rq->resid_len), 0, rq->resid_len);

	if (resid)
		*resid = rq->resid_len;
	if (sense && rq->sense_len)
		memcpy(sense, rq->sense, SCSI_SENSE_BUFFERSIZE);
	if (sshdr)
		scsi_normalize_sense(rq->sense, rq->sense_len, sshdr);
	ret = rq->result;
 out:
	blk_put_request(req);

	return ret;
}
EXPORT_SYMBOL(__scsi_execute);

/*
 * Function:    scsi_init_cmd_errh()
 *
 * Purpose:     Initialize cmd fields related to error handling.
 *
 * Arguments:   cmd	- command that is ready to be queued.
 *
 * Notes:       This function has the job of initializing a number of
 *              fields related to error handling.   Typically this will
 *              be called once for each command, as required.
 */
static void scsi_init_cmd_errh(struct scsi_cmnd *cmd)
{
	scsi_set_resid(cmd, 0);
	memset(cmd->sense_buffer, 0, SCSI_SENSE_BUFFERSIZE);
	if (cmd->cmd_len == 0)
		cmd->cmd_len = scsi_command_size(cmd->cmnd);
}

/*
 * Decrement the host_busy counter and wake up the error handler if necessary.
 * Avoid as follows that the error handler is not woken up if shost->host_busy
 * == shost->host_failed: use call_rcu() in scsi_eh_scmd_add() in combination
 * with an RCU read lock in this function to ensure that this function in its
 * entirety either finishes before scsi_eh_scmd_add() increases the
 * host_failed counter or that it notices the shost state change made by
 * scsi_eh_scmd_add().
 */
static void scsi_dec_host_busy(struct Scsi_Host *shost)
{
	unsigned long flags;

	rcu_read_lock();
	atomic_dec(&shost->host_busy);
	if (unlikely(scsi_host_in_recovery(shost))) {
		spin_lock_irqsave(shost->host_lock, flags);
		if (shost->host_failed || shost->host_eh_scheduled)
			scsi_eh_wakeup(shost);
		spin_unlock_irqrestore(shost->host_lock, flags);
	}
	rcu_read_unlock();
}

void scsi_device_unbusy(struct scsi_device *sdev)
{
	struct Scsi_Host *shost = sdev->host;
	struct scsi_target *starget = scsi_target(sdev);

	scsi_dec_host_busy(shost);

	if (starget->can_queue > 0)
		atomic_dec(&starget->target_busy);

	atomic_dec(&sdev->device_busy);
}

static void scsi_kick_queue(struct request_queue *q)
{
	blk_mq_run_hw_queues(q, false);
}

/*
 * Called for single_lun devices on IO completion. Clear starget_sdev_user,
 * and call blk_run_queue for all the scsi_devices on the target -
 * including current_sdev first.
 *
 * Called with *no* scsi locks held.
 */
static void scsi_single_lun_run(struct scsi_device *current_sdev)
{
	struct Scsi_Host *shost = current_sdev->host;
	struct scsi_device *sdev, *tmp;
	struct scsi_target *starget = scsi_target(current_sdev);
	unsigned long flags;

	spin_lock_irqsave(shost->host_lock, flags);
	starget->starget_sdev_user = NULL;
	spin_unlock_irqrestore(shost->host_lock, flags);

	/*
	 * Call blk_run_queue for all LUNs on the target, starting with
	 * current_sdev. We race with others (to set starget_sdev_user),
	 * but in most cases, we will be first. Ideally, each LU on the
	 * target would get some limited time or requests on the target.
	 */
	scsi_kick_queue(current_sdev->request_queue);

	spin_lock_irqsave(shost->host_lock, flags);
	if (starget->starget_sdev_user)
		goto out;
	list_for_each_entry_safe(sdev, tmp, &starget->devices,
			same_target_siblings) {
		if (sdev == current_sdev)
			continue;
		if (scsi_device_get(sdev))
			continue;

		spin_unlock_irqrestore(shost->host_lock, flags);
		scsi_kick_queue(sdev->request_queue);
		spin_lock_irqsave(shost->host_lock, flags);
	
		scsi_device_put(sdev);
	}
 out:
	spin_unlock_irqrestore(shost->host_lock, flags);
}

static inline bool scsi_device_is_busy(struct scsi_device *sdev)
{
	if (atomic_read(&sdev->device_busy) >= sdev->queue_depth)
		return true;
	if (atomic_read(&sdev->device_blocked) > 0)
		return true;
	return false;
}

static inline bool scsi_target_is_busy(struct scsi_target *starget)
{
	if (starget->can_queue > 0) {
		if (atomic_read(&starget->target_busy) >= starget->can_queue)
			return true;
		if (atomic_read(&starget->target_blocked) > 0)
			return true;
	}
	return false;
}

static inline bool scsi_host_is_busy(struct Scsi_Host *shost)
{
	if (shost->can_queue > 0 &&
	    atomic_read(&shost->host_busy) >= shost->can_queue)
		return true;
	if (atomic_read(&shost->host_blocked) > 0)
		return true;
	if (shost->host_self_blocked)
		return true;
	return false;
}

static void scsi_starved_list_run(struct Scsi_Host *shost)
{
	LIST_HEAD(starved_list);
	struct scsi_device *sdev;
	unsigned long flags;

	spin_lock_irqsave(shost->host_lock, flags);
	list_splice_init(&shost->starved_list, &starved_list);

	while (!list_empty(&starved_list)) {
		struct request_queue *slq;

		/*
		 * As long as shost is accepting commands and we have
		 * starved queues, call blk_run_queue. scsi_request_fn
		 * drops the queue_lock and can add us back to the
		 * starved_list.
		 *
		 * host_lock protects the starved_list and starved_entry.
		 * scsi_request_fn must get the host_lock before checking
		 * or modifying starved_list or starved_entry.
		 */
		if (scsi_host_is_busy(shost))
			break;

		sdev = list_entry(starved_list.next,
				  struct scsi_device, starved_entry);
		list_del_init(&sdev->starved_entry);
		if (scsi_target_is_busy(scsi_target(sdev))) {
			list_move_tail(&sdev->starved_entry,
				       &shost->starved_list);
			continue;
		}

		/*
		 * Once we drop the host lock, a racing scsi_remove_device()
		 * call may remove the sdev from the starved list and destroy
		 * it and the queue.  Mitigate by taking a reference to the
		 * queue and never touching the sdev again after we drop the
		 * host lock.  Note: if __scsi_remove_device() invokes
		 * blk_cleanup_queue() before the queue is run from this
		 * function then blk_run_queue() will return immediately since
		 * blk_cleanup_queue() marks the queue with QUEUE_FLAG_DYING.
		 */
		slq = sdev->request_queue;
		if (!blk_get_queue(slq))
			continue;
		spin_unlock_irqrestore(shost->host_lock, flags);

		scsi_kick_queue(slq);
		blk_put_queue(slq);

		spin_lock_irqsave(shost->host_lock, flags);
	}
	/* put any unprocessed entries back */
	list_splice(&starved_list, &shost->starved_list);
	spin_unlock_irqrestore(shost->host_lock, flags);
}

/*
 * Function:   scsi_run_queue()
 *
 * Purpose:    Select a proper request queue to serve next
 *
 * Arguments:  q       - last request's queue
 *
 * Returns:     Nothing
 *
 * Notes:      The previous command was completely finished, start
 *             a new one if possible.
 */
static void scsi_run_queue(struct request_queue *q)
{
	struct scsi_device *sdev = q->queuedata;

	if (scsi_target(sdev)->single_lun)
		scsi_single_lun_run(sdev);
	if (!list_empty(&sdev->host->starved_list))
		scsi_starved_list_run(sdev->host);

	blk_mq_run_hw_queues(q, false);
}

void scsi_requeue_run_queue(struct work_struct *work)
{
	struct scsi_device *sdev;
	struct request_queue *q;

	sdev = container_of(work, struct scsi_device, requeue_work);
	q = sdev->request_queue;
	scsi_run_queue(q);
}

void scsi_run_host_queues(struct Scsi_Host *shost)
{
	struct scsi_device *sdev;

	shost_for_each_device(sdev, shost)
		scsi_run_queue(sdev->request_queue);
}

static void scsi_uninit_cmd(struct scsi_cmnd *cmd)
{
	if (!blk_rq_is_passthrough(cmd->request)) {
		struct scsi_driver *drv = scsi_cmd_to_driver(cmd);

		if (drv->uninit_command)
			drv->uninit_command(cmd);
	}
}

static void scsi_mq_free_sgtables(struct scsi_cmnd *cmd)
{
	if (cmd->sdb.table.nents)
		sg_free_table_chained(&cmd->sdb.table,
				SCSI_INLINE_SG_CNT);
	if (scsi_prot_sg_count(cmd))
		sg_free_table_chained(&cmd->prot_sdb->table,
				SCSI_INLINE_PROT_SG_CNT);
}

static void scsi_mq_uninit_cmd(struct scsi_cmnd *cmd)
{
	scsi_mq_free_sgtables(cmd);
	scsi_uninit_cmd(cmd);
	scsi_del_cmd_from_list(cmd);
}

/* Returns false when no more bytes to process, true if there are more */
static bool scsi_end_request(struct request *req, blk_status_t error,
		unsigned int bytes)
{
	struct scsi_cmnd *cmd = blk_mq_rq_to_pdu(req);
	struct scsi_device *sdev = cmd->device;
	struct request_queue *q = sdev->request_queue;

	if (blk_update_request(req, error, bytes))
		return true;

	if (blk_queue_add_random(q))
		add_disk_randomness(req->rq_disk);

	if (!blk_rq_is_scsi(req)) {
		WARN_ON_ONCE(!(cmd->flags & SCMD_INITIALIZED));
		cmd->flags &= ~SCMD_INITIALIZED;
	}

<<<<<<< HEAD
	if (req->mq_ctx) {
		/*
		 * In the MQ case the command gets freed by __blk_mq_end_request,
		 * so we have to do all cleanup that depends on it earlier.
		 *
		 * We also can't kick the queues from irq context, so we
		 * will have to defer it to a workqueue.
		 */
		scsi_mq_uninit_cmd(cmd);

		/*
		 * queue is still alive, so grab the ref for preventing it
		 * from being cleaned up during running queue.
		 */
		percpu_ref_get(&q->q_usage_counter);

		__blk_mq_end_request(req, error);

		if (scsi_target(sdev)->single_lun ||
		    !list_empty(&sdev->host->starved_list))
			kblockd_schedule_work(&sdev->requeue_work);
		else
			blk_mq_run_hw_queues(q, true);

		percpu_ref_put(&q->q_usage_counter);
	} else {
		unsigned long flags;
=======
	/*
	 * Calling rcu_barrier() is not necessary here because the
	 * SCSI error handler guarantees that the function called by
	 * call_rcu() has been called before scsi_end_request() is
	 * called.
	 */
	destroy_rcu_head(&cmd->rcu);

	/*
	 * In the MQ case the command gets freed by __blk_mq_end_request,
	 * so we have to do all cleanup that depends on it earlier.
	 *
	 * We also can't kick the queues from irq context, so we
	 * will have to defer it to a workqueue.
	 */
	scsi_mq_uninit_cmd(cmd);
>>>>>>> fa578e9d

	/*
	 * queue is still alive, so grab the ref for preventing it
	 * from being cleaned up during running queue.
	 */
	percpu_ref_get(&q->q_usage_counter);

	__blk_mq_end_request(req, error);

	if (scsi_target(sdev)->single_lun ||
	    !list_empty(&sdev->host->starved_list))
		kblockd_schedule_work(&sdev->requeue_work);
	else
		blk_mq_run_hw_queues(q, true);

	percpu_ref_put(&q->q_usage_counter);
	return false;
}

/**
 * scsi_result_to_blk_status - translate a SCSI result code into blk_status_t
 * @cmd:	SCSI command
 * @result:	scsi error code
 *
 * Translate a SCSI result code into a blk_status_t value. May reset the host
 * byte of @cmd->result.
 */
static blk_status_t scsi_result_to_blk_status(struct scsi_cmnd *cmd, int result)
{
	switch (host_byte(result)) {
	case DID_OK:
		/*
		 * Also check the other bytes than the status byte in result
		 * to handle the case when a SCSI LLD sets result to
		 * DRIVER_SENSE << 24 without setting SAM_STAT_CHECK_CONDITION.
		 */
		if (scsi_status_is_good(result) && (result & ~0xff) == 0)
			return BLK_STS_OK;
		return BLK_STS_IOERR;
	case DID_TRANSPORT_FAILFAST:
		return BLK_STS_TRANSPORT;
	case DID_TARGET_FAILURE:
		set_host_byte(cmd, DID_OK);
		return BLK_STS_TARGET;
	case DID_NEXUS_FAILURE:
		set_host_byte(cmd, DID_OK);
		return BLK_STS_NEXUS;
	case DID_ALLOC_FAILURE:
		set_host_byte(cmd, DID_OK);
		return BLK_STS_NOSPC;
	case DID_MEDIUM_ERROR:
		set_host_byte(cmd, DID_OK);
		return BLK_STS_MEDIUM;
	default:
		return BLK_STS_IOERR;
	}
}

/* Helper for scsi_io_completion() when "reprep" action required. */
static void scsi_io_completion_reprep(struct scsi_cmnd *cmd,
				      struct request_queue *q)
{
	/* A new command will be prepared and issued. */
	scsi_mq_requeue_cmd(cmd);
}

/* Helper for scsi_io_completion() when special action required. */
static void scsi_io_completion_action(struct scsi_cmnd *cmd, int result)
{
	struct request_queue *q = cmd->device->request_queue;
	struct request *req = cmd->request;
	int level = 0;
	enum {ACTION_FAIL, ACTION_REPREP, ACTION_RETRY,
	      ACTION_DELAYED_RETRY} action;
	unsigned long wait_for = (cmd->allowed + 1) * req->timeout;
	struct scsi_sense_hdr sshdr;
	bool sense_valid;
	bool sense_current = true;      /* false implies "deferred sense" */
	blk_status_t blk_stat;

	sense_valid = scsi_command_normalize_sense(cmd, &sshdr);
	if (sense_valid)
		sense_current = !scsi_sense_is_deferred(&sshdr);

	blk_stat = scsi_result_to_blk_status(cmd, result);

	if (host_byte(result) == DID_RESET) {
		/* Third party bus reset or reset for error recovery
		 * reasons.  Just retry the command and see what
		 * happens.
		 */
		action = ACTION_RETRY;
	} else if (sense_valid && sense_current) {
		switch (sshdr.sense_key) {
		case UNIT_ATTENTION:
			if (cmd->device->removable) {
				/* Detected disc change.  Set a bit
				 * and quietly refuse further access.
				 */
				cmd->device->changed = 1;
				action = ACTION_FAIL;
			} else {
				/* Must have been a power glitch, or a
				 * bus reset.  Could not have been a
				 * media change, so we just retry the
				 * command and see what happens.
				 */
				action = ACTION_RETRY;
			}
			break;
		case ILLEGAL_REQUEST:
			/* If we had an ILLEGAL REQUEST returned, then
			 * we may have performed an unsupported
			 * command.  The only thing this should be
			 * would be a ten byte read where only a six
			 * byte read was supported.  Also, on a system
			 * where READ CAPACITY failed, we may have
			 * read past the end of the disk.
			 */
			if ((cmd->device->use_10_for_rw &&
			    sshdr.asc == 0x20 && sshdr.ascq == 0x00) &&
			    (cmd->cmnd[0] == READ_10 ||
			     cmd->cmnd[0] == WRITE_10)) {
				/* This will issue a new 6-byte command. */
				cmd->device->use_10_for_rw = 0;
				action = ACTION_REPREP;
			} else if (sshdr.asc == 0x10) /* DIX */ {
				action = ACTION_FAIL;
				blk_stat = BLK_STS_PROTECTION;
			/* INVALID COMMAND OPCODE or INVALID FIELD IN CDB */
			} else if (sshdr.asc == 0x20 || sshdr.asc == 0x24) {
				action = ACTION_FAIL;
				blk_stat = BLK_STS_TARGET;
			} else
				action = ACTION_FAIL;
			break;
		case ABORTED_COMMAND:
			action = ACTION_FAIL;
			if (sshdr.asc == 0x10) /* DIF */
				blk_stat = BLK_STS_PROTECTION;
			break;
		case NOT_READY:
			/* If the device is in the process of becoming
			 * ready, or has a temporary blockage, retry.
			 */
			if (sshdr.asc == 0x04) {
				switch (sshdr.ascq) {
				case 0x01: /* becoming ready */
				case 0x04: /* format in progress */
				case 0x05: /* rebuild in progress */
				case 0x06: /* recalculation in progress */
				case 0x07: /* operation in progress */
				case 0x08: /* Long write in progress */
				case 0x09: /* self test in progress */
				case 0x14: /* space allocation in progress */
				case 0x1a: /* start stop unit in progress */
				case 0x1b: /* sanitize in progress */
				case 0x1d: /* configuration in progress */
				case 0x24: /* depopulation in progress */
					action = ACTION_DELAYED_RETRY;
					break;
				default:
					action = ACTION_FAIL;
					break;
				}
			} else
				action = ACTION_FAIL;
			break;
		case VOLUME_OVERFLOW:
			/* See SSC3rXX or current. */
			action = ACTION_FAIL;
			break;
		default:
			action = ACTION_FAIL;
			break;
		}
	} else
		action = ACTION_FAIL;

	if (action != ACTION_FAIL &&
	    time_before(cmd->jiffies_at_alloc + wait_for, jiffies))
		action = ACTION_FAIL;

	switch (action) {
	case ACTION_FAIL:
		/* Give up and fail the remainder of the request */
		if (!(req->rq_flags & RQF_QUIET)) {
			static DEFINE_RATELIMIT_STATE(_rs,
					DEFAULT_RATELIMIT_INTERVAL,
					DEFAULT_RATELIMIT_BURST);

			if (unlikely(scsi_logging_level))
				level =
				     SCSI_LOG_LEVEL(SCSI_LOG_MLCOMPLETE_SHIFT,
						    SCSI_LOG_MLCOMPLETE_BITS);

			/*
			 * if logging is enabled the failure will be printed
			 * in scsi_log_completion(), so avoid duplicate messages
			 */
			if (!level && __ratelimit(&_rs)) {
				scsi_print_result(cmd, NULL, FAILED);
				if (driver_byte(result) == DRIVER_SENSE)
					scsi_print_sense(cmd);
				scsi_print_command(cmd);
			}
		}
		if (!scsi_end_request(req, blk_stat, blk_rq_err_bytes(req)))
			return;
		/*FALLTHRU*/
	case ACTION_REPREP:
		scsi_io_completion_reprep(cmd, q);
		break;
	case ACTION_RETRY:
		/* Retry the same command immediately */
		__scsi_queue_insert(cmd, SCSI_MLQUEUE_EH_RETRY, false);
		break;
	case ACTION_DELAYED_RETRY:
		/* Retry the same command after a delay */
		__scsi_queue_insert(cmd, SCSI_MLQUEUE_DEVICE_BUSY, false);
		break;
	}
}

/*
 * Helper for scsi_io_completion() when cmd->result is non-zero. Returns a
 * new result that may suppress further error checking. Also modifies
 * *blk_statp in some cases.
 */
static int scsi_io_completion_nz_result(struct scsi_cmnd *cmd, int result,
					blk_status_t *blk_statp)
{
	bool sense_valid;
	bool sense_current = true;	/* false implies "deferred sense" */
	struct request *req = cmd->request;
	struct scsi_sense_hdr sshdr;

	sense_valid = scsi_command_normalize_sense(cmd, &sshdr);
	if (sense_valid)
		sense_current = !scsi_sense_is_deferred(&sshdr);

	if (blk_rq_is_passthrough(req)) {
		if (sense_valid) {
			/*
			 * SG_IO wants current and deferred errors
			 */
			scsi_req(req)->sense_len =
				min(8 + cmd->sense_buffer[7],
				    SCSI_SENSE_BUFFERSIZE);
		}
		if (sense_current)
			*blk_statp = scsi_result_to_blk_status(cmd, result);
	} else if (blk_rq_bytes(req) == 0 && sense_current) {
		/*
		 * Flush commands do not transfers any data, and thus cannot use
		 * good_bytes != blk_rq_bytes(req) as the signal for an error.
		 * This sets *blk_statp explicitly for the problem case.
		 */
		*blk_statp = scsi_result_to_blk_status(cmd, result);
	}
	/*
	 * Recovered errors need reporting, but they're always treated as
	 * success, so fiddle the result code here.  For passthrough requests
	 * we already took a copy of the original into sreq->result which
	 * is what gets returned to the user
	 */
	if (sense_valid && (sshdr.sense_key == RECOVERED_ERROR)) {
		bool do_print = true;
		/*
		 * if ATA PASS-THROUGH INFORMATION AVAILABLE [0x0, 0x1d]
		 * skip print since caller wants ATA registers. Only occurs
		 * on SCSI ATA PASS_THROUGH commands when CK_COND=1
		 */
		if ((sshdr.asc == 0x0) && (sshdr.ascq == 0x1d))
			do_print = false;
		else if (req->rq_flags & RQF_QUIET)
			do_print = false;
		if (do_print)
			scsi_print_sense(cmd);
		result = 0;
		/* for passthrough, *blk_statp may be set */
		*blk_statp = BLK_STS_OK;
	}
	/*
	 * Another corner case: the SCSI status byte is non-zero but 'good'.
	 * Example: PRE-FETCH command returns SAM_STAT_CONDITION_MET when
	 * it is able to fit nominated LBs in its cache (and SAM_STAT_GOOD
	 * if it can't fit). Treat SAM_STAT_CONDITION_MET and the related
	 * intermediate statuses (both obsolete in SAM-4) as good.
	 */
	if (status_byte(result) && scsi_status_is_good(result)) {
		result = 0;
		*blk_statp = BLK_STS_OK;
	}
	return result;
}

/*
 * Function:    scsi_io_completion()
 *
 * Purpose:     Completion processing for block device I/O requests.
 *
 * Arguments:   cmd   - command that is finished.
 *
 * Lock status: Assumed that no lock is held upon entry.
 *
 * Returns:     Nothing
 *
 * Notes:       We will finish off the specified number of sectors.  If we
 *		are done, the command block will be released and the queue
 *		function will be goosed.  If we are not done then we have to
 *		figure out what to do next:
 *
 *		a) We can call scsi_requeue_command().  The request
 *		   will be unprepared and put back on the queue.  Then
 *		   a new command will be created for it.  This should
 *		   be used if we made forward progress, or if we want
 *		   to switch from READ(10) to READ(6) for example.
 *
 *		b) We can call __scsi_queue_insert().  The request will
 *		   be put back on the queue and retried using the same
 *		   command as before, possibly after a delay.
 *
 *		c) We can call scsi_end_request() with blk_stat other than
 *		   BLK_STS_OK, to fail the remainder of the request.
 */
void scsi_io_completion(struct scsi_cmnd *cmd, unsigned int good_bytes)
{
	int result = cmd->result;
	struct request_queue *q = cmd->device->request_queue;
	struct request *req = cmd->request;
	blk_status_t blk_stat = BLK_STS_OK;

	if (unlikely(result))	/* a nz result may or may not be an error */
		result = scsi_io_completion_nz_result(cmd, result, &blk_stat);

	if (unlikely(blk_rq_is_passthrough(req))) {
		/*
		 * scsi_result_to_blk_status may have reset the host_byte
		 */
		scsi_req(req)->result = cmd->result;
	}

	/*
	 * Next deal with any sectors which we were able to correctly
	 * handle.
	 */
	SCSI_LOG_HLCOMPLETE(1, scmd_printk(KERN_INFO, cmd,
		"%u sectors total, %d bytes done.\n",
		blk_rq_sectors(req), good_bytes));

	/*
	 * Next deal with any sectors which we were able to correctly
	 * handle. Failed, zero length commands always need to drop down
	 * to retry code. Fast path should return in this block.
	 */
	if (likely(blk_rq_bytes(req) > 0 || blk_stat == BLK_STS_OK)) {
		if (likely(!scsi_end_request(req, blk_stat, good_bytes)))
			return; /* no bytes remaining */
	}

	/* Kill remainder if no retries. */
	if (unlikely(blk_stat && scsi_noretry_cmd(cmd))) {
		if (scsi_end_request(req, blk_stat, blk_rq_bytes(req)))
			WARN_ONCE(true,
			    "Bytes remaining after failed, no-retry command");
		return;
	}

	/*
	 * If there had been no error, but we have leftover bytes in the
	 * requeues just queue the command up again.
	 */
	if (likely(result == 0))
		scsi_io_completion_reprep(cmd, q);
	else
		scsi_io_completion_action(cmd, result);
}

static blk_status_t scsi_init_sgtable(struct request *req,
		struct scsi_data_buffer *sdb)
{
	int count;

	/*
	 * If sg table allocation fails, requeue request later.
	 */
	if (unlikely(sg_alloc_table_chained(&sdb->table,
			blk_rq_nr_phys_segments(req), sdb->table.sgl,
			SCSI_INLINE_SG_CNT)))
		return BLK_STS_RESOURCE;

	/* 
	 * Next, walk the list, and fill in the addresses and sizes of
	 * each segment.
	 */
	count = blk_rq_map_sg(req->q, req, sdb->table.sgl);
	BUG_ON(count > sdb->table.nents);
	sdb->table.nents = count;
	sdb->length = blk_rq_payload_bytes(req);
	return BLK_STS_OK;
}

/*
 * Function:    scsi_init_io()
 *
 * Purpose:     SCSI I/O initialize function.
 *
 * Arguments:   cmd   - Command descriptor we wish to initialize
 *
 * Returns:     BLK_STS_OK on success
 *		BLK_STS_RESOURCE if the failure is retryable
 *		BLK_STS_IOERR if the failure is fatal
 */
blk_status_t scsi_init_io(struct scsi_cmnd *cmd)
{
	struct request *rq = cmd->request;
	blk_status_t ret;

	if (WARN_ON_ONCE(!blk_rq_nr_phys_segments(rq)))
		return BLK_STS_IOERR;

	ret = scsi_init_sgtable(rq, &cmd->sdb);
	if (ret)
		return ret;

	if (blk_integrity_rq(rq)) {
		struct scsi_data_buffer *prot_sdb = cmd->prot_sdb;
		int ivecs, count;

		if (WARN_ON_ONCE(!prot_sdb)) {
			/*
			 * This can happen if someone (e.g. multipath)
			 * queues a command to a device on an adapter
			 * that does not support DIX.
			 */
			ret = BLK_STS_IOERR;
			goto out_free_sgtables;
		}

		ivecs = blk_rq_count_integrity_sg(rq->q, rq->bio);

		if (sg_alloc_table_chained(&prot_sdb->table, ivecs,
				prot_sdb->table.sgl,
				SCSI_INLINE_PROT_SG_CNT)) {
			ret = BLK_STS_RESOURCE;
			goto out_free_sgtables;
		}

		count = blk_rq_map_integrity_sg(rq->q, rq->bio,
						prot_sdb->table.sgl);
		BUG_ON(count > ivecs);
		BUG_ON(count > queue_max_integrity_segments(rq->q));

		cmd->prot_sdb = prot_sdb;
		cmd->prot_sdb->table.nents = count;
	}

	return BLK_STS_OK;
out_free_sgtables:
	scsi_mq_free_sgtables(cmd);
	return ret;
}
EXPORT_SYMBOL(scsi_init_io);

/**
 * scsi_initialize_rq - initialize struct scsi_cmnd partially
 * @rq: Request associated with the SCSI command to be initialized.
 *
 * This function initializes the members of struct scsi_cmnd that must be
 * initialized before request processing starts and that won't be
 * reinitialized if a SCSI command is requeued.
 *
 * Called from inside blk_get_request() for pass-through requests and from
 * inside scsi_init_command() for filesystem requests.
 */
static void scsi_initialize_rq(struct request *rq)
{
	struct scsi_cmnd *cmd = blk_mq_rq_to_pdu(rq);

	scsi_req_init(&cmd->req);
	init_rcu_head(&cmd->rcu);
	cmd->jiffies_at_alloc = jiffies;
	cmd->retries = 0;
}

/*
 * Only called when the request isn't completed by SCSI, and not freed by
 * SCSI
 */
static void scsi_cleanup_rq(struct request *rq)
{
	if (rq->rq_flags & RQF_DONTPREP) {
		scsi_mq_uninit_cmd(blk_mq_rq_to_pdu(rq));
		rq->rq_flags &= ~RQF_DONTPREP;
	}
}

/* Add a command to the list used by the aacraid and dpt_i2o drivers */
void scsi_add_cmd_to_list(struct scsi_cmnd *cmd)
{
	struct scsi_device *sdev = cmd->device;
	struct Scsi_Host *shost = sdev->host;
	unsigned long flags;

	if (shost->use_cmd_list) {
		spin_lock_irqsave(&sdev->list_lock, flags);
		list_add_tail(&cmd->list, &sdev->cmd_list);
		spin_unlock_irqrestore(&sdev->list_lock, flags);
	}
}

/* Remove a command from the list used by the aacraid and dpt_i2o drivers */
void scsi_del_cmd_from_list(struct scsi_cmnd *cmd)
{
	struct scsi_device *sdev = cmd->device;
	struct Scsi_Host *shost = sdev->host;
	unsigned long flags;

	if (shost->use_cmd_list) {
		spin_lock_irqsave(&sdev->list_lock, flags);
		BUG_ON(list_empty(&cmd->list));
		list_del_init(&cmd->list);
		spin_unlock_irqrestore(&sdev->list_lock, flags);
	}
}

/* Called after a request has been started. */
void scsi_init_command(struct scsi_device *dev, struct scsi_cmnd *cmd)
{
	void *buf = cmd->sense_buffer;
	void *prot = cmd->prot_sdb;
	struct request *rq = blk_mq_rq_from_pdu(cmd);
	unsigned int flags = cmd->flags & SCMD_PRESERVED_FLAGS;
	unsigned long jiffies_at_alloc;
	int retries;

	if (!blk_rq_is_scsi(rq) && !(flags & SCMD_INITIALIZED)) {
		flags |= SCMD_INITIALIZED;
		scsi_initialize_rq(rq);
	}

	jiffies_at_alloc = cmd->jiffies_at_alloc;
	retries = cmd->retries;
	/* zero out the cmd, except for the embedded scsi_request */
	memset((char *)cmd + sizeof(cmd->req), 0,
		sizeof(*cmd) - sizeof(cmd->req) + dev->host->hostt->cmd_size);

	cmd->device = dev;
	cmd->sense_buffer = buf;
	cmd->prot_sdb = prot;
	cmd->flags = flags;
	INIT_DELAYED_WORK(&cmd->abort_work, scmd_eh_abort_handler);
	cmd->jiffies_at_alloc = jiffies_at_alloc;
	cmd->retries = retries;

	scsi_add_cmd_to_list(cmd);
}

static blk_status_t scsi_setup_scsi_cmnd(struct scsi_device *sdev,
		struct request *req)
{
	struct scsi_cmnd *cmd = blk_mq_rq_to_pdu(req);

	/*
	 * Passthrough requests may transfer data, in which case they must
	 * a bio attached to them.  Or they might contain a SCSI command
	 * that does not transfer data, in which case they may optionally
	 * submit a request without an attached bio.
	 */
	if (req->bio) {
		blk_status_t ret = scsi_init_io(cmd);
		if (unlikely(ret != BLK_STS_OK))
			return ret;
	} else {
		BUG_ON(blk_rq_bytes(req));

		memset(&cmd->sdb, 0, sizeof(cmd->sdb));
	}

	cmd->cmd_len = scsi_req(req)->cmd_len;
	cmd->cmnd = scsi_req(req)->cmd;
	cmd->transfersize = blk_rq_bytes(req);
	cmd->allowed = scsi_req(req)->retries;
	return BLK_STS_OK;
}

/*
 * Setup a normal block command.  These are simple request from filesystems
 * that still need to be translated to SCSI CDBs from the ULD.
 */
static blk_status_t scsi_setup_fs_cmnd(struct scsi_device *sdev,
		struct request *req)
{
	struct scsi_cmnd *cmd = blk_mq_rq_to_pdu(req);

	if (unlikely(sdev->handler && sdev->handler->prep_fn)) {
		blk_status_t ret = sdev->handler->prep_fn(sdev, req);
		if (ret != BLK_STS_OK)
			return ret;
	}

	cmd->cmnd = scsi_req(req)->cmd = scsi_req(req)->__cmd;
	memset(cmd->cmnd, 0, BLK_MAX_CDB);
	return scsi_cmd_to_driver(cmd)->init_command(cmd);
}

static blk_status_t scsi_setup_cmnd(struct scsi_device *sdev,
		struct request *req)
{
	struct scsi_cmnd *cmd = blk_mq_rq_to_pdu(req);

	if (!blk_rq_bytes(req))
		cmd->sc_data_direction = DMA_NONE;
	else if (rq_data_dir(req) == WRITE)
		cmd->sc_data_direction = DMA_TO_DEVICE;
	else
		cmd->sc_data_direction = DMA_FROM_DEVICE;

	if (blk_rq_is_scsi(req))
		return scsi_setup_scsi_cmnd(sdev, req);
	else
		return scsi_setup_fs_cmnd(sdev, req);
}

static blk_status_t
scsi_prep_state_check(struct scsi_device *sdev, struct request *req)
{
	switch (sdev->sdev_state) {
	case SDEV_OFFLINE:
	case SDEV_TRANSPORT_OFFLINE:
		/*
		 * If the device is offline we refuse to process any
		 * commands.  The device must be brought online
		 * before trying any recovery commands.
		 */
		sdev_printk(KERN_ERR, sdev,
			    "rejecting I/O to offline device\n");
		return BLK_STS_IOERR;
	case SDEV_DEL:
		/*
		 * If the device is fully deleted, we refuse to
		 * process any commands as well.
		 */
		sdev_printk(KERN_ERR, sdev,
			    "rejecting I/O to dead device\n");
		return BLK_STS_IOERR;
	case SDEV_BLOCK:
	case SDEV_CREATED_BLOCK:
		return BLK_STS_RESOURCE;
	case SDEV_QUIESCE:
		/*
		 * If the devices is blocked we defer normal commands.
		 */
		if (req && !(req->rq_flags & RQF_PREEMPT))
			return BLK_STS_RESOURCE;
		return BLK_STS_OK;
	default:
		/*
		 * For any other not fully online state we only allow
		 * special commands.  In particular any user initiated
		 * command is not allowed.
		 */
		if (req && !(req->rq_flags & RQF_PREEMPT))
			return BLK_STS_IOERR;
		return BLK_STS_OK;
	}
}

/*
 * scsi_dev_queue_ready: if we can send requests to sdev, return 1 else
 * return 0.
 *
 * Called with the queue_lock held.
 */
static inline int scsi_dev_queue_ready(struct request_queue *q,
				  struct scsi_device *sdev)
{
	unsigned int busy;

	busy = atomic_inc_return(&sdev->device_busy) - 1;
	if (atomic_read(&sdev->device_blocked)) {
		if (busy)
			goto out_dec;

		/*
		 * unblock after device_blocked iterates to zero
		 */
		if (atomic_dec_return(&sdev->device_blocked) > 0)
			goto out_dec;
		SCSI_LOG_MLQUEUE(3, sdev_printk(KERN_INFO, sdev,
				   "unblocking device at zero depth\n"));
	}

	if (busy >= sdev->queue_depth)
		goto out_dec;

	return 1;
out_dec:
	atomic_dec(&sdev->device_busy);
	return 0;
}

/*
 * scsi_target_queue_ready: checks if there we can send commands to target
 * @sdev: scsi device on starget to check.
 */
static inline int scsi_target_queue_ready(struct Scsi_Host *shost,
					   struct scsi_device *sdev)
{
	struct scsi_target *starget = scsi_target(sdev);
	unsigned int busy;

	if (starget->single_lun) {
		spin_lock_irq(shost->host_lock);
		if (starget->starget_sdev_user &&
		    starget->starget_sdev_user != sdev) {
			spin_unlock_irq(shost->host_lock);
			return 0;
		}
		starget->starget_sdev_user = sdev;
		spin_unlock_irq(shost->host_lock);
	}

	if (starget->can_queue <= 0)
		return 1;

	busy = atomic_inc_return(&starget->target_busy) - 1;
	if (atomic_read(&starget->target_blocked) > 0) {
		if (busy)
			goto starved;

		/*
		 * unblock after target_blocked iterates to zero
		 */
		if (atomic_dec_return(&starget->target_blocked) > 0)
			goto out_dec;

		SCSI_LOG_MLQUEUE(3, starget_printk(KERN_INFO, starget,
				 "unblocking target at zero depth\n"));
	}

	if (busy >= starget->can_queue)
		goto starved;

	return 1;

starved:
	spin_lock_irq(shost->host_lock);
	list_move_tail(&sdev->starved_entry, &shost->starved_list);
	spin_unlock_irq(shost->host_lock);
out_dec:
	if (starget->can_queue > 0)
		atomic_dec(&starget->target_busy);
	return 0;
}

/*
 * scsi_host_queue_ready: if we can send requests to shost, return 1 else
 * return 0. We must end up running the queue again whenever 0 is
 * returned, else IO can hang.
 */
static inline int scsi_host_queue_ready(struct request_queue *q,
				   struct Scsi_Host *shost,
				   struct scsi_device *sdev)
{
	unsigned int busy;

	if (scsi_host_in_recovery(shost))
		return 0;

	busy = atomic_inc_return(&shost->host_busy) - 1;
	if (atomic_read(&shost->host_blocked) > 0) {
		if (busy)
			goto starved;

		/*
		 * unblock after host_blocked iterates to zero
		 */
		if (atomic_dec_return(&shost->host_blocked) > 0)
			goto out_dec;

		SCSI_LOG_MLQUEUE(3,
			shost_printk(KERN_INFO, shost,
				     "unblocking host at zero depth\n"));
	}

	if (shost->can_queue > 0 && busy >= shost->can_queue)
		goto starved;
	if (shost->host_self_blocked)
		goto starved;

	/* We're OK to process the command, so we can't be starved */
	if (!list_empty(&sdev->starved_entry)) {
		spin_lock_irq(shost->host_lock);
		if (!list_empty(&sdev->starved_entry))
			list_del_init(&sdev->starved_entry);
		spin_unlock_irq(shost->host_lock);
	}

	return 1;

starved:
	spin_lock_irq(shost->host_lock);
	if (list_empty(&sdev->starved_entry))
		list_add_tail(&sdev->starved_entry, &shost->starved_list);
	spin_unlock_irq(shost->host_lock);
out_dec:
	scsi_dec_host_busy(shost);
	return 0;
}

/*
 * Busy state exporting function for request stacking drivers.
 *
 * For efficiency, no lock is taken to check the busy state of
 * shost/starget/sdev, since the returned value is not guaranteed and
 * may be changed after request stacking drivers call the function,
 * regardless of taking lock or not.
 *
 * When scsi can't dispatch I/Os anymore and needs to kill I/Os scsi
 * needs to return 'not busy'. Otherwise, request stacking drivers
 * may hold requests forever.
 */
static bool scsi_mq_lld_busy(struct request_queue *q)
{
	struct scsi_device *sdev = q->queuedata;
	struct Scsi_Host *shost;

	if (blk_queue_dying(q))
		return false;

	shost = sdev->host;

	/*
	 * Ignore host/starget busy state.
	 * Since block layer does not have a concept of fairness across
	 * multiple queues, congestion of host/starget needs to be handled
	 * in SCSI layer.
	 */
	if (scsi_host_in_recovery(shost) || scsi_device_is_busy(sdev))
		return true;

	return false;
}

static void scsi_softirq_done(struct request *rq)
{
	struct scsi_cmnd *cmd = blk_mq_rq_to_pdu(rq);
	unsigned long wait_for = (cmd->allowed + 1) * rq->timeout;
	int disposition;

	INIT_LIST_HEAD(&cmd->eh_entry);

	atomic_inc(&cmd->device->iodone_cnt);
	if (cmd->result)
		atomic_inc(&cmd->device->ioerr_cnt);

	disposition = scsi_decide_disposition(cmd);
	if (disposition != SUCCESS &&
	    time_before(cmd->jiffies_at_alloc + wait_for, jiffies)) {
		scmd_printk(KERN_ERR, cmd,
			    "timing out command, waited %lus\n",
			    wait_for/HZ);
		disposition = SUCCESS;
	}

	scsi_log_completion(cmd, disposition);

	switch (disposition) {
		case SUCCESS:
			scsi_finish_command(cmd);
			break;
		case NEEDS_RETRY:
			scsi_queue_insert(cmd, SCSI_MLQUEUE_EH_RETRY);
			break;
		case ADD_TO_MLQUEUE:
			scsi_queue_insert(cmd, SCSI_MLQUEUE_DEVICE_BUSY);
			break;
		default:
			scsi_eh_scmd_add(cmd);
			break;
	}
}

/**
 * scsi_dispatch_command - Dispatch a command to the low-level driver.
 * @cmd: command block we are dispatching.
 *
 * Return: nonzero return request was rejected and device's queue needs to be
 * plugged.
 */
static int scsi_dispatch_cmd(struct scsi_cmnd *cmd)
{
	struct Scsi_Host *host = cmd->device->host;
	int rtn = 0;

	atomic_inc(&cmd->device->iorequest_cnt);

	/* check if the device is still usable */
	if (unlikely(cmd->device->sdev_state == SDEV_DEL)) {
		/* in SDEV_DEL we error all commands. DID_NO_CONNECT
		 * returns an immediate error upwards, and signals
		 * that the device is no longer present */
		cmd->result = DID_NO_CONNECT << 16;
		goto done;
	}

	/* Check to see if the scsi lld made this device blocked. */
	if (unlikely(scsi_device_blocked(cmd->device))) {
		/*
		 * in blocked state, the command is just put back on
		 * the device queue.  The suspend state has already
		 * blocked the queue so future requests should not
		 * occur until the device transitions out of the
		 * suspend state.
		 */
		SCSI_LOG_MLQUEUE(3, scmd_printk(KERN_INFO, cmd,
			"queuecommand : device blocked\n"));
		return SCSI_MLQUEUE_DEVICE_BUSY;
	}

	/* Store the LUN value in cmnd, if needed. */
	if (cmd->device->lun_in_cdb)
		cmd->cmnd[1] = (cmd->cmnd[1] & 0x1f) |
			       (cmd->device->lun << 5 & 0xe0);

	scsi_log_send(cmd);

	/*
	 * Before we queue this command, check if the command
	 * length exceeds what the host adapter can handle.
	 */
	if (cmd->cmd_len > cmd->device->host->max_cmd_len) {
		SCSI_LOG_MLQUEUE(3, scmd_printk(KERN_INFO, cmd,
			       "queuecommand : command too long. "
			       "cdb_size=%d host->max_cmd_len=%d\n",
			       cmd->cmd_len, cmd->device->host->max_cmd_len));
		cmd->result = (DID_ABORT << 16);
		goto done;
	}

	if (unlikely(host->shost_state == SHOST_DEL)) {
		cmd->result = (DID_NO_CONNECT << 16);
		goto done;

	}

	trace_scsi_dispatch_cmd_start(cmd);
	rtn = host->hostt->queuecommand(host, cmd);
	if (rtn) {
		trace_scsi_dispatch_cmd_error(cmd, rtn);
		if (rtn != SCSI_MLQUEUE_DEVICE_BUSY &&
		    rtn != SCSI_MLQUEUE_TARGET_BUSY)
			rtn = SCSI_MLQUEUE_HOST_BUSY;

		SCSI_LOG_MLQUEUE(3, scmd_printk(KERN_INFO, cmd,
			"queuecommand : request rejected\n"));
	}

	return rtn;
 done:
	cmd->scsi_done(cmd);
	return 0;
}

/* Size in bytes of the sg-list stored in the scsi-mq command-private data. */
static unsigned int scsi_mq_inline_sgl_size(struct Scsi_Host *shost)
{
	return min_t(unsigned int, shost->sg_tablesize, SCSI_INLINE_SG_CNT) *
		sizeof(struct scatterlist);
}

static blk_status_t scsi_mq_prep_fn(struct request *req)
{
	struct scsi_cmnd *cmd = blk_mq_rq_to_pdu(req);
	struct scsi_device *sdev = req->q->queuedata;
	struct Scsi_Host *shost = sdev->host;
	struct scatterlist *sg;

	scsi_init_command(sdev, cmd);

	cmd->request = req;
	cmd->tag = req->tag;
	cmd->prot_op = SCSI_PROT_NORMAL;

	sg = (void *)cmd + sizeof(struct scsi_cmnd) + shost->hostt->cmd_size;
	cmd->sdb.table.sgl = sg;

	if (scsi_host_get_prot(shost)) {
		memset(cmd->prot_sdb, 0, sizeof(struct scsi_data_buffer));

		cmd->prot_sdb->table.sgl =
			(struct scatterlist *)(cmd->prot_sdb + 1);
	}

	blk_mq_start_request(req);

	return scsi_setup_cmnd(sdev, req);
}

static void scsi_mq_done(struct scsi_cmnd *cmd)
{
	if (unlikely(test_and_set_bit(SCMD_STATE_COMPLETE, &cmd->state)))
		return;
	trace_scsi_dispatch_cmd_done(cmd);

	/*
	 * If the block layer didn't complete the request due to a timeout
	 * injection, scsi must clear its internal completed state so that the
	 * timeout handler will see it needs to escalate its own error
	 * recovery.
	 */
	if (unlikely(!blk_mq_complete_request(cmd->request)))
		clear_bit(SCMD_STATE_COMPLETE, &cmd->state);
}

static void scsi_mq_put_budget(struct blk_mq_hw_ctx *hctx)
{
	struct request_queue *q = hctx->queue;
	struct scsi_device *sdev = q->queuedata;

	atomic_dec(&sdev->device_busy);
}

static bool scsi_mq_get_budget(struct blk_mq_hw_ctx *hctx)
{
	struct request_queue *q = hctx->queue;
	struct scsi_device *sdev = q->queuedata;

	if (scsi_dev_queue_ready(q, sdev))
		return true;

	if (atomic_read(&sdev->device_busy) == 0 && !scsi_device_blocked(sdev))
		blk_mq_delay_run_hw_queue(hctx, SCSI_QUEUE_DELAY);
	return false;
}

static blk_status_t scsi_queue_rq(struct blk_mq_hw_ctx *hctx,
			 const struct blk_mq_queue_data *bd)
{
	struct request *req = bd->rq;
	struct request_queue *q = req->q;
	struct scsi_device *sdev = q->queuedata;
	struct Scsi_Host *shost = sdev->host;
	struct scsi_cmnd *cmd = blk_mq_rq_to_pdu(req);
	blk_status_t ret;
	int reason;

	/*
	 * If the device is not in running state we will reject some or all
	 * commands.
	 */
	if (unlikely(sdev->sdev_state != SDEV_RUNNING)) {
		ret = scsi_prep_state_check(sdev, req);
		if (ret != BLK_STS_OK)
			goto out_put_budget;
	}

	ret = BLK_STS_RESOURCE;
	if (!scsi_target_queue_ready(shost, sdev))
		goto out_put_budget;
	if (!scsi_host_queue_ready(q, shost, sdev))
		goto out_dec_target_busy;

	if (!(req->rq_flags & RQF_DONTPREP)) {
		ret = scsi_mq_prep_fn(req);
		if (ret != BLK_STS_OK)
			goto out_dec_host_busy;
		req->rq_flags |= RQF_DONTPREP;
	} else {
		clear_bit(SCMD_STATE_COMPLETE, &cmd->state);
		blk_mq_start_request(req);
	}

	cmd->flags &= SCMD_PRESERVED_FLAGS;
	if (sdev->simple_tags)
		cmd->flags |= SCMD_TAGGED;
	if (bd->last)
		cmd->flags |= SCMD_LAST;

	scsi_init_cmd_errh(cmd);
	cmd->scsi_done = scsi_mq_done;

	reason = scsi_dispatch_cmd(cmd);
	if (reason) {
		scsi_set_blocked(cmd, reason);
		ret = BLK_STS_RESOURCE;
		goto out_dec_host_busy;
	}

	return BLK_STS_OK;

out_dec_host_busy:
	scsi_dec_host_busy(shost);
out_dec_target_busy:
	if (scsi_target(sdev)->can_queue > 0)
		atomic_dec(&scsi_target(sdev)->target_busy);
out_put_budget:
	scsi_mq_put_budget(hctx);
	switch (ret) {
	case BLK_STS_OK:
		break;
	case BLK_STS_RESOURCE:
		if (atomic_read(&sdev->device_busy) ||
		    scsi_device_blocked(sdev))
			ret = BLK_STS_DEV_RESOURCE;
		break;
	default:
		if (unlikely(!scsi_device_online(sdev)))
			scsi_req(req)->result = DID_NO_CONNECT << 16;
		else
			scsi_req(req)->result = DID_ERROR << 16;
		/*
		 * Make sure to release all allocated resources when
		 * we hit an error, as we will never see this command
		 * again.
		 */
		if (req->rq_flags & RQF_DONTPREP)
			scsi_mq_uninit_cmd(cmd);
		break;
	}
	return ret;
}

static enum blk_eh_timer_return scsi_timeout(struct request *req,
		bool reserved)
{
	if (reserved)
		return BLK_EH_RESET_TIMER;
	return scsi_times_out(req);
}

static int scsi_mq_init_request(struct blk_mq_tag_set *set, struct request *rq,
				unsigned int hctx_idx, unsigned int numa_node)
{
	struct Scsi_Host *shost = set->driver_data;
	const bool unchecked_isa_dma = shost->unchecked_isa_dma;
	struct scsi_cmnd *cmd = blk_mq_rq_to_pdu(rq);
	struct scatterlist *sg;

	if (unchecked_isa_dma)
		cmd->flags |= SCMD_UNCHECKED_ISA_DMA;
	cmd->sense_buffer = scsi_alloc_sense_buffer(unchecked_isa_dma,
						    GFP_KERNEL, numa_node);
	if (!cmd->sense_buffer)
		return -ENOMEM;
	cmd->req.sense = cmd->sense_buffer;

	if (scsi_host_get_prot(shost)) {
		sg = (void *)cmd + sizeof(struct scsi_cmnd) +
			shost->hostt->cmd_size;
		cmd->prot_sdb = (void *)sg + scsi_mq_inline_sgl_size(shost);
	}

	return 0;
}

static void scsi_mq_exit_request(struct blk_mq_tag_set *set, struct request *rq,
				 unsigned int hctx_idx)
{
	struct scsi_cmnd *cmd = blk_mq_rq_to_pdu(rq);

	scsi_free_sense_buffer(cmd->flags & SCMD_UNCHECKED_ISA_DMA,
			       cmd->sense_buffer);
}

static int scsi_map_queues(struct blk_mq_tag_set *set)
{
	struct Scsi_Host *shost = container_of(set, struct Scsi_Host, tag_set);

	if (shost->hostt->map_queues)
		return shost->hostt->map_queues(shost);
	return blk_mq_map_queues(&set->map[HCTX_TYPE_DEFAULT]);
}

void __scsi_init_queue(struct Scsi_Host *shost, struct request_queue *q)
{
	struct device *dev = shost->dma_dev;

	/*
	 * this limit is imposed by hardware restrictions
	 */
	blk_queue_max_segments(q, min_t(unsigned short, shost->sg_tablesize,
					SG_MAX_SEGMENTS));

	if (scsi_host_prot_dma(shost)) {
		shost->sg_prot_tablesize =
			min_not_zero(shost->sg_prot_tablesize,
				     (unsigned short)SCSI_MAX_PROT_SG_SEGMENTS);
		BUG_ON(shost->sg_prot_tablesize < shost->sg_tablesize);
		blk_queue_max_integrity_segments(q, shost->sg_prot_tablesize);
	}

	if (dev->dma_mask) {
		shost->max_sectors = min_t(unsigned int, shost->max_sectors,
				dma_max_mapping_size(dev) >> SECTOR_SHIFT);
	}
	blk_queue_max_hw_sectors(q, shost->max_sectors);
	if (shost->unchecked_isa_dma)
		blk_queue_bounce_limit(q, BLK_BOUNCE_ISA);
	blk_queue_segment_boundary(q, shost->dma_boundary);
	dma_set_seg_boundary(dev, shost->dma_boundary);

	blk_queue_max_segment_size(q, shost->max_segment_size);
	blk_queue_virt_boundary(q, shost->virt_boundary_mask);
	dma_set_max_seg_size(dev, queue_max_segment_size(q));

	/*
	 * Set a reasonable default alignment:  The larger of 32-byte (dword),
	 * which is a common minimum for HBAs, and the minimum DMA alignment,
	 * which is set by the platform.
	 *
	 * Devices that require a bigger alignment can increase it later.
	 */
	blk_queue_dma_alignment(q, max(4, dma_get_cache_alignment()) - 1);
}
EXPORT_SYMBOL_GPL(__scsi_init_queue);

static const struct blk_mq_ops scsi_mq_ops_no_commit = {
	.get_budget	= scsi_mq_get_budget,
	.put_budget	= scsi_mq_put_budget,
	.queue_rq	= scsi_queue_rq,
	.complete	= scsi_softirq_done,
	.timeout	= scsi_timeout,
#ifdef CONFIG_BLK_DEBUG_FS
	.show_rq	= scsi_show_rq,
#endif
	.init_request	= scsi_mq_init_request,
	.exit_request	= scsi_mq_exit_request,
	.initialize_rq_fn = scsi_initialize_rq,
	.cleanup_rq	= scsi_cleanup_rq,
	.busy		= scsi_mq_lld_busy,
	.map_queues	= scsi_map_queues,
};


static void scsi_commit_rqs(struct blk_mq_hw_ctx *hctx)
{
	struct request_queue *q = hctx->queue;
	struct scsi_device *sdev = q->queuedata;
	struct Scsi_Host *shost = sdev->host;

	shost->hostt->commit_rqs(shost, hctx->queue_num);
}

static const struct blk_mq_ops scsi_mq_ops = {
	.get_budget	= scsi_mq_get_budget,
	.put_budget	= scsi_mq_put_budget,
	.queue_rq	= scsi_queue_rq,
	.commit_rqs	= scsi_commit_rqs,
	.complete	= scsi_softirq_done,
	.timeout	= scsi_timeout,
#ifdef CONFIG_BLK_DEBUG_FS
	.show_rq	= scsi_show_rq,
#endif
	.init_request	= scsi_mq_init_request,
	.exit_request	= scsi_mq_exit_request,
	.initialize_rq_fn = scsi_initialize_rq,
	.cleanup_rq	= scsi_cleanup_rq,
	.busy		= scsi_mq_lld_busy,
	.map_queues	= scsi_map_queues,
};

struct request_queue *scsi_mq_alloc_queue(struct scsi_device *sdev)
{
	sdev->request_queue = blk_mq_init_queue(&sdev->host->tag_set);
	if (IS_ERR(sdev->request_queue))
		return NULL;

	sdev->request_queue->queuedata = sdev;
	__scsi_init_queue(sdev->host, sdev->request_queue);
	blk_queue_flag_set(QUEUE_FLAG_SCSI_PASSTHROUGH, sdev->request_queue);
	return sdev->request_queue;
}

int scsi_mq_setup_tags(struct Scsi_Host *shost)
{
	unsigned int cmd_size, sgl_size;

	sgl_size = max_t(unsigned int, sizeof(struct scatterlist),
				scsi_mq_inline_sgl_size(shost));
	cmd_size = sizeof(struct scsi_cmnd) + shost->hostt->cmd_size + sgl_size;
	if (scsi_host_get_prot(shost))
		cmd_size += sizeof(struct scsi_data_buffer) +
			sizeof(struct scatterlist) * SCSI_INLINE_PROT_SG_CNT;

	memset(&shost->tag_set, 0, sizeof(shost->tag_set));
	if (shost->hostt->commit_rqs)
		shost->tag_set.ops = &scsi_mq_ops;
	else
		shost->tag_set.ops = &scsi_mq_ops_no_commit;
	shost->tag_set.nr_hw_queues = shost->nr_hw_queues ? : 1;
	shost->tag_set.queue_depth = shost->can_queue;
	shost->tag_set.cmd_size = cmd_size;
	shost->tag_set.numa_node = NUMA_NO_NODE;
	shost->tag_set.flags = BLK_MQ_F_SHOULD_MERGE;
	shost->tag_set.flags |=
		BLK_ALLOC_POLICY_TO_MQ_FLAG(shost->hostt->tag_alloc_policy);
	shost->tag_set.driver_data = shost;

	return blk_mq_alloc_tag_set(&shost->tag_set);
}

void scsi_mq_destroy_tags(struct Scsi_Host *shost)
{
	blk_mq_free_tag_set(&shost->tag_set);
}

/**
 * scsi_device_from_queue - return sdev associated with a request_queue
 * @q: The request queue to return the sdev from
 *
 * Return the sdev associated with a request queue or NULL if the
 * request_queue does not reference a SCSI device.
 */
struct scsi_device *scsi_device_from_queue(struct request_queue *q)
{
	struct scsi_device *sdev = NULL;

	if (q->mq_ops == &scsi_mq_ops_no_commit ||
	    q->mq_ops == &scsi_mq_ops)
		sdev = q->queuedata;
	if (!sdev || !get_device(&sdev->sdev_gendev))
		sdev = NULL;

	return sdev;
}
EXPORT_SYMBOL_GPL(scsi_device_from_queue);

/*
 * Function:    scsi_block_requests()
 *
 * Purpose:     Utility function used by low-level drivers to prevent further
 *		commands from being queued to the device.
 *
 * Arguments:   shost       - Host in question
 *
 * Returns:     Nothing
 *
 * Lock status: No locks are assumed held.
 *
 * Notes:       There is no timer nor any other means by which the requests
 *		get unblocked other than the low-level driver calling
 *		scsi_unblock_requests().
 */
void scsi_block_requests(struct Scsi_Host *shost)
{
	shost->host_self_blocked = 1;
}
EXPORT_SYMBOL(scsi_block_requests);

/*
 * Function:    scsi_unblock_requests()
 *
 * Purpose:     Utility function used by low-level drivers to allow further
 *		commands from being queued to the device.
 *
 * Arguments:   shost       - Host in question
 *
 * Returns:     Nothing
 *
 * Lock status: No locks are assumed held.
 *
 * Notes:       There is no timer nor any other means by which the requests
 *		get unblocked other than the low-level driver calling
 *		scsi_unblock_requests().
 *
 *		This is done as an API function so that changes to the
 *		internals of the scsi mid-layer won't require wholesale
 *		changes to drivers that use this feature.
 */
void scsi_unblock_requests(struct Scsi_Host *shost)
{
	shost->host_self_blocked = 0;
	scsi_run_host_queues(shost);
}
EXPORT_SYMBOL(scsi_unblock_requests);

int __init scsi_init_queue(void)
{
	scsi_sdb_cache = kmem_cache_create("scsi_data_buffer",
					   sizeof(struct scsi_data_buffer),
					   0, 0, NULL);
	if (!scsi_sdb_cache) {
		printk(KERN_ERR "SCSI: can't init scsi sdb cache\n");
		return -ENOMEM;
	}

	return 0;
}

void scsi_exit_queue(void)
{
	kmem_cache_destroy(scsi_sense_cache);
	kmem_cache_destroy(scsi_sense_isadma_cache);
	kmem_cache_destroy(scsi_sdb_cache);
}

/**
 *	scsi_mode_select - issue a mode select
 *	@sdev:	SCSI device to be queried
 *	@pf:	Page format bit (1 == standard, 0 == vendor specific)
 *	@sp:	Save page bit (0 == don't save, 1 == save)
 *	@modepage: mode page being requested
 *	@buffer: request buffer (may not be smaller than eight bytes)
 *	@len:	length of request buffer.
 *	@timeout: command timeout
 *	@retries: number of retries before failing
 *	@data: returns a structure abstracting the mode header data
 *	@sshdr: place to put sense data (or NULL if no sense to be collected).
 *		must be SCSI_SENSE_BUFFERSIZE big.
 *
 *	Returns zero if successful; negative error number or scsi
 *	status on error
 *
 */
int
scsi_mode_select(struct scsi_device *sdev, int pf, int sp, int modepage,
		 unsigned char *buffer, int len, int timeout, int retries,
		 struct scsi_mode_data *data, struct scsi_sense_hdr *sshdr)
{
	unsigned char cmd[10];
	unsigned char *real_buffer;
	int ret;

	memset(cmd, 0, sizeof(cmd));
	cmd[1] = (pf ? 0x10 : 0) | (sp ? 0x01 : 0);

	if (sdev->use_10_for_ms) {
		if (len > 65535)
			return -EINVAL;
		real_buffer = kmalloc(8 + len, GFP_KERNEL);
		if (!real_buffer)
			return -ENOMEM;
		memcpy(real_buffer + 8, buffer, len);
		len += 8;
		real_buffer[0] = 0;
		real_buffer[1] = 0;
		real_buffer[2] = data->medium_type;
		real_buffer[3] = data->device_specific;
		real_buffer[4] = data->longlba ? 0x01 : 0;
		real_buffer[5] = 0;
		real_buffer[6] = data->block_descriptor_length >> 8;
		real_buffer[7] = data->block_descriptor_length;

		cmd[0] = MODE_SELECT_10;
		cmd[7] = len >> 8;
		cmd[8] = len;
	} else {
		if (len > 255 || data->block_descriptor_length > 255 ||
		    data->longlba)
			return -EINVAL;

		real_buffer = kmalloc(4 + len, GFP_KERNEL);
		if (!real_buffer)
			return -ENOMEM;
		memcpy(real_buffer + 4, buffer, len);
		len += 4;
		real_buffer[0] = 0;
		real_buffer[1] = data->medium_type;
		real_buffer[2] = data->device_specific;
		real_buffer[3] = data->block_descriptor_length;
		

		cmd[0] = MODE_SELECT;
		cmd[4] = len;
	}

	ret = scsi_execute_req(sdev, cmd, DMA_TO_DEVICE, real_buffer, len,
			       sshdr, timeout, retries, NULL);
	kfree(real_buffer);
	return ret;
}
EXPORT_SYMBOL_GPL(scsi_mode_select);

/**
 *	scsi_mode_sense - issue a mode sense, falling back from 10 to six bytes if necessary.
 *	@sdev:	SCSI device to be queried
 *	@dbd:	set if mode sense will allow block descriptors to be returned
 *	@modepage: mode page being requested
 *	@buffer: request buffer (may not be smaller than eight bytes)
 *	@len:	length of request buffer.
 *	@timeout: command timeout
 *	@retries: number of retries before failing
 *	@data: returns a structure abstracting the mode header data
 *	@sshdr: place to put sense data (or NULL if no sense to be collected).
 *		must be SCSI_SENSE_BUFFERSIZE big.
 *
 *	Returns zero if unsuccessful, or the header offset (either 4
 *	or 8 depending on whether a six or ten byte command was
 *	issued) if successful.
 */
int
scsi_mode_sense(struct scsi_device *sdev, int dbd, int modepage,
		  unsigned char *buffer, int len, int timeout, int retries,
		  struct scsi_mode_data *data, struct scsi_sense_hdr *sshdr)
{
	unsigned char cmd[12];
	int use_10_for_ms;
	int header_length;
	int result, retry_count = retries;
	struct scsi_sense_hdr my_sshdr;

	memset(data, 0, sizeof(*data));
	memset(&cmd[0], 0, 12);
	cmd[1] = dbd & 0x18;	/* allows DBD and LLBA bits */
	cmd[2] = modepage;

	/* caller might not be interested in sense, but we need it */
	if (!sshdr)
		sshdr = &my_sshdr;

 retry:
	use_10_for_ms = sdev->use_10_for_ms;

	if (use_10_for_ms) {
		if (len < 8)
			len = 8;

		cmd[0] = MODE_SENSE_10;
		cmd[8] = len;
		header_length = 8;
	} else {
		if (len < 4)
			len = 4;

		cmd[0] = MODE_SENSE;
		cmd[4] = len;
		header_length = 4;
	}

	memset(buffer, 0, len);

	result = scsi_execute_req(sdev, cmd, DMA_FROM_DEVICE, buffer, len,
				  sshdr, timeout, retries, NULL);

	/* This code looks awful: what it's doing is making sure an
	 * ILLEGAL REQUEST sense return identifies the actual command
	 * byte as the problem.  MODE_SENSE commands can return
	 * ILLEGAL REQUEST if the code page isn't supported */

	if (use_10_for_ms && !scsi_status_is_good(result) &&
	    driver_byte(result) == DRIVER_SENSE) {
		if (scsi_sense_valid(sshdr)) {
			if ((sshdr->sense_key == ILLEGAL_REQUEST) &&
			    (sshdr->asc == 0x20) && (sshdr->ascq == 0)) {
				/* 
				 * Invalid command operation code
				 */
				sdev->use_10_for_ms = 0;
				goto retry;
			}
		}
	}

	if(scsi_status_is_good(result)) {
		if (unlikely(buffer[0] == 0x86 && buffer[1] == 0x0b &&
			     (modepage == 6 || modepage == 8))) {
			/* Initio breakage? */
			header_length = 0;
			data->length = 13;
			data->medium_type = 0;
			data->device_specific = 0;
			data->longlba = 0;
			data->block_descriptor_length = 0;
		} else if(use_10_for_ms) {
			data->length = buffer[0]*256 + buffer[1] + 2;
			data->medium_type = buffer[2];
			data->device_specific = buffer[3];
			data->longlba = buffer[4] & 0x01;
			data->block_descriptor_length = buffer[6]*256
				+ buffer[7];
		} else {
			data->length = buffer[0] + 1;
			data->medium_type = buffer[1];
			data->device_specific = buffer[2];
			data->block_descriptor_length = buffer[3];
		}
		data->header_length = header_length;
	} else if ((status_byte(result) == CHECK_CONDITION) &&
		   scsi_sense_valid(sshdr) &&
		   sshdr->sense_key == UNIT_ATTENTION && retry_count) {
		retry_count--;
		goto retry;
	}

	return result;
}
EXPORT_SYMBOL(scsi_mode_sense);

/**
 *	scsi_test_unit_ready - test if unit is ready
 *	@sdev:	scsi device to change the state of.
 *	@timeout: command timeout
 *	@retries: number of retries before failing
 *	@sshdr: outpout pointer for decoded sense information.
 *
 *	Returns zero if unsuccessful or an error if TUR failed.  For
 *	removable media, UNIT_ATTENTION sets ->changed flag.
 **/
int
scsi_test_unit_ready(struct scsi_device *sdev, int timeout, int retries,
		     struct scsi_sense_hdr *sshdr)
{
	char cmd[] = {
		TEST_UNIT_READY, 0, 0, 0, 0, 0,
	};
	int result;

	/* try to eat the UNIT_ATTENTION if there are enough retries */
	do {
		result = scsi_execute_req(sdev, cmd, DMA_NONE, NULL, 0, sshdr,
					  timeout, 1, NULL);
		if (sdev->removable && scsi_sense_valid(sshdr) &&
		    sshdr->sense_key == UNIT_ATTENTION)
			sdev->changed = 1;
	} while (scsi_sense_valid(sshdr) &&
		 sshdr->sense_key == UNIT_ATTENTION && --retries);

	return result;
}
EXPORT_SYMBOL(scsi_test_unit_ready);

/**
 *	scsi_device_set_state - Take the given device through the device state model.
 *	@sdev:	scsi device to change the state of.
 *	@state:	state to change to.
 *
 *	Returns zero if successful or an error if the requested
 *	transition is illegal.
 */
int
scsi_device_set_state(struct scsi_device *sdev, enum scsi_device_state state)
{
	enum scsi_device_state oldstate = sdev->sdev_state;

	if (state == oldstate)
		return 0;

	switch (state) {
	case SDEV_CREATED:
		switch (oldstate) {
		case SDEV_CREATED_BLOCK:
			break;
		default:
			goto illegal;
		}
		break;
			
	case SDEV_RUNNING:
		switch (oldstate) {
		case SDEV_CREATED:
		case SDEV_OFFLINE:
		case SDEV_TRANSPORT_OFFLINE:
		case SDEV_QUIESCE:
		case SDEV_BLOCK:
			break;
		default:
			goto illegal;
		}
		break;

	case SDEV_QUIESCE:
		switch (oldstate) {
		case SDEV_RUNNING:
		case SDEV_OFFLINE:
		case SDEV_TRANSPORT_OFFLINE:
			break;
		default:
			goto illegal;
		}
		break;

	case SDEV_OFFLINE:
	case SDEV_TRANSPORT_OFFLINE:
		switch (oldstate) {
		case SDEV_CREATED:
		case SDEV_RUNNING:
		case SDEV_QUIESCE:
		case SDEV_BLOCK:
			break;
		default:
			goto illegal;
		}
		break;

	case SDEV_BLOCK:
		switch (oldstate) {
		case SDEV_RUNNING:
		case SDEV_CREATED_BLOCK:
		case SDEV_OFFLINE:
			break;
		default:
			goto illegal;
		}
		break;

	case SDEV_CREATED_BLOCK:
		switch (oldstate) {
		case SDEV_CREATED:
			break;
		default:
			goto illegal;
		}
		break;

	case SDEV_CANCEL:
		switch (oldstate) {
		case SDEV_CREATED:
		case SDEV_RUNNING:
		case SDEV_QUIESCE:
		case SDEV_OFFLINE:
		case SDEV_TRANSPORT_OFFLINE:
			break;
		default:
			goto illegal;
		}
		break;

	case SDEV_DEL:
		switch (oldstate) {
		case SDEV_CREATED:
		case SDEV_RUNNING:
		case SDEV_OFFLINE:
		case SDEV_TRANSPORT_OFFLINE:
		case SDEV_CANCEL:
		case SDEV_BLOCK:
		case SDEV_CREATED_BLOCK:
			break;
		default:
			goto illegal;
		}
		break;

	}
	sdev->sdev_state = state;
	return 0;

 illegal:
	SCSI_LOG_ERROR_RECOVERY(1,
				sdev_printk(KERN_ERR, sdev,
					    "Illegal state transition %s->%s",
					    scsi_device_state_name(oldstate),
					    scsi_device_state_name(state))
				);
	return -EINVAL;
}
EXPORT_SYMBOL(scsi_device_set_state);

/**
 * 	sdev_evt_emit - emit a single SCSI device uevent
 *	@sdev: associated SCSI device
 *	@evt: event to emit
 *
 *	Send a single uevent (scsi_event) to the associated scsi_device.
 */
static void scsi_evt_emit(struct scsi_device *sdev, struct scsi_event *evt)
{
	int idx = 0;
	char *envp[3];

	switch (evt->evt_type) {
	case SDEV_EVT_MEDIA_CHANGE:
		envp[idx++] = "SDEV_MEDIA_CHANGE=1";
		break;
	case SDEV_EVT_INQUIRY_CHANGE_REPORTED:
		scsi_rescan_device(&sdev->sdev_gendev);
		envp[idx++] = "SDEV_UA=INQUIRY_DATA_HAS_CHANGED";
		break;
	case SDEV_EVT_CAPACITY_CHANGE_REPORTED:
		envp[idx++] = "SDEV_UA=CAPACITY_DATA_HAS_CHANGED";
		break;
	case SDEV_EVT_SOFT_THRESHOLD_REACHED_REPORTED:
	       envp[idx++] = "SDEV_UA=THIN_PROVISIONING_SOFT_THRESHOLD_REACHED";
		break;
	case SDEV_EVT_MODE_PARAMETER_CHANGE_REPORTED:
		envp[idx++] = "SDEV_UA=MODE_PARAMETERS_CHANGED";
		break;
	case SDEV_EVT_LUN_CHANGE_REPORTED:
		envp[idx++] = "SDEV_UA=REPORTED_LUNS_DATA_HAS_CHANGED";
		break;
	case SDEV_EVT_ALUA_STATE_CHANGE_REPORTED:
		envp[idx++] = "SDEV_UA=ASYMMETRIC_ACCESS_STATE_CHANGED";
		break;
	case SDEV_EVT_POWER_ON_RESET_OCCURRED:
		envp[idx++] = "SDEV_UA=POWER_ON_RESET_OCCURRED";
		break;
	default:
		/* do nothing */
		break;
	}

	envp[idx++] = NULL;

	kobject_uevent_env(&sdev->sdev_gendev.kobj, KOBJ_CHANGE, envp);
}

/**
 * 	sdev_evt_thread - send a uevent for each scsi event
 *	@work: work struct for scsi_device
 *
 *	Dispatch queued events to their associated scsi_device kobjects
 *	as uevents.
 */
void scsi_evt_thread(struct work_struct *work)
{
	struct scsi_device *sdev;
	enum scsi_device_event evt_type;
	LIST_HEAD(event_list);

	sdev = container_of(work, struct scsi_device, event_work);

	for (evt_type = SDEV_EVT_FIRST; evt_type <= SDEV_EVT_LAST; evt_type++)
		if (test_and_clear_bit(evt_type, sdev->pending_events))
			sdev_evt_send_simple(sdev, evt_type, GFP_KERNEL);

	while (1) {
		struct scsi_event *evt;
		struct list_head *this, *tmp;
		unsigned long flags;

		spin_lock_irqsave(&sdev->list_lock, flags);
		list_splice_init(&sdev->event_list, &event_list);
		spin_unlock_irqrestore(&sdev->list_lock, flags);

		if (list_empty(&event_list))
			break;

		list_for_each_safe(this, tmp, &event_list) {
			evt = list_entry(this, struct scsi_event, node);
			list_del(&evt->node);
			scsi_evt_emit(sdev, evt);
			kfree(evt);
		}
	}
}

/**
 * 	sdev_evt_send - send asserted event to uevent thread
 *	@sdev: scsi_device event occurred on
 *	@evt: event to send
 *
 *	Assert scsi device event asynchronously.
 */
void sdev_evt_send(struct scsi_device *sdev, struct scsi_event *evt)
{
	unsigned long flags;

#if 0
	/* FIXME: currently this check eliminates all media change events
	 * for polled devices.  Need to update to discriminate between AN
	 * and polled events */
	if (!test_bit(evt->evt_type, sdev->supported_events)) {
		kfree(evt);
		return;
	}
#endif

	spin_lock_irqsave(&sdev->list_lock, flags);
	list_add_tail(&evt->node, &sdev->event_list);
	schedule_work(&sdev->event_work);
	spin_unlock_irqrestore(&sdev->list_lock, flags);
}
EXPORT_SYMBOL_GPL(sdev_evt_send);

/**
 * 	sdev_evt_alloc - allocate a new scsi event
 *	@evt_type: type of event to allocate
 *	@gfpflags: GFP flags for allocation
 *
 *	Allocates and returns a new scsi_event.
 */
struct scsi_event *sdev_evt_alloc(enum scsi_device_event evt_type,
				  gfp_t gfpflags)
{
	struct scsi_event *evt = kzalloc(sizeof(struct scsi_event), gfpflags);
	if (!evt)
		return NULL;

	evt->evt_type = evt_type;
	INIT_LIST_HEAD(&evt->node);

	/* evt_type-specific initialization, if any */
	switch (evt_type) {
	case SDEV_EVT_MEDIA_CHANGE:
	case SDEV_EVT_INQUIRY_CHANGE_REPORTED:
	case SDEV_EVT_CAPACITY_CHANGE_REPORTED:
	case SDEV_EVT_SOFT_THRESHOLD_REACHED_REPORTED:
	case SDEV_EVT_MODE_PARAMETER_CHANGE_REPORTED:
	case SDEV_EVT_LUN_CHANGE_REPORTED:
	case SDEV_EVT_ALUA_STATE_CHANGE_REPORTED:
	case SDEV_EVT_POWER_ON_RESET_OCCURRED:
	default:
		/* do nothing */
		break;
	}

	return evt;
}
EXPORT_SYMBOL_GPL(sdev_evt_alloc);

/**
 * 	sdev_evt_send_simple - send asserted event to uevent thread
 *	@sdev: scsi_device event occurred on
 *	@evt_type: type of event to send
 *	@gfpflags: GFP flags for allocation
 *
 *	Assert scsi device event asynchronously, given an event type.
 */
void sdev_evt_send_simple(struct scsi_device *sdev,
			  enum scsi_device_event evt_type, gfp_t gfpflags)
{
	struct scsi_event *evt = sdev_evt_alloc(evt_type, gfpflags);
	if (!evt) {
		sdev_printk(KERN_ERR, sdev, "event %d eaten due to OOM\n",
			    evt_type);
		return;
	}

	sdev_evt_send(sdev, evt);
}
EXPORT_SYMBOL_GPL(sdev_evt_send_simple);

/**
 *	scsi_device_quiesce - Block user issued commands.
 *	@sdev:	scsi device to quiesce.
 *
 *	This works by trying to transition to the SDEV_QUIESCE state
 *	(which must be a legal transition).  When the device is in this
 *	state, only special requests will be accepted, all others will
 *	be deferred.  Since special requests may also be requeued requests,
 *	a successful return doesn't guarantee the device will be 
 *	totally quiescent.
 *
 *	Must be called with user context, may sleep.
 *
 *	Returns zero if unsuccessful or an error if not.
 */
int
scsi_device_quiesce(struct scsi_device *sdev)
{
	struct request_queue *q = sdev->request_queue;
	int err;

	/*
	 * It is allowed to call scsi_device_quiesce() multiple times from
	 * the same context but concurrent scsi_device_quiesce() calls are
	 * not allowed.
	 */
	WARN_ON_ONCE(sdev->quiesced_by && sdev->quiesced_by != current);

	if (sdev->quiesced_by == current)
		return 0;

	blk_set_pm_only(q);

	blk_mq_freeze_queue(q);
	/*
	 * Ensure that the effect of blk_set_pm_only() will be visible
	 * for percpu_ref_tryget() callers that occur after the queue
	 * unfreeze even if the queue was already frozen before this function
	 * was called. See also https://lwn.net/Articles/573497/.
	 */
	synchronize_rcu();
	blk_mq_unfreeze_queue(q);

	mutex_lock(&sdev->state_mutex);
	err = scsi_device_set_state(sdev, SDEV_QUIESCE);
	if (err == 0)
		sdev->quiesced_by = current;
	else
		blk_clear_pm_only(q);
	mutex_unlock(&sdev->state_mutex);

	return err;
}
EXPORT_SYMBOL(scsi_device_quiesce);

/**
 *	scsi_device_resume - Restart user issued commands to a quiesced device.
 *	@sdev:	scsi device to resume.
 *
 *	Moves the device from quiesced back to running and restarts the
 *	queues.
 *
 *	Must be called with user context, may sleep.
 */
void scsi_device_resume(struct scsi_device *sdev)
{
	/* check if the device state was mutated prior to resume, and if
	 * so assume the state is being managed elsewhere (for example
	 * device deleted during suspend)
	 */
	mutex_lock(&sdev->state_mutex);
<<<<<<< HEAD
	sdev->quiesced_by = NULL;
	blk_clear_preempt_only(sdev->request_queue);
=======
	if (sdev->quiesced_by) {
		sdev->quiesced_by = NULL;
		blk_clear_pm_only(sdev->request_queue);
	}
>>>>>>> fa578e9d
	if (sdev->sdev_state == SDEV_QUIESCE)
		scsi_device_set_state(sdev, SDEV_RUNNING);
	mutex_unlock(&sdev->state_mutex);
}
EXPORT_SYMBOL(scsi_device_resume);

static void
device_quiesce_fn(struct scsi_device *sdev, void *data)
{
	scsi_device_quiesce(sdev);
}

void
scsi_target_quiesce(struct scsi_target *starget)
{
	starget_for_each_device(starget, NULL, device_quiesce_fn);
}
EXPORT_SYMBOL(scsi_target_quiesce);

static void
device_resume_fn(struct scsi_device *sdev, void *data)
{
	scsi_device_resume(sdev);
}

void
scsi_target_resume(struct scsi_target *starget)
{
	starget_for_each_device(starget, NULL, device_resume_fn);
}
EXPORT_SYMBOL(scsi_target_resume);

/**
 * scsi_internal_device_block_nowait - try to transition to the SDEV_BLOCK state
 * @sdev: device to block
 *
 * Pause SCSI command processing on the specified device. Does not sleep.
 *
 * Returns zero if successful or a negative error code upon failure.
 *
 * Notes:
 * This routine transitions the device to the SDEV_BLOCK state (which must be
 * a legal transition). When the device is in this state, command processing
 * is paused until the device leaves the SDEV_BLOCK state. See also
 * scsi_internal_device_unblock_nowait().
 */
int scsi_internal_device_block_nowait(struct scsi_device *sdev)
{
	struct request_queue *q = sdev->request_queue;
	int err = 0;

	err = scsi_device_set_state(sdev, SDEV_BLOCK);
	if (err) {
		err = scsi_device_set_state(sdev, SDEV_CREATED_BLOCK);

		if (err)
			return err;
	}

	/* 
	 * The device has transitioned to SDEV_BLOCK.  Stop the
	 * block layer from calling the midlayer with this device's
	 * request queue. 
	 */
	blk_mq_quiesce_queue_nowait(q);
	return 0;
}
EXPORT_SYMBOL_GPL(scsi_internal_device_block_nowait);

/**
 * scsi_internal_device_block - try to transition to the SDEV_BLOCK state
 * @sdev: device to block
 *
 * Pause SCSI command processing on the specified device and wait until all
 * ongoing scsi_request_fn() / scsi_queue_rq() calls have finished. May sleep.
 *
 * Returns zero if successful or a negative error code upon failure.
 *
 * Note:
 * This routine transitions the device to the SDEV_BLOCK state (which must be
 * a legal transition). When the device is in this state, command processing
 * is paused until the device leaves the SDEV_BLOCK state. See also
 * scsi_internal_device_unblock().
 */
static int scsi_internal_device_block(struct scsi_device *sdev)
{
	struct request_queue *q = sdev->request_queue;
	int err;

	mutex_lock(&sdev->state_mutex);
	err = scsi_internal_device_block_nowait(sdev);
	if (err == 0)
		blk_mq_quiesce_queue(q);
	mutex_unlock(&sdev->state_mutex);

	return err;
}
 
void scsi_start_queue(struct scsi_device *sdev)
{
	struct request_queue *q = sdev->request_queue;

	blk_mq_unquiesce_queue(q);
}

/**
 * scsi_internal_device_unblock_nowait - resume a device after a block request
 * @sdev:	device to resume
 * @new_state:	state to set the device to after unblocking
 *
 * Restart the device queue for a previously suspended SCSI device. Does not
 * sleep.
 *
 * Returns zero if successful or a negative error code upon failure.
 *
 * Notes:
 * This routine transitions the device to the SDEV_RUNNING state or to one of
 * the offline states (which must be a legal transition) allowing the midlayer
 * to goose the queue for this device.
 */
int scsi_internal_device_unblock_nowait(struct scsi_device *sdev,
					enum scsi_device_state new_state)
{
	switch (new_state) {
	case SDEV_RUNNING:
	case SDEV_TRANSPORT_OFFLINE:
		break;
	default:
		return -EINVAL;
	}

	/*
	 * Try to transition the scsi device to SDEV_RUNNING or one of the
	 * offlined states and goose the device queue if successful.
	 */
	switch (sdev->sdev_state) {
	case SDEV_BLOCK:
	case SDEV_TRANSPORT_OFFLINE:
		sdev->sdev_state = new_state;
		break;
	case SDEV_CREATED_BLOCK:
		if (new_state == SDEV_TRANSPORT_OFFLINE ||
		    new_state == SDEV_OFFLINE)
			sdev->sdev_state = new_state;
		else
			sdev->sdev_state = SDEV_CREATED;
		break;
	case SDEV_CANCEL:
	case SDEV_OFFLINE:
		break;
	default:
		return -EINVAL;
	}
	scsi_start_queue(sdev);

	return 0;
}
EXPORT_SYMBOL_GPL(scsi_internal_device_unblock_nowait);

/**
 * scsi_internal_device_unblock - resume a device after a block request
 * @sdev:	device to resume
 * @new_state:	state to set the device to after unblocking
 *
 * Restart the device queue for a previously suspended SCSI device. May sleep.
 *
 * Returns zero if successful or a negative error code upon failure.
 *
 * Notes:
 * This routine transitions the device to the SDEV_RUNNING state or to one of
 * the offline states (which must be a legal transition) allowing the midlayer
 * to goose the queue for this device.
 */
static int scsi_internal_device_unblock(struct scsi_device *sdev,
					enum scsi_device_state new_state)
{
	int ret;

	mutex_lock(&sdev->state_mutex);
	ret = scsi_internal_device_unblock_nowait(sdev, new_state);
	mutex_unlock(&sdev->state_mutex);

	return ret;
}

static void
device_block(struct scsi_device *sdev, void *data)
{
	int ret;

	ret = scsi_internal_device_block(sdev);

	WARN_ONCE(ret, "scsi_internal_device_block(%s) failed: ret = %d\n",
		  dev_name(&sdev->sdev_gendev), ret);
}

static int
target_block(struct device *dev, void *data)
{
	if (scsi_is_target_device(dev))
		starget_for_each_device(to_scsi_target(dev), NULL,
					device_block);
	return 0;
}

void
scsi_target_block(struct device *dev)
{
	if (scsi_is_target_device(dev))
		starget_for_each_device(to_scsi_target(dev), NULL,
					device_block);
	else
		device_for_each_child(dev, NULL, target_block);
}
EXPORT_SYMBOL_GPL(scsi_target_block);

static void
device_unblock(struct scsi_device *sdev, void *data)
{
	scsi_internal_device_unblock(sdev, *(enum scsi_device_state *)data);
}

static int
target_unblock(struct device *dev, void *data)
{
	if (scsi_is_target_device(dev))
		starget_for_each_device(to_scsi_target(dev), data,
					device_unblock);
	return 0;
}

void
scsi_target_unblock(struct device *dev, enum scsi_device_state new_state)
{
	if (scsi_is_target_device(dev))
		starget_for_each_device(to_scsi_target(dev), &new_state,
					device_unblock);
	else
		device_for_each_child(dev, &new_state, target_unblock);
}
EXPORT_SYMBOL_GPL(scsi_target_unblock);

/**
 * scsi_kmap_atomic_sg - find and atomically map an sg-elemnt
 * @sgl:	scatter-gather list
 * @sg_count:	number of segments in sg
 * @offset:	offset in bytes into sg, on return offset into the mapped area
 * @len:	bytes to map, on return number of bytes mapped
 *
 * Returns virtual address of the start of the mapped page
 */
void *scsi_kmap_atomic_sg(struct scatterlist *sgl, int sg_count,
			  size_t *offset, size_t *len)
{
	int i;
	size_t sg_len = 0, len_complete = 0;
	struct scatterlist *sg;
	struct page *page;

	WARN_ON(!irqs_disabled());

	for_each_sg(sgl, sg, sg_count, i) {
		len_complete = sg_len; /* Complete sg-entries */
		sg_len += sg->length;
		if (sg_len > *offset)
			break;
	}

	if (unlikely(i == sg_count)) {
		printk(KERN_ERR "%s: Bytes in sg: %zu, requested offset %zu, "
			"elements %d\n",
		       __func__, sg_len, *offset, sg_count);
		WARN_ON(1);
		return NULL;
	}

	/* Offset starting from the beginning of first page in this sg-entry */
	*offset = *offset - len_complete + sg->offset;

	/* Assumption: contiguous pages can be accessed as "page + i" */
	page = nth_page(sg_page(sg), (*offset >> PAGE_SHIFT));
	*offset &= ~PAGE_MASK;

	/* Bytes in this sg-entry from *offset to the end of the page */
	sg_len = PAGE_SIZE - *offset;
	if (*len > sg_len)
		*len = sg_len;

	return kmap_atomic(page);
}
EXPORT_SYMBOL(scsi_kmap_atomic_sg);

/**
 * scsi_kunmap_atomic_sg - atomically unmap a virtual address, previously mapped with scsi_kmap_atomic_sg
 * @virt:	virtual address to be unmapped
 */
void scsi_kunmap_atomic_sg(void *virt)
{
	kunmap_atomic(virt);
}
EXPORT_SYMBOL(scsi_kunmap_atomic_sg);

void sdev_disable_disk_events(struct scsi_device *sdev)
{
	atomic_inc(&sdev->disk_events_disable_depth);
}
EXPORT_SYMBOL(sdev_disable_disk_events);

void sdev_enable_disk_events(struct scsi_device *sdev)
{
	if (WARN_ON_ONCE(atomic_read(&sdev->disk_events_disable_depth) <= 0))
		return;
	atomic_dec(&sdev->disk_events_disable_depth);
}
EXPORT_SYMBOL(sdev_enable_disk_events);

/**
 * scsi_vpd_lun_id - return a unique device identification
 * @sdev: SCSI device
 * @id:   buffer for the identification
 * @id_len:  length of the buffer
 *
 * Copies a unique device identification into @id based
 * on the information in the VPD page 0x83 of the device.
 * The string will be formatted as a SCSI name string.
 *
 * Returns the length of the identification or error on failure.
 * If the identifier is longer than the supplied buffer the actual
 * identifier length is returned and the buffer is not zero-padded.
 */
int scsi_vpd_lun_id(struct scsi_device *sdev, char *id, size_t id_len)
{
	u8 cur_id_type = 0xff;
	u8 cur_id_size = 0;
	const unsigned char *d, *cur_id_str;
	const struct scsi_vpd *vpd_pg83;
	int id_size = -EINVAL;

	rcu_read_lock();
	vpd_pg83 = rcu_dereference(sdev->vpd_pg83);
	if (!vpd_pg83) {
		rcu_read_unlock();
		return -ENXIO;
	}

	/*
	 * Look for the correct descriptor.
	 * Order of preference for lun descriptor:
	 * - SCSI name string
	 * - NAA IEEE Registered Extended
	 * - EUI-64 based 16-byte
	 * - EUI-64 based 12-byte
	 * - NAA IEEE Registered
	 * - NAA IEEE Extended
	 * - T10 Vendor ID
	 * as longer descriptors reduce the likelyhood
	 * of identification clashes.
	 */

	/* The id string must be at least 20 bytes + terminating NULL byte */
	if (id_len < 21) {
		rcu_read_unlock();
		return -EINVAL;
	}

	memset(id, 0, id_len);
	d = vpd_pg83->data + 4;
	while (d < vpd_pg83->data + vpd_pg83->len) {
		/* Skip designators not referring to the LUN */
		if ((d[1] & 0x30) != 0x00)
			goto next_desig;

		switch (d[1] & 0xf) {
		case 0x1:
			/* T10 Vendor ID */
			if (cur_id_size > d[3])
				break;
			/* Prefer anything */
			if (cur_id_type > 0x01 && cur_id_type != 0xff)
				break;
			cur_id_size = d[3];
			if (cur_id_size + 4 > id_len)
				cur_id_size = id_len - 4;
			cur_id_str = d + 4;
			cur_id_type = d[1] & 0xf;
			id_size = snprintf(id, id_len, "t10.%*pE",
					   cur_id_size, cur_id_str);
			break;
		case 0x2:
			/* EUI-64 */
			if (cur_id_size > d[3])
				break;
			/* Prefer NAA IEEE Registered Extended */
			if (cur_id_type == 0x3 &&
			    cur_id_size == d[3])
				break;
			cur_id_size = d[3];
			cur_id_str = d + 4;
			cur_id_type = d[1] & 0xf;
			switch (cur_id_size) {
			case 8:
				id_size = snprintf(id, id_len,
						   "eui.%8phN",
						   cur_id_str);
				break;
			case 12:
				id_size = snprintf(id, id_len,
						   "eui.%12phN",
						   cur_id_str);
				break;
			case 16:
				id_size = snprintf(id, id_len,
						   "eui.%16phN",
						   cur_id_str);
				break;
			default:
				cur_id_size = 0;
				break;
			}
			break;
		case 0x3:
			/* NAA */
			if (cur_id_size > d[3])
				break;
			cur_id_size = d[3];
			cur_id_str = d + 4;
			cur_id_type = d[1] & 0xf;
			switch (cur_id_size) {
			case 8:
				id_size = snprintf(id, id_len,
						   "naa.%8phN",
						   cur_id_str);
				break;
			case 16:
				id_size = snprintf(id, id_len,
						   "naa.%16phN",
						   cur_id_str);
				break;
			default:
				cur_id_size = 0;
				break;
			}
			break;
		case 0x8:
			/* SCSI name string */
			if (cur_id_size + 4 > d[3])
				break;
			/* Prefer others for truncated descriptor */
			if (cur_id_size && d[3] > id_len)
				break;
			cur_id_size = id_size = d[3];
			cur_id_str = d + 4;
			cur_id_type = d[1] & 0xf;
			if (cur_id_size >= id_len)
				cur_id_size = id_len - 1;
			memcpy(id, cur_id_str, cur_id_size);
			/* Decrease priority for truncated descriptor */
			if (cur_id_size != id_size)
				cur_id_size = 6;
			break;
		default:
			break;
		}
next_desig:
		d += d[3] + 4;
	}
	rcu_read_unlock();

	return id_size;
}
EXPORT_SYMBOL(scsi_vpd_lun_id);

/*
 * scsi_vpd_tpg_id - return a target port group identifier
 * @sdev: SCSI device
 *
 * Returns the Target Port Group identifier from the information
 * froom VPD page 0x83 of the device.
 *
 * Returns the identifier or error on failure.
 */
int scsi_vpd_tpg_id(struct scsi_device *sdev, int *rel_id)
{
	const unsigned char *d;
	const struct scsi_vpd *vpd_pg83;
	int group_id = -EAGAIN, rel_port = -1;

	rcu_read_lock();
	vpd_pg83 = rcu_dereference(sdev->vpd_pg83);
	if (!vpd_pg83) {
		rcu_read_unlock();
		return -ENXIO;
	}

	d = vpd_pg83->data + 4;
	while (d < vpd_pg83->data + vpd_pg83->len) {
		switch (d[1] & 0xf) {
		case 0x4:
			/* Relative target port */
			rel_port = get_unaligned_be16(&d[6]);
			break;
		case 0x5:
			/* Target port group */
			group_id = get_unaligned_be16(&d[6]);
			break;
		default:
			break;
		}
		d += d[3] + 4;
	}
	rcu_read_unlock();

	if (group_id >= 0 && rel_id && rel_port != -1)
		*rel_id = rel_port;

	return group_id;
}
EXPORT_SYMBOL(scsi_vpd_tpg_id);<|MERGE_RESOLUTION|>--- conflicted
+++ resolved
@@ -587,35 +587,6 @@
 		cmd->flags &= ~SCMD_INITIALIZED;
 	}
 
-<<<<<<< HEAD
-	if (req->mq_ctx) {
-		/*
-		 * In the MQ case the command gets freed by __blk_mq_end_request,
-		 * so we have to do all cleanup that depends on it earlier.
-		 *
-		 * We also can't kick the queues from irq context, so we
-		 * will have to defer it to a workqueue.
-		 */
-		scsi_mq_uninit_cmd(cmd);
-
-		/*
-		 * queue is still alive, so grab the ref for preventing it
-		 * from being cleaned up during running queue.
-		 */
-		percpu_ref_get(&q->q_usage_counter);
-
-		__blk_mq_end_request(req, error);
-
-		if (scsi_target(sdev)->single_lun ||
-		    !list_empty(&sdev->host->starved_list))
-			kblockd_schedule_work(&sdev->requeue_work);
-		else
-			blk_mq_run_hw_queues(q, true);
-
-		percpu_ref_put(&q->q_usage_counter);
-	} else {
-		unsigned long flags;
-=======
 	/*
 	 * Calling rcu_barrier() is not necessary here because the
 	 * SCSI error handler guarantees that the function called by
@@ -632,7 +603,6 @@
 	 * will have to defer it to a workqueue.
 	 */
 	scsi_mq_uninit_cmd(cmd);
->>>>>>> fa578e9d
 
 	/*
 	 * queue is still alive, so grab the ref for preventing it
@@ -2628,15 +2598,10 @@
 	 * device deleted during suspend)
 	 */
 	mutex_lock(&sdev->state_mutex);
-<<<<<<< HEAD
-	sdev->quiesced_by = NULL;
-	blk_clear_preempt_only(sdev->request_queue);
-=======
 	if (sdev->quiesced_by) {
 		sdev->quiesced_by = NULL;
 		blk_clear_pm_only(sdev->request_queue);
 	}
->>>>>>> fa578e9d
 	if (sdev->sdev_state == SDEV_QUIESCE)
 		scsi_device_set_state(sdev, SDEV_RUNNING);
 	mutex_unlock(&sdev->state_mutex);
