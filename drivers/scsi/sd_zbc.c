/*
 * SCSI Zoned Block commands
 *
 * Copyright (C) 2014-2015 SUSE Linux GmbH
 * Written by: Hannes Reinecke <hare@suse.de>
 * Modified by: Damien Le Moal <damien.lemoal@hgst.com>
 * Modified by: Shaun Tancheff <shaun.tancheff@seagate.com>
 *
 * This program is free software; you can redistribute it and/or
 * modify it under the terms of the GNU General Public License version
 * 2 as published by the Free Software Foundation.
 *
 * This program is distributed in the hope that it will be useful, but
 * WITHOUT ANY WARRANTY; without even the implied warranty of
 * MERCHANTABILITY or FITNESS FOR A PARTICULAR PURPOSE.  See the GNU
 * General Public License for more details.
 *
 * You should have received a copy of the GNU General Public License
 * along with this program; see the file COPYING.  If not, write to
 * the Free Software Foundation, 675 Mass Ave, Cambridge, MA 02139,
 * USA.
 *
 */

#include <linux/blkdev.h>

#include <asm/unaligned.h>

#include <scsi/scsi.h>
#include <scsi/scsi_cmnd.h>

#include "sd.h"

/**
 * sd_zbc_parse_report - Convert a zone descriptor to a struct blk_zone,
 * @sdkp: The disk the report originated from
 * @buf: Address of the report zone descriptor
 * @zone: the destination zone structure
 *
 * All LBA sized values are converted to 512B sectors unit.
 */
static void sd_zbc_parse_report(struct scsi_disk *sdkp, u8 *buf,
				struct blk_zone *zone)
{
	struct scsi_device *sdp = sdkp->device;

	memset(zone, 0, sizeof(struct blk_zone));

	zone->type = buf[0] & 0x0f;
	zone->cond = (buf[1] >> 4) & 0xf;
	if (buf[1] & 0x01)
		zone->reset = 1;
	if (buf[1] & 0x02)
		zone->non_seq = 1;

	zone->len = logical_to_sectors(sdp, get_unaligned_be64(&buf[8]));
	zone->start = logical_to_sectors(sdp, get_unaligned_be64(&buf[16]));
	zone->wp = logical_to_sectors(sdp, get_unaligned_be64(&buf[24]));
	if (zone->type != ZBC_ZONE_TYPE_CONV &&
	    zone->cond == ZBC_ZONE_COND_FULL)
		zone->wp = zone->start + zone->len;
}

/**
 * sd_zbc_report_zones - Issue a REPORT ZONES scsi command.
 * @sdkp: The target disk
 * @buf: Buffer to use for the reply
 * @buflen: the buffer size
 * @lba: Start LBA of the report
 *
 * For internal use during device validation.
 */
static int sd_zbc_report_zones(struct scsi_disk *sdkp, unsigned char *buf,
			       unsigned int buflen, sector_t lba)
{
	struct scsi_device *sdp = sdkp->device;
	const int timeout = sdp->request_queue->rq_timeout;
	struct scsi_sense_hdr sshdr;
	unsigned char cmd[16];
	unsigned int rep_len;
	int result;

	memset(cmd, 0, 16);
	cmd[0] = ZBC_IN;
	cmd[1] = ZI_REPORT_ZONES;
	put_unaligned_be64(lba, &cmd[2]);
	put_unaligned_be32(buflen, &cmd[10]);
	memset(buf, 0, buflen);

	result = scsi_execute_req(sdp, cmd, DMA_FROM_DEVICE,
				  buf, buflen, &sshdr,
				  timeout, SD_MAX_RETRIES, NULL);
	if (result) {
		sd_printk(KERN_ERR, sdkp,
			  "REPORT ZONES lba %llu failed with %d/%d\n",
			  (unsigned long long)lba,
			  host_byte(result), driver_byte(result));
		return -EIO;
	}

	rep_len = get_unaligned_be32(&buf[0]);
	if (rep_len < 64) {
		sd_printk(KERN_ERR, sdkp,
			  "REPORT ZONES report invalid length %u\n",
			  rep_len);
		return -EIO;
	}

	return 0;
}

/**
 * sd_zbc_setup_report_cmnd - Prepare a REPORT ZONES scsi command
 * @cmd: The command to setup
 *
 * Call in sd_init_command() for a REQ_OP_ZONE_REPORT request.
 */
int sd_zbc_setup_report_cmnd(struct scsi_cmnd *cmd)
{
	struct request *rq = cmd->request;
	struct scsi_disk *sdkp = scsi_disk(rq->rq_disk);
	sector_t lba, sector = blk_rq_pos(rq);
	unsigned int nr_bytes = blk_rq_bytes(rq);
	int ret;

	WARN_ON(nr_bytes == 0);

	if (!sd_is_zoned(sdkp))
		/* Not a zoned device */
		return BLKPREP_KILL;

	ret = scsi_init_io(cmd);
	if (ret != BLKPREP_OK)
		return ret;

	cmd->cmd_len = 16;
	memset(cmd->cmnd, 0, cmd->cmd_len);
	cmd->cmnd[0] = ZBC_IN;
	cmd->cmnd[1] = ZI_REPORT_ZONES;
	lba = sectors_to_logical(sdkp->device, sector);
	put_unaligned_be64(lba, &cmd->cmnd[2]);
	put_unaligned_be32(nr_bytes, &cmd->cmnd[10]);
	/* Do partial report for speeding things up */
	cmd->cmnd[14] = ZBC_REPORT_ZONE_PARTIAL;

	cmd->sc_data_direction = DMA_FROM_DEVICE;
	cmd->sdb.length = nr_bytes;
	cmd->transfersize = sdkp->device->sector_size;
	cmd->allowed = 0;

	return BLKPREP_OK;
}

/**
 * sd_zbc_report_zones_complete - Process a REPORT ZONES scsi command reply.
 * @scmd: The completed report zones command
 * @good_bytes: reply size in bytes
 *
 * Convert all reported zone descriptors to struct blk_zone. The conversion
 * is done in-place, directly in the request specified sg buffer.
 */
static void sd_zbc_report_zones_complete(struct scsi_cmnd *scmd,
					 unsigned int good_bytes)
{
	struct request *rq = scmd->request;
	struct scsi_disk *sdkp = scsi_disk(rq->rq_disk);
	struct sg_mapping_iter miter;
	struct blk_zone_report_hdr hdr;
	struct blk_zone zone;
	unsigned int offset, bytes = 0;
	unsigned long flags;
	u8 *buf;

	if (good_bytes < 64)
		return;

	memset(&hdr, 0, sizeof(struct blk_zone_report_hdr));

	sg_miter_start(&miter, scsi_sglist(scmd), scsi_sg_count(scmd),
		       SG_MITER_TO_SG | SG_MITER_ATOMIC);

	local_irq_save(flags);
	while (sg_miter_next(&miter) && bytes < good_bytes) {

		buf = miter.addr;
		offset = 0;

		if (bytes == 0) {
			/* Set the report header */
			hdr.nr_zones = min_t(unsigned int,
					 (good_bytes - 64) / 64,
					 get_unaligned_be32(&buf[0]) / 64);
			memcpy(buf, &hdr, sizeof(struct blk_zone_report_hdr));
			offset += 64;
			bytes += 64;
		}

		/* Parse zone descriptors */
		while (offset < miter.length && hdr.nr_zones) {
			WARN_ON(offset > miter.length);
			buf = miter.addr + offset;
			sd_zbc_parse_report(sdkp, buf, &zone);
			memcpy(buf, &zone, sizeof(struct blk_zone));
			offset += 64;
			bytes += 64;
			hdr.nr_zones--;
		}

		if (!hdr.nr_zones)
			break;

	}
	sg_miter_stop(&miter);
	local_irq_restore(flags);
}

/**
 * sd_zbc_zone_sectors - Get the device zone size in number of 512B sectors.
 * @sdkp: The target disk
 */
static inline sector_t sd_zbc_zone_sectors(struct scsi_disk *sdkp)
{
	return logical_to_sectors(sdkp->device, sdkp->zone_blocks);
}

/**
 * sd_zbc_setup_reset_cmnd - Prepare a RESET WRITE POINTER scsi command.
 * @cmd: the command to setup
 *
 * Called from sd_init_command() for a REQ_OP_ZONE_RESET request.
 */
int sd_zbc_setup_reset_cmnd(struct scsi_cmnd *cmd)
{
	struct request *rq = cmd->request;
	struct scsi_disk *sdkp = scsi_disk(rq->rq_disk);
	sector_t sector = blk_rq_pos(rq);
	sector_t block = sectors_to_logical(sdkp->device, sector);

	if (!sd_is_zoned(sdkp))
		/* Not a zoned device */
		return BLKPREP_KILL;

	if (sdkp->device->changed)
		return BLKPREP_KILL;

	if (sector & (sd_zbc_zone_sectors(sdkp) - 1))
		/* Unaligned request */
		return BLKPREP_KILL;

	cmd->cmd_len = 16;
	memset(cmd->cmnd, 0, cmd->cmd_len);
	cmd->cmnd[0] = ZBC_OUT;
	cmd->cmnd[1] = ZO_RESET_WRITE_POINTER;
	put_unaligned_be64(block, &cmd->cmnd[2]);

	rq->timeout = SD_TIMEOUT;
	cmd->sc_data_direction = DMA_NONE;
	cmd->transfersize = 0;
	cmd->allowed = 0;

	return BLKPREP_OK;
}

/**
 * sd_zbc_complete - ZBC command post processing.
 * @cmd: Completed command
 * @good_bytes: Command reply bytes
 * @sshdr: command sense header
 *
 * Called from sd_done(). Process report zones reply and handle reset zone
 * and write commands errors.
 */
void sd_zbc_complete(struct scsi_cmnd *cmd, unsigned int good_bytes,
		     struct scsi_sense_hdr *sshdr)
{
	int result = cmd->result;
	struct request *rq = cmd->request;

	switch (req_op(rq)) {
	case REQ_OP_ZONE_RESET:

		if (result &&
		    sshdr->sense_key == ILLEGAL_REQUEST &&
		    sshdr->asc == 0x24)
			/*
			 * INVALID FIELD IN CDB error: reset of a conventional
			 * zone was attempted. Nothing to worry about, so be
			 * quiet about the error.
			 */
			rq->rq_flags |= RQF_QUIET;
		break;

	case REQ_OP_WRITE:
	case REQ_OP_WRITE_ZEROES:
	case REQ_OP_WRITE_SAME:
		break;

	case REQ_OP_ZONE_REPORT:

		if (!result)
			sd_zbc_report_zones_complete(cmd, good_bytes);
		break;

	}
}

/**
 * sd_zbc_read_zoned_characteristics - Read zoned block device characteristics
 * @sdkp: Target disk
 * @buf: Buffer where to store the VPD page data
 *
 * Read VPD page B6.
 */
static int sd_zbc_read_zoned_characteristics(struct scsi_disk *sdkp,
					     unsigned char *buf)
{

	if (scsi_get_vpd_page(sdkp->device, 0xb6, buf, 64)) {
		sd_printk(KERN_NOTICE, sdkp,
			  "Unconstrained-read check failed\n");
		return -ENODEV;
	}

	if (sdkp->device->type != TYPE_ZBC) {
		/* Host-aware */
		sdkp->urswrz = 1;
		sdkp->zones_optimal_open = get_unaligned_be32(&buf[8]);
		sdkp->zones_optimal_nonseq = get_unaligned_be32(&buf[12]);
		sdkp->zones_max_open = 0;
	} else {
		/* Host-managed */
		sdkp->urswrz = buf[4] & 1;
		sdkp->zones_optimal_open = 0;
		sdkp->zones_optimal_nonseq = 0;
		sdkp->zones_max_open = get_unaligned_be32(&buf[16]);
	}

	return 0;
}

/**
 * sd_zbc_check_capacity - Check reported capacity.
 * @sdkp: Target disk
 * @buf: Buffer to use for commands
 *
 * ZBC drive may report only the capacity of the first conventional zones at
 * LBA 0. This is indicated by the RC_BASIS field of the read capacity reply.
 * Check this here. If the disk reported only its conventional zones capacity,
 * get the total capacity by doing a report zones.
 */
static int sd_zbc_check_capacity(struct scsi_disk *sdkp, unsigned char *buf)
{
	sector_t lba;
	int ret;

	if (sdkp->rc_basis != 0)
		return 0;

	/* Do a report zone to get the maximum LBA to check capacity */
	ret = sd_zbc_report_zones(sdkp, buf, SD_BUF_SIZE, 0);
	if (ret)
		return ret;

	/* The max_lba field is the capacity of this device */
	lba = get_unaligned_be64(&buf[8]);
	if (lba + 1 == sdkp->capacity)
		return 0;

	if (sdkp->first_scan)
		sd_printk(KERN_WARNING, sdkp,
			  "Changing capacity from %llu to max LBA+1 %llu\n",
			  (unsigned long long)sdkp->capacity,
			  (unsigned long long)lba + 1);
	sdkp->capacity = lba + 1;

	return 0;
}

#define SD_ZBC_BUF_SIZE 131072U

/**
 * sd_zbc_check_zone_size - Check the device zone sizes
 * @sdkp: Target disk
 *
 * Check that all zones of the device are equal. The last zone can however
 * be smaller. The zone size must also be a power of two number of LBAs.
 *
 * Returns the zone size in number of blocks upon success or an error code
 * upon failure.
 */
static s64 sd_zbc_check_zone_size(struct scsi_disk *sdkp)
{
	u64 zone_blocks = 0;
	sector_t block = 0;
	unsigned char *buf;
	unsigned char *rec;
	unsigned int buf_len;
	unsigned int list_length;
	s64 ret;
	u8 same;

	/* Get a buffer */
	buf = kmalloc(SD_ZBC_BUF_SIZE, GFP_KERNEL);
	if (!buf)
		return -ENOMEM;

	/* Do a report zone to get the same field */
	ret = sd_zbc_report_zones(sdkp, buf, SD_ZBC_BUF_SIZE, 0);
	if (ret)
		goto out_free;

	same = buf[4] & 0x0f;
	if (same > 0) {
		rec = &buf[64];
		zone_blocks = get_unaligned_be64(&rec[8]);
		goto out;
	}

	/*
	 * Check the size of all zones: all zones must be of
	 * equal size, except the last zone which can be smaller
	 * than other zones.
	 */
	do {

		/* Parse REPORT ZONES header */
		list_length = get_unaligned_be32(&buf[0]) + 64;
		rec = buf + 64;
		buf_len = min(list_length, SD_ZBC_BUF_SIZE);

		/* Parse zone descriptors */
		while (rec < buf + buf_len) {
			u64 this_zone_blocks = get_unaligned_be64(&rec[8]);

			if (zone_blocks == 0) {
				zone_blocks = this_zone_blocks;
			} else if (this_zone_blocks != zone_blocks &&
				   (block + this_zone_blocks < sdkp->capacity
				    || this_zone_blocks > zone_blocks)) {
				zone_blocks = 0;
				goto out;
			}
			block += this_zone_blocks;
			rec += 64;
		}

		if (block < sdkp->capacity) {
			ret = sd_zbc_report_zones(sdkp, buf,
						  SD_ZBC_BUF_SIZE, block);
			if (ret)
				goto out_free;
		}

	} while (block < sdkp->capacity);

out:
	if (!zone_blocks) {
		if (sdkp->first_scan)
			sd_printk(KERN_NOTICE, sdkp,
				  "Devices with non constant zone "
				  "size are not supported\n");
		ret = -ENODEV;
	} else if (!is_power_of_2(zone_blocks)) {
		if (sdkp->first_scan)
			sd_printk(KERN_NOTICE, sdkp,
				  "Devices with non power of 2 zone "
				  "size are not supported\n");
		ret = -ENODEV;
	} else if (logical_to_sectors(sdkp->device, zone_blocks) > UINT_MAX) {
		if (sdkp->first_scan)
			sd_printk(KERN_NOTICE, sdkp,
				  "Zone size too large\n");
		ret = -ENODEV;
	} else {
		ret = zone_blocks;
	}

out_free:
	kfree(buf);

	return ret;
}

<<<<<<< HEAD
static int sd_zbc_setup(struct scsi_disk *sdkp, u32 zone_blocks)
{
	struct request_queue *q = sdkp->disk->queue;
	u32 zone_shift = ilog2(zone_blocks);
	u32 nr_zones;
=======
/**
 * sd_zbc_alloc_zone_bitmap - Allocate a zone bitmap (one bit per zone).
 * @nr_zones: Number of zones to allocate space for.
 * @numa_node: NUMA node to allocate the memory from.
 */
static inline unsigned long *
sd_zbc_alloc_zone_bitmap(u32 nr_zones, int numa_node)
{
	return kcalloc_node(BITS_TO_LONGS(nr_zones), sizeof(unsigned long),
			    GFP_KERNEL, numa_node);
}

/**
 * sd_zbc_get_seq_zones - Parse report zones reply to identify sequential zones
 * @sdkp: disk used
 * @buf: report reply buffer
 * @buflen: length of @buf
 * @zone_shift: logarithm base 2 of the number of blocks in a zone
 * @seq_zones_bitmap: bitmap of sequential zones to set
 *
 * Parse reported zone descriptors in @buf to identify sequential zones and
 * set the reported zone bit in @seq_zones_bitmap accordingly.
 * Since read-only and offline zones cannot be written, do not
 * mark them as sequential in the bitmap.
 * Return the LBA after the last zone reported.
 */
static sector_t sd_zbc_get_seq_zones(struct scsi_disk *sdkp, unsigned char *buf,
				     unsigned int buflen, u32 zone_shift,
				     unsigned long *seq_zones_bitmap)
{
	sector_t lba, next_lba = sdkp->capacity;
	unsigned int buf_len, list_length;
	unsigned char *rec;
	u8 type, cond;

	list_length = get_unaligned_be32(&buf[0]) + 64;
	buf_len = min(list_length, buflen);
	rec = buf + 64;

	while (rec < buf + buf_len) {
		type = rec[0] & 0x0f;
		cond = (rec[1] >> 4) & 0xf;
		lba = get_unaligned_be64(&rec[16]);
		if (type != ZBC_ZONE_TYPE_CONV &&
		    cond != ZBC_ZONE_COND_READONLY &&
		    cond != ZBC_ZONE_COND_OFFLINE)
			set_bit(lba >> zone_shift, seq_zones_bitmap);
		next_lba = lba + get_unaligned_be64(&rec[8]);
		rec += 64;
	}

	return next_lba;
}

/**
 * sd_zbc_setup_seq_zones_bitmap - Initialize a seq zone bitmap.
 * @sdkp: target disk
 * @zone_shift: logarithm base 2 of the number of blocks in a zone
 * @nr_zones: number of zones to set up a seq zone bitmap for
 *
 * Allocate a zone bitmap and initialize it by identifying sequential zones.
 */
static unsigned long *
sd_zbc_setup_seq_zones_bitmap(struct scsi_disk *sdkp, u32 zone_shift,
			      u32 nr_zones)
{
	struct request_queue *q = sdkp->disk->queue;
	unsigned long *seq_zones_bitmap;
	sector_t lba = 0;
	unsigned char *buf;
	int ret = -ENOMEM;

	seq_zones_bitmap = sd_zbc_alloc_zone_bitmap(nr_zones, q->node);
	if (!seq_zones_bitmap)
		return ERR_PTR(-ENOMEM);

	buf = kmalloc(SD_ZBC_BUF_SIZE, GFP_KERNEL);
	if (!buf)
		goto out;

	while (lba < sdkp->capacity) {
		ret = sd_zbc_report_zones(sdkp, buf, SD_ZBC_BUF_SIZE, lba);
		if (ret)
			goto out;
		lba = sd_zbc_get_seq_zones(sdkp, buf, SD_ZBC_BUF_SIZE,
					   zone_shift, seq_zones_bitmap);
	}

	if (lba != sdkp->capacity) {
		/* Something went wrong */
		ret = -EIO;
	}

out:
	kfree(buf);
	if (ret) {
		kfree(seq_zones_bitmap);
		return ERR_PTR(ret);
	}
	return seq_zones_bitmap;
}

static void sd_zbc_cleanup(struct scsi_disk *sdkp)
{
	struct request_queue *q = sdkp->disk->queue;

	kfree(q->seq_zones_bitmap);
	q->seq_zones_bitmap = NULL;

	kfree(q->seq_zones_wlock);
	q->seq_zones_wlock = NULL;

	q->nr_zones = 0;
}

static int sd_zbc_setup(struct scsi_disk *sdkp, u32 zone_blocks)
{
	struct request_queue *q = sdkp->disk->queue;
	u32 zone_shift = ilog2(zone_blocks);
	u32 nr_zones;
	int ret;
>>>>>>> e021bb4f

	/* chunk_sectors indicates the zone size */
	blk_queue_chunk_sectors(q,
			logical_to_sectors(sdkp->device, zone_blocks));
	nr_zones = round_up(sdkp->capacity, zone_blocks) >> zone_shift;

	/*
<<<<<<< HEAD
	 * Initialize the disk zone write lock bitmap if the number
	 * of zones changed.
	 */
	if (nr_zones != sdkp->nr_zones) {
		unsigned long *zones_wlock = NULL;

		if (nr_zones) {
			zones_wlock = kcalloc(BITS_TO_LONGS(nr_zones),
					      sizeof(unsigned long),
					      GFP_KERNEL);
			if (!zones_wlock)
				return -ENOMEM;
		}

		blk_mq_freeze_queue(q);
		sdkp->zone_blocks = zone_blocks;
		sdkp->zone_shift = zone_shift;
		sdkp->nr_zones = nr_zones;
		swap(sdkp->zones_wlock, zones_wlock);
		blk_mq_unfreeze_queue(q);

		kfree(zones_wlock);

		/* READ16/WRITE16 is mandatory for ZBC disks */
		sdkp->device->use_16_for_rw = 1;
		sdkp->device->use_10_for_rw = 0;
=======
	 * Initialize the device request queue information if the number
	 * of zones changed.
	 */
	if (nr_zones != sdkp->nr_zones || nr_zones != q->nr_zones) {
		unsigned long *seq_zones_wlock = NULL, *seq_zones_bitmap = NULL;
		size_t zone_bitmap_size;

		if (nr_zones) {
			seq_zones_wlock = sd_zbc_alloc_zone_bitmap(nr_zones,
								   q->node);
			if (!seq_zones_wlock) {
				ret = -ENOMEM;
				goto err;
			}

			seq_zones_bitmap = sd_zbc_setup_seq_zones_bitmap(sdkp,
							zone_shift, nr_zones);
			if (IS_ERR(seq_zones_bitmap)) {
				ret = PTR_ERR(seq_zones_bitmap);
				kfree(seq_zones_wlock);
				goto err;
			}
		}
		zone_bitmap_size = BITS_TO_LONGS(nr_zones) *
			sizeof(unsigned long);
		blk_mq_freeze_queue(q);
		if (q->nr_zones != nr_zones) {
			/* READ16/WRITE16 is mandatory for ZBC disks */
			sdkp->device->use_16_for_rw = 1;
			sdkp->device->use_10_for_rw = 0;

			sdkp->zone_blocks = zone_blocks;
			sdkp->zone_shift = zone_shift;
			sdkp->nr_zones = nr_zones;
			q->nr_zones = nr_zones;
			swap(q->seq_zones_wlock, seq_zones_wlock);
			swap(q->seq_zones_bitmap, seq_zones_bitmap);
		} else if (memcmp(q->seq_zones_bitmap, seq_zones_bitmap,
				  zone_bitmap_size) != 0) {
			memcpy(q->seq_zones_bitmap, seq_zones_bitmap,
			       zone_bitmap_size);
		}
		blk_mq_unfreeze_queue(q);
		kfree(seq_zones_wlock);
		kfree(seq_zones_bitmap);
>>>>>>> e021bb4f
	}

	return 0;

err:
	sd_zbc_cleanup(sdkp);
	return ret;
}

int sd_zbc_read_zones(struct scsi_disk *sdkp, unsigned char *buf)
{
	int64_t zone_blocks;
	int ret;

	if (!sd_is_zoned(sdkp))
		/*
		 * Device managed or normal SCSI disk,
		 * no special handling required
		 */
		return 0;

	/* Get zoned block device characteristics */
	ret = sd_zbc_read_zoned_characteristics(sdkp, buf);
	if (ret)
		goto err;

	/*
	 * Check for unconstrained reads: host-managed devices with
	 * constrained reads (drives failing read after write pointer)
	 * are not supported.
	 */
	if (!sdkp->urswrz) {
		if (sdkp->first_scan)
			sd_printk(KERN_NOTICE, sdkp,
			  "constrained reads devices are not supported\n");
		ret = -ENODEV;
		goto err;
	}

	/* Check capacity */
	ret = sd_zbc_check_capacity(sdkp, buf);
	if (ret)
		goto err;

	/*
	 * Check zone size: only devices with a constant zone size (except
	 * an eventual last runt zone) that is a power of 2 are supported.
	 */
	zone_blocks = sd_zbc_check_zone_size(sdkp);
	ret = -EFBIG;
	if (zone_blocks != (u32)zone_blocks)
		goto err;
	ret = zone_blocks;
	if (ret < 0)
		goto err;

	/* The drive satisfies the kernel restrictions: set it up */
	ret = sd_zbc_setup(sdkp, zone_blocks);
	if (ret)
		goto err;

	return 0;

err:
	sdkp->capacity = 0;
	sd_zbc_cleanup(sdkp);

	return ret;
}

void sd_zbc_remove(struct scsi_disk *sdkp)
{
<<<<<<< HEAD
	kfree(sdkp->zones_wlock);
	sdkp->zones_wlock = NULL;
	sdkp->nr_zones = 0;
=======
	sd_zbc_cleanup(sdkp);
>>>>>>> e021bb4f
}

void sd_zbc_print_zones(struct scsi_disk *sdkp)
{
	if (!sd_is_zoned(sdkp) || !sdkp->capacity)
		return;

	if (sdkp->capacity & (sdkp->zone_blocks - 1))
		sd_printk(KERN_NOTICE, sdkp,
			  "%u zones of %u logical blocks + 1 runt zone\n",
			  sdkp->nr_zones - 1,
			  sdkp->zone_blocks);
	else
		sd_printk(KERN_NOTICE, sdkp,
			  "%u zones of %u logical blocks\n",
			  sdkp->nr_zones,
			  sdkp->zone_blocks);
}<|MERGE_RESOLUTION|>--- conflicted
+++ resolved
@@ -481,13 +481,6 @@
 	return ret;
 }
 
-<<<<<<< HEAD
-static int sd_zbc_setup(struct scsi_disk *sdkp, u32 zone_blocks)
-{
-	struct request_queue *q = sdkp->disk->queue;
-	u32 zone_shift = ilog2(zone_blocks);
-	u32 nr_zones;
-=======
 /**
  * sd_zbc_alloc_zone_bitmap - Allocate a zone bitmap (one bit per zone).
  * @nr_zones: Number of zones to allocate space for.
@@ -609,7 +602,6 @@
 	u32 zone_shift = ilog2(zone_blocks);
 	u32 nr_zones;
 	int ret;
->>>>>>> e021bb4f
 
 	/* chunk_sectors indicates the zone size */
 	blk_queue_chunk_sectors(q,
@@ -617,34 +609,6 @@
 	nr_zones = round_up(sdkp->capacity, zone_blocks) >> zone_shift;
 
 	/*
-<<<<<<< HEAD
-	 * Initialize the disk zone write lock bitmap if the number
-	 * of zones changed.
-	 */
-	if (nr_zones != sdkp->nr_zones) {
-		unsigned long *zones_wlock = NULL;
-
-		if (nr_zones) {
-			zones_wlock = kcalloc(BITS_TO_LONGS(nr_zones),
-					      sizeof(unsigned long),
-					      GFP_KERNEL);
-			if (!zones_wlock)
-				return -ENOMEM;
-		}
-
-		blk_mq_freeze_queue(q);
-		sdkp->zone_blocks = zone_blocks;
-		sdkp->zone_shift = zone_shift;
-		sdkp->nr_zones = nr_zones;
-		swap(sdkp->zones_wlock, zones_wlock);
-		blk_mq_unfreeze_queue(q);
-
-		kfree(zones_wlock);
-
-		/* READ16/WRITE16 is mandatory for ZBC disks */
-		sdkp->device->use_16_for_rw = 1;
-		sdkp->device->use_10_for_rw = 0;
-=======
 	 * Initialize the device request queue information if the number
 	 * of zones changed.
 	 */
@@ -690,7 +654,6 @@
 		blk_mq_unfreeze_queue(q);
 		kfree(seq_zones_wlock);
 		kfree(seq_zones_bitmap);
->>>>>>> e021bb4f
 	}
 
 	return 0;
@@ -763,13 +726,7 @@
 
 void sd_zbc_remove(struct scsi_disk *sdkp)
 {
-<<<<<<< HEAD
-	kfree(sdkp->zones_wlock);
-	sdkp->zones_wlock = NULL;
-	sdkp->nr_zones = 0;
-=======
 	sd_zbc_cleanup(sdkp);
->>>>>>> e021bb4f
 }
 
 void sd_zbc_print_zones(struct scsi_disk *sdkp)
