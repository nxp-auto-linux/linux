--- conflicted
+++ resolved
@@ -2033,11 +2033,7 @@
 
 	switch (type) {
 	case ISCSI_BOOT_INI_INITIATOR_NAME:
-<<<<<<< HEAD
-		rc = sprintf(str, "%.*s\n", NVM_ISCSI_CFG_ISCSI_NAME_MAX_LEN,
-=======
 		rc = sprintf(buf, "%.*s\n", NVM_ISCSI_CFG_ISCSI_NAME_MAX_LEN,
->>>>>>> e021bb4f
 			     initiator->initiator_name.byte);
 		break;
 	default:
@@ -2104,11 +2100,7 @@
 
 	switch (type) {
 	case ISCSI_BOOT_TGT_NAME:
-<<<<<<< HEAD
-		rc = sprintf(str, "%.*s\n", NVM_ISCSI_CFG_ISCSI_NAME_MAX_LEN,
-=======
 		rc = sprintf(buf, "%.*s\n", NVM_ISCSI_CFG_ISCSI_NAME_MAX_LEN,
->>>>>>> e021bb4f
 			     block->target[idx].target_name.byte);
 		break;
 	case ISCSI_BOOT_TGT_IP_ADDR:
@@ -2130,21 +2122,6 @@
 			      block->target[idx].lun.value[0]);
 		break;
 	case ISCSI_BOOT_TGT_CHAP_NAME:
-<<<<<<< HEAD
-		rc = sprintf(str, "%.*s\n", NVM_ISCSI_CFG_CHAP_NAME_MAX_LEN,
-			     chap_name);
-		break;
-	case ISCSI_BOOT_TGT_CHAP_SECRET:
-		rc = sprintf(str, "%.*s\n", NVM_ISCSI_CFG_CHAP_NAME_MAX_LEN,
-			     chap_secret);
-		break;
-	case ISCSI_BOOT_TGT_REV_CHAP_NAME:
-		rc = sprintf(str, "%.*s\n", NVM_ISCSI_CFG_CHAP_NAME_MAX_LEN,
-			     mchap_name);
-		break;
-	case ISCSI_BOOT_TGT_REV_CHAP_SECRET:
-		rc = sprintf(str, "%.*s\n", NVM_ISCSI_CFG_CHAP_NAME_MAX_LEN,
-=======
 		rc = sprintf(buf, "%.*s\n", NVM_ISCSI_CFG_CHAP_NAME_MAX_LEN,
 			     chap_name);
 		break;
@@ -2158,7 +2135,6 @@
 		break;
 	case ISCSI_BOOT_TGT_REV_CHAP_SECRET:
 		rc = sprintf(buf, "%.*s\n", NVM_ISCSI_CFG_CHAP_NAME_MAX_LEN,
->>>>>>> e021bb4f
 			     mchap_secret);
 		break;
 	case ISCSI_BOOT_TGT_FLAGS:
