--- conflicted
+++ resolved
@@ -161,12 +161,8 @@
 	{"DGC", "RAID", NULL, BLIST_SPARSELUN},	/* EMC CLARiiON, storage on LUN 0 */
 	{"DGC", "DISK", NULL, BLIST_SPARSELUN},	/* EMC CLARiiON, no storage on LUN 0 */
 	{"EMC",  "Invista", "*", BLIST_SPARSELUN | BLIST_LARGELUN},
-<<<<<<< HEAD
-	{"EMC", "SYMMETRIX", NULL, BLIST_SPARSELUN | BLIST_LARGELUN | BLIST_REPORTLUN2},
-=======
 	{"EMC", "SYMMETRIX", NULL, BLIST_SPARSELUN | BLIST_LARGELUN |
 	 BLIST_REPORTLUN2 | BLIST_RETRY_ITF},
->>>>>>> e021bb4f
 	{"EMULEX", "MD21/S2     ESDI", NULL, BLIST_SINGLELUN},
 	{"easyRAID", "16P", NULL, BLIST_NOREPORTLUN},
 	{"easyRAID", "X6P", NULL, BLIST_NOREPORTLUN},
