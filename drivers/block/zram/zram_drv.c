--- conflicted
+++ resolved
@@ -1087,12 +1087,8 @@
 			max_used << PAGE_SHIFT,
 			(u64)atomic64_read(&zram->stats.same_pages),
 			atomic_long_read(&pool_stats.pages_compacted),
-<<<<<<< HEAD
-			(u64)atomic64_read(&zram->stats.huge_pages));
-=======
 			(u64)atomic64_read(&zram->stats.huge_pages),
 			(u64)atomic64_read(&zram->stats.huge_pages_since));
->>>>>>> 3b17187f
 	up_read(&zram->init_lock);
 
 	return ret;
