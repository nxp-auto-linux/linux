/*
 * Compressed RAM block device
 *
 * Copyright (C) 2008, 2009, 2010  Nitin Gupta
 *               2012, 2013 Minchan Kim
 *
 * This code is released using a dual license strategy: BSD/GPL
 * You can choose the licence that better fits your requirements.
 *
 * Released under the terms of 3-clause BSD License
 * Released under the terms of GNU General Public License Version 2.0
 *
 */

#define KMSG_COMPONENT "zram"
#define pr_fmt(fmt) KMSG_COMPONENT ": " fmt

#include <linux/module.h>
#include <linux/kernel.h>
#include <linux/bio.h>
#include <linux/bitops.h>
#include <linux/blkdev.h>
#include <linux/buffer_head.h>
#include <linux/device.h>
#include <linux/genhd.h>
#include <linux/highmem.h>
#include <linux/slab.h>
#include <linux/backing-dev.h>
#include <linux/string.h>
#include <linux/vmalloc.h>
#include <linux/err.h>
#include <linux/idr.h>
#include <linux/sysfs.h>
#include <linux/debugfs.h>
#include <linux/cpuhotplug.h>

#include "zram_drv.h"

static DEFINE_IDR(zram_index_idr);
/* idr index must be protected */
static DEFINE_MUTEX(zram_index_mutex);

static int zram_major;
static const char *default_compressor = "lzo";

/* Module params (documentation at end) */
static unsigned int num_devices = 1;
/*
 * Pages that compress to sizes equals or greater than this are stored
 * uncompressed in memory.
 */
static size_t huge_class_size;

static void zram_free_page(struct zram *zram, size_t index);

#ifdef CONFIG_PREEMPT_RT_BASE
static void zram_meta_init_table_locks(struct zram *zram, size_t num_pages)
{
	size_t index;

	for (index = 0; index < num_pages; index++)
		spin_lock_init(&zram->table[index].lock);
}

static int zram_slot_trylock(struct zram *zram, u32 index)
{
	int ret;

	ret = spin_trylock(&zram->table[index].lock);
	if (ret)
		__set_bit(ZRAM_LOCK, &zram->table[index].value);
	return ret;
}

static void zram_slot_lock(struct zram *zram, u32 index)
{
	spin_lock(&zram->table[index].lock);
	__set_bit(ZRAM_LOCK, &zram->table[index].value);
}

static void zram_slot_unlock(struct zram *zram, u32 index)
{
	__clear_bit(ZRAM_LOCK, &zram->table[index].value);
	spin_unlock(&zram->table[index].lock);
}

#else
static void zram_meta_init_table_locks(struct zram *zram, size_t num_pages) { }

static int zram_slot_trylock(struct zram *zram, u32 index)
{
	return bit_spin_trylock(ZRAM_LOCK, &zram->table[index].value);
}

static void zram_slot_lock(struct zram *zram, u32 index)
{
	bit_spin_lock(ZRAM_LOCK, &zram->table[index].value);
}

static void zram_slot_unlock(struct zram *zram, u32 index)
{
	bit_spin_unlock(ZRAM_LOCK, &zram->table[index].value);
}
#endif

static inline bool init_done(struct zram *zram)
{
	return zram->disksize;
}

static inline bool zram_allocated(struct zram *zram, u32 index)
{

	return (zram->table[index].value >> (ZRAM_FLAG_SHIFT + 1)) ||
					zram->table[index].handle;
}

static inline struct zram *dev_to_zram(struct device *dev)
{
	return (struct zram *)dev_to_disk(dev)->private_data;
}

static unsigned long zram_get_handle(struct zram *zram, u32 index)
{
	return zram->table[index].handle;
}

static void zram_set_handle(struct zram *zram, u32 index, unsigned long handle)
{
	zram->table[index].handle = handle;
}

/* flag operations require table entry bit_spin_lock() being held */
static bool zram_test_flag(struct zram *zram, u32 index,
			enum zram_pageflags flag)
{
	return zram->table[index].value & BIT(flag);
}

static void zram_set_flag(struct zram *zram, u32 index,
			enum zram_pageflags flag)
{
	zram->table[index].value |= BIT(flag);
}

static void zram_clear_flag(struct zram *zram, u32 index,
			enum zram_pageflags flag)
{
	zram->table[index].value &= ~BIT(flag);
}

static inline void zram_set_element(struct zram *zram, u32 index,
			unsigned long element)
{
	zram->table[index].element = element;
}

static unsigned long zram_get_element(struct zram *zram, u32 index)
{
	return zram->table[index].element;
}

static size_t zram_get_obj_size(struct zram *zram, u32 index)
{
	return zram->table[index].value & (BIT(ZRAM_FLAG_SHIFT) - 1);
}

static void zram_set_obj_size(struct zram *zram,
					u32 index, size_t size)
{
	unsigned long flags = zram->table[index].value >> ZRAM_FLAG_SHIFT;

	zram->table[index].value = (flags << ZRAM_FLAG_SHIFT) | size;
}

#if PAGE_SIZE != 4096
static inline bool is_partial_io(struct bio_vec *bvec)
{
	return bvec->bv_len != PAGE_SIZE;
}
#else
static inline bool is_partial_io(struct bio_vec *bvec)
{
	return false;
}
#endif

/*
 * Check if request is within bounds and aligned on zram logical blocks.
 */
static inline bool valid_io_request(struct zram *zram,
		sector_t start, unsigned int size)
{
	u64 end, bound;

	/* unaligned request */
	if (unlikely(start & (ZRAM_SECTOR_PER_LOGICAL_BLOCK - 1)))
		return false;
	if (unlikely(size & (ZRAM_LOGICAL_BLOCK_SIZE - 1)))
		return false;

	end = start + (size >> SECTOR_SHIFT);
	bound = zram->disksize >> SECTOR_SHIFT;
	/* out of range range */
	if (unlikely(start >= bound || end > bound || start > end))
		return false;

	/* I/O request is valid */
	return true;
}

static void update_position(u32 *index, int *offset, struct bio_vec *bvec)
{
	*index  += (*offset + bvec->bv_len) / PAGE_SIZE;
	*offset = (*offset + bvec->bv_len) % PAGE_SIZE;
}

static inline void update_used_max(struct zram *zram,
					const unsigned long pages)
{
	unsigned long old_max, cur_max;

	old_max = atomic_long_read(&zram->stats.max_used_pages);

	do {
		cur_max = old_max;
		if (pages > cur_max)
			old_max = atomic_long_cmpxchg(
				&zram->stats.max_used_pages, cur_max, pages);
	} while (old_max != cur_max);
}

static inline void zram_fill_page(void *ptr, unsigned long len,
					unsigned long value)
{
	WARN_ON_ONCE(!IS_ALIGNED(len, sizeof(unsigned long)));
	memset_l(ptr, value, len / sizeof(unsigned long));
}

static bool page_same_filled(void *ptr, unsigned long *element)
{
	unsigned int pos;
	unsigned long *page;
	unsigned long val;

	page = (unsigned long *)ptr;
	val = page[0];

	for (pos = 1; pos < PAGE_SIZE / sizeof(*page); pos++) {
		if (val != page[pos])
			return false;
	}

	*element = val;

	return true;
}

static ssize_t initstate_show(struct device *dev,
		struct device_attribute *attr, char *buf)
{
	u32 val;
	struct zram *zram = dev_to_zram(dev);

	down_read(&zram->init_lock);
	val = init_done(zram);
	up_read(&zram->init_lock);

	return scnprintf(buf, PAGE_SIZE, "%u\n", val);
}

static ssize_t disksize_show(struct device *dev,
		struct device_attribute *attr, char *buf)
{
	struct zram *zram = dev_to_zram(dev);

	return scnprintf(buf, PAGE_SIZE, "%llu\n", zram->disksize);
}

static ssize_t mem_limit_store(struct device *dev,
		struct device_attribute *attr, const char *buf, size_t len)
{
	u64 limit;
	char *tmp;
	struct zram *zram = dev_to_zram(dev);

	limit = memparse(buf, &tmp);
	if (buf == tmp) /* no chars parsed, invalid input */
		return -EINVAL;

	down_write(&zram->init_lock);
	zram->limit_pages = PAGE_ALIGN(limit) >> PAGE_SHIFT;
	up_write(&zram->init_lock);

	return len;
}

static ssize_t mem_used_max_store(struct device *dev,
		struct device_attribute *attr, const char *buf, size_t len)
{
	int err;
	unsigned long val;
	struct zram *zram = dev_to_zram(dev);

	err = kstrtoul(buf, 10, &val);
	if (err || val != 0)
		return -EINVAL;

	down_read(&zram->init_lock);
	if (init_done(zram)) {
		atomic_long_set(&zram->stats.max_used_pages,
				zs_get_total_pages(zram->mem_pool));
	}
	up_read(&zram->init_lock);

	return len;
}

#ifdef CONFIG_ZRAM_WRITEBACK
static bool zram_wb_enabled(struct zram *zram)
{
	return zram->backing_dev;
}

static void reset_bdev(struct zram *zram)
{
	struct block_device *bdev;

	if (!zram_wb_enabled(zram))
		return;

	bdev = zram->bdev;
	if (zram->old_block_size)
		set_blocksize(bdev, zram->old_block_size);
	blkdev_put(bdev, FMODE_READ|FMODE_WRITE|FMODE_EXCL);
	/* hope filp_close flush all of IO */
	filp_close(zram->backing_dev, NULL);
	zram->backing_dev = NULL;
	zram->old_block_size = 0;
	zram->bdev = NULL;
	zram->disk->queue->backing_dev_info->capabilities |=
				BDI_CAP_SYNCHRONOUS_IO;
	kvfree(zram->bitmap);
	zram->bitmap = NULL;
}

static ssize_t backing_dev_show(struct device *dev,
		struct device_attribute *attr, char *buf)
{
	struct zram *zram = dev_to_zram(dev);
	struct file *file = zram->backing_dev;
	char *p;
	ssize_t ret;

	down_read(&zram->init_lock);
	if (!zram_wb_enabled(zram)) {
		memcpy(buf, "none\n", 5);
		up_read(&zram->init_lock);
		return 5;
	}

	p = file_path(file, buf, PAGE_SIZE - 1);
	if (IS_ERR(p)) {
		ret = PTR_ERR(p);
		goto out;
	}

	ret = strlen(p);
	memmove(buf, p, ret);
	buf[ret++] = '\n';
out:
	up_read(&zram->init_lock);
	return ret;
}

static ssize_t backing_dev_store(struct device *dev,
		struct device_attribute *attr, const char *buf, size_t len)
{
	char *file_name;
	size_t sz;
	struct file *backing_dev = NULL;
	struct inode *inode;
	struct address_space *mapping;
	unsigned int bitmap_sz, old_block_size = 0;
	unsigned long nr_pages, *bitmap = NULL;
	struct block_device *bdev = NULL;
	int err;
	struct zram *zram = dev_to_zram(dev);

	file_name = kmalloc(PATH_MAX, GFP_KERNEL);
	if (!file_name)
		return -ENOMEM;

	down_write(&zram->init_lock);
	if (init_done(zram)) {
		pr_info("Can't setup backing device for initialized device\n");
		err = -EBUSY;
		goto out;
	}

	strlcpy(file_name, buf, PATH_MAX);
	/* ignore trailing newline */
	sz = strlen(file_name);
	if (sz > 0 && file_name[sz - 1] == '\n')
		file_name[sz - 1] = 0x00;

	backing_dev = filp_open(file_name, O_RDWR|O_LARGEFILE, 0);
	if (IS_ERR(backing_dev)) {
		err = PTR_ERR(backing_dev);
		backing_dev = NULL;
		goto out;
	}

	mapping = backing_dev->f_mapping;
	inode = mapping->host;

	/* Support only block device in this moment */
	if (!S_ISBLK(inode->i_mode)) {
		err = -ENOTBLK;
		goto out;
	}

	bdev = bdgrab(I_BDEV(inode));
	err = blkdev_get(bdev, FMODE_READ | FMODE_WRITE | FMODE_EXCL, zram);
	if (err < 0) {
		bdev = NULL;
		goto out;
	}

	nr_pages = i_size_read(inode) >> PAGE_SHIFT;
	bitmap_sz = BITS_TO_LONGS(nr_pages) * sizeof(long);
	bitmap = kvzalloc(bitmap_sz, GFP_KERNEL);
	if (!bitmap) {
		err = -ENOMEM;
		goto out;
	}

	old_block_size = block_size(bdev);
	err = set_blocksize(bdev, PAGE_SIZE);
	if (err)
		goto out;

	reset_bdev(zram);

	zram->old_block_size = old_block_size;
	zram->bdev = bdev;
	zram->backing_dev = backing_dev;
	zram->bitmap = bitmap;
	zram->nr_pages = nr_pages;
	/*
	 * With writeback feature, zram does asynchronous IO so it's no longer
	 * synchronous device so let's remove synchronous io flag. Othewise,
	 * upper layer(e.g., swap) could wait IO completion rather than
	 * (submit and return), which will cause system sluggish.
	 * Furthermore, when the IO function returns(e.g., swap_readpage),
	 * upper layer expects IO was done so it could deallocate the page
	 * freely but in fact, IO is going on so finally could cause
	 * use-after-free when the IO is really done.
	 */
	zram->disk->queue->backing_dev_info->capabilities &=
			~BDI_CAP_SYNCHRONOUS_IO;
	up_write(&zram->init_lock);

	pr_info("setup backing device %s\n", file_name);
	kfree(file_name);

	return len;
out:
	if (bitmap)
		kvfree(bitmap);

	if (bdev)
		blkdev_put(bdev, FMODE_READ | FMODE_WRITE | FMODE_EXCL);

	if (backing_dev)
		filp_close(backing_dev, NULL);

	up_write(&zram->init_lock);

	kfree(file_name);

	return err;
}

static unsigned long get_entry_bdev(struct zram *zram)
{
	unsigned long blk_idx = 1;
retry:
	/* skip 0 bit to confuse zram.handle = 0 */
	blk_idx = find_next_zero_bit(zram->bitmap, zram->nr_pages, blk_idx);
	if (blk_idx == zram->nr_pages)
		return 0;

	if (test_and_set_bit(blk_idx, zram->bitmap))
		goto retry;

	return blk_idx;
}

static void put_entry_bdev(struct zram *zram, unsigned long entry)
{
	int was_set;

	was_set = test_and_clear_bit(entry, zram->bitmap);
	WARN_ON_ONCE(!was_set);
}

static void zram_page_end_io(struct bio *bio)
{
	struct page *page = bio_first_page_all(bio);

	page_endio(page, op_is_write(bio_op(bio)),
			blk_status_to_errno(bio->bi_status));
	bio_put(bio);
}

/*
 * Returns 1 if the submission is successful.
 */
static int read_from_bdev_async(struct zram *zram, struct bio_vec *bvec,
			unsigned long entry, struct bio *parent)
{
	struct bio *bio;

	bio = bio_alloc(GFP_ATOMIC, 1);
	if (!bio)
		return -ENOMEM;

	bio->bi_iter.bi_sector = entry * (PAGE_SIZE >> 9);
	bio_set_dev(bio, zram->bdev);
	if (!bio_add_page(bio, bvec->bv_page, bvec->bv_len, bvec->bv_offset)) {
		bio_put(bio);
		return -EIO;
	}

	if (!parent) {
		bio->bi_opf = REQ_OP_READ;
		bio->bi_end_io = zram_page_end_io;
	} else {
		bio->bi_opf = parent->bi_opf;
		bio_chain(bio, parent);
	}

	submit_bio(bio);
	return 1;
}

struct zram_work {
	struct work_struct work;
	struct zram *zram;
	unsigned long entry;
	struct bio *bio;
};

#if PAGE_SIZE != 4096
static void zram_sync_read(struct work_struct *work)
{
	struct bio_vec bvec;
	struct zram_work *zw = container_of(work, struct zram_work, work);
	struct zram *zram = zw->zram;
	unsigned long entry = zw->entry;
	struct bio *bio = zw->bio;

	read_from_bdev_async(zram, &bvec, entry, bio);
}

/*
 * Block layer want one ->make_request_fn to be active at a time
 * so if we use chained IO with parent IO in same context,
 * it's a deadlock. To avoid, it, it uses worker thread context.
 */
static int read_from_bdev_sync(struct zram *zram, struct bio_vec *bvec,
				unsigned long entry, struct bio *bio)
{
	struct zram_work work;

	work.zram = zram;
	work.entry = entry;
	work.bio = bio;

	INIT_WORK_ONSTACK(&work.work, zram_sync_read);
	queue_work(system_unbound_wq, &work.work);
	flush_work(&work.work);
	destroy_work_on_stack(&work.work);

	return 1;
}
#else
static int read_from_bdev_sync(struct zram *zram, struct bio_vec *bvec,
				unsigned long entry, struct bio *bio)
{
	WARN_ON(1);
	return -EIO;
}
#endif

static int read_from_bdev(struct zram *zram, struct bio_vec *bvec,
			unsigned long entry, struct bio *parent, bool sync)
{
	if (sync)
		return read_from_bdev_sync(zram, bvec, entry, parent);
	else
		return read_from_bdev_async(zram, bvec, entry, parent);
}

static int write_to_bdev(struct zram *zram, struct bio_vec *bvec,
					u32 index, struct bio *parent,
					unsigned long *pentry)
{
	struct bio *bio;
	unsigned long entry;

	bio = bio_alloc(GFP_ATOMIC, 1);
	if (!bio)
		return -ENOMEM;

	entry = get_entry_bdev(zram);
	if (!entry) {
		bio_put(bio);
		return -ENOSPC;
	}

	bio->bi_iter.bi_sector = entry * (PAGE_SIZE >> 9);
	bio_set_dev(bio, zram->bdev);
	if (!bio_add_page(bio, bvec->bv_page, bvec->bv_len,
					bvec->bv_offset)) {
		bio_put(bio);
		put_entry_bdev(zram, entry);
		return -EIO;
	}

	if (!parent) {
		bio->bi_opf = REQ_OP_WRITE | REQ_SYNC;
		bio->bi_end_io = zram_page_end_io;
	} else {
		bio->bi_opf = parent->bi_opf;
		bio_chain(bio, parent);
	}

	submit_bio(bio);
	*pentry = entry;

	return 0;
}

static void zram_wb_clear(struct zram *zram, u32 index)
{
	unsigned long entry;

	zram_clear_flag(zram, index, ZRAM_WB);
	entry = zram_get_element(zram, index);
	zram_set_element(zram, index, 0);
	put_entry_bdev(zram, entry);
}

#else
static bool zram_wb_enabled(struct zram *zram) { return false; }
static inline void reset_bdev(struct zram *zram) {};
static int write_to_bdev(struct zram *zram, struct bio_vec *bvec,
					u32 index, struct bio *parent,
					unsigned long *pentry)

{
	return -EIO;
}

static int read_from_bdev(struct zram *zram, struct bio_vec *bvec,
			unsigned long entry, struct bio *parent, bool sync)
{
	return -EIO;
}
static void zram_wb_clear(struct zram *zram, u32 index) {}
#endif

#ifdef CONFIG_ZRAM_MEMORY_TRACKING

static struct dentry *zram_debugfs_root;

static void zram_debugfs_create(void)
{
	zram_debugfs_root = debugfs_create_dir("zram", NULL);
}

static void zram_debugfs_destroy(void)
{
	debugfs_remove_recursive(zram_debugfs_root);
}

static void zram_accessed(struct zram *zram, u32 index)
{
	zram->table[index].ac_time = ktime_get_boottime();
}

static void zram_reset_access(struct zram *zram, u32 index)
{
	zram->table[index].ac_time = 0;
}

static ssize_t read_block_state(struct file *file, char __user *buf,
				size_t count, loff_t *ppos)
{
	char *kbuf;
	ssize_t index, written = 0;
	struct zram *zram = file->private_data;
	unsigned long nr_pages = zram->disksize >> PAGE_SHIFT;
	struct timespec64 ts;

	kbuf = kvmalloc(count, GFP_KERNEL);
	if (!kbuf)
		return -ENOMEM;

	down_read(&zram->init_lock);
	if (!init_done(zram)) {
		up_read(&zram->init_lock);
		kvfree(kbuf);
		return -EINVAL;
	}

	for (index = *ppos; index < nr_pages; index++) {
		int copied;

		zram_slot_lock(zram, index);
		if (!zram_allocated(zram, index))
			goto next;

		ts = ktime_to_timespec64(zram->table[index].ac_time);
		copied = snprintf(kbuf + written, count,
			"%12zd %12lld.%06lu %c%c%c\n",
			index, (s64)ts.tv_sec,
			ts.tv_nsec / NSEC_PER_USEC,
			zram_test_flag(zram, index, ZRAM_SAME) ? 's' : '.',
			zram_test_flag(zram, index, ZRAM_WB) ? 'w' : '.',
			zram_test_flag(zram, index, ZRAM_HUGE) ? 'h' : '.');

		if (count < copied) {
			zram_slot_unlock(zram, index);
			break;
		}
		written += copied;
		count -= copied;
next:
		zram_slot_unlock(zram, index);
		*ppos += 1;
	}

	up_read(&zram->init_lock);
	if (copy_to_user(buf, kbuf, written))
		written = -EFAULT;
	kvfree(kbuf);

	return written;
}

static const struct file_operations proc_zram_block_state_op = {
	.open = simple_open,
	.read = read_block_state,
	.llseek = default_llseek,
};

static void zram_debugfs_register(struct zram *zram)
{
	if (!zram_debugfs_root)
		return;

	zram->debugfs_dir = debugfs_create_dir(zram->disk->disk_name,
						zram_debugfs_root);
	debugfs_create_file("block_state", 0400, zram->debugfs_dir,
				zram, &proc_zram_block_state_op);
}

static void zram_debugfs_unregister(struct zram *zram)
{
	debugfs_remove_recursive(zram->debugfs_dir);
}
#else
static void zram_debugfs_create(void) {};
static void zram_debugfs_destroy(void) {};
static void zram_accessed(struct zram *zram, u32 index) {};
static void zram_reset_access(struct zram *zram, u32 index) {};
static void zram_debugfs_register(struct zram *zram) {};
static void zram_debugfs_unregister(struct zram *zram) {};
#endif

/*
 * We switched to per-cpu streams and this attr is not needed anymore.
 * However, we will keep it around for some time, because:
 * a) we may revert per-cpu streams in the future
 * b) it's visible to user space and we need to follow our 2 years
 *    retirement rule; but we already have a number of 'soon to be
 *    altered' attrs, so max_comp_streams need to wait for the next
 *    layoff cycle.
 */
static ssize_t max_comp_streams_show(struct device *dev,
		struct device_attribute *attr, char *buf)
{
	return scnprintf(buf, PAGE_SIZE, "%d\n", num_online_cpus());
}

static ssize_t max_comp_streams_store(struct device *dev,
		struct device_attribute *attr, const char *buf, size_t len)
{
	return len;
}

static ssize_t comp_algorithm_show(struct device *dev,
		struct device_attribute *attr, char *buf)
{
	size_t sz;
	struct zram *zram = dev_to_zram(dev);

	down_read(&zram->init_lock);
	sz = zcomp_available_show(zram->compressor, buf);
	up_read(&zram->init_lock);

	return sz;
}

static ssize_t comp_algorithm_store(struct device *dev,
		struct device_attribute *attr, const char *buf, size_t len)
{
	struct zram *zram = dev_to_zram(dev);
	char compressor[ARRAY_SIZE(zram->compressor)];
	size_t sz;

	strlcpy(compressor, buf, sizeof(compressor));
	/* ignore trailing newline */
	sz = strlen(compressor);
	if (sz > 0 && compressor[sz - 1] == '\n')
		compressor[sz - 1] = 0x00;

	if (!zcomp_available_algorithm(compressor))
		return -EINVAL;

	down_write(&zram->init_lock);
	if (init_done(zram)) {
		up_write(&zram->init_lock);
		pr_info("Can't change algorithm for initialized device\n");
		return -EBUSY;
	}

	strcpy(zram->compressor, compressor);
	up_write(&zram->init_lock);
	return len;
}

static ssize_t compact_store(struct device *dev,
		struct device_attribute *attr, const char *buf, size_t len)
{
	struct zram *zram = dev_to_zram(dev);

	down_read(&zram->init_lock);
	if (!init_done(zram)) {
		up_read(&zram->init_lock);
		return -EINVAL;
	}

	zs_compact(zram->mem_pool);
	up_read(&zram->init_lock);

	return len;
}

static ssize_t io_stat_show(struct device *dev,
		struct device_attribute *attr, char *buf)
{
	struct zram *zram = dev_to_zram(dev);
	ssize_t ret;

	down_read(&zram->init_lock);
	ret = scnprintf(buf, PAGE_SIZE,
			"%8llu %8llu %8llu %8llu\n",
			(u64)atomic64_read(&zram->stats.failed_reads),
			(u64)atomic64_read(&zram->stats.failed_writes),
			(u64)atomic64_read(&zram->stats.invalid_io),
			(u64)atomic64_read(&zram->stats.notify_free));
	up_read(&zram->init_lock);

	return ret;
}

static ssize_t mm_stat_show(struct device *dev,
		struct device_attribute *attr, char *buf)
{
	struct zram *zram = dev_to_zram(dev);
	struct zs_pool_stats pool_stats;
	u64 orig_size, mem_used = 0;
	long max_used;
	ssize_t ret;

	memset(&pool_stats, 0x00, sizeof(struct zs_pool_stats));

	down_read(&zram->init_lock);
	if (init_done(zram)) {
		mem_used = zs_get_total_pages(zram->mem_pool);
		zs_pool_stats(zram->mem_pool, &pool_stats);
	}

	orig_size = atomic64_read(&zram->stats.pages_stored);
	max_used = atomic_long_read(&zram->stats.max_used_pages);

	ret = scnprintf(buf, PAGE_SIZE,
			"%8llu %8llu %8llu %8lu %8ld %8llu %8lu %8llu\n",
			orig_size << PAGE_SHIFT,
			(u64)atomic64_read(&zram->stats.compr_data_size),
			mem_used << PAGE_SHIFT,
			zram->limit_pages << PAGE_SHIFT,
			max_used << PAGE_SHIFT,
			(u64)atomic64_read(&zram->stats.same_pages),
			pool_stats.pages_compacted,
			(u64)atomic64_read(&zram->stats.huge_pages));
	up_read(&zram->init_lock);

	return ret;
}

static ssize_t debug_stat_show(struct device *dev,
		struct device_attribute *attr, char *buf)
{
	int version = 1;
	struct zram *zram = dev_to_zram(dev);
	ssize_t ret;

	down_read(&zram->init_lock);
	ret = scnprintf(buf, PAGE_SIZE,
			"version: %d\n%8llu %8llu\n",
			version,
			(u64)atomic64_read(&zram->stats.writestall),
			(u64)atomic64_read(&zram->stats.miss_free));
	up_read(&zram->init_lock);

	return ret;
}

static DEVICE_ATTR_RO(io_stat);
static DEVICE_ATTR_RO(mm_stat);
static DEVICE_ATTR_RO(debug_stat);

<<<<<<< HEAD
#ifdef CONFIG_PREEMPT_RT_BASE
static void zram_meta_init_table_locks(struct zram *zram, size_t num_pages)
{
	size_t index;

	for (index = 0; index < num_pages; index++)
		spin_lock_init(&zram->table[index].lock);
}

static void zram_slot_lock(struct zram *zram, u32 index)
{
	spin_lock(&zram->table[index].lock);
	__set_bit(ZRAM_ACCESS, &zram->table[index].value);
}

static void zram_slot_unlock(struct zram *zram, u32 index)
{
	__clear_bit(ZRAM_ACCESS, &zram->table[index].value);
	spin_unlock(&zram->table[index].lock);
}

#else
static void zram_meta_init_table_locks(struct zram *zram, size_t num_pages) { }

static void zram_slot_lock(struct zram *zram, u32 index)
{
	bit_spin_lock(ZRAM_ACCESS, &zram->table[index].value);
}

static void zram_slot_unlock(struct zram *zram, u32 index)
{
	bit_spin_unlock(ZRAM_ACCESS, &zram->table[index].value);
}
#endif
=======

>>>>>>> e021bb4f

static void zram_meta_free(struct zram *zram, u64 disksize)
{
	size_t num_pages = disksize >> PAGE_SHIFT;
	size_t index;

	/* Free all pages that are still in this zram device */
	for (index = 0; index < num_pages; index++)
		zram_free_page(zram, index);

	zs_destroy_pool(zram->mem_pool);
	vfree(zram->table);
}

static bool zram_meta_alloc(struct zram *zram, u64 disksize)
{
	size_t num_pages;

	num_pages = disksize >> PAGE_SHIFT;
	zram->table = vzalloc(array_size(num_pages, sizeof(*zram->table)));
	if (!zram->table)
		return false;

	zram->mem_pool = zs_create_pool(zram->disk->disk_name);
	if (!zram->mem_pool) {
		vfree(zram->table);
		return false;
	}

<<<<<<< HEAD
=======
	if (!huge_class_size)
		huge_class_size = zs_huge_class_size(zram->mem_pool);
>>>>>>> e021bb4f
	zram_meta_init_table_locks(zram, num_pages);
	return true;
}

/*
 * To protect concurrent access to the same index entry,
 * caller should hold this table index entry's bit_spinlock to
 * indicate this index entry is accessing.
 */
static void zram_free_page(struct zram *zram, size_t index)
{
	unsigned long handle;

	zram_reset_access(zram, index);

	if (zram_test_flag(zram, index, ZRAM_HUGE)) {
		zram_clear_flag(zram, index, ZRAM_HUGE);
		atomic64_dec(&zram->stats.huge_pages);
	}

	if (zram_wb_enabled(zram) && zram_test_flag(zram, index, ZRAM_WB)) {
		zram_wb_clear(zram, index);
		atomic64_dec(&zram->stats.pages_stored);
		return;
	}

	/*
	 * No memory is allocated for same element filled pages.
	 * Simply clear same page flag.
	 */
	if (zram_test_flag(zram, index, ZRAM_SAME)) {
		zram_clear_flag(zram, index, ZRAM_SAME);
		zram_set_element(zram, index, 0);
		atomic64_dec(&zram->stats.same_pages);
		atomic64_dec(&zram->stats.pages_stored);
		return;
	}

	handle = zram_get_handle(zram, index);
	if (!handle)
		return;

	zs_free(zram->mem_pool, handle);

	atomic64_sub(zram_get_obj_size(zram, index),
			&zram->stats.compr_data_size);
	atomic64_dec(&zram->stats.pages_stored);

	zram_set_handle(zram, index, 0);
	zram_set_obj_size(zram, index, 0);
}

static int __zram_bvec_read(struct zram *zram, struct page *page, u32 index,
				struct bio *bio, bool partial_io)
{
	int ret;
	unsigned long handle;
	unsigned int size;
	void *src, *dst;
	struct zcomp_strm *zstrm;

	if (zram_wb_enabled(zram)) {
		zram_slot_lock(zram, index);
		if (zram_test_flag(zram, index, ZRAM_WB)) {
			struct bio_vec bvec;

			zram_slot_unlock(zram, index);

			bvec.bv_page = page;
			bvec.bv_len = PAGE_SIZE;
			bvec.bv_offset = 0;
			return read_from_bdev(zram, &bvec,
					zram_get_element(zram, index),
					bio, partial_io);
		}
		zram_slot_unlock(zram, index);
	}

	zram_slot_lock(zram, index);
	handle = zram_get_handle(zram, index);
	if (!handle || zram_test_flag(zram, index, ZRAM_SAME)) {
		unsigned long value;
		void *mem;

		value = handle ? zram_get_element(zram, index) : 0;
		mem = kmap_atomic(page);
		zram_fill_page(mem, PAGE_SIZE, value);
		kunmap_atomic(mem);
		zram_slot_unlock(zram, index);
		return 0;
	}

	size = zram_get_obj_size(zram, index);

	zstrm = zcomp_stream_get(zram->comp);
	src = zs_map_object(zram->mem_pool, handle, ZS_MM_RO);
	if (size == PAGE_SIZE) {
		dst = kmap_atomic(page);
		memcpy(dst, src, PAGE_SIZE);
		kunmap_atomic(dst);
		ret = 0;
	} else {

		dst = kmap_atomic(page);
		ret = zcomp_decompress(zstrm, src, size, dst);
		kunmap_atomic(dst);
	}
	zs_unmap_object(zram->mem_pool, handle);
	zcomp_stream_put(zram->comp);
	zram_slot_unlock(zram, index);

	/* Should NEVER happen. Return bio error if it does. */
	if (unlikely(ret))
		pr_err("Decompression failed! err=%d, page=%u\n", ret, index);

	return ret;
}

static int zram_bvec_read(struct zram *zram, struct bio_vec *bvec,
				u32 index, int offset, struct bio *bio)
{
	int ret;
	struct page *page;

	page = bvec->bv_page;
	if (is_partial_io(bvec)) {
		/* Use a temporary buffer to decompress the page */
		page = alloc_page(GFP_NOIO|__GFP_HIGHMEM);
		if (!page)
			return -ENOMEM;
	}

	ret = __zram_bvec_read(zram, page, index, bio, is_partial_io(bvec));
	if (unlikely(ret))
		goto out;

	if (is_partial_io(bvec)) {
		void *dst = kmap_atomic(bvec->bv_page);
		void *src = kmap_atomic(page);

		memcpy(dst + bvec->bv_offset, src + offset, bvec->bv_len);
		kunmap_atomic(src);
		kunmap_atomic(dst);
	}
out:
	if (is_partial_io(bvec))
		__free_page(page);

	return ret;
}

static int __zram_bvec_write(struct zram *zram, struct bio_vec *bvec,
				u32 index, struct bio *bio)
{
	int ret = 0;
	unsigned long alloced_pages;
	unsigned long handle = 0;
	unsigned int comp_len = 0;
	void *src, *dst, *mem;
	struct zcomp_strm *zstrm;
	struct page *page = bvec->bv_page;
	unsigned long element = 0;
	enum zram_pageflags flags = 0;
	bool allow_wb = true;

	mem = kmap_atomic(page);
	if (page_same_filled(mem, &element)) {
		kunmap_atomic(mem);
		/* Free memory associated with this sector now. */
		flags = ZRAM_SAME;
		atomic64_inc(&zram->stats.same_pages);
		goto out;
	}
	kunmap_atomic(mem);

compress_again:
	zstrm = zcomp_stream_get(zram->comp);
	src = kmap_atomic(page);
	ret = zcomp_compress(zstrm, src, &comp_len);
	kunmap_atomic(src);

	if (unlikely(ret)) {
		zcomp_stream_put(zram->comp);
		pr_err("Compression failed! err=%d\n", ret);
		zs_free(zram->mem_pool, handle);
		return ret;
	}

	if (unlikely(comp_len >= huge_class_size)) {
		comp_len = PAGE_SIZE;
		if (zram_wb_enabled(zram) && allow_wb) {
			zcomp_stream_put(zram->comp);
			ret = write_to_bdev(zram, bvec, index, bio, &element);
			if (!ret) {
				flags = ZRAM_WB;
				ret = 1;
				goto out;
			}
			allow_wb = false;
			goto compress_again;
		}
	}

	/*
	 * handle allocation has 2 paths:
	 * a) fast path is executed with preemption disabled (for
	 *  per-cpu streams) and has __GFP_DIRECT_RECLAIM bit clear,
	 *  since we can't sleep;
	 * b) slow path enables preemption and attempts to allocate
	 *  the page with __GFP_DIRECT_RECLAIM bit set. we have to
	 *  put per-cpu compression stream and, thus, to re-do
	 *  the compression once handle is allocated.
	 *
	 * if we have a 'non-null' handle here then we are coming
	 * from the slow path and handle has already been allocated.
	 */
	if (!handle)
		handle = zs_malloc(zram->mem_pool, comp_len,
				__GFP_KSWAPD_RECLAIM |
				__GFP_NOWARN |
				__GFP_HIGHMEM |
				__GFP_MOVABLE);
	if (!handle) {
		zcomp_stream_put(zram->comp);
		atomic64_inc(&zram->stats.writestall);
		handle = zs_malloc(zram->mem_pool, comp_len,
				GFP_NOIO | __GFP_HIGHMEM |
				__GFP_MOVABLE);
		if (handle)
			goto compress_again;
		return -ENOMEM;
	}

	alloced_pages = zs_get_total_pages(zram->mem_pool);
	update_used_max(zram, alloced_pages);

	if (zram->limit_pages && alloced_pages > zram->limit_pages) {
		zcomp_stream_put(zram->comp);
		zs_free(zram->mem_pool, handle);
		return -ENOMEM;
	}

	dst = zs_map_object(zram->mem_pool, handle, ZS_MM_WO);

	src = zstrm->buffer;
	if (comp_len == PAGE_SIZE)
		src = kmap_atomic(page);
	memcpy(dst, src, comp_len);
	if (comp_len == PAGE_SIZE)
		kunmap_atomic(src);

	zcomp_stream_put(zram->comp);
	zs_unmap_object(zram->mem_pool, handle);
	atomic64_add(comp_len, &zram->stats.compr_data_size);
out:
	/*
	 * Free memory associated with this sector
	 * before overwriting unused sectors.
	 */
	zram_slot_lock(zram, index);
	zram_free_page(zram, index);

	if (comp_len == PAGE_SIZE) {
		zram_set_flag(zram, index, ZRAM_HUGE);
		atomic64_inc(&zram->stats.huge_pages);
	}

	if (flags) {
		zram_set_flag(zram, index, flags);
		zram_set_element(zram, index, element);
	}  else {
		zram_set_handle(zram, index, handle);
		zram_set_obj_size(zram, index, comp_len);
	}
	zram_slot_unlock(zram, index);

	/* Update stats */
	atomic64_inc(&zram->stats.pages_stored);
	return ret;
}

static int zram_bvec_write(struct zram *zram, struct bio_vec *bvec,
				u32 index, int offset, struct bio *bio)
{
	int ret;
	struct page *page = NULL;
	void *src;
	struct bio_vec vec;

	vec = *bvec;
	if (is_partial_io(bvec)) {
		void *dst;
		/*
		 * This is a partial IO. We need to read the full page
		 * before to write the changes.
		 */
		page = alloc_page(GFP_NOIO|__GFP_HIGHMEM);
		if (!page)
			return -ENOMEM;

		ret = __zram_bvec_read(zram, page, index, bio, true);
		if (ret)
			goto out;

		src = kmap_atomic(bvec->bv_page);
		dst = kmap_atomic(page);
		memcpy(dst + offset, src + bvec->bv_offset, bvec->bv_len);
		kunmap_atomic(dst);
		kunmap_atomic(src);

		vec.bv_page = page;
		vec.bv_len = PAGE_SIZE;
		vec.bv_offset = 0;
	}

	ret = __zram_bvec_write(zram, &vec, index, bio);
out:
	if (is_partial_io(bvec))
		__free_page(page);
	return ret;
}

/*
 * zram_bio_discard - handler on discard request
 * @index: physical block index in PAGE_SIZE units
 * @offset: byte offset within physical block
 */
static void zram_bio_discard(struct zram *zram, u32 index,
			     int offset, struct bio *bio)
{
	size_t n = bio->bi_iter.bi_size;

	/*
	 * zram manages data in physical block size units. Because logical block
	 * size isn't identical with physical block size on some arch, we
	 * could get a discard request pointing to a specific offset within a
	 * certain physical block.  Although we can handle this request by
	 * reading that physiclal block and decompressing and partially zeroing
	 * and re-compressing and then re-storing it, this isn't reasonable
	 * because our intent with a discard request is to save memory.  So
	 * skipping this logical block is appropriate here.
	 */
	if (offset) {
		if (n <= (PAGE_SIZE - offset))
			return;

		n -= (PAGE_SIZE - offset);
		index++;
	}

	while (n >= PAGE_SIZE) {
		zram_slot_lock(zram, index);
		zram_free_page(zram, index);
		zram_slot_unlock(zram, index);
		atomic64_inc(&zram->stats.notify_free);
		index++;
		n -= PAGE_SIZE;
	}
}

/*
 * Returns errno if it has some problem. Otherwise return 0 or 1.
 * Returns 0 if IO request was done synchronously
 * Returns 1 if IO request was successfully submitted.
 */
static int zram_bvec_rw(struct zram *zram, struct bio_vec *bvec, u32 index,
			int offset, unsigned int op, struct bio *bio)
{
	unsigned long start_time = jiffies;
	struct request_queue *q = zram->disk->queue;
	int ret;

	generic_start_io_acct(q, op, bvec->bv_len >> SECTOR_SHIFT,
			&zram->disk->part0);

	if (!op_is_write(op)) {
		atomic64_inc(&zram->stats.num_reads);
		ret = zram_bvec_read(zram, bvec, index, offset, bio);
		flush_dcache_page(bvec->bv_page);
	} else {
		atomic64_inc(&zram->stats.num_writes);
		ret = zram_bvec_write(zram, bvec, index, offset, bio);
	}

	generic_end_io_acct(q, op, &zram->disk->part0, start_time);

	zram_slot_lock(zram, index);
	zram_accessed(zram, index);
	zram_slot_unlock(zram, index);

	if (unlikely(ret < 0)) {
		if (!op_is_write(op))
			atomic64_inc(&zram->stats.failed_reads);
		else
			atomic64_inc(&zram->stats.failed_writes);
	}

	return ret;
}

static void __zram_make_request(struct zram *zram, struct bio *bio)
{
	int offset;
	u32 index;
	struct bio_vec bvec;
	struct bvec_iter iter;

	index = bio->bi_iter.bi_sector >> SECTORS_PER_PAGE_SHIFT;
	offset = (bio->bi_iter.bi_sector &
		  (SECTORS_PER_PAGE - 1)) << SECTOR_SHIFT;

	switch (bio_op(bio)) {
	case REQ_OP_DISCARD:
	case REQ_OP_WRITE_ZEROES:
		zram_bio_discard(zram, index, offset, bio);
		bio_endio(bio);
		return;
	default:
		break;
	}

	bio_for_each_segment(bvec, bio, iter) {
		struct bio_vec bv = bvec;
		unsigned int unwritten = bvec.bv_len;

		do {
			bv.bv_len = min_t(unsigned int, PAGE_SIZE - offset,
							unwritten);
			if (zram_bvec_rw(zram, &bv, index, offset,
					 bio_op(bio), bio) < 0)
				goto out;

			bv.bv_offset += bv.bv_len;
			unwritten -= bv.bv_len;

			update_position(&index, &offset, &bv);
		} while (unwritten);
	}

	bio_endio(bio);
	return;

out:
	bio_io_error(bio);
}

/*
 * Handler function for all zram I/O requests.
 */
static blk_qc_t zram_make_request(struct request_queue *queue, struct bio *bio)
{
	struct zram *zram = queue->queuedata;

	if (!valid_io_request(zram, bio->bi_iter.bi_sector,
					bio->bi_iter.bi_size)) {
		atomic64_inc(&zram->stats.invalid_io);
		goto error;
	}

	__zram_make_request(zram, bio);
	return BLK_QC_T_NONE;

error:
	bio_io_error(bio);
	return BLK_QC_T_NONE;
}

static void zram_slot_free_notify(struct block_device *bdev,
				unsigned long index)
{
	struct zram *zram;

	zram = bdev->bd_disk->private_data;

	atomic64_inc(&zram->stats.notify_free);
	if (!zram_slot_trylock(zram, index)) {
		atomic64_inc(&zram->stats.miss_free);
		return;
	}

	zram_free_page(zram, index);
	zram_slot_unlock(zram, index);
}

static int zram_rw_page(struct block_device *bdev, sector_t sector,
		       struct page *page, unsigned int op)
{
	int offset, ret;
	u32 index;
	struct zram *zram;
	struct bio_vec bv;

	if (PageTransHuge(page))
		return -ENOTSUPP;
	zram = bdev->bd_disk->private_data;

	if (!valid_io_request(zram, sector, PAGE_SIZE)) {
		atomic64_inc(&zram->stats.invalid_io);
		ret = -EINVAL;
		goto out;
	}

	index = sector >> SECTORS_PER_PAGE_SHIFT;
	offset = (sector & (SECTORS_PER_PAGE - 1)) << SECTOR_SHIFT;

	bv.bv_page = page;
	bv.bv_len = PAGE_SIZE;
	bv.bv_offset = 0;

	ret = zram_bvec_rw(zram, &bv, index, offset, op, NULL);
out:
	/*
	 * If I/O fails, just return error(ie, non-zero) without
	 * calling page_endio.
	 * It causes resubmit the I/O with bio request by upper functions
	 * of rw_page(e.g., swap_readpage, __swap_writepage) and
	 * bio->bi_end_io does things to handle the error
	 * (e.g., SetPageError, set_page_dirty and extra works).
	 */
	if (unlikely(ret < 0))
		return ret;

	switch (ret) {
	case 0:
		page_endio(page, op_is_write(op), 0);
		break;
	case 1:
		ret = 0;
		break;
	default:
		WARN_ON(1);
	}
	return ret;
}

static void zram_reset_device(struct zram *zram)
{
	struct zcomp *comp;
	u64 disksize;

	down_write(&zram->init_lock);

	zram->limit_pages = 0;

	if (!init_done(zram)) {
		up_write(&zram->init_lock);
		return;
	}

	comp = zram->comp;
	disksize = zram->disksize;
	zram->disksize = 0;

	set_capacity(zram->disk, 0);
	part_stat_set_all(&zram->disk->part0, 0);

	up_write(&zram->init_lock);
	/* I/O operation under all of CPU are done so let's free */
	zram_meta_free(zram, disksize);
	memset(&zram->stats, 0, sizeof(zram->stats));
	zcomp_destroy(comp);
	reset_bdev(zram);
}

static ssize_t disksize_store(struct device *dev,
		struct device_attribute *attr, const char *buf, size_t len)
{
	u64 disksize;
	struct zcomp *comp;
	struct zram *zram = dev_to_zram(dev);
	int err;

	disksize = memparse(buf, NULL);
	if (!disksize)
		return -EINVAL;

	down_write(&zram->init_lock);
	if (init_done(zram)) {
		pr_info("Cannot change disksize for initialized device\n");
		err = -EBUSY;
		goto out_unlock;
	}

	disksize = PAGE_ALIGN(disksize);
	if (!zram_meta_alloc(zram, disksize)) {
		err = -ENOMEM;
		goto out_unlock;
	}

	comp = zcomp_create(zram->compressor);
	if (IS_ERR(comp)) {
		pr_err("Cannot initialise %s compressing backend\n",
				zram->compressor);
		err = PTR_ERR(comp);
		goto out_free_meta;
	}

	zram->comp = comp;
	zram->disksize = disksize;
	set_capacity(zram->disk, zram->disksize >> SECTOR_SHIFT);

	revalidate_disk(zram->disk);
	up_write(&zram->init_lock);

	return len;

out_free_meta:
	zram_meta_free(zram, disksize);
out_unlock:
	up_write(&zram->init_lock);
	return err;
}

static ssize_t reset_store(struct device *dev,
		struct device_attribute *attr, const char *buf, size_t len)
{
	int ret;
	unsigned short do_reset;
	struct zram *zram;
	struct block_device *bdev;

	ret = kstrtou16(buf, 10, &do_reset);
	if (ret)
		return ret;

	if (!do_reset)
		return -EINVAL;

	zram = dev_to_zram(dev);
	bdev = bdget_disk(zram->disk, 0);
	if (!bdev)
		return -ENOMEM;

	mutex_lock(&bdev->bd_mutex);
	/* Do not reset an active device or claimed device */
	if (bdev->bd_openers || zram->claim) {
		mutex_unlock(&bdev->bd_mutex);
		bdput(bdev);
		return -EBUSY;
	}

	/* From now on, anyone can't open /dev/zram[0-9] */
	zram->claim = true;
	mutex_unlock(&bdev->bd_mutex);

	/* Make sure all the pending I/O are finished */
	fsync_bdev(bdev);
	zram_reset_device(zram);
	revalidate_disk(zram->disk);
	bdput(bdev);

	mutex_lock(&bdev->bd_mutex);
	zram->claim = false;
	mutex_unlock(&bdev->bd_mutex);

	return len;
}

static int zram_open(struct block_device *bdev, fmode_t mode)
{
	int ret = 0;
	struct zram *zram;

	WARN_ON(!mutex_is_locked(&bdev->bd_mutex));

	zram = bdev->bd_disk->private_data;
	/* zram was claimed to reset so open request fails */
	if (zram->claim)
		ret = -EBUSY;

	return ret;
}

static const struct block_device_operations zram_devops = {
	.open = zram_open,
	.swap_slot_free_notify = zram_slot_free_notify,
	.rw_page = zram_rw_page,
	.owner = THIS_MODULE
};

static DEVICE_ATTR_WO(compact);
static DEVICE_ATTR_RW(disksize);
static DEVICE_ATTR_RO(initstate);
static DEVICE_ATTR_WO(reset);
static DEVICE_ATTR_WO(mem_limit);
static DEVICE_ATTR_WO(mem_used_max);
static DEVICE_ATTR_RW(max_comp_streams);
static DEVICE_ATTR_RW(comp_algorithm);
#ifdef CONFIG_ZRAM_WRITEBACK
static DEVICE_ATTR_RW(backing_dev);
#endif

static struct attribute *zram_disk_attrs[] = {
	&dev_attr_disksize.attr,
	&dev_attr_initstate.attr,
	&dev_attr_reset.attr,
	&dev_attr_compact.attr,
	&dev_attr_mem_limit.attr,
	&dev_attr_mem_used_max.attr,
	&dev_attr_max_comp_streams.attr,
	&dev_attr_comp_algorithm.attr,
#ifdef CONFIG_ZRAM_WRITEBACK
	&dev_attr_backing_dev.attr,
#endif
	&dev_attr_io_stat.attr,
	&dev_attr_mm_stat.attr,
	&dev_attr_debug_stat.attr,
	NULL,
};

static const struct attribute_group zram_disk_attr_group = {
	.attrs = zram_disk_attrs,
};

static const struct attribute_group *zram_disk_attr_groups[] = {
	&zram_disk_attr_group,
	NULL,
};

/*
 * Allocate and initialize new zram device. the function returns
 * '>= 0' device_id upon success, and negative value otherwise.
 */
static int zram_add(void)
{
	struct zram *zram;
	struct request_queue *queue;
	int ret, device_id;

	zram = kzalloc(sizeof(struct zram), GFP_KERNEL);
	if (!zram)
		return -ENOMEM;

	ret = idr_alloc(&zram_index_idr, zram, 0, 0, GFP_KERNEL);
	if (ret < 0)
		goto out_free_dev;
	device_id = ret;

	init_rwsem(&zram->init_lock);

	queue = blk_alloc_queue(GFP_KERNEL);
	if (!queue) {
		pr_err("Error allocating disk queue for device %d\n",
			device_id);
		ret = -ENOMEM;
		goto out_free_idr;
	}

	blk_queue_make_request(queue, zram_make_request);

	/* gendisk structure */
	zram->disk = alloc_disk(1);
	if (!zram->disk) {
		pr_err("Error allocating disk structure for device %d\n",
			device_id);
		ret = -ENOMEM;
		goto out_free_queue;
	}

	zram->disk->major = zram_major;
	zram->disk->first_minor = device_id;
	zram->disk->fops = &zram_devops;
	zram->disk->queue = queue;
	zram->disk->queue->queuedata = zram;
	zram->disk->private_data = zram;
	snprintf(zram->disk->disk_name, 16, "zram%d", device_id);

	/* Actual capacity set using syfs (/sys/block/zram<id>/disksize */
	set_capacity(zram->disk, 0);
	/* zram devices sort of resembles non-rotational disks */
	blk_queue_flag_set(QUEUE_FLAG_NONROT, zram->disk->queue);
	blk_queue_flag_clear(QUEUE_FLAG_ADD_RANDOM, zram->disk->queue);

	/*
	 * To ensure that we always get PAGE_SIZE aligned
	 * and n*PAGE_SIZED sized I/O requests.
	 */
	blk_queue_physical_block_size(zram->disk->queue, PAGE_SIZE);
	blk_queue_logical_block_size(zram->disk->queue,
					ZRAM_LOGICAL_BLOCK_SIZE);
	blk_queue_io_min(zram->disk->queue, PAGE_SIZE);
	blk_queue_io_opt(zram->disk->queue, PAGE_SIZE);
	zram->disk->queue->limits.discard_granularity = PAGE_SIZE;
	blk_queue_max_discard_sectors(zram->disk->queue, UINT_MAX);
	blk_queue_flag_set(QUEUE_FLAG_DISCARD, zram->disk->queue);

	/*
	 * zram_bio_discard() will clear all logical blocks if logical block
	 * size is identical with physical block size(PAGE_SIZE). But if it is
	 * different, we will skip discarding some parts of logical blocks in
	 * the part of the request range which isn't aligned to physical block
	 * size.  So we can't ensure that all discarded logical blocks are
	 * zeroed.
	 */
	if (ZRAM_LOGICAL_BLOCK_SIZE == PAGE_SIZE)
		blk_queue_max_write_zeroes_sectors(zram->disk->queue, UINT_MAX);

	zram->disk->queue->backing_dev_info->capabilities |=
			(BDI_CAP_STABLE_WRITES | BDI_CAP_SYNCHRONOUS_IO);
	disk_to_dev(zram->disk)->groups = zram_disk_attr_groups;
	add_disk(zram->disk);

	strlcpy(zram->compressor, default_compressor, sizeof(zram->compressor));

	zram_debugfs_register(zram);
	pr_info("Added device: %s\n", zram->disk->disk_name);
	return device_id;

out_free_queue:
	blk_cleanup_queue(queue);
out_free_idr:
	idr_remove(&zram_index_idr, device_id);
out_free_dev:
	kfree(zram);
	return ret;
}

static int zram_remove(struct zram *zram)
{
	struct block_device *bdev;

	bdev = bdget_disk(zram->disk, 0);
	if (!bdev)
		return -ENOMEM;

	mutex_lock(&bdev->bd_mutex);
	if (bdev->bd_openers || zram->claim) {
		mutex_unlock(&bdev->bd_mutex);
		bdput(bdev);
		return -EBUSY;
	}

	zram->claim = true;
	mutex_unlock(&bdev->bd_mutex);

	zram_debugfs_unregister(zram);
	/* Make sure all the pending I/O are finished */
	fsync_bdev(bdev);
	zram_reset_device(zram);
	bdput(bdev);

	pr_info("Removed device: %s\n", zram->disk->disk_name);

	del_gendisk(zram->disk);
	blk_cleanup_queue(zram->disk->queue);
	put_disk(zram->disk);
	kfree(zram);
	return 0;
}

/* zram-control sysfs attributes */

/*
 * NOTE: hot_add attribute is not the usual read-only sysfs attribute. In a
 * sense that reading from this file does alter the state of your system -- it
 * creates a new un-initialized zram device and returns back this device's
 * device_id (or an error code if it fails to create a new device).
 */
static ssize_t hot_add_show(struct class *class,
			struct class_attribute *attr,
			char *buf)
{
	int ret;

	mutex_lock(&zram_index_mutex);
	ret = zram_add();
	mutex_unlock(&zram_index_mutex);

	if (ret < 0)
		return ret;
	return scnprintf(buf, PAGE_SIZE, "%d\n", ret);
}
static CLASS_ATTR_RO(hot_add);

static ssize_t hot_remove_store(struct class *class,
			struct class_attribute *attr,
			const char *buf,
			size_t count)
{
	struct zram *zram;
	int ret, dev_id;

	/* dev_id is gendisk->first_minor, which is `int' */
	ret = kstrtoint(buf, 10, &dev_id);
	if (ret)
		return ret;
	if (dev_id < 0)
		return -EINVAL;

	mutex_lock(&zram_index_mutex);

	zram = idr_find(&zram_index_idr, dev_id);
	if (zram) {
		ret = zram_remove(zram);
		if (!ret)
			idr_remove(&zram_index_idr, dev_id);
	} else {
		ret = -ENODEV;
	}

	mutex_unlock(&zram_index_mutex);
	return ret ? ret : count;
}
static CLASS_ATTR_WO(hot_remove);

static struct attribute *zram_control_class_attrs[] = {
	&class_attr_hot_add.attr,
	&class_attr_hot_remove.attr,
	NULL,
};
ATTRIBUTE_GROUPS(zram_control_class);

static struct class zram_control_class = {
	.name		= "zram-control",
	.owner		= THIS_MODULE,
	.class_groups	= zram_control_class_groups,
};

static int zram_remove_cb(int id, void *ptr, void *data)
{
	zram_remove(ptr);
	return 0;
}

static void destroy_devices(void)
{
	class_unregister(&zram_control_class);
	idr_for_each(&zram_index_idr, &zram_remove_cb, NULL);
	zram_debugfs_destroy();
	idr_destroy(&zram_index_idr);
	unregister_blkdev(zram_major, "zram");
	cpuhp_remove_multi_state(CPUHP_ZCOMP_PREPARE);
}

static int __init zram_init(void)
{
	int ret;

	ret = cpuhp_setup_state_multi(CPUHP_ZCOMP_PREPARE, "block/zram:prepare",
				      zcomp_cpu_up_prepare, zcomp_cpu_dead);
	if (ret < 0)
		return ret;

	ret = class_register(&zram_control_class);
	if (ret) {
		pr_err("Unable to register zram-control class\n");
		cpuhp_remove_multi_state(CPUHP_ZCOMP_PREPARE);
		return ret;
	}

	zram_debugfs_create();
	zram_major = register_blkdev(0, "zram");
	if (zram_major <= 0) {
		pr_err("Unable to get major number\n");
		class_unregister(&zram_control_class);
		cpuhp_remove_multi_state(CPUHP_ZCOMP_PREPARE);
		return -EBUSY;
	}

	while (num_devices != 0) {
		mutex_lock(&zram_index_mutex);
		ret = zram_add();
		mutex_unlock(&zram_index_mutex);
		if (ret < 0)
			goto out_error;
		num_devices--;
	}

	return 0;

out_error:
	destroy_devices();
	return ret;
}

static void __exit zram_exit(void)
{
	destroy_devices();
}

module_init(zram_init);
module_exit(zram_exit);

module_param(num_devices, uint, 0);
MODULE_PARM_DESC(num_devices, "Number of pre-created zram devices");

MODULE_LICENSE("Dual BSD/GPL");
MODULE_AUTHOR("Nitin Gupta <ngupta@vflare.org>");
MODULE_DESCRIPTION("Compressed RAM Block Device");<|MERGE_RESOLUTION|>--- conflicted
+++ resolved
@@ -935,44 +935,7 @@
 static DEVICE_ATTR_RO(mm_stat);
 static DEVICE_ATTR_RO(debug_stat);
 
-<<<<<<< HEAD
-#ifdef CONFIG_PREEMPT_RT_BASE
-static void zram_meta_init_table_locks(struct zram *zram, size_t num_pages)
-{
-	size_t index;
-
-	for (index = 0; index < num_pages; index++)
-		spin_lock_init(&zram->table[index].lock);
-}
-
-static void zram_slot_lock(struct zram *zram, u32 index)
-{
-	spin_lock(&zram->table[index].lock);
-	__set_bit(ZRAM_ACCESS, &zram->table[index].value);
-}
-
-static void zram_slot_unlock(struct zram *zram, u32 index)
-{
-	__clear_bit(ZRAM_ACCESS, &zram->table[index].value);
-	spin_unlock(&zram->table[index].lock);
-}
-
-#else
-static void zram_meta_init_table_locks(struct zram *zram, size_t num_pages) { }
-
-static void zram_slot_lock(struct zram *zram, u32 index)
-{
-	bit_spin_lock(ZRAM_ACCESS, &zram->table[index].value);
-}
-
-static void zram_slot_unlock(struct zram *zram, u32 index)
-{
-	bit_spin_unlock(ZRAM_ACCESS, &zram->table[index].value);
-}
-#endif
-=======
-
->>>>>>> e021bb4f
+
 
 static void zram_meta_free(struct zram *zram, u64 disksize)
 {
@@ -1002,11 +965,8 @@
 		return false;
 	}
 
-<<<<<<< HEAD
-=======
 	if (!huge_class_size)
 		huge_class_size = zs_huge_class_size(zram->mem_pool);
->>>>>>> e021bb4f
 	zram_meta_init_table_locks(zram, num_pages);
 	return true;
 }
