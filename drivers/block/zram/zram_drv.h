--- conflicted
+++ resolved
@@ -64,12 +64,9 @@
 #ifdef CONFIG_PREEMPT_RT_BASE
 	spinlock_t lock;
 #endif
-<<<<<<< HEAD
-=======
 #ifdef CONFIG_ZRAM_MEMORY_TRACKING
 	ktime_t ac_time;
 #endif
->>>>>>> e021bb4f
 };
 
 struct zram_stats {
