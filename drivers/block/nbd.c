/*
 * Network block device - make block devices work over TCP
 *
 * Note that you can not swap over this thing, yet. Seems to work but
 * deadlocks sometimes - you can not swap over TCP in general.
 * 
 * Copyright 1997-2000, 2008 Pavel Machek <pavel@ucw.cz>
 * Parts copyright 2001 Steven Whitehouse <steve@chygwyn.com>
 *
 * This file is released under GPLv2 or later.
 *
 * (part of code stolen from loop.c)
 */

#include <linux/major.h>

#include <linux/blkdev.h>
#include <linux/module.h>
#include <linux/init.h>
#include <linux/sched.h>
#include <linux/sched/mm.h>
#include <linux/fs.h>
#include <linux/bio.h>
#include <linux/stat.h>
#include <linux/errno.h>
#include <linux/file.h>
#include <linux/ioctl.h>
#include <linux/mutex.h>
#include <linux/compiler.h>
#include <linux/err.h>
#include <linux/kernel.h>
#include <linux/slab.h>
#include <net/sock.h>
#include <linux/net.h>
#include <linux/kthread.h>
#include <linux/types.h>
#include <linux/debugfs.h>
#include <linux/blk-mq.h>

#include <linux/uaccess.h>
#include <asm/types.h>

#include <linux/nbd.h>
#include <linux/nbd-netlink.h>
#include <net/genetlink.h>

static DEFINE_IDR(nbd_index_idr);
static DEFINE_MUTEX(nbd_index_mutex);
static int nbd_total_devices = 0;

struct nbd_sock {
	struct socket *sock;
	struct mutex tx_lock;
	struct request *pending;
	int sent;
	bool dead;
	int fallback_index;
	int cookie;
};

struct recv_thread_args {
	struct work_struct work;
	struct nbd_device *nbd;
	int index;
};

struct link_dead_args {
	struct work_struct work;
	int index;
};

#define NBD_TIMEDOUT			0
#define NBD_DISCONNECT_REQUESTED	1
#define NBD_DISCONNECTED		2
#define NBD_HAS_PID_FILE		3
#define NBD_HAS_CONFIG_REF		4
#define NBD_BOUND			5
#define NBD_DESTROY_ON_DISCONNECT	6
#define NBD_DISCONNECT_ON_CLOSE 	7

struct nbd_config {
	u32 flags;
	unsigned long runtime_flags;
	u64 dead_conn_timeout;

	struct nbd_sock **socks;
	int num_connections;
	atomic_t live_connections;
	wait_queue_head_t conn_wait;

	atomic_t recv_threads;
	wait_queue_head_t recv_wq;
	loff_t blksize;
	loff_t bytesize;
#if IS_ENABLED(CONFIG_DEBUG_FS)
	struct dentry *dbg_dir;
#endif
};

struct nbd_device {
	struct blk_mq_tag_set tag_set;

	int index;
	refcount_t config_refs;
	refcount_t refs;
	struct nbd_config *config;
	struct mutex config_lock;
	struct gendisk *disk;

	struct list_head list;
	struct task_struct *task_recv;
	struct task_struct *task_setup;
};

#define NBD_CMD_REQUEUED	1

struct nbd_cmd {
	struct nbd_device *nbd;
	struct mutex lock;
	int index;
	int cookie;
	blk_status_t status;
	unsigned long flags;
	u32 cmd_cookie;
};

#if IS_ENABLED(CONFIG_DEBUG_FS)
static struct dentry *nbd_dbg_dir;
#endif

#define nbd_name(nbd) ((nbd)->disk->disk_name)

#define NBD_MAGIC 0x68797548

static unsigned int nbds_max = 16;
static int max_part = 16;
static struct workqueue_struct *recv_workqueue;
static int part_shift;

static int nbd_dev_dbg_init(struct nbd_device *nbd);
static void nbd_dev_dbg_close(struct nbd_device *nbd);
static void nbd_config_put(struct nbd_device *nbd);
static void nbd_connect_reply(struct genl_info *info, int index);
static int nbd_genl_status(struct sk_buff *skb, struct genl_info *info);
static void nbd_dead_link_work(struct work_struct *work);
static void nbd_disconnect_and_put(struct nbd_device *nbd);

static inline struct device *nbd_to_dev(struct nbd_device *nbd)
{
	return disk_to_dev(nbd->disk);
}

static void nbd_requeue_cmd(struct nbd_cmd *cmd)
{
	struct request *req = blk_mq_rq_from_pdu(cmd);

	if (!test_and_set_bit(NBD_CMD_REQUEUED, &cmd->flags))
		blk_mq_requeue_request(req, true);
}

#define NBD_COOKIE_BITS 32

static u64 nbd_cmd_handle(struct nbd_cmd *cmd)
{
	struct request *req = blk_mq_rq_from_pdu(cmd);
	u32 tag = blk_mq_unique_tag(req);
	u64 cookie = cmd->cmd_cookie;

	return (cookie << NBD_COOKIE_BITS) | tag;
}

static u32 nbd_handle_to_tag(u64 handle)
{
	return (u32)handle;
}

static u32 nbd_handle_to_cookie(u64 handle)
{
	return (u32)(handle >> NBD_COOKIE_BITS);
}

static const char *nbdcmd_to_ascii(int cmd)
{
	switch (cmd) {
	case  NBD_CMD_READ: return "read";
	case NBD_CMD_WRITE: return "write";
	case  NBD_CMD_DISC: return "disconnect";
	case NBD_CMD_FLUSH: return "flush";
	case  NBD_CMD_TRIM: return "trim/discard";
	}
	return "invalid";
}

static ssize_t pid_show(struct device *dev,
			struct device_attribute *attr, char *buf)
{
	struct gendisk *disk = dev_to_disk(dev);
	struct nbd_device *nbd = (struct nbd_device *)disk->private_data;

	return sprintf(buf, "%d\n", task_pid_nr(nbd->task_recv));
}

static const struct device_attribute pid_attr = {
	.attr = { .name = "pid", .mode = 0444},
	.show = pid_show,
};

static void nbd_dev_remove(struct nbd_device *nbd)
{
	struct gendisk *disk = nbd->disk;
	struct request_queue *q;

	if (disk) {
		q = disk->queue;
		del_gendisk(disk);
		blk_cleanup_queue(q);
		blk_mq_free_tag_set(&nbd->tag_set);
		disk->private_data = NULL;
		put_disk(disk);
	}
	kfree(nbd);
}

static void nbd_put(struct nbd_device *nbd)
{
	if (refcount_dec_and_mutex_lock(&nbd->refs,
					&nbd_index_mutex)) {
		idr_remove(&nbd_index_idr, nbd->index);
		mutex_unlock(&nbd_index_mutex);
		nbd_dev_remove(nbd);
	}
}

static int nbd_disconnected(struct nbd_config *config)
{
	return test_bit(NBD_DISCONNECTED, &config->runtime_flags) ||
		test_bit(NBD_DISCONNECT_REQUESTED, &config->runtime_flags);
}

static void nbd_mark_nsock_dead(struct nbd_device *nbd, struct nbd_sock *nsock,
				int notify)
{
	if (!nsock->dead && notify && !nbd_disconnected(nbd->config)) {
		struct link_dead_args *args;
		args = kmalloc(sizeof(struct link_dead_args), GFP_NOIO);
		if (args) {
			INIT_WORK(&args->work, nbd_dead_link_work);
			args->index = nbd->index;
			queue_work(system_wq, &args->work);
		}
	}
	if (!nsock->dead) {
		kernel_sock_shutdown(nsock->sock, SHUT_RDWR);
		if (atomic_dec_return(&nbd->config->live_connections) == 0) {
			if (test_and_clear_bit(NBD_DISCONNECT_REQUESTED,
					       &nbd->config->runtime_flags)) {
				set_bit(NBD_DISCONNECTED,
					&nbd->config->runtime_flags);
				dev_info(nbd_to_dev(nbd),
					"Disconnected due to user request.\n");
			}
		}
	}
	nsock->dead = true;
	nsock->pending = NULL;
	nsock->sent = 0;
}

static void nbd_size_clear(struct nbd_device *nbd)
{
	if (nbd->config->bytesize) {
		set_capacity(nbd->disk, 0);
		kobject_uevent(&nbd_to_dev(nbd)->kobj, KOBJ_CHANGE);
	}
}

static void nbd_size_update(struct nbd_device *nbd)
{
	struct nbd_config *config = nbd->config;
	struct block_device *bdev = bdget_disk(nbd->disk, 0);

<<<<<<< HEAD
=======
	if (config->flags & NBD_FLAG_SEND_TRIM) {
		nbd->disk->queue->limits.discard_granularity = config->blksize;
		nbd->disk->queue->limits.discard_alignment = config->blksize;
		blk_queue_max_discard_sectors(nbd->disk->queue, UINT_MAX);
	}
>>>>>>> e021bb4f
	blk_queue_logical_block_size(nbd->disk->queue, config->blksize);
	blk_queue_physical_block_size(nbd->disk->queue, config->blksize);
	set_capacity(nbd->disk, config->bytesize >> 9);
	if (bdev) {
<<<<<<< HEAD
		if (bdev->bd_disk)
			bd_set_size(bdev, config->bytesize);
		else
=======
		if (bdev->bd_disk) {
			bd_set_size(bdev, config->bytesize);
			set_blocksize(bdev, config->blksize);
		} else
>>>>>>> e021bb4f
			bdev->bd_invalidated = 1;
		bdput(bdev);
	}
	kobject_uevent(&nbd_to_dev(nbd)->kobj, KOBJ_CHANGE);
}

static void nbd_size_set(struct nbd_device *nbd, loff_t blocksize,
			 loff_t nr_blocks)
{
	struct nbd_config *config = nbd->config;
	config->blksize = blocksize;
	config->bytesize = blocksize * nr_blocks;
	if (nbd->task_recv != NULL)
		nbd_size_update(nbd);
}

static void nbd_complete_rq(struct request *req)
{
	struct nbd_cmd *cmd = blk_mq_rq_to_pdu(req);

	dev_dbg(nbd_to_dev(cmd->nbd), "request %p: %s\n", req,
		cmd->status ? "failed" : "done");

	blk_mq_end_request(req, cmd->status);
}

/*
 * Forcibly shutdown the socket causing all listeners to error
 */
static void sock_shutdown(struct nbd_device *nbd)
{
	struct nbd_config *config = nbd->config;
	int i;

	if (config->num_connections == 0)
		return;
	if (test_and_set_bit(NBD_DISCONNECTED, &config->runtime_flags))
		return;

	for (i = 0; i < config->num_connections; i++) {
		struct nbd_sock *nsock = config->socks[i];
		mutex_lock(&nsock->tx_lock);
		nbd_mark_nsock_dead(nbd, nsock, 0);
		mutex_unlock(&nsock->tx_lock);
	}
	dev_warn(disk_to_dev(nbd->disk), "shutting down sockets\n");
}

static enum blk_eh_timer_return nbd_xmit_timeout(struct request *req,
						 bool reserved)
{
	struct nbd_cmd *cmd = blk_mq_rq_to_pdu(req);
	struct nbd_device *nbd = cmd->nbd;
	struct nbd_config *config;

	if (!refcount_inc_not_zero(&nbd->config_refs)) {
		cmd->status = BLK_STS_TIMEOUT;
		goto done;
	}
	config = nbd->config;

	if (!mutex_trylock(&cmd->lock))
		return BLK_EH_RESET_TIMER;

	if (config->num_connections > 1) {
		dev_err_ratelimited(nbd_to_dev(nbd),
				    "Connection timed out, retrying (%d/%d alive)\n",
				    atomic_read(&config->live_connections),
				    config->num_connections);
		/*
		 * Hooray we have more connections, requeue this IO, the submit
		 * path will put it on a real connection.
		 */
		if (config->socks && config->num_connections > 1) {
			if (cmd->index < config->num_connections) {
				struct nbd_sock *nsock =
					config->socks[cmd->index];
				mutex_lock(&nsock->tx_lock);
				/* We can have multiple outstanding requests, so
				 * we don't want to mark the nsock dead if we've
				 * already reconnected with a new socket, so
				 * only mark it dead if its the same socket we
				 * were sent out on.
				 */
				if (cmd->cookie == nsock->cookie)
					nbd_mark_nsock_dead(nbd, nsock, 1);
				mutex_unlock(&nsock->tx_lock);
			}
			mutex_unlock(&cmd->lock);
			nbd_requeue_cmd(cmd);
			nbd_config_put(nbd);
			return BLK_EH_DONE;
		}
	} else {
		dev_err_ratelimited(nbd_to_dev(nbd),
				    "Connection timed out\n");
	}
	set_bit(NBD_TIMEDOUT, &config->runtime_flags);
	cmd->status = BLK_STS_IOERR;
	mutex_unlock(&cmd->lock);
	sock_shutdown(nbd);
	nbd_config_put(nbd);
done:
	blk_mq_complete_request(req);
	return BLK_EH_DONE;
}

/*
 *  Send or receive packet.
 */
static int sock_xmit(struct nbd_device *nbd, int index, int send,
		     struct iov_iter *iter, int msg_flags, int *sent)
{
	struct nbd_config *config = nbd->config;
	struct socket *sock = config->socks[index]->sock;
	int result;
	struct msghdr msg;
	unsigned int noreclaim_flag;

	if (unlikely(!sock)) {
		dev_err_ratelimited(disk_to_dev(nbd->disk),
			"Attempted %s on closed socket in sock_xmit\n",
			(send ? "send" : "recv"));
		return -EINVAL;
	}

	msg.msg_iter = *iter;

	noreclaim_flag = memalloc_noreclaim_save();
	do {
		sock->sk->sk_allocation = GFP_NOIO | __GFP_MEMALLOC;
		msg.msg_name = NULL;
		msg.msg_namelen = 0;
		msg.msg_control = NULL;
		msg.msg_controllen = 0;
		msg.msg_flags = msg_flags | MSG_NOSIGNAL;

		if (send)
			result = sock_sendmsg(sock, &msg);
		else
			result = sock_recvmsg(sock, &msg, msg.msg_flags);

		if (result <= 0) {
			if (result == 0)
				result = -EPIPE; /* short read */
			break;
		}
		if (sent)
			*sent += result;
	} while (msg_data_left(&msg));

	memalloc_noreclaim_restore(noreclaim_flag);

	return result;
}

/*
 * Different settings for sk->sk_sndtimeo can result in different return values
 * if there is a signal pending when we enter sendmsg, because reasons?
 */
static inline int was_interrupted(int result)
{
	return result == -ERESTARTSYS || result == -EINTR;
}

/* always call with the tx_lock held */
static int nbd_send_cmd(struct nbd_device *nbd, struct nbd_cmd *cmd, int index)
{
	struct request *req = blk_mq_rq_from_pdu(cmd);
	struct nbd_config *config = nbd->config;
	struct nbd_sock *nsock = config->socks[index];
	int result;
	struct nbd_request request = {.magic = htonl(NBD_REQUEST_MAGIC)};
	struct kvec iov = {.iov_base = &request, .iov_len = sizeof(request)};
	struct iov_iter from;
	unsigned long size = blk_rq_bytes(req);
	struct bio *bio;
	u64 handle;
	u32 type;
	u32 nbd_cmd_flags = 0;
	int sent = nsock->sent, skip = 0;

	iov_iter_kvec(&from, WRITE | ITER_KVEC, &iov, 1, sizeof(request));

	switch (req_op(req)) {
	case REQ_OP_DISCARD:
		type = NBD_CMD_TRIM;
		break;
	case REQ_OP_FLUSH:
		type = NBD_CMD_FLUSH;
		break;
	case REQ_OP_WRITE:
		type = NBD_CMD_WRITE;
		break;
	case REQ_OP_READ:
		type = NBD_CMD_READ;
		break;
	default:
		return -EIO;
	}

	if (rq_data_dir(req) == WRITE &&
	    (config->flags & NBD_FLAG_READ_ONLY)) {
		dev_err_ratelimited(disk_to_dev(nbd->disk),
				    "Write on read-only\n");
		return -EIO;
	}

	if (req->cmd_flags & REQ_FUA)
		nbd_cmd_flags |= NBD_CMD_FLAG_FUA;

	/* We did a partial send previously, and we at least sent the whole
	 * request struct, so just go and send the rest of the pages in the
	 * request.
	 */
	if (sent) {
		if (sent >= sizeof(request)) {
			skip = sent - sizeof(request);
			goto send_pages;
		}
		iov_iter_advance(&from, sent);
	} else {
		cmd->cmd_cookie++;
	}
	cmd->index = index;
	cmd->cookie = nsock->cookie;
	request.type = htonl(type | nbd_cmd_flags);
	if (type != NBD_CMD_FLUSH) {
		request.from = cpu_to_be64((u64)blk_rq_pos(req) << 9);
		request.len = htonl(size);
	}
	handle = nbd_cmd_handle(cmd);
	memcpy(request.handle, &handle, sizeof(handle));

	dev_dbg(nbd_to_dev(nbd), "request %p: sending control (%s@%llu,%uB)\n",
		req, nbdcmd_to_ascii(type),
		(unsigned long long)blk_rq_pos(req) << 9, blk_rq_bytes(req));
	result = sock_xmit(nbd, index, 1, &from,
			(type == NBD_CMD_WRITE) ? MSG_MORE : 0, &sent);
	if (result <= 0) {
		if (was_interrupted(result)) {
			/* If we havne't sent anything we can just return BUSY,
			 * however if we have sent something we need to make
			 * sure we only allow this req to be sent until we are
			 * completely done.
			 */
			if (sent) {
				nsock->pending = req;
				nsock->sent = sent;
			}
			set_bit(NBD_CMD_REQUEUED, &cmd->flags);
			return BLK_STS_RESOURCE;
		}
		dev_err_ratelimited(disk_to_dev(nbd->disk),
			"Send control failed (result %d)\n", result);
		return -EAGAIN;
	}
send_pages:
	if (type != NBD_CMD_WRITE)
		goto out;

	bio = req->bio;
	while (bio) {
		struct bio *next = bio->bi_next;
		struct bvec_iter iter;
		struct bio_vec bvec;

		bio_for_each_segment(bvec, bio, iter) {
			bool is_last = !next && bio_iter_last(bvec, iter);
			int flags = is_last ? 0 : MSG_MORE;

			dev_dbg(nbd_to_dev(nbd), "request %p: sending %d bytes data\n",
				req, bvec.bv_len);
			iov_iter_bvec(&from, ITER_BVEC | WRITE,
				      &bvec, 1, bvec.bv_len);
			if (skip) {
				if (skip >= iov_iter_count(&from)) {
					skip -= iov_iter_count(&from);
					continue;
				}
				iov_iter_advance(&from, skip);
				skip = 0;
			}
			result = sock_xmit(nbd, index, 1, &from, flags, &sent);
			if (result <= 0) {
				if (was_interrupted(result)) {
					/* We've already sent the header, we
					 * have no choice but to set pending and
					 * return BUSY.
					 */
					nsock->pending = req;
					nsock->sent = sent;
					set_bit(NBD_CMD_REQUEUED, &cmd->flags);
					return BLK_STS_RESOURCE;
				}
				dev_err(disk_to_dev(nbd->disk),
					"Send data failed (result %d)\n",
					result);
				return -EAGAIN;
			}
			/*
			 * The completion might already have come in,
			 * so break for the last one instead of letting
			 * the iterator do it. This prevents use-after-free
			 * of the bio.
			 */
			if (is_last)
				break;
		}
		bio = next;
	}
out:
	nsock->pending = NULL;
	nsock->sent = 0;
	return 0;
}

/* NULL returned = something went wrong, inform userspace */
static struct nbd_cmd *nbd_read_stat(struct nbd_device *nbd, int index)
{
	struct nbd_config *config = nbd->config;
	int result;
	struct nbd_reply reply;
	struct nbd_cmd *cmd;
	struct request *req = NULL;
	u64 handle;
	u16 hwq;
	u32 tag;
	struct kvec iov = {.iov_base = &reply, .iov_len = sizeof(reply)};
	struct iov_iter to;
	int ret = 0;

	reply.magic = 0;
	iov_iter_kvec(&to, READ | ITER_KVEC, &iov, 1, sizeof(reply));
	result = sock_xmit(nbd, index, 0, &to, MSG_WAITALL, NULL);
	if (result <= 0) {
		if (!nbd_disconnected(config))
			dev_err(disk_to_dev(nbd->disk),
				"Receive control failed (result %d)\n", result);
		return ERR_PTR(result);
	}

	if (ntohl(reply.magic) != NBD_REPLY_MAGIC) {
		dev_err(disk_to_dev(nbd->disk), "Wrong magic (0x%lx)\n",
				(unsigned long)ntohl(reply.magic));
		return ERR_PTR(-EPROTO);
	}

	memcpy(&handle, reply.handle, sizeof(handle));
	tag = nbd_handle_to_tag(handle);
	hwq = blk_mq_unique_tag_to_hwq(tag);
	if (hwq < nbd->tag_set.nr_hw_queues)
		req = blk_mq_tag_to_rq(nbd->tag_set.tags[hwq],
				       blk_mq_unique_tag_to_tag(tag));
	if (!req || !blk_mq_request_started(req)) {
		dev_err(disk_to_dev(nbd->disk), "Unexpected reply (%d) %p\n",
			tag, req);
		return ERR_PTR(-ENOENT);
	}
	cmd = blk_mq_rq_to_pdu(req);

	mutex_lock(&cmd->lock);
	if (cmd->cmd_cookie != nbd_handle_to_cookie(handle)) {
		dev_err(disk_to_dev(nbd->disk), "Double reply on req %p, cmd_cookie %u, handle cookie %u\n",
			req, cmd->cmd_cookie, nbd_handle_to_cookie(handle));
		ret = -ENOENT;
		goto out;
	}
	if (test_bit(NBD_CMD_REQUEUED, &cmd->flags)) {
		dev_err(disk_to_dev(nbd->disk), "Raced with timeout on req %p\n",
			req);
		ret = -ENOENT;
		goto out;
	}
	if (ntohl(reply.error)) {
		dev_err(disk_to_dev(nbd->disk), "Other side returned error (%d)\n",
			ntohl(reply.error));
		cmd->status = BLK_STS_IOERR;
		goto out;
	}

	dev_dbg(nbd_to_dev(nbd), "request %p: got reply\n", req);
	if (rq_data_dir(req) != WRITE) {
		struct req_iterator iter;
		struct bio_vec bvec;

		rq_for_each_segment(bvec, req, iter) {
			iov_iter_bvec(&to, ITER_BVEC | READ,
				      &bvec, 1, bvec.bv_len);
			result = sock_xmit(nbd, index, 0, &to, MSG_WAITALL, NULL);
			if (result <= 0) {
				dev_err(disk_to_dev(nbd->disk), "Receive data failed (result %d)\n",
					result);
				/*
				 * If we've disconnected or we only have 1
				 * connection then we need to make sure we
				 * complete this request, otherwise error out
				 * and let the timeout stuff handle resubmitting
				 * this request onto another connection.
				 */
				if (nbd_disconnected(config) ||
				    config->num_connections <= 1) {
					cmd->status = BLK_STS_IOERR;
					goto out;
				}
				ret = -EIO;
				goto out;
			}
			dev_dbg(nbd_to_dev(nbd), "request %p: got %d bytes data\n",
				req, bvec.bv_len);
		}
	}
out:
	mutex_unlock(&cmd->lock);
	return ret ? ERR_PTR(ret) : cmd;
}

static void recv_work(struct work_struct *work)
{
	struct recv_thread_args *args = container_of(work,
						     struct recv_thread_args,
						     work);
	struct nbd_device *nbd = args->nbd;
	struct nbd_config *config = nbd->config;
	struct nbd_cmd *cmd;

	while (1) {
		cmd = nbd_read_stat(nbd, args->index);
		if (IS_ERR(cmd)) {
			struct nbd_sock *nsock = config->socks[args->index];

			mutex_lock(&nsock->tx_lock);
			nbd_mark_nsock_dead(nbd, nsock, 1);
			mutex_unlock(&nsock->tx_lock);
			break;
		}

		blk_mq_complete_request(blk_mq_rq_from_pdu(cmd));
	}
	atomic_dec(&config->recv_threads);
	wake_up(&config->recv_wq);
	nbd_config_put(nbd);
	kfree(args);
}

static void nbd_clear_req(struct request *req, void *data, bool reserved)
{
	struct nbd_cmd *cmd = blk_mq_rq_to_pdu(req);

	cmd->status = BLK_STS_IOERR;
	blk_mq_complete_request(req);
}

static void nbd_clear_que(struct nbd_device *nbd)
{
	blk_mq_quiesce_queue(nbd->disk->queue);
	blk_mq_tagset_busy_iter(&nbd->tag_set, nbd_clear_req, NULL);
	blk_mq_unquiesce_queue(nbd->disk->queue);
	dev_dbg(disk_to_dev(nbd->disk), "queue cleared\n");
}

static int find_fallback(struct nbd_device *nbd, int index)
{
	struct nbd_config *config = nbd->config;
	int new_index = -1;
	struct nbd_sock *nsock = config->socks[index];
	int fallback = nsock->fallback_index;

	if (test_bit(NBD_DISCONNECTED, &config->runtime_flags))
		return new_index;

	if (config->num_connections <= 1) {
		dev_err_ratelimited(disk_to_dev(nbd->disk),
				    "Attempted send on invalid socket\n");
		return new_index;
	}

	if (fallback >= 0 && fallback < config->num_connections &&
	    !config->socks[fallback]->dead)
		return fallback;

	if (nsock->fallback_index < 0 ||
	    nsock->fallback_index >= config->num_connections ||
	    config->socks[nsock->fallback_index]->dead) {
		int i;
		for (i = 0; i < config->num_connections; i++) {
			if (i == index)
				continue;
			if (!config->socks[i]->dead) {
				new_index = i;
				break;
			}
		}
		nsock->fallback_index = new_index;
		if (new_index < 0) {
			dev_err_ratelimited(disk_to_dev(nbd->disk),
					    "Dead connection, failed to find a fallback\n");
			return new_index;
		}
	}
	new_index = nsock->fallback_index;
	return new_index;
}

static int wait_for_reconnect(struct nbd_device *nbd)
{
	struct nbd_config *config = nbd->config;
	if (!config->dead_conn_timeout)
		return 0;
	if (test_bit(NBD_DISCONNECTED, &config->runtime_flags))
		return 0;
<<<<<<< HEAD
	wait_event_timeout(config->conn_wait,
			   atomic_read(&config->live_connections),
			   config->dead_conn_timeout);
	return atomic_read(&config->live_connections);
=======
	return wait_event_timeout(config->conn_wait,
				  atomic_read(&config->live_connections) > 0,
				  config->dead_conn_timeout) > 0;
>>>>>>> e021bb4f
}

static int nbd_handle_cmd(struct nbd_cmd *cmd, int index)
{
	struct request *req = blk_mq_rq_from_pdu(cmd);
	struct nbd_device *nbd = cmd->nbd;
	struct nbd_config *config;
	struct nbd_sock *nsock;
	int ret;

	if (!refcount_inc_not_zero(&nbd->config_refs)) {
		dev_err_ratelimited(disk_to_dev(nbd->disk),
				    "Socks array is empty\n");
		blk_mq_start_request(req);
		return -EINVAL;
	}
	config = nbd->config;

	if (index >= config->num_connections) {
		dev_err_ratelimited(disk_to_dev(nbd->disk),
				    "Attempted send on invalid socket\n");
		nbd_config_put(nbd);
		blk_mq_start_request(req);
		return -EINVAL;
	}
	cmd->status = BLK_STS_OK;
again:
	nsock = config->socks[index];
	mutex_lock(&nsock->tx_lock);
	if (nsock->dead) {
		int old_index = index;
		index = find_fallback(nbd, index);
		mutex_unlock(&nsock->tx_lock);
		if (index < 0) {
			if (wait_for_reconnect(nbd)) {
				index = old_index;
				goto again;
			}
			/* All the sockets should already be down at this point,
			 * we just want to make sure that DISCONNECTED is set so
			 * any requests that come in that were queue'ed waiting
			 * for the reconnect timer don't trigger the timer again
			 * and instead just error out.
			 */
			sock_shutdown(nbd);
			nbd_config_put(nbd);
			blk_mq_start_request(req);
			return -EIO;
		}
		goto again;
	}

	/* Handle the case that we have a pending request that was partially
	 * transmitted that _has_ to be serviced first.  We need to call requeue
	 * here so that it gets put _after_ the request that is already on the
	 * dispatch list.
	 */
	blk_mq_start_request(req);
	if (unlikely(nsock->pending && nsock->pending != req)) {
		nbd_requeue_cmd(cmd);
		ret = 0;
		goto out;
	}
	/*
	 * Some failures are related to the link going down, so anything that
	 * returns EAGAIN can be retried on a different socket.
	 */
	ret = nbd_send_cmd(nbd, cmd, index);
	if (ret == -EAGAIN) {
		dev_err_ratelimited(disk_to_dev(nbd->disk),
				    "Request send failed, requeueing\n");
		nbd_mark_nsock_dead(nbd, nsock, 1);
		nbd_requeue_cmd(cmd);
		ret = 0;
	}
out:
	mutex_unlock(&nsock->tx_lock);
	nbd_config_put(nbd);
	return ret;
}

static blk_status_t nbd_queue_rq(struct blk_mq_hw_ctx *hctx,
			const struct blk_mq_queue_data *bd)
{
	struct nbd_cmd *cmd = blk_mq_rq_to_pdu(bd->rq);
	int ret;

	/*
	 * Since we look at the bio's to send the request over the network we
	 * need to make sure the completion work doesn't mark this request done
	 * before we are done doing our send.  This keeps us from dereferencing
	 * freed data if we have particularly fast completions (ie we get the
	 * completion before we exit sock_xmit on the last bvec) or in the case
	 * that the server is misbehaving (or there was an error) before we're
	 * done sending everything over the wire.
	 */
	mutex_lock(&cmd->lock);
	clear_bit(NBD_CMD_REQUEUED, &cmd->flags);

	/* We can be called directly from the user space process, which means we
	 * could possibly have signals pending so our sendmsg will fail.  In
	 * this case we need to return that we are busy, otherwise error out as
	 * appropriate.
	 */
	ret = nbd_handle_cmd(cmd, hctx->queue_num);
	if (ret < 0)
		ret = BLK_STS_IOERR;
	else if (!ret)
		ret = BLK_STS_OK;
	mutex_unlock(&cmd->lock);

	return ret;
}

static int nbd_add_socket(struct nbd_device *nbd, unsigned long arg,
			  bool netlink)
{
	struct nbd_config *config = nbd->config;
	struct socket *sock;
	struct nbd_sock **socks;
	struct nbd_sock *nsock;
	int err;

	sock = sockfd_lookup(arg, &err);
	if (!sock)
		return err;

	if (!netlink && !nbd->task_setup &&
	    !test_bit(NBD_BOUND, &config->runtime_flags))
		nbd->task_setup = current;

	if (!netlink &&
	    (nbd->task_setup != current ||
	     test_bit(NBD_BOUND, &config->runtime_flags))) {
		dev_err(disk_to_dev(nbd->disk),
			"Device being setup by another task");
		sockfd_put(sock);
		return -EBUSY;
	}

	socks = krealloc(config->socks, (config->num_connections + 1) *
			 sizeof(struct nbd_sock *), GFP_KERNEL);
	if (!socks) {
		sockfd_put(sock);
		return -ENOMEM;
	}
	nsock = kzalloc(sizeof(struct nbd_sock), GFP_KERNEL);
	if (!nsock) {
		sockfd_put(sock);
		return -ENOMEM;
	}

	config->socks = socks;

	nsock->fallback_index = -1;
	nsock->dead = false;
	mutex_init(&nsock->tx_lock);
	nsock->sock = sock;
	nsock->pending = NULL;
	nsock->sent = 0;
	nsock->cookie = 0;
	socks[config->num_connections++] = nsock;
	atomic_inc(&config->live_connections);

	return 0;
}

static int nbd_reconnect_socket(struct nbd_device *nbd, unsigned long arg)
{
	struct nbd_config *config = nbd->config;
	struct socket *sock, *old;
	struct recv_thread_args *args;
	int i;
	int err;

	sock = sockfd_lookup(arg, &err);
	if (!sock)
		return err;

	args = kzalloc(sizeof(*args), GFP_KERNEL);
	if (!args) {
		sockfd_put(sock);
		return -ENOMEM;
	}

	for (i = 0; i < config->num_connections; i++) {
		struct nbd_sock *nsock = config->socks[i];

		if (!nsock->dead)
			continue;

		mutex_lock(&nsock->tx_lock);
		if (!nsock->dead) {
			mutex_unlock(&nsock->tx_lock);
			continue;
		}
		sk_set_memalloc(sock->sk);
		if (nbd->tag_set.timeout)
			sock->sk->sk_sndtimeo = nbd->tag_set.timeout;
		atomic_inc(&config->recv_threads);
		refcount_inc(&nbd->config_refs);
		old = nsock->sock;
		nsock->fallback_index = -1;
		nsock->sock = sock;
		nsock->dead = false;
		INIT_WORK(&args->work, recv_work);
		args->index = i;
		args->nbd = nbd;
		nsock->cookie++;
		mutex_unlock(&nsock->tx_lock);
		sockfd_put(old);

		clear_bit(NBD_DISCONNECTED, &config->runtime_flags);

		/* We take the tx_mutex in an error path in the recv_work, so we
		 * need to queue_work outside of the tx_mutex.
		 */
		queue_work(recv_workqueue, &args->work);

		atomic_inc(&config->live_connections);
		wake_up(&config->conn_wait);
		return 0;
	}
	sockfd_put(sock);
	kfree(args);
	return -ENOSPC;
}

static void nbd_bdev_reset(struct block_device *bdev)
{
	if (bdev->bd_openers > 1)
		return;
	bd_set_size(bdev, 0);
}

static void nbd_parse_flags(struct nbd_device *nbd)
{
	struct nbd_config *config = nbd->config;
	if (config->flags & NBD_FLAG_READ_ONLY)
		set_disk_ro(nbd->disk, true);
	else
		set_disk_ro(nbd->disk, false);
	if (config->flags & NBD_FLAG_SEND_TRIM)
		blk_queue_flag_set(QUEUE_FLAG_DISCARD, nbd->disk->queue);
	if (config->flags & NBD_FLAG_SEND_FLUSH) {
		if (config->flags & NBD_FLAG_SEND_FUA)
			blk_queue_write_cache(nbd->disk->queue, true, true);
		else
			blk_queue_write_cache(nbd->disk->queue, true, false);
	}
	else
		blk_queue_write_cache(nbd->disk->queue, false, false);
}

static void send_disconnects(struct nbd_device *nbd)
{
	struct nbd_config *config = nbd->config;
	struct nbd_request request = {
		.magic = htonl(NBD_REQUEST_MAGIC),
		.type = htonl(NBD_CMD_DISC),
	};
	struct kvec iov = {.iov_base = &request, .iov_len = sizeof(request)};
	struct iov_iter from;
	int i, ret;

	for (i = 0; i < config->num_connections; i++) {
		struct nbd_sock *nsock = config->socks[i];

		iov_iter_kvec(&from, WRITE | ITER_KVEC, &iov, 1, sizeof(request));
		mutex_lock(&nsock->tx_lock);
		ret = sock_xmit(nbd, i, 1, &from, 0, NULL);
		if (ret <= 0)
			dev_err(disk_to_dev(nbd->disk),
				"Send disconnect failed %d\n", ret);
		mutex_unlock(&nsock->tx_lock);
	}
}

static int nbd_disconnect(struct nbd_device *nbd)
{
	struct nbd_config *config = nbd->config;

	dev_info(disk_to_dev(nbd->disk), "NBD_DISCONNECT\n");
	set_bit(NBD_DISCONNECT_REQUESTED, &config->runtime_flags);
	send_disconnects(nbd);
	return 0;
}

static void nbd_clear_sock(struct nbd_device *nbd)
{
	sock_shutdown(nbd);
	nbd_clear_que(nbd);
	nbd->task_setup = NULL;
}

static void nbd_config_put(struct nbd_device *nbd)
{
	if (refcount_dec_and_mutex_lock(&nbd->config_refs,
					&nbd->config_lock)) {
		struct nbd_config *config = nbd->config;
		nbd_dev_dbg_close(nbd);
		nbd_size_clear(nbd);
		if (test_and_clear_bit(NBD_HAS_PID_FILE,
				       &config->runtime_flags))
			device_remove_file(disk_to_dev(nbd->disk), &pid_attr);
		nbd->task_recv = NULL;
		nbd_clear_sock(nbd);
		if (config->num_connections) {
			int i;
			for (i = 0; i < config->num_connections; i++) {
				sockfd_put(config->socks[i]->sock);
				kfree(config->socks[i]);
			}
			kfree(config->socks);
		}
		kfree(nbd->config);
		nbd->config = NULL;

		nbd->tag_set.timeout = 0;
		nbd->disk->queue->limits.discard_granularity = 0;
		nbd->disk->queue->limits.discard_alignment = 0;
		blk_queue_max_discard_sectors(nbd->disk->queue, UINT_MAX);
		blk_queue_flag_clear(QUEUE_FLAG_DISCARD, nbd->disk->queue);

		mutex_unlock(&nbd->config_lock);
		nbd_put(nbd);
		module_put(THIS_MODULE);
	}
}

static int nbd_start_device(struct nbd_device *nbd)
{
	struct nbd_config *config = nbd->config;
	int num_connections = config->num_connections;
	int error = 0, i;

	if (nbd->task_recv)
		return -EBUSY;
	if (!config->socks)
		return -EINVAL;
	if (num_connections > 1 &&
	    !(config->flags & NBD_FLAG_CAN_MULTI_CONN)) {
		dev_err(disk_to_dev(nbd->disk), "server does not support multiple connections per device.\n");
		return -EINVAL;
	}

	blk_mq_update_nr_hw_queues(&nbd->tag_set, config->num_connections);
	nbd->task_recv = current;

	nbd_parse_flags(nbd);

	error = device_create_file(disk_to_dev(nbd->disk), &pid_attr);
	if (error) {
		dev_err(disk_to_dev(nbd->disk), "device_create_file failed!\n");
		return error;
	}
	set_bit(NBD_HAS_PID_FILE, &config->runtime_flags);

	nbd_dev_dbg_init(nbd);
	for (i = 0; i < num_connections; i++) {
		struct recv_thread_args *args;

		args = kzalloc(sizeof(*args), GFP_KERNEL);
		if (!args) {
			sock_shutdown(nbd);
			return -ENOMEM;
		}
		sk_set_memalloc(config->socks[i]->sock->sk);
		if (nbd->tag_set.timeout)
			config->socks[i]->sock->sk->sk_sndtimeo =
				nbd->tag_set.timeout;
		atomic_inc(&config->recv_threads);
		refcount_inc(&nbd->config_refs);
		INIT_WORK(&args->work, recv_work);
		args->nbd = nbd;
		args->index = i;
		queue_work(recv_workqueue, &args->work);
	}
	nbd_size_update(nbd);
	return error;
}

static int nbd_start_device_ioctl(struct nbd_device *nbd, struct block_device *bdev)
{
	struct nbd_config *config = nbd->config;
	int ret;

	ret = nbd_start_device(nbd);
	if (ret)
		return ret;

	if (max_part)
		bdev->bd_invalidated = 1;
	mutex_unlock(&nbd->config_lock);
	ret = wait_event_interruptible(config->recv_wq,
					 atomic_read(&config->recv_threads) == 0);
	if (ret)
		sock_shutdown(nbd);
	mutex_lock(&nbd->config_lock);
	nbd_bdev_reset(bdev);
	/* user requested, ignore socket errors */
	if (test_bit(NBD_DISCONNECT_REQUESTED, &config->runtime_flags))
		ret = 0;
	if (test_bit(NBD_TIMEDOUT, &config->runtime_flags))
		ret = -ETIMEDOUT;
	return ret;
}

static void nbd_clear_sock_ioctl(struct nbd_device *nbd,
				 struct block_device *bdev)
{
	sock_shutdown(nbd);
	kill_bdev(bdev);
	nbd_bdev_reset(bdev);
	if (test_and_clear_bit(NBD_HAS_CONFIG_REF,
			       &nbd->config->runtime_flags))
		nbd_config_put(nbd);
}

/* Must be called with config_lock held */
static int __nbd_ioctl(struct block_device *bdev, struct nbd_device *nbd,
		       unsigned int cmd, unsigned long arg)
{
	struct nbd_config *config = nbd->config;

	switch (cmd) {
	case NBD_DISCONNECT:
		return nbd_disconnect(nbd);
	case NBD_CLEAR_SOCK:
		nbd_clear_sock_ioctl(nbd, bdev);
		return 0;
	case NBD_SET_SOCK:
		return nbd_add_socket(nbd, arg, false);
	case NBD_SET_BLKSIZE:
		if (!arg || !is_power_of_2(arg) || arg < 512 ||
		    arg > PAGE_SIZE)
			return -EINVAL;
		nbd_size_set(nbd, arg,
			     div_s64(config->bytesize, arg));
		return 0;
	case NBD_SET_SIZE:
		nbd_size_set(nbd, config->blksize,
			     div_s64(arg, config->blksize));
		return 0;
	case NBD_SET_SIZE_BLOCKS:
		nbd_size_set(nbd, config->blksize, arg);
		return 0;
	case NBD_SET_TIMEOUT:
		if (arg) {
			nbd->tag_set.timeout = arg * HZ;
			blk_queue_rq_timeout(nbd->disk->queue, arg * HZ);
		}
		return 0;

	case NBD_SET_FLAGS:
		config->flags = arg;
		return 0;
	case NBD_DO_IT:
		return nbd_start_device_ioctl(nbd, bdev);
	case NBD_CLEAR_QUE:
		/*
		 * This is for compatibility only.  The queue is always cleared
		 * by NBD_DO_IT or NBD_CLEAR_SOCK.
		 */
		return 0;
	case NBD_PRINT_DEBUG:
		/*
		 * For compatibility only, we no longer keep a list of
		 * outstanding requests.
		 */
		return 0;
	}
	return -ENOTTY;
}

static int nbd_ioctl(struct block_device *bdev, fmode_t mode,
		     unsigned int cmd, unsigned long arg)
{
	struct nbd_device *nbd = bdev->bd_disk->private_data;
	struct nbd_config *config = nbd->config;
	int error = -EINVAL;

	if (!capable(CAP_SYS_ADMIN))
		return -EPERM;

	/* The block layer will pass back some non-nbd ioctls in case we have
	 * special handling for them, but we don't so just return an error.
	 */
	if (_IOC_TYPE(cmd) != 0xab)
		return -EINVAL;

	mutex_lock(&nbd->config_lock);

	/* Don't allow ioctl operations on a nbd device that was created with
	 * netlink, unless it's DISCONNECT or CLEAR_SOCK, which are fine.
	 */
	if (!test_bit(NBD_BOUND, &config->runtime_flags) ||
	    (cmd == NBD_DISCONNECT || cmd == NBD_CLEAR_SOCK))
		error = __nbd_ioctl(bdev, nbd, cmd, arg);
	else
		dev_err(nbd_to_dev(nbd), "Cannot use ioctl interface on a netlink controlled device.\n");
	mutex_unlock(&nbd->config_lock);
	return error;
}

static struct nbd_config *nbd_alloc_config(void)
{
	struct nbd_config *config;

	config = kzalloc(sizeof(struct nbd_config), GFP_NOFS);
	if (!config)
		return NULL;
	atomic_set(&config->recv_threads, 0);
	init_waitqueue_head(&config->recv_wq);
	init_waitqueue_head(&config->conn_wait);
	config->blksize = 1024;
	atomic_set(&config->live_connections, 0);
	try_module_get(THIS_MODULE);
	return config;
}

static int nbd_open(struct block_device *bdev, fmode_t mode)
{
	struct nbd_device *nbd;
	int ret = 0;

	mutex_lock(&nbd_index_mutex);
	nbd = bdev->bd_disk->private_data;
	if (!nbd) {
		ret = -ENXIO;
		goto out;
	}
	if (!refcount_inc_not_zero(&nbd->refs)) {
		ret = -ENXIO;
		goto out;
	}
	if (!refcount_inc_not_zero(&nbd->config_refs)) {
		struct nbd_config *config;

		mutex_lock(&nbd->config_lock);
		if (refcount_inc_not_zero(&nbd->config_refs)) {
			mutex_unlock(&nbd->config_lock);
			goto out;
		}
		config = nbd->config = nbd_alloc_config();
		if (!config) {
			ret = -ENOMEM;
			mutex_unlock(&nbd->config_lock);
			goto out;
		}
		refcount_set(&nbd->config_refs, 1);
		refcount_inc(&nbd->refs);
		mutex_unlock(&nbd->config_lock);
		bdev->bd_invalidated = 1;
	} else if (nbd_disconnected(nbd->config)) {
		bdev->bd_invalidated = 1;
	}
out:
	mutex_unlock(&nbd_index_mutex);
	return ret;
}

static void nbd_release(struct gendisk *disk, fmode_t mode)
{
	struct nbd_device *nbd = disk->private_data;
	struct block_device *bdev = bdget_disk(disk, 0);

	if (test_bit(NBD_DISCONNECT_ON_CLOSE, &nbd->config->runtime_flags) &&
			bdev->bd_openers == 0)
		nbd_disconnect_and_put(nbd);

	nbd_config_put(nbd);
	nbd_put(nbd);
}

static const struct block_device_operations nbd_fops =
{
	.owner =	THIS_MODULE,
	.open =		nbd_open,
	.release =	nbd_release,
	.ioctl =	nbd_ioctl,
	.compat_ioctl =	nbd_ioctl,
};

#if IS_ENABLED(CONFIG_DEBUG_FS)

static int nbd_dbg_tasks_show(struct seq_file *s, void *unused)
{
	struct nbd_device *nbd = s->private;

	if (nbd->task_recv)
		seq_printf(s, "recv: %d\n", task_pid_nr(nbd->task_recv));

	return 0;
}

static int nbd_dbg_tasks_open(struct inode *inode, struct file *file)
{
	return single_open(file, nbd_dbg_tasks_show, inode->i_private);
}

static const struct file_operations nbd_dbg_tasks_ops = {
	.open = nbd_dbg_tasks_open,
	.read = seq_read,
	.llseek = seq_lseek,
	.release = single_release,
};

static int nbd_dbg_flags_show(struct seq_file *s, void *unused)
{
	struct nbd_device *nbd = s->private;
	u32 flags = nbd->config->flags;

	seq_printf(s, "Hex: 0x%08x\n\n", flags);

	seq_puts(s, "Known flags:\n");

	if (flags & NBD_FLAG_HAS_FLAGS)
		seq_puts(s, "NBD_FLAG_HAS_FLAGS\n");
	if (flags & NBD_FLAG_READ_ONLY)
		seq_puts(s, "NBD_FLAG_READ_ONLY\n");
	if (flags & NBD_FLAG_SEND_FLUSH)
		seq_puts(s, "NBD_FLAG_SEND_FLUSH\n");
	if (flags & NBD_FLAG_SEND_FUA)
		seq_puts(s, "NBD_FLAG_SEND_FUA\n");
	if (flags & NBD_FLAG_SEND_TRIM)
		seq_puts(s, "NBD_FLAG_SEND_TRIM\n");

	return 0;
}

static int nbd_dbg_flags_open(struct inode *inode, struct file *file)
{
	return single_open(file, nbd_dbg_flags_show, inode->i_private);
}

static const struct file_operations nbd_dbg_flags_ops = {
	.open = nbd_dbg_flags_open,
	.read = seq_read,
	.llseek = seq_lseek,
	.release = single_release,
};

static int nbd_dev_dbg_init(struct nbd_device *nbd)
{
	struct dentry *dir;
	struct nbd_config *config = nbd->config;

	if (!nbd_dbg_dir)
		return -EIO;

	dir = debugfs_create_dir(nbd_name(nbd), nbd_dbg_dir);
	if (!dir) {
		dev_err(nbd_to_dev(nbd), "Failed to create debugfs dir for '%s'\n",
			nbd_name(nbd));
		return -EIO;
	}
	config->dbg_dir = dir;

	debugfs_create_file("tasks", 0444, dir, nbd, &nbd_dbg_tasks_ops);
	debugfs_create_u64("size_bytes", 0444, dir, &config->bytesize);
	debugfs_create_u32("timeout", 0444, dir, &nbd->tag_set.timeout);
	debugfs_create_u64("blocksize", 0444, dir, &config->blksize);
	debugfs_create_file("flags", 0444, dir, nbd, &nbd_dbg_flags_ops);

	return 0;
}

static void nbd_dev_dbg_close(struct nbd_device *nbd)
{
	debugfs_remove_recursive(nbd->config->dbg_dir);
}

static int nbd_dbg_init(void)
{
	struct dentry *dbg_dir;

	dbg_dir = debugfs_create_dir("nbd", NULL);
	if (!dbg_dir)
		return -EIO;

	nbd_dbg_dir = dbg_dir;

	return 0;
}

static void nbd_dbg_close(void)
{
	debugfs_remove_recursive(nbd_dbg_dir);
}

#else  /* IS_ENABLED(CONFIG_DEBUG_FS) */

static int nbd_dev_dbg_init(struct nbd_device *nbd)
{
	return 0;
}

static void nbd_dev_dbg_close(struct nbd_device *nbd)
{
}

static int nbd_dbg_init(void)
{
	return 0;
}

static void nbd_dbg_close(void)
{
}

#endif

static int nbd_init_request(struct blk_mq_tag_set *set, struct request *rq,
			    unsigned int hctx_idx, unsigned int numa_node)
{
	struct nbd_cmd *cmd = blk_mq_rq_to_pdu(rq);
	cmd->nbd = set->driver_data;
	cmd->flags = 0;
	mutex_init(&cmd->lock);
	return 0;
}

static const struct blk_mq_ops nbd_mq_ops = {
	.queue_rq	= nbd_queue_rq,
	.complete	= nbd_complete_rq,
	.init_request	= nbd_init_request,
	.timeout	= nbd_xmit_timeout,
};

static int nbd_dev_add(int index)
{
	struct nbd_device *nbd;
	struct gendisk *disk;
	struct request_queue *q;
	int err = -ENOMEM;

	nbd = kzalloc(sizeof(struct nbd_device), GFP_KERNEL);
	if (!nbd)
		goto out;

	disk = alloc_disk(1 << part_shift);
	if (!disk)
		goto out_free_nbd;

	if (index >= 0) {
		err = idr_alloc(&nbd_index_idr, nbd, index, index + 1,
				GFP_KERNEL);
		if (err == -ENOSPC)
			err = -EEXIST;
	} else {
		err = idr_alloc(&nbd_index_idr, nbd, 0, 0, GFP_KERNEL);
		if (err >= 0)
			index = err;
	}
	if (err < 0)
		goto out_free_disk;

	nbd->index = index;
	nbd->disk = disk;
	nbd->tag_set.ops = &nbd_mq_ops;
	nbd->tag_set.nr_hw_queues = 1;
	nbd->tag_set.queue_depth = 128;
	nbd->tag_set.numa_node = NUMA_NO_NODE;
	nbd->tag_set.cmd_size = sizeof(struct nbd_cmd);
	nbd->tag_set.flags = BLK_MQ_F_SHOULD_MERGE |
		BLK_MQ_F_SG_MERGE | BLK_MQ_F_BLOCKING;
	nbd->tag_set.driver_data = nbd;

	err = blk_mq_alloc_tag_set(&nbd->tag_set);
	if (err)
		goto out_free_idr;

	q = blk_mq_init_queue(&nbd->tag_set);
	if (IS_ERR(q)) {
		err = PTR_ERR(q);
		goto out_free_tags;
	}
	disk->queue = q;

	/*
	 * Tell the block layer that we are not a rotational device
	 */
	blk_queue_flag_set(QUEUE_FLAG_NONROT, disk->queue);
	blk_queue_flag_clear(QUEUE_FLAG_ADD_RANDOM, disk->queue);
	disk->queue->limits.discard_granularity = 0;
	disk->queue->limits.discard_alignment = 0;
	blk_queue_max_discard_sectors(disk->queue, 0);
	blk_queue_max_segment_size(disk->queue, UINT_MAX);
	blk_queue_max_segments(disk->queue, USHRT_MAX);
	blk_queue_max_hw_sectors(disk->queue, 65536);
	disk->queue->limits.max_sectors = 256;

	mutex_init(&nbd->config_lock);
	refcount_set(&nbd->config_refs, 0);
	refcount_set(&nbd->refs, 1);
	INIT_LIST_HEAD(&nbd->list);
	disk->major = NBD_MAJOR;
	disk->first_minor = index << part_shift;
	disk->fops = &nbd_fops;
	disk->private_data = nbd;
	sprintf(disk->disk_name, "nbd%d", index);
	add_disk(disk);
	nbd_total_devices++;
	return index;

out_free_tags:
	blk_mq_free_tag_set(&nbd->tag_set);
out_free_idr:
	idr_remove(&nbd_index_idr, index);
out_free_disk:
	put_disk(disk);
out_free_nbd:
	kfree(nbd);
out:
	return err;
}

static int find_free_cb(int id, void *ptr, void *data)
{
	struct nbd_device *nbd = ptr;
	struct nbd_device **found = data;

	if (!refcount_read(&nbd->config_refs)) {
		*found = nbd;
		return 1;
	}
	return 0;
}

/* Netlink interface. */
static const struct nla_policy nbd_attr_policy[NBD_ATTR_MAX + 1] = {
	[NBD_ATTR_INDEX]		=	{ .type = NLA_U32 },
	[NBD_ATTR_SIZE_BYTES]		=	{ .type = NLA_U64 },
	[NBD_ATTR_BLOCK_SIZE_BYTES]	=	{ .type = NLA_U64 },
	[NBD_ATTR_TIMEOUT]		=	{ .type = NLA_U64 },
	[NBD_ATTR_SERVER_FLAGS]		=	{ .type = NLA_U64 },
	[NBD_ATTR_CLIENT_FLAGS]		=	{ .type = NLA_U64 },
	[NBD_ATTR_SOCKETS]		=	{ .type = NLA_NESTED},
	[NBD_ATTR_DEAD_CONN_TIMEOUT]	=	{ .type = NLA_U64 },
	[NBD_ATTR_DEVICE_LIST]		=	{ .type = NLA_NESTED},
};

static const struct nla_policy nbd_sock_policy[NBD_SOCK_MAX + 1] = {
	[NBD_SOCK_FD]			=	{ .type = NLA_U32 },
};

/* We don't use this right now since we don't parse the incoming list, but we
 * still want it here so userspace knows what to expect.
 */
static const struct nla_policy __attribute__((unused))
nbd_device_policy[NBD_DEVICE_ATTR_MAX + 1] = {
	[NBD_DEVICE_INDEX]		=	{ .type = NLA_U32 },
	[NBD_DEVICE_CONNECTED]		=	{ .type = NLA_U8 },
};

static int nbd_genl_connect(struct sk_buff *skb, struct genl_info *info)
{
	struct nbd_device *nbd = NULL;
	struct nbd_config *config;
	int index = -1;
	int ret;
	bool put_dev = false;

	if (!netlink_capable(skb, CAP_SYS_ADMIN))
		return -EPERM;

	if (info->attrs[NBD_ATTR_INDEX])
		index = nla_get_u32(info->attrs[NBD_ATTR_INDEX]);
	if (!info->attrs[NBD_ATTR_SOCKETS]) {
		printk(KERN_ERR "nbd: must specify at least one socket\n");
		return -EINVAL;
	}
	if (!info->attrs[NBD_ATTR_SIZE_BYTES]) {
		printk(KERN_ERR "nbd: must specify a size in bytes for the device\n");
		return -EINVAL;
	}
again:
	mutex_lock(&nbd_index_mutex);
	if (index == -1) {
		ret = idr_for_each(&nbd_index_idr, &find_free_cb, &nbd);
		if (ret == 0) {
			int new_index;
			new_index = nbd_dev_add(-1);
			if (new_index < 0) {
				mutex_unlock(&nbd_index_mutex);
				printk(KERN_ERR "nbd: failed to add new device\n");
				return new_index;
			}
			nbd = idr_find(&nbd_index_idr, new_index);
		}
	} else {
		nbd = idr_find(&nbd_index_idr, index);
		if (!nbd) {
			ret = nbd_dev_add(index);
			if (ret < 0) {
				mutex_unlock(&nbd_index_mutex);
				printk(KERN_ERR "nbd: failed to add new device\n");
				return ret;
			}
			nbd = idr_find(&nbd_index_idr, index);
		}
	}
	if (!nbd) {
		printk(KERN_ERR "nbd: couldn't find device at index %d\n",
		       index);
		mutex_unlock(&nbd_index_mutex);
		return -EINVAL;
	}
	if (!refcount_inc_not_zero(&nbd->refs)) {
		mutex_unlock(&nbd_index_mutex);
		if (index == -1)
			goto again;
		printk(KERN_ERR "nbd: device at index %d is going down\n",
		       index);
		return -EINVAL;
	}
	mutex_unlock(&nbd_index_mutex);

	mutex_lock(&nbd->config_lock);
	if (refcount_read(&nbd->config_refs)) {
		mutex_unlock(&nbd->config_lock);
		nbd_put(nbd);
		if (index == -1)
			goto again;
		printk(KERN_ERR "nbd: nbd%d already in use\n", index);
		return -EBUSY;
	}
	if (WARN_ON(nbd->config)) {
		mutex_unlock(&nbd->config_lock);
		nbd_put(nbd);
		return -EINVAL;
	}
	config = nbd->config = nbd_alloc_config();
	if (!nbd->config) {
		mutex_unlock(&nbd->config_lock);
		nbd_put(nbd);
		printk(KERN_ERR "nbd: couldn't allocate config\n");
		return -ENOMEM;
	}
	refcount_set(&nbd->config_refs, 1);
	set_bit(NBD_BOUND, &config->runtime_flags);

	if (info->attrs[NBD_ATTR_SIZE_BYTES]) {
		u64 bytes = nla_get_u64(info->attrs[NBD_ATTR_SIZE_BYTES]);
		nbd_size_set(nbd, config->blksize,
			     div64_u64(bytes, config->blksize));
	}
	if (info->attrs[NBD_ATTR_BLOCK_SIZE_BYTES]) {
		u64 bsize =
			nla_get_u64(info->attrs[NBD_ATTR_BLOCK_SIZE_BYTES]);
		nbd_size_set(nbd, bsize, div64_u64(config->bytesize, bsize));
	}
	if (info->attrs[NBD_ATTR_TIMEOUT]) {
		u64 timeout = nla_get_u64(info->attrs[NBD_ATTR_TIMEOUT]);
		nbd->tag_set.timeout = timeout * HZ;
		blk_queue_rq_timeout(nbd->disk->queue, timeout * HZ);
	}
	if (info->attrs[NBD_ATTR_DEAD_CONN_TIMEOUT]) {
		config->dead_conn_timeout =
			nla_get_u64(info->attrs[NBD_ATTR_DEAD_CONN_TIMEOUT]);
		config->dead_conn_timeout *= HZ;
	}
	if (info->attrs[NBD_ATTR_SERVER_FLAGS])
		config->flags =
			nla_get_u64(info->attrs[NBD_ATTR_SERVER_FLAGS]);
	if (info->attrs[NBD_ATTR_CLIENT_FLAGS]) {
		u64 flags = nla_get_u64(info->attrs[NBD_ATTR_CLIENT_FLAGS]);
		if (flags & NBD_CFLAG_DESTROY_ON_DISCONNECT) {
			set_bit(NBD_DESTROY_ON_DISCONNECT,
				&config->runtime_flags);
			put_dev = true;
		}
		if (flags & NBD_CFLAG_DISCONNECT_ON_CLOSE) {
			set_bit(NBD_DISCONNECT_ON_CLOSE,
				&config->runtime_flags);
		}
	}

	if (info->attrs[NBD_ATTR_SOCKETS]) {
		struct nlattr *attr;
		int rem, fd;

		nla_for_each_nested(attr, info->attrs[NBD_ATTR_SOCKETS],
				    rem) {
			struct nlattr *socks[NBD_SOCK_MAX+1];

			if (nla_type(attr) != NBD_SOCK_ITEM) {
				printk(KERN_ERR "nbd: socks must be embedded in a SOCK_ITEM attr\n");
				ret = -EINVAL;
				goto out;
			}
			ret = nla_parse_nested(socks, NBD_SOCK_MAX, attr,
					       nbd_sock_policy, info->extack);
			if (ret != 0) {
				printk(KERN_ERR "nbd: error processing sock list\n");
				ret = -EINVAL;
				goto out;
			}
			if (!socks[NBD_SOCK_FD])
				continue;
			fd = (int)nla_get_u32(socks[NBD_SOCK_FD]);
			ret = nbd_add_socket(nbd, fd, true);
			if (ret)
				goto out;
		}
	}
	ret = nbd_start_device(nbd);
out:
	mutex_unlock(&nbd->config_lock);
	if (!ret) {
		set_bit(NBD_HAS_CONFIG_REF, &config->runtime_flags);
		refcount_inc(&nbd->config_refs);
		nbd_connect_reply(info, nbd->index);
	}
	nbd_config_put(nbd);
	if (put_dev)
		nbd_put(nbd);
	return ret;
}

static void nbd_disconnect_and_put(struct nbd_device *nbd)
{
	mutex_lock(&nbd->config_lock);
	nbd_disconnect(nbd);
<<<<<<< HEAD
=======
	nbd_clear_sock(nbd);
>>>>>>> e021bb4f
	mutex_unlock(&nbd->config_lock);
	if (test_and_clear_bit(NBD_HAS_CONFIG_REF,
			       &nbd->config->runtime_flags))
		nbd_config_put(nbd);
}

static int nbd_genl_disconnect(struct sk_buff *skb, struct genl_info *info)
{
	struct nbd_device *nbd;
	int index;

	if (!netlink_capable(skb, CAP_SYS_ADMIN))
		return -EPERM;

	if (!info->attrs[NBD_ATTR_INDEX]) {
		printk(KERN_ERR "nbd: must specify an index to disconnect\n");
		return -EINVAL;
	}
	index = nla_get_u32(info->attrs[NBD_ATTR_INDEX]);
	mutex_lock(&nbd_index_mutex);
	nbd = idr_find(&nbd_index_idr, index);
	if (!nbd) {
		mutex_unlock(&nbd_index_mutex);
		printk(KERN_ERR "nbd: couldn't find device at index %d\n",
		       index);
		return -EINVAL;
	}
	if (!refcount_inc_not_zero(&nbd->refs)) {
		mutex_unlock(&nbd_index_mutex);
		printk(KERN_ERR "nbd: device at index %d is going down\n",
		       index);
		return -EINVAL;
	}
	mutex_unlock(&nbd_index_mutex);
	if (!refcount_inc_not_zero(&nbd->config_refs)) {
		nbd_put(nbd);
		return 0;
	}
	nbd_disconnect_and_put(nbd);
	nbd_config_put(nbd);
	nbd_put(nbd);
	return 0;
}

static int nbd_genl_reconfigure(struct sk_buff *skb, struct genl_info *info)
{
	struct nbd_device *nbd = NULL;
	struct nbd_config *config;
	int index;
	int ret = 0;
	bool put_dev = false;

	if (!netlink_capable(skb, CAP_SYS_ADMIN))
		return -EPERM;

	if (!info->attrs[NBD_ATTR_INDEX]) {
		printk(KERN_ERR "nbd: must specify a device to reconfigure\n");
		return -EINVAL;
	}
	index = nla_get_u32(info->attrs[NBD_ATTR_INDEX]);
	mutex_lock(&nbd_index_mutex);
	nbd = idr_find(&nbd_index_idr, index);
	if (!nbd) {
		mutex_unlock(&nbd_index_mutex);
		printk(KERN_ERR "nbd: couldn't find a device at index %d\n",
		       index);
		return -EINVAL;
	}
	if (!refcount_inc_not_zero(&nbd->refs)) {
		mutex_unlock(&nbd_index_mutex);
		printk(KERN_ERR "nbd: device at index %d is going down\n",
		       index);
		return -EINVAL;
	}
	mutex_unlock(&nbd_index_mutex);

	if (!refcount_inc_not_zero(&nbd->config_refs)) {
		dev_err(nbd_to_dev(nbd),
			"not configured, cannot reconfigure\n");
		nbd_put(nbd);
		return -EINVAL;
	}

	mutex_lock(&nbd->config_lock);
	config = nbd->config;
	if (!test_bit(NBD_BOUND, &config->runtime_flags) ||
	    !nbd->task_recv) {
		dev_err(nbd_to_dev(nbd),
			"not configured, cannot reconfigure\n");
		ret = -EINVAL;
		goto out;
	}

	if (info->attrs[NBD_ATTR_TIMEOUT]) {
		u64 timeout = nla_get_u64(info->attrs[NBD_ATTR_TIMEOUT]);
		nbd->tag_set.timeout = timeout * HZ;
		blk_queue_rq_timeout(nbd->disk->queue, timeout * HZ);
	}
	if (info->attrs[NBD_ATTR_DEAD_CONN_TIMEOUT]) {
		config->dead_conn_timeout =
			nla_get_u64(info->attrs[NBD_ATTR_DEAD_CONN_TIMEOUT]);
		config->dead_conn_timeout *= HZ;
	}
	if (info->attrs[NBD_ATTR_CLIENT_FLAGS]) {
		u64 flags = nla_get_u64(info->attrs[NBD_ATTR_CLIENT_FLAGS]);
		if (flags & NBD_CFLAG_DESTROY_ON_DISCONNECT) {
			if (!test_and_set_bit(NBD_DESTROY_ON_DISCONNECT,
					      &config->runtime_flags))
				put_dev = true;
		} else {
			if (test_and_clear_bit(NBD_DESTROY_ON_DISCONNECT,
					       &config->runtime_flags))
				refcount_inc(&nbd->refs);
		}

		if (flags & NBD_CFLAG_DISCONNECT_ON_CLOSE) {
			set_bit(NBD_DISCONNECT_ON_CLOSE,
					&config->runtime_flags);
		} else {
			clear_bit(NBD_DISCONNECT_ON_CLOSE,
					&config->runtime_flags);
		}
	}

	if (info->attrs[NBD_ATTR_SOCKETS]) {
		struct nlattr *attr;
		int rem, fd;

		nla_for_each_nested(attr, info->attrs[NBD_ATTR_SOCKETS],
				    rem) {
			struct nlattr *socks[NBD_SOCK_MAX+1];

			if (nla_type(attr) != NBD_SOCK_ITEM) {
				printk(KERN_ERR "nbd: socks must be embedded in a SOCK_ITEM attr\n");
				ret = -EINVAL;
				goto out;
			}
			ret = nla_parse_nested(socks, NBD_SOCK_MAX, attr,
					       nbd_sock_policy, info->extack);
			if (ret != 0) {
				printk(KERN_ERR "nbd: error processing sock list\n");
				ret = -EINVAL;
				goto out;
			}
			if (!socks[NBD_SOCK_FD])
				continue;
			fd = (int)nla_get_u32(socks[NBD_SOCK_FD]);
			ret = nbd_reconnect_socket(nbd, fd);
			if (ret) {
				if (ret == -ENOSPC)
					ret = 0;
				goto out;
			}
			dev_info(nbd_to_dev(nbd), "reconnected socket\n");
		}
	}
out:
	mutex_unlock(&nbd->config_lock);
	nbd_config_put(nbd);
	nbd_put(nbd);
	if (put_dev)
		nbd_put(nbd);
	return ret;
}

static const struct genl_ops nbd_connect_genl_ops[] = {
	{
		.cmd	= NBD_CMD_CONNECT,
		.policy	= nbd_attr_policy,
		.doit	= nbd_genl_connect,
	},
	{
		.cmd	= NBD_CMD_DISCONNECT,
		.policy	= nbd_attr_policy,
		.doit	= nbd_genl_disconnect,
	},
	{
		.cmd	= NBD_CMD_RECONFIGURE,
		.policy	= nbd_attr_policy,
		.doit	= nbd_genl_reconfigure,
	},
	{
		.cmd	= NBD_CMD_STATUS,
		.policy	= nbd_attr_policy,
		.doit	= nbd_genl_status,
	},
};

static const struct genl_multicast_group nbd_mcast_grps[] = {
	{ .name = NBD_GENL_MCAST_GROUP_NAME, },
};

static struct genl_family nbd_genl_family __ro_after_init = {
	.hdrsize	= 0,
	.name		= NBD_GENL_FAMILY_NAME,
	.version	= NBD_GENL_VERSION,
	.module		= THIS_MODULE,
	.ops		= nbd_connect_genl_ops,
	.n_ops		= ARRAY_SIZE(nbd_connect_genl_ops),
	.maxattr	= NBD_ATTR_MAX,
	.mcgrps		= nbd_mcast_grps,
	.n_mcgrps	= ARRAY_SIZE(nbd_mcast_grps),
};

static int populate_nbd_status(struct nbd_device *nbd, struct sk_buff *reply)
{
	struct nlattr *dev_opt;
	u8 connected = 0;
	int ret;

	/* This is a little racey, but for status it's ok.  The
	 * reason we don't take a ref here is because we can't
	 * take a ref in the index == -1 case as we would need
	 * to put under the nbd_index_mutex, which could
	 * deadlock if we are configured to remove ourselves
	 * once we're disconnected.
	 */
	if (refcount_read(&nbd->config_refs))
		connected = 1;
	dev_opt = nla_nest_start(reply, NBD_DEVICE_ITEM);
	if (!dev_opt)
		return -EMSGSIZE;
	ret = nla_put_u32(reply, NBD_DEVICE_INDEX, nbd->index);
	if (ret)
		return -EMSGSIZE;
	ret = nla_put_u8(reply, NBD_DEVICE_CONNECTED,
			 connected);
	if (ret)
		return -EMSGSIZE;
	nla_nest_end(reply, dev_opt);
	return 0;
}

static int status_cb(int id, void *ptr, void *data)
{
	struct nbd_device *nbd = ptr;
	return populate_nbd_status(nbd, (struct sk_buff *)data);
}

static int nbd_genl_status(struct sk_buff *skb, struct genl_info *info)
{
	struct nlattr *dev_list;
	struct sk_buff *reply;
	void *reply_head;
	size_t msg_size;
	int index = -1;
	int ret = -ENOMEM;

	if (info->attrs[NBD_ATTR_INDEX])
		index = nla_get_u32(info->attrs[NBD_ATTR_INDEX]);

	mutex_lock(&nbd_index_mutex);

	msg_size = nla_total_size(nla_attr_size(sizeof(u32)) +
				  nla_attr_size(sizeof(u8)));
	msg_size *= (index == -1) ? nbd_total_devices : 1;

	reply = genlmsg_new(msg_size, GFP_KERNEL);
	if (!reply)
		goto out;
	reply_head = genlmsg_put_reply(reply, info, &nbd_genl_family, 0,
				       NBD_CMD_STATUS);
	if (!reply_head) {
		nlmsg_free(reply);
		goto out;
	}

	dev_list = nla_nest_start(reply, NBD_ATTR_DEVICE_LIST);
	if (index == -1) {
		ret = idr_for_each(&nbd_index_idr, &status_cb, reply);
		if (ret) {
			nlmsg_free(reply);
			goto out;
		}
	} else {
		struct nbd_device *nbd;
		nbd = idr_find(&nbd_index_idr, index);
		if (nbd) {
			ret = populate_nbd_status(nbd, reply);
			if (ret) {
				nlmsg_free(reply);
				goto out;
			}
		}
	}
	nla_nest_end(reply, dev_list);
	genlmsg_end(reply, reply_head);
	genlmsg_reply(reply, info);
	ret = 0;
out:
	mutex_unlock(&nbd_index_mutex);
	return ret;
}

static void nbd_connect_reply(struct genl_info *info, int index)
{
	struct sk_buff *skb;
	void *msg_head;
	int ret;

	skb = genlmsg_new(nla_total_size(sizeof(u32)), GFP_KERNEL);
	if (!skb)
		return;
	msg_head = genlmsg_put_reply(skb, info, &nbd_genl_family, 0,
				     NBD_CMD_CONNECT);
	if (!msg_head) {
		nlmsg_free(skb);
		return;
	}
	ret = nla_put_u32(skb, NBD_ATTR_INDEX, index);
	if (ret) {
		nlmsg_free(skb);
		return;
	}
	genlmsg_end(skb, msg_head);
	genlmsg_reply(skb, info);
}

static void nbd_mcast_index(int index)
{
	struct sk_buff *skb;
	void *msg_head;
	int ret;

	skb = genlmsg_new(nla_total_size(sizeof(u32)), GFP_KERNEL);
	if (!skb)
		return;
	msg_head = genlmsg_put(skb, 0, 0, &nbd_genl_family, 0,
				     NBD_CMD_LINK_DEAD);
	if (!msg_head) {
		nlmsg_free(skb);
		return;
	}
	ret = nla_put_u32(skb, NBD_ATTR_INDEX, index);
	if (ret) {
		nlmsg_free(skb);
		return;
	}
	genlmsg_end(skb, msg_head);
	genlmsg_multicast(&nbd_genl_family, skb, 0, 0, GFP_KERNEL);
}

static void nbd_dead_link_work(struct work_struct *work)
{
	struct link_dead_args *args = container_of(work, struct link_dead_args,
						   work);
	nbd_mcast_index(args->index);
	kfree(args);
}

static int __init nbd_init(void)
{
	int i;

	BUILD_BUG_ON(sizeof(struct nbd_request) != 28);

	if (max_part < 0) {
		printk(KERN_ERR "nbd: max_part must be >= 0\n");
		return -EINVAL;
	}

	part_shift = 0;
	if (max_part > 0) {
		part_shift = fls(max_part);

		/*
		 * Adjust max_part according to part_shift as it is exported
		 * to user space so that user can know the max number of
		 * partition kernel should be able to manage.
		 *
		 * Note that -1 is required because partition 0 is reserved
		 * for the whole disk.
		 */
		max_part = (1UL << part_shift) - 1;
	}

	if ((1UL << part_shift) > DISK_MAX_PARTS)
		return -EINVAL;

	if (nbds_max > 1UL << (MINORBITS - part_shift))
		return -EINVAL;
	recv_workqueue = alloc_workqueue("knbd-recv",
					 WQ_MEM_RECLAIM | WQ_HIGHPRI |
					 WQ_UNBOUND, 0);
	if (!recv_workqueue)
		return -ENOMEM;

	if (register_blkdev(NBD_MAJOR, "nbd")) {
		destroy_workqueue(recv_workqueue);
		return -EIO;
	}

	if (genl_register_family(&nbd_genl_family)) {
		unregister_blkdev(NBD_MAJOR, "nbd");
		destroy_workqueue(recv_workqueue);
		return -EINVAL;
	}
	nbd_dbg_init();

	mutex_lock(&nbd_index_mutex);
	for (i = 0; i < nbds_max; i++)
		nbd_dev_add(i);
	mutex_unlock(&nbd_index_mutex);
	return 0;
}

static int nbd_exit_cb(int id, void *ptr, void *data)
{
	struct list_head *list = (struct list_head *)data;
	struct nbd_device *nbd = ptr;

	list_add_tail(&nbd->list, list);
	return 0;
}

static void __exit nbd_cleanup(void)
{
	struct nbd_device *nbd;
	LIST_HEAD(del_list);

	nbd_dbg_close();

	mutex_lock(&nbd_index_mutex);
	idr_for_each(&nbd_index_idr, &nbd_exit_cb, &del_list);
	mutex_unlock(&nbd_index_mutex);

	while (!list_empty(&del_list)) {
		nbd = list_first_entry(&del_list, struct nbd_device, list);
		list_del_init(&nbd->list);
		if (refcount_read(&nbd->refs) != 1)
			printk(KERN_ERR "nbd: possibly leaking a device\n");
		nbd_put(nbd);
	}

	idr_destroy(&nbd_index_idr);
	genl_unregister_family(&nbd_genl_family);
	destroy_workqueue(recv_workqueue);
	unregister_blkdev(NBD_MAJOR, "nbd");
}

module_init(nbd_init);
module_exit(nbd_cleanup);

MODULE_DESCRIPTION("Network Block Device");
MODULE_LICENSE("GPL");

module_param(nbds_max, int, 0444);
MODULE_PARM_DESC(nbds_max, "number of network block devices to initialize (default: 16)");
module_param(max_part, int, 0444);
MODULE_PARM_DESC(max_part, "number of partitions per device (default: 16)");<|MERGE_RESOLUTION|>--- conflicted
+++ resolved
@@ -279,28 +279,19 @@
 	struct nbd_config *config = nbd->config;
 	struct block_device *bdev = bdget_disk(nbd->disk, 0);
 
-<<<<<<< HEAD
-=======
 	if (config->flags & NBD_FLAG_SEND_TRIM) {
 		nbd->disk->queue->limits.discard_granularity = config->blksize;
 		nbd->disk->queue->limits.discard_alignment = config->blksize;
 		blk_queue_max_discard_sectors(nbd->disk->queue, UINT_MAX);
 	}
->>>>>>> e021bb4f
 	blk_queue_logical_block_size(nbd->disk->queue, config->blksize);
 	blk_queue_physical_block_size(nbd->disk->queue, config->blksize);
 	set_capacity(nbd->disk, config->bytesize >> 9);
 	if (bdev) {
-<<<<<<< HEAD
-		if (bdev->bd_disk)
-			bd_set_size(bdev, config->bytesize);
-		else
-=======
 		if (bdev->bd_disk) {
 			bd_set_size(bdev, config->bytesize);
 			set_blocksize(bdev, config->blksize);
 		} else
->>>>>>> e021bb4f
 			bdev->bd_invalidated = 1;
 		bdput(bdev);
 	}
@@ -812,16 +803,9 @@
 		return 0;
 	if (test_bit(NBD_DISCONNECTED, &config->runtime_flags))
 		return 0;
-<<<<<<< HEAD
-	wait_event_timeout(config->conn_wait,
-			   atomic_read(&config->live_connections),
-			   config->dead_conn_timeout);
-	return atomic_read(&config->live_connections);
-=======
 	return wait_event_timeout(config->conn_wait,
 				  atomic_read(&config->live_connections) > 0,
 				  config->dead_conn_timeout) > 0;
->>>>>>> e021bb4f
 }
 
 static int nbd_handle_cmd(struct nbd_cmd *cmd, int index)
@@ -1847,10 +1831,7 @@
 {
 	mutex_lock(&nbd->config_lock);
 	nbd_disconnect(nbd);
-<<<<<<< HEAD
-=======
 	nbd_clear_sock(nbd);
->>>>>>> e021bb4f
 	mutex_unlock(&nbd->config_lock);
 	if (test_and_clear_bit(NBD_HAS_CONFIG_REF,
 			       &nbd->config->runtime_flags))
