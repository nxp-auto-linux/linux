--- conflicted
+++ resolved
@@ -948,11 +948,6 @@
 	if (!file)
 		goto out;
 
-<<<<<<< HEAD
-	error = mutex_lock_killable(&loop_ctl_mutex);
-	if (error)
-		goto out_putf;
-=======
 	/*
 	 * If we don't hold exclusive handle for the device, upgrade to it
 	 * here to avoid changing device under exclusive owner.
@@ -968,7 +963,6 @@
 	error = mutex_lock_killable(&loop_ctl_mutex);
 	if (error)
 		goto out_bdev;
->>>>>>> fa578e9d
 
 	error = -EBUSY;
 	if (lo->lo_state != Lo_unbound)
@@ -1043,21 +1037,15 @@
 	mutex_unlock(&loop_ctl_mutex);
 	if (partscan)
 		loop_reread_partitions(lo, bdev);
-<<<<<<< HEAD
-=======
 	if (claimed_bdev)
 		bd_abort_claiming(bdev, claimed_bdev, loop_set_fd);
->>>>>>> fa578e9d
 	return 0;
 
 out_unlock:
 	mutex_unlock(&loop_ctl_mutex);
-<<<<<<< HEAD
-=======
 out_bdev:
 	if (claimed_bdev)
 		bd_abort_claiming(bdev, claimed_bdev, loop_set_fd);
->>>>>>> fa578e9d
 out_putf:
 	fput(file);
 out:
