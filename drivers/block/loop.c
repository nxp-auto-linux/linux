/*
 *  linux/drivers/block/loop.c
 *
 *  Written by Theodore Ts'o, 3/29/93
 *
 * Copyright 1993 by Theodore Ts'o.  Redistribution of this file is
 * permitted under the GNU General Public License.
 *
 * DES encryption plus some minor changes by Werner Almesberger, 30-MAY-1993
 * more DES encryption plus IDEA encryption by Nicholas J. Leon, June 20, 1996
 *
 * Modularized and updated for 1.1.16 kernel - Mitch Dsouza 28th May 1994
 * Adapted for 1.3.59 kernel - Andries Brouwer, 1 Feb 1996
 *
 * Fixed do_loop_request() re-entrancy - Vincent.Renardias@waw.com Mar 20, 1997
 *
 * Added devfs support - Richard Gooch <rgooch@atnf.csiro.au> 16-Jan-1998
 *
 * Handle sparse backing files correctly - Kenn Humborg, Jun 28, 1998
 *
 * Loadable modules and other fixes by AK, 1998
 *
 * Make real block number available to downstream transfer functions, enables
 * CBC (and relatives) mode encryption requiring unique IVs per data block.
 * Reed H. Petty, rhp@draper.net
 *
 * Maximum number of loop devices now dynamic via max_loop module parameter.
 * Russell Kroll <rkroll@exploits.org> 19990701
 *
 * Maximum number of loop devices when compiled-in now selectable by passing
 * max_loop=<1-255> to the kernel on boot.
 * Erik I. Bolsø, <eriki@himolde.no>, Oct 31, 1999
 *
 * Completely rewrite request handling to be make_request_fn style and
 * non blocking, pushing work to a helper thread. Lots of fixes from
 * Al Viro too.
 * Jens Axboe <axboe@suse.de>, Nov 2000
 *
 * Support up to 256 loop devices
 * Heinz Mauelshagen <mge@sistina.com>, Feb 2002
 *
 * Support for falling back on the write file operation when the address space
 * operations write_begin is not available on the backing filesystem.
 * Anton Altaparmakov, 16 Feb 2005
 *
 * Still To Fix:
 * - Advisory locking is ignored here.
 * - Should use an own CAP_* category instead of CAP_SYS_ADMIN
 *
 */

#include <linux/module.h>
#include <linux/moduleparam.h>
#include <linux/sched.h>
#include <linux/fs.h>
#include <linux/file.h>
#include <linux/stat.h>
#include <linux/errno.h>
#include <linux/major.h>
#include <linux/wait.h>
#include <linux/blkdev.h>
#include <linux/blkpg.h>
#include <linux/init.h>
#include <linux/swap.h>
#include <linux/slab.h>
#include <linux/compat.h>
#include <linux/suspend.h>
#include <linux/freezer.h>
#include <linux/mutex.h>
#include <linux/writeback.h>
#include <linux/completion.h>
#include <linux/highmem.h>
#include <linux/kthread.h>
#include <linux/splice.h>
#include <linux/sysfs.h>
#include <linux/miscdevice.h>
#include <linux/falloc.h>
#include <linux/uio.h>
#include <linux/ioprio.h>

#include "loop.h"

#include <linux/uaccess.h>

static DEFINE_IDR(loop_index_idr);
static DEFINE_MUTEX(loop_ctl_mutex);

static int max_part;
static int part_shift;

static int transfer_xor(struct loop_device *lo, int cmd,
			struct page *raw_page, unsigned raw_off,
			struct page *loop_page, unsigned loop_off,
			int size, sector_t real_block)
{
	char *raw_buf = kmap_atomic(raw_page) + raw_off;
	char *loop_buf = kmap_atomic(loop_page) + loop_off;
	char *in, *out, *key;
	int i, keysize;

	if (cmd == READ) {
		in = raw_buf;
		out = loop_buf;
	} else {
		in = loop_buf;
		out = raw_buf;
	}

	key = lo->lo_encrypt_key;
	keysize = lo->lo_encrypt_key_size;
	for (i = 0; i < size; i++)
		*out++ = *in++ ^ key[(i & 511) % keysize];

	kunmap_atomic(loop_buf);
	kunmap_atomic(raw_buf);
	cond_resched();
	return 0;
}

static int xor_init(struct loop_device *lo, const struct loop_info64 *info)
{
	if (unlikely(info->lo_encrypt_key_size <= 0))
		return -EINVAL;
	return 0;
}

static struct loop_func_table none_funcs = {
	.number = LO_CRYPT_NONE,
}; 

static struct loop_func_table xor_funcs = {
	.number = LO_CRYPT_XOR,
	.transfer = transfer_xor,
	.init = xor_init
}; 

/* xfer_funcs[0] is special - its release function is never called */
static struct loop_func_table *xfer_funcs[MAX_LO_CRYPT] = {
	&none_funcs,
	&xor_funcs
};

static loff_t get_size(loff_t offset, loff_t sizelimit, struct file *file)
{
	loff_t loopsize;

	/* Compute loopsize in bytes */
	loopsize = i_size_read(file->f_mapping->host);
	if (offset > 0)
		loopsize -= offset;
	/* offset is beyond i_size, weird but possible */
	if (loopsize < 0)
		return 0;

	if (sizelimit > 0 && sizelimit < loopsize)
		loopsize = sizelimit;
	/*
	 * Unfortunately, if we want to do I/O on the device,
	 * the number of 512-byte sectors has to fit into a sector_t.
	 */
	return loopsize >> 9;
}

static loff_t get_loop_size(struct loop_device *lo, struct file *file)
{
	return get_size(lo->lo_offset, lo->lo_sizelimit, file);
}

static void __loop_update_dio(struct loop_device *lo, bool dio)
{
	struct file *file = lo->lo_backing_file;
	struct address_space *mapping = file->f_mapping;
	struct inode *inode = mapping->host;
	unsigned short sb_bsize = 0;
	unsigned dio_align = 0;
	bool use_dio;

	if (inode->i_sb->s_bdev) {
		sb_bsize = bdev_logical_block_size(inode->i_sb->s_bdev);
		dio_align = sb_bsize - 1;
	}

	/*
	 * We support direct I/O only if lo_offset is aligned with the
	 * logical I/O size of backing device, and the logical block
	 * size of loop is bigger than the backing device's and the loop
	 * needn't transform transfer.
	 *
	 * TODO: the above condition may be loosed in the future, and
	 * direct I/O may be switched runtime at that time because most
	 * of requests in sane applications should be PAGE_SIZE aligned
	 */
	if (dio) {
		if (queue_logical_block_size(lo->lo_queue) >= sb_bsize &&
				!(lo->lo_offset & dio_align) &&
				mapping->a_ops->direct_IO &&
				!lo->transfer)
			use_dio = true;
		else
			use_dio = false;
	} else {
		use_dio = false;
	}

	if (lo->use_dio == use_dio)
		return;

	/* flush dirty pages before changing direct IO */
	vfs_fsync(file, 0);

	/*
	 * The flag of LO_FLAGS_DIRECT_IO is handled similarly with
	 * LO_FLAGS_READ_ONLY, both are set from kernel, and losetup
	 * will get updated by ioctl(LOOP_GET_STATUS)
	 */
	blk_mq_freeze_queue(lo->lo_queue);
	lo->use_dio = use_dio;
	if (use_dio) {
		blk_queue_flag_clear(QUEUE_FLAG_NOMERGES, lo->lo_queue);
		lo->lo_flags |= LO_FLAGS_DIRECT_IO;
	} else {
		blk_queue_flag_set(QUEUE_FLAG_NOMERGES, lo->lo_queue);
		lo->lo_flags &= ~LO_FLAGS_DIRECT_IO;
	}
	blk_mq_unfreeze_queue(lo->lo_queue);
}

static int
figure_loop_size(struct loop_device *lo, loff_t offset, loff_t sizelimit)
{
	loff_t size = get_size(offset, sizelimit, lo->lo_backing_file);
	sector_t x = (sector_t)size;
	struct block_device *bdev = lo->lo_device;

	if (unlikely((loff_t)x != size))
		return -EFBIG;
	if (lo->lo_offset != offset)
		lo->lo_offset = offset;
	if (lo->lo_sizelimit != sizelimit)
		lo->lo_sizelimit = sizelimit;
	set_capacity(lo->lo_disk, x);
	bd_set_size(bdev, (loff_t)get_capacity(bdev->bd_disk) << 9);
	/* let user-space know about the new size */
	kobject_uevent(&disk_to_dev(bdev->bd_disk)->kobj, KOBJ_CHANGE);
	return 0;
}

static inline int
lo_do_transfer(struct loop_device *lo, int cmd,
	       struct page *rpage, unsigned roffs,
	       struct page *lpage, unsigned loffs,
	       int size, sector_t rblock)
{
	int ret;

	ret = lo->transfer(lo, cmd, rpage, roffs, lpage, loffs, size, rblock);
	if (likely(!ret))
		return 0;

	printk_ratelimited(KERN_ERR
		"loop: Transfer error at byte offset %llu, length %i.\n",
		(unsigned long long)rblock << 9, size);
	return ret;
}

static int lo_write_bvec(struct file *file, struct bio_vec *bvec, loff_t *ppos)
{
	struct iov_iter i;
	ssize_t bw;

	iov_iter_bvec(&i, ITER_BVEC | WRITE, bvec, 1, bvec->bv_len);

	file_start_write(file);
	bw = vfs_iter_write(file, &i, ppos, 0);
	file_end_write(file);

	if (likely(bw ==  bvec->bv_len))
		return 0;

	printk_ratelimited(KERN_ERR
		"loop: Write error at byte offset %llu, length %i.\n",
		(unsigned long long)*ppos, bvec->bv_len);
	if (bw >= 0)
		bw = -EIO;
	return bw;
}

static int lo_write_simple(struct loop_device *lo, struct request *rq,
		loff_t pos)
{
	struct bio_vec bvec;
	struct req_iterator iter;
	int ret = 0;

	rq_for_each_segment(bvec, rq, iter) {
		ret = lo_write_bvec(lo->lo_backing_file, &bvec, &pos);
		if (ret < 0)
			break;
		cond_resched();
	}

	return ret;
}

/*
 * This is the slow, transforming version that needs to double buffer the
 * data as it cannot do the transformations in place without having direct
 * access to the destination pages of the backing file.
 */
static int lo_write_transfer(struct loop_device *lo, struct request *rq,
		loff_t pos)
{
	struct bio_vec bvec, b;
	struct req_iterator iter;
	struct page *page;
	int ret = 0;

	page = alloc_page(GFP_NOIO);
	if (unlikely(!page))
		return -ENOMEM;

	rq_for_each_segment(bvec, rq, iter) {
		ret = lo_do_transfer(lo, WRITE, page, 0, bvec.bv_page,
			bvec.bv_offset, bvec.bv_len, pos >> 9);
		if (unlikely(ret))
			break;

		b.bv_page = page;
		b.bv_offset = 0;
		b.bv_len = bvec.bv_len;
		ret = lo_write_bvec(lo->lo_backing_file, &b, &pos);
		if (ret < 0)
			break;
	}

	__free_page(page);
	return ret;
}

static int lo_read_simple(struct loop_device *lo, struct request *rq,
		loff_t pos)
{
	struct bio_vec bvec;
	struct req_iterator iter;
	struct iov_iter i;
	ssize_t len;

	rq_for_each_segment(bvec, rq, iter) {
		iov_iter_bvec(&i, ITER_BVEC, &bvec, 1, bvec.bv_len);
		len = vfs_iter_read(lo->lo_backing_file, &i, &pos, 0);
		if (len < 0)
			return len;

		flush_dcache_page(bvec.bv_page);

		if (len != bvec.bv_len) {
			struct bio *bio;

			__rq_for_each_bio(bio, rq)
				zero_fill_bio(bio);
			break;
		}
		cond_resched();
	}

	return 0;
}

static int lo_read_transfer(struct loop_device *lo, struct request *rq,
		loff_t pos)
{
	struct bio_vec bvec, b;
	struct req_iterator iter;
	struct iov_iter i;
	struct page *page;
	ssize_t len;
	int ret = 0;

	page = alloc_page(GFP_NOIO);
	if (unlikely(!page))
		return -ENOMEM;

	rq_for_each_segment(bvec, rq, iter) {
		loff_t offset = pos;

		b.bv_page = page;
		b.bv_offset = 0;
		b.bv_len = bvec.bv_len;

		iov_iter_bvec(&i, ITER_BVEC, &b, 1, b.bv_len);
		len = vfs_iter_read(lo->lo_backing_file, &i, &pos, 0);
		if (len < 0) {
			ret = len;
			goto out_free_page;
		}

		ret = lo_do_transfer(lo, READ, page, 0, bvec.bv_page,
			bvec.bv_offset, len, offset >> 9);
		if (ret)
			goto out_free_page;

		flush_dcache_page(bvec.bv_page);

		if (len != bvec.bv_len) {
			struct bio *bio;

			__rq_for_each_bio(bio, rq)
				zero_fill_bio(bio);
			break;
		}
	}

	ret = 0;
out_free_page:
	__free_page(page);
	return ret;
}

static int lo_discard(struct loop_device *lo, struct request *rq, loff_t pos)
{
	/*
	 * We use punch hole to reclaim the free space used by the
	 * image a.k.a. discard. However we do not support discard if
	 * encryption is enabled, because it may give an attacker
	 * useful information.
	 */
	struct file *file = lo->lo_backing_file;
	int mode = FALLOC_FL_PUNCH_HOLE | FALLOC_FL_KEEP_SIZE;
	int ret;

	if ((!file->f_op->fallocate) || lo->lo_encrypt_key_size) {
		ret = -EOPNOTSUPP;
		goto out;
	}

	ret = file->f_op->fallocate(file, mode, pos, blk_rq_bytes(rq));
	if (unlikely(ret && ret != -EINVAL && ret != -EOPNOTSUPP))
		ret = -EIO;
 out:
	return ret;
}

static int lo_req_flush(struct loop_device *lo, struct request *rq)
{
	struct file *file = lo->lo_backing_file;
	int ret = vfs_fsync(file, 0);
	if (unlikely(ret && ret != -EINVAL))
		ret = -EIO;

	return ret;
}

static void lo_complete_rq(struct request *rq)
{
	struct loop_cmd *cmd = blk_mq_rq_to_pdu(rq);
	blk_status_t ret = BLK_STS_OK;

	if (!cmd->use_aio || cmd->ret < 0 || cmd->ret == blk_rq_bytes(rq) ||
	    req_op(rq) != REQ_OP_READ) {
		if (cmd->ret < 0)
			ret = BLK_STS_IOERR;
		goto end_io;
	}

	/*
	 * Short READ - if we got some data, advance our request and
	 * retry it. If we got no data, end the rest with EIO.
	 */
	if (cmd->ret) {
		blk_update_request(rq, BLK_STS_OK, cmd->ret);
		cmd->ret = 0;
		blk_mq_requeue_request(rq, true);
	} else {
		if (cmd->use_aio) {
			struct bio *bio = rq->bio;

			while (bio) {
				zero_fill_bio(bio);
				bio = bio->bi_next;
			}
		}
		ret = BLK_STS_IOERR;
end_io:
		blk_mq_end_request(rq, ret);
	}
}

static void lo_rw_aio_do_completion(struct loop_cmd *cmd)
{
	struct request *rq = blk_mq_rq_from_pdu(cmd);

	if (!atomic_dec_and_test(&cmd->ref))
		return;
	kfree(cmd->bvec);
	cmd->bvec = NULL;
	blk_mq_complete_request(rq);
}

static void lo_rw_aio_complete(struct kiocb *iocb, long ret, long ret2)
{
	struct loop_cmd *cmd = container_of(iocb, struct loop_cmd, iocb);

	if (cmd->css)
		css_put(cmd->css);
	cmd->ret = ret;
	lo_rw_aio_do_completion(cmd);
}

static int lo_rw_aio(struct loop_device *lo, struct loop_cmd *cmd,
		     loff_t pos, bool rw)
{
	struct iov_iter iter;
	struct bio_vec *bvec;
	struct request *rq = blk_mq_rq_from_pdu(cmd);
	struct bio *bio = rq->bio;
	struct file *file = lo->lo_backing_file;
	unsigned int offset;
	int segments = 0;
	int ret;

	if (rq->bio != rq->biotail) {
		struct req_iterator iter;
		struct bio_vec tmp;

		__rq_for_each_bio(bio, rq)
			segments += bio_segments(bio);
		bvec = kmalloc_array(segments, sizeof(struct bio_vec),
				     GFP_NOIO);
		if (!bvec)
			return -EIO;
		cmd->bvec = bvec;

		/*
		 * The bios of the request may be started from the middle of
		 * the 'bvec' because of bio splitting, so we can't directly
		 * copy bio->bi_iov_vec to new bvec. The rq_for_each_segment
		 * API will take care of all details for us.
		 */
		rq_for_each_segment(tmp, rq, iter) {
			*bvec = tmp;
			bvec++;
		}
		bvec = cmd->bvec;
		offset = 0;
	} else {
		/*
		 * Same here, this bio may be started from the middle of the
		 * 'bvec' because of bio splitting, so offset from the bvec
		 * must be passed to iov iterator
		 */
		offset = bio->bi_iter.bi_bvec_done;
		bvec = __bvec_iter_bvec(bio->bi_io_vec, bio->bi_iter);
		segments = bio_segments(bio);
	}
	atomic_set(&cmd->ref, 2);

	iov_iter_bvec(&iter, ITER_BVEC | rw, bvec,
		      segments, blk_rq_bytes(rq));
	iter.iov_offset = offset;

	cmd->iocb.ki_pos = pos;
	cmd->iocb.ki_filp = file;
	cmd->iocb.ki_complete = lo_rw_aio_complete;
	cmd->iocb.ki_flags = IOCB_DIRECT;
	cmd->iocb.ki_ioprio = IOPRIO_PRIO_VALUE(IOPRIO_CLASS_NONE, 0);
	if (cmd->css)
		kthread_associate_blkcg(cmd->css);

	if (rw == WRITE)
		ret = call_write_iter(file, &cmd->iocb, &iter);
	else
		ret = call_read_iter(file, &cmd->iocb, &iter);

	lo_rw_aio_do_completion(cmd);
	kthread_associate_blkcg(NULL);

	if (ret != -EIOCBQUEUED)
		cmd->iocb.ki_complete(&cmd->iocb, ret, 0);
	return 0;
}

static int do_req_filebacked(struct loop_device *lo, struct request *rq)
{
	struct loop_cmd *cmd = blk_mq_rq_to_pdu(rq);
	loff_t pos = ((loff_t) blk_rq_pos(rq) << 9) + lo->lo_offset;

	/*
	 * lo_write_simple and lo_read_simple should have been covered
	 * by io submit style function like lo_rw_aio(), one blocker
	 * is that lo_read_simple() need to call flush_dcache_page after
	 * the page is written from kernel, and it isn't easy to handle
	 * this in io submit style function which submits all segments
	 * of the req at one time. And direct read IO doesn't need to
	 * run flush_dcache_page().
	 */
	switch (req_op(rq)) {
	case REQ_OP_FLUSH:
		return lo_req_flush(lo, rq);
	case REQ_OP_DISCARD:
	case REQ_OP_WRITE_ZEROES:
		return lo_discard(lo, rq, pos);
	case REQ_OP_WRITE:
		if (lo->transfer)
			return lo_write_transfer(lo, rq, pos);
		else if (cmd->use_aio)
			return lo_rw_aio(lo, cmd, pos, WRITE);
		else
			return lo_write_simple(lo, rq, pos);
	case REQ_OP_READ:
		if (lo->transfer)
			return lo_read_transfer(lo, rq, pos);
		else if (cmd->use_aio)
			return lo_rw_aio(lo, cmd, pos, READ);
		else
			return lo_read_simple(lo, rq, pos);
	default:
		WARN_ON_ONCE(1);
		return -EIO;
		break;
	}
}

static inline void loop_update_dio(struct loop_device *lo)
{
	__loop_update_dio(lo, io_is_direct(lo->lo_backing_file) |
			lo->use_dio);
}

static void loop_reread_partitions(struct loop_device *lo,
				   struct block_device *bdev)
{
	int rc;

	rc = blkdev_reread_part(bdev);
	if (rc)
		pr_warn("%s: partition scan of loop%d (%s) failed (rc=%d)\n",
			__func__, lo->lo_number, lo->lo_file_name, rc);
}

static inline int is_loop_device(struct file *file)
{
	struct inode *i = file->f_mapping->host;

	return i && S_ISBLK(i->i_mode) && MAJOR(i->i_rdev) == LOOP_MAJOR;
}

static int loop_validate_file(struct file *file, struct block_device *bdev)
{
	struct inode	*inode = file->f_mapping->host;
	struct file	*f = file;

	/* Avoid recursion */
	while (is_loop_device(f)) {
		struct loop_device *l;

		if (f->f_mapping->host->i_bdev == bdev)
			return -EBADF;

		l = f->f_mapping->host->i_bdev->bd_disk->private_data;
		if (l->lo_state == Lo_unbound) {
			return -EINVAL;
		}
		f = l->lo_backing_file;
	}
	if (!S_ISREG(inode->i_mode) && !S_ISBLK(inode->i_mode))
		return -EINVAL;
	return 0;
}

/*
 * loop_change_fd switched the backing store of a loopback device to
 * a new file. This is useful for operating system installers to free up
 * the original file and in High Availability environments to switch to
 * an alternative location for the content in case of server meltdown.
 * This can only work if the loop device is used read-only, and if the
 * new backing store is the same size and type as the old backing store.
 */
static int loop_change_fd(struct loop_device *lo, struct block_device *bdev,
			  unsigned int arg)
{
	struct file	*file = NULL, *old_file;
	int		error;
	bool		partscan;

	error = mutex_lock_killable(&loop_ctl_mutex);
	if (error)
		return error;
	error = -ENXIO;
	if (lo->lo_state != Lo_bound)
		goto out_err;

	/* the loop device has to be read-only */
	error = -EINVAL;
	if (!(lo->lo_flags & LO_FLAGS_READ_ONLY))
		goto out_err;

	error = -EBADF;
	file = fget(arg);
	if (!file)
		goto out_err;

	error = loop_validate_file(file, bdev);
	if (error)
		goto out_err;

<<<<<<< HEAD
	error = loop_validate_file(file, bdev);
	if (error)
		goto out_putf;

	inode = file->f_mapping->host;
=======
>>>>>>> e021bb4f
	old_file = lo->lo_backing_file;

	error = -EINVAL;

	/* size of the new backing store needs to be the same */
	if (get_loop_size(lo, file) != get_loop_size(lo, old_file))
		goto out_err;

	/* and ... switch */
	blk_mq_freeze_queue(lo->lo_queue);
	mapping_set_gfp_mask(old_file->f_mapping, lo->old_gfp_mask);
	lo->lo_backing_file = file;
	lo->old_gfp_mask = mapping_gfp_mask(file->f_mapping);
	mapping_set_gfp_mask(file->f_mapping,
			     lo->old_gfp_mask & ~(__GFP_IO|__GFP_FS));
	loop_update_dio(lo);
	blk_mq_unfreeze_queue(lo->lo_queue);
	partscan = lo->lo_flags & LO_FLAGS_PARTSCAN;
	mutex_unlock(&loop_ctl_mutex);
	/*
	 * We must drop file reference outside of loop_ctl_mutex as dropping
	 * the file ref can take bd_mutex which creates circular locking
	 * dependency.
	 */
	fput(old_file);
	if (partscan)
		loop_reread_partitions(lo, bdev);
	return 0;

out_err:
	mutex_unlock(&loop_ctl_mutex);
	if (file)
		fput(file);
	return error;
}

/* loop sysfs attributes */

static ssize_t loop_attr_show(struct device *dev, char *page,
			      ssize_t (*callback)(struct loop_device *, char *))
{
	struct gendisk *disk = dev_to_disk(dev);
	struct loop_device *lo = disk->private_data;

	return callback(lo, page);
}

#define LOOP_ATTR_RO(_name)						\
static ssize_t loop_attr_##_name##_show(struct loop_device *, char *);	\
static ssize_t loop_attr_do_show_##_name(struct device *d,		\
				struct device_attribute *attr, char *b)	\
{									\
	return loop_attr_show(d, b, loop_attr_##_name##_show);		\
}									\
static struct device_attribute loop_attr_##_name =			\
	__ATTR(_name, 0444, loop_attr_do_show_##_name, NULL);

static ssize_t loop_attr_backing_file_show(struct loop_device *lo, char *buf)
{
	ssize_t ret;
	char *p = NULL;

	spin_lock_irq(&lo->lo_lock);
	if (lo->lo_backing_file)
		p = file_path(lo->lo_backing_file, buf, PAGE_SIZE - 1);
	spin_unlock_irq(&lo->lo_lock);

	if (IS_ERR_OR_NULL(p))
		ret = PTR_ERR(p);
	else {
		ret = strlen(p);
		memmove(buf, p, ret);
		buf[ret++] = '\n';
		buf[ret] = 0;
	}

	return ret;
}

static ssize_t loop_attr_offset_show(struct loop_device *lo, char *buf)
{
	return sprintf(buf, "%llu\n", (unsigned long long)lo->lo_offset);
}

static ssize_t loop_attr_sizelimit_show(struct loop_device *lo, char *buf)
{
	return sprintf(buf, "%llu\n", (unsigned long long)lo->lo_sizelimit);
}

static ssize_t loop_attr_autoclear_show(struct loop_device *lo, char *buf)
{
	int autoclear = (lo->lo_flags & LO_FLAGS_AUTOCLEAR);

	return sprintf(buf, "%s\n", autoclear ? "1" : "0");
}

static ssize_t loop_attr_partscan_show(struct loop_device *lo, char *buf)
{
	int partscan = (lo->lo_flags & LO_FLAGS_PARTSCAN);

	return sprintf(buf, "%s\n", partscan ? "1" : "0");
}

static ssize_t loop_attr_dio_show(struct loop_device *lo, char *buf)
{
	int dio = (lo->lo_flags & LO_FLAGS_DIRECT_IO);

	return sprintf(buf, "%s\n", dio ? "1" : "0");
}

LOOP_ATTR_RO(backing_file);
LOOP_ATTR_RO(offset);
LOOP_ATTR_RO(sizelimit);
LOOP_ATTR_RO(autoclear);
LOOP_ATTR_RO(partscan);
LOOP_ATTR_RO(dio);

static struct attribute *loop_attrs[] = {
	&loop_attr_backing_file.attr,
	&loop_attr_offset.attr,
	&loop_attr_sizelimit.attr,
	&loop_attr_autoclear.attr,
	&loop_attr_partscan.attr,
	&loop_attr_dio.attr,
	NULL,
};

static struct attribute_group loop_attribute_group = {
	.name = "loop",
	.attrs= loop_attrs,
};

static void loop_sysfs_init(struct loop_device *lo)
{
	lo->sysfs_inited = !sysfs_create_group(&disk_to_dev(lo->lo_disk)->kobj,
						&loop_attribute_group);
}

static void loop_sysfs_exit(struct loop_device *lo)
{
	if (lo->sysfs_inited)
		sysfs_remove_group(&disk_to_dev(lo->lo_disk)->kobj,
				   &loop_attribute_group);
}

static void loop_config_discard(struct loop_device *lo)
{
	struct file *file = lo->lo_backing_file;
	struct inode *inode = file->f_mapping->host;
	struct request_queue *q = lo->lo_queue;

	/*
	 * We use punch hole to reclaim the free space used by the
	 * image a.k.a. discard. However we do not support discard if
	 * encryption is enabled, because it may give an attacker
	 * useful information.
	 */
	if ((!file->f_op->fallocate) ||
	    lo->lo_encrypt_key_size) {
		q->limits.discard_granularity = 0;
		q->limits.discard_alignment = 0;
		blk_queue_max_discard_sectors(q, 0);
		blk_queue_max_write_zeroes_sectors(q, 0);
		blk_queue_flag_clear(QUEUE_FLAG_DISCARD, q);
		return;
	}

	q->limits.discard_granularity = inode->i_sb->s_blocksize;
	q->limits.discard_alignment = 0;

	blk_queue_max_discard_sectors(q, UINT_MAX >> 9);
	blk_queue_max_write_zeroes_sectors(q, UINT_MAX >> 9);
	blk_queue_flag_set(QUEUE_FLAG_DISCARD, q);
}

static void loop_unprepare_queue(struct loop_device *lo)
{
	kthread_flush_worker(&lo->worker);
	kthread_stop(lo->worker_task);
}

static int loop_kthread_worker_fn(void *worker_ptr)
{
	current->flags |= PF_LESS_THROTTLE;
	return kthread_worker_fn(worker_ptr);
}

static int loop_prepare_queue(struct loop_device *lo)
{
	kthread_init_worker(&lo->worker);
	lo->worker_task = kthread_run(loop_kthread_worker_fn,
			&lo->worker, "loop%d", lo->lo_number);
	if (IS_ERR(lo->worker_task))
		return -ENOMEM;
	set_user_nice(lo->worker_task, MIN_NICE);
	return 0;
}

static int loop_set_fd(struct loop_device *lo, fmode_t mode,
		       struct block_device *bdev, unsigned int arg)
{
	struct file	*file;
	struct inode	*inode;
	struct address_space *mapping;
	int		lo_flags = 0;
	int		error;
	loff_t		size;
	bool		partscan;

	/* This is safe, since we have a reference from open(). */
	__module_get(THIS_MODULE);

	error = -EBADF;
	file = fget(arg);
	if (!file)
		goto out;

	error = mutex_lock_killable(&loop_ctl_mutex);
	if (error)
		goto out_putf;

<<<<<<< HEAD
	error = loop_validate_file(file, bdev);
	if (error)
		goto out_putf;
=======
	error = -EBUSY;
	if (lo->lo_state != Lo_unbound)
		goto out_unlock;

	error = loop_validate_file(file, bdev);
	if (error)
		goto out_unlock;
>>>>>>> e021bb4f

	mapping = file->f_mapping;
	inode = mapping->host;

	if (!(file->f_mode & FMODE_WRITE) || !(mode & FMODE_WRITE) ||
	    !file->f_op->write_iter)
		lo_flags |= LO_FLAGS_READ_ONLY;

	error = -EFBIG;
	size = get_loop_size(lo, file);
	if ((loff_t)(sector_t)size != size)
		goto out_unlock;
	error = loop_prepare_queue(lo);
	if (error)
		goto out_unlock;

	error = 0;

	set_device_ro(bdev, (lo_flags & LO_FLAGS_READ_ONLY) != 0);

	lo->use_dio = false;
	lo->lo_device = bdev;
	lo->lo_flags = lo_flags;
	lo->lo_backing_file = file;
	lo->transfer = NULL;
	lo->ioctl = NULL;
	lo->lo_sizelimit = 0;
	lo->old_gfp_mask = mapping_gfp_mask(mapping);
	mapping_set_gfp_mask(mapping, lo->old_gfp_mask & ~(__GFP_IO|__GFP_FS));

	if (!(lo_flags & LO_FLAGS_READ_ONLY) && file->f_op->fsync)
		blk_queue_write_cache(lo->lo_queue, true, false);

	loop_update_dio(lo);
	set_capacity(lo->lo_disk, size);
	bd_set_size(bdev, size << 9);
	loop_sysfs_init(lo);
	/* let user-space know about the new size */
	kobject_uevent(&disk_to_dev(bdev->bd_disk)->kobj, KOBJ_CHANGE);

	set_blocksize(bdev, S_ISBLK(inode->i_mode) ?
		      block_size(inode->i_bdev) : PAGE_SIZE);

	lo->lo_state = Lo_bound;
	if (part_shift)
		lo->lo_flags |= LO_FLAGS_PARTSCAN;
	partscan = lo->lo_flags & LO_FLAGS_PARTSCAN;

	/* Grab the block_device to prevent its destruction after we
	 * put /dev/loopXX inode. Later in __loop_clr_fd() we bdput(bdev).
	 */
	bdgrab(bdev);
	mutex_unlock(&loop_ctl_mutex);
	if (partscan)
		loop_reread_partitions(lo, bdev);
	return 0;

out_unlock:
	mutex_unlock(&loop_ctl_mutex);
out_putf:
	fput(file);
out:
	/* This is safe: open() is still holding a reference. */
	module_put(THIS_MODULE);
	return error;
}

static int
loop_release_xfer(struct loop_device *lo)
{
	int err = 0;
	struct loop_func_table *xfer = lo->lo_encryption;

	if (xfer) {
		if (xfer->release)
			err = xfer->release(lo);
		lo->transfer = NULL;
		lo->lo_encryption = NULL;
		module_put(xfer->owner);
	}
	return err;
}

static int
loop_init_xfer(struct loop_device *lo, struct loop_func_table *xfer,
	       const struct loop_info64 *i)
{
	int err = 0;

	if (xfer) {
		struct module *owner = xfer->owner;

		if (!try_module_get(owner))
			return -EINVAL;
		if (xfer->init)
			err = xfer->init(lo, i);
		if (err)
			module_put(owner);
		else
			lo->lo_encryption = xfer;
	}
	return err;
}

static int __loop_clr_fd(struct loop_device *lo, bool release)
{
	struct file *filp = NULL;
	gfp_t gfp = lo->old_gfp_mask;
	struct block_device *bdev = lo->lo_device;
	int err = 0;
	bool partscan = false;
	int lo_number;

	mutex_lock(&loop_ctl_mutex);
	if (WARN_ON_ONCE(lo->lo_state != Lo_rundown)) {
		err = -ENXIO;
		goto out_unlock;
	}

	filp = lo->lo_backing_file;
	if (filp == NULL) {
		err = -EINVAL;
		goto out_unlock;
	}

	/* freeze request queue during the transition */
	blk_mq_freeze_queue(lo->lo_queue);

	spin_lock_irq(&lo->lo_lock);
	lo->lo_backing_file = NULL;
	spin_unlock_irq(&lo->lo_lock);

	loop_release_xfer(lo);
	lo->transfer = NULL;
	lo->ioctl = NULL;
	lo->lo_device = NULL;
	lo->lo_encryption = NULL;
	lo->lo_offset = 0;
	lo->lo_sizelimit = 0;
	lo->lo_encrypt_key_size = 0;
	memset(lo->lo_encrypt_key, 0, LO_KEY_SIZE);
	memset(lo->lo_crypt_name, 0, LO_NAME_SIZE);
	memset(lo->lo_file_name, 0, LO_NAME_SIZE);
	blk_queue_logical_block_size(lo->lo_queue, 512);
	blk_queue_physical_block_size(lo->lo_queue, 512);
	blk_queue_io_min(lo->lo_queue, 512);
	if (bdev) {
		bdput(bdev);
		invalidate_bdev(bdev);
		bdev->bd_inode->i_mapping->wb_err = 0;
	}
	set_capacity(lo->lo_disk, 0);
	loop_sysfs_exit(lo);
	if (bdev) {
		bd_set_size(bdev, 0);
		/* let user-space know about this change */
		kobject_uevent(&disk_to_dev(bdev->bd_disk)->kobj, KOBJ_CHANGE);
	}
	mapping_set_gfp_mask(filp->f_mapping, gfp);
	lo->lo_state = Lo_unbound;
	/* This is safe: open() is still holding a reference. */
	module_put(THIS_MODULE);
	blk_mq_unfreeze_queue(lo->lo_queue);

	partscan = lo->lo_flags & LO_FLAGS_PARTSCAN && bdev;
	lo_number = lo->lo_number;
	lo->lo_flags = 0;
	if (!part_shift)
		lo->lo_disk->flags |= GENHD_FL_NO_PART_SCAN;
	loop_unprepare_queue(lo);
out_unlock:
	mutex_unlock(&loop_ctl_mutex);
	if (partscan) {
		/*
		 * bd_mutex has been held already in release path, so don't
		 * acquire it if this function is called in such case.
		 *
		 * If the reread partition isn't from release path, lo_refcnt
		 * must be at least one and it can only become zero when the
		 * current holder is released.
		 */
		if (release)
			err = __blkdev_reread_part(bdev);
		else
			err = blkdev_reread_part(bdev);
		pr_warn("%s: partition scan of loop%d failed (rc=%d)\n",
			__func__, lo_number, err);
		/* Device is gone, no point in returning error */
		err = 0;
	}
	/*
	 * Need not hold loop_ctl_mutex to fput backing file.
	 * Calling fput holding loop_ctl_mutex triggers a circular
	 * lock dependency possibility warning as fput can take
	 * bd_mutex which is usually taken before loop_ctl_mutex.
	 */
	if (filp)
		fput(filp);
	return err;
}

static int loop_clr_fd(struct loop_device *lo)
{
	int err;

	err = mutex_lock_killable(&loop_ctl_mutex);
	if (err)
		return err;
	if (lo->lo_state != Lo_bound) {
		mutex_unlock(&loop_ctl_mutex);
		return -ENXIO;
	}
	/*
	 * If we've explicitly asked to tear down the loop device,
	 * and it has an elevated reference count, set it for auto-teardown when
	 * the last reference goes away. This stops $!~#$@ udev from
	 * preventing teardown because it decided that it needs to run blkid on
	 * the loopback device whenever they appear. xfstests is notorious for
	 * failing tests because blkid via udev races with a losetup
	 * <dev>/do something like mkfs/losetup -d <dev> causing the losetup -d
	 * command to fail with EBUSY.
	 */
	if (atomic_read(&lo->lo_refcnt) > 1) {
		lo->lo_flags |= LO_FLAGS_AUTOCLEAR;
		mutex_unlock(&loop_ctl_mutex);
		return 0;
	}
	lo->lo_state = Lo_rundown;
	mutex_unlock(&loop_ctl_mutex);

	return __loop_clr_fd(lo, false);
}

static int
loop_set_status(struct loop_device *lo, const struct loop_info64 *info)
{
	int err;
	struct loop_func_table *xfer;
	kuid_t uid = current_uid();
	struct block_device *bdev;
	bool partscan = false;

	err = mutex_lock_killable(&loop_ctl_mutex);
	if (err)
		return err;
	if (lo->lo_encrypt_key_size &&
	    !uid_eq(lo->lo_key_owner, uid) &&
	    !capable(CAP_SYS_ADMIN)) {
		err = -EPERM;
		goto out_unlock;
	}
	if (lo->lo_state != Lo_bound) {
		err = -ENXIO;
		goto out_unlock;
	}
	if ((unsigned int) info->lo_encrypt_key_size > LO_KEY_SIZE) {
		err = -EINVAL;
		goto out_unlock;
	}

	if (lo->lo_offset != info->lo_offset ||
	    lo->lo_sizelimit != info->lo_sizelimit) {
		sync_blockdev(lo->lo_device);
		kill_bdev(lo->lo_device);
	}

	/* I/O need to be drained during transfer transition */
	blk_mq_freeze_queue(lo->lo_queue);

	err = loop_release_xfer(lo);
	if (err)
		goto out_unfreeze;

	if (info->lo_encrypt_type) {
		unsigned int type = info->lo_encrypt_type;

		if (type >= MAX_LO_CRYPT) {
			err = -EINVAL;
<<<<<<< HEAD
			goto exit;
=======
			goto out_unfreeze;
>>>>>>> e021bb4f
		}
		xfer = xfer_funcs[type];
		if (xfer == NULL) {
			err = -EINVAL;
<<<<<<< HEAD
			goto exit;
=======
			goto out_unfreeze;
>>>>>>> e021bb4f
		}
	} else
		xfer = NULL;

	err = loop_init_xfer(lo, xfer, info);
	if (err)
		goto out_unfreeze;

	if (lo->lo_offset != info->lo_offset ||
	    lo->lo_sizelimit != info->lo_sizelimit) {
		/* kill_bdev should have truncated all the pages */
		if (lo->lo_device->bd_inode->i_mapping->nrpages) {
			err = -EAGAIN;
			pr_warn("%s: loop%d (%s) has still dirty pages (nrpages=%lu)\n",
				__func__, lo->lo_number, lo->lo_file_name,
				lo->lo_device->bd_inode->i_mapping->nrpages);
			goto out_unfreeze;
		}
		if (figure_loop_size(lo, info->lo_offset, info->lo_sizelimit)) {
			err = -EFBIG;
			goto out_unfreeze;
		}
	}

	loop_config_discard(lo);

	memcpy(lo->lo_file_name, info->lo_file_name, LO_NAME_SIZE);
	memcpy(lo->lo_crypt_name, info->lo_crypt_name, LO_NAME_SIZE);
	lo->lo_file_name[LO_NAME_SIZE-1] = 0;
	lo->lo_crypt_name[LO_NAME_SIZE-1] = 0;

	if (!xfer)
		xfer = &none_funcs;
	lo->transfer = xfer->transfer;
	lo->ioctl = xfer->ioctl;

	if ((lo->lo_flags & LO_FLAGS_AUTOCLEAR) !=
	     (info->lo_flags & LO_FLAGS_AUTOCLEAR))
		lo->lo_flags ^= LO_FLAGS_AUTOCLEAR;

	lo->lo_encrypt_key_size = info->lo_encrypt_key_size;
	lo->lo_init[0] = info->lo_init[0];
	lo->lo_init[1] = info->lo_init[1];
	if (info->lo_encrypt_key_size) {
		memcpy(lo->lo_encrypt_key, info->lo_encrypt_key,
		       info->lo_encrypt_key_size);
		lo->lo_key_owner = uid;
	}

	/* update dio if lo_offset or transfer is changed */
	__loop_update_dio(lo, lo->use_dio);

out_unfreeze:
	blk_mq_unfreeze_queue(lo->lo_queue);

	if (!err && (info->lo_flags & LO_FLAGS_PARTSCAN) &&
	     !(lo->lo_flags & LO_FLAGS_PARTSCAN)) {
		lo->lo_flags |= LO_FLAGS_PARTSCAN;
		lo->lo_disk->flags &= ~GENHD_FL_NO_PART_SCAN;
		bdev = lo->lo_device;
		partscan = true;
	}
out_unlock:
	mutex_unlock(&loop_ctl_mutex);
	if (partscan)
		loop_reread_partitions(lo, bdev);

	return err;
}

static int
loop_get_status(struct loop_device *lo, struct loop_info64 *info)
{
<<<<<<< HEAD
	struct file *file;
	struct kstat stat;
	int ret;

	if (lo->lo_state != Lo_bound) {
		mutex_unlock(&lo->lo_ctl_mutex);
=======
	struct path path;
	struct kstat stat;
	int ret;

	ret = mutex_lock_killable(&loop_ctl_mutex);
	if (ret)
		return ret;
	if (lo->lo_state != Lo_bound) {
		mutex_unlock(&loop_ctl_mutex);
>>>>>>> e021bb4f
		return -ENXIO;
	}

	memset(info, 0, sizeof(*info));
	info->lo_number = lo->lo_number;
	info->lo_offset = lo->lo_offset;
	info->lo_sizelimit = lo->lo_sizelimit;
	info->lo_flags = lo->lo_flags;
	memcpy(info->lo_file_name, lo->lo_file_name, LO_NAME_SIZE);
	memcpy(info->lo_crypt_name, lo->lo_crypt_name, LO_NAME_SIZE);
	info->lo_encrypt_type =
		lo->lo_encryption ? lo->lo_encryption->number : 0;
	if (lo->lo_encrypt_key_size && capable(CAP_SYS_ADMIN)) {
		info->lo_encrypt_key_size = lo->lo_encrypt_key_size;
		memcpy(info->lo_encrypt_key, lo->lo_encrypt_key,
		       lo->lo_encrypt_key_size);
	}

<<<<<<< HEAD
	/* Drop lo_ctl_mutex while we call into the filesystem. */
	file = get_file(lo->lo_backing_file);
	mutex_unlock(&lo->lo_ctl_mutex);
	ret = vfs_getattr(&file->f_path, &stat, STATX_INO,
			  AT_STATX_SYNC_AS_STAT);
=======
	/* Drop loop_ctl_mutex while we call into the filesystem. */
	path = lo->lo_backing_file->f_path;
	path_get(&path);
	mutex_unlock(&loop_ctl_mutex);
	ret = vfs_getattr(&path, &stat, STATX_INO, AT_STATX_SYNC_AS_STAT);
>>>>>>> e021bb4f
	if (!ret) {
		info->lo_device = huge_encode_dev(stat.dev);
		info->lo_inode = stat.ino;
		info->lo_rdevice = huge_encode_dev(stat.rdev);
	}
<<<<<<< HEAD
	fput(file);
=======
	path_put(&path);
>>>>>>> e021bb4f
	return ret;
}

static void
loop_info64_from_old(const struct loop_info *info, struct loop_info64 *info64)
{
	memset(info64, 0, sizeof(*info64));
	info64->lo_number = info->lo_number;
	info64->lo_device = info->lo_device;
	info64->lo_inode = info->lo_inode;
	info64->lo_rdevice = info->lo_rdevice;
	info64->lo_offset = info->lo_offset;
	info64->lo_sizelimit = 0;
	info64->lo_encrypt_type = info->lo_encrypt_type;
	info64->lo_encrypt_key_size = info->lo_encrypt_key_size;
	info64->lo_flags = info->lo_flags;
	info64->lo_init[0] = info->lo_init[0];
	info64->lo_init[1] = info->lo_init[1];
	if (info->lo_encrypt_type == LO_CRYPT_CRYPTOAPI)
		memcpy(info64->lo_crypt_name, info->lo_name, LO_NAME_SIZE);
	else
		memcpy(info64->lo_file_name, info->lo_name, LO_NAME_SIZE);
	memcpy(info64->lo_encrypt_key, info->lo_encrypt_key, LO_KEY_SIZE);
}

static int
loop_info64_to_old(const struct loop_info64 *info64, struct loop_info *info)
{
	memset(info, 0, sizeof(*info));
	info->lo_number = info64->lo_number;
	info->lo_device = info64->lo_device;
	info->lo_inode = info64->lo_inode;
	info->lo_rdevice = info64->lo_rdevice;
	info->lo_offset = info64->lo_offset;
	info->lo_encrypt_type = info64->lo_encrypt_type;
	info->lo_encrypt_key_size = info64->lo_encrypt_key_size;
	info->lo_flags = info64->lo_flags;
	info->lo_init[0] = info64->lo_init[0];
	info->lo_init[1] = info64->lo_init[1];
	if (info->lo_encrypt_type == LO_CRYPT_CRYPTOAPI)
		memcpy(info->lo_name, info64->lo_crypt_name, LO_NAME_SIZE);
	else
		memcpy(info->lo_name, info64->lo_file_name, LO_NAME_SIZE);
	memcpy(info->lo_encrypt_key, info64->lo_encrypt_key, LO_KEY_SIZE);

	/* error in case values were truncated */
	if (info->lo_device != info64->lo_device ||
	    info->lo_rdevice != info64->lo_rdevice ||
	    info->lo_inode != info64->lo_inode ||
	    info->lo_offset != info64->lo_offset)
		return -EOVERFLOW;

	return 0;
}

static int
loop_set_status_old(struct loop_device *lo, const struct loop_info __user *arg)
{
	struct loop_info info;
	struct loop_info64 info64;

	if (copy_from_user(&info, arg, sizeof (struct loop_info)))
		return -EFAULT;
	loop_info64_from_old(&info, &info64);
	return loop_set_status(lo, &info64);
}

static int
loop_set_status64(struct loop_device *lo, const struct loop_info64 __user *arg)
{
	struct loop_info64 info64;

	if (copy_from_user(&info64, arg, sizeof (struct loop_info64)))
		return -EFAULT;
	return loop_set_status(lo, &info64);
}

static int
loop_get_status_old(struct loop_device *lo, struct loop_info __user *arg) {
	struct loop_info info;
	struct loop_info64 info64;
	int err;

<<<<<<< HEAD
	if (!arg) {
		mutex_unlock(&lo->lo_ctl_mutex);
		return -EINVAL;
	}
=======
	if (!arg)
		return -EINVAL;
>>>>>>> e021bb4f
	err = loop_get_status(lo, &info64);
	if (!err)
		err = loop_info64_to_old(&info64, &info);
	if (!err && copy_to_user(arg, &info, sizeof(info)))
		err = -EFAULT;

	return err;
}

static int
loop_get_status64(struct loop_device *lo, struct loop_info64 __user *arg) {
	struct loop_info64 info64;
	int err;

<<<<<<< HEAD
	if (!arg) {
		mutex_unlock(&lo->lo_ctl_mutex);
		return -EINVAL;
	}
=======
	if (!arg)
		return -EINVAL;
>>>>>>> e021bb4f
	err = loop_get_status(lo, &info64);
	if (!err && copy_to_user(arg, &info64, sizeof(info64)))
		err = -EFAULT;

	return err;
}

static int loop_set_capacity(struct loop_device *lo)
{
	if (unlikely(lo->lo_state != Lo_bound))
		return -ENXIO;

	return figure_loop_size(lo, lo->lo_offset, lo->lo_sizelimit);
}

static int loop_set_dio(struct loop_device *lo, unsigned long arg)
{
	int error = -ENXIO;
	if (lo->lo_state != Lo_bound)
		goto out;

	__loop_update_dio(lo, !!arg);
	if (lo->use_dio == !!arg)
		return 0;
	error = -EINVAL;
 out:
	return error;
}

static int loop_set_block_size(struct loop_device *lo, unsigned long arg)
{
	int err = 0;

	if (lo->lo_state != Lo_bound)
		return -ENXIO;

	if (arg < 512 || arg > PAGE_SIZE || !is_power_of_2(arg))
		return -EINVAL;

	if (lo->lo_queue->limits.logical_block_size != arg) {
		sync_blockdev(lo->lo_device);
		kill_bdev(lo->lo_device);
	}

	blk_mq_freeze_queue(lo->lo_queue);

	/* kill_bdev should have truncated all the pages */
	if (lo->lo_queue->limits.logical_block_size != arg &&
			lo->lo_device->bd_inode->i_mapping->nrpages) {
		err = -EAGAIN;
		pr_warn("%s: loop%d (%s) has still dirty pages (nrpages=%lu)\n",
			__func__, lo->lo_number, lo->lo_file_name,
			lo->lo_device->bd_inode->i_mapping->nrpages);
		goto out_unfreeze;
	}

	blk_queue_logical_block_size(lo->lo_queue, arg);
	blk_queue_physical_block_size(lo->lo_queue, arg);
	blk_queue_io_min(lo->lo_queue, arg);
	loop_update_dio(lo);
out_unfreeze:
	blk_mq_unfreeze_queue(lo->lo_queue);

	return err;
}

static int lo_simple_ioctl(struct loop_device *lo, unsigned int cmd,
			   unsigned long arg)
{
	int err;

	err = mutex_lock_killable(&loop_ctl_mutex);
	if (err)
		return err;
	switch (cmd) {
	case LOOP_SET_CAPACITY:
		err = loop_set_capacity(lo);
		break;
	case LOOP_SET_DIRECT_IO:
		err = loop_set_dio(lo, arg);
		break;
	case LOOP_SET_BLOCK_SIZE:
		err = loop_set_block_size(lo, arg);
		break;
	default:
		err = lo->ioctl ? lo->ioctl(lo, cmd, arg) : -EINVAL;
	}
	mutex_unlock(&loop_ctl_mutex);
	return err;
}

static int lo_ioctl(struct block_device *bdev, fmode_t mode,
	unsigned int cmd, unsigned long arg)
{
	struct loop_device *lo = bdev->bd_disk->private_data;
	int err;

	switch (cmd) {
	case LOOP_SET_FD:
		return loop_set_fd(lo, mode, bdev, arg);
	case LOOP_CHANGE_FD:
		return loop_change_fd(lo, bdev, arg);
	case LOOP_CLR_FD:
		return loop_clr_fd(lo);
	case LOOP_SET_STATUS:
		err = -EPERM;
		if ((mode & FMODE_WRITE) || capable(CAP_SYS_ADMIN)) {
			err = loop_set_status_old(lo,
					(struct loop_info __user *)arg);
		}
		break;
	case LOOP_GET_STATUS:
<<<<<<< HEAD
		err = loop_get_status_old(lo, (struct loop_info __user *) arg);
		/* loop_get_status() unlocks lo_ctl_mutex */
		goto out_unlocked;
=======
		return loop_get_status_old(lo, (struct loop_info __user *) arg);
>>>>>>> e021bb4f
	case LOOP_SET_STATUS64:
		err = -EPERM;
		if ((mode & FMODE_WRITE) || capable(CAP_SYS_ADMIN)) {
			err = loop_set_status64(lo,
					(struct loop_info64 __user *) arg);
		}
		break;
	case LOOP_GET_STATUS64:
<<<<<<< HEAD
		err = loop_get_status64(lo, (struct loop_info64 __user *) arg);
		/* loop_get_status() unlocks lo_ctl_mutex */
		goto out_unlocked;
=======
		return loop_get_status64(lo, (struct loop_info64 __user *) arg);
>>>>>>> e021bb4f
	case LOOP_SET_CAPACITY:
	case LOOP_SET_DIRECT_IO:
	case LOOP_SET_BLOCK_SIZE:
		if (!(mode & FMODE_WRITE) && !capable(CAP_SYS_ADMIN))
			return -EPERM;
		/* Fall through */
	default:
		err = lo_simple_ioctl(lo, cmd, arg);
		break;
	}

	return err;
}

#ifdef CONFIG_COMPAT
struct compat_loop_info {
	compat_int_t	lo_number;      /* ioctl r/o */
	compat_dev_t	lo_device;      /* ioctl r/o */
	compat_ulong_t	lo_inode;       /* ioctl r/o */
	compat_dev_t	lo_rdevice;     /* ioctl r/o */
	compat_int_t	lo_offset;
	compat_int_t	lo_encrypt_type;
	compat_int_t	lo_encrypt_key_size;    /* ioctl w/o */
	compat_int_t	lo_flags;       /* ioctl r/o */
	char		lo_name[LO_NAME_SIZE];
	unsigned char	lo_encrypt_key[LO_KEY_SIZE]; /* ioctl w/o */
	compat_ulong_t	lo_init[2];
	char		reserved[4];
};

/*
 * Transfer 32-bit compatibility structure in userspace to 64-bit loop info
 * - noinlined to reduce stack space usage in main part of driver
 */
static noinline int
loop_info64_from_compat(const struct compat_loop_info __user *arg,
			struct loop_info64 *info64)
{
	struct compat_loop_info info;

	if (copy_from_user(&info, arg, sizeof(info)))
		return -EFAULT;

	memset(info64, 0, sizeof(*info64));
	info64->lo_number = info.lo_number;
	info64->lo_device = info.lo_device;
	info64->lo_inode = info.lo_inode;
	info64->lo_rdevice = info.lo_rdevice;
	info64->lo_offset = info.lo_offset;
	info64->lo_sizelimit = 0;
	info64->lo_encrypt_type = info.lo_encrypt_type;
	info64->lo_encrypt_key_size = info.lo_encrypt_key_size;
	info64->lo_flags = info.lo_flags;
	info64->lo_init[0] = info.lo_init[0];
	info64->lo_init[1] = info.lo_init[1];
	if (info.lo_encrypt_type == LO_CRYPT_CRYPTOAPI)
		memcpy(info64->lo_crypt_name, info.lo_name, LO_NAME_SIZE);
	else
		memcpy(info64->lo_file_name, info.lo_name, LO_NAME_SIZE);
	memcpy(info64->lo_encrypt_key, info.lo_encrypt_key, LO_KEY_SIZE);
	return 0;
}

/*
 * Transfer 64-bit loop info to 32-bit compatibility structure in userspace
 * - noinlined to reduce stack space usage in main part of driver
 */
static noinline int
loop_info64_to_compat(const struct loop_info64 *info64,
		      struct compat_loop_info __user *arg)
{
	struct compat_loop_info info;

	memset(&info, 0, sizeof(info));
	info.lo_number = info64->lo_number;
	info.lo_device = info64->lo_device;
	info.lo_inode = info64->lo_inode;
	info.lo_rdevice = info64->lo_rdevice;
	info.lo_offset = info64->lo_offset;
	info.lo_encrypt_type = info64->lo_encrypt_type;
	info.lo_encrypt_key_size = info64->lo_encrypt_key_size;
	info.lo_flags = info64->lo_flags;
	info.lo_init[0] = info64->lo_init[0];
	info.lo_init[1] = info64->lo_init[1];
	if (info.lo_encrypt_type == LO_CRYPT_CRYPTOAPI)
		memcpy(info.lo_name, info64->lo_crypt_name, LO_NAME_SIZE);
	else
		memcpy(info.lo_name, info64->lo_file_name, LO_NAME_SIZE);
	memcpy(info.lo_encrypt_key, info64->lo_encrypt_key, LO_KEY_SIZE);

	/* error in case values were truncated */
	if (info.lo_device != info64->lo_device ||
	    info.lo_rdevice != info64->lo_rdevice ||
	    info.lo_inode != info64->lo_inode ||
	    info.lo_offset != info64->lo_offset ||
	    info.lo_init[0] != info64->lo_init[0] ||
	    info.lo_init[1] != info64->lo_init[1])
		return -EOVERFLOW;

	if (copy_to_user(arg, &info, sizeof(info)))
		return -EFAULT;
	return 0;
}

static int
loop_set_status_compat(struct loop_device *lo,
		       const struct compat_loop_info __user *arg)
{
	struct loop_info64 info64;
	int ret;

	ret = loop_info64_from_compat(arg, &info64);
	if (ret < 0)
		return ret;
	return loop_set_status(lo, &info64);
}

static int
loop_get_status_compat(struct loop_device *lo,
		       struct compat_loop_info __user *arg)
{
	struct loop_info64 info64;
	int err;

<<<<<<< HEAD
	if (!arg) {
		mutex_unlock(&lo->lo_ctl_mutex);
		return -EINVAL;
	}
=======
	if (!arg)
		return -EINVAL;
>>>>>>> e021bb4f
	err = loop_get_status(lo, &info64);
	if (!err)
		err = loop_info64_to_compat(&info64, arg);
	return err;
}

static int lo_compat_ioctl(struct block_device *bdev, fmode_t mode,
			   unsigned int cmd, unsigned long arg)
{
	struct loop_device *lo = bdev->bd_disk->private_data;
	int err;

	switch(cmd) {
	case LOOP_SET_STATUS:
		err = loop_set_status_compat(lo,
			     (const struct compat_loop_info __user *)arg);
		break;
	case LOOP_GET_STATUS:
<<<<<<< HEAD
		mutex_lock(&lo->lo_ctl_mutex);
		err = loop_get_status_compat(
			lo, (struct compat_loop_info __user *) arg);
		/* loop_get_status() unlocks lo_ctl_mutex */
=======
		err = loop_get_status_compat(lo,
				     (struct compat_loop_info __user *)arg);
>>>>>>> e021bb4f
		break;
	case LOOP_SET_CAPACITY:
	case LOOP_CLR_FD:
	case LOOP_GET_STATUS64:
	case LOOP_SET_STATUS64:
		arg = (unsigned long) compat_ptr(arg);
		/* fall through */
	case LOOP_SET_FD:
	case LOOP_CHANGE_FD:
	case LOOP_SET_BLOCK_SIZE:
		err = lo_ioctl(bdev, mode, cmd, arg);
		break;
	default:
		err = -ENOIOCTLCMD;
		break;
	}
	return err;
}
#endif

static int lo_open(struct block_device *bdev, fmode_t mode)
{
	struct loop_device *lo;
	int err;

	err = mutex_lock_killable(&loop_ctl_mutex);
	if (err)
		return err;
	lo = bdev->bd_disk->private_data;
	if (!lo) {
		err = -ENXIO;
		goto out;
	}

	atomic_inc(&lo->lo_refcnt);
out:
	mutex_unlock(&loop_ctl_mutex);
	return err;
}

static void __lo_release(struct loop_device *lo)
{
<<<<<<< HEAD
	int err;
=======
	struct loop_device *lo;
>>>>>>> e021bb4f

	mutex_lock(&loop_ctl_mutex);
	lo = disk->private_data;
	if (atomic_dec_return(&lo->lo_refcnt))
		goto out_unlock;

	if (lo->lo_flags & LO_FLAGS_AUTOCLEAR) {
		if (lo->lo_state != Lo_bound)
			goto out_unlock;
		lo->lo_state = Lo_rundown;
		mutex_unlock(&loop_ctl_mutex);
		/*
		 * In autoclear mode, stop the loop thread
		 * and remove configuration after last close.
		 */
		__loop_clr_fd(lo, true);
		return;
	} else if (lo->lo_state == Lo_bound) {
		/*
		 * Otherwise keep thread (if running) and config,
		 * but flush possible ongoing bios in thread.
		 */
		blk_mq_freeze_queue(lo->lo_queue);
		blk_mq_unfreeze_queue(lo->lo_queue);
	}

out_unlock:
	mutex_unlock(&loop_ctl_mutex);
}

static void lo_release(struct gendisk *disk, fmode_t mode)
{
	mutex_lock(&loop_index_mutex);
	__lo_release(disk->private_data);
	mutex_unlock(&loop_index_mutex);
}

static const struct block_device_operations lo_fops = {
	.owner =	THIS_MODULE,
	.open =		lo_open,
	.release =	lo_release,
	.ioctl =	lo_ioctl,
#ifdef CONFIG_COMPAT
	.compat_ioctl =	lo_compat_ioctl,
#endif
};

/*
 * And now the modules code and kernel interface.
 */
static int max_loop;
module_param(max_loop, int, 0444);
MODULE_PARM_DESC(max_loop, "Maximum number of loop devices");
module_param(max_part, int, 0444);
MODULE_PARM_DESC(max_part, "Maximum number of partitions per loop device");
MODULE_LICENSE("GPL");
MODULE_ALIAS_BLOCKDEV_MAJOR(LOOP_MAJOR);

int loop_register_transfer(struct loop_func_table *funcs)
{
	unsigned int n = funcs->number;

	if (n >= MAX_LO_CRYPT || xfer_funcs[n])
		return -EINVAL;
	xfer_funcs[n] = funcs;
	return 0;
}

static int unregister_transfer_cb(int id, void *ptr, void *data)
{
	struct loop_device *lo = ptr;
	struct loop_func_table *xfer = data;

	mutex_lock(&loop_ctl_mutex);
	if (lo->lo_encryption == xfer)
		loop_release_xfer(lo);
	mutex_unlock(&loop_ctl_mutex);
	return 0;
}

int loop_unregister_transfer(int number)
{
	unsigned int n = number;
	struct loop_func_table *xfer;

	if (n == 0 || n >= MAX_LO_CRYPT || (xfer = xfer_funcs[n]) == NULL)
		return -EINVAL;

	xfer_funcs[n] = NULL;
	idr_for_each(&loop_index_idr, &unregister_transfer_cb, xfer);
	return 0;
}

EXPORT_SYMBOL(loop_register_transfer);
EXPORT_SYMBOL(loop_unregister_transfer);

static blk_status_t loop_queue_rq(struct blk_mq_hw_ctx *hctx,
		const struct blk_mq_queue_data *bd)
{
	struct request *rq = bd->rq;
	struct loop_cmd *cmd = blk_mq_rq_to_pdu(rq);
	struct loop_device *lo = rq->q->queuedata;

	blk_mq_start_request(rq);

	if (lo->lo_state != Lo_bound)
		return BLK_STS_IOERR;

	switch (req_op(rq)) {
	case REQ_OP_FLUSH:
	case REQ_OP_DISCARD:
	case REQ_OP_WRITE_ZEROES:
		cmd->use_aio = false;
		break;
	default:
		cmd->use_aio = lo->use_dio;
		break;
	}

	/* always use the first bio's css */
#ifdef CONFIG_BLK_CGROUP
	if (cmd->use_aio && rq->bio && rq->bio->bi_css) {
		cmd->css = rq->bio->bi_css;
		css_get(cmd->css);
	} else
#endif
		cmd->css = NULL;
	kthread_queue_work(&lo->worker, &cmd->work);

	return BLK_STS_OK;
}

static void loop_handle_cmd(struct loop_cmd *cmd)
{
	struct request *rq = blk_mq_rq_from_pdu(cmd);
	const bool write = op_is_write(req_op(rq));
	struct loop_device *lo = rq->q->queuedata;
	int ret = 0;

	if (write && (lo->lo_flags & LO_FLAGS_READ_ONLY)) {
		ret = -EIO;
		goto failed;
	}

	ret = do_req_filebacked(lo, rq);
 failed:
	/* complete non-aio request */
	if (!cmd->use_aio || ret) {
		cmd->ret = ret ? -EIO : 0;
		blk_mq_complete_request(rq);
	}
}

static void loop_queue_work(struct kthread_work *work)
{
	struct loop_cmd *cmd =
		container_of(work, struct loop_cmd, work);

	loop_handle_cmd(cmd);
}

static int loop_init_request(struct blk_mq_tag_set *set, struct request *rq,
		unsigned int hctx_idx, unsigned int numa_node)
{
	struct loop_cmd *cmd = blk_mq_rq_to_pdu(rq);

	kthread_init_work(&cmd->work, loop_queue_work);
	return 0;
}

static const struct blk_mq_ops loop_mq_ops = {
	.queue_rq       = loop_queue_rq,
	.init_request	= loop_init_request,
	.complete	= lo_complete_rq,
};

static int loop_add(struct loop_device **l, int i)
{
	struct loop_device *lo;
	struct gendisk *disk;
	int err;

	err = -ENOMEM;
	lo = kzalloc(sizeof(*lo), GFP_KERNEL);
	if (!lo)
		goto out;

	lo->lo_state = Lo_unbound;

	/* allocate id, if @id >= 0, we're requesting that specific id */
	if (i >= 0) {
		err = idr_alloc(&loop_index_idr, lo, i, i + 1, GFP_KERNEL);
		if (err == -ENOSPC)
			err = -EEXIST;
	} else {
		err = idr_alloc(&loop_index_idr, lo, 0, 0, GFP_KERNEL);
	}
	if (err < 0)
		goto out_free_dev;
	i = err;

	err = -ENOMEM;
	lo->tag_set.ops = &loop_mq_ops;
	lo->tag_set.nr_hw_queues = 1;
	lo->tag_set.queue_depth = 128;
	lo->tag_set.numa_node = NUMA_NO_NODE;
	lo->tag_set.cmd_size = sizeof(struct loop_cmd);
	lo->tag_set.flags = BLK_MQ_F_SHOULD_MERGE | BLK_MQ_F_SG_MERGE;
	lo->tag_set.driver_data = lo;

	err = blk_mq_alloc_tag_set(&lo->tag_set);
	if (err)
		goto out_free_idr;

	lo->lo_queue = blk_mq_init_queue(&lo->tag_set);
	if (IS_ERR_OR_NULL(lo->lo_queue)) {
		err = PTR_ERR(lo->lo_queue);
		goto out_cleanup_tags;
	}
	lo->lo_queue->queuedata = lo;

	blk_queue_max_hw_sectors(lo->lo_queue, BLK_DEF_MAX_SECTORS);

	/*
	 * By default, we do buffer IO, so it doesn't make sense to enable
	 * merge because the I/O submitted to backing file is handled page by
	 * page. For directio mode, merge does help to dispatch bigger request
	 * to underlayer disk. We will enable merge once directio is enabled.
	 */
	blk_queue_flag_set(QUEUE_FLAG_NOMERGES, lo->lo_queue);

	err = -ENOMEM;
	disk = lo->lo_disk = alloc_disk(1 << part_shift);
	if (!disk)
		goto out_free_queue;

	/*
	 * Disable partition scanning by default. The in-kernel partition
	 * scanning can be requested individually per-device during its
	 * setup. Userspace can always add and remove partitions from all
	 * devices. The needed partition minors are allocated from the
	 * extended minor space, the main loop device numbers will continue
	 * to match the loop minors, regardless of the number of partitions
	 * used.
	 *
	 * If max_part is given, partition scanning is globally enabled for
	 * all loop devices. The minors for the main loop devices will be
	 * multiples of max_part.
	 *
	 * Note: Global-for-all-devices, set-only-at-init, read-only module
	 * parameteters like 'max_loop' and 'max_part' make things needlessly
	 * complicated, are too static, inflexible and may surprise
	 * userspace tools. Parameters like this in general should be avoided.
	 */
	if (!part_shift)
		disk->flags |= GENHD_FL_NO_PART_SCAN;
	disk->flags |= GENHD_FL_EXT_DEVT;
	atomic_set(&lo->lo_refcnt, 0);
	lo->lo_number		= i;
	spin_lock_init(&lo->lo_lock);
	disk->major		= LOOP_MAJOR;
	disk->first_minor	= i << part_shift;
	disk->fops		= &lo_fops;
	disk->private_data	= lo;
	disk->queue		= lo->lo_queue;
	sprintf(disk->disk_name, "loop%d", i);
	add_disk(disk);
	*l = lo;
	return lo->lo_number;

out_free_queue:
	blk_cleanup_queue(lo->lo_queue);
out_cleanup_tags:
	blk_mq_free_tag_set(&lo->tag_set);
out_free_idr:
	idr_remove(&loop_index_idr, i);
out_free_dev:
	kfree(lo);
out:
	return err;
}

static void loop_remove(struct loop_device *lo)
{
	del_gendisk(lo->lo_disk);
	blk_cleanup_queue(lo->lo_queue);
	blk_mq_free_tag_set(&lo->tag_set);
	put_disk(lo->lo_disk);
	kfree(lo);
}

static int find_free_cb(int id, void *ptr, void *data)
{
	struct loop_device *lo = ptr;
	struct loop_device **l = data;

	if (lo->lo_state == Lo_unbound) {
		*l = lo;
		return 1;
	}
	return 0;
}

static int loop_lookup(struct loop_device **l, int i)
{
	struct loop_device *lo;
	int ret = -ENODEV;

	if (i < 0) {
		int err;

		err = idr_for_each(&loop_index_idr, &find_free_cb, &lo);
		if (err == 1) {
			*l = lo;
			ret = lo->lo_number;
		}
		goto out;
	}

	/* lookup and return a specific i */
	lo = idr_find(&loop_index_idr, i);
	if (lo) {
		*l = lo;
		ret = lo->lo_number;
	}
out:
	return ret;
}

static struct kobject *loop_probe(dev_t dev, int *part, void *data)
{
	struct loop_device *lo;
	struct kobject *kobj;
	int err;

	mutex_lock(&loop_ctl_mutex);
	err = loop_lookup(&lo, MINOR(dev) >> part_shift);
	if (err < 0)
		err = loop_add(&lo, MINOR(dev) >> part_shift);
	if (err < 0)
		kobj = NULL;
	else
		kobj = get_disk_and_module(lo->lo_disk);
	mutex_unlock(&loop_ctl_mutex);

	*part = 0;
	return kobj;
}

static long loop_control_ioctl(struct file *file, unsigned int cmd,
			       unsigned long parm)
{
	struct loop_device *lo;
	int ret;

	ret = mutex_lock_killable(&loop_ctl_mutex);
	if (ret)
		return ret;

	ret = -ENOSYS;
	switch (cmd) {
	case LOOP_CTL_ADD:
		ret = loop_lookup(&lo, parm);
		if (ret >= 0) {
			ret = -EEXIST;
			break;
		}
		ret = loop_add(&lo, parm);
		break;
	case LOOP_CTL_REMOVE:
		ret = loop_lookup(&lo, parm);
		if (ret < 0)
			break;
		if (lo->lo_state != Lo_unbound) {
			ret = -EBUSY;
			break;
		}
		if (atomic_read(&lo->lo_refcnt) > 0) {
			ret = -EBUSY;
			break;
		}
		lo->lo_disk->private_data = NULL;
		idr_remove(&loop_index_idr, lo->lo_number);
		loop_remove(lo);
		break;
	case LOOP_CTL_GET_FREE:
		ret = loop_lookup(&lo, -1);
		if (ret >= 0)
			break;
		ret = loop_add(&lo, -1);
	}
	mutex_unlock(&loop_ctl_mutex);

	return ret;
}

static const struct file_operations loop_ctl_fops = {
	.open		= nonseekable_open,
	.unlocked_ioctl	= loop_control_ioctl,
	.compat_ioctl	= loop_control_ioctl,
	.owner		= THIS_MODULE,
	.llseek		= noop_llseek,
};

static struct miscdevice loop_misc = {
	.minor		= LOOP_CTRL_MINOR,
	.name		= "loop-control",
	.fops		= &loop_ctl_fops,
};

MODULE_ALIAS_MISCDEV(LOOP_CTRL_MINOR);
MODULE_ALIAS("devname:loop-control");

static int __init loop_init(void)
{
	int i, nr;
	unsigned long range;
	struct loop_device *lo;
	int err;

	part_shift = 0;
	if (max_part > 0) {
		part_shift = fls(max_part);

		/*
		 * Adjust max_part according to part_shift as it is exported
		 * to user space so that user can decide correct minor number
		 * if [s]he want to create more devices.
		 *
		 * Note that -1 is required because partition 0 is reserved
		 * for the whole disk.
		 */
		max_part = (1UL << part_shift) - 1;
	}

	if ((1UL << part_shift) > DISK_MAX_PARTS) {
		err = -EINVAL;
		goto err_out;
	}

	if (max_loop > 1UL << (MINORBITS - part_shift)) {
		err = -EINVAL;
		goto err_out;
	}

	/*
	 * If max_loop is specified, create that many devices upfront.
	 * This also becomes a hard limit. If max_loop is not specified,
	 * create CONFIG_BLK_DEV_LOOP_MIN_COUNT loop devices at module
	 * init time. Loop devices can be requested on-demand with the
	 * /dev/loop-control interface, or be instantiated by accessing
	 * a 'dead' device node.
	 */
	if (max_loop) {
		nr = max_loop;
		range = max_loop << part_shift;
	} else {
		nr = CONFIG_BLK_DEV_LOOP_MIN_COUNT;
		range = 1UL << MINORBITS;
	}

	err = misc_register(&loop_misc);
	if (err < 0)
		goto err_out;


	if (register_blkdev(LOOP_MAJOR, "loop")) {
		err = -EIO;
		goto misc_out;
	}

	blk_register_region(MKDEV(LOOP_MAJOR, 0), range,
				  THIS_MODULE, loop_probe, NULL, NULL);

	/* pre-create number of devices given by config or max_loop */
	mutex_lock(&loop_ctl_mutex);
	for (i = 0; i < nr; i++)
		loop_add(&lo, i);
	mutex_unlock(&loop_ctl_mutex);

	printk(KERN_INFO "loop: module loaded\n");
	return 0;

misc_out:
	misc_deregister(&loop_misc);
err_out:
	return err;
}

static int loop_exit_cb(int id, void *ptr, void *data)
{
	struct loop_device *lo = ptr;

	loop_remove(lo);
	return 0;
}

static void __exit loop_exit(void)
{
	unsigned long range;

	range = max_loop ? max_loop << part_shift : 1UL << MINORBITS;

	idr_for_each(&loop_index_idr, &loop_exit_cb, NULL);
	idr_destroy(&loop_index_idr);

	blk_unregister_region(MKDEV(LOOP_MAJOR, 0), range);
	unregister_blkdev(LOOP_MAJOR, "loop");

	misc_deregister(&loop_misc);
}

module_init(loop_init);
module_exit(loop_exit);

#ifndef MODULE
static int __init max_loop_setup(char *str)
{
	max_loop = simple_strtol(str, NULL, 0);
	return 1;
}

__setup("max_loop=", max_loop_setup);
#endif<|MERGE_RESOLUTION|>--- conflicted
+++ resolved
@@ -703,14 +703,6 @@
 	if (error)
 		goto out_err;
 
-<<<<<<< HEAD
-	error = loop_validate_file(file, bdev);
-	if (error)
-		goto out_putf;
-
-	inode = file->f_mapping->host;
-=======
->>>>>>> e021bb4f
 	old_file = lo->lo_backing_file;
 
 	error = -EINVAL;
@@ -932,11 +924,6 @@
 	if (error)
 		goto out_putf;
 
-<<<<<<< HEAD
-	error = loop_validate_file(file, bdev);
-	if (error)
-		goto out_putf;
-=======
 	error = -EBUSY;
 	if (lo->lo_state != Lo_unbound)
 		goto out_unlock;
@@ -944,7 +931,6 @@
 	error = loop_validate_file(file, bdev);
 	if (error)
 		goto out_unlock;
->>>>>>> e021bb4f
 
 	mapping = file->f_mapping;
 	inode = mapping->host;
@@ -1223,20 +1209,12 @@
 
 		if (type >= MAX_LO_CRYPT) {
 			err = -EINVAL;
-<<<<<<< HEAD
-			goto exit;
-=======
 			goto out_unfreeze;
->>>>>>> e021bb4f
 		}
 		xfer = xfer_funcs[type];
 		if (xfer == NULL) {
 			err = -EINVAL;
-<<<<<<< HEAD
-			goto exit;
-=======
 			goto out_unfreeze;
->>>>>>> e021bb4f
 		}
 	} else
 		xfer = NULL;
@@ -1310,14 +1288,6 @@
 static int
 loop_get_status(struct loop_device *lo, struct loop_info64 *info)
 {
-<<<<<<< HEAD
-	struct file *file;
-	struct kstat stat;
-	int ret;
-
-	if (lo->lo_state != Lo_bound) {
-		mutex_unlock(&lo->lo_ctl_mutex);
-=======
 	struct path path;
 	struct kstat stat;
 	int ret;
@@ -1327,7 +1297,6 @@
 		return ret;
 	if (lo->lo_state != Lo_bound) {
 		mutex_unlock(&loop_ctl_mutex);
->>>>>>> e021bb4f
 		return -ENXIO;
 	}
 
@@ -1346,29 +1315,17 @@
 		       lo->lo_encrypt_key_size);
 	}
 
-<<<<<<< HEAD
-	/* Drop lo_ctl_mutex while we call into the filesystem. */
-	file = get_file(lo->lo_backing_file);
-	mutex_unlock(&lo->lo_ctl_mutex);
-	ret = vfs_getattr(&file->f_path, &stat, STATX_INO,
-			  AT_STATX_SYNC_AS_STAT);
-=======
 	/* Drop loop_ctl_mutex while we call into the filesystem. */
 	path = lo->lo_backing_file->f_path;
 	path_get(&path);
 	mutex_unlock(&loop_ctl_mutex);
 	ret = vfs_getattr(&path, &stat, STATX_INO, AT_STATX_SYNC_AS_STAT);
->>>>>>> e021bb4f
 	if (!ret) {
 		info->lo_device = huge_encode_dev(stat.dev);
 		info->lo_inode = stat.ino;
 		info->lo_rdevice = huge_encode_dev(stat.rdev);
 	}
-<<<<<<< HEAD
-	fput(file);
-=======
 	path_put(&path);
->>>>>>> e021bb4f
 	return ret;
 }
 
@@ -1452,15 +1409,8 @@
 	struct loop_info64 info64;
 	int err;
 
-<<<<<<< HEAD
-	if (!arg) {
-		mutex_unlock(&lo->lo_ctl_mutex);
-		return -EINVAL;
-	}
-=======
 	if (!arg)
 		return -EINVAL;
->>>>>>> e021bb4f
 	err = loop_get_status(lo, &info64);
 	if (!err)
 		err = loop_info64_to_old(&info64, &info);
@@ -1475,15 +1425,8 @@
 	struct loop_info64 info64;
 	int err;
 
-<<<<<<< HEAD
-	if (!arg) {
-		mutex_unlock(&lo->lo_ctl_mutex);
-		return -EINVAL;
-	}
-=======
 	if (!arg)
 		return -EINVAL;
->>>>>>> e021bb4f
 	err = loop_get_status(lo, &info64);
 	if (!err && copy_to_user(arg, &info64, sizeof(info64)))
 		err = -EFAULT;
@@ -1596,13 +1539,7 @@
 		}
 		break;
 	case LOOP_GET_STATUS:
-<<<<<<< HEAD
-		err = loop_get_status_old(lo, (struct loop_info __user *) arg);
-		/* loop_get_status() unlocks lo_ctl_mutex */
-		goto out_unlocked;
-=======
 		return loop_get_status_old(lo, (struct loop_info __user *) arg);
->>>>>>> e021bb4f
 	case LOOP_SET_STATUS64:
 		err = -EPERM;
 		if ((mode & FMODE_WRITE) || capable(CAP_SYS_ADMIN)) {
@@ -1611,13 +1548,7 @@
 		}
 		break;
 	case LOOP_GET_STATUS64:
-<<<<<<< HEAD
-		err = loop_get_status64(lo, (struct loop_info64 __user *) arg);
-		/* loop_get_status() unlocks lo_ctl_mutex */
-		goto out_unlocked;
-=======
 		return loop_get_status64(lo, (struct loop_info64 __user *) arg);
->>>>>>> e021bb4f
 	case LOOP_SET_CAPACITY:
 	case LOOP_SET_DIRECT_IO:
 	case LOOP_SET_BLOCK_SIZE:
@@ -1742,15 +1673,8 @@
 	struct loop_info64 info64;
 	int err;
 
-<<<<<<< HEAD
-	if (!arg) {
-		mutex_unlock(&lo->lo_ctl_mutex);
-		return -EINVAL;
-	}
-=======
 	if (!arg)
 		return -EINVAL;
->>>>>>> e021bb4f
 	err = loop_get_status(lo, &info64);
 	if (!err)
 		err = loop_info64_to_compat(&info64, arg);
@@ -1769,15 +1693,8 @@
 			     (const struct compat_loop_info __user *)arg);
 		break;
 	case LOOP_GET_STATUS:
-<<<<<<< HEAD
-		mutex_lock(&lo->lo_ctl_mutex);
-		err = loop_get_status_compat(
-			lo, (struct compat_loop_info __user *) arg);
-		/* loop_get_status() unlocks lo_ctl_mutex */
-=======
 		err = loop_get_status_compat(lo,
 				     (struct compat_loop_info __user *)arg);
->>>>>>> e021bb4f
 		break;
 	case LOOP_SET_CAPACITY:
 	case LOOP_CLR_FD:
@@ -1818,13 +1735,9 @@
 	return err;
 }
 
-static void __lo_release(struct loop_device *lo)
-{
-<<<<<<< HEAD
-	int err;
-=======
+static void lo_release(struct gendisk *disk, fmode_t mode)
+{
 	struct loop_device *lo;
->>>>>>> e021bb4f
 
 	mutex_lock(&loop_ctl_mutex);
 	lo = disk->private_data;
@@ -1853,13 +1766,6 @@
 
 out_unlock:
 	mutex_unlock(&loop_ctl_mutex);
-}
-
-static void lo_release(struct gendisk *disk, fmode_t mode)
-{
-	mutex_lock(&loop_index_mutex);
-	__lo_release(disk->private_data);
-	mutex_unlock(&loop_index_mutex);
 }
 
 static const struct block_device_operations lo_fops = {
