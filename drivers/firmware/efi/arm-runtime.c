--- conflicted
+++ resolved
@@ -110,15 +110,13 @@
 {
 	u64 mapsize;
 
-	if (!efi_enabled(EFI_BOOT) || !efi_enabled(EFI_MEMMAP)) {
+	if (!efi_enabled(EFI_BOOT)) {
 		pr_info("EFI services will not be available.\n");
 		return 0;
 	}
 
 	efi_memmap_unmap();
 
-<<<<<<< HEAD
-=======
 	mapsize = efi.memmap.desc_size * efi.memmap.nr_map;
 
 	if (efi_memmap_init_late(efi.memmap.phys_map, mapsize)) {
@@ -126,7 +124,6 @@
 		return 0;
 	}
 
->>>>>>> e021bb4f
 	if (efi_runtime_disabled()) {
 		pr_info("EFI runtime services will be disabled.\n");
 		return 0;
