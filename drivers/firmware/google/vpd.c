/*
 * vpd.c
 *
 * Driver for exporting VPD content to sysfs.
 *
 * Copyright 2017 Google Inc.
 *
 * This program is free software; you can redistribute it and/or modify
 * it under the terms of the GNU General Public License v2.0 as published by
 * the Free Software Foundation.
 *
 * This program is distributed in the hope that it will be useful,
 * but WITHOUT ANY WARRANTY; without even the implied warranty of
 * MERCHANTABILITY or FITNESS FOR A PARTICULAR PURPOSE.  See the
 * GNU General Public License for more details.
 */

#include <linux/ctype.h>
#include <linux/init.h>
#include <linux/io.h>
#include <linux/kernel.h>
#include <linux/kobject.h>
#include <linux/list.h>
#include <linux/module.h>
#include <linux/of_address.h>
#include <linux/platform_device.h>
#include <linux/slab.h>
#include <linux/sysfs.h>

#include "coreboot_table.h"
#include "vpd_decode.h"

#define CB_TAG_VPD      0x2c
#define VPD_CBMEM_MAGIC 0x43524f53

static struct kobject *vpd_kobj;

struct vpd_cbmem {
	u32 magic;
	u32 version;
	u32 ro_size;
	u32 rw_size;
	u8  blob[0];
};

struct vpd_section {
	bool enabled;
	const char *name;
	char *raw_name;                /* the string name_raw */
	struct kobject *kobj;          /* vpd/name directory */
	char *baseaddr;
	struct bin_attribute bin_attr; /* vpd/name_raw bin_attribute */
	struct list_head attribs;      /* key/value in vpd_attrib_info list */
};

struct vpd_attrib_info {
	char *key;
	const char *value;
	struct bin_attribute bin_attr;
	struct list_head list;
};

static struct vpd_section ro_vpd;
static struct vpd_section rw_vpd;

static ssize_t vpd_attrib_read(struct file *filp, struct kobject *kobp,
			       struct bin_attribute *bin_attr, char *buf,
			       loff_t pos, size_t count)
{
	struct vpd_attrib_info *info = bin_attr->private;

	return memory_read_from_buffer(buf, count, &pos, info->value,
				       info->bin_attr.size);
}

/*
 * vpd_section_check_key_name()
 *
 * The VPD specification supports only [a-zA-Z0-9_]+ characters in key names but
 * old firmware versions may have entries like "S/N" which are problematic when
 * exporting them as sysfs attributes. These keys present in old firmwares are
 * ignored.
 *
 * Returns VPD_OK for a valid key name, VPD_FAIL otherwise.
 *
 * @key: The key name to check
 * @key_len: key name length
 */
static int vpd_section_check_key_name(const u8 *key, s32 key_len)
{
	int c;

	while (key_len-- > 0) {
		c = *key++;

		if (!isalnum(c) && c != '_')
			return VPD_FAIL;
	}

	return VPD_OK;
}

static int vpd_section_attrib_add(const u8 *key, s32 key_len,
				  const u8 *value, s32 value_len,
				  void *arg)
{
	int ret;
	struct vpd_section *sec = arg;
	struct vpd_attrib_info *info;

	/*
	 * Return VPD_OK immediately to decode next entry if the current key
	 * name contains invalid characters.
	 */
	if (vpd_section_check_key_name(key, key_len) != VPD_OK)
		return VPD_OK;

	info = kzalloc(sizeof(*info), GFP_KERNEL);
	if (!info)
		return -ENOMEM;

	info->key = kstrndup(key, key_len, GFP_KERNEL);
	if (!info->key) {
		ret = -ENOMEM;
		goto free_info;
	}

	sysfs_bin_attr_init(&info->bin_attr);
	info->bin_attr.attr.name = info->key;
	info->bin_attr.attr.mode = 0444;
	info->bin_attr.size = value_len;
	info->bin_attr.read = vpd_attrib_read;
	info->bin_attr.private = info;

	info->value = value;

	INIT_LIST_HEAD(&info->list);

	ret = sysfs_create_bin_file(sec->kobj, &info->bin_attr);
	if (ret)
		goto free_info_key;

	list_add_tail(&info->list, &sec->attribs);
	return 0;

free_info_key:
	kfree(info->key);
free_info:
	kfree(info);

	return ret;
}

static void vpd_section_attrib_destroy(struct vpd_section *sec)
{
	struct vpd_attrib_info *info;
	struct vpd_attrib_info *temp;

	list_for_each_entry_safe(info, temp, &sec->attribs, list) {
		sysfs_remove_bin_file(sec->kobj, &info->bin_attr);
		kfree(info->key);
		kfree(info);
	}
}

static ssize_t vpd_section_read(struct file *filp, struct kobject *kobp,
				struct bin_attribute *bin_attr, char *buf,
				loff_t pos, size_t count)
{
	struct vpd_section *sec = bin_attr->private;

	return memory_read_from_buffer(buf, count, &pos, sec->baseaddr,
				       sec->bin_attr.size);
}

static int vpd_section_create_attribs(struct vpd_section *sec)
{
	s32 consumed;
	int ret;

	consumed = 0;
	do {
		ret = vpd_decode_string(sec->bin_attr.size, sec->baseaddr,
					&consumed, vpd_section_attrib_add, sec);
	} while (ret == VPD_OK);

	return 0;
}

static int vpd_section_init(const char *name, struct vpd_section *sec,
			    phys_addr_t physaddr, size_t size)
{
	int err;

	sec->baseaddr = memremap(physaddr, size, MEMREMAP_WB);
	if (!sec->baseaddr)
		return -ENOMEM;

	sec->name = name;

	/* We want to export the raw partion with name ${name}_raw */
	sec->raw_name = kasprintf(GFP_KERNEL, "%s_raw", name);
	if (!sec->raw_name) {
		err = -ENOMEM;
		goto err_memunmap;
	}

	sysfs_bin_attr_init(&sec->bin_attr);
	sec->bin_attr.attr.name = sec->raw_name;
	sec->bin_attr.attr.mode = 0444;
	sec->bin_attr.size = size;
	sec->bin_attr.read = vpd_section_read;
	sec->bin_attr.private = sec;

	err = sysfs_create_bin_file(vpd_kobj, &sec->bin_attr);
	if (err)
		goto err_free_raw_name;

	sec->kobj = kobject_create_and_add(name, vpd_kobj);
	if (!sec->kobj) {
		err = -EINVAL;
		goto err_sysfs_remove;
	}

	INIT_LIST_HEAD(&sec->attribs);
	vpd_section_create_attribs(sec);

	sec->enabled = true;

	return 0;

err_sysfs_remove:
	sysfs_remove_bin_file(vpd_kobj, &sec->bin_attr);
err_free_raw_name:
	kfree(sec->raw_name);
err_memunmap:
	memunmap(sec->baseaddr);
	return err;
}

static int vpd_section_destroy(struct vpd_section *sec)
{
	if (sec->enabled) {
		vpd_section_attrib_destroy(sec);
		kobject_put(sec->kobj);
		sysfs_remove_bin_file(vpd_kobj, &sec->bin_attr);
		kfree(sec->raw_name);
		memunmap(sec->baseaddr);
		sec->enabled = false;
	}

	return 0;
}

static int vpd_sections_init(phys_addr_t physaddr)
{
	struct vpd_cbmem __iomem *temp;
	struct vpd_cbmem header;
	int ret = 0;

	temp = memremap(physaddr, sizeof(struct vpd_cbmem), MEMREMAP_WB);
	if (!temp)
		return -ENOMEM;

	memcpy_fromio(&header, temp, sizeof(struct vpd_cbmem));
	memunmap(temp);

	if (header.magic != VPD_CBMEM_MAGIC)
		return -ENODEV;

	if (header.ro_size) {
		ret = vpd_section_init("ro", &ro_vpd,
				       physaddr + sizeof(struct vpd_cbmem),
				       header.ro_size);
		if (ret)
			return ret;
	}

	if (header.rw_size) {
		ret = vpd_section_init("rw", &rw_vpd,
				       physaddr + sizeof(struct vpd_cbmem) +
				       header.ro_size, header.rw_size);
		if (ret) {
			vpd_section_destroy(&ro_vpd);
			return ret;
		}
	}

	return 0;
}

static int vpd_probe(struct coreboot_device *dev)
{
	int ret;

	vpd_kobj = kobject_create_and_add("vpd", firmware_kobj);
	if (!vpd_kobj)
		return -ENOMEM;

	ret = vpd_sections_init(dev->cbmem_ref.cbmem_addr);
	if (ret) {
		kobject_put(vpd_kobj);
		return ret;
	}

	return 0;
}

static int vpd_remove(struct coreboot_device *dev)
{
	vpd_section_destroy(&ro_vpd);
	vpd_section_destroy(&rw_vpd);

<<<<<<< HEAD
	vpd_kobj = kobject_create_and_add("vpd", firmware_kobj);
	if (!vpd_kobj)
		return -ENOMEM;

	ret = vpd_sections_init(entry.cbmem_addr);
	if (ret) {
		kobject_put(vpd_kobj);
		return ret;
	}

	return 0;
}

static int vpd_remove(struct platform_device *pdev)
{
	vpd_section_destroy(&ro_vpd);
	vpd_section_destroy(&rw_vpd);

=======
>>>>>>> e021bb4f
	kobject_put(vpd_kobj);

	return 0;
}

static struct coreboot_driver vpd_driver = {
	.probe = vpd_probe,
	.remove = vpd_remove,
<<<<<<< HEAD
	.driver = {
=======
	.drv = {
>>>>>>> e021bb4f
		.name = "vpd",
	},
	.tag = CB_TAG_VPD,
};

<<<<<<< HEAD
static struct platform_device *vpd_pdev;

static int __init vpd_platform_init(void)
{
	int ret;

	ret = platform_driver_register(&vpd_driver);
	if (ret)
		return ret;

	vpd_pdev = platform_device_register_simple("vpd", -1, NULL, 0);
	if (IS_ERR(vpd_pdev)) {
		platform_driver_unregister(&vpd_driver);
		return PTR_ERR(vpd_pdev);
	}

	return 0;
=======
static int __init coreboot_vpd_init(void)
{
	return coreboot_driver_register(&vpd_driver);
>>>>>>> e021bb4f
}

static void __exit coreboot_vpd_exit(void)
{
<<<<<<< HEAD
	platform_device_unregister(vpd_pdev);
	platform_driver_unregister(&vpd_driver);
=======
	coreboot_driver_unregister(&vpd_driver);
>>>>>>> e021bb4f
}

module_init(coreboot_vpd_init);
module_exit(coreboot_vpd_exit);

MODULE_AUTHOR("Google, Inc.");
MODULE_LICENSE("GPL");<|MERGE_RESOLUTION|>--- conflicted
+++ resolved
@@ -311,27 +311,6 @@
 	vpd_section_destroy(&ro_vpd);
 	vpd_section_destroy(&rw_vpd);
 
-<<<<<<< HEAD
-	vpd_kobj = kobject_create_and_add("vpd", firmware_kobj);
-	if (!vpd_kobj)
-		return -ENOMEM;
-
-	ret = vpd_sections_init(entry.cbmem_addr);
-	if (ret) {
-		kobject_put(vpd_kobj);
-		return ret;
-	}
-
-	return 0;
-}
-
-static int vpd_remove(struct platform_device *pdev)
-{
-	vpd_section_destroy(&ro_vpd);
-	vpd_section_destroy(&rw_vpd);
-
-=======
->>>>>>> e021bb4f
 	kobject_put(vpd_kobj);
 
 	return 0;
@@ -340,49 +319,20 @@
 static struct coreboot_driver vpd_driver = {
 	.probe = vpd_probe,
 	.remove = vpd_remove,
-<<<<<<< HEAD
-	.driver = {
-=======
 	.drv = {
->>>>>>> e021bb4f
 		.name = "vpd",
 	},
 	.tag = CB_TAG_VPD,
 };
 
-<<<<<<< HEAD
-static struct platform_device *vpd_pdev;
-
-static int __init vpd_platform_init(void)
-{
-	int ret;
-
-	ret = platform_driver_register(&vpd_driver);
-	if (ret)
-		return ret;
-
-	vpd_pdev = platform_device_register_simple("vpd", -1, NULL, 0);
-	if (IS_ERR(vpd_pdev)) {
-		platform_driver_unregister(&vpd_driver);
-		return PTR_ERR(vpd_pdev);
-	}
-
-	return 0;
-=======
 static int __init coreboot_vpd_init(void)
 {
 	return coreboot_driver_register(&vpd_driver);
->>>>>>> e021bb4f
 }
 
 static void __exit coreboot_vpd_exit(void)
 {
-<<<<<<< HEAD
-	platform_device_unregister(vpd_pdev);
-	platform_driver_unregister(&vpd_driver);
-=======
 	coreboot_driver_unregister(&vpd_driver);
->>>>>>> e021bb4f
 }
 
 module_init(coreboot_vpd_init);
