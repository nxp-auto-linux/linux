--- conflicted
+++ resolved
@@ -37,15 +37,11 @@
 	if (err < 0)
 		return err;
 
-<<<<<<< HEAD
-	return st_sensors_set_enable(indio_dev, true);
-=======
 	err = st_sensors_set_enable(indio_dev, true);
 	if (err < 0)
 		goto st_magn_buffer_predisable;
 
 	return 0;
->>>>>>> fa578e9d
 
 st_magn_buffer_predisable:
 	iio_triggered_buffer_predisable(indio_dev);
@@ -54,16 +50,7 @@
 
 static int st_magn_buffer_predisable(struct iio_dev *indio_dev)
 {
-<<<<<<< HEAD
-	int err;
-	struct st_sensor_data *mdata = iio_priv(indio_dev);
-
-	err = st_sensors_set_enable(indio_dev, false);
-	if (err < 0)
-		goto st_magn_buffer_predisable_error;
-=======
 	int err, err2;
->>>>>>> fa578e9d
 
 	err = iio_triggered_buffer_predisable(indio_dev);
 
