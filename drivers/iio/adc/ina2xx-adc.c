--- conflicted
+++ resolved
@@ -125,13 +125,8 @@
 
 struct ina2xx_config {
 	u16 config_default;
-<<<<<<< HEAD
-	int calibration_factor;
-	int shunt_div;
-=======
 	int calibration_value;
 	int shunt_voltage_lsb;	/* nV */
->>>>>>> e021bb4f
 	int bus_voltage_shift;	/* position of lsb */
 	int bus_voltage_lsb;	/* uV */
 	/* fixed relation between current and power lsb, uW/uA */
@@ -156,13 +151,8 @@
 static const struct ina2xx_config ina2xx_config[] = {
 	[ina219] = {
 		.config_default = INA219_CONFIG_DEFAULT,
-<<<<<<< HEAD
-		.calibration_factor = 40960000,
-		.shunt_div = 100,
-=======
 		.calibration_value = 4096,
 		.shunt_voltage_lsb = 10000,
->>>>>>> e021bb4f
 		.bus_voltage_shift = INA219_BUS_VOLTAGE_SHIFT,
 		.bus_voltage_lsb = 4000,
 		.power_lsb_factor = 20,
@@ -237,8 +227,6 @@
 			/* processed (mV) = raw * lsb (uV) / 1000 */
 			*val = chip->config->bus_voltage_lsb;
 			*val2 = 1000;
-<<<<<<< HEAD
-=======
 			return IIO_VAL_FRACTIONAL;
 
 		case INA2XX_CURRENT:
@@ -249,7 +237,6 @@
 			 */
 			*val = chip->config->shunt_voltage_lsb;
 			*val2 = chip->shunt_resistor_uohm;
->>>>>>> e021bb4f
 			return IIO_VAL_FRACTIONAL;
 
 		case INA2XX_POWER:
@@ -855,19 +842,11 @@
 			      sampling_us);
 	if (IS_ERR(task))
 		return PTR_ERR(task);
-<<<<<<< HEAD
 
 	get_task_struct(task);
 	wake_up_process(task);
 	chip->task = task;
 
-=======
-
-	get_task_struct(task);
-	wake_up_process(task);
-	chip->task = task;
-
->>>>>>> e021bb4f
 	return 0;
 }
 
