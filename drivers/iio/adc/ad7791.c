/*
 * AD7787/AD7788/AD7789/AD7790/AD7791 SPI ADC driver
 *
 * Copyright 2012 Analog Devices Inc.
 *  Author: Lars-Peter Clausen <lars@metafoo.de>
 *
 * Licensed under the GPL-2.
 */

#include <linux/interrupt.h>
#include <linux/device.h>
#include <linux/kernel.h>
#include <linux/slab.h>
#include <linux/sysfs.h>
#include <linux/spi/spi.h>
#include <linux/regulator/consumer.h>
#include <linux/err.h>
#include <linux/sched.h>
#include <linux/delay.h>
#include <linux/module.h>

#include <linux/iio/iio.h>
#include <linux/iio/sysfs.h>
#include <linux/iio/buffer.h>
#include <linux/iio/trigger.h>
#include <linux/iio/trigger_consumer.h>
#include <linux/iio/triggered_buffer.h>
#include <linux/iio/adc/ad_sigma_delta.h>

#include <linux/platform_data/ad7791.h>

#define AD7791_REG_COMM			0x0 /* For writes */
#define AD7791_REG_STATUS		0x0 /* For reads */
#define AD7791_REG_MODE			0x1
#define AD7791_REG_FILTER		0x2
#define AD7791_REG_DATA			0x3

#define AD7791_MODE_CONTINUOUS		0x00
#define AD7791_MODE_SINGLE		0x02
#define AD7791_MODE_POWERDOWN		0x03

#define AD7791_CH_AIN1P_AIN1N		0x00
#define AD7791_CH_AIN2			0x01
#define AD7791_CH_AIN1N_AIN1N		0x02
#define AD7791_CH_AVDD_MONITOR		0x03

#define AD7791_FILTER_CLK_DIV_1		(0x0 << 4)
#define AD7791_FILTER_CLK_DIV_2		(0x1 << 4)
#define AD7791_FILTER_CLK_DIV_4		(0x2 << 4)
#define AD7791_FILTER_CLK_DIV_8		(0x3 << 4)
#define AD7791_FILTER_CLK_MASK		(0x3 << 4)
#define AD7791_FILTER_RATE_120		0x0
#define AD7791_FILTER_RATE_100		0x1
#define AD7791_FILTER_RATE_33_3		0x2
#define AD7791_FILTER_RATE_20		0x3
#define AD7791_FILTER_RATE_16_6		0x4
#define AD7791_FILTER_RATE_16_7		0x5
#define AD7791_FILTER_RATE_13_3		0x6
#define AD7791_FILTER_RATE_9_5		0x7
#define AD7791_FILTER_RATE_MASK		0x7

#define AD7791_MODE_BUFFER		BIT(1)
#define AD7791_MODE_UNIPOLAR		BIT(2)
#define AD7791_MODE_BURNOUT		BIT(3)
#define AD7791_MODE_SEL_MASK		(0x3 << 6)
#define AD7791_MODE_SEL(x)		((x) << 6)

#define DECLARE_AD7787_CHANNELS(name, bits, storagebits) \
const struct iio_chan_spec name[] = { \
	AD_SD_DIFF_CHANNEL(0, 0, 0, AD7791_CH_AIN1P_AIN1N, \
		(bits), (storagebits), 0), \
	AD_SD_CHANNEL(1, 1, AD7791_CH_AIN2, (bits), (storagebits), 0), \
	AD_SD_SHORTED_CHANNEL(2, 0, AD7791_CH_AIN1N_AIN1N, \
		(bits), (storagebits), 0), \
	AD_SD_SUPPLY_CHANNEL(3, 2, AD7791_CH_AVDD_MONITOR,  \
		(bits), (storagebits), 0), \
	IIO_CHAN_SOFT_TIMESTAMP(4), \
}

#define DECLARE_AD7791_CHANNELS(name, bits, storagebits) \
const struct iio_chan_spec name[] = { \
	AD_SD_DIFF_CHANNEL(0, 0, 0, AD7791_CH_AIN1P_AIN1N, \
		(bits), (storagebits), 0), \
	AD_SD_SHORTED_CHANNEL(1, 0, AD7791_CH_AIN1N_AIN1N, \
		(bits), (storagebits), 0), \
	AD_SD_SUPPLY_CHANNEL(2, 1, AD7791_CH_AVDD_MONITOR, \
		(bits), (storagebits), 0), \
	IIO_CHAN_SOFT_TIMESTAMP(3), \
}

static DECLARE_AD7787_CHANNELS(ad7787_channels, 24, 32);
static DECLARE_AD7791_CHANNELS(ad7790_channels, 16, 16);
static DECLARE_AD7791_CHANNELS(ad7791_channels, 24, 32);

enum {
	AD7787,
	AD7788,
	AD7789,
	AD7790,
	AD7791,
};

enum ad7791_chip_info_flags {
	AD7791_FLAG_HAS_FILTER		= (1 << 0),
	AD7791_FLAG_HAS_BUFFER		= (1 << 1),
	AD7791_FLAG_HAS_UNIPOLAR	= (1 << 2),
	AD7791_FLAG_HAS_BURNOUT		= (1 << 3),
};

struct ad7791_chip_info {
	const struct iio_chan_spec *channels;
	unsigned int num_channels;
	enum ad7791_chip_info_flags flags;
};

static const struct ad7791_chip_info ad7791_chip_infos[] = {
	[AD7787] = {
		.channels = ad7787_channels,
		.num_channels = ARRAY_SIZE(ad7787_channels),
		.flags = AD7791_FLAG_HAS_FILTER | AD7791_FLAG_HAS_BUFFER |
			AD7791_FLAG_HAS_UNIPOLAR | AD7791_FLAG_HAS_BURNOUT,
	},
	[AD7788] = {
		.channels = ad7790_channels,
		.num_channels = ARRAY_SIZE(ad7790_channels),
		.flags = AD7791_FLAG_HAS_UNIPOLAR,
	},
	[AD7789] = {
		.channels = ad7791_channels,
		.num_channels = ARRAY_SIZE(ad7791_channels),
		.flags = AD7791_FLAG_HAS_UNIPOLAR,
	},
	[AD7790] = {
		.channels = ad7790_channels,
		.num_channels = ARRAY_SIZE(ad7790_channels),
		.flags = AD7791_FLAG_HAS_FILTER | AD7791_FLAG_HAS_BUFFER |
			AD7791_FLAG_HAS_BURNOUT,
	},
	[AD7791] = {
		.channels = ad7791_channels,
		.num_channels = ARRAY_SIZE(ad7791_channels),
		.flags = AD7791_FLAG_HAS_FILTER | AD7791_FLAG_HAS_BUFFER |
			AD7791_FLAG_HAS_UNIPOLAR | AD7791_FLAG_HAS_BURNOUT,
	},
};

struct ad7791_state {
	struct ad_sigma_delta sd;
	uint8_t mode;
	uint8_t filter;

	struct regulator *reg;
	const struct ad7791_chip_info *info;
};

static const int ad7791_sample_freq_avail[8][2] = {
	[AD7791_FILTER_RATE_120] =  { 120, 0 },
	[AD7791_FILTER_RATE_100] =  { 100, 0 },
	[AD7791_FILTER_RATE_33_3] = { 33,  300000 },
	[AD7791_FILTER_RATE_20] =   { 20,  0 },
	[AD7791_FILTER_RATE_16_6] = { 16,  600000 },
	[AD7791_FILTER_RATE_16_7] = { 16,  700000 },
	[AD7791_FILTER_RATE_13_3] = { 13,  300000 },
	[AD7791_FILTER_RATE_9_5] =  { 9,   500000 },
};

static struct ad7791_state *ad_sigma_delta_to_ad7791(struct ad_sigma_delta *sd)
{
	return container_of(sd, struct ad7791_state, sd);
}

static int ad7791_set_channel(struct ad_sigma_delta *sd, unsigned int channel)
{
	ad_sd_set_comm(sd, channel);

	return 0;
}

static int ad7791_set_mode(struct ad_sigma_delta *sd,
	enum ad_sigma_delta_mode mode)
{
	struct ad7791_state *st = ad_sigma_delta_to_ad7791(sd);

	switch (mode) {
	case AD_SD_MODE_CONTINUOUS:
		mode = AD7791_MODE_CONTINUOUS;
		break;
	case AD_SD_MODE_SINGLE:
		mode = AD7791_MODE_SINGLE;
		break;
	case AD_SD_MODE_IDLE:
	case AD_SD_MODE_POWERDOWN:
		mode = AD7791_MODE_POWERDOWN;
		break;
	}

	st->mode &= ~AD7791_MODE_SEL_MASK;
	st->mode |= AD7791_MODE_SEL(mode);

	return ad_sd_write_reg(sd, AD7791_REG_MODE, sizeof(st->mode), st->mode);
}

static const struct ad_sigma_delta_info ad7791_sigma_delta_info = {
	.set_channel = ad7791_set_channel,
	.set_mode = ad7791_set_mode,
	.has_registers = true,
	.addr_shift = 4,
	.read_mask = BIT(3),
};

static int ad7791_read_raw(struct iio_dev *indio_dev,
	const struct iio_chan_spec *chan, int *val, int *val2, long info)
{
	struct ad7791_state *st = iio_priv(indio_dev);
	bool unipolar = !!(st->mode & AD7791_MODE_UNIPOLAR);
	unsigned int rate;

	switch (info) {
	case IIO_CHAN_INFO_RAW:
		return ad_sigma_delta_single_conversion(indio_dev, chan, val);
	case IIO_CHAN_INFO_OFFSET:
		/**
		 * Unipolar: 0 to VREF
		 * Bipolar -VREF to VREF
		 **/
		if (unipolar)
			*val = 0;
		else
			*val = -(1 << (chan->scan_type.realbits - 1));
		return IIO_VAL_INT;
	case IIO_CHAN_INFO_SCALE:
		/* The monitor channel uses an internal reference. */
		if (chan->address == AD7791_CH_AVDD_MONITOR) {
			/*
			 * The signal is attenuated by a factor of 5 and
			 * compared against a 1.17V internal reference.
			 */
			*val = 1170 * 5;
		} else {
			int voltage_uv;

			voltage_uv = regulator_get_voltage(st->reg);
			if (voltage_uv < 0)
				return voltage_uv;

			*val = voltage_uv / 1000;
		}
		if (unipolar)
			*val2 = chan->scan_type.realbits;
		else
			*val2 = chan->scan_type.realbits - 1;

		return IIO_VAL_FRACTIONAL_LOG2;
	case IIO_CHAN_INFO_SAMP_FREQ:
		rate = st->filter & AD7791_FILTER_RATE_MASK;
		*val = ad7791_sample_freq_avail[rate][0];
		*val2 = ad7791_sample_freq_avail[rate][1];
		return IIO_VAL_INT_PLUS_MICRO;
	}

	return -EINVAL;
}

<<<<<<< HEAD
=======
static int ad7791_write_raw(struct iio_dev *indio_dev,
	struct iio_chan_spec const *chan, int val, int val2, long mask)
{
	struct ad7791_state *st = iio_priv(indio_dev);
	int ret, i;

	ret = iio_device_claim_direct_mode(indio_dev);
	if (ret)
		return ret;

	switch (mask) {
	case IIO_CHAN_INFO_SAMP_FREQ:
		for (i = 0; i < ARRAY_SIZE(ad7791_sample_freq_avail); i++) {
			if (ad7791_sample_freq_avail[i][0] == val &&
			    ad7791_sample_freq_avail[i][1] == val2)
				break;
		}

		if (i == ARRAY_SIZE(ad7791_sample_freq_avail)) {
			ret = -EINVAL;
			break;
		}

		st->filter &= ~AD7791_FILTER_RATE_MASK;
		st->filter |= i;
		ad_sd_write_reg(&st->sd, AD7791_REG_FILTER,
				sizeof(st->filter),
				st->filter);
		break;
	default:
		ret = -EINVAL;
	}

	iio_device_release_direct_mode(indio_dev);
	return ret;
}

>>>>>>> e021bb4f
static IIO_CONST_ATTR_SAMP_FREQ_AVAIL("120 100 33.3 20 16.7 16.6 13.3 9.5");

static struct attribute *ad7791_attributes[] = {
	&iio_const_attr_sampling_frequency_available.dev_attr.attr,
	NULL
};

static const struct attribute_group ad7791_attribute_group = {
	.attrs = ad7791_attributes,
};

static const struct iio_info ad7791_info = {
	.read_raw = &ad7791_read_raw,
	.write_raw = &ad7791_write_raw,
	.attrs = &ad7791_attribute_group,
	.validate_trigger = ad_sd_validate_trigger,
};

static const struct iio_info ad7791_no_filter_info = {
	.read_raw = &ad7791_read_raw,
	.write_raw = &ad7791_write_raw,
	.validate_trigger = ad_sd_validate_trigger,
};

static int ad7791_setup(struct ad7791_state *st,
			struct ad7791_platform_data *pdata)
{
	/* Set to poweron-reset default values */
	st->mode = AD7791_MODE_BUFFER;
	st->filter = AD7791_FILTER_RATE_16_6;

	if (!pdata)
		return 0;

	if ((st->info->flags & AD7791_FLAG_HAS_BUFFER) && !pdata->buffered)
		st->mode &= ~AD7791_MODE_BUFFER;

	if ((st->info->flags & AD7791_FLAG_HAS_BURNOUT) &&
		pdata->burnout_current)
		st->mode |= AD7791_MODE_BURNOUT;

	if ((st->info->flags & AD7791_FLAG_HAS_UNIPOLAR) && pdata->unipolar)
		st->mode |= AD7791_MODE_UNIPOLAR;

	return ad_sd_write_reg(&st->sd, AD7791_REG_MODE, sizeof(st->mode),
		st->mode);
}

static int ad7791_probe(struct spi_device *spi)
{
	struct ad7791_platform_data *pdata = spi->dev.platform_data;
	struct iio_dev *indio_dev;
	struct ad7791_state *st;
	int ret;

	if (!spi->irq) {
		dev_err(&spi->dev, "Missing IRQ.\n");
		return -ENXIO;
	}

	indio_dev = devm_iio_device_alloc(&spi->dev, sizeof(*st));
	if (!indio_dev)
		return -ENOMEM;

	st = iio_priv(indio_dev);

	st->reg = devm_regulator_get(&spi->dev, "refin");
	if (IS_ERR(st->reg))
		return PTR_ERR(st->reg);

	ret = regulator_enable(st->reg);
	if (ret)
		return ret;

	st->info = &ad7791_chip_infos[spi_get_device_id(spi)->driver_data];
	ad_sd_init(&st->sd, indio_dev, spi, &ad7791_sigma_delta_info);

	spi_set_drvdata(spi, indio_dev);

	indio_dev->dev.parent = &spi->dev;
	indio_dev->dev.of_node = spi->dev.of_node;
	indio_dev->name = spi_get_device_id(spi)->name;
	indio_dev->modes = INDIO_DIRECT_MODE;
	indio_dev->channels = st->info->channels;
	indio_dev->num_channels = st->info->num_channels;
	if (st->info->flags & AD7791_FLAG_HAS_FILTER)
		indio_dev->info = &ad7791_info;
	else
		indio_dev->info = &ad7791_no_filter_info;

	ret = ad_sd_setup_buffer_and_trigger(indio_dev);
	if (ret)
		goto error_disable_reg;

	ret = ad7791_setup(st, pdata);
	if (ret)
		goto error_remove_trigger;

	ret = iio_device_register(indio_dev);
	if (ret)
		goto error_remove_trigger;

	return 0;

error_remove_trigger:
	ad_sd_cleanup_buffer_and_trigger(indio_dev);
error_disable_reg:
	regulator_disable(st->reg);

	return ret;
}

static int ad7791_remove(struct spi_device *spi)
{
	struct iio_dev *indio_dev = spi_get_drvdata(spi);
	struct ad7791_state *st = iio_priv(indio_dev);

	iio_device_unregister(indio_dev);
	ad_sd_cleanup_buffer_and_trigger(indio_dev);

	regulator_disable(st->reg);

	return 0;
}

static const struct spi_device_id ad7791_spi_ids[] = {
	{ "ad7787", AD7787 },
	{ "ad7788", AD7788 },
	{ "ad7789", AD7789 },
	{ "ad7790", AD7790 },
	{ "ad7791", AD7791 },
	{}
};
MODULE_DEVICE_TABLE(spi, ad7791_spi_ids);

static struct spi_driver ad7791_driver = {
	.driver = {
		.name	= "ad7791",
	},
	.probe		= ad7791_probe,
	.remove		= ad7791_remove,
	.id_table	= ad7791_spi_ids,
};
module_spi_driver(ad7791_driver);

MODULE_AUTHOR("Lars-Peter Clausen <lars@metafoo.de>");
MODULE_DESCRIPTION("Analog Device AD7787/AD7788/AD7789/AD7790/AD7791 ADC driver");
MODULE_LICENSE("GPL v2");<|MERGE_RESOLUTION|>--- conflicted
+++ resolved
@@ -261,8 +261,6 @@
 	return -EINVAL;
 }
 
-<<<<<<< HEAD
-=======
 static int ad7791_write_raw(struct iio_dev *indio_dev,
 	struct iio_chan_spec const *chan, int val, int val2, long mask)
 {
@@ -300,7 +298,6 @@
 	return ret;
 }
 
->>>>>>> e021bb4f
 static IIO_CONST_ATTR_SAMP_FREQ_AVAIL("120 100 33.3 20 16.7 16.6 13.3 9.5");
 
 static struct attribute *ad7791_attributes[] = {
