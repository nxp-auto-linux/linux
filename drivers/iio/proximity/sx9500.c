--- conflicted
+++ resolved
@@ -888,28 +888,19 @@
 
 	dev = &client->dev;
 
-<<<<<<< HEAD
-	if (client->irq <= 0) {
-		gpiod_int = devm_gpiod_get(dev, SX9500_GPIO_INT, GPIOD_IN);
-=======
 	ret = devm_acpi_dev_add_driver_gpios(dev, acpi_sx9500_gpios);
 	if (ret)
 		dev_dbg(dev, "Unable to add GPIO mapping table\n");
 
 	if (client->irq <= 0) {
 		gpiod_int = devm_gpiod_get(dev, "interrupt", GPIOD_IN);
->>>>>>> e021bb4f
 		if (IS_ERR(gpiod_int))
 			dev_err(dev, "gpio get irq failed\n");
 		else
 			client->irq = gpiod_to_irq(gpiod_int);
 	}
 
-<<<<<<< HEAD
-	data->gpiod_rst = devm_gpiod_get(dev, SX9500_GPIO_RESET, GPIOD_OUT_HIGH);
-=======
 	data->gpiod_rst = devm_gpiod_get(dev, "reset", GPIOD_OUT_HIGH);
->>>>>>> e021bb4f
 	if (IS_ERR(data->gpiod_rst)) {
 		dev_warn(dev, "gpio get reset pin failed\n");
 		data->gpiod_rst = NULL;
