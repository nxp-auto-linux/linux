/* SPDX-License-Identifier: GPL-2.0 */
#ifndef BME680_H_
#define BME680_H_

#define BME680_REG_CHIP_ID			0xD0
<<<<<<< HEAD
#define BME680_CHIP_ID_VAL			0x61
#define BME680_REG_SOFT_RESET			0xE0
#define BME680_CMD_SOFTRESET			0xB6
=======
#define   BME680_CHIP_ID_VAL			0x61
#define BME680_REG_SOFT_RESET			0xE0
#define   BME680_CMD_SOFTRESET			0xB6
>>>>>>> fa578e9d
#define BME680_REG_STATUS			0x73
#define   BME680_SPI_MEM_PAGE_BIT		BIT(4)
#define     BME680_SPI_MEM_PAGE_1_VAL		1

#define BME680_REG_TEMP_MSB			0x22
#define BME680_REG_PRESS_MSB			0x1F
#define BM6880_REG_HUMIDITY_MSB			0x25
#define BME680_REG_GAS_MSB			0x2A
#define BME680_REG_GAS_R_LSB			0x2B
#define   BME680_GAS_STAB_BIT			BIT(4)
#define   BME680_GAS_RANGE_MASK			GENMASK(3, 0)

#define BME680_REG_CTRL_HUMIDITY		0x72
#define   BME680_OSRS_HUMIDITY_MASK		GENMASK(2, 0)

#define BME680_REG_CTRL_MEAS			0x74
#define   BME680_OSRS_TEMP_MASK			GENMASK(7, 5)
#define   BME680_OSRS_PRESS_MASK		GENMASK(4, 2)
#define   BME680_MODE_MASK			GENMASK(1, 0)
#define     BME680_MODE_FORCED			1
#define     BME680_MODE_SLEEP			0

#define BME680_REG_CONFIG			0x75
#define   BME680_FILTER_MASK			GENMASK(4, 2)
#define     BME680_FILTER_COEFF_VAL		BIT(1)

/* TEMP/PRESS/HUMID reading skipped */
#define BME680_MEAS_SKIPPED			0x8000

#define BME680_MAX_OVERFLOW_VAL			0x40000000
#define BME680_HUM_REG_SHIFT_VAL		4
#define BME680_BIT_H1_DATA_MASK			GENMASK(3, 0)

#define BME680_REG_RES_HEAT_RANGE		0x02
#define   BME680_RHRANGE_MASK			GENMASK(5, 4)
#define BME680_REG_RES_HEAT_VAL			0x00
#define BME680_REG_RANGE_SW_ERR			0x04
#define   BME680_RSERROR_MASK			GENMASK(7, 4)
#define BME680_REG_RES_HEAT_0			0x5A
#define BME680_REG_GAS_WAIT_0			0x64
#define BME680_ADC_GAS_RES_SHIFT		6
#define BME680_AMB_TEMP				25

#define BME680_REG_CTRL_GAS_1			0x71
#define   BME680_RUN_GAS_MASK			BIT(4)
#define   BME680_NB_CONV_MASK			GENMASK(3, 0)

#define BME680_REG_MEAS_STAT_0			0x1D
#define   BME680_GAS_MEAS_BIT			BIT(6)

/* Calibration Parameters */
#define BME680_T2_LSB_REG	0x8A
#define BME680_T3_REG		0x8C
#define BME680_P1_LSB_REG	0x8E
#define BME680_P2_LSB_REG	0x90
#define BME680_P3_REG		0x92
#define BME680_P4_LSB_REG	0x94
#define BME680_P5_LSB_REG	0x96
#define BME680_P7_REG		0x98
#define BME680_P6_REG		0x99
#define BME680_P8_LSB_REG	0x9C
#define BME680_P9_LSB_REG	0x9E
#define BME680_P10_REG		0xA0
#define BME680_H2_LSB_REG	0xE2
#define BME680_H2_MSB_REG	0xE1
#define BME680_H1_MSB_REG	0xE3
#define BME680_H1_LSB_REG	0xE2
#define BME680_H3_REG		0xE4
#define BME680_H4_REG		0xE5
#define BME680_H5_REG		0xE6
#define BME680_H6_REG		0xE7
#define BME680_H7_REG		0xE8
#define BME680_T1_LSB_REG	0xE9
#define BME680_GH2_LSB_REG	0xEB
#define BME680_GH1_REG		0xED
#define BME680_GH3_REG		0xEE

extern const struct regmap_config bme680_regmap_config;

int bme680_core_probe(struct device *dev, struct regmap *regmap,
		      const char *name);

#endif  /* BME680_H_ */<|MERGE_RESOLUTION|>--- conflicted
+++ resolved
@@ -3,15 +3,9 @@
 #define BME680_H_
 
 #define BME680_REG_CHIP_ID			0xD0
-<<<<<<< HEAD
-#define BME680_CHIP_ID_VAL			0x61
-#define BME680_REG_SOFT_RESET			0xE0
-#define BME680_CMD_SOFTRESET			0xB6
-=======
 #define   BME680_CHIP_ID_VAL			0x61
 #define BME680_REG_SOFT_RESET			0xE0
 #define   BME680_CMD_SOFTRESET			0xB6
->>>>>>> fa578e9d
 #define BME680_REG_STATUS			0x73
 #define   BME680_SPI_MEM_PAGE_BIT		BIT(4)
 #define     BME680_SPI_MEM_PAGE_1_VAL		1
