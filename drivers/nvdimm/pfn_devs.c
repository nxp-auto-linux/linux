--- conflicted
+++ resolved
@@ -623,12 +623,6 @@
 		*end_trunc = end - phys_pmem_align_down(nd_pfn, end);
 }
 
-static u64 phys_pmem_align_down(struct nd_pfn *nd_pfn, u64 phys)
-{
-	return min_t(u64, PHYS_SECTION_ALIGN_DOWN(phys),
-			ALIGN_DOWN(phys, nd_pfn->align));
-}
-
 static int nd_pfn_init(struct nd_pfn *nd_pfn)
 {
 	u32 dax_label_reserve = is_nd_dax(&nd_pfn->dev) ? SZ_128K : 0;
@@ -668,34 +662,7 @@
 
 	memset(pfn_sb, 0, sizeof(*pfn_sb));
 
-<<<<<<< HEAD
-	/*
-	 * Check if pmem collides with 'System RAM' when section aligned and
-	 * trim it accordingly
-	 */
-	nsio = to_nd_namespace_io(&ndns->dev);
-	start = PHYS_SECTION_ALIGN_DOWN(nsio->res.start);
-	size = resource_size(&nsio->res);
-	if (region_intersects(start, size, IORESOURCE_SYSTEM_RAM,
-				IORES_DESC_NONE) == REGION_MIXED) {
-		start = nsio->res.start;
-		start_pad = PHYS_SECTION_ALIGN_UP(start) - start;
-	}
-
-	start = nsio->res.start;
-	size = PHYS_SECTION_ALIGN_UP(start + size) - start;
-	if (region_intersects(start, size, IORESOURCE_SYSTEM_RAM,
-				IORES_DESC_NONE) == REGION_MIXED
-			|| !IS_ALIGNED(start + resource_size(&nsio->res),
-				nd_pfn->align)) {
-		size = resource_size(&nsio->res);
-		end_trunc = start + size - phys_pmem_align_down(nd_pfn,
-				start + size);
-	}
-
-=======
 	trim_pfn_device(nd_pfn, &start_pad, &end_trunc);
->>>>>>> e021bb4f
 	if (start_pad + end_trunc)
 		dev_info(&nd_pfn->dev, "%s alignment collision, truncate %d bytes\n",
 				dev_name(&ndns->dev), start_pad + end_trunc);
