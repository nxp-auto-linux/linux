--- conflicted
+++ resolved
@@ -653,11 +653,7 @@
 
 static unsigned long init_altmap_reserve(resource_size_t base)
 {
-<<<<<<< HEAD
-	unsigned long reserve = PFN_UP(SZ_8K);
-=======
 	unsigned long reserve = info_block_reserve() >> PAGE_SHIFT;
->>>>>>> fa578e9d
 	unsigned long base_pfn = PHYS_PFN(base);
 
 	reserve += base_pfn - SUBSECTION_ALIGN_DOWN(base_pfn);
@@ -708,60 +704,14 @@
 	return 0;
 }
 
-<<<<<<< HEAD
-static u64 phys_pmem_align_down(struct nd_pfn *nd_pfn, u64 phys)
-{
-	return min_t(u64, PHYS_SECTION_ALIGN_DOWN(phys),
-			ALIGN_DOWN(phys, nd_pfn->align));
-}
-
-/*
- * Check if pmem collides with 'System RAM', or other regions when
- * section aligned.  Trim it accordingly.
- */
-static void trim_pfn_device(struct nd_pfn *nd_pfn, u32 *start_pad, u32 *end_trunc)
-{
-	struct nd_namespace_common *ndns = nd_pfn->ndns;
-	struct nd_namespace_io *nsio = to_nd_namespace_io(&ndns->dev);
-	struct nd_region *nd_region = to_nd_region(nd_pfn->dev.parent);
-	const resource_size_t start = nsio->res.start;
-	const resource_size_t end = start + resource_size(&nsio->res);
-	resource_size_t adjust, size;
-
-	*start_pad = 0;
-	*end_trunc = 0;
-
-	adjust = start - PHYS_SECTION_ALIGN_DOWN(start);
-	size = resource_size(&nsio->res) + adjust;
-	if (region_intersects(start - adjust, size, IORESOURCE_SYSTEM_RAM,
-				IORES_DESC_NONE) == REGION_MIXED
-			|| nd_region_conflict(nd_region, start - adjust, size))
-		*start_pad = PHYS_SECTION_ALIGN_UP(start) - start;
-
-	/* Now check that end of the range does not collide. */
-	adjust = PHYS_SECTION_ALIGN_UP(end) - end;
-	size = resource_size(&nsio->res) + adjust;
-	if (region_intersects(start, size, IORESOURCE_SYSTEM_RAM,
-				IORES_DESC_NONE) == REGION_MIXED
-			|| !IS_ALIGNED(end, nd_pfn->align)
-			|| nd_region_conflict(nd_region, start, size))
-		*end_trunc = end - phys_pmem_align_down(nd_pfn, end);
-}
-
-=======
->>>>>>> fa578e9d
 static int nd_pfn_init(struct nd_pfn *nd_pfn)
 {
 	struct nd_namespace_common *ndns = nd_pfn->ndns;
 	struct nd_namespace_io *nsio = to_nd_namespace_io(&ndns->dev);
 	resource_size_t start, size;
 	struct nd_region *nd_region;
-<<<<<<< HEAD
-	u32 start_pad, end_trunc;
-=======
 	unsigned long npfns, align;
 	u32 end_trunc;
->>>>>>> fa578e9d
 	struct nd_pfn_sb *pfn_sb;
 	phys_addr_t offset;
 	const char *sig;
@@ -793,27 +743,13 @@
 		return -ENXIO;
 	}
 
-<<<<<<< HEAD
-	memset(pfn_sb, 0, sizeof(*pfn_sb));
-
-	trim_pfn_device(nd_pfn, &start_pad, &end_trunc);
-	if (start_pad + end_trunc)
-		dev_info(&nd_pfn->dev, "%s alignment collision, truncate %d bytes\n",
-				dev_name(&ndns->dev), start_pad + end_trunc);
-
-=======
->>>>>>> fa578e9d
 	/*
 	 * Note, we use 64 here for the standard size of struct page,
 	 * debugging options may cause it to be larger in which case the
 	 * implementation will limit the pfns advertised through
 	 * ->direct_access() to those that are included in the memmap.
 	 */
-<<<<<<< HEAD
-	start = nsio->res.start + start_pad;
-=======
 	start = nsio->res.start;
->>>>>>> fa578e9d
 	size = resource_size(&nsio->res);
 	npfns = PHYS_PFN(size - SZ_8K);
 	align = max(nd_pfn->align, (1UL << SUBSECTION_SHIFT));
