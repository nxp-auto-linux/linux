// SPDX-License-Identifier: GPL-2.0-only
/*
 * Persistent Memory Driver
 *
 * Copyright (c) 2014-2015, Intel Corporation.
 * Copyright (c) 2015, Christoph Hellwig <hch@lst.de>.
 * Copyright (c) 2015, Boaz Harrosh <boaz@plexistor.com>.
 */

#include <asm/cacheflush.h>
#include <linux/blkdev.h>
#include <linux/hdreg.h>
#include <linux/init.h>
#include <linux/platform_device.h>
#include <linux/set_memory.h>
#include <linux/module.h>
#include <linux/moduleparam.h>
#include <linux/badblocks.h>
#include <linux/memremap.h>
#include <linux/vmalloc.h>
#include <linux/blk-mq.h>
#include <linux/pfn_t.h>
#include <linux/slab.h>
#include <linux/uio.h>
#include <linux/dax.h>
#include <linux/nd.h>
#include <linux/backing-dev.h>
#include "pmem.h"
#include "pfn.h"
#include "nd.h"
#include "nd-core.h"

static struct device *to_dev(struct pmem_device *pmem)
{
	/*
	 * nvdimm bus services need a 'dev' parameter, and we record the device
	 * at init in bb.dev.
	 */
	return pmem->bb.dev;
}

static struct nd_region *to_region(struct pmem_device *pmem)
{
	return to_nd_region(to_dev(pmem)->parent);
}

static void hwpoison_clear(struct pmem_device *pmem,
		phys_addr_t phys, unsigned int len)
{
	unsigned long pfn_start, pfn_end, pfn;

	/* only pmem in the linear map supports HWPoison */
	if (is_vmalloc_addr(pmem->virt_addr))
		return;

	pfn_start = PHYS_PFN(phys);
	pfn_end = pfn_start + PHYS_PFN(len);
	for (pfn = pfn_start; pfn < pfn_end; pfn++) {
		struct page *page = pfn_to_page(pfn);

		/*
		 * Note, no need to hold a get_dev_pagemap() reference
		 * here since we're in the driver I/O path and
		 * outstanding I/O requests pin the dev_pagemap.
		 */
		if (test_and_clear_pmem_poison(page))
			clear_mce_nospec(pfn);
	}
}

static blk_status_t pmem_clear_poison(struct pmem_device *pmem,
		phys_addr_t offset, unsigned int len)
{
	struct device *dev = to_dev(pmem);
	sector_t sector;
	long cleared;
	blk_status_t rc = BLK_STS_OK;

	sector = (offset - pmem->data_offset) / 512;

	cleared = nvdimm_clear_poison(dev, pmem->phys_addr + offset, len);
	if (cleared < len)
		rc = BLK_STS_IOERR;
	if (cleared > 0 && cleared / 512) {
		hwpoison_clear(pmem, pmem->phys_addr + offset, cleared);
		cleared /= 512;
		dev_dbg(dev, "%#llx clear %ld sector%s\n",
				(unsigned long long) sector, cleared,
				cleared > 1 ? "s" : "");
		badblocks_clear(&pmem->bb, sector, cleared);
		if (pmem->bb_state)
			sysfs_notify_dirent(pmem->bb_state);
	}

	arch_invalidate_pmem(pmem->virt_addr + offset, len);

	return rc;
}

static void write_pmem(void *pmem_addr, struct page *page,
		unsigned int off, unsigned int len)
{
	unsigned int chunk;
	void *mem;

	while (len) {
		mem = kmap_atomic(page);
		chunk = min_t(unsigned int, len, PAGE_SIZE - off);
		memcpy_flushcache(pmem_addr, mem + off, chunk);
		kunmap_atomic(mem);
		len -= chunk;
		off = 0;
		page++;
		pmem_addr += chunk;
	}
}

static blk_status_t read_pmem(struct page *page, unsigned int off,
		void *pmem_addr, unsigned int len)
{
	unsigned int chunk;
	unsigned long rem;
	void *mem;

	while (len) {
		mem = kmap_atomic(page);
		chunk = min_t(unsigned int, len, PAGE_SIZE - off);
		rem = memcpy_mcsafe(mem + off, pmem_addr, chunk);
		kunmap_atomic(mem);
		if (rem)
			return BLK_STS_IOERR;
		len -= chunk;
		off = 0;
		page++;
		pmem_addr += chunk;
	}
	return BLK_STS_OK;
}

static blk_status_t pmem_do_bvec(struct pmem_device *pmem, struct page *page,
			unsigned int len, unsigned int off, unsigned int op,
			sector_t sector)
{
	blk_status_t rc = BLK_STS_OK;
	bool bad_pmem = false;
	phys_addr_t pmem_off = sector * 512 + pmem->data_offset;
	void *pmem_addr = pmem->virt_addr + pmem_off;

	if (unlikely(is_bad_pmem(&pmem->bb, sector, len)))
		bad_pmem = true;

	if (!op_is_write(op)) {
		if (unlikely(bad_pmem))
			rc = BLK_STS_IOERR;
		else {
			rc = read_pmem(page, off, pmem_addr, len);
			flush_dcache_page(page);
		}
	} else {
		/*
		 * Note that we write the data both before and after
		 * clearing poison.  The write before clear poison
		 * handles situations where the latest written data is
		 * preserved and the clear poison operation simply marks
		 * the address range as valid without changing the data.
		 * In this case application software can assume that an
		 * interrupted write will either return the new good
		 * data or an error.
		 *
		 * However, if pmem_clear_poison() leaves the data in an
		 * indeterminate state we need to perform the write
		 * after clear poison.
		 */
		flush_dcache_page(page);
		write_pmem(pmem_addr, page, off, len);
		if (unlikely(bad_pmem)) {
			rc = pmem_clear_poison(pmem, pmem_off, len);
			write_pmem(pmem_addr, page, off, len);
		}
	}

	return rc;
}

static blk_qc_t pmem_make_request(struct request_queue *q, struct bio *bio)
{
	int ret = 0;
	blk_status_t rc = 0;
	bool do_acct;
	unsigned long start;
	struct bio_vec bvec;
	struct bvec_iter iter;
	struct pmem_device *pmem = q->queuedata;
	struct nd_region *nd_region = to_region(pmem);

	if (bio->bi_opf & REQ_PREFLUSH)
		ret = nvdimm_flush(nd_region, bio);

	do_acct = nd_iostat_start(bio, &start);
	bio_for_each_segment(bvec, bio, iter) {
		rc = pmem_do_bvec(pmem, bvec.bv_page, bvec.bv_len,
				bvec.bv_offset, bio_op(bio), iter.bi_sector);
		if (rc) {
			bio->bi_status = rc;
			break;
		}
	}
	if (do_acct)
		nd_iostat_end(bio, start);

	if (bio->bi_opf & REQ_FUA)
		ret = nvdimm_flush(nd_region, bio);

	if (ret)
		bio->bi_status = errno_to_blk_status(ret);

	bio_endio(bio);
	return BLK_QC_T_NONE;
}

static int pmem_rw_page(struct block_device *bdev, sector_t sector,
		       struct page *page, unsigned int op)
{
	struct pmem_device *pmem = bdev->bd_queue->queuedata;
	blk_status_t rc;

	rc = pmem_do_bvec(pmem, page, hpage_nr_pages(page) * PAGE_SIZE,
			  0, op, sector);

	/*
	 * The ->rw_page interface is subtle and tricky.  The core
	 * retries on any error, so we can only invoke page_endio() in
	 * the successful completion case.  Otherwise, we'll see crashes
	 * caused by double completion.
	 */
	if (rc == 0)
		page_endio(page, op_is_write(op), 0);

	return blk_status_to_errno(rc);
}

/* see "strong" declaration in tools/testing/nvdimm/pmem-dax.c */
__weak long __pmem_direct_access(struct pmem_device *pmem, pgoff_t pgoff,
		long nr_pages, void **kaddr, pfn_t *pfn)
{
	resource_size_t offset = PFN_PHYS(pgoff) + pmem->data_offset;

	if (unlikely(is_bad_pmem(&pmem->bb, PFN_PHYS(pgoff) / 512,
					PFN_PHYS(nr_pages))))
		return -EIO;

	if (kaddr)
		*kaddr = pmem->virt_addr + offset;
	if (pfn)
		*pfn = phys_to_pfn_t(pmem->phys_addr + offset, pmem->pfn_flags);

	/*
	 * If badblocks are present, limit known good range to the
	 * requested range.
	 */
	if (unlikely(pmem->bb.count))
		return nr_pages;
	return PHYS_PFN(pmem->size - pmem->pfn_pad - offset);
}

static const struct block_device_operations pmem_fops = {
	.owner =		THIS_MODULE,
	.rw_page =		pmem_rw_page,
	.revalidate_disk =	nvdimm_revalidate_disk,
};

static long pmem_dax_direct_access(struct dax_device *dax_dev,
		pgoff_t pgoff, long nr_pages, void **kaddr, pfn_t *pfn)
{
	struct pmem_device *pmem = dax_get_private(dax_dev);

	return __pmem_direct_access(pmem, pgoff, nr_pages, kaddr, pfn);
}

/*
 * Use the 'no check' versions of copy_from_iter_flushcache() and
 * copy_to_iter_mcsafe() to bypass HARDENED_USERCOPY overhead. Bounds
 * checking, both file offset and device offset, is handled by
 * dax_iomap_actor()
 */
static size_t pmem_copy_from_iter(struct dax_device *dax_dev, pgoff_t pgoff,
		void *addr, size_t bytes, struct iov_iter *i)
{
	return _copy_from_iter_flushcache(addr, bytes, i);
}

static size_t pmem_copy_to_iter(struct dax_device *dax_dev, pgoff_t pgoff,
		void *addr, size_t bytes, struct iov_iter *i)
{
	return _copy_to_iter_mcsafe(addr, bytes, i);
}

static const struct dax_operations pmem_dax_ops = {
	.direct_access = pmem_dax_direct_access,
	.dax_supported = generic_fsdax_supported,
	.copy_from_iter = pmem_copy_from_iter,
	.copy_to_iter = pmem_copy_to_iter,
};

static const struct attribute_group *pmem_attribute_groups[] = {
	&dax_attribute_group,
	NULL,
};

static void pmem_pagemap_cleanup(struct dev_pagemap *pgmap)
{
	struct request_queue *q =
		container_of(pgmap->ref, struct request_queue, q_usage_counter);

	blk_cleanup_queue(q);
}

<<<<<<< HEAD
static void pmem_freeze_queue(struct percpu_ref *ref)
{
	struct request_queue *q;

	q = container_of(ref, typeof(*q), q_usage_counter);
=======
static void pmem_release_queue(void *pgmap)
{
	pmem_pagemap_cleanup(pgmap);
}

static void pmem_pagemap_kill(struct dev_pagemap *pgmap)
{
	struct request_queue *q =
		container_of(pgmap->ref, struct request_queue, q_usage_counter);

>>>>>>> fa578e9d
	blk_freeze_queue_start(q);
}

static void pmem_release_disk(void *__pmem)
{
	struct pmem_device *pmem = __pmem;

	kill_dax(pmem->dax_dev);
	put_dax(pmem->dax_dev);
	del_gendisk(pmem->disk);
	put_disk(pmem->disk);
}

static void pmem_pagemap_page_free(struct page *page)
{
	wake_up_var(&page->_refcount);
}

static const struct dev_pagemap_ops fsdax_pagemap_ops = {
	.page_free		= pmem_pagemap_page_free,
	.kill			= pmem_pagemap_kill,
	.cleanup		= pmem_pagemap_cleanup,
};

static int pmem_attach_disk(struct device *dev,
		struct nd_namespace_common *ndns)
{
	struct nd_namespace_io *nsio = to_nd_namespace_io(&ndns->dev);
	struct nd_region *nd_region = to_nd_region(dev->parent);
	int nid = dev_to_node(dev), fua;
	struct resource *res = &nsio->res;
	struct resource bb_res;
	struct nd_pfn *nd_pfn = NULL;
	struct dax_device *dax_dev;
	struct nd_pfn_sb *pfn_sb;
	struct pmem_device *pmem;
	struct request_queue *q;
	struct device *gendev;
	struct gendisk *disk;
	void *addr;
	int rc;
	unsigned long flags = 0UL;

	pmem = devm_kzalloc(dev, sizeof(*pmem), GFP_KERNEL);
	if (!pmem)
		return -ENOMEM;

	/* while nsio_rw_bytes is active, parse a pfn info block if present */
	if (is_nd_pfn(dev)) {
		nd_pfn = to_nd_pfn(dev);
		rc = nvdimm_setup_pfn(nd_pfn, &pmem->pgmap);
		if (rc)
			return rc;
	}

	/* we're attaching a block device, disable raw namespace access */
	devm_nsio_disable(dev, nsio);

	dev_set_drvdata(dev, pmem);
	pmem->phys_addr = res->start;
	pmem->size = resource_size(res);
	fua = nvdimm_has_flush(nd_region);
	if (!IS_ENABLED(CONFIG_ARCH_HAS_UACCESS_FLUSHCACHE) || fua < 0) {
		dev_warn(dev, "unable to guarantee persistence of writes\n");
		fua = 0;
	}

	if (!devm_request_mem_region(dev, res->start, resource_size(res),
				dev_name(&ndns->dev))) {
		dev_warn(dev, "could not reserve region %pR\n", res);
		return -EBUSY;
	}

	q = blk_alloc_queue_node(GFP_KERNEL, dev_to_node(dev));
	if (!q)
		return -ENOMEM;

	pmem->pfn_flags = PFN_DEV;
	pmem->pgmap.ref = &q->q_usage_counter;
	pmem->pgmap.kill = pmem_freeze_queue;
	if (is_nd_pfn(dev)) {
		pmem->pgmap.type = MEMORY_DEVICE_FS_DAX;
		pmem->pgmap.ops = &fsdax_pagemap_ops;
		addr = devm_memremap_pages(dev, &pmem->pgmap);
		pfn_sb = nd_pfn->pfn_sb;
		pmem->data_offset = le64_to_cpu(pfn_sb->dataoff);
		pmem->pfn_pad = resource_size(res) -
			resource_size(&pmem->pgmap.res);
		pmem->pfn_flags |= PFN_MAP;
		memcpy(&bb_res, &pmem->pgmap.res, sizeof(bb_res));
		bb_res.start += pmem->data_offset;
	} else if (pmem_should_map_pages(dev)) {
		memcpy(&pmem->pgmap.res, &nsio->res, sizeof(pmem->pgmap.res));
		pmem->pgmap.type = MEMORY_DEVICE_FS_DAX;
		pmem->pgmap.ops = &fsdax_pagemap_ops;
		addr = devm_memremap_pages(dev, &pmem->pgmap);
		pmem->pfn_flags |= PFN_MAP;
		memcpy(&bb_res, &pmem->pgmap.res, sizeof(bb_res));
	} else {
<<<<<<< HEAD
=======
		if (devm_add_action_or_reset(dev, pmem_release_queue,
					&pmem->pgmap))
			return -ENOMEM;
>>>>>>> fa578e9d
		addr = devm_memremap(dev, pmem->phys_addr,
				pmem->size, ARCH_MEMREMAP_PMEM);
		memcpy(&bb_res, &nsio->res, sizeof(bb_res));
	}

	if (IS_ERR(addr))
		return PTR_ERR(addr);
	pmem->virt_addr = addr;

	blk_queue_write_cache(q, true, fua);
	blk_queue_make_request(q, pmem_make_request);
	blk_queue_physical_block_size(q, PAGE_SIZE);
	blk_queue_logical_block_size(q, pmem_sector_size(ndns));
	blk_queue_max_hw_sectors(q, UINT_MAX);
	blk_queue_flag_set(QUEUE_FLAG_NONROT, q);
	if (pmem->pfn_flags & PFN_MAP)
		blk_queue_flag_set(QUEUE_FLAG_DAX, q);
	q->queuedata = pmem;

	disk = alloc_disk_node(0, nid);
	if (!disk)
		return -ENOMEM;
	pmem->disk = disk;

	disk->fops		= &pmem_fops;
	disk->queue		= q;
	disk->flags		= GENHD_FL_EXT_DEVT;
	disk->queue->backing_dev_info->capabilities |= BDI_CAP_SYNCHRONOUS_IO;
	nvdimm_namespace_disk_name(ndns, disk->disk_name);
	set_capacity(disk, (pmem->size - pmem->pfn_pad - pmem->data_offset)
			/ 512);
	if (devm_init_badblocks(dev, &pmem->bb))
		return -ENOMEM;
	nvdimm_badblocks_populate(nd_region, &pmem->bb, &bb_res);
	disk->bb = &pmem->bb;

	if (is_nvdimm_sync(nd_region))
		flags = DAXDEV_F_SYNC;
	dax_dev = alloc_dax(pmem, disk->disk_name, &pmem_dax_ops, flags);
	if (!dax_dev) {
		put_disk(disk);
		return -ENOMEM;
	}
	dax_write_cache(dax_dev, nvdimm_has_cache(nd_region));
	pmem->dax_dev = dax_dev;
	gendev = disk_to_dev(disk);
	gendev->groups = pmem_attribute_groups;

	device_add_disk(dev, disk, NULL);
	if (devm_add_action_or_reset(dev, pmem_release_disk, pmem))
		return -ENOMEM;

	revalidate_disk(disk);

	pmem->bb_state = sysfs_get_dirent(disk_to_dev(disk)->kobj.sd,
					  "badblocks");
	if (!pmem->bb_state)
		dev_warn(dev, "'badblocks' notification disabled\n");

	return 0;
}

static int nd_pmem_probe(struct device *dev)
{
	int ret;
	struct nd_namespace_common *ndns;

	ndns = nvdimm_namespace_common_probe(dev);
	if (IS_ERR(ndns))
		return PTR_ERR(ndns);

	if (devm_nsio_enable(dev, to_nd_namespace_io(&ndns->dev)))
		return -ENXIO;

	if (is_nd_btt(dev))
		return nvdimm_namespace_attach_btt(ndns);

	if (is_nd_pfn(dev))
		return pmem_attach_disk(dev, ndns);

	ret = nd_btt_probe(dev, ndns);
	if (ret == 0)
		return -ENXIO;

	/*
	 * We have two failure conditions here, there is no
	 * info reserver block or we found a valid info reserve block
	 * but failed to initialize the pfn superblock.
	 *
	 * For the first case consider namespace as a raw pmem namespace
	 * and attach a disk.
	 *
	 * For the latter, consider this a success and advance the namespace
	 * seed.
	 */
	ret = nd_pfn_probe(dev, ndns);
	if (ret == 0)
		return -ENXIO;
	else if (ret == -EOPNOTSUPP)
		return ret;

	ret = nd_dax_probe(dev, ndns);
	if (ret == 0)
		return -ENXIO;
	else if (ret == -EOPNOTSUPP)
		return ret;
	return pmem_attach_disk(dev, ndns);
}

static int nd_pmem_remove(struct device *dev)
{
	struct pmem_device *pmem = dev_get_drvdata(dev);

	if (is_nd_btt(dev))
		nvdimm_namespace_detach_btt(to_nd_btt(dev));
	else {
		/*
		 * Note, this assumes nd_device_lock() context to not
		 * race nd_pmem_notify()
		 */
		sysfs_put(pmem->bb_state);
		pmem->bb_state = NULL;
	}
	nvdimm_flush(to_nd_region(dev->parent), NULL);

	return 0;
}

static void nd_pmem_shutdown(struct device *dev)
{
	nvdimm_flush(to_nd_region(dev->parent), NULL);
}

static void nd_pmem_notify(struct device *dev, enum nvdimm_event event)
{
	struct nd_region *nd_region;
	resource_size_t offset = 0, end_trunc = 0;
	struct nd_namespace_common *ndns;
	struct nd_namespace_io *nsio;
	struct resource res;
	struct badblocks *bb;
	struct kernfs_node *bb_state;

	if (event != NVDIMM_REVALIDATE_POISON)
		return;

	if (is_nd_btt(dev)) {
		struct nd_btt *nd_btt = to_nd_btt(dev);

		ndns = nd_btt->ndns;
		nd_region = to_nd_region(ndns->dev.parent);
		nsio = to_nd_namespace_io(&ndns->dev);
		bb = &nsio->bb;
		bb_state = NULL;
	} else {
		struct pmem_device *pmem = dev_get_drvdata(dev);

		nd_region = to_region(pmem);
		bb = &pmem->bb;
		bb_state = pmem->bb_state;

		if (is_nd_pfn(dev)) {
			struct nd_pfn *nd_pfn = to_nd_pfn(dev);
			struct nd_pfn_sb *pfn_sb = nd_pfn->pfn_sb;

			ndns = nd_pfn->ndns;
			offset = pmem->data_offset +
					__le32_to_cpu(pfn_sb->start_pad);
			end_trunc = __le32_to_cpu(pfn_sb->end_trunc);
		} else {
			ndns = to_ndns(dev);
		}

		nsio = to_nd_namespace_io(&ndns->dev);
	}

	res.start = nsio->res.start + offset;
	res.end = nsio->res.end - end_trunc;
	nvdimm_badblocks_populate(nd_region, bb, &res);
	if (bb_state)
		sysfs_notify_dirent(bb_state);
}

MODULE_ALIAS("pmem");
MODULE_ALIAS_ND_DEVICE(ND_DEVICE_NAMESPACE_IO);
MODULE_ALIAS_ND_DEVICE(ND_DEVICE_NAMESPACE_PMEM);
static struct nd_device_driver nd_pmem_driver = {
	.probe = nd_pmem_probe,
	.remove = nd_pmem_remove,
	.notify = nd_pmem_notify,
	.shutdown = nd_pmem_shutdown,
	.drv = {
		.name = "nd_pmem",
	},
	.type = ND_DRIVER_NAMESPACE_IO | ND_DRIVER_NAMESPACE_PMEM,
};

module_nd_driver(nd_pmem_driver);

MODULE_AUTHOR("Ross Zwisler <ross.zwisler@linux.intel.com>");
MODULE_LICENSE("GPL v2");<|MERGE_RESOLUTION|>--- conflicted
+++ resolved
@@ -315,13 +315,6 @@
 	blk_cleanup_queue(q);
 }
 
-<<<<<<< HEAD
-static void pmem_freeze_queue(struct percpu_ref *ref)
-{
-	struct request_queue *q;
-
-	q = container_of(ref, typeof(*q), q_usage_counter);
-=======
 static void pmem_release_queue(void *pgmap)
 {
 	pmem_pagemap_cleanup(pgmap);
@@ -332,7 +325,6 @@
 	struct request_queue *q =
 		container_of(pgmap->ref, struct request_queue, q_usage_counter);
 
->>>>>>> fa578e9d
 	blk_freeze_queue_start(q);
 }
 
@@ -432,12 +424,9 @@
 		pmem->pfn_flags |= PFN_MAP;
 		memcpy(&bb_res, &pmem->pgmap.res, sizeof(bb_res));
 	} else {
-<<<<<<< HEAD
-=======
 		if (devm_add_action_or_reset(dev, pmem_release_queue,
 					&pmem->pgmap))
 			return -ENOMEM;
->>>>>>> fa578e9d
 		addr = devm_memremap(dev, pmem->phys_addr,
 				pmem->size, ARCH_MEMREMAP_PMEM);
 		memcpy(&bb_res, &nsio->res, sizeof(bb_res));
