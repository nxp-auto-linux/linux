// SPDX-License-Identifier: GPL-2.0-only
/*
 * Copyright(c) 2013-2015 Intel Corporation. All rights reserved.
 */
#define pr_fmt(fmt) KBUILD_MODNAME ": " fmt
#include <linux/libnvdimm.h>
#include <linux/sched/mm.h>
#include <linux/vmalloc.h>
#include <linux/uaccess.h>
#include <linux/module.h>
#include <linux/blkdev.h>
#include <linux/fcntl.h>
#include <linux/async.h>
#include <linux/genhd.h>
#include <linux/ndctl.h>
#include <linux/sched.h>
#include <linux/slab.h>
#include <linux/cpu.h>
#include <linux/fs.h>
#include <linux/io.h>
#include <linux/mm.h>
#include <linux/nd.h>
#include "nd-core.h"
#include "nd.h"
#include "pfn.h"

int nvdimm_major;
static int nvdimm_bus_major;
struct class *nd_class;
static DEFINE_IDA(nd_ida);

static int to_nd_device_type(struct device *dev)
{
	if (is_nvdimm(dev))
		return ND_DEVICE_DIMM;
	else if (is_memory(dev))
		return ND_DEVICE_REGION_PMEM;
	else if (is_nd_blk(dev))
		return ND_DEVICE_REGION_BLK;
	else if (is_nd_dax(dev))
		return ND_DEVICE_DAX_PMEM;
	else if (is_nd_region(dev->parent))
		return nd_region_to_nstype(to_nd_region(dev->parent));

	return 0;
}

static int nvdimm_bus_uevent(struct device *dev, struct kobj_uevent_env *env)
{
	return add_uevent_var(env, "MODALIAS=" ND_DEVICE_MODALIAS_FMT,
			to_nd_device_type(dev));
}

static struct module *to_bus_provider(struct device *dev)
{
	/* pin bus providers while regions are enabled */
	if (is_nd_region(dev)) {
		struct nvdimm_bus *nvdimm_bus = walk_to_nvdimm_bus(dev);

		return nvdimm_bus->nd_desc->module;
	}
	return NULL;
}

static void nvdimm_bus_probe_start(struct nvdimm_bus *nvdimm_bus)
{
	nvdimm_bus_lock(&nvdimm_bus->dev);
	nvdimm_bus->probe_active++;
	nvdimm_bus_unlock(&nvdimm_bus->dev);
}

static void nvdimm_bus_probe_end(struct nvdimm_bus *nvdimm_bus)
{
	nvdimm_bus_lock(&nvdimm_bus->dev);
	if (--nvdimm_bus->probe_active == 0)
		wake_up(&nvdimm_bus->wait);
	nvdimm_bus_unlock(&nvdimm_bus->dev);
}

static int nvdimm_bus_probe(struct device *dev)
{
	struct nd_device_driver *nd_drv = to_nd_device_driver(dev->driver);
	struct module *provider = to_bus_provider(dev);
	struct nvdimm_bus *nvdimm_bus = walk_to_nvdimm_bus(dev);
	int rc;

	if (!try_module_get(provider))
		return -ENXIO;

	dev_dbg(&nvdimm_bus->dev, "START: %s.probe(%s)\n",
			dev->driver->name, dev_name(dev));

	nvdimm_bus_probe_start(nvdimm_bus);
	debug_nvdimm_lock(dev);
	rc = nd_drv->probe(dev);
	debug_nvdimm_unlock(dev);

	if ((rc == 0 || rc == -EOPNOTSUPP) &&
			dev->parent && is_nd_region(dev->parent))
		nd_region_advance_seeds(to_nd_region(dev->parent), dev);
	nvdimm_bus_probe_end(nvdimm_bus);

	dev_dbg(&nvdimm_bus->dev, "END: %s.probe(%s) = %d\n", dev->driver->name,
			dev_name(dev), rc);

	if (rc != 0)
		module_put(provider);
	return rc;
}

static int nvdimm_bus_remove(struct device *dev)
{
	struct nd_device_driver *nd_drv = to_nd_device_driver(dev->driver);
	struct module *provider = to_bus_provider(dev);
	struct nvdimm_bus *nvdimm_bus = walk_to_nvdimm_bus(dev);
	int rc = 0;

	if (nd_drv->remove) {
		debug_nvdimm_lock(dev);
		rc = nd_drv->remove(dev);
		debug_nvdimm_unlock(dev);
	}

	dev_dbg(&nvdimm_bus->dev, "%s.remove(%s) = %d\n", dev->driver->name,
			dev_name(dev), rc);
	module_put(provider);
	return rc;
}

static void nvdimm_bus_shutdown(struct device *dev)
{
	struct nvdimm_bus *nvdimm_bus = walk_to_nvdimm_bus(dev);
	struct nd_device_driver *nd_drv = NULL;

	if (dev->driver)
		nd_drv = to_nd_device_driver(dev->driver);

	if (nd_drv && nd_drv->shutdown) {
		nd_drv->shutdown(dev);
		dev_dbg(&nvdimm_bus->dev, "%s.shutdown(%s)\n",
				dev->driver->name, dev_name(dev));
	}
}

void nd_device_notify(struct device *dev, enum nvdimm_event event)
{
	nd_device_lock(dev);
	if (dev->driver) {
		struct nd_device_driver *nd_drv;

		nd_drv = to_nd_device_driver(dev->driver);
		if (nd_drv->notify)
			nd_drv->notify(dev, event);
	}
	nd_device_unlock(dev);
}
EXPORT_SYMBOL(nd_device_notify);

void nvdimm_region_notify(struct nd_region *nd_region, enum nvdimm_event event)
{
	struct nvdimm_bus *nvdimm_bus = walk_to_nvdimm_bus(&nd_region->dev);

	if (!nvdimm_bus)
		return;

	/* caller is responsible for holding a reference on the device */
	nd_device_notify(&nd_region->dev, event);
}
EXPORT_SYMBOL_GPL(nvdimm_region_notify);

struct clear_badblocks_context {
	resource_size_t phys, cleared;
};

static int nvdimm_clear_badblocks_region(struct device *dev, void *data)
{
	struct clear_badblocks_context *ctx = data;
	struct nd_region *nd_region;
	resource_size_t ndr_end;
	sector_t sector;

	/* make sure device is a region */
	if (!is_memory(dev))
		return 0;

	nd_region = to_nd_region(dev);
	ndr_end = nd_region->ndr_start + nd_region->ndr_size - 1;

	/* make sure we are in the region */
	if (ctx->phys < nd_region->ndr_start
			|| (ctx->phys + ctx->cleared) > ndr_end)
		return 0;

	sector = (ctx->phys - nd_region->ndr_start) / 512;
	badblocks_clear(&nd_region->bb, sector, ctx->cleared / 512);

	if (nd_region->bb_state)
		sysfs_notify_dirent(nd_region->bb_state);

	return 0;
}

static void nvdimm_clear_badblocks_regions(struct nvdimm_bus *nvdimm_bus,
		phys_addr_t phys, u64 cleared)
{
	struct clear_badblocks_context ctx = {
		.phys = phys,
		.cleared = cleared,
	};

	device_for_each_child(&nvdimm_bus->dev, &ctx,
			nvdimm_clear_badblocks_region);
}

static void nvdimm_account_cleared_poison(struct nvdimm_bus *nvdimm_bus,
		phys_addr_t phys, u64 cleared)
{
	if (cleared > 0)
		badrange_forget(&nvdimm_bus->badrange, phys, cleared);

	if (cleared > 0 && cleared / 512)
		nvdimm_clear_badblocks_regions(nvdimm_bus, phys, cleared);
}

long nvdimm_clear_poison(struct device *dev, phys_addr_t phys,
		unsigned int len)
{
	struct nvdimm_bus *nvdimm_bus = walk_to_nvdimm_bus(dev);
	struct nvdimm_bus_descriptor *nd_desc;
	struct nd_cmd_clear_error clear_err;
	struct nd_cmd_ars_cap ars_cap;
	u32 clear_err_unit, mask;
	unsigned int noio_flag;
	int cmd_rc, rc;

	if (!nvdimm_bus)
		return -ENXIO;

	nd_desc = nvdimm_bus->nd_desc;
	/*
	 * if ndctl does not exist, it's PMEM_LEGACY and
	 * we want to just pretend everything is handled.
	 */
	if (!nd_desc->ndctl)
		return len;

	memset(&ars_cap, 0, sizeof(ars_cap));
	ars_cap.address = phys;
	ars_cap.length = len;
	noio_flag = memalloc_noio_save();
	rc = nd_desc->ndctl(nd_desc, NULL, ND_CMD_ARS_CAP, &ars_cap,
			sizeof(ars_cap), &cmd_rc);
	memalloc_noio_restore(noio_flag);
	if (rc < 0)
		return rc;
	if (cmd_rc < 0)
		return cmd_rc;
	clear_err_unit = ars_cap.clear_err_unit;
	if (!clear_err_unit || !is_power_of_2(clear_err_unit))
		return -ENXIO;

	mask = clear_err_unit - 1;
	if ((phys | len) & mask)
		return -ENXIO;
	memset(&clear_err, 0, sizeof(clear_err));
	clear_err.address = phys;
	clear_err.length = len;
	noio_flag = memalloc_noio_save();
	rc = nd_desc->ndctl(nd_desc, NULL, ND_CMD_CLEAR_ERROR, &clear_err,
			sizeof(clear_err), &cmd_rc);
	memalloc_noio_restore(noio_flag);
	if (rc < 0)
		return rc;
	if (cmd_rc < 0)
		return cmd_rc;

	nvdimm_account_cleared_poison(nvdimm_bus, phys, clear_err.cleared);

	return clear_err.cleared;
}
EXPORT_SYMBOL_GPL(nvdimm_clear_poison);

static int nvdimm_bus_match(struct device *dev, struct device_driver *drv);

static struct bus_type nvdimm_bus_type = {
	.name = "nd",
	.uevent = nvdimm_bus_uevent,
	.match = nvdimm_bus_match,
	.probe = nvdimm_bus_probe,
	.remove = nvdimm_bus_remove,
	.shutdown = nvdimm_bus_shutdown,
};

static void nvdimm_bus_release(struct device *dev)
{
	struct nvdimm_bus *nvdimm_bus;

	nvdimm_bus = container_of(dev, struct nvdimm_bus, dev);
	ida_simple_remove(&nd_ida, nvdimm_bus->id);
	kfree(nvdimm_bus);
}

bool is_nvdimm_bus(struct device *dev)
{
	return dev->release == nvdimm_bus_release;
}

struct nvdimm_bus *walk_to_nvdimm_bus(struct device *nd_dev)
{
	struct device *dev;

	for (dev = nd_dev; dev; dev = dev->parent)
		if (is_nvdimm_bus(dev))
			break;
	dev_WARN_ONCE(nd_dev, !dev, "invalid dev, not on nd bus\n");
	if (dev)
		return to_nvdimm_bus(dev);
	return NULL;
}

struct nvdimm_bus *to_nvdimm_bus(struct device *dev)
{
	struct nvdimm_bus *nvdimm_bus;

	nvdimm_bus = container_of(dev, struct nvdimm_bus, dev);
	WARN_ON(!is_nvdimm_bus(dev));
	return nvdimm_bus;
}
EXPORT_SYMBOL_GPL(to_nvdimm_bus);

struct nvdimm_bus *nvdimm_to_bus(struct nvdimm *nvdimm)
{
	return to_nvdimm_bus(nvdimm->dev.parent);
}
EXPORT_SYMBOL_GPL(nvdimm_to_bus);

struct nvdimm_bus *nvdimm_bus_register(struct device *parent,
		struct nvdimm_bus_descriptor *nd_desc)
{
	struct nvdimm_bus *nvdimm_bus;
	int rc;

	nvdimm_bus = kzalloc(sizeof(*nvdimm_bus), GFP_KERNEL);
	if (!nvdimm_bus)
		return NULL;
	INIT_LIST_HEAD(&nvdimm_bus->list);
	INIT_LIST_HEAD(&nvdimm_bus->mapping_list);
	init_waitqueue_head(&nvdimm_bus->wait);
	nvdimm_bus->id = ida_simple_get(&nd_ida, 0, 0, GFP_KERNEL);
	if (nvdimm_bus->id < 0) {
		kfree(nvdimm_bus);
		return NULL;
	}
	mutex_init(&nvdimm_bus->reconfig_mutex);
	badrange_init(&nvdimm_bus->badrange);
	nvdimm_bus->nd_desc = nd_desc;
	nvdimm_bus->dev.parent = parent;
	nvdimm_bus->dev.release = nvdimm_bus_release;
	nvdimm_bus->dev.groups = nd_desc->attr_groups;
	nvdimm_bus->dev.bus = &nvdimm_bus_type;
	nvdimm_bus->dev.of_node = nd_desc->of_node;
	dev_set_name(&nvdimm_bus->dev, "ndbus%d", nvdimm_bus->id);
	rc = device_register(&nvdimm_bus->dev);
	if (rc) {
		dev_dbg(&nvdimm_bus->dev, "registration failed: %d\n", rc);
		goto err;
	}

	return nvdimm_bus;
 err:
	put_device(&nvdimm_bus->dev);
	return NULL;
}
EXPORT_SYMBOL_GPL(nvdimm_bus_register);

void nvdimm_bus_unregister(struct nvdimm_bus *nvdimm_bus)
{
	if (!nvdimm_bus)
		return;
	device_unregister(&nvdimm_bus->dev);
}
EXPORT_SYMBOL_GPL(nvdimm_bus_unregister);

static int child_unregister(struct device *dev, void *data)
{
	/*
	 * the singular ndctl class device per bus needs to be
	 * "device_destroy"ed, so skip it here
	 *
	 * i.e. remove classless children
	 */
	if (dev->class)
		return 0;

	if (is_nvdimm(dev)) {
		struct nvdimm *nvdimm = to_nvdimm(dev);
		bool dev_put = false;

		/* We are shutting down. Make state frozen artificially. */
		nvdimm_bus_lock(dev);
		set_bit(NVDIMM_SECURITY_FROZEN, &nvdimm->sec.flags);
		if (test_and_clear_bit(NDD_WORK_PENDING, &nvdimm->flags))
			dev_put = true;
		nvdimm_bus_unlock(dev);
		cancel_delayed_work_sync(&nvdimm->dwork);
		if (dev_put)
			put_device(dev);
	}
	nd_device_unregister(dev, ND_SYNC);

	return 0;
}

static void free_badrange_list(struct list_head *badrange_list)
{
	struct badrange_entry *bre, *next;

	list_for_each_entry_safe(bre, next, badrange_list, list) {
		list_del(&bre->list);
		kfree(bre);
	}
	list_del_init(badrange_list);
}

static int nd_bus_remove(struct device *dev)
{
	struct nvdimm_bus *nvdimm_bus = to_nvdimm_bus(dev);

	mutex_lock(&nvdimm_bus_list_mutex);
	list_del_init(&nvdimm_bus->list);
	mutex_unlock(&nvdimm_bus_list_mutex);

	wait_event(nvdimm_bus->wait,
			atomic_read(&nvdimm_bus->ioctl_active) == 0);

	nd_synchronize();
	device_for_each_child(&nvdimm_bus->dev, NULL, child_unregister);

	spin_lock(&nvdimm_bus->badrange.lock);
	free_badrange_list(&nvdimm_bus->badrange.list);
	spin_unlock(&nvdimm_bus->badrange.lock);

	nvdimm_bus_destroy_ndctl(nvdimm_bus);

	return 0;
}

static int nd_bus_probe(struct device *dev)
{
	struct nvdimm_bus *nvdimm_bus = to_nvdimm_bus(dev);
	int rc;

	rc = nvdimm_bus_create_ndctl(nvdimm_bus);
	if (rc)
		return rc;

	mutex_lock(&nvdimm_bus_list_mutex);
	list_add_tail(&nvdimm_bus->list, &nvdimm_bus_list);
	mutex_unlock(&nvdimm_bus_list_mutex);

	/* enable bus provider attributes to look up their local context */
	dev_set_drvdata(dev, nvdimm_bus->nd_desc);

	return 0;
}

static struct nd_device_driver nd_bus_driver = {
	.probe = nd_bus_probe,
	.remove = nd_bus_remove,
	.drv = {
		.name = "nd_bus",
		.suppress_bind_attrs = true,
		.bus = &nvdimm_bus_type,
		.owner = THIS_MODULE,
		.mod_name = KBUILD_MODNAME,
	},
};

static int nvdimm_bus_match(struct device *dev, struct device_driver *drv)
{
	struct nd_device_driver *nd_drv = to_nd_device_driver(drv);

	if (is_nvdimm_bus(dev) && nd_drv == &nd_bus_driver)
		return true;

	return !!test_bit(to_nd_device_type(dev), &nd_drv->type);
}

static ASYNC_DOMAIN_EXCLUSIVE(nd_async_domain);

void nd_synchronize(void)
{
	async_synchronize_full_domain(&nd_async_domain);
}
EXPORT_SYMBOL_GPL(nd_synchronize);

static void nd_async_device_register(void *d, async_cookie_t cookie)
{
	struct device *dev = d;

	if (device_add(dev) != 0) {
		dev_err(dev, "%s: failed\n", __func__);
		put_device(dev);
	}
	put_device(dev);
	if (dev->parent)
		put_device(dev->parent);
}

static void nd_async_device_unregister(void *d, async_cookie_t cookie)
{
	struct device *dev = d;

	/* flush bus operations before delete */
	nvdimm_bus_lock(dev);
	nvdimm_bus_unlock(dev);

	device_unregister(dev);
	put_device(dev);
}

void __nd_device_register(struct device *dev)
{
	if (!dev)
		return;

	/*
	 * Ensure that region devices always have their NUMA node set as
	 * early as possible. This way we are able to make certain that
	 * any memory associated with the creation and the creation
	 * itself of the region is associated with the correct node.
	 */
	if (is_nd_region(dev))
		set_dev_node(dev, to_nd_region(dev)->numa_node);

	dev->bus = &nvdimm_bus_type;
<<<<<<< HEAD
	if (dev->parent)
		get_device(dev->parent);
=======
	if (dev->parent) {
		get_device(dev->parent);
		if (dev_to_node(dev) == NUMA_NO_NODE)
			set_dev_node(dev, dev_to_node(dev->parent));
	}
>>>>>>> fa578e9d
	get_device(dev);

	async_schedule_dev_domain(nd_async_device_register, dev,
				  &nd_async_domain);
}

void nd_device_register(struct device *dev)
{
	device_initialize(dev);
	__nd_device_register(dev);
}
EXPORT_SYMBOL(nd_device_register);

void nd_device_unregister(struct device *dev, enum nd_async_mode mode)
{
	bool killed;

	switch (mode) {
	case ND_ASYNC:
		/*
		 * In the async case this is being triggered with the
		 * device lock held and the unregistration work needs to
		 * be moved out of line iff this is thread has won the
		 * race to schedule the deletion.
		 */
		if (!kill_device(dev))
			return;

		get_device(dev);
		async_schedule_domain(nd_async_device_unregister, dev,
				&nd_async_domain);
		break;
	case ND_SYNC:
		/*
		 * In the sync case the device is being unregistered due
		 * to a state change of the parent. Claim the kill state
		 * to synchronize against other unregistration requests,
		 * or otherwise let the async path handle it if the
		 * unregistration was already queued.
		 */
		nd_device_lock(dev);
		killed = kill_device(dev);
		nd_device_unlock(dev);

		if (!killed)
			return;

		nd_synchronize();
		device_unregister(dev);
		break;
	}
}
EXPORT_SYMBOL(nd_device_unregister);

/**
 * __nd_driver_register() - register a region or a namespace driver
 * @nd_drv: driver to register
 * @owner: automatically set by nd_driver_register() macro
 * @mod_name: automatically set by nd_driver_register() macro
 */
int __nd_driver_register(struct nd_device_driver *nd_drv, struct module *owner,
		const char *mod_name)
{
	struct device_driver *drv = &nd_drv->drv;

	if (!nd_drv->type) {
		pr_debug("driver type bitmask not set (%ps)\n",
				__builtin_return_address(0));
		return -EINVAL;
	}

	if (!nd_drv->probe) {
		pr_debug("%s ->probe() must be specified\n", mod_name);
		return -EINVAL;
	}

	drv->bus = &nvdimm_bus_type;
	drv->owner = owner;
	drv->mod_name = mod_name;

	return driver_register(drv);
}
EXPORT_SYMBOL(__nd_driver_register);

int nvdimm_revalidate_disk(struct gendisk *disk)
{
	struct device *dev = disk_to_dev(disk)->parent;
	struct nd_region *nd_region = to_nd_region(dev->parent);
	int disk_ro = get_disk_ro(disk);

	/*
	 * Upgrade to read-only if the region is read-only preserve as
	 * read-only if the disk is already read-only.
	 */
	if (disk_ro || nd_region->ro == disk_ro)
		return 0;

	dev_info(dev, "%s read-only, marking %s read-only\n",
			dev_name(&nd_region->dev), disk->disk_name);
	set_disk_ro(disk, 1);

	return 0;

}
EXPORT_SYMBOL(nvdimm_revalidate_disk);

static ssize_t modalias_show(struct device *dev, struct device_attribute *attr,
		char *buf)
{
	return sprintf(buf, ND_DEVICE_MODALIAS_FMT "\n",
			to_nd_device_type(dev));
}
static DEVICE_ATTR_RO(modalias);

static ssize_t devtype_show(struct device *dev, struct device_attribute *attr,
		char *buf)
{
	return sprintf(buf, "%s\n", dev->type->name);
}
static DEVICE_ATTR_RO(devtype);

static struct attribute *nd_device_attributes[] = {
	&dev_attr_modalias.attr,
	&dev_attr_devtype.attr,
	NULL,
};

/*
 * nd_device_attribute_group - generic attributes for all devices on an nd bus
 */
struct attribute_group nd_device_attribute_group = {
	.attrs = nd_device_attributes,
};
EXPORT_SYMBOL_GPL(nd_device_attribute_group);

static ssize_t numa_node_show(struct device *dev,
		struct device_attribute *attr, char *buf)
{
	return sprintf(buf, "%d\n", dev_to_node(dev));
}
static DEVICE_ATTR_RO(numa_node);

static struct attribute *nd_numa_attributes[] = {
	&dev_attr_numa_node.attr,
	NULL,
};

static umode_t nd_numa_attr_visible(struct kobject *kobj, struct attribute *a,
		int n)
{
	if (!IS_ENABLED(CONFIG_NUMA))
		return 0;

	return a->mode;
}

/*
 * nd_numa_attribute_group - NUMA attributes for all devices on an nd bus
 */
struct attribute_group nd_numa_attribute_group = {
	.attrs = nd_numa_attributes,
	.is_visible = nd_numa_attr_visible,
};
EXPORT_SYMBOL_GPL(nd_numa_attribute_group);

int nvdimm_bus_create_ndctl(struct nvdimm_bus *nvdimm_bus)
{
	dev_t devt = MKDEV(nvdimm_bus_major, nvdimm_bus->id);
	struct device *dev;

	dev = device_create(nd_class, &nvdimm_bus->dev, devt, nvdimm_bus,
			"ndctl%d", nvdimm_bus->id);

	if (IS_ERR(dev))
		dev_dbg(&nvdimm_bus->dev, "failed to register ndctl%d: %ld\n",
				nvdimm_bus->id, PTR_ERR(dev));
	return PTR_ERR_OR_ZERO(dev);
}

void nvdimm_bus_destroy_ndctl(struct nvdimm_bus *nvdimm_bus)
{
	device_destroy(nd_class, MKDEV(nvdimm_bus_major, nvdimm_bus->id));
}

static const struct nd_cmd_desc __nd_cmd_dimm_descs[] = {
	[ND_CMD_IMPLEMENTED] = { },
	[ND_CMD_SMART] = {
		.out_num = 2,
		.out_sizes = { 4, 128, },
	},
	[ND_CMD_SMART_THRESHOLD] = {
		.out_num = 2,
		.out_sizes = { 4, 8, },
	},
	[ND_CMD_DIMM_FLAGS] = {
		.out_num = 2,
		.out_sizes = { 4, 4 },
	},
	[ND_CMD_GET_CONFIG_SIZE] = {
		.out_num = 3,
		.out_sizes = { 4, 4, 4, },
	},
	[ND_CMD_GET_CONFIG_DATA] = {
		.in_num = 2,
		.in_sizes = { 4, 4, },
		.out_num = 2,
		.out_sizes = { 4, UINT_MAX, },
	},
	[ND_CMD_SET_CONFIG_DATA] = {
		.in_num = 3,
		.in_sizes = { 4, 4, UINT_MAX, },
		.out_num = 1,
		.out_sizes = { 4, },
	},
	[ND_CMD_VENDOR] = {
		.in_num = 3,
		.in_sizes = { 4, 4, UINT_MAX, },
		.out_num = 3,
		.out_sizes = { 4, 4, UINT_MAX, },
	},
	[ND_CMD_CALL] = {
		.in_num = 2,
		.in_sizes = { sizeof(struct nd_cmd_pkg), UINT_MAX, },
		.out_num = 1,
		.out_sizes = { UINT_MAX, },
	},
};

const struct nd_cmd_desc *nd_cmd_dimm_desc(int cmd)
{
	if (cmd < ARRAY_SIZE(__nd_cmd_dimm_descs))
		return &__nd_cmd_dimm_descs[cmd];
	return NULL;
}
EXPORT_SYMBOL_GPL(nd_cmd_dimm_desc);

static const struct nd_cmd_desc __nd_cmd_bus_descs[] = {
	[ND_CMD_IMPLEMENTED] = { },
	[ND_CMD_ARS_CAP] = {
		.in_num = 2,
		.in_sizes = { 8, 8, },
		.out_num = 4,
		.out_sizes = { 4, 4, 4, 4, },
	},
	[ND_CMD_ARS_START] = {
		.in_num = 5,
		.in_sizes = { 8, 8, 2, 1, 5, },
		.out_num = 2,
		.out_sizes = { 4, 4, },
	},
	[ND_CMD_ARS_STATUS] = {
		.out_num = 3,
		.out_sizes = { 4, 4, UINT_MAX, },
	},
	[ND_CMD_CLEAR_ERROR] = {
		.in_num = 2,
		.in_sizes = { 8, 8, },
		.out_num = 3,
		.out_sizes = { 4, 4, 8, },
	},
	[ND_CMD_CALL] = {
		.in_num = 2,
		.in_sizes = { sizeof(struct nd_cmd_pkg), UINT_MAX, },
		.out_num = 1,
		.out_sizes = { UINT_MAX, },
	},
};

const struct nd_cmd_desc *nd_cmd_bus_desc(int cmd)
{
	if (cmd < ARRAY_SIZE(__nd_cmd_bus_descs))
		return &__nd_cmd_bus_descs[cmd];
	return NULL;
}
EXPORT_SYMBOL_GPL(nd_cmd_bus_desc);

u32 nd_cmd_in_size(struct nvdimm *nvdimm, int cmd,
		const struct nd_cmd_desc *desc, int idx, void *buf)
{
	if (idx >= desc->in_num)
		return UINT_MAX;

	if (desc->in_sizes[idx] < UINT_MAX)
		return desc->in_sizes[idx];

	if (nvdimm && cmd == ND_CMD_SET_CONFIG_DATA && idx == 2) {
		struct nd_cmd_set_config_hdr *hdr = buf;

		return hdr->in_length;
	} else if (nvdimm && cmd == ND_CMD_VENDOR && idx == 2) {
		struct nd_cmd_vendor_hdr *hdr = buf;

		return hdr->in_length;
	} else if (cmd == ND_CMD_CALL) {
		struct nd_cmd_pkg *pkg = buf;

		return pkg->nd_size_in;
	}

	return UINT_MAX;
}
EXPORT_SYMBOL_GPL(nd_cmd_in_size);

u32 nd_cmd_out_size(struct nvdimm *nvdimm, int cmd,
		const struct nd_cmd_desc *desc, int idx, const u32 *in_field,
		const u32 *out_field, unsigned long remainder)
{
	if (idx >= desc->out_num)
		return UINT_MAX;

	if (desc->out_sizes[idx] < UINT_MAX)
		return desc->out_sizes[idx];

	if (nvdimm && cmd == ND_CMD_GET_CONFIG_DATA && idx == 1)
		return in_field[1];
	else if (nvdimm && cmd == ND_CMD_VENDOR && idx == 2)
		return out_field[1];
	else if (!nvdimm && cmd == ND_CMD_ARS_STATUS && idx == 2) {
		/*
		 * Per table 9-276 ARS Data in ACPI 6.1, out_field[1] is
		 * "Size of Output Buffer in bytes, including this
		 * field."
		 */
		if (out_field[1] < 4)
			return 0;
		/*
		 * ACPI 6.1 is ambiguous if 'status' is included in the
		 * output size. If we encounter an output size that
		 * overshoots the remainder by 4 bytes, assume it was
		 * including 'status'.
		 */
		if (out_field[1] - 4 == remainder)
			return remainder;
		return out_field[1] - 8;
	} else if (cmd == ND_CMD_CALL) {
		struct nd_cmd_pkg *pkg = (struct nd_cmd_pkg *) in_field;

		return pkg->nd_size_out;
	}


	return UINT_MAX;
}
EXPORT_SYMBOL_GPL(nd_cmd_out_size);

void wait_nvdimm_bus_probe_idle(struct device *dev)
{
	struct nvdimm_bus *nvdimm_bus = walk_to_nvdimm_bus(dev);

	do {
		if (nvdimm_bus->probe_active == 0)
			break;
		nvdimm_bus_unlock(dev);
		nd_device_unlock(dev);
		wait_event(nvdimm_bus->wait,
				nvdimm_bus->probe_active == 0);
		nd_device_lock(dev);
		nvdimm_bus_lock(dev);
	} while (true);
}

static int nd_pmem_forget_poison_check(struct device *dev, void *data)
{
	struct nd_cmd_clear_error *clear_err =
		(struct nd_cmd_clear_error *)data;
	struct nd_btt *nd_btt = is_nd_btt(dev) ? to_nd_btt(dev) : NULL;
	struct nd_pfn *nd_pfn = is_nd_pfn(dev) ? to_nd_pfn(dev) : NULL;
	struct nd_dax *nd_dax = is_nd_dax(dev) ? to_nd_dax(dev) : NULL;
	struct nd_namespace_common *ndns = NULL;
	struct nd_namespace_io *nsio;
	resource_size_t offset = 0, end_trunc = 0, start, end, pstart, pend;

	if (nd_dax || !dev->driver)
		return 0;

	start = clear_err->address;
	end = clear_err->address + clear_err->cleared - 1;

	if (nd_btt || nd_pfn || nd_dax) {
		if (nd_btt)
			ndns = nd_btt->ndns;
		else if (nd_pfn)
			ndns = nd_pfn->ndns;
		else if (nd_dax)
			ndns = nd_dax->nd_pfn.ndns;

		if (!ndns)
			return 0;
	} else
		ndns = to_ndns(dev);

	nsio = to_nd_namespace_io(&ndns->dev);
	pstart = nsio->res.start + offset;
	pend = nsio->res.end - end_trunc;

	if ((pstart >= start) && (pend <= end))
		return -EBUSY;

	return 0;

}

static int nd_ns_forget_poison_check(struct device *dev, void *data)
{
	return device_for_each_child(dev, data, nd_pmem_forget_poison_check);
}

/* set_config requires an idle interleave set */
static int nd_cmd_clear_to_send(struct nvdimm_bus *nvdimm_bus,
		struct nvdimm *nvdimm, unsigned int cmd, void *data)
{
	struct nvdimm_bus_descriptor *nd_desc = nvdimm_bus->nd_desc;

	/* ask the bus provider if it would like to block this request */
	if (nd_desc->clear_to_send) {
		int rc = nd_desc->clear_to_send(nd_desc, nvdimm, cmd, data);

		if (rc)
			return rc;
	}

	/* require clear error to go through the pmem driver */
	if (!nvdimm && cmd == ND_CMD_CLEAR_ERROR)
		return device_for_each_child(&nvdimm_bus->dev, data,
				nd_ns_forget_poison_check);

	if (!nvdimm || cmd != ND_CMD_SET_CONFIG_DATA)
		return 0;

	/* prevent label manipulation while the kernel owns label updates */
	wait_nvdimm_bus_probe_idle(&nvdimm_bus->dev);
	if (atomic_read(&nvdimm->busy))
		return -EBUSY;
	return 0;
}

static int __nd_ioctl(struct nvdimm_bus *nvdimm_bus, struct nvdimm *nvdimm,
		int read_only, unsigned int ioctl_cmd, unsigned long arg)
{
	struct nvdimm_bus_descriptor *nd_desc = nvdimm_bus->nd_desc;
	const struct nd_cmd_desc *desc = NULL;
	unsigned int cmd = _IOC_NR(ioctl_cmd);
	struct device *dev = &nvdimm_bus->dev;
	void __user *p = (void __user *) arg;
	char *out_env = NULL, *in_env = NULL;
	const char *cmd_name, *dimm_name;
	u32 in_len = 0, out_len = 0;
	unsigned int func = cmd;
	unsigned long cmd_mask;
	struct nd_cmd_pkg pkg;
	int rc, i, cmd_rc;
	void *buf = NULL;
	u64 buf_len = 0;

	if (nvdimm) {
		desc = nd_cmd_dimm_desc(cmd);
		cmd_name = nvdimm_cmd_name(cmd);
		cmd_mask = nvdimm->cmd_mask;
		dimm_name = dev_name(&nvdimm->dev);
	} else {
		desc = nd_cmd_bus_desc(cmd);
		cmd_name = nvdimm_bus_cmd_name(cmd);
		cmd_mask = nd_desc->cmd_mask;
		dimm_name = "bus";
	}

	if (cmd == ND_CMD_CALL) {
		if (copy_from_user(&pkg, p, sizeof(pkg)))
			return -EFAULT;
	}

	if (!desc || (desc->out_num + desc->in_num == 0) ||
			!test_bit(cmd, &cmd_mask))
		return -ENOTTY;

	/* fail write commands (when read-only) */
	if (read_only)
		switch (cmd) {
		case ND_CMD_VENDOR:
		case ND_CMD_SET_CONFIG_DATA:
		case ND_CMD_ARS_START:
		case ND_CMD_CLEAR_ERROR:
		case ND_CMD_CALL:
			dev_dbg(dev, "'%s' command while read-only.\n",
					nvdimm ? nvdimm_cmd_name(cmd)
					: nvdimm_bus_cmd_name(cmd));
			return -EPERM;
		default:
			break;
		}

	/* process an input envelope */
	in_env = kzalloc(ND_CMD_MAX_ENVELOPE, GFP_KERNEL);
	if (!in_env)
		return -ENOMEM;
	for (i = 0; i < desc->in_num; i++) {
		u32 in_size, copy;

		in_size = nd_cmd_in_size(nvdimm, cmd, desc, i, in_env);
		if (in_size == UINT_MAX) {
			dev_err(dev, "%s:%s unknown input size cmd: %s field: %d\n",
					__func__, dimm_name, cmd_name, i);
			rc = -ENXIO;
			goto out;
		}
		if (in_len < ND_CMD_MAX_ENVELOPE)
			copy = min_t(u32, ND_CMD_MAX_ENVELOPE - in_len, in_size);
		else
			copy = 0;
		if (copy && copy_from_user(&in_env[in_len], p + in_len, copy)) {
			rc = -EFAULT;
			goto out;
		}
		in_len += in_size;
	}

	if (cmd == ND_CMD_CALL) {
		func = pkg.nd_command;
		dev_dbg(dev, "%s, idx: %llu, in: %u, out: %u, len %llu\n",
				dimm_name, pkg.nd_command,
				in_len, out_len, buf_len);
	}

	/* process an output envelope */
	out_env = kzalloc(ND_CMD_MAX_ENVELOPE, GFP_KERNEL);
	if (!out_env) {
		rc = -ENOMEM;
		goto out;
	}

	for (i = 0; i < desc->out_num; i++) {
		u32 out_size = nd_cmd_out_size(nvdimm, cmd, desc, i,
				(u32 *) in_env, (u32 *) out_env, 0);
		u32 copy;

		if (out_size == UINT_MAX) {
			dev_dbg(dev, "%s unknown output size cmd: %s field: %d\n",
					dimm_name, cmd_name, i);
			rc = -EFAULT;
			goto out;
		}
		if (out_len < ND_CMD_MAX_ENVELOPE)
			copy = min_t(u32, ND_CMD_MAX_ENVELOPE - out_len, out_size);
		else
			copy = 0;
		if (copy && copy_from_user(&out_env[out_len],
					p + in_len + out_len, copy)) {
			rc = -EFAULT;
			goto out;
		}
		out_len += out_size;
	}

	buf_len = (u64) out_len + (u64) in_len;
	if (buf_len > ND_IOCTL_MAX_BUFLEN) {
		dev_dbg(dev, "%s cmd: %s buf_len: %llu > %d\n", dimm_name,
				cmd_name, buf_len, ND_IOCTL_MAX_BUFLEN);
		rc = -EINVAL;
		goto out;
	}

	buf = vmalloc(buf_len);
	if (!buf) {
		rc = -ENOMEM;
		goto out;
	}

	if (copy_from_user(buf, p, buf_len)) {
		rc = -EFAULT;
		goto out;
	}

	nd_device_lock(dev);
	nvdimm_bus_lock(dev);
	rc = nd_cmd_clear_to_send(nvdimm_bus, nvdimm, func, buf);
	if (rc)
		goto out_unlock;

	rc = nd_desc->ndctl(nd_desc, nvdimm, cmd, buf, buf_len, &cmd_rc);
	if (rc < 0)
		goto out_unlock;

	if (!nvdimm && cmd == ND_CMD_CLEAR_ERROR && cmd_rc >= 0) {
		struct nd_cmd_clear_error *clear_err = buf;

		nvdimm_account_cleared_poison(nvdimm_bus, clear_err->address,
				clear_err->cleared);
	}

	if (copy_to_user(p, buf, buf_len))
		rc = -EFAULT;

out_unlock:
	nvdimm_bus_unlock(dev);
	nd_device_unlock(dev);
out:
	kfree(in_env);
	kfree(out_env);
	vfree(buf);
	return rc;
}

enum nd_ioctl_mode {
	BUS_IOCTL,
	DIMM_IOCTL,
};

static int match_dimm(struct device *dev, void *data)
{
	long id = (long) data;

	if (is_nvdimm(dev)) {
		struct nvdimm *nvdimm = to_nvdimm(dev);

		return nvdimm->id == id;
	}

	return 0;
}

static long nd_ioctl(struct file *file, unsigned int cmd, unsigned long arg,
		enum nd_ioctl_mode mode)

{
	struct nvdimm_bus *nvdimm_bus, *found = NULL;
	long id = (long) file->private_data;
	struct nvdimm *nvdimm = NULL;
	int rc, ro;

	ro = ((file->f_flags & O_ACCMODE) == O_RDONLY);
	mutex_lock(&nvdimm_bus_list_mutex);
	list_for_each_entry(nvdimm_bus, &nvdimm_bus_list, list) {
		if (mode == DIMM_IOCTL) {
			struct device *dev;

			dev = device_find_child(&nvdimm_bus->dev,
					file->private_data, match_dimm);
			if (!dev)
				continue;
			nvdimm = to_nvdimm(dev);
			found = nvdimm_bus;
		} else if (nvdimm_bus->id == id) {
			found = nvdimm_bus;
		}

		if (found) {
			atomic_inc(&nvdimm_bus->ioctl_active);
			break;
		}
	}
	mutex_unlock(&nvdimm_bus_list_mutex);

	if (!found)
		return -ENXIO;

	nvdimm_bus = found;
	rc = __nd_ioctl(nvdimm_bus, nvdimm, ro, cmd, arg);

	if (nvdimm)
		put_device(&nvdimm->dev);
	if (atomic_dec_and_test(&nvdimm_bus->ioctl_active))
		wake_up(&nvdimm_bus->wait);

	return rc;
}

static long bus_ioctl(struct file *file, unsigned int cmd, unsigned long arg)
{
	return nd_ioctl(file, cmd, arg, BUS_IOCTL);
}

static long dimm_ioctl(struct file *file, unsigned int cmd, unsigned long arg)
{
	return nd_ioctl(file, cmd, arg, DIMM_IOCTL);
}

static int nd_open(struct inode *inode, struct file *file)
{
	long minor = iminor(inode);

	file->private_data = (void *) minor;
	return 0;
}

static const struct file_operations nvdimm_bus_fops = {
	.owner = THIS_MODULE,
	.open = nd_open,
	.unlocked_ioctl = bus_ioctl,
	.compat_ioctl = bus_ioctl,
	.llseek = noop_llseek,
};

static const struct file_operations nvdimm_fops = {
	.owner = THIS_MODULE,
	.open = nd_open,
	.unlocked_ioctl = dimm_ioctl,
	.compat_ioctl = dimm_ioctl,
	.llseek = noop_llseek,
};

int __init nvdimm_bus_init(void)
{
	int rc;

	rc = bus_register(&nvdimm_bus_type);
	if (rc)
		return rc;

	rc = register_chrdev(0, "ndctl", &nvdimm_bus_fops);
	if (rc < 0)
		goto err_bus_chrdev;
	nvdimm_bus_major = rc;

	rc = register_chrdev(0, "dimmctl", &nvdimm_fops);
	if (rc < 0)
		goto err_dimm_chrdev;
	nvdimm_major = rc;

	nd_class = class_create(THIS_MODULE, "nd");
	if (IS_ERR(nd_class)) {
		rc = PTR_ERR(nd_class);
		goto err_class;
	}

	rc = driver_register(&nd_bus_driver.drv);
	if (rc)
		goto err_nd_bus;

	return 0;

 err_nd_bus:
	class_destroy(nd_class);
 err_class:
	unregister_chrdev(nvdimm_major, "dimmctl");
 err_dimm_chrdev:
	unregister_chrdev(nvdimm_bus_major, "ndctl");
 err_bus_chrdev:
	bus_unregister(&nvdimm_bus_type);

	return rc;
}

void nvdimm_bus_exit(void)
{
	driver_unregister(&nd_bus_driver.drv);
	class_destroy(nd_class);
	unregister_chrdev(nvdimm_bus_major, "ndctl");
	unregister_chrdev(nvdimm_major, "dimmctl");
	bus_unregister(&nvdimm_bus_type);
	ida_destroy(&nd_ida);
}<|MERGE_RESOLUTION|>--- conflicted
+++ resolved
@@ -534,16 +534,11 @@
 		set_dev_node(dev, to_nd_region(dev)->numa_node);
 
 	dev->bus = &nvdimm_bus_type;
-<<<<<<< HEAD
-	if (dev->parent)
-		get_device(dev->parent);
-=======
 	if (dev->parent) {
 		get_device(dev->parent);
 		if (dev_to_node(dev) == NUMA_NO_NODE)
 			set_dev_node(dev, dev_to_node(dev->parent));
 	}
->>>>>>> fa578e9d
 	get_device(dev);
 
 	async_schedule_dev_domain(nd_async_device_register, dev,
