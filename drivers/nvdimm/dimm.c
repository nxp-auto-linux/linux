/*
 * Copyright(c) 2013-2015 Intel Corporation. All rights reserved.
 *
 * This program is free software; you can redistribute it and/or modify
 * it under the terms of version 2 of the GNU General Public License as
 * published by the Free Software Foundation.
 *
 * This program is distributed in the hope that it will be useful, but
 * WITHOUT ANY WARRANTY; without even the implied warranty of
 * MERCHANTABILITY or FITNESS FOR A PARTICULAR PURPOSE.  See the GNU
 * General Public License for more details.
 */
#include <linux/vmalloc.h>
#include <linux/module.h>
#include <linux/device.h>
#include <linux/sizes.h>
#include <linux/ndctl.h>
#include <linux/slab.h>
#include <linux/mm.h>
#include <linux/nd.h>
#include "label.h"
#include "nd.h"

static int nvdimm_probe(struct device *dev)
{
	struct nvdimm_drvdata *ndd;
	int rc;

	rc = nvdimm_check_config_data(dev);
	if (rc) {
		/* not required for non-aliased nvdimm, ex. NVDIMM-N */
		if (rc == -ENOTTY)
			rc = 0;
		return rc;
	}

	/* reset locked, to be validated below... */
	nvdimm_clear_locked(dev);

	ndd = kzalloc(sizeof(*ndd), GFP_KERNEL);
	if (!ndd)
		return -ENOMEM;

	dev_set_drvdata(dev, ndd);
	ndd->dpa.name = dev_name(dev);
	ndd->ns_current = -1;
	ndd->ns_next = -1;
	ndd->dpa.start = 0;
	ndd->dpa.end = -1;
	ndd->dev = dev;
	get_device(dev);
	kref_init(&ndd->kref);

	/*
	 * EACCES failures reading the namespace label-area-properties
	 * are interpreted as the DIMM capacity being locked but the
	 * namespace labels themselves being accessible.
	 */
	rc = nvdimm_init_nsarea(ndd);
	if (rc == -EACCES) {
		/*
		 * See nvdimm_namespace_common_probe() where we fail to
		 * allow namespaces to probe while the DIMM is locked,
		 * but we do allow for namespace enumeration.
		 */
		nvdimm_set_locked(dev);
		rc = 0;
	}
	if (rc)
		goto err;

	/*
	 * EACCES failures reading the namespace label-data are
	 * interpreted as the label area being locked in addition to the
	 * DIMM capacity. We fail the dimm probe to prevent regions from
	 * attempting to parse the label area.
	 */
	rc = nvdimm_init_config_data(ndd);
	if (rc == -EACCES)
		nvdimm_set_locked(dev);
	if (rc)
		goto err;

	dev_dbg(dev, "config data size: %d\n", ndd->nsarea.config_size);

	nvdimm_bus_lock(dev);
	ndd->ns_current = nd_label_validate(ndd);
	ndd->ns_next = nd_label_next_nsindex(ndd->ns_current);
	nd_label_copy(ndd, to_next_namespace_index(ndd),
			to_current_namespace_index(ndd));
	if (ndd->ns_current >= 0) {
		rc = nd_label_reserve_dpa(ndd);
		if (rc == 0)
			nvdimm_set_aliasing(dev);
	}
<<<<<<< HEAD
	nvdimm_clear_locked(dev);
=======
>>>>>>> e021bb4f
	nvdimm_bus_unlock(dev);

	if (rc)
		goto err;

	return 0;

 err:
	put_ndd(ndd);
	return rc;
}

static int nvdimm_remove(struct device *dev)
{
	struct nvdimm_drvdata *ndd = dev_get_drvdata(dev);

	if (!ndd)
		return 0;

	nvdimm_bus_lock(dev);
	dev_set_drvdata(dev, NULL);
	nvdimm_bus_unlock(dev);
	put_ndd(ndd);

	return 0;
}

static struct nd_device_driver nvdimm_driver = {
	.probe = nvdimm_probe,
	.remove = nvdimm_remove,
	.drv = {
		.name = "nvdimm",
	},
	.type = ND_DRIVER_DIMM,
};

int __init nvdimm_init(void)
{
	return nd_driver_register(&nvdimm_driver);
}

void nvdimm_exit(void)
{
	driver_unregister(&nvdimm_driver.drv);
}

MODULE_ALIAS_ND_DEVICE(ND_DEVICE_DIMM);<|MERGE_RESOLUTION|>--- conflicted
+++ resolved
@@ -93,10 +93,6 @@
 		if (rc == 0)
 			nvdimm_set_aliasing(dev);
 	}
-<<<<<<< HEAD
-	nvdimm_clear_locked(dev);
-=======
->>>>>>> e021bb4f
 	nvdimm_bus_unlock(dev);
 
 	if (rc)
