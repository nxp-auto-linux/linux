--- conflicted
+++ resolved
@@ -1505,10 +1505,6 @@
 		.matches = {
 			DMI_MATCH(DMI_SYS_VENDOR, "GOOGLE"),
 			DMI_MATCH(DMI_PRODUCT_FAMILY, "Intel_Strago"),
-<<<<<<< HEAD
-			DMI_MATCH(DMI_PRODUCT_VERSION, "1.0"),
-=======
->>>>>>> fa578e9d
 		},
 	},
 	{
@@ -1516,10 +1512,6 @@
 		.matches = {
 			DMI_MATCH(DMI_SYS_VENDOR, "HP"),
 			DMI_MATCH(DMI_PRODUCT_NAME, "Setzer"),
-<<<<<<< HEAD
-			DMI_MATCH(DMI_PRODUCT_VERSION, "1.0"),
-=======
->>>>>>> fa578e9d
 		},
 	},
 	{
@@ -1527,10 +1519,6 @@
 		.matches = {
 			DMI_MATCH(DMI_SYS_VENDOR, "GOOGLE"),
 			DMI_MATCH(DMI_PRODUCT_NAME, "Cyan"),
-<<<<<<< HEAD
-			DMI_MATCH(DMI_PRODUCT_VERSION, "1.0"),
-=======
->>>>>>> fa578e9d
 		},
 	},
 	{
@@ -1538,10 +1526,6 @@
 		.matches = {
 			DMI_MATCH(DMI_SYS_VENDOR, "GOOGLE"),
 			DMI_MATCH(DMI_PRODUCT_NAME, "Celes"),
-<<<<<<< HEAD
-			DMI_MATCH(DMI_PRODUCT_VERSION, "1.0"),
-=======
->>>>>>> fa578e9d
 		},
 	},
 	{}
