#
# PINCTRL infrastructure and drivers
#

menuconfig PINCTRL
	bool "Pin controllers"

if PINCTRL

config GENERIC_PINCTRL_GROUPS
	bool

config PINMUX
	bool "Support pin multiplexing controllers" if COMPILE_TEST

config GENERIC_PINMUX_FUNCTIONS
	bool
	select PINMUX

config PINCONF
	bool "Support pin configuration controllers" if COMPILE_TEST

config GENERIC_PINCONF
	bool
	select PINCONF

config DEBUG_PINCTRL
	bool "Debug PINCTRL calls"
	depends on DEBUG_KERNEL
	help
	  Say Y here to add some extra checks and diagnostics to PINCTRL calls.

<<<<<<< HEAD
config PINCTRL_ADI2
	bool "ADI pin controller driver"
	depends on (BF54x || BF60x)
	depends on !GPIO_ADI
	select PINMUX
	select IRQ_DOMAIN
	help
	  This is the pin controller and gpio driver for ADI BF54x, BF60x and
	  future processors. This option is selected automatically when specific
	  machine and arch are selected to build.

=======
>>>>>>> e021bb4f
config PINCTRL_ARTPEC6
        bool "Axis ARTPEC-6 pin controller driver"
        depends on MACH_ARTPEC6
        select PINMUX
        select GENERIC_PINCONF
        help
          This is the driver for the Axis ARTPEC-6 pin controller. This driver
          supports pin function multiplexing as well as pin bias and drive
          strength configuration. Device tree integration instructions can be
          found in Documentation/devicetree/bindings/pinctrl/axis,artpec6-pinctrl.txt

config PINCTRL_AS3722
	tristate "Pinctrl and GPIO driver for ams AS3722 PMIC"
	depends on MFD_AS3722 && GPIOLIB
	select PINMUX
	select GENERIC_PINCONF
	help
	  AS3722 device supports the configuration of GPIO pins for different
	  functionality. This driver supports the pinmux, push-pull and
	  open drain configuration for the GPIO pins of AS3722 devices. It also
	  supports the GPIO functionality through gpiolib.

config PINCTRL_AXP209
	tristate "X-Powers AXP209 PMIC pinctrl and GPIO Support"
	depends on MFD_AXP20X
	depends on OF
	select PINMUX
	select GENERIC_PINCONF
	select GPIOLIB
	help
	  AXP PMICs provides multiple GPIOs that can be muxed for different
	  functions. This driver bundles a pinctrl driver to select the function
	  muxing and a GPIO driver to handle the GPIO when the GPIO function is
	  selected.
	  Say yes to enable pinctrl and GPIO support for the AXP209 PMIC

config PINCTRL_AT91
	bool "AT91 pinctrl driver"
	depends on OF
	depends on ARCH_AT91
	select PINMUX
	select PINCONF
	select GPIOLIB
	select OF_GPIO
	select GPIOLIB_IRQCHIP
	help
	  Say Y here to enable the at91 pinctrl driver

config PINCTRL_AT91PIO4
	bool "AT91 PIO4 pinctrl driver"
	depends on OF
	depends on ARCH_AT91
	select PINMUX
	select GENERIC_PINCONF
	select GPIOLIB
	select GPIOLIB_IRQCHIP
	select OF_GPIO
	help
	  Say Y here to enable the at91 pinctrl/gpio driver for Atmel PIO4
	  controller available on sama5d2 SoC.

config PINCTRL_AMD
	tristate "AMD GPIO pin control"
	depends on HAS_IOMEM
	select GPIOLIB
	select GPIOLIB_IRQCHIP
	select PINMUX
	select PINCONF
	select GENERIC_PINCONF
	help
	  driver for memory mapped GPIO functionality on AMD platforms
	  (x86 or arm).Most pins are usually muxed to some other
	  functionality by firmware,so only a small amount is available
	  for gpio use.

	  Requires ACPI/FDT device enumeration code to set up a platform
	  device.

config PINCTRL_DA850_PUPD
	tristate "TI DA850/OMAP-L138/AM18XX pullup/pulldown groups"
	depends on OF && (ARCH_DAVINCI_DA850 || COMPILE_TEST)
	select PINCONF
	select GENERIC_PINCONF
	help
	  Driver for TI DA850/OMAP-L138/AM18XX pinconf. Used to control
	  pullup/pulldown pin groups.

config PINCTRL_DIGICOLOR
	bool
	depends on OF && (ARCH_DIGICOLOR || COMPILE_TEST)
	select PINMUX
	select GENERIC_PINCONF

config PINCTRL_LANTIQ
	bool
	depends on LANTIQ
	select PINMUX
	select PINCONF

config PINCTRL_LPC18XX
	bool "NXP LPC18XX/43XX SCU pinctrl driver"
	depends on OF && (ARCH_LPC18XX || COMPILE_TEST)
	default ARCH_LPC18XX
	select PINMUX
	select GENERIC_PINCONF
	help
	  Pinctrl driver for NXP LPC18xx/43xx System Control Unit (SCU).

config PINCTRL_FALCON
	bool
	depends on SOC_FALCON
	depends on PINCTRL_LANTIQ

config PINCTRL_GEMINI
	bool
	depends on ARCH_GEMINI
	default ARCH_GEMINI
	select PINMUX
	select GENERIC_PINCONF
	select MFD_SYSCON

config PINCTRL_MCP23S08
	tristate "Microchip MCP23xxx I/O expander"
	depends on SPI_MASTER || I2C
	depends on I2C || I2C=n
	select GPIOLIB
	select GPIOLIB_IRQCHIP
	select REGMAP_I2C if I2C
	select REGMAP_SPI if SPI_MASTER
	select GENERIC_PINCONF
	help
	  SPI/I2C driver for Microchip MCP23S08 / MCP23S17 / MCP23S18 /
	  MCP23008 / MCP23017 / MCP23018 I/O expanders.
	  This provides a GPIO interface supporting inputs and outputs and a
	  corresponding interrupt-controller.

config PINCTRL_OXNAS
	bool
	depends on OF
	select PINMUX
	select PINCONF
	select GENERIC_PINCONF
	select GPIOLIB
	select OF_GPIO
	select GPIOLIB_IRQCHIP
	select MFD_SYSCON

config PINCTRL_ROCKCHIP
	bool
	select PINMUX
	select GENERIC_PINCONF
	select GENERIC_IRQ_CHIP
	select MFD_SYSCON

config PINCTRL_RZA1
	bool "Renesas RZ/A1 gpio and pinctrl driver"
	depends on OF
	depends on ARCH_R7S72100 || COMPILE_TEST
	select GPIOLIB
	select GENERIC_PINCTRL_GROUPS
	select GENERIC_PINMUX_FUNCTIONS
	select GENERIC_PINCONF
	help
	  This selects pinctrl driver for Renesas RZ/A1 platforms.

config PINCTRL_SINGLE
	tristate "One-register-per-pin type device tree based pinctrl driver"
	depends on OF
	depends on HAS_IOMEM
	select GENERIC_PINCTRL_GROUPS
	select GENERIC_PINMUX_FUNCTIONS
	select GENERIC_PINCONF
	help
	  This selects the device tree based generic pinctrl driver.

config PINCTRL_SIRF
	bool "CSR SiRFprimaII pin controller driver"
	depends on ARCH_SIRF
	select PINMUX
	select PINCONF
	select GENERIC_PINCONF
	select GPIOLIB_IRQCHIP

config PINCTRL_SX150X
	bool "Semtech SX150x I2C GPIO expander pinctrl driver"
	depends on I2C=y
	select PINMUX
	select PINCONF
	select GENERIC_PINCONF
	select GPIOLIB
	select GPIOLIB_IRQCHIP
	select REGMAP
	help
	  Say yes here to provide support for Semtech SX150x-series I2C
	  GPIO expanders as pinctrl module.
	  Compatible models include:
	  - 8 bits:  sx1508q, sx1502q
	  - 16 bits: sx1509q, sx1506q

config PINCTRL_PISTACHIO
	def_bool y if MACH_PISTACHIO
	depends on GPIOLIB
	select PINMUX
	select GENERIC_PINCONF
	select GPIOLIB_IRQCHIP
	select OF_GPIO

config PINCTRL_ST
	bool
	depends on OF
	select PINMUX
	select PINCONF
	select GPIOLIB_IRQCHIP

config PINCTRL_U300
	bool "U300 pin controller driver"
	depends on ARCH_U300
	select PINMUX
	select GENERIC_PINCONF

config PINCTRL_COH901
	bool "ST-Ericsson U300 COH 901 335/571 GPIO"
	depends on GPIOLIB && ARCH_U300 && PINCTRL_U300
	select GPIOLIB_IRQCHIP
	help
	  Say yes here to support GPIO interface on ST-Ericsson U300.
	  The names of the two IP block variants supported are
	  COH 901 335 and COH 901 571/3. They contain 3, 5 or 7
	  ports of 8 GPIO pins each.

config PINCTRL_MAX77620
	tristate "MAX77620/MAX20024 Pincontrol support"
	depends on MFD_MAX77620 && OF
	select PINMUX
	select GENERIC_PINCONF
	help
	  Say Yes here to enable Pin control support for Maxim PMIC MAX77620.
	  This PMIC has 8 GPIO pins that work as GPIO as well as special
	  function in alternate mode. This driver also configure push-pull,
	  open drain, FPS slots etc.

config PINCTRL_PALMAS
	tristate "Pinctrl driver for the PALMAS Series MFD devices"
	depends on OF && MFD_PALMAS
	select PINMUX
	select GENERIC_PINCONF
	help
	  Palmas device supports the configuration of pins for different
	  functionality. This driver supports the pinmux, push-pull and
	  open drain configuration for the Palmas series devices like
	  TPS65913, TPS80036 etc.

config PINCTRL_PIC32
	bool "Microchip PIC32 pin controller driver"
	depends on OF
	depends on MACH_PIC32
	select PINMUX
	select GENERIC_PINCONF
	select GPIOLIB_IRQCHIP
	select OF_GPIO
	help
	  This is the pin controller and gpio driver for Microchip PIC32
	  microcontrollers. This option is selected automatically when specific
	  machine and arch are selected to build.

config PINCTRL_PIC32MZDA
	def_bool y if PIC32MZDA
	select PINCTRL_PIC32

config PINCTRL_ZYNQ
	bool "Pinctrl driver for Xilinx Zynq"
	depends on ARCH_ZYNQ
	select PINMUX
	select GENERIC_PINCONF
	help
	  This selects the pinctrl driver for Xilinx Zynq.

config PINCTRL_INGENIC
	bool "Pinctrl driver for the Ingenic JZ47xx SoCs"
	default y
	depends on OF
	depends on MACH_INGENIC || COMPILE_TEST
	select GENERIC_PINCONF
	select GENERIC_PINCTRL_GROUPS
	select GENERIC_PINMUX_FUNCTIONS
	select REGMAP_MMIO

config PINCTRL_RK805
	tristate "Pinctrl and GPIO driver for RK805 PMIC"
	depends on MFD_RK808
	select GPIOLIB
	select PINMUX
	select GENERIC_PINCONF
	help
	  This selects the pinctrl driver for RK805.

config PINCTRL_OCELOT
	bool "Pinctrl driver for the Microsemi Ocelot SoCs"
	default y
	depends on OF
	depends on MSCC_OCELOT || COMPILE_TEST
	select GPIOLIB
	select GPIOLIB_IRQCHIP
	select GENERIC_PINCONF
	select GENERIC_PINCTRL_GROUPS
	select GENERIC_PINMUX_FUNCTIONS
	select REGMAP_MMIO

source "drivers/pinctrl/actions/Kconfig"
source "drivers/pinctrl/aspeed/Kconfig"
source "drivers/pinctrl/bcm/Kconfig"
source "drivers/pinctrl/berlin/Kconfig"
source "drivers/pinctrl/freescale/Kconfig"
source "drivers/pinctrl/intel/Kconfig"
source "drivers/pinctrl/mvebu/Kconfig"
source "drivers/pinctrl/nomadik/Kconfig"
source "drivers/pinctrl/pxa/Kconfig"
source "drivers/pinctrl/qcom/Kconfig"
source "drivers/pinctrl/samsung/Kconfig"
source "drivers/pinctrl/sh-pfc/Kconfig"
source "drivers/pinctrl/spear/Kconfig"
source "drivers/pinctrl/sprd/Kconfig"
source "drivers/pinctrl/stm32/Kconfig"
source "drivers/pinctrl/sunxi/Kconfig"
source "drivers/pinctrl/tegra/Kconfig"
source "drivers/pinctrl/ti/Kconfig"
source "drivers/pinctrl/uniphier/Kconfig"
source "drivers/pinctrl/vt8500/Kconfig"
source "drivers/pinctrl/mediatek/Kconfig"
source "drivers/pinctrl/zte/Kconfig"
source "drivers/pinctrl/meson/Kconfig"
source "drivers/pinctrl/cirrus/Kconfig"

config PINCTRL_XWAY
	bool
	depends on SOC_TYPE_XWAY
	depends on PINCTRL_LANTIQ

config PINCTRL_TB10X
	bool
	depends on OF && ARC_PLAT_TB10X
	select GPIOLIB

endif<|MERGE_RESOLUTION|>--- conflicted
+++ resolved
@@ -30,20 +30,6 @@
 	help
 	  Say Y here to add some extra checks and diagnostics to PINCTRL calls.
 
-<<<<<<< HEAD
-config PINCTRL_ADI2
-	bool "ADI pin controller driver"
-	depends on (BF54x || BF60x)
-	depends on !GPIO_ADI
-	select PINMUX
-	select IRQ_DOMAIN
-	help
-	  This is the pin controller and gpio driver for ADI BF54x, BF60x and
-	  future processors. This option is selected automatically when specific
-	  machine and arch are selected to build.
-
-=======
->>>>>>> e021bb4f
 config PINCTRL_ARTPEC6
         bool "Axis ARTPEC-6 pin controller driver"
         depends on MACH_ARTPEC6
