--- conflicted
+++ resolved
@@ -286,11 +286,7 @@
 static const struct btmrvl_sdio_device btmrvl_sdio_sd8977 = {
 	.helper         = NULL,
 	.firmware       = "mrvl/sdsd8977_combo_v2.bin",
-<<<<<<< HEAD
-	.reg            = &btmrvl_reg_8977,
-=======
 	.reg            = &btmrvl_reg_89xx,
->>>>>>> d1988041
 	.support_pscan_win_report = true,
 	.sd_blksz_fw_dl = 256,
 	.supports_fw_dump = true,
@@ -308,11 +304,7 @@
 static const struct btmrvl_sdio_device btmrvl_sdio_sd8997 = {
 	.helper         = NULL,
 	.firmware       = "mrvl/sdsd8997_combo_v4.bin",
-<<<<<<< HEAD
-	.reg            = &btmrvl_reg_8997,
-=======
 	.reg            = &btmrvl_reg_89xx,
->>>>>>> d1988041
 	.support_pscan_win_report = true,
 	.sd_blksz_fw_dl = 256,
 	.supports_fw_dump = true,
