--- conflicted
+++ resolved
@@ -77,10 +77,7 @@
 config BT_HCIUART
 	tristate "HCI UART driver"
 	depends on SERIAL_DEV_BUS || !SERIAL_DEV_BUS
-<<<<<<< HEAD
-=======
 	depends on NVMEM || !NVMEM
->>>>>>> e021bb4f
 	depends on TTY
 	help
 	  Bluetooth HCI UART driver.
