/*
 *
 *  Bluetooth HCI UART driver for Broadcom devices
 *
 *  Copyright (C) 2015  Intel Corporation
 *
 *
 *  This program is free software; you can redistribute it and/or modify
 *  it under the terms of the GNU General Public License as published by
 *  the Free Software Foundation; either version 2 of the License, or
 *  (at your option) any later version.
 *
 *  This program is distributed in the hope that it will be useful,
 *  but WITHOUT ANY WARRANTY; without even the implied warranty of
 *  MERCHANTABILITY or FITNESS FOR A PARTICULAR PURPOSE.  See the
 *  GNU General Public License for more details.
 *
 *  You should have received a copy of the GNU General Public License
 *  along with this program; if not, write to the Free Software
 *  Foundation, Inc., 59 Temple Place, Suite 330, Boston, MA  02111-1307  USA
 *
 */

#include <linux/kernel.h>
#include <linux/errno.h>
#include <linux/skbuff.h>
#include <linux/firmware.h>
#include <linux/module.h>
#include <linux/acpi.h>
#include <linux/of.h>
#include <linux/property.h>
#include <linux/platform_data/x86/apple.h>
#include <linux/platform_device.h>
#include <linux/clk.h>
#include <linux/gpio/consumer.h>
#include <linux/tty.h>
#include <linux/interrupt.h>
#include <linux/dmi.h>
#include <linux/pm_runtime.h>
#include <linux/serdev.h>

#include <net/bluetooth/bluetooth.h>
#include <net/bluetooth/hci_core.h>

#include "btbcm.h"
#include "hci_uart.h"

#define BCM_NULL_PKT 0x00
#define BCM_NULL_SIZE 0

#define BCM_LM_DIAG_PKT 0x07
#define BCM_LM_DIAG_SIZE 63

#define BCM_AUTOSUSPEND_DELAY	5000 /* default autosleep delay */

/**
 * struct bcm_device - device driver resources
 * @serdev_hu: HCI UART controller struct
 * @list: bcm_device_list node
 * @dev: physical UART slave
 * @name: device name logged by bt_dev_*() functions
 * @device_wakeup: BT_WAKE pin,
 *	assert = Bluetooth device must wake up or remain awake,
 *	deassert = Bluetooth device may sleep when sleep criteria are met
 * @shutdown: BT_REG_ON pin,
 *	power up or power down Bluetooth device internal regulators
 * @set_device_wakeup: callback to toggle BT_WAKE pin
 *	either by accessing @device_wakeup or by calling @btlp
 * @set_shutdown: callback to toggle BT_REG_ON pin
 *	either by accessing @shutdown or by calling @btpu/@btpd
 * @btlp: Apple ACPI method to toggle BT_WAKE pin ("Bluetooth Low Power")
 * @btpu: Apple ACPI method to drive BT_REG_ON pin high ("Bluetooth Power Up")
 * @btpd: Apple ACPI method to drive BT_REG_ON pin low ("Bluetooth Power Down")
 * @clk: clock used by Bluetooth device
 * @clk_enabled: whether @clk is prepared and enabled
 * @init_speed: default baudrate of Bluetooth device;
 *	the host UART is initially set to this baudrate so that
 *	it can configure the Bluetooth device for @oper_speed
 * @oper_speed: preferred baudrate of Bluetooth device;
 *	set to 0 if @init_speed is already the preferred baudrate
 * @irq: interrupt triggered by HOST_WAKE_BT pin
 * @irq_active_low: whether @irq is active low
 * @hu: pointer to HCI UART controller struct,
 *	used to disable flow control during runtime suspend and system sleep
 * @is_suspended: whether flow control is currently disabled
 */
struct bcm_device {
	/* Must be the first member, hci_serdev.c expects this. */
	struct hci_uart		serdev_hu;
	struct list_head	list;

	struct device		*dev;

	const char		*name;
	struct gpio_desc	*device_wakeup;
	struct gpio_desc	*shutdown;
	int			(*set_device_wakeup)(struct bcm_device *, bool);
	int			(*set_shutdown)(struct bcm_device *, bool);
#ifdef CONFIG_ACPI
	acpi_handle		btlp, btpu, btpd;
	int			gpio_count;
	int			gpio_int_idx;
#endif

	struct clk		*clk;
	bool			clk_enabled;

	u32			init_speed;
	u32			oper_speed;
	int			irq;
	bool			irq_active_low;

#ifdef CONFIG_PM
	struct hci_uart		*hu;
	bool			is_suspended;
#endif
};

/* generic bcm uart resources */
struct bcm_data {
	struct sk_buff		*rx_skb;
	struct sk_buff_head	txq;

	struct bcm_device	*dev;
};

/* List of BCM BT UART devices */
static DEFINE_MUTEX(bcm_device_lock);
static LIST_HEAD(bcm_device_list);

static int irq_polarity = -1;
module_param(irq_polarity, int, 0444);
MODULE_PARM_DESC(irq_polarity, "IRQ polarity 0: active-high 1: active-low");

static inline void host_set_baudrate(struct hci_uart *hu, unsigned int speed)
{
	if (hu->serdev)
		serdev_device_set_baudrate(hu->serdev, speed);
	else
		hci_uart_set_baudrate(hu, speed);
}

static int bcm_set_baudrate(struct hci_uart *hu, unsigned int speed)
{
	struct hci_dev *hdev = hu->hdev;
	struct sk_buff *skb;
	struct bcm_update_uart_baud_rate param;

	if (speed > 3000000) {
		struct bcm_write_uart_clock_setting clock;

		clock.type = BCM_UART_CLOCK_48MHZ;

		bt_dev_dbg(hdev, "Set Controller clock (%d)", clock.type);

		/* This Broadcom specific command changes the UART's controller
		 * clock for baud rate > 3000000.
		 */
		skb = __hci_cmd_sync(hdev, 0xfc45, 1, &clock, HCI_INIT_TIMEOUT);
		if (IS_ERR(skb)) {
			int err = PTR_ERR(skb);
			bt_dev_err(hdev, "BCM: failed to write clock (%d)",
				   err);
			return err;
		}

		kfree_skb(skb);
	}

	bt_dev_dbg(hdev, "Set Controller UART speed to %d bit/s", speed);

	param.zero = cpu_to_le16(0);
	param.baud_rate = cpu_to_le32(speed);

	/* This Broadcom specific command changes the UART's controller baud
	 * rate.
	 */
	skb = __hci_cmd_sync(hdev, 0xfc18, sizeof(param), &param,
			     HCI_INIT_TIMEOUT);
	if (IS_ERR(skb)) {
		int err = PTR_ERR(skb);
		bt_dev_err(hdev, "BCM: failed to write update baudrate (%d)",
			   err);
		return err;
	}

	kfree_skb(skb);

	return 0;
}

/* bcm_device_exists should be protected by bcm_device_lock */
static bool bcm_device_exists(struct bcm_device *device)
{
	struct list_head *p;

#ifdef CONFIG_PM
	/* Devices using serdev always exist */
	if (device && device->hu && device->hu->serdev)
		return true;
#endif

	list_for_each(p, &bcm_device_list) {
		struct bcm_device *dev = list_entry(p, struct bcm_device, list);

		if (device == dev)
			return true;
	}

	return false;
}

static int bcm_gpio_set_power(struct bcm_device *dev, bool powered)
{
	int err;

	if (powered && !IS_ERR(dev->clk) && !dev->clk_enabled) {
		err = clk_prepare_enable(dev->clk);
		if (err)
			return err;
	}

	err = dev->set_shutdown(dev, powered);
	if (err)
		goto err_clk_disable;

	err = dev->set_device_wakeup(dev, powered);
	if (err)
		goto err_revert_shutdown;

	if (!powered && !IS_ERR(dev->clk) && dev->clk_enabled)
		clk_disable_unprepare(dev->clk);

	dev->clk_enabled = powered;

	return 0;

err_revert_shutdown:
	dev->set_shutdown(dev, !powered);
err_clk_disable:
	if (powered && !IS_ERR(dev->clk) && !dev->clk_enabled)
		clk_disable_unprepare(dev->clk);
	return err;
}

#ifdef CONFIG_PM
static irqreturn_t bcm_host_wake(int irq, void *data)
{
	struct bcm_device *bdev = data;

	bt_dev_dbg(bdev, "Host wake IRQ");

	pm_runtime_get(bdev->dev);
	pm_runtime_mark_last_busy(bdev->dev);
	pm_runtime_put_autosuspend(bdev->dev);

	return IRQ_HANDLED;
}

static int bcm_request_irq(struct bcm_data *bcm)
{
	struct bcm_device *bdev = bcm->dev;
	int err;

	mutex_lock(&bcm_device_lock);
	if (!bcm_device_exists(bdev)) {
		err = -ENODEV;
		goto unlock;
	}

	if (bdev->irq <= 0) {
		err = -EOPNOTSUPP;
		goto unlock;
	}

<<<<<<< HEAD
	err = devm_request_irq(&bdev->pdev->dev, bdev->irq, bcm_host_wake,
			       bdev->irq_active_low ? IRQF_TRIGGER_FALLING :
						      IRQF_TRIGGER_RISING,
			       "host_wake", bdev);
	if (err)
=======
	err = devm_request_irq(bdev->dev, bdev->irq, bcm_host_wake,
			       bdev->irq_active_low ? IRQF_TRIGGER_FALLING :
						      IRQF_TRIGGER_RISING,
			       "host_wake", bdev);
	if (err) {
		bdev->irq = err;
>>>>>>> e021bb4f
		goto unlock;
	}

	device_init_wakeup(bdev->dev, true);

	pm_runtime_set_autosuspend_delay(bdev->dev,
					 BCM_AUTOSUSPEND_DELAY);
	pm_runtime_use_autosuspend(bdev->dev);
	pm_runtime_set_active(bdev->dev);
	pm_runtime_enable(bdev->dev);

unlock:
	mutex_unlock(&bcm_device_lock);

	return err;
}

static const struct bcm_set_sleep_mode default_sleep_params = {
	.sleep_mode = 1,	/* 0=Disabled, 1=UART, 2=Reserved, 3=USB */
	.idle_host = 2,		/* idle threshold HOST, in 300ms */
	.idle_dev = 2,		/* idle threshold device, in 300ms */
	.bt_wake_active = 1,	/* BT_WAKE active mode: 1 = high, 0 = low */
	.host_wake_active = 0,	/* HOST_WAKE active mode: 1 = high, 0 = low */
	.allow_host_sleep = 1,	/* Allow host sleep in SCO flag */
	.combine_modes = 1,	/* Combine sleep and LPM flag */
	.tristate_control = 0,	/* Allow tri-state control of UART tx flag */
	/* Irrelevant USB flags */
	.usb_auto_sleep = 0,
	.usb_resume_timeout = 0,
	.break_to_host = 0,
	.pulsed_host_wake = 1,
};

static int bcm_setup_sleep(struct hci_uart *hu)
{
	struct bcm_data *bcm = hu->priv;
	struct sk_buff *skb;
	struct bcm_set_sleep_mode sleep_params = default_sleep_params;

	sleep_params.host_wake_active = !bcm->dev->irq_active_low;

	skb = __hci_cmd_sync(hu->hdev, 0xfc27, sizeof(sleep_params),
			     &sleep_params, HCI_INIT_TIMEOUT);
	if (IS_ERR(skb)) {
		int err = PTR_ERR(skb);
		bt_dev_err(hu->hdev, "Sleep VSC failed (%d)", err);
		return err;
	}
	kfree_skb(skb);

	bt_dev_dbg(hu->hdev, "Set Sleep Parameters VSC succeeded");

	return 0;
}
#else
static inline int bcm_request_irq(struct bcm_data *bcm) { return 0; }
static inline int bcm_setup_sleep(struct hci_uart *hu) { return 0; }
#endif

static int bcm_set_diag(struct hci_dev *hdev, bool enable)
{
	struct hci_uart *hu = hci_get_drvdata(hdev);
	struct bcm_data *bcm = hu->priv;
	struct sk_buff *skb;

	if (!test_bit(HCI_RUNNING, &hdev->flags))
		return -ENETDOWN;

	skb = bt_skb_alloc(3, GFP_KERNEL);
	if (!skb)
		return -ENOMEM;

	skb_put_u8(skb, BCM_LM_DIAG_PKT);
	skb_put_u8(skb, 0xf0);
	skb_put_u8(skb, enable);

	skb_queue_tail(&bcm->txq, skb);
	hci_uart_tx_wakeup(hu);

	return 0;
}

static int bcm_open(struct hci_uart *hu)
{
	struct bcm_data *bcm;
	struct list_head *p;
	int err;

	bt_dev_dbg(hu->hdev, "hu %p", hu);

	bcm = kzalloc(sizeof(*bcm), GFP_KERNEL);
	if (!bcm)
		return -ENOMEM;

	skb_queue_head_init(&bcm->txq);

	hu->priv = bcm;

	mutex_lock(&bcm_device_lock);

	if (hu->serdev) {
		bcm->dev = serdev_device_get_drvdata(hu->serdev);
		goto out;
	}

	if (!hu->tty->dev)
		goto out;

	list_for_each(p, &bcm_device_list) {
		struct bcm_device *dev = list_entry(p, struct bcm_device, list);

		/* Retrieve saved bcm_device based on parent of the
		 * platform device (saved during device probe) and
		 * parent of tty device used by hci_uart
		 */
		if (hu->tty->dev->parent == dev->dev->parent) {
			bcm->dev = dev;
#ifdef CONFIG_PM
			dev->hu = hu;
#endif
			break;
		}
	}

out:
	if (bcm->dev) {
		hu->init_speed = bcm->dev->init_speed;
		hu->oper_speed = bcm->dev->oper_speed;
		err = bcm_gpio_set_power(bcm->dev, true);
		if (err)
			goto err_unset_hu;
	}

	mutex_unlock(&bcm_device_lock);
	return 0;

err_unset_hu:
#ifdef CONFIG_PM
	if (!hu->serdev)
		bcm->dev->hu = NULL;
#endif
	mutex_unlock(&bcm_device_lock);
	hu->priv = NULL;
	kfree(bcm);
	return err;
}

static int bcm_close(struct hci_uart *hu)
{
	struct bcm_data *bcm = hu->priv;
	struct bcm_device *bdev = NULL;
	int err;

	bt_dev_dbg(hu->hdev, "hu %p", hu);

	/* Protect bcm->dev against removal of the device or driver */
	mutex_lock(&bcm_device_lock);

	if (hu->serdev) {
		bdev = serdev_device_get_drvdata(hu->serdev);
	} else if (bcm_device_exists(bcm->dev)) {
		bdev = bcm->dev;
#ifdef CONFIG_PM
		bdev->hu = NULL;
#endif
	}

	if (bdev) {
		if (IS_ENABLED(CONFIG_PM) && bdev->irq > 0) {
			devm_free_irq(bdev->dev, bdev->irq, bdev);
			device_init_wakeup(bdev->dev, false);
			pm_runtime_disable(bdev->dev);
		}

		err = bcm_gpio_set_power(bdev, false);
		if (err)
			bt_dev_err(hu->hdev, "Failed to power down");
		else
			pm_runtime_set_suspended(bdev->dev);
	}
	mutex_unlock(&bcm_device_lock);

	skb_queue_purge(&bcm->txq);
	kfree_skb(bcm->rx_skb);
	kfree(bcm);

	hu->priv = NULL;
	return 0;
}

static int bcm_flush(struct hci_uart *hu)
{
	struct bcm_data *bcm = hu->priv;

	bt_dev_dbg(hu->hdev, "hu %p", hu);

	skb_queue_purge(&bcm->txq);

	return 0;
}

static int bcm_setup(struct hci_uart *hu)
{
	struct bcm_data *bcm = hu->priv;
	char fw_name[64];
	const struct firmware *fw;
	unsigned int speed;
	int err;

	bt_dev_dbg(hu->hdev, "hu %p", hu);

	hu->hdev->set_diag = bcm_set_diag;
	hu->hdev->set_bdaddr = btbcm_set_bdaddr;

	err = btbcm_initialize(hu->hdev, fw_name, sizeof(fw_name), false);
	if (err)
		return err;

	err = request_firmware(&fw, fw_name, &hu->hdev->dev);
	if (err < 0) {
		bt_dev_info(hu->hdev, "BCM: Patch %s not found", fw_name);
		return 0;
	}

	err = btbcm_patchram(hu->hdev, fw);
	if (err) {
		bt_dev_info(hu->hdev, "BCM: Patch failed (%d)", err);
		goto finalize;
	}

	/* Init speed if any */
	if (hu->init_speed)
		speed = hu->init_speed;
	else if (hu->proto->init_speed)
		speed = hu->proto->init_speed;
	else
		speed = 0;

	if (speed)
		host_set_baudrate(hu, speed);

	/* Operational speed if any */
	if (hu->oper_speed)
		speed = hu->oper_speed;
	else if (hu->proto->oper_speed)
		speed = hu->proto->oper_speed;
	else
		speed = 0;

	if (speed) {
		err = bcm_set_baudrate(hu, speed);
		if (!err)
			host_set_baudrate(hu, speed);
	}

finalize:
	release_firmware(fw);

	err = btbcm_finalize(hu->hdev);
	if (err)
		return err;

	if (!bcm_request_irq(bcm))
		err = bcm_setup_sleep(hu);

	return err;
}

#define BCM_RECV_LM_DIAG \
	.type = BCM_LM_DIAG_PKT, \
	.hlen = BCM_LM_DIAG_SIZE, \
	.loff = 0, \
	.lsize = 0, \
	.maxlen = BCM_LM_DIAG_SIZE

#define BCM_RECV_NULL \
	.type = BCM_NULL_PKT, \
	.hlen = BCM_NULL_SIZE, \
	.loff = 0, \
	.lsize = 0, \
	.maxlen = BCM_NULL_SIZE

static const struct h4_recv_pkt bcm_recv_pkts[] = {
	{ H4_RECV_ACL,      .recv = hci_recv_frame },
	{ H4_RECV_SCO,      .recv = hci_recv_frame },
	{ H4_RECV_EVENT,    .recv = hci_recv_frame },
	{ BCM_RECV_LM_DIAG, .recv = hci_recv_diag  },
	{ BCM_RECV_NULL,    .recv = hci_recv_diag  },
};

static int bcm_recv(struct hci_uart *hu, const void *data, int count)
{
	struct bcm_data *bcm = hu->priv;

	if (!test_bit(HCI_UART_REGISTERED, &hu->flags))
		return -EUNATCH;

	bcm->rx_skb = h4_recv_buf(hu->hdev, bcm->rx_skb, data, count,
				  bcm_recv_pkts, ARRAY_SIZE(bcm_recv_pkts));
	if (IS_ERR(bcm->rx_skb)) {
		int err = PTR_ERR(bcm->rx_skb);
		bt_dev_err(hu->hdev, "Frame reassembly failed (%d)", err);
		bcm->rx_skb = NULL;
		return err;
	} else if (!bcm->rx_skb) {
		/* Delay auto-suspend when receiving completed packet */
		mutex_lock(&bcm_device_lock);
		if (bcm->dev && bcm_device_exists(bcm->dev)) {
			pm_runtime_get(bcm->dev->dev);
			pm_runtime_mark_last_busy(bcm->dev->dev);
			pm_runtime_put_autosuspend(bcm->dev->dev);
		}
		mutex_unlock(&bcm_device_lock);
	}

	return count;
}

static int bcm_enqueue(struct hci_uart *hu, struct sk_buff *skb)
{
	struct bcm_data *bcm = hu->priv;

	bt_dev_dbg(hu->hdev, "hu %p skb %p", hu, skb);

	/* Prepend skb with frame type */
	memcpy(skb_push(skb, 1), &hci_skb_pkt_type(skb), 1);
	skb_queue_tail(&bcm->txq, skb);

	return 0;
}

static struct sk_buff *bcm_dequeue(struct hci_uart *hu)
{
	struct bcm_data *bcm = hu->priv;
	struct sk_buff *skb = NULL;
	struct bcm_device *bdev = NULL;

	mutex_lock(&bcm_device_lock);

	if (bcm_device_exists(bcm->dev)) {
		bdev = bcm->dev;
		pm_runtime_get_sync(bdev->dev);
		/* Shall be resumed here */
	}

	skb = skb_dequeue(&bcm->txq);

	if (bdev) {
		pm_runtime_mark_last_busy(bdev->dev);
		pm_runtime_put_autosuspend(bdev->dev);
	}

	mutex_unlock(&bcm_device_lock);

	return skb;
}

#ifdef CONFIG_PM
static int bcm_suspend_device(struct device *dev)
{
	struct bcm_device *bdev = dev_get_drvdata(dev);
	int err;

	bt_dev_dbg(bdev, "");

	if (!bdev->is_suspended && bdev->hu) {
		hci_uart_set_flow_control(bdev->hu, true);

		/* Once this returns, driver suspends BT via GPIO */
		bdev->is_suspended = true;
	}

	/* Suspend the device */
	err = bdev->set_device_wakeup(bdev, false);
	if (err) {
		if (bdev->is_suspended && bdev->hu) {
			bdev->is_suspended = false;
			hci_uart_set_flow_control(bdev->hu, false);
		}
		return -EBUSY;
	}

	bt_dev_dbg(bdev, "suspend, delaying 15 ms");
	msleep(15);

	return 0;
}

static int bcm_resume_device(struct device *dev)
{
	struct bcm_device *bdev = dev_get_drvdata(dev);
	int err;

	bt_dev_dbg(bdev, "");

	err = bdev->set_device_wakeup(bdev, true);
	if (err) {
		dev_err(dev, "Failed to power up\n");
		return err;
	}

	bt_dev_dbg(bdev, "resume, delaying 15 ms");
	msleep(15);

	/* When this executes, the device has woken up already */
	if (bdev->is_suspended && bdev->hu) {
		bdev->is_suspended = false;

		hci_uart_set_flow_control(bdev->hu, false);
	}

	return 0;
}
#endif

#ifdef CONFIG_PM_SLEEP
/* suspend callback */
static int bcm_suspend(struct device *dev)
{
	struct bcm_device *bdev = dev_get_drvdata(dev);
	int error;

	bt_dev_dbg(bdev, "suspend: is_suspended %d", bdev->is_suspended);

	/*
	 * When used with a device instantiated as platform_device, bcm_suspend
	 * can be called at any time as long as the platform device is bound,
	 * so it should use bcm_device_lock to protect access to hci_uart
	 * and device_wake-up GPIO.
	 */
	mutex_lock(&bcm_device_lock);

	if (!bdev->hu)
		goto unlock;

	if (pm_runtime_active(dev))
		bcm_suspend_device(dev);

	if (device_may_wakeup(dev) && bdev->irq > 0) {
		error = enable_irq_wake(bdev->irq);
		if (!error)
			bt_dev_dbg(bdev, "BCM irq: enabled");
	}

unlock:
	mutex_unlock(&bcm_device_lock);

	return 0;
}

/* resume callback */
static int bcm_resume(struct device *dev)
{
	struct bcm_device *bdev = dev_get_drvdata(dev);
	int err = 0;

	bt_dev_dbg(bdev, "resume: is_suspended %d", bdev->is_suspended);

	/*
	 * When used with a device instantiated as platform_device, bcm_resume
	 * can be called at any time as long as platform device is bound,
	 * so it should use bcm_device_lock to protect access to hci_uart
	 * and device_wake-up GPIO.
	 */
	mutex_lock(&bcm_device_lock);

	if (!bdev->hu)
		goto unlock;

	if (device_may_wakeup(dev) && bdev->irq > 0) {
		disable_irq_wake(bdev->irq);
		bt_dev_dbg(bdev, "BCM irq: disabled");
	}

	err = bcm_resume_device(dev);

unlock:
	mutex_unlock(&bcm_device_lock);

	if (!err) {
		pm_runtime_disable(dev);
		pm_runtime_set_active(dev);
		pm_runtime_enable(dev);
	}

	return 0;
}
#endif

static const struct acpi_gpio_params first_gpio = { 0, 0, false };
static const struct acpi_gpio_params second_gpio = { 1, 0, false };
static const struct acpi_gpio_params third_gpio = { 2, 0, false };

static const struct acpi_gpio_mapping acpi_bcm_int_last_gpios[] = {
	{ "device-wakeup-gpios", &first_gpio, 1 },
	{ "shutdown-gpios", &second_gpio, 1 },
	{ "host-wakeup-gpios", &third_gpio, 1 },
	{ },
};

static const struct acpi_gpio_mapping acpi_bcm_int_first_gpios[] = {
	{ "host-wakeup-gpios", &first_gpio, 1 },
	{ "device-wakeup-gpios", &second_gpio, 1 },
	{ "shutdown-gpios", &third_gpio, 1 },
	{ },
};

<<<<<<< HEAD
#ifdef CONFIG_ACPI
/* IRQ polarity of some chipsets are not defined correctly in ACPI table. */
static const struct dmi_system_id bcm_active_low_irq_dmi_table[] = {
	{	/* Handle ThinkPad 8 tablets with BCM2E55 chipset ACPI ID */
		.ident = "Lenovo ThinkPad 8",
		.matches = {
			DMI_EXACT_MATCH(DMI_SYS_VENDOR, "LENOVO"),
			DMI_EXACT_MATCH(DMI_PRODUCT_VERSION, "ThinkPad 8"),
=======
/* Some firmware reports an IRQ which does not work (wrong pin in fw table?) */
static const struct dmi_system_id bcm_broken_irq_dmi_table[] = {
	{
		.ident = "Meegopad T08",
		.matches = {
			DMI_EXACT_MATCH(DMI_BOARD_VENDOR,
					"To be filled by OEM."),
			DMI_EXACT_MATCH(DMI_BOARD_NAME, "T3 MRD"),
			DMI_EXACT_MATCH(DMI_BOARD_VERSION, "V1.1"),
>>>>>>> e021bb4f
		},
	},
	{ }
};

#ifdef CONFIG_ACPI
static int bcm_resource(struct acpi_resource *ares, void *data)
{
	struct bcm_device *dev = data;
	struct acpi_resource_extended_irq *irq;
	struct acpi_resource_gpio *gpio;
	struct acpi_resource_uart_serialbus *sb;

	switch (ares->type) {
	case ACPI_RESOURCE_TYPE_EXTENDED_IRQ:
		irq = &ares->data.extended_irq;
		if (irq->polarity != ACPI_ACTIVE_LOW)
<<<<<<< HEAD
			dev_info(&dev->pdev->dev, "ACPI Interrupt resource is active-high, this is usually wrong, treating the IRQ as active-low\n");
=======
			dev_info(dev->dev, "ACPI Interrupt resource is active-high, this is usually wrong, treating the IRQ as active-low\n");
>>>>>>> e021bb4f
		dev->irq_active_low = true;
		break;

	case ACPI_RESOURCE_TYPE_GPIO:
		gpio = &ares->data.gpio;
<<<<<<< HEAD
		if (gpio->connection_type == ACPI_RESOURCE_GPIO_TYPE_INT)
			dev->irq_active_low = gpio->polarity == ACPI_ACTIVE_LOW;
=======
		if (gpio->connection_type == ACPI_RESOURCE_GPIO_TYPE_INT) {
			dev->gpio_int_idx = dev->gpio_count;
			dev->irq_active_low = gpio->polarity == ACPI_ACTIVE_LOW;
		}
		dev->gpio_count++;
>>>>>>> e021bb4f
		break;

	case ACPI_RESOURCE_TYPE_SERIAL_BUS:
		sb = &ares->data.uart_serial_bus;
		if (sb->type == ACPI_RESOURCE_SERIAL_TYPE_UART) {
			dev->init_speed = sb->default_baud_rate;
			dev->oper_speed = 4000000;
		}
		break;

	default:
		break;
	}

	return 0;
}

static int bcm_apple_set_device_wakeup(struct bcm_device *dev, bool awake)
{
	if (ACPI_FAILURE(acpi_execute_simple_method(dev->btlp, NULL, !awake)))
		return -EIO;

	return 0;
}

static int bcm_apple_set_shutdown(struct bcm_device *dev, bool powered)
{
	if (ACPI_FAILURE(acpi_evaluate_object(powered ? dev->btpu : dev->btpd,
					      NULL, NULL, NULL)))
		return -EIO;

	return 0;
}

static int bcm_apple_get_resources(struct bcm_device *dev)
{
	struct acpi_device *adev = ACPI_COMPANION(dev->dev);
	const union acpi_object *obj;

	if (!adev ||
	    ACPI_FAILURE(acpi_get_handle(adev->handle, "BTLP", &dev->btlp)) ||
	    ACPI_FAILURE(acpi_get_handle(adev->handle, "BTPU", &dev->btpu)) ||
	    ACPI_FAILURE(acpi_get_handle(adev->handle, "BTPD", &dev->btpd)))
		return -ENODEV;

	if (!acpi_dev_get_property(adev, "baud", ACPI_TYPE_BUFFER, &obj) &&
	    obj->buffer.length == 8)
		dev->init_speed = *(u64 *)obj->buffer.pointer;

	dev->set_device_wakeup = bcm_apple_set_device_wakeup;
	dev->set_shutdown = bcm_apple_set_shutdown;

	return 0;
}
#else
static inline int bcm_apple_get_resources(struct bcm_device *dev)
{
	return -EOPNOTSUPP;
}
#endif /* CONFIG_ACPI */

static int bcm_gpio_set_device_wakeup(struct bcm_device *dev, bool awake)
{
	gpiod_set_value_cansleep(dev->device_wakeup, awake);
	return 0;
}

static int bcm_gpio_set_shutdown(struct bcm_device *dev, bool powered)
{
	gpiod_set_value_cansleep(dev->shutdown, powered);
	return 0;
}

static int bcm_get_resources(struct bcm_device *dev)
{
	const struct dmi_system_id *dmi_id;

	dev->name = dev_name(dev->dev);

	if (x86_apple_machine && !bcm_apple_get_resources(dev))
		return 0;

	dev->clk = devm_clk_get(dev->dev, NULL);

	/* Handle deferred probing */
	if (dev->clk == ERR_PTR(-EPROBE_DEFER))
		return PTR_ERR(dev->clk);

	dev->device_wakeup = devm_gpiod_get_optional(dev->dev, "device-wakeup",
						     GPIOD_OUT_LOW);
	if (IS_ERR(dev->device_wakeup))
		return PTR_ERR(dev->device_wakeup);

	dev->shutdown = devm_gpiod_get_optional(dev->dev, "shutdown",
						GPIOD_OUT_LOW);
	if (IS_ERR(dev->shutdown))
		return PTR_ERR(dev->shutdown);

	dev->set_device_wakeup = bcm_gpio_set_device_wakeup;
	dev->set_shutdown = bcm_gpio_set_shutdown;

	/* IRQ can be declared in ACPI table as Interrupt or GpioInt */
	if (dev->irq <= 0) {
		struct gpio_desc *gpio;

		gpio = devm_gpiod_get_optional(dev->dev, "host-wakeup",
					       GPIOD_IN);
		if (IS_ERR(gpio))
			return PTR_ERR(gpio);

		dev->irq = gpiod_to_irq(gpio);
	}

	dmi_id = dmi_first_match(bcm_broken_irq_dmi_table);
	if (dmi_id) {
		dev_info(dev->dev, "%s: Has a broken IRQ config, disabling IRQ support / runtime-pm\n",
			 dmi_id->ident);
		dev->irq = 0;
	}

	dev_dbg(dev->dev, "BCM irq: %d\n", dev->irq);
	return 0;
}

#ifdef CONFIG_ACPI
static int bcm_acpi_probe(struct bcm_device *dev)
{
	LIST_HEAD(resources);
	const struct acpi_gpio_mapping *gpio_mapping = acpi_bcm_int_last_gpios;
	struct resource_entry *entry;
	int ret;

	/* Retrieve UART ACPI info */
	dev->gpio_int_idx = -1;
	ret = acpi_dev_get_resources(ACPI_COMPANION(dev->dev),
				     &resources, bcm_resource, dev);
	if (ret < 0)
		return ret;

	resource_list_for_each_entry(entry, &resources) {
		if (resource_type(entry->res) == IORESOURCE_IRQ) {
			dev->irq = entry->res->start;
			break;
		}
	}
	acpi_dev_free_resource_list(&resources);

<<<<<<< HEAD
	dmi_id = dmi_first_match(bcm_active_low_irq_dmi_table);
	if (dmi_id) {
		bt_dev_warn(dev, "%s: Overwriting IRQ polarity to active low",
			    dmi_id->ident);
		dev->irq_active_low = true;
=======
	/* If the DSDT uses an Interrupt resource for the IRQ, then there are
	 * only 2 GPIO resources, we use the irq-last mapping for this, since
	 * we already have an irq the 3th / last mapping will not be used.
	 */
	if (dev->irq)
		gpio_mapping = acpi_bcm_int_last_gpios;
	else if (dev->gpio_int_idx == 0)
		gpio_mapping = acpi_bcm_int_first_gpios;
	else if (dev->gpio_int_idx == 2)
		gpio_mapping = acpi_bcm_int_last_gpios;
	else
		dev_warn(dev->dev, "Unexpected ACPI gpio_int_idx: %d\n",
			 dev->gpio_int_idx);

	/* Warn if our expectations are not met. */
	if (dev->gpio_count != (dev->irq ? 2 : 3))
		dev_warn(dev->dev, "Unexpected number of ACPI GPIOs: %d\n",
			 dev->gpio_count);

	ret = devm_acpi_dev_add_driver_gpios(dev->dev, gpio_mapping);
	if (ret)
		return ret;

	if (irq_polarity != -1) {
		dev->irq_active_low = irq_polarity;
		dev_warn(dev->dev, "Overwriting IRQ polarity to active %s by module-param\n",
			 dev->irq_active_low ? "low" : "high");
>>>>>>> e021bb4f
	}

	return 0;
}
#else
static int bcm_acpi_probe(struct bcm_device *dev)
{
	return -EINVAL;
}
#endif /* CONFIG_ACPI */

static int bcm_of_probe(struct bcm_device *bdev)
{
	device_property_read_u32(bdev->dev, "max-speed", &bdev->oper_speed);
	return 0;
}

static int bcm_probe(struct platform_device *pdev)
{
	struct bcm_device *dev;
	int ret;

	dev = devm_kzalloc(&pdev->dev, sizeof(*dev), GFP_KERNEL);
	if (!dev)
		return -ENOMEM;

	dev->dev = &pdev->dev;
	dev->irq = platform_get_irq(pdev, 0);

	if (has_acpi_companion(&pdev->dev)) {
		ret = bcm_acpi_probe(dev);
		if (ret)
			return ret;
	}

	ret = bcm_get_resources(dev);
	if (ret)
		return ret;

	platform_set_drvdata(pdev, dev);

	dev_info(&pdev->dev, "%s device registered.\n", dev->name);

	/* Place this instance on the device list */
	mutex_lock(&bcm_device_lock);
	list_add_tail(&dev->list, &bcm_device_list);
	mutex_unlock(&bcm_device_lock);

	ret = bcm_gpio_set_power(dev, false);
	if (ret)
		dev_err(&pdev->dev, "Failed to power down\n");

	return 0;
}

static int bcm_remove(struct platform_device *pdev)
{
	struct bcm_device *dev = platform_get_drvdata(pdev);

	mutex_lock(&bcm_device_lock);
	list_del(&dev->list);
	mutex_unlock(&bcm_device_lock);

	dev_info(&pdev->dev, "%s device unregistered.\n", dev->name);

	return 0;
}

static const struct hci_uart_proto bcm_proto = {
	.id		= HCI_UART_BCM,
	.name		= "Broadcom",
	.manufacturer	= 15,
	.init_speed	= 115200,
	.open		= bcm_open,
	.close		= bcm_close,
	.flush		= bcm_flush,
	.setup		= bcm_setup,
	.set_baudrate	= bcm_set_baudrate,
	.recv		= bcm_recv,
	.enqueue	= bcm_enqueue,
	.dequeue	= bcm_dequeue,
};

#ifdef CONFIG_ACPI
static const struct acpi_device_id bcm_acpi_match[] = {
	{ "BCM2E00" },
	{ "BCM2E01" },
	{ "BCM2E02" },
	{ "BCM2E03" },
	{ "BCM2E04" },
	{ "BCM2E05" },
	{ "BCM2E06" },
	{ "BCM2E07" },
	{ "BCM2E08" },
	{ "BCM2E09" },
	{ "BCM2E0A" },
	{ "BCM2E0B" },
	{ "BCM2E0C" },
	{ "BCM2E0D" },
	{ "BCM2E0E" },
	{ "BCM2E0F" },
	{ "BCM2E10" },
	{ "BCM2E11" },
	{ "BCM2E12" },
	{ "BCM2E13" },
	{ "BCM2E14" },
	{ "BCM2E15" },
	{ "BCM2E16" },
	{ "BCM2E17" },
	{ "BCM2E18" },
	{ "BCM2E19" },
	{ "BCM2E1A" },
	{ "BCM2E1B" },
	{ "BCM2E1C" },
	{ "BCM2E1D" },
	{ "BCM2E1F" },
	{ "BCM2E20" },
	{ "BCM2E21" },
	{ "BCM2E22" },
	{ "BCM2E23" },
	{ "BCM2E24" },
	{ "BCM2E25" },
	{ "BCM2E26" },
	{ "BCM2E27" },
	{ "BCM2E28" },
	{ "BCM2E29" },
	{ "BCM2E2A" },
	{ "BCM2E2B" },
	{ "BCM2E2C" },
	{ "BCM2E2D" },
	{ "BCM2E2E" },
	{ "BCM2E2F" },
	{ "BCM2E30" },
	{ "BCM2E31" },
	{ "BCM2E32" },
	{ "BCM2E33" },
	{ "BCM2E34" },
	{ "BCM2E35" },
	{ "BCM2E36" },
	{ "BCM2E37" },
	{ "BCM2E38" },
	{ "BCM2E39" },
	{ "BCM2E3A" },
	{ "BCM2E3B" },
	{ "BCM2E3C" },
	{ "BCM2E3D" },
	{ "BCM2E3E" },
	{ "BCM2E3F" },
	{ "BCM2E40" },
	{ "BCM2E41" },
	{ "BCM2E42" },
	{ "BCM2E43" },
	{ "BCM2E44" },
	{ "BCM2E45" },
	{ "BCM2E46" },
	{ "BCM2E47" },
	{ "BCM2E48" },
	{ "BCM2E49" },
	{ "BCM2E4A" },
	{ "BCM2E4B" },
	{ "BCM2E4C" },
	{ "BCM2E4D" },
	{ "BCM2E4E" },
	{ "BCM2E4F" },
	{ "BCM2E50" },
	{ "BCM2E51" },
	{ "BCM2E52" },
	{ "BCM2E53" },
	{ "BCM2E54" },
	{ "BCM2E55" },
	{ "BCM2E56" },
	{ "BCM2E57" },
	{ "BCM2E58" },
	{ "BCM2E59" },
	{ "BCM2E5A" },
	{ "BCM2E5B" },
	{ "BCM2E5C" },
	{ "BCM2E5D" },
	{ "BCM2E5E" },
	{ "BCM2E5F" },
	{ "BCM2E60" },
	{ "BCM2E61" },
	{ "BCM2E62" },
	{ "BCM2E63" },
	{ "BCM2E64" },
	{ "BCM2E65" },
	{ "BCM2E66" },
	{ "BCM2E67" },
	{ "BCM2E68" },
	{ "BCM2E69" },
	{ "BCM2E6B" },
	{ "BCM2E6D" },
	{ "BCM2E6E" },
	{ "BCM2E6F" },
	{ "BCM2E70" },
	{ "BCM2E71" },
	{ "BCM2E72" },
	{ "BCM2E73" },
	{ "BCM2E74" },
	{ "BCM2E75" },
	{ "BCM2E76" },
	{ "BCM2E77" },
	{ "BCM2E78" },
	{ "BCM2E79" },
	{ "BCM2E7A" },
	{ "BCM2E7B" },
	{ "BCM2E7C" },
	{ "BCM2E7D" },
	{ "BCM2E7E" },
	{ "BCM2E7F" },
	{ "BCM2E80" },
	{ "BCM2E81" },
	{ "BCM2E82" },
	{ "BCM2E83" },
	{ "BCM2E84" },
	{ "BCM2E85" },
	{ "BCM2E86" },
	{ "BCM2E87" },
	{ "BCM2E88" },
	{ "BCM2E89" },
	{ "BCM2E8A" },
	{ "BCM2E8B" },
	{ "BCM2E8C" },
	{ "BCM2E8D" },
	{ "BCM2E8E" },
	{ "BCM2E90" },
	{ "BCM2E92" },
	{ "BCM2E93" },
	{ "BCM2E94" },
	{ "BCM2E95" },
	{ "BCM2E96" },
	{ "BCM2E97" },
	{ "BCM2E98" },
	{ "BCM2E99" },
	{ "BCM2E9A" },
	{ "BCM2E9B" },
	{ "BCM2E9C" },
	{ "BCM2E9D" },
	{ "BCM2EA0" },
	{ "BCM2EA1" },
	{ "BCM2EA2" },
	{ "BCM2EA3" },
	{ "BCM2EA4" },
	{ "BCM2EA5" },
	{ "BCM2EA6" },
	{ "BCM2EA7" },
	{ "BCM2EA8" },
	{ "BCM2EA9" },
	{ "BCM2EAA" },
	{ "BCM2EAB" },
	{ "BCM2EAC" },
	{ },
};
MODULE_DEVICE_TABLE(acpi, bcm_acpi_match);
#endif

/* suspend and resume callbacks */
static const struct dev_pm_ops bcm_pm_ops = {
	SET_SYSTEM_SLEEP_PM_OPS(bcm_suspend, bcm_resume)
	SET_RUNTIME_PM_OPS(bcm_suspend_device, bcm_resume_device, NULL)
};

static struct platform_driver bcm_driver = {
	.probe = bcm_probe,
	.remove = bcm_remove,
	.driver = {
		.name = "hci_bcm",
		.acpi_match_table = ACPI_PTR(bcm_acpi_match),
		.pm = &bcm_pm_ops,
	},
};

static int bcm_serdev_probe(struct serdev_device *serdev)
{
	struct bcm_device *bcmdev;
	int err;

	bcmdev = devm_kzalloc(&serdev->dev, sizeof(*bcmdev), GFP_KERNEL);
	if (!bcmdev)
		return -ENOMEM;

	bcmdev->dev = &serdev->dev;
#ifdef CONFIG_PM
	bcmdev->hu = &bcmdev->serdev_hu;
#endif
	bcmdev->serdev_hu.serdev = serdev;
	serdev_device_set_drvdata(serdev, bcmdev);

	if (has_acpi_companion(&serdev->dev))
		err = bcm_acpi_probe(bcmdev);
	else
		err = bcm_of_probe(bcmdev);
	if (err)
		return err;

	err = bcm_get_resources(bcmdev);
	if (err)
		return err;

	if (!bcmdev->shutdown) {
		dev_warn(&serdev->dev,
			 "No reset resource, using default baud rate\n");
		bcmdev->oper_speed = bcmdev->init_speed;
	}

	err = bcm_gpio_set_power(bcmdev, false);
	if (err)
		dev_err(&serdev->dev, "Failed to power down\n");

	return hci_uart_register_device(&bcmdev->serdev_hu, &bcm_proto);
}

static void bcm_serdev_remove(struct serdev_device *serdev)
{
	struct bcm_device *bcmdev = serdev_device_get_drvdata(serdev);

	hci_uart_unregister_device(&bcmdev->serdev_hu);
}

#ifdef CONFIG_OF
static const struct of_device_id bcm_bluetooth_of_match[] = {
	{ .compatible = "brcm,bcm43438-bt" },
	{ },
};
MODULE_DEVICE_TABLE(of, bcm_bluetooth_of_match);
#endif

static struct serdev_device_driver bcm_serdev_driver = {
	.probe = bcm_serdev_probe,
	.remove = bcm_serdev_remove,
	.driver = {
		.name = "hci_uart_bcm",
		.of_match_table = of_match_ptr(bcm_bluetooth_of_match),
		.acpi_match_table = ACPI_PTR(bcm_acpi_match),
		.pm = &bcm_pm_ops,
	},
};

int __init bcm_init(void)
{
	/* For now, we need to keep both platform device
	 * driver (ACPI generated) and serdev driver (DT).
	 */
	platform_driver_register(&bcm_driver);
	serdev_device_driver_register(&bcm_serdev_driver);

	return hci_uart_register_proto(&bcm_proto);
}

int __exit bcm_deinit(void)
{
	platform_driver_unregister(&bcm_driver);
	serdev_device_driver_unregister(&bcm_serdev_driver);

	return hci_uart_unregister_proto(&bcm_proto);
}<|MERGE_RESOLUTION|>--- conflicted
+++ resolved
@@ -273,20 +273,12 @@
 		goto unlock;
 	}
 
-<<<<<<< HEAD
-	err = devm_request_irq(&bdev->pdev->dev, bdev->irq, bcm_host_wake,
-			       bdev->irq_active_low ? IRQF_TRIGGER_FALLING :
-						      IRQF_TRIGGER_RISING,
-			       "host_wake", bdev);
-	if (err)
-=======
 	err = devm_request_irq(bdev->dev, bdev->irq, bcm_host_wake,
 			       bdev->irq_active_low ? IRQF_TRIGGER_FALLING :
 						      IRQF_TRIGGER_RISING,
 			       "host_wake", bdev);
 	if (err) {
 		bdev->irq = err;
->>>>>>> e021bb4f
 		goto unlock;
 	}
 
@@ -794,16 +786,6 @@
 	{ },
 };
 
-<<<<<<< HEAD
-#ifdef CONFIG_ACPI
-/* IRQ polarity of some chipsets are not defined correctly in ACPI table. */
-static const struct dmi_system_id bcm_active_low_irq_dmi_table[] = {
-	{	/* Handle ThinkPad 8 tablets with BCM2E55 chipset ACPI ID */
-		.ident = "Lenovo ThinkPad 8",
-		.matches = {
-			DMI_EXACT_MATCH(DMI_SYS_VENDOR, "LENOVO"),
-			DMI_EXACT_MATCH(DMI_PRODUCT_VERSION, "ThinkPad 8"),
-=======
 /* Some firmware reports an IRQ which does not work (wrong pin in fw table?) */
 static const struct dmi_system_id bcm_broken_irq_dmi_table[] = {
 	{
@@ -813,7 +795,6 @@
 					"To be filled by OEM."),
 			DMI_EXACT_MATCH(DMI_BOARD_NAME, "T3 MRD"),
 			DMI_EXACT_MATCH(DMI_BOARD_VERSION, "V1.1"),
->>>>>>> e021bb4f
 		},
 	},
 	{ }
@@ -831,26 +812,17 @@
 	case ACPI_RESOURCE_TYPE_EXTENDED_IRQ:
 		irq = &ares->data.extended_irq;
 		if (irq->polarity != ACPI_ACTIVE_LOW)
-<<<<<<< HEAD
-			dev_info(&dev->pdev->dev, "ACPI Interrupt resource is active-high, this is usually wrong, treating the IRQ as active-low\n");
-=======
 			dev_info(dev->dev, "ACPI Interrupt resource is active-high, this is usually wrong, treating the IRQ as active-low\n");
->>>>>>> e021bb4f
 		dev->irq_active_low = true;
 		break;
 
 	case ACPI_RESOURCE_TYPE_GPIO:
 		gpio = &ares->data.gpio;
-<<<<<<< HEAD
-		if (gpio->connection_type == ACPI_RESOURCE_GPIO_TYPE_INT)
-			dev->irq_active_low = gpio->polarity == ACPI_ACTIVE_LOW;
-=======
 		if (gpio->connection_type == ACPI_RESOURCE_GPIO_TYPE_INT) {
 			dev->gpio_int_idx = dev->gpio_count;
 			dev->irq_active_low = gpio->polarity == ACPI_ACTIVE_LOW;
 		}
 		dev->gpio_count++;
->>>>>>> e021bb4f
 		break;
 
 	case ACPI_RESOURCE_TYPE_SERIAL_BUS:
@@ -998,13 +970,6 @@
 	}
 	acpi_dev_free_resource_list(&resources);
 
-<<<<<<< HEAD
-	dmi_id = dmi_first_match(bcm_active_low_irq_dmi_table);
-	if (dmi_id) {
-		bt_dev_warn(dev, "%s: Overwriting IRQ polarity to active low",
-			    dmi_id->ident);
-		dev->irq_active_low = true;
-=======
 	/* If the DSDT uses an Interrupt resource for the IRQ, then there are
 	 * only 2 GPIO resources, we use the irq-last mapping for this, since
 	 * we already have an irq the 3th / last mapping will not be used.
@@ -1032,7 +997,6 @@
 		dev->irq_active_low = irq_polarity;
 		dev_warn(dev->dev, "Overwriting IRQ polarity to active %s by module-param\n",
 			 dev->irq_active_low ? "low" : "high");
->>>>>>> e021bb4f
 	}
 
 	return 0;
