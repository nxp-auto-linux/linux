--- conflicted
+++ resolved
@@ -277,10 +277,7 @@
 	{ USB_DEVICE(0x04ca, 0x3015), .driver_info = BTUSB_QCA_ROME },
 	{ USB_DEVICE(0x04ca, 0x3016), .driver_info = BTUSB_QCA_ROME },
 	{ USB_DEVICE(0x04ca, 0x301a), .driver_info = BTUSB_QCA_ROME },
-<<<<<<< HEAD
-=======
 	{ USB_DEVICE(0x13d3, 0x3496), .driver_info = BTUSB_QCA_ROME },
->>>>>>> e021bb4f
 
 	/* Broadcom BCM2035 */
 	{ USB_DEVICE(0x0a5c, 0x2009), .driver_info = BTUSB_BCM92035 },
@@ -389,10 +386,7 @@
 	{ USB_DEVICE(0x13d3, 0x3462), .driver_info = BTUSB_REALTEK },
 
 	/* Additional Realtek 8822BE Bluetooth devices */
-<<<<<<< HEAD
-=======
 	{ USB_DEVICE(0x13d3, 0x3526), .driver_info = BTUSB_REALTEK },
->>>>>>> e021bb4f
 	{ USB_DEVICE(0x0b05, 0x185c), .driver_info = BTUSB_REALTEK },
 
 	/* Silicon Wave based devices */
@@ -420,8 +414,6 @@
 			DMI_MATCH(DMI_PRODUCT_NAME, "XPS 13 9360"),
 		},
 	},
-<<<<<<< HEAD
-=======
 	{
 		/* Dell Inspiron 5565 (QCA ROME device 0cf3:e009) */
 		.matches = {
@@ -429,7 +421,6 @@
 			DMI_MATCH(DMI_PRODUCT_NAME, "Inspiron 5565"),
 		},
 	},
->>>>>>> e021bb4f
 	{}
 };
 
@@ -3133,10 +3124,7 @@
 	if (id->driver_info & BTUSB_QCA_ROME) {
 		data->setup_on_usb = btusb_setup_qca;
 		hdev->set_bdaddr = btusb_set_bdaddr_ath3012;
-<<<<<<< HEAD
-=======
 		set_bit(HCI_QUIRK_SIMULTANEOUS_DISCOVERY, &hdev->quirks);
->>>>>>> e021bb4f
 		btusb_check_needs_reset_resume(intf);
 	}
 
