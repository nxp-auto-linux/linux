config TTY
	bool "Enable TTY" if EXPERT
	default y
	---help---
	  Allows you to remove TTY support which can save space, and
	  blocks features that require TTY from inclusion in the kernel.
	  TTY is required for any text terminals or serial port
	  communication. Most users should leave this enabled.

if TTY

config VT
	bool "Virtual terminal" if EXPERT
	depends on !UML
	select INPUT
	default y
	---help---
	  If you say Y here, you will get support for terminal devices with
	  display and keyboard devices. These are called "virtual" because you
	  can run several virtual terminals (also called virtual consoles) on
	  one physical terminal. This is rather useful, for example one
	  virtual terminal can collect system messages and warnings, another
	  one can be used for a text-mode user session, and a third could run
	  an X session, all in parallel. Switching between virtual terminals
	  is done with certain key combinations, usually Alt-<function key>.

	  The setterm command ("man setterm") can be used to change the
	  properties (such as colors or beeping) of a virtual terminal. The
	  man page console_codes(4) ("man console_codes") contains the special
	  character sequences that can be used to change those properties
	  directly. The fonts used on virtual terminals can be changed with
	  the setfont ("man setfont") command and the key bindings are defined
	  with the loadkeys ("man loadkeys") command.

	  You need at least one virtual terminal device in order to make use
	  of your keyboard and monitor. Therefore, only people configuring an
	  embedded system would want to say N here in order to save some
	  memory; the only way to log into such a system is then via a serial
	  or network connection.

	  If unsure, say Y, or else you won't be able to do much with your new
	  shiny Linux system :-)

config CONSOLE_TRANSLATIONS
	depends on VT
	default y
	bool "Enable character translations in console" if EXPERT
	---help---
	  This enables support for font mapping and Unicode translation
	  on virtual consoles.

config VT_CONSOLE
	bool "Support for console on virtual terminal" if EXPERT
	depends on VT
	default y
	---help---
	  The system console is the device which receives all kernel messages
	  and warnings and which allows logins in single user mode. If you
	  answer Y here, a virtual terminal (the device used to interact with
	  a physical terminal) can be used as system console. This is the most
	  common mode of operations, so you should say Y here unless you want
	  the kernel messages be output only to a serial port (in which case
	  you should say Y to "Console on serial port", below).

	  If you do say Y here, by default the currently visible virtual
	  terminal (/dev/tty0) will be used as system console. You can change
	  that with a kernel command line option such as "console=tty3" which
	  would use the third virtual terminal as system console. (Try "man
	  bootparam" or see the documentation of your boot loader (lilo or
	  loadlin) about how to pass options to the kernel at boot time.)

	  If unsure, say Y.

config VT_CONSOLE_SLEEP
	def_bool y
	depends on VT_CONSOLE && PM_SLEEP

config HW_CONSOLE
	bool
	depends on VT && !UML
	default y

config VT_HW_CONSOLE_BINDING
       bool "Support for binding and unbinding console drivers"
       depends on HW_CONSOLE
       default n
       ---help---
         The virtual terminal is the device that interacts with the physical
         terminal through console drivers. On these systems, at least one
         console driver is loaded. In other configurations, additional console
         drivers may be enabled, such as the framebuffer console. If more than
         1 console driver is enabled, setting this to 'y' will allow you to
         select the console driver that will serve as the backend for the
         virtual terminals.

	 See <file:Documentation/console/console.txt> for more
	 information. For framebuffer console users, please refer to
	 <file:Documentation/fb/fbcon.txt>.

config UNIX98_PTYS
	bool "Unix98 PTY support" if EXPERT
	default y
	---help---
	  A pseudo terminal (PTY) is a software device consisting of two
	  halves: a master and a slave. The slave device behaves identical to
	  a physical terminal; the master device is used by a process to
	  read data from and write data to the slave, thereby emulating a
	  terminal. Typical programs for the master side are telnet servers
	  and xterms.

	  Linux has traditionally used the BSD-like names /dev/ptyxx for
	  masters and /dev/ttyxx for slaves of pseudo terminals. This scheme
	  has a number of problems. The GNU C library glibc 2.1 and later,
	  however, supports the Unix98 naming standard: in order to acquire a
	  pseudo terminal, a process opens /dev/ptmx; the number of the pseudo
	  terminal is then made available to the process and the pseudo
	  terminal slave can be accessed as /dev/pts/<number>. What was
	  traditionally /dev/ttyp2 will then be /dev/pts/2, for example.

	  All modern Linux systems use the Unix98 ptys.  Say Y unless
	  you're on an embedded system and want to conserve memory.

config LEGACY_PTYS
	bool "Legacy (BSD) PTY support"
	default y
	---help---
	  A pseudo terminal (PTY) is a software device consisting of two
	  halves: a master and a slave. The slave device behaves identical to
	  a physical terminal; the master device is used by a process to
	  read data from and write data to the slave, thereby emulating a
	  terminal. Typical programs for the master side are telnet servers
	  and xterms.

	  Linux has traditionally used the BSD-like names /dev/ptyxx
	  for masters and /dev/ttyxx for slaves of pseudo
	  terminals. This scheme has a number of problems, including
	  security.  This option enables these legacy devices; on most
	  systems, it is safe to say N.


config LEGACY_PTY_COUNT
	int "Maximum number of legacy PTY in use"
	depends on LEGACY_PTYS
	range 0 256
	default "256"
	---help---
	  The maximum number of legacy PTYs that can be used at any one time.
	  The default is 256, and should be more than enough.  Embedded
	  systems may want to reduce this to save memory.

	  When not in use, each legacy PTY occupies 12 bytes on 32-bit
	  architectures and 24 bytes on 64-bit architectures.

config SERIAL_NONSTANDARD
	bool "Non-standard serial port support"
	depends on HAS_IOMEM
	---help---
	  Say Y here if you have any non-standard serial boards -- boards
	  which aren't supported using the standard "dumb" serial driver.
	  This includes intelligent serial boards such as Cyclades,
	  Digiboards, etc. These are usually used for systems that need many
	  serial ports because they serve many terminals or dial-in
	  connections.

	  Note that the answer to this question won't directly affect the
	  kernel: saying N will just cause the configurator to skip all
	  the questions about non-standard serial boards.

	  Most people can say N here.

config ROCKETPORT
	tristate "Comtrol RocketPort support"
	depends on SERIAL_NONSTANDARD && (ISA || EISA || PCI)
	help
	  This driver supports Comtrol RocketPort and RocketModem PCI boards.   
          These boards provide 2, 4, 8, 16, or 32 high-speed serial ports or
          modems.  For information about the RocketPort/RocketModem  boards
          and this driver read <file:Documentation/serial/rocket.txt>.

	  To compile this driver as a module, choose M here: the
	  module will be called rocket.

	  If you want to compile this driver into the kernel, say Y here.  If
          you don't have a Comtrol RocketPort/RocketModem card installed, say N.

config CYCLADES
	tristate "Cyclades async mux support"
	depends on SERIAL_NONSTANDARD && (PCI || ISA)
	select FW_LOADER
	---help---
	  This driver supports Cyclades Z and Y multiserial boards.
	  You would need something like this to connect more than two modems to
	  your Linux box, for instance in order to become a dial-in server.

	  For information about the Cyclades-Z card, read
	  <file:Documentation/serial/README.cycladesZ>.

	  To compile this driver as a module, choose M here: the
	  module will be called cyclades.

	  If you haven't heard about it, it's safe to say N.

config CYZ_INTR
	bool "Cyclades-Z interrupt mode operation"
	depends on CYCLADES && PCI
	help
	  The Cyclades-Z family of multiport cards allows 2 (two) driver op
	  modes: polling and interrupt. In polling mode, the driver will check
	  the status of the Cyclades-Z ports every certain amount of time
	  (which is called polling cycle and is configurable). In interrupt
	  mode, it will use an interrupt line (IRQ) in order to check the
	  status of the Cyclades-Z ports. The default op mode is polling. If
	  unsure, say N.

config MOXA_INTELLIO
	tristate "Moxa Intellio support"
	depends on SERIAL_NONSTANDARD && (ISA || EISA || PCI)
	select FW_LOADER
	help
	  Say Y here if you have a Moxa Intellio multiport serial card.

	  To compile this driver as a module, choose M here: the
	  module will be called moxa.

config MOXA_SMARTIO
	tristate "Moxa SmartIO support v. 2.0"
	depends on SERIAL_NONSTANDARD && (PCI || EISA || ISA)
	help
	  Say Y here if you have a Moxa SmartIO multiport serial card and/or
	  want to help develop a new version of this driver.

	  This is upgraded (1.9.1) driver from original Moxa drivers with
	  changes finally resulting in PCI probing.

	  This driver can also be built as a module. The module will be called
	  mxser. If you want to do that, say M here.

config SYNCLINK
	tristate "Microgate SyncLink card support"
	depends on SERIAL_NONSTANDARD && PCI && ISA_DMA_API
	help
	  Provides support for the SyncLink ISA and PCI multiprotocol serial
	  adapters. These adapters support asynchronous and HDLC bit
	  synchronous communication up to 10Mbps (PCI adapter).

	  This driver can only be built as a module ( = code which can be
	  inserted in and removed from the running kernel whenever you want).
	  The module will be called synclink.  If you want to do that, say M
	  here.

config SYNCLINKMP
	tristate "SyncLink Multiport support"
	depends on SERIAL_NONSTANDARD && PCI
	help
	  Enable support for the SyncLink Multiport (2 or 4 ports)
	  serial adapter, running asynchronous and HDLC communications up
	  to 2.048Mbps. Each ports is independently selectable for
	  RS-232, V.35, RS-449, RS-530, and X.21

	  This driver may be built as a module ( = code which can be
	  inserted in and removed from the running kernel whenever you want).
	  The module will be called synclinkmp.  If you want to do that, say M
	  here.

config SYNCLINK_GT
	tristate "SyncLink GT/AC support"
	depends on SERIAL_NONSTANDARD && PCI
	help
	  Support for SyncLink GT and SyncLink AC families of
	  synchronous and asynchronous serial adapters
	  manufactured by Microgate Systems, Ltd. (www.microgate.com)

config NOZOMI
	tristate "HSDPA Broadband Wireless Data Card - Globe Trotter"
	depends on PCI
	help
	  If you have a HSDPA driver Broadband Wireless Data Card -
	  Globe Trotter PCMCIA card, say Y here.

	  To compile this driver as a module, choose M here, the module
	  will be called nozomi.

config ISI
	tristate "Multi-Tech multiport card support"
	depends on SERIAL_NONSTANDARD && PCI
	select FW_LOADER
	help
	  This is a driver for the Multi-Tech cards which provide several
	  serial ports.  The driver is experimental and can currently only be
	  built as a module. The module will be called isicom.
	  If you want to do that, choose M here.

config N_HDLC
	tristate "HDLC line discipline support"
	depends on SERIAL_NONSTANDARD
	help
	  Allows synchronous HDLC communications with tty device drivers that
	  support synchronous HDLC such as the Microgate SyncLink adapter.

	  This driver can be built as a module ( = code which can be
	  inserted in and removed from the running kernel whenever you want).
	  The module will be called n_hdlc. If you want to do that, say M
	  here.

config N_GSM
	tristate "GSM MUX line discipline support (EXPERIMENTAL)"
	depends on NET
	help
	  This line discipline provides support for the GSM MUX protocol and
	  presents the mux as a set of 61 individual tty devices.

config TRACE_ROUTER
	tristate "Trace data router for MIPI P1149.7 cJTAG standard"
	depends on TRACE_SINK
	default n
	help
	  The trace router uses the Linux tty line discipline framework to
	  route trace data coming from a tty port (say UART for example) to
	  the trace sink line discipline driver and to another tty port (say
	  USB). This is part of a solution for the MIPI P1149.7, compact JTAG,
	  standard, which is for debugging mobile devices. The PTI driver in
	  drivers/misc/pti.c defines the majority of this MIPI solution.

	  You should select this driver if the target kernel is meant for
	  a mobile device containing a modem.  Then you will need to select
	  "Trace data sink for MIPI P1149.7 cJTAG standard" line discipline
	  driver.

config TRACE_SINK
	tristate "Trace data sink for MIPI P1149.7 cJTAG standard"
	default n
	help
	  The trace sink uses the Linux line discipline framework to receive
	  trace data coming from the trace router line discipline driver
	  to a user-defined tty port target, like USB.
	  This is to provide a way to extract modem trace data on
	  devices that do not have a PTI HW module, or just need modem
	  trace data to come out of a different HW output port.
	  This is part of a solution for the P1149.7, compact JTAG, standard.

	  If you select this option, you need to select
	  "Trace data router for MIPI P1149.7 cJTAG standard".

config PPC_EPAPR_HV_BYTECHAN
	bool "ePAPR hypervisor byte channel driver"
	depends on PPC
	select EPAPR_PARAVIRT
	help
	  This driver creates /dev entries for each ePAPR hypervisor byte
	  channel, thereby allowing applications to communicate with byte
	  channels as if they were serial ports.

config PPC_EARLY_DEBUG_EHV_BC
	bool "Early console (udbg) support for ePAPR hypervisors"
	depends on PPC_EPAPR_HV_BYTECHAN=y
	help
	  Select this option to enable early console (a.k.a. "udbg") support
	  via an ePAPR byte channel.  You also need to choose the byte channel
	  handle below.

config PPC_EARLY_DEBUG_EHV_BC_HANDLE
	int "Byte channel handle for early console (udbg)"
	depends on PPC_EARLY_DEBUG_EHV_BC
	default 0
	help
	  If you want early console (udbg) output through a byte channel,
	  specify the handle of the byte channel to use.

	  For this to work, the byte channel driver must be compiled
	  in-kernel, not as a module.

	  Note that only one early console driver can be enabled, so don't
	  enable any others if you enable this one.

	  If the number you specify is not a valid byte channel handle, then
	  there simply will be no early console output.  This is true also
	  if you don't boot under a hypervisor at all.

config GOLDFISH_TTY
	tristate "Goldfish TTY Driver"
	depends on GOLDFISH
	select SERIAL_CORE
	select SERIAL_CORE_CONSOLE
	help
	  Console and system TTY driver for the Goldfish virtual platform.

config GOLDFISH_TTY_EARLY_CONSOLE
	bool
	default y if GOLDFISH_TTY=y
	select SERIAL_EARLYCON
<<<<<<< HEAD

config DA_TTY
	bool "DA TTY"
	depends on METAG_DA
	select SERIAL_NONSTANDARD
	help
	  This enables a TTY on a Dash channel.

config DA_CONSOLE
	bool "DA Console"
	depends on DA_TTY
	help
	  This enables a console on a Dash channel.
=======
>>>>>>> e021bb4f

config MIPS_EJTAG_FDC_TTY
	bool "MIPS EJTAG Fast Debug Channel TTY"
	depends on MIPS_CDMM
	help
	  This enables a TTY and console on the MIPS EJTAG Fast Debug Channels,
	  if they are present. This can be useful when working with an EJTAG
	  probe which supports it, to get console output and a login prompt via
	  EJTAG without needing to connect a serial cable.

	  TTY devices are named e.g. ttyFDC3c2 (for FDC channel 2 of the FDC on
	  CPU3).

	  The console can be enabled with console=fdc1 (for FDC channel 1 on all
	  CPUs). Do not use the console unless there is a debug probe attached
	  to drain the FDC TX FIFO.

	  If unsure, say N.

config MIPS_EJTAG_FDC_EARLYCON
	bool "Early FDC console"
	depends on MIPS_EJTAG_FDC_TTY
	help
	  This registers a console on FDC channel 1 very early during boot (from
	  MIPS arch code). This is useful for bring-up and debugging early boot
	  issues.

	  Do not enable unless there is a debug probe attached to drain the FDC
	  TX FIFO.

	  If unsure, say N.

config MIPS_EJTAG_FDC_KGDB
	bool "Use KGDB over an FDC channel"
	depends on MIPS_EJTAG_FDC_TTY && KGDB
	default y
	help
          This enables the use of KGDB over an FDC channel, allowing KGDB to be
          used remotely or when a serial port isn't available.

config MIPS_EJTAG_FDC_KGDB_CHAN
	int "KGDB FDC channel"
	depends on MIPS_EJTAG_FDC_KGDB
	range 2 15
	default 3
	help
	  FDC channel number to use for KGDB.

config VCC
	tristate "Sun Virtual Console Concentrator"
	depends on SUN_LDOMS
	help
	  Support for Sun logical domain consoles.
endif # TTY<|MERGE_RESOLUTION|>--- conflicted
+++ resolved
@@ -388,22 +388,6 @@
 	bool
 	default y if GOLDFISH_TTY=y
 	select SERIAL_EARLYCON
-<<<<<<< HEAD
-
-config DA_TTY
-	bool "DA TTY"
-	depends on METAG_DA
-	select SERIAL_NONSTANDARD
-	help
-	  This enables a TTY on a Dash channel.
-
-config DA_CONSOLE
-	bool "DA Console"
-	depends on DA_TTY
-	help
-	  This enables a console on a Dash channel.
-=======
->>>>>>> e021bb4f
 
 config MIPS_EJTAG_FDC_TTY
 	bool "MIPS EJTAG Fast Debug Channel TTY"
