// SPDX-License-Identifier: GPL-2.0+
/*
 *  Base port operations for 8250/16550-type serial ports
 *
 *  Based on drivers/char/serial.c, by Linus Torvalds, Theodore Ts'o.
 *  Split from 8250_core.c, Copyright (C) 2001 Russell King.
 *
 * A note about mapbase / membase
 *
 *  mapbase is the physical address of the IO port.
 *  membase is an 'ioremapped' cookie.
 */

#if defined(CONFIG_SERIAL_8250_CONSOLE) && defined(CONFIG_MAGIC_SYSRQ)
#define SUPPORT_SYSRQ
#endif

#include <linux/module.h>
#include <linux/moduleparam.h>
#include <linux/ioport.h>
#include <linux/init.h>
#include <linux/console.h>
#include <linux/sysrq.h>
#include <linux/delay.h>
#include <linux/platform_device.h>
#include <linux/tty.h>
#include <linux/ratelimit.h>
#include <linux/tty_flip.h>
#include <linux/serial.h>
#include <linux/serial_8250.h>
#include <linux/nmi.h>
#include <linux/mutex.h>
#include <linux/slab.h>
#include <linux/kdb.h>
#include <linux/uaccess.h>
#include <linux/pm_runtime.h>
#include <linux/ktime.h>

#include <asm/io.h>
#include <asm/irq.h>

#include "8250.h"

/*
 * These are definitions for the Exar XR17V35X and XR17(C|D)15X
 */
#define UART_EXAR_INT0		0x80
#define UART_EXAR_SLEEP		0x8b	/* Sleep mode */
#define UART_EXAR_DVID		0x8d	/* Device identification */

/* Nuvoton NPCM timeout register */
#define UART_NPCM_TOR          7
#define UART_NPCM_TOIE         BIT(7)  /* Timeout Interrupt Enable */

/*
 * Debugging.
 */
#if 0
#define DEBUG_AUTOCONF(fmt...)	printk(fmt)
#else
#define DEBUG_AUTOCONF(fmt...)	do { } while (0)
#endif

#define BOTH_EMPTY	(UART_LSR_TEMT | UART_LSR_THRE)

/*
 * Here we define the default xmit fifo size used for each type of UART.
 */
static const struct serial8250_config uart_config[] = {
	[PORT_UNKNOWN] = {
		.name		= "unknown",
		.fifo_size	= 1,
		.tx_loadsz	= 1,
	},
	[PORT_8250] = {
		.name		= "8250",
		.fifo_size	= 1,
		.tx_loadsz	= 1,
	},
	[PORT_16450] = {
		.name		= "16450",
		.fifo_size	= 1,
		.tx_loadsz	= 1,
	},
	[PORT_16550] = {
		.name		= "16550",
		.fifo_size	= 1,
		.tx_loadsz	= 1,
	},
	[PORT_16550A] = {
		.name		= "16550A",
		.fifo_size	= 16,
		.tx_loadsz	= 16,
		.fcr		= UART_FCR_ENABLE_FIFO | UART_FCR_R_TRIG_10,
		.rxtrig_bytes	= {1, 4, 8, 14},
		.flags		= UART_CAP_FIFO,
	},
	[PORT_CIRRUS] = {
		.name		= "Cirrus",
		.fifo_size	= 1,
		.tx_loadsz	= 1,
	},
	[PORT_16650] = {
		.name		= "ST16650",
		.fifo_size	= 1,
		.tx_loadsz	= 1,
		.flags		= UART_CAP_FIFO | UART_CAP_EFR | UART_CAP_SLEEP,
	},
	[PORT_16650V2] = {
		.name		= "ST16650V2",
		.fifo_size	= 32,
		.tx_loadsz	= 16,
		.fcr		= UART_FCR_ENABLE_FIFO | UART_FCR_R_TRIG_01 |
				  UART_FCR_T_TRIG_00,
		.rxtrig_bytes	= {8, 16, 24, 28},
		.flags		= UART_CAP_FIFO | UART_CAP_EFR | UART_CAP_SLEEP,
	},
	[PORT_16750] = {
		.name		= "TI16750",
		.fifo_size	= 64,
		.tx_loadsz	= 64,
		.fcr		= UART_FCR_ENABLE_FIFO | UART_FCR_R_TRIG_10 |
				  UART_FCR7_64BYTE,
		.rxtrig_bytes	= {1, 16, 32, 56},
		.flags		= UART_CAP_FIFO | UART_CAP_SLEEP | UART_CAP_AFE,
	},
	[PORT_STARTECH] = {
		.name		= "Startech",
		.fifo_size	= 1,
		.tx_loadsz	= 1,
	},
	[PORT_16C950] = {
		.name		= "16C950/954",
		.fifo_size	= 128,
		.tx_loadsz	= 128,
		.fcr		= UART_FCR_ENABLE_FIFO | UART_FCR_R_TRIG_10,
		/* UART_CAP_EFR breaks billionon CF bluetooth card. */
		.flags		= UART_CAP_FIFO | UART_CAP_SLEEP,
	},
	[PORT_16654] = {
		.name		= "ST16654",
		.fifo_size	= 64,
		.tx_loadsz	= 32,
		.fcr		= UART_FCR_ENABLE_FIFO | UART_FCR_R_TRIG_01 |
				  UART_FCR_T_TRIG_10,
		.rxtrig_bytes	= {8, 16, 56, 60},
		.flags		= UART_CAP_FIFO | UART_CAP_EFR | UART_CAP_SLEEP,
	},
	[PORT_16850] = {
		.name		= "XR16850",
		.fifo_size	= 128,
		.tx_loadsz	= 128,
		.fcr		= UART_FCR_ENABLE_FIFO | UART_FCR_R_TRIG_10,
		.flags		= UART_CAP_FIFO | UART_CAP_EFR | UART_CAP_SLEEP,
	},
	[PORT_RSA] = {
		.name		= "RSA",
		.fifo_size	= 2048,
		.tx_loadsz	= 2048,
		.fcr		= UART_FCR_ENABLE_FIFO | UART_FCR_R_TRIG_11,
		.flags		= UART_CAP_FIFO,
	},
	[PORT_NS16550A] = {
		.name		= "NS16550A",
		.fifo_size	= 16,
		.tx_loadsz	= 16,
		.fcr		= UART_FCR_ENABLE_FIFO | UART_FCR_R_TRIG_10,
		.flags		= UART_CAP_FIFO | UART_NATSEMI,
	},
	[PORT_XSCALE] = {
		.name		= "XScale",
		.fifo_size	= 32,
		.tx_loadsz	= 32,
		.fcr		= UART_FCR_ENABLE_FIFO | UART_FCR_R_TRIG_10,
		.flags		= UART_CAP_FIFO | UART_CAP_UUE | UART_CAP_RTOIE,
	},
	[PORT_OCTEON] = {
		.name		= "OCTEON",
		.fifo_size	= 64,
		.tx_loadsz	= 64,
		.fcr		= UART_FCR_ENABLE_FIFO | UART_FCR_R_TRIG_10,
		.flags		= UART_CAP_FIFO,
	},
	[PORT_AR7] = {
		.name		= "AR7",
		.fifo_size	= 16,
		.tx_loadsz	= 16,
		.fcr		= UART_FCR_ENABLE_FIFO | UART_FCR_R_TRIG_00,
		.flags		= UART_CAP_FIFO /* | UART_CAP_AFE */,
	},
	[PORT_U6_16550A] = {
		.name		= "U6_16550A",
		.fifo_size	= 64,
		.tx_loadsz	= 64,
		.fcr		= UART_FCR_ENABLE_FIFO | UART_FCR_R_TRIG_10,
		.flags		= UART_CAP_FIFO | UART_CAP_AFE,
	},
	[PORT_TEGRA] = {
		.name		= "Tegra",
		.fifo_size	= 32,
		.tx_loadsz	= 8,
		.fcr		= UART_FCR_ENABLE_FIFO | UART_FCR_R_TRIG_01 |
				  UART_FCR_T_TRIG_01,
		.rxtrig_bytes	= {1, 4, 8, 14},
		.flags		= UART_CAP_FIFO | UART_CAP_RTOIE,
	},
	[PORT_XR17D15X] = {
		.name		= "XR17D15X",
		.fifo_size	= 64,
		.tx_loadsz	= 64,
		.fcr		= UART_FCR_ENABLE_FIFO | UART_FCR_R_TRIG_10,
		.flags		= UART_CAP_FIFO | UART_CAP_AFE | UART_CAP_EFR |
				  UART_CAP_SLEEP,
	},
	[PORT_XR17V35X] = {
		.name		= "XR17V35X",
		.fifo_size	= 256,
		.tx_loadsz	= 256,
		.fcr		= UART_FCR_ENABLE_FIFO | UART_FCR_R_TRIG_11 |
				  UART_FCR_T_TRIG_11,
		.flags		= UART_CAP_FIFO | UART_CAP_AFE | UART_CAP_EFR |
				  UART_CAP_SLEEP,
	},
	[PORT_LPC3220] = {
		.name		= "LPC3220",
		.fifo_size	= 64,
		.tx_loadsz	= 32,
		.fcr		= UART_FCR_DMA_SELECT | UART_FCR_ENABLE_FIFO |
				  UART_FCR_R_TRIG_00 | UART_FCR_T_TRIG_00,
		.flags		= UART_CAP_FIFO,
	},
	[PORT_BRCM_TRUMANAGE] = {
		.name		= "TruManage",
		.fifo_size	= 1,
		.tx_loadsz	= 1024,
		.flags		= UART_CAP_HFIFO,
	},
	[PORT_8250_CIR] = {
		.name		= "CIR port"
	},
	[PORT_ALTR_16550_F32] = {
		.name		= "Altera 16550 FIFO32",
		.fifo_size	= 32,
		.tx_loadsz	= 32,
		.fcr		= UART_FCR_ENABLE_FIFO | UART_FCR_R_TRIG_10,
		.rxtrig_bytes	= {1, 8, 16, 30},
		.flags		= UART_CAP_FIFO | UART_CAP_AFE,
	},
	[PORT_ALTR_16550_F64] = {
		.name		= "Altera 16550 FIFO64",
		.fifo_size	= 64,
		.tx_loadsz	= 64,
		.fcr		= UART_FCR_ENABLE_FIFO | UART_FCR_R_TRIG_10,
		.rxtrig_bytes	= {1, 16, 32, 62},
		.flags		= UART_CAP_FIFO | UART_CAP_AFE,
	},
	[PORT_ALTR_16550_F128] = {
		.name		= "Altera 16550 FIFO128",
		.fifo_size	= 128,
		.tx_loadsz	= 128,
		.fcr		= UART_FCR_ENABLE_FIFO | UART_FCR_R_TRIG_10,
		.rxtrig_bytes	= {1, 32, 64, 126},
		.flags		= UART_CAP_FIFO | UART_CAP_AFE,
	},
	/*
	 * tx_loadsz is set to 63-bytes instead of 64-bytes to implement
	 * workaround of errata A-008006 which states that tx_loadsz should
	 * be configured less than Maximum supported fifo bytes.
	 */
	[PORT_16550A_FSL64] = {
		.name		= "16550A_FSL64",
		.fifo_size	= 64,
		.tx_loadsz	= 63,
		.fcr		= UART_FCR_ENABLE_FIFO | UART_FCR_R_TRIG_10 |
				  UART_FCR7_64BYTE,
		.flags		= UART_CAP_FIFO,
	},
	[PORT_RT2880] = {
		.name		= "Palmchip BK-3103",
		.fifo_size	= 16,
		.tx_loadsz	= 16,
		.fcr		= UART_FCR_ENABLE_FIFO | UART_FCR_R_TRIG_10,
		.rxtrig_bytes	= {1, 4, 8, 14},
		.flags		= UART_CAP_FIFO,
	},
	[PORT_DA830] = {
		.name		= "TI DA8xx/66AK2x",
		.fifo_size	= 16,
		.tx_loadsz	= 16,
		.fcr		= UART_FCR_DMA_SELECT | UART_FCR_ENABLE_FIFO |
				  UART_FCR_R_TRIG_10,
		.rxtrig_bytes	= {1, 4, 8, 14},
		.flags		= UART_CAP_FIFO | UART_CAP_AFE,
	},
	[PORT_MTK_BTIF] = {
		.name		= "MediaTek BTIF",
		.fifo_size	= 16,
		.tx_loadsz	= 16,
		.fcr		= UART_FCR_ENABLE_FIFO |
				  UART_FCR_CLEAR_RCVR | UART_FCR_CLEAR_XMIT,
		.flags		= UART_CAP_FIFO,
	},
	[PORT_NPCM] = {
		.name		= "Nuvoton 16550",
		.fifo_size	= 16,
		.tx_loadsz	= 16,
		.fcr		= UART_FCR_ENABLE_FIFO | UART_FCR_R_TRIG_10 |
				  UART_FCR_CLEAR_RCVR | UART_FCR_CLEAR_XMIT,
		.rxtrig_bytes	= {1, 4, 8, 14},
		.flags		= UART_CAP_FIFO,
	},
};

/* Uart divisor latch read */
static int default_serial_dl_read(struct uart_8250_port *up)
{
	return serial_in(up, UART_DLL) | serial_in(up, UART_DLM) << 8;
}

/* Uart divisor latch write */
static void default_serial_dl_write(struct uart_8250_port *up, int value)
{
	serial_out(up, UART_DLL, value & 0xff);
	serial_out(up, UART_DLM, value >> 8 & 0xff);
}

#ifdef CONFIG_SERIAL_8250_RT288X

/* Au1x00/RT288x UART hardware has a weird register layout */
static const s8 au_io_in_map[8] = {
	 0,	/* UART_RX  */
	 2,	/* UART_IER */
	 3,	/* UART_IIR */
	 5,	/* UART_LCR */
	 6,	/* UART_MCR */
	 7,	/* UART_LSR */
	 8,	/* UART_MSR */
	-1,	/* UART_SCR (unmapped) */
};

static const s8 au_io_out_map[8] = {
	 1,	/* UART_TX  */
	 2,	/* UART_IER */
	 4,	/* UART_FCR */
	 5,	/* UART_LCR */
	 6,	/* UART_MCR */
	-1,	/* UART_LSR (unmapped) */
	-1,	/* UART_MSR (unmapped) */
	-1,	/* UART_SCR (unmapped) */
};

unsigned int au_serial_in(struct uart_port *p, int offset)
{
	if (offset >= ARRAY_SIZE(au_io_in_map))
		return UINT_MAX;
	offset = au_io_in_map[offset];
	if (offset < 0)
		return UINT_MAX;
	return __raw_readl(p->membase + (offset << p->regshift));
}

void au_serial_out(struct uart_port *p, int offset, int value)
{
	if (offset >= ARRAY_SIZE(au_io_out_map))
		return;
	offset = au_io_out_map[offset];
	if (offset < 0)
		return;
	__raw_writel(value, p->membase + (offset << p->regshift));
}

/* Au1x00 haven't got a standard divisor latch */
static int au_serial_dl_read(struct uart_8250_port *up)
{
	return __raw_readl(up->port.membase + 0x28);
}

static void au_serial_dl_write(struct uart_8250_port *up, int value)
{
	__raw_writel(value, up->port.membase + 0x28);
}

#endif

static unsigned int hub6_serial_in(struct uart_port *p, int offset)
{
	offset = offset << p->regshift;
	outb(p->hub6 - 1 + offset, p->iobase);
	return inb(p->iobase + 1);
}

static void hub6_serial_out(struct uart_port *p, int offset, int value)
{
	offset = offset << p->regshift;
	outb(p->hub6 - 1 + offset, p->iobase);
	outb(value, p->iobase + 1);
}

static unsigned int mem_serial_in(struct uart_port *p, int offset)
{
	offset = offset << p->regshift;
	return readb(p->membase + offset);
}

static void mem_serial_out(struct uart_port *p, int offset, int value)
{
	offset = offset << p->regshift;
	writeb(value, p->membase + offset);
}

static void mem16_serial_out(struct uart_port *p, int offset, int value)
{
	offset = offset << p->regshift;
	writew(value, p->membase + offset);
}

static unsigned int mem16_serial_in(struct uart_port *p, int offset)
{
	offset = offset << p->regshift;
	return readw(p->membase + offset);
}

static void mem32_serial_out(struct uart_port *p, int offset, int value)
{
	offset = offset << p->regshift;
	writel(value, p->membase + offset);
}

static unsigned int mem32_serial_in(struct uart_port *p, int offset)
{
	offset = offset << p->regshift;
	return readl(p->membase + offset);
}

static void mem32be_serial_out(struct uart_port *p, int offset, int value)
{
	offset = offset << p->regshift;
	iowrite32be(value, p->membase + offset);
}

static unsigned int mem32be_serial_in(struct uart_port *p, int offset)
{
	offset = offset << p->regshift;
	return ioread32be(p->membase + offset);
}

static unsigned int io_serial_in(struct uart_port *p, int offset)
{
	offset = offset << p->regshift;
	return inb(p->iobase + offset);
}

static void io_serial_out(struct uart_port *p, int offset, int value)
{
	offset = offset << p->regshift;
	outb(value, p->iobase + offset);
}

static int serial8250_default_handle_irq(struct uart_port *port);

static void set_io_from_upio(struct uart_port *p)
{
	struct uart_8250_port *up = up_to_u8250p(p);

	up->dl_read = default_serial_dl_read;
	up->dl_write = default_serial_dl_write;

	switch (p->iotype) {
	case UPIO_HUB6:
		p->serial_in = hub6_serial_in;
		p->serial_out = hub6_serial_out;
		break;

	case UPIO_MEM:
		p->serial_in = mem_serial_in;
		p->serial_out = mem_serial_out;
		break;

	case UPIO_MEM16:
		p->serial_in = mem16_serial_in;
		p->serial_out = mem16_serial_out;
		break;

	case UPIO_MEM32:
		p->serial_in = mem32_serial_in;
		p->serial_out = mem32_serial_out;
		break;

	case UPIO_MEM32BE:
		p->serial_in = mem32be_serial_in;
		p->serial_out = mem32be_serial_out;
		break;

#ifdef CONFIG_SERIAL_8250_RT288X
	case UPIO_AU:
		p->serial_in = au_serial_in;
		p->serial_out = au_serial_out;
		up->dl_read = au_serial_dl_read;
		up->dl_write = au_serial_dl_write;
		break;
#endif

	default:
		p->serial_in = io_serial_in;
		p->serial_out = io_serial_out;
		break;
	}
	/* Remember loaded iotype */
	up->cur_iotype = p->iotype;
	p->handle_irq = serial8250_default_handle_irq;
}

static void
serial_port_out_sync(struct uart_port *p, int offset, int value)
{
	switch (p->iotype) {
	case UPIO_MEM:
	case UPIO_MEM16:
	case UPIO_MEM32:
	case UPIO_MEM32BE:
	case UPIO_AU:
		p->serial_out(p, offset, value);
		p->serial_in(p, UART_LCR);	/* safe, no side-effects */
		break;
	default:
		p->serial_out(p, offset, value);
	}
}

/*
 * For the 16C950
 */
static void serial_icr_write(struct uart_8250_port *up, int offset, int value)
{
	serial_out(up, UART_SCR, offset);
	serial_out(up, UART_ICR, value);
}

static unsigned int serial_icr_read(struct uart_8250_port *up, int offset)
{
	unsigned int value;

	serial_icr_write(up, UART_ACR, up->acr | UART_ACR_ICRRD);
	serial_out(up, UART_SCR, offset);
	value = serial_in(up, UART_ICR);
	serial_icr_write(up, UART_ACR, up->acr);

	return value;
}

/*
 * FIFO support.
 */
static void serial8250_clear_fifos(struct uart_8250_port *p)
{
	if (p->capabilities & UART_CAP_FIFO) {
		serial_out(p, UART_FCR, UART_FCR_ENABLE_FIFO);
		serial_out(p, UART_FCR, UART_FCR_ENABLE_FIFO |
			       UART_FCR_CLEAR_RCVR | UART_FCR_CLEAR_XMIT);
		serial_out(p, UART_FCR, 0);
	}
}

static inline void serial8250_em485_rts_after_send(struct uart_8250_port *p)
{
	unsigned char mcr = serial8250_in_MCR(p);

	if (p->port.rs485.flags & SER_RS485_RTS_AFTER_SEND)
		mcr |= UART_MCR_RTS;
	else
		mcr &= ~UART_MCR_RTS;
	serial8250_out_MCR(p, mcr);
}

static enum hrtimer_restart serial8250_em485_handle_start_tx(struct hrtimer *t);
static enum hrtimer_restart serial8250_em485_handle_stop_tx(struct hrtimer *t);

void serial8250_clear_and_reinit_fifos(struct uart_8250_port *p)
{
	serial8250_clear_fifos(p);
	serial_out(p, UART_FCR, p->fcr);
}
EXPORT_SYMBOL_GPL(serial8250_clear_and_reinit_fifos);

void serial8250_rpm_get(struct uart_8250_port *p)
{
	if (!(p->capabilities & UART_CAP_RPM))
		return;
	pm_runtime_get_sync(p->port.dev);
}
EXPORT_SYMBOL_GPL(serial8250_rpm_get);

void serial8250_rpm_put(struct uart_8250_port *p)
{
	if (!(p->capabilities & UART_CAP_RPM))
		return;
	pm_runtime_mark_last_busy(p->port.dev);
	pm_runtime_put_autosuspend(p->port.dev);
}
EXPORT_SYMBOL_GPL(serial8250_rpm_put);

/**
 *	serial8250_em485_init() - put uart_8250_port into rs485 emulating
 *	@p:	uart_8250_port port instance
 *
 *	The function is used to start rs485 software emulating on the
 *	&struct uart_8250_port* @p. Namely, RTS is switched before/after
 *	transmission. The function is idempotent, so it is safe to call it
 *	multiple times.
 *
 *	The caller MUST enable interrupt on empty shift register before
 *	calling serial8250_em485_init(). This interrupt is not a part of
 *	8250 standard, but implementation defined.
 *
 *	The function is supposed to be called from .rs485_config callback
 *	or from any other callback protected with p->port.lock spinlock.
 *
 *	See also serial8250_em485_destroy()
 *
 *	Return 0 - success, -errno - otherwise
 */
int serial8250_em485_init(struct uart_8250_port *p)
{
	if (p->em485)
		return 0;

	p->em485 = kmalloc(sizeof(struct uart_8250_em485), GFP_ATOMIC);
	if (!p->em485)
		return -ENOMEM;

	hrtimer_init(&p->em485->stop_tx_timer, CLOCK_MONOTONIC,
		     HRTIMER_MODE_REL);
	hrtimer_init(&p->em485->start_tx_timer, CLOCK_MONOTONIC,
		     HRTIMER_MODE_REL);
	p->em485->stop_tx_timer.function = &serial8250_em485_handle_stop_tx;
	p->em485->start_tx_timer.function = &serial8250_em485_handle_start_tx;
	p->em485->port = p;
	p->em485->active_timer = NULL;
	serial8250_em485_rts_after_send(p);

	return 0;
}
EXPORT_SYMBOL_GPL(serial8250_em485_init);

/**
 *	serial8250_em485_destroy() - put uart_8250_port into normal state
 *	@p:	uart_8250_port port instance
 *
 *	The function is used to stop rs485 software emulating on the
 *	&struct uart_8250_port* @p. The function is idempotent, so it is safe to
 *	call it multiple times.
 *
 *	The function is supposed to be called from .rs485_config callback
 *	or from any other callback protected with p->port.lock spinlock.
 *
 *	See also serial8250_em485_init()
 */
void serial8250_em485_destroy(struct uart_8250_port *p)
{
	if (!p->em485)
		return;

	hrtimer_cancel(&p->em485->start_tx_timer);
	hrtimer_cancel(&p->em485->stop_tx_timer);

	kfree(p->em485);
	p->em485 = NULL;
}
EXPORT_SYMBOL_GPL(serial8250_em485_destroy);

/*
 * These two wrappers ensure that enable_runtime_pm_tx() can be called more than
 * once and disable_runtime_pm_tx() will still disable RPM because the fifo is
 * empty and the HW can idle again.
 */
void serial8250_rpm_get_tx(struct uart_8250_port *p)
{
	unsigned char rpm_active;

	if (!(p->capabilities & UART_CAP_RPM))
		return;

	rpm_active = xchg(&p->rpm_tx_active, 1);
	if (rpm_active)
		return;
	pm_runtime_get_sync(p->port.dev);
}
EXPORT_SYMBOL_GPL(serial8250_rpm_get_tx);

void serial8250_rpm_put_tx(struct uart_8250_port *p)
{
	unsigned char rpm_active;

	if (!(p->capabilities & UART_CAP_RPM))
		return;

	rpm_active = xchg(&p->rpm_tx_active, 0);
	if (!rpm_active)
		return;
	pm_runtime_mark_last_busy(p->port.dev);
	pm_runtime_put_autosuspend(p->port.dev);
}
EXPORT_SYMBOL_GPL(serial8250_rpm_put_tx);

/*
 * IER sleep support.  UARTs which have EFRs need the "extended
 * capability" bit enabled.  Note that on XR16C850s, we need to
 * reset LCR to write to IER.
 */
static void serial8250_set_sleep(struct uart_8250_port *p, int sleep)
{
	unsigned char lcr = 0, efr = 0;
	/*
	 * Exar UARTs have a SLEEP register that enables or disables
	 * each UART to enter sleep mode separately.  On the XR17V35x the
	 * register is accessible to each UART at the UART_EXAR_SLEEP
	 * offset but the UART channel may only write to the corresponding
	 * bit.
	 */
	serial8250_rpm_get(p);
	if ((p->port.type == PORT_XR17V35X) ||
	   (p->port.type == PORT_XR17D15X)) {
		serial_out(p, UART_EXAR_SLEEP, sleep ? 0xff : 0);
		goto out;
	}

	if (p->capabilities & UART_CAP_SLEEP) {
		if (p->capabilities & UART_CAP_EFR) {
			lcr = serial_in(p, UART_LCR);
			efr = serial_in(p, UART_EFR);
			serial_out(p, UART_LCR, UART_LCR_CONF_MODE_B);
			serial_out(p, UART_EFR, UART_EFR_ECB);
			serial_out(p, UART_LCR, 0);
		}
		serial_out(p, UART_IER, sleep ? UART_IERX_SLEEP : 0);
		if (p->capabilities & UART_CAP_EFR) {
			serial_out(p, UART_LCR, UART_LCR_CONF_MODE_B);
			serial_out(p, UART_EFR, efr);
			serial_out(p, UART_LCR, lcr);
		}
	}
out:
	serial8250_rpm_put(p);
}

#ifdef CONFIG_SERIAL_8250_RSA
/*
 * Attempts to turn on the RSA FIFO.  Returns zero on failure.
 * We set the port uart clock rate if we succeed.
 */
static int __enable_rsa(struct uart_8250_port *up)
{
	unsigned char mode;
	int result;

	mode = serial_in(up, UART_RSA_MSR);
	result = mode & UART_RSA_MSR_FIFO;

	if (!result) {
		serial_out(up, UART_RSA_MSR, mode | UART_RSA_MSR_FIFO);
		mode = serial_in(up, UART_RSA_MSR);
		result = mode & UART_RSA_MSR_FIFO;
	}

	if (result)
		up->port.uartclk = SERIAL_RSA_BAUD_BASE * 16;

	return result;
}

static void enable_rsa(struct uart_8250_port *up)
{
	if (up->port.type == PORT_RSA) {
		if (up->port.uartclk != SERIAL_RSA_BAUD_BASE * 16) {
			spin_lock_irq(&up->port.lock);
			__enable_rsa(up);
			spin_unlock_irq(&up->port.lock);
		}
		if (up->port.uartclk == SERIAL_RSA_BAUD_BASE * 16)
			serial_out(up, UART_RSA_FRR, 0);
	}
}

/*
 * Attempts to turn off the RSA FIFO.  Returns zero on failure.
 * It is unknown why interrupts were disabled in here.  However,
 * the caller is expected to preserve this behaviour by grabbing
 * the spinlock before calling this function.
 */
static void disable_rsa(struct uart_8250_port *up)
{
	unsigned char mode;
	int result;

	if (up->port.type == PORT_RSA &&
	    up->port.uartclk == SERIAL_RSA_BAUD_BASE * 16) {
		spin_lock_irq(&up->port.lock);

		mode = serial_in(up, UART_RSA_MSR);
		result = !(mode & UART_RSA_MSR_FIFO);

		if (!result) {
			serial_out(up, UART_RSA_MSR, mode & ~UART_RSA_MSR_FIFO);
			mode = serial_in(up, UART_RSA_MSR);
			result = !(mode & UART_RSA_MSR_FIFO);
		}

		if (result)
			up->port.uartclk = SERIAL_RSA_BAUD_BASE_LO * 16;
		spin_unlock_irq(&up->port.lock);
	}
}
#endif /* CONFIG_SERIAL_8250_RSA */

/*
 * This is a quickie test to see how big the FIFO is.
 * It doesn't work at all the time, more's the pity.
 */
static int size_fifo(struct uart_8250_port *up)
{
	unsigned char old_fcr, old_mcr, old_lcr;
	unsigned short old_dl;
	int count;

	old_lcr = serial_in(up, UART_LCR);
	serial_out(up, UART_LCR, 0);
	old_fcr = serial_in(up, UART_FCR);
	old_mcr = serial8250_in_MCR(up);
	serial_out(up, UART_FCR, UART_FCR_ENABLE_FIFO |
		    UART_FCR_CLEAR_RCVR | UART_FCR_CLEAR_XMIT);
	serial8250_out_MCR(up, UART_MCR_LOOP);
	serial_out(up, UART_LCR, UART_LCR_CONF_MODE_A);
	old_dl = serial_dl_read(up);
	serial_dl_write(up, 0x0001);
	serial_out(up, UART_LCR, 0x03);
	for (count = 0; count < 256; count++)
		serial_out(up, UART_TX, count);
	mdelay(20);/* FIXME - schedule_timeout */
	for (count = 0; (serial_in(up, UART_LSR) & UART_LSR_DR) &&
	     (count < 256); count++)
		serial_in(up, UART_RX);
	serial_out(up, UART_FCR, old_fcr);
	serial8250_out_MCR(up, old_mcr);
	serial_out(up, UART_LCR, UART_LCR_CONF_MODE_A);
	serial_dl_write(up, old_dl);
	serial_out(up, UART_LCR, old_lcr);

	return count;
}

/*
 * Read UART ID using the divisor method - set DLL and DLM to zero
 * and the revision will be in DLL and device type in DLM.  We
 * preserve the device state across this.
 */
static unsigned int autoconfig_read_divisor_id(struct uart_8250_port *p)
{
	unsigned char old_lcr;
	unsigned int id, old_dl;

	old_lcr = serial_in(p, UART_LCR);
	serial_out(p, UART_LCR, UART_LCR_CONF_MODE_A);
	old_dl = serial_dl_read(p);
	serial_dl_write(p, 0);
	id = serial_dl_read(p);
	serial_dl_write(p, old_dl);

	serial_out(p, UART_LCR, old_lcr);

	return id;
}

/*
 * This is a helper routine to autodetect StarTech/Exar/Oxsemi UART's.
 * When this function is called we know it is at least a StarTech
 * 16650 V2, but it might be one of several StarTech UARTs, or one of
 * its clones.  (We treat the broken original StarTech 16650 V1 as a
 * 16550, and why not?  Startech doesn't seem to even acknowledge its
 * existence.)
 *
 * What evil have men's minds wrought...
 */
static void autoconfig_has_efr(struct uart_8250_port *up)
{
	unsigned int id1, id2, id3, rev;

	/*
	 * Everything with an EFR has SLEEP
	 */
	up->capabilities |= UART_CAP_EFR | UART_CAP_SLEEP;

	/*
	 * First we check to see if it's an Oxford Semiconductor UART.
	 *
	 * If we have to do this here because some non-National
	 * Semiconductor clone chips lock up if you try writing to the
	 * LSR register (which serial_icr_read does)
	 */

	/*
	 * Check for Oxford Semiconductor 16C950.
	 *
	 * EFR [4] must be set else this test fails.
	 *
	 * This shouldn't be necessary, but Mike Hudson (Exoray@isys.ca)
	 * claims that it's needed for 952 dual UART's (which are not
	 * recommended for new designs).
	 */
	up->acr = 0;
	serial_out(up, UART_LCR, UART_LCR_CONF_MODE_B);
	serial_out(up, UART_EFR, UART_EFR_ECB);
	serial_out(up, UART_LCR, 0x00);
	id1 = serial_icr_read(up, UART_ID1);
	id2 = serial_icr_read(up, UART_ID2);
	id3 = serial_icr_read(up, UART_ID3);
	rev = serial_icr_read(up, UART_REV);

	DEBUG_AUTOCONF("950id=%02x:%02x:%02x:%02x ", id1, id2, id3, rev);

	if (id1 == 0x16 && id2 == 0xC9 &&
	    (id3 == 0x50 || id3 == 0x52 || id3 == 0x54)) {
		up->port.type = PORT_16C950;

		/*
		 * Enable work around for the Oxford Semiconductor 952 rev B
		 * chip which causes it to seriously miscalculate baud rates
		 * when DLL is 0.
		 */
		if (id3 == 0x52 && rev == 0x01)
			up->bugs |= UART_BUG_QUOT;
		return;
	}

	/*
	 * We check for a XR16C850 by setting DLL and DLM to 0, and then
	 * reading back DLL and DLM.  The chip type depends on the DLM
	 * value read back:
	 *  0x10 - XR16C850 and the DLL contains the chip revision.
	 *  0x12 - XR16C2850.
	 *  0x14 - XR16C854.
	 */
	id1 = autoconfig_read_divisor_id(up);
	DEBUG_AUTOCONF("850id=%04x ", id1);

	id2 = id1 >> 8;
	if (id2 == 0x10 || id2 == 0x12 || id2 == 0x14) {
		up->port.type = PORT_16850;
		return;
	}

	/*
	 * It wasn't an XR16C850.
	 *
	 * We distinguish between the '654 and the '650 by counting
	 * how many bytes are in the FIFO.  I'm using this for now,
	 * since that's the technique that was sent to me in the
	 * serial driver update, but I'm not convinced this works.
	 * I've had problems doing this in the past.  -TYT
	 */
	if (size_fifo(up) == 64)
		up->port.type = PORT_16654;
	else
		up->port.type = PORT_16650V2;
}

/*
 * We detected a chip without a FIFO.  Only two fall into
 * this category - the original 8250 and the 16450.  The
 * 16450 has a scratch register (accessible with LCR=0)
 */
static void autoconfig_8250(struct uart_8250_port *up)
{
	unsigned char scratch, status1, status2;

	up->port.type = PORT_8250;

	scratch = serial_in(up, UART_SCR);
	serial_out(up, UART_SCR, 0xa5);
	status1 = serial_in(up, UART_SCR);
	serial_out(up, UART_SCR, 0x5a);
	status2 = serial_in(up, UART_SCR);
	serial_out(up, UART_SCR, scratch);

	if (status1 == 0xa5 && status2 == 0x5a)
		up->port.type = PORT_16450;
}

static int broken_efr(struct uart_8250_port *up)
{
	/*
	 * Exar ST16C2550 "A2" devices incorrectly detect as
	 * having an EFR, and report an ID of 0x0201.  See
	 * http://linux.derkeiler.com/Mailing-Lists/Kernel/2004-11/4812.html
	 */
	if (autoconfig_read_divisor_id(up) == 0x0201 && size_fifo(up) == 16)
		return 1;

	return 0;
}

/*
 * We know that the chip has FIFOs.  Does it have an EFR?  The
 * EFR is located in the same register position as the IIR and
 * we know the top two bits of the IIR are currently set.  The
 * EFR should contain zero.  Try to read the EFR.
 */
static void autoconfig_16550a(struct uart_8250_port *up)
{
	unsigned char status1, status2;
	unsigned int iersave;

	up->port.type = PORT_16550A;
	up->capabilities |= UART_CAP_FIFO;

	/*
	 * XR17V35x UARTs have an extra divisor register, DLD
	 * that gets enabled with when DLAB is set which will
	 * cause the device to incorrectly match and assign
	 * port type to PORT_16650.  The EFR for this UART is
	 * found at offset 0x09. Instead check the Deice ID (DVID)
	 * register for a 2, 4 or 8 port UART.
	 */
	if (up->port.flags & UPF_EXAR_EFR) {
		status1 = serial_in(up, UART_EXAR_DVID);
		if (status1 == 0x82 || status1 == 0x84 || status1 == 0x88) {
			DEBUG_AUTOCONF("Exar XR17V35x ");
			up->port.type = PORT_XR17V35X;
			up->capabilities |= UART_CAP_AFE | UART_CAP_EFR |
						UART_CAP_SLEEP;

			return;
		}

	}

	/*
	 * Check for presence of the EFR when DLAB is set.
	 * Only ST16C650V1 UARTs pass this test.
	 */
	serial_out(up, UART_LCR, UART_LCR_CONF_MODE_A);
	if (serial_in(up, UART_EFR) == 0) {
		serial_out(up, UART_EFR, 0xA8);
		if (serial_in(up, UART_EFR) != 0) {
			DEBUG_AUTOCONF("EFRv1 ");
			up->port.type = PORT_16650;
			up->capabilities |= UART_CAP_EFR | UART_CAP_SLEEP;
		} else {
			serial_out(up, UART_LCR, 0);
			serial_out(up, UART_FCR, UART_FCR_ENABLE_FIFO |
				   UART_FCR7_64BYTE);
			status1 = serial_in(up, UART_IIR) >> 5;
			serial_out(up, UART_FCR, 0);
			serial_out(up, UART_LCR, 0);

			if (status1 == 7)
				up->port.type = PORT_16550A_FSL64;
			else
				DEBUG_AUTOCONF("Motorola 8xxx DUART ");
		}
		serial_out(up, UART_EFR, 0);
		return;
	}

	/*
	 * Maybe it requires 0xbf to be written to the LCR.
	 * (other ST16C650V2 UARTs, TI16C752A, etc)
	 */
	serial_out(up, UART_LCR, UART_LCR_CONF_MODE_B);
	if (serial_in(up, UART_EFR) == 0 && !broken_efr(up)) {
		DEBUG_AUTOCONF("EFRv2 ");
		autoconfig_has_efr(up);
		return;
	}

	/*
	 * Check for a National Semiconductor SuperIO chip.
	 * Attempt to switch to bank 2, read the value of the LOOP bit
	 * from EXCR1. Switch back to bank 0, change it in MCR. Then
	 * switch back to bank 2, read it from EXCR1 again and check
	 * it's changed. If so, set baud_base in EXCR2 to 921600. -- dwmw2
	 */
	serial_out(up, UART_LCR, 0);
	status1 = serial8250_in_MCR(up);
	serial_out(up, UART_LCR, 0xE0);
	status2 = serial_in(up, 0x02); /* EXCR1 */

	if (!((status2 ^ status1) & UART_MCR_LOOP)) {
		serial_out(up, UART_LCR, 0);
		serial8250_out_MCR(up, status1 ^ UART_MCR_LOOP);
		serial_out(up, UART_LCR, 0xE0);
		status2 = serial_in(up, 0x02); /* EXCR1 */
		serial_out(up, UART_LCR, 0);
		serial8250_out_MCR(up, status1);

		if ((status2 ^ status1) & UART_MCR_LOOP) {
			unsigned short quot;

			serial_out(up, UART_LCR, 0xE0);

			quot = serial_dl_read(up);
			quot <<= 3;

			if (ns16550a_goto_highspeed(up))
				serial_dl_write(up, quot);

			serial_out(up, UART_LCR, 0);

			up->port.uartclk = 921600*16;
			up->port.type = PORT_NS16550A;
			up->capabilities |= UART_NATSEMI;
			return;
		}
	}

	/*
	 * No EFR.  Try to detect a TI16750, which only sets bit 5 of
	 * the IIR when 64 byte FIFO mode is enabled when DLAB is set.
	 * Try setting it with and without DLAB set.  Cheap clones
	 * set bit 5 without DLAB set.
	 */
	serial_out(up, UART_LCR, 0);
	serial_out(up, UART_FCR, UART_FCR_ENABLE_FIFO | UART_FCR7_64BYTE);
	status1 = serial_in(up, UART_IIR) >> 5;
	serial_out(up, UART_FCR, UART_FCR_ENABLE_FIFO);
	serial_out(up, UART_LCR, UART_LCR_CONF_MODE_A);
	serial_out(up, UART_FCR, UART_FCR_ENABLE_FIFO | UART_FCR7_64BYTE);
	status2 = serial_in(up, UART_IIR) >> 5;
	serial_out(up, UART_FCR, UART_FCR_ENABLE_FIFO);
	serial_out(up, UART_LCR, 0);

	DEBUG_AUTOCONF("iir1=%d iir2=%d ", status1, status2);

	if (status1 == 6 && status2 == 7) {
		up->port.type = PORT_16750;
		up->capabilities |= UART_CAP_AFE | UART_CAP_SLEEP;
		return;
	}

	/*
	 * Try writing and reading the UART_IER_UUE bit (b6).
	 * If it works, this is probably one of the Xscale platform's
	 * internal UARTs.
	 * We're going to explicitly set the UUE bit to 0 before
	 * trying to write and read a 1 just to make sure it's not
	 * already a 1 and maybe locked there before we even start start.
	 */
	iersave = serial_in(up, UART_IER);
	serial_out(up, UART_IER, iersave & ~UART_IER_UUE);
	if (!(serial_in(up, UART_IER) & UART_IER_UUE)) {
		/*
		 * OK it's in a known zero state, try writing and reading
		 * without disturbing the current state of the other bits.
		 */
		serial_out(up, UART_IER, iersave | UART_IER_UUE);
		if (serial_in(up, UART_IER) & UART_IER_UUE) {
			/*
			 * It's an Xscale.
			 * We'll leave the UART_IER_UUE bit set to 1 (enabled).
			 */
			DEBUG_AUTOCONF("Xscale ");
			up->port.type = PORT_XSCALE;
			up->capabilities |= UART_CAP_UUE | UART_CAP_RTOIE;
			return;
		}
	} else {
		/*
		 * If we got here we couldn't force the IER_UUE bit to 0.
		 * Log it and continue.
		 */
		DEBUG_AUTOCONF("Couldn't force IER_UUE to 0 ");
	}
	serial_out(up, UART_IER, iersave);

	/*
	 * Exar uarts have EFR in a weird location
	 */
	if (up->port.flags & UPF_EXAR_EFR) {
		DEBUG_AUTOCONF("Exar XR17D15x ");
		up->port.type = PORT_XR17D15X;
		up->capabilities |= UART_CAP_AFE | UART_CAP_EFR |
				    UART_CAP_SLEEP;

		return;
	}

	/*
	 * We distinguish between 16550A and U6 16550A by counting
	 * how many bytes are in the FIFO.
	 */
	if (up->port.type == PORT_16550A && size_fifo(up) == 64) {
		up->port.type = PORT_U6_16550A;
		up->capabilities |= UART_CAP_AFE;
	}
}

/*
 * This routine is called by rs_init() to initialize a specific serial
 * port.  It determines what type of UART chip this serial port is
 * using: 8250, 16450, 16550, 16550A.  The important question is
 * whether or not this UART is a 16550A or not, since this will
 * determine whether or not we can use its FIFO features or not.
 */
static void autoconfig(struct uart_8250_port *up)
{
	unsigned char status1, scratch, scratch2, scratch3;
	unsigned char save_lcr, save_mcr;
	struct uart_port *port = &up->port;
	unsigned long flags;
	unsigned int old_capabilities;

	if (!port->iobase && !port->mapbase && !port->membase)
		return;

	DEBUG_AUTOCONF("%s: autoconf (0x%04lx, 0x%p): ",
		       port->name, port->iobase, port->membase);

	/*
	 * We really do need global IRQs disabled here - we're going to
	 * be frobbing the chips IRQ enable register to see if it exists.
	 */
	spin_lock_irqsave(&port->lock, flags);

	up->capabilities = 0;
	up->bugs = 0;

	if (!(port->flags & UPF_BUGGY_UART)) {
		/*
		 * Do a simple existence test first; if we fail this,
		 * there's no point trying anything else.
		 *
		 * 0x80 is used as a nonsense port to prevent against
		 * false positives due to ISA bus float.  The
		 * assumption is that 0x80 is a non-existent port;
		 * which should be safe since include/asm/io.h also
		 * makes this assumption.
		 *
		 * Note: this is safe as long as MCR bit 4 is clear
		 * and the device is in "PC" mode.
		 */
		scratch = serial_in(up, UART_IER);
		serial_out(up, UART_IER, 0);
#ifdef __i386__
		outb(0xff, 0x080);
#endif
		/*
		 * Mask out IER[7:4] bits for test as some UARTs (e.g. TL
		 * 16C754B) allow only to modify them if an EFR bit is set.
		 */
		scratch2 = serial_in(up, UART_IER) & 0x0f;
		serial_out(up, UART_IER, 0x0F);
#ifdef __i386__
		outb(0, 0x080);
#endif
		scratch3 = serial_in(up, UART_IER) & 0x0f;
		serial_out(up, UART_IER, scratch);
		if (scratch2 != 0 || scratch3 != 0x0F) {
			/*
			 * We failed; there's nothing here
			 */
			spin_unlock_irqrestore(&port->lock, flags);
			DEBUG_AUTOCONF("IER test failed (%02x, %02x) ",
				       scratch2, scratch3);
			goto out;
		}
	}

	save_mcr = serial8250_in_MCR(up);
	save_lcr = serial_in(up, UART_LCR);

	/*
	 * Check to see if a UART is really there.  Certain broken
	 * internal modems based on the Rockwell chipset fail this
	 * test, because they apparently don't implement the loopback
	 * test mode.  So this test is skipped on the COM 1 through
	 * COM 4 ports.  This *should* be safe, since no board
	 * manufacturer would be stupid enough to design a board
	 * that conflicts with COM 1-4 --- we hope!
	 */
	if (!(port->flags & UPF_SKIP_TEST)) {
		serial8250_out_MCR(up, UART_MCR_LOOP | 0x0A);
		status1 = serial_in(up, UART_MSR) & 0xF0;
		serial8250_out_MCR(up, save_mcr);
		if (status1 != 0x90) {
			spin_unlock_irqrestore(&port->lock, flags);
			DEBUG_AUTOCONF("LOOP test failed (%02x) ",
				       status1);
			goto out;
		}
	}

	/*
	 * We're pretty sure there's a port here.  Lets find out what
	 * type of port it is.  The IIR top two bits allows us to find
	 * out if it's 8250 or 16450, 16550, 16550A or later.  This
	 * determines what we test for next.
	 *
	 * We also initialise the EFR (if any) to zero for later.  The
	 * EFR occupies the same register location as the FCR and IIR.
	 */
	serial_out(up, UART_LCR, UART_LCR_CONF_MODE_B);
	serial_out(up, UART_EFR, 0);
	serial_out(up, UART_LCR, 0);

	serial_out(up, UART_FCR, UART_FCR_ENABLE_FIFO);
	scratch = serial_in(up, UART_IIR) >> 6;

	switch (scratch) {
	case 0:
		autoconfig_8250(up);
		break;
	case 1:
		port->type = PORT_UNKNOWN;
		break;
	case 2:
		port->type = PORT_16550;
		break;
	case 3:
		autoconfig_16550a(up);
		break;
	}

#ifdef CONFIG_SERIAL_8250_RSA
	/*
	 * Only probe for RSA ports if we got the region.
	 */
	if (port->type == PORT_16550A && up->probe & UART_PROBE_RSA &&
	    __enable_rsa(up))
		port->type = PORT_RSA;
#endif

	serial_out(up, UART_LCR, save_lcr);

	port->fifosize = uart_config[up->port.type].fifo_size;
	old_capabilities = up->capabilities;
	up->capabilities = uart_config[port->type].flags;
	up->tx_loadsz = uart_config[port->type].tx_loadsz;

	if (port->type == PORT_UNKNOWN)
		goto out_lock;

	/*
	 * Reset the UART.
	 */
#ifdef CONFIG_SERIAL_8250_RSA
	if (port->type == PORT_RSA)
		serial_out(up, UART_RSA_FRR, 0);
#endif
	serial8250_out_MCR(up, save_mcr);
	serial8250_clear_fifos(up);
	serial_in(up, UART_RX);
	if (up->capabilities & UART_CAP_UUE)
		serial_out(up, UART_IER, UART_IER_UUE);
	else
		serial_out(up, UART_IER, 0);

out_lock:
	spin_unlock_irqrestore(&port->lock, flags);

	/*
	 * Check if the device is a Fintek F81216A
	 */
	if (port->type == PORT_16550A && port->iotype == UPIO_PORT)
		fintek_8250_probe(up);

	if (up->capabilities != old_capabilities) {
		pr_warn("%s: detected caps %08x should be %08x\n",
			port->name, old_capabilities, up->capabilities);
	}
out:
	DEBUG_AUTOCONF("iir=%d ", scratch);
	DEBUG_AUTOCONF("type=%s\n", uart_config[port->type].name);
}

static void autoconfig_irq(struct uart_8250_port *up)
{
	struct uart_port *port = &up->port;
	unsigned char save_mcr, save_ier;
	unsigned char save_ICP = 0;
	unsigned int ICP = 0;
	unsigned long irqs;
	int irq;

	if (port->flags & UPF_FOURPORT) {
		ICP = (port->iobase & 0xfe0) | 0x1f;
		save_ICP = inb_p(ICP);
		outb_p(0x80, ICP);
		inb_p(ICP);
	}

	if (uart_console(port))
		console_lock();

	/* forget possible initially masked and pending IRQ */
	probe_irq_off(probe_irq_on());
	save_mcr = serial8250_in_MCR(up);
	save_ier = serial_in(up, UART_IER);
	serial8250_out_MCR(up, UART_MCR_OUT1 | UART_MCR_OUT2);

	irqs = probe_irq_on();
	serial8250_out_MCR(up, 0);
	udelay(10);
	if (port->flags & UPF_FOURPORT) {
		serial8250_out_MCR(up, UART_MCR_DTR | UART_MCR_RTS);
	} else {
		serial8250_out_MCR(up,
			UART_MCR_DTR | UART_MCR_RTS | UART_MCR_OUT2);
	}
	serial_out(up, UART_IER, 0x0f);	/* enable all intrs */
	serial_in(up, UART_LSR);
	serial_in(up, UART_RX);
	serial_in(up, UART_IIR);
	serial_in(up, UART_MSR);
	serial_out(up, UART_TX, 0xFF);
	udelay(20);
	irq = probe_irq_off(irqs);

	serial8250_out_MCR(up, save_mcr);
	serial_out(up, UART_IER, save_ier);

	if (port->flags & UPF_FOURPORT)
		outb_p(save_ICP, ICP);

	if (uart_console(port))
		console_unlock();

	port->irq = (irq > 0) ? irq : 0;
}

static void serial8250_stop_rx(struct uart_port *port)
{
	struct uart_8250_port *up = up_to_u8250p(port);

	serial8250_rpm_get(up);

	up->ier &= ~(UART_IER_RLSI | UART_IER_RDI);
	up->port.read_status_mask &= ~UART_LSR_DR;
	serial_port_out(port, UART_IER, up->ier);

	serial8250_rpm_put(up);
}

static void __do_stop_tx_rs485(struct uart_8250_port *p)
{
	serial8250_em485_rts_after_send(p);

	/*
	 * Empty the RX FIFO, we are not interested in anything
	 * received during the half-duplex transmission.
	 * Enable previously disabled RX interrupts.
	 */
	if (!(p->port.rs485.flags & SER_RS485_RX_DURING_TX)) {
		serial8250_clear_and_reinit_fifos(p);

		p->ier |= UART_IER_RLSI | UART_IER_RDI;
		serial_port_out(&p->port, UART_IER, p->ier);
	}
}
static enum hrtimer_restart serial8250_em485_handle_stop_tx(struct hrtimer *t)
{
	struct uart_8250_em485 *em485;
	struct uart_8250_port *p;
	unsigned long flags;

	em485 = container_of(t, struct uart_8250_em485, stop_tx_timer);
	p = em485->port;

	serial8250_rpm_get(p);
	spin_lock_irqsave(&p->port.lock, flags);
	if (em485->active_timer == &em485->stop_tx_timer) {
		__do_stop_tx_rs485(p);
		em485->active_timer = NULL;
	}
	spin_unlock_irqrestore(&p->port.lock, flags);
	serial8250_rpm_put(p);
	return HRTIMER_NORESTART;
}

static void start_hrtimer_ms(struct hrtimer *hrt, unsigned long msec)
{
	long sec = msec / 1000;
	long nsec = (msec % 1000) * 1000000;
	ktime_t t = ktime_set(sec, nsec);

	hrtimer_start(hrt, t, HRTIMER_MODE_REL);
}

static void __stop_tx_rs485(struct uart_8250_port *p)
{
	struct uart_8250_em485 *em485 = p->em485;

	/*
	 * __do_stop_tx_rs485 is going to set RTS according to config
	 * AND flush RX FIFO if required.
	 */
	if (p->port.rs485.delay_rts_after_send > 0) {
		em485->active_timer = &em485->stop_tx_timer;
		start_hrtimer_ms(&em485->stop_tx_timer,
				   p->port.rs485.delay_rts_after_send);
	} else {
		__do_stop_tx_rs485(p);
	}
}

static inline void __do_stop_tx(struct uart_8250_port *p)
{
	if (p->ier & UART_IER_THRI) {
		p->ier &= ~UART_IER_THRI;
		serial_out(p, UART_IER, p->ier);
		serial8250_rpm_put_tx(p);
	}
}

static inline void __stop_tx(struct uart_8250_port *p)
{
	struct uart_8250_em485 *em485 = p->em485;

	if (em485) {
		unsigned char lsr = serial_in(p, UART_LSR);
		/*
		 * To provide required timeing and allow FIFO transfer,
		 * __stop_tx_rs485() must be called only when both FIFO and
		 * shift register are empty. It is for device driver to enable
		 * interrupt on TEMT.
		 */
		if ((lsr & BOTH_EMPTY) != BOTH_EMPTY)
			return;

		em485->active_timer = NULL;

		__stop_tx_rs485(p);
	}
	__do_stop_tx(p);
}

static void serial8250_stop_tx(struct uart_port *port)
{
	struct uart_8250_port *up = up_to_u8250p(port);

	serial8250_rpm_get(up);
	__stop_tx(up);

	/*
	 * We really want to stop the transmitter from sending.
	 */
	if (port->type == PORT_16C950) {
		up->acr |= UART_ACR_TXDIS;
		serial_icr_write(up, UART_ACR, up->acr);
	}
	serial8250_rpm_put(up);
}

static inline void __start_tx(struct uart_port *port)
{
	struct uart_8250_port *up = up_to_u8250p(port);

	if (up->dma && !up->dma->tx_dma(up))
		return;

	if (!(up->ier & UART_IER_THRI)) {
		up->ier |= UART_IER_THRI;
		serial_port_out(port, UART_IER, up->ier);

		if (up->bugs & UART_BUG_TXEN) {
			unsigned char lsr;

			lsr = serial_in(up, UART_LSR);
			up->lsr_saved_flags |= lsr & LSR_SAVE_FLAGS;
			if (lsr & UART_LSR_THRE)
				serial8250_tx_chars(up);
		}
	}

	/*
	 * Re-enable the transmitter if we disabled it.
	 */
	if (port->type == PORT_16C950 && up->acr & UART_ACR_TXDIS) {
		up->acr &= ~UART_ACR_TXDIS;
		serial_icr_write(up, UART_ACR, up->acr);
	}
}

static inline void start_tx_rs485(struct uart_port *port)
{
	struct uart_8250_port *up = up_to_u8250p(port);
	struct uart_8250_em485 *em485 = up->em485;
	unsigned char mcr;

	if (!(up->port.rs485.flags & SER_RS485_RX_DURING_TX))
		serial8250_stop_rx(&up->port);

	em485->active_timer = NULL;

	mcr = serial8250_in_MCR(up);
	if (!!(up->port.rs485.flags & SER_RS485_RTS_ON_SEND) !=
	    !!(mcr & UART_MCR_RTS)) {
		if (up->port.rs485.flags & SER_RS485_RTS_ON_SEND)
			mcr |= UART_MCR_RTS;
		else
			mcr &= ~UART_MCR_RTS;
		serial8250_out_MCR(up, mcr);

		if (up->port.rs485.delay_rts_before_send > 0) {
			em485->active_timer = &em485->start_tx_timer;
			start_hrtimer_ms(&em485->start_tx_timer,
					 up->port.rs485.delay_rts_before_send);
			return;
		}
	}

	__start_tx(port);
}

static enum hrtimer_restart serial8250_em485_handle_start_tx(struct hrtimer *t)
{
	struct uart_8250_em485 *em485;
	struct uart_8250_port *p;
	unsigned long flags;

	em485 = container_of(t, struct uart_8250_em485, start_tx_timer);
	p = em485->port;

	spin_lock_irqsave(&p->port.lock, flags);
	if (em485->active_timer == &em485->start_tx_timer) {
		__start_tx(&p->port);
		em485->active_timer = NULL;
	}
	spin_unlock_irqrestore(&p->port.lock, flags);
	return HRTIMER_NORESTART;
}

static void serial8250_start_tx(struct uart_port *port)
{
	struct uart_8250_port *up = up_to_u8250p(port);
	struct uart_8250_em485 *em485 = up->em485;

	serial8250_rpm_get_tx(up);

	if (em485 &&
	    em485->active_timer == &em485->start_tx_timer)
		return;

	if (em485)
		start_tx_rs485(port);
	else
		__start_tx(port);
}

static void serial8250_throttle(struct uart_port *port)
{
	port->throttle(port);
}

static void serial8250_unthrottle(struct uart_port *port)
{
	port->unthrottle(port);
}

static void serial8250_disable_ms(struct uart_port *port)
{
	struct uart_8250_port *up = up_to_u8250p(port);

	/* no MSR capabilities */
	if (up->bugs & UART_BUG_NOMSR)
		return;

	up->ier &= ~UART_IER_MSI;
	serial_port_out(port, UART_IER, up->ier);
}

static void serial8250_enable_ms(struct uart_port *port)
{
	struct uart_8250_port *up = up_to_u8250p(port);

	/* no MSR capabilities */
	if (up->bugs & UART_BUG_NOMSR)
		return;

	up->ier |= UART_IER_MSI;

	serial8250_rpm_get(up);
	serial_port_out(port, UART_IER, up->ier);
	serial8250_rpm_put(up);
}

void serial8250_read_char(struct uart_8250_port *up, unsigned char lsr)
{
	struct uart_port *port = &up->port;
	unsigned char ch;
	char flag = TTY_NORMAL;

	if (likely(lsr & UART_LSR_DR))
		ch = serial_in(up, UART_RX);
	else
		/*
		 * Intel 82571 has a Serial Over Lan device that will
		 * set UART_LSR_BI without setting UART_LSR_DR when
		 * it receives a break. To avoid reading from the
		 * receive buffer without UART_LSR_DR bit set, we
		 * just force the read character to be 0
		 */
		ch = 0;

	port->icount.rx++;

	lsr |= up->lsr_saved_flags;
	up->lsr_saved_flags = 0;

	if (unlikely(lsr & UART_LSR_BRK_ERROR_BITS)) {
		if (lsr & UART_LSR_BI) {
			lsr &= ~(UART_LSR_FE | UART_LSR_PE);
			port->icount.brk++;
			/*
			 * We do the SysRQ and SAK checking
			 * here because otherwise the break
			 * may get masked by ignore_status_mask
			 * or read_status_mask.
			 */
			if (uart_handle_break(port))
				return;
		} else if (lsr & UART_LSR_PE)
			port->icount.parity++;
		else if (lsr & UART_LSR_FE)
			port->icount.frame++;
		if (lsr & UART_LSR_OE)
			port->icount.overrun++;

		/*
		 * Mask off conditions which should be ignored.
		 */
		lsr &= port->read_status_mask;

		if (lsr & UART_LSR_BI) {
			pr_debug("%s: handling break\n", __func__);
			flag = TTY_BREAK;
		} else if (lsr & UART_LSR_PE)
			flag = TTY_PARITY;
		else if (lsr & UART_LSR_FE)
			flag = TTY_FRAME;
	}
	if (uart_handle_sysrq_char(port, ch))
		return;

	uart_insert_char(port, lsr, UART_LSR_OE, ch, flag);
}
EXPORT_SYMBOL_GPL(serial8250_read_char);

/*
 * serial8250_rx_chars: processes according to the passed in LSR
 * value, and returns the remaining LSR bits not handled
 * by this Rx routine.
 */
unsigned char serial8250_rx_chars(struct uart_8250_port *up, unsigned char lsr)
{
	struct uart_port *port = &up->port;
	int max_count = 256;

	do {
		serial8250_read_char(up, lsr);
		if (--max_count == 0)
			break;
		lsr = serial_in(up, UART_LSR);
	} while (lsr & (UART_LSR_DR | UART_LSR_BI));

	tty_flip_buffer_push(&port->state->port);
	return lsr;
}
EXPORT_SYMBOL_GPL(serial8250_rx_chars);

void serial8250_tx_chars(struct uart_8250_port *up)
{
	struct uart_port *port = &up->port;
	struct circ_buf *xmit = &port->state->xmit;
	int count;

	if (port->x_char) {
		serial_out(up, UART_TX, port->x_char);
		port->icount.tx++;
		port->x_char = 0;
		return;
	}
	if (uart_tx_stopped(port)) {
		serial8250_stop_tx(port);
		return;
	}
	if (uart_circ_empty(xmit)) {
		__stop_tx(up);
		return;
	}

	count = up->tx_loadsz;
	do {
		serial_out(up, UART_TX, xmit->buf[xmit->tail]);
		xmit->tail = (xmit->tail + 1) & (UART_XMIT_SIZE - 1);
		port->icount.tx++;
		if (uart_circ_empty(xmit))
			break;
		if ((up->capabilities & UART_CAP_HFIFO) &&
		    (serial_in(up, UART_LSR) & BOTH_EMPTY) != BOTH_EMPTY)
			break;
		/* The BCM2835 MINI UART THRE bit is really a not-full bit. */
		if ((up->capabilities & UART_CAP_MINI) &&
		    !(serial_in(up, UART_LSR) & UART_LSR_THRE))
			break;
	} while (--count > 0);

	if (uart_circ_chars_pending(xmit) < WAKEUP_CHARS)
		uart_write_wakeup(port);

	/*
	 * With RPM enabled, we have to wait until the FIFO is empty before the
	 * HW can go idle. So we get here once again with empty FIFO and disable
	 * the interrupt and RPM in __stop_tx()
	 */
	if (uart_circ_empty(xmit) && !(up->capabilities & UART_CAP_RPM))
		__stop_tx(up);
}
EXPORT_SYMBOL_GPL(serial8250_tx_chars);

/* Caller holds uart port lock */
unsigned int serial8250_modem_status(struct uart_8250_port *up)
{
	struct uart_port *port = &up->port;
	unsigned int status = serial_in(up, UART_MSR);

	status |= up->msr_saved_flags;
	up->msr_saved_flags = 0;
	if (status & UART_MSR_ANY_DELTA && up->ier & UART_IER_MSI &&
	    port->state != NULL) {
		if (status & UART_MSR_TERI)
			port->icount.rng++;
		if (status & UART_MSR_DDSR)
			port->icount.dsr++;
		if (status & UART_MSR_DDCD)
			uart_handle_dcd_change(port, status & UART_MSR_DCD);
		if (status & UART_MSR_DCTS)
			uart_handle_cts_change(port, status & UART_MSR_CTS);

		wake_up_interruptible(&port->state->port.delta_msr_wait);
	}

	return status;
}
EXPORT_SYMBOL_GPL(serial8250_modem_status);

static bool handle_rx_dma(struct uart_8250_port *up, unsigned int iir)
{
	switch (iir & 0x3f) {
	case UART_IIR_RX_TIMEOUT:
		serial8250_rx_dma_flush(up);
		/* fall-through */
	case UART_IIR_RLSI:
		return true;
	}
	return up->dma->rx_dma(up);
}

/*
 * This handles the interrupt from one port.
 */
int serial8250_handle_irq(struct uart_port *port, unsigned int iir)
{
	unsigned char status;
	unsigned long flags;
	struct uart_8250_port *up = up_to_u8250p(port);

	if (iir & UART_IIR_NO_INT)
		return 0;

	spin_lock_irqsave(&port->lock, flags);

	status = serial_port_in(port, UART_LSR);

	if (status & (UART_LSR_DR | UART_LSR_BI) &&
	    iir & UART_IIR_RDI) {
		if (!up->dma || handle_rx_dma(up, iir))
			status = serial8250_rx_chars(up, status);
	}
	serial8250_modem_status(up);
	if ((!up->dma || up->dma->tx_err) && (status & UART_LSR_THRE))
		serial8250_tx_chars(up);

	spin_unlock_irqrestore(&port->lock, flags);
	return 1;
}
EXPORT_SYMBOL_GPL(serial8250_handle_irq);

static int serial8250_default_handle_irq(struct uart_port *port)
{
	struct uart_8250_port *up = up_to_u8250p(port);
	unsigned int iir;
	int ret;

	serial8250_rpm_get(up);

	iir = serial_port_in(port, UART_IIR);
	ret = serial8250_handle_irq(port, iir);

	serial8250_rpm_put(up);
	return ret;
}

/*
 * Newer 16550 compatible parts such as the SC16C650 & Altera 16550 Soft IP
 * have a programmable TX threshold that triggers the THRE interrupt in
 * the IIR register. In this case, the THRE interrupt indicates the FIFO
 * has space available. Load it up with tx_loadsz bytes.
 */
static int serial8250_tx_threshold_handle_irq(struct uart_port *port)
{
	unsigned long flags;
	unsigned int iir = serial_port_in(port, UART_IIR);

	/* TX Threshold IRQ triggered so load up FIFO */
	if ((iir & UART_IIR_ID) == UART_IIR_THRI) {
		struct uart_8250_port *up = up_to_u8250p(port);

		spin_lock_irqsave(&port->lock, flags);
		serial8250_tx_chars(up);
		spin_unlock_irqrestore(&port->lock, flags);
	}

	iir = serial_port_in(port, UART_IIR);
	return serial8250_handle_irq(port, iir);
}

static unsigned int serial8250_tx_empty(struct uart_port *port)
{
	struct uart_8250_port *up = up_to_u8250p(port);
	unsigned long flags;
	unsigned int lsr;

	serial8250_rpm_get(up);

	spin_lock_irqsave(&port->lock, flags);
	lsr = serial_port_in(port, UART_LSR);
	up->lsr_saved_flags |= lsr & LSR_SAVE_FLAGS;
	spin_unlock_irqrestore(&port->lock, flags);

	serial8250_rpm_put(up);

	return (lsr & BOTH_EMPTY) == BOTH_EMPTY ? TIOCSER_TEMT : 0;
}

unsigned int serial8250_do_get_mctrl(struct uart_port *port)
{
	struct uart_8250_port *up = up_to_u8250p(port);
	unsigned int status;
	unsigned int ret;

	serial8250_rpm_get(up);
	status = serial8250_modem_status(up);
	serial8250_rpm_put(up);

	ret = 0;
	if (status & UART_MSR_DCD)
		ret |= TIOCM_CAR;
	if (status & UART_MSR_RI)
		ret |= TIOCM_RNG;
	if (status & UART_MSR_DSR)
		ret |= TIOCM_DSR;
	if (status & UART_MSR_CTS)
		ret |= TIOCM_CTS;
	return ret;
}
EXPORT_SYMBOL_GPL(serial8250_do_get_mctrl);

static unsigned int serial8250_get_mctrl(struct uart_port *port)
{
	if (port->get_mctrl)
		return port->get_mctrl(port);
	return serial8250_do_get_mctrl(port);
}

void serial8250_do_set_mctrl(struct uart_port *port, unsigned int mctrl)
{
	struct uart_8250_port *up = up_to_u8250p(port);
	unsigned char mcr = 0;

	if (mctrl & TIOCM_RTS)
		mcr |= UART_MCR_RTS;
	if (mctrl & TIOCM_DTR)
		mcr |= UART_MCR_DTR;
	if (mctrl & TIOCM_OUT1)
		mcr |= UART_MCR_OUT1;
	if (mctrl & TIOCM_OUT2)
		mcr |= UART_MCR_OUT2;
	if (mctrl & TIOCM_LOOP)
		mcr |= UART_MCR_LOOP;

	mcr = (mcr & up->mcr_mask) | up->mcr_force | up->mcr;

	serial8250_out_MCR(up, mcr);
}
EXPORT_SYMBOL_GPL(serial8250_do_set_mctrl);

static void serial8250_set_mctrl(struct uart_port *port, unsigned int mctrl)
{
	if (port->set_mctrl)
		port->set_mctrl(port, mctrl);
	else
		serial8250_do_set_mctrl(port, mctrl);
}

static void serial8250_break_ctl(struct uart_port *port, int break_state)
{
	struct uart_8250_port *up = up_to_u8250p(port);
	unsigned long flags;

	serial8250_rpm_get(up);
	spin_lock_irqsave(&port->lock, flags);
	if (break_state == -1)
		up->lcr |= UART_LCR_SBC;
	else
		up->lcr &= ~UART_LCR_SBC;
	serial_port_out(port, UART_LCR, up->lcr);
	spin_unlock_irqrestore(&port->lock, flags);
	serial8250_rpm_put(up);
}

/*
 *	Wait for transmitter & holding register to empty
 */
static void wait_for_xmitr(struct uart_8250_port *up, int bits)
{
	unsigned int status, tmout = 10000;

	/* Wait up to 10ms for the character(s) to be sent. */
	for (;;) {
		status = serial_in(up, UART_LSR);

		up->lsr_saved_flags |= status & LSR_SAVE_FLAGS;

		if ((status & bits) == bits)
			break;
		if (--tmout == 0)
			break;
		udelay(1);
		touch_nmi_watchdog();
	}

	/* Wait up to 1s for flow control if necessary */
	if (up->port.flags & UPF_CONS_FLOW) {
		for (tmout = 1000000; tmout; tmout--) {
			unsigned int msr = serial_in(up, UART_MSR);
			up->msr_saved_flags |= msr & MSR_SAVE_FLAGS;
			if (msr & UART_MSR_CTS)
				break;
			udelay(1);
			touch_nmi_watchdog();
		}
	}
}

#ifdef CONFIG_CONSOLE_POLL
/*
 * Console polling routines for writing and reading from the uart while
 * in an interrupt or debug context.
 */

static int serial8250_get_poll_char(struct uart_port *port)
{
	struct uart_8250_port *up = up_to_u8250p(port);
	unsigned char lsr;
	int status;

	serial8250_rpm_get(up);

	lsr = serial_port_in(port, UART_LSR);

	if (!(lsr & UART_LSR_DR)) {
		status = NO_POLL_CHAR;
		goto out;
	}

	status = serial_port_in(port, UART_RX);
out:
	serial8250_rpm_put(up);
	return status;
}


static void serial8250_put_poll_char(struct uart_port *port,
			 unsigned char c)
{
	unsigned int ier;
	struct uart_8250_port *up = up_to_u8250p(port);

	serial8250_rpm_get(up);
	/*
	 *	First save the IER then disable the interrupts
	 */
	ier = serial_port_in(port, UART_IER);
	if (up->capabilities & UART_CAP_UUE)
		serial_port_out(port, UART_IER, UART_IER_UUE);
	else
		serial_port_out(port, UART_IER, 0);

	wait_for_xmitr(up, BOTH_EMPTY);
	/*
	 *	Send the character out.
	 */
	serial_port_out(port, UART_TX, c);

	/*
	 *	Finally, wait for transmitter to become empty
	 *	and restore the IER
	 */
	wait_for_xmitr(up, BOTH_EMPTY);
	serial_port_out(port, UART_IER, ier);
	serial8250_rpm_put(up);
}

#endif /* CONFIG_CONSOLE_POLL */

int serial8250_do_startup(struct uart_port *port)
{
	struct uart_8250_port *up = up_to_u8250p(port);
	unsigned long flags;
	unsigned char lsr, iir;
	int retval;

	if (!port->fifosize)
		port->fifosize = uart_config[port->type].fifo_size;
	if (!up->tx_loadsz)
		up->tx_loadsz = uart_config[port->type].tx_loadsz;
	if (!up->capabilities)
		up->capabilities = uart_config[port->type].flags;
	up->mcr = 0;

	if (port->iotype != up->cur_iotype)
		set_io_from_upio(port);

	serial8250_rpm_get(up);
	if (port->type == PORT_16C950) {
		/* Wake up and initialize UART */
		up->acr = 0;
		serial_port_out(port, UART_LCR, UART_LCR_CONF_MODE_B);
		serial_port_out(port, UART_EFR, UART_EFR_ECB);
		serial_port_out(port, UART_IER, 0);
		serial_port_out(port, UART_LCR, 0);
		serial_icr_write(up, UART_CSR, 0); /* Reset the UART */
		serial_port_out(port, UART_LCR, UART_LCR_CONF_MODE_B);
		serial_port_out(port, UART_EFR, UART_EFR_ECB);
		serial_port_out(port, UART_LCR, 0);
	}

	if (port->type == PORT_DA830) {
		/* Reset the port */
		serial_port_out(port, UART_IER, 0);
		serial_port_out(port, UART_DA830_PWREMU_MGMT, 0);
		mdelay(10);

		/* Enable Tx, Rx and free run mode */
		serial_port_out(port, UART_DA830_PWREMU_MGMT,
				UART_DA830_PWREMU_MGMT_UTRST |
				UART_DA830_PWREMU_MGMT_URRST |
				UART_DA830_PWREMU_MGMT_FREE);
	}

	if (port->type == PORT_NPCM) {
		/*
		 * Nuvoton calls the scratch register 'UART_TOR' (timeout
		 * register). Enable it, and set TIOC (timeout interrupt
		 * comparator) to be 0x20 for correct operation.
		 */
		serial_port_out(port, UART_NPCM_TOR, UART_NPCM_TOIE | 0x20);
	}

#ifdef CONFIG_SERIAL_8250_RSA
	/*
	 * If this is an RSA port, see if we can kick it up to the
	 * higher speed clock.
	 */
	enable_rsa(up);
#endif

	if (port->type == PORT_XR17V35X) {
		/*
		 * First enable access to IER [7:5], ISR [5:4], FCR [5:4],
		 * MCR [7:5] and MSR [7:0]
		 */
		serial_port_out(port, UART_XR_EFR, UART_EFR_ECB);

		/*
		 * Make sure all interrups are masked until initialization is
		 * complete and the FIFOs are cleared
		 */
		serial_port_out(port, UART_IER, 0);
	}

	/*
	 * Clear the FIFO buffers and disable them.
	 * (they will be reenabled in set_termios())
	 */
	serial8250_clear_fifos(up);

	/*
	 * Clear the interrupt registers.
	 */
	serial_port_in(port, UART_LSR);
	serial_port_in(port, UART_RX);
	serial_port_in(port, UART_IIR);
	serial_port_in(port, UART_MSR);
	if ((port->type == PORT_XR17V35X) || (port->type == PORT_XR17D15X))
		serial_port_in(port, UART_EXAR_INT0);

	/*
	 * At this point, there's no way the LSR could still be 0xff;
	 * if it is, then bail out, because there's likely no UART
	 * here.
	 */
	if (!(port->flags & UPF_BUGGY_UART) &&
	    (serial_port_in(port, UART_LSR) == 0xff)) {
		pr_info_ratelimited("%s: LSR safety check engaged!\n", port->name);
		retval = -ENODEV;
		goto out;
	}

	/*
	 * For a XR16C850, we need to set the trigger levels
	 */
	if (port->type == PORT_16850) {
		unsigned char fctr;

		serial_out(up, UART_LCR, UART_LCR_CONF_MODE_B);

		fctr = serial_in(up, UART_FCTR) & ~(UART_FCTR_RX|UART_FCTR_TX);
		serial_port_out(port, UART_FCTR,
				fctr | UART_FCTR_TRGD | UART_FCTR_RX);
		serial_port_out(port, UART_TRG, UART_TRG_96);
		serial_port_out(port, UART_FCTR,
				fctr | UART_FCTR_TRGD | UART_FCTR_TX);
		serial_port_out(port, UART_TRG, UART_TRG_96);

		serial_port_out(port, UART_LCR, 0);
	}

	/*
	 * For the Altera 16550 variants, set TX threshold trigger level.
	 */
	if (((port->type == PORT_ALTR_16550_F32) ||
	     (port->type == PORT_ALTR_16550_F64) ||
	     (port->type == PORT_ALTR_16550_F128)) && (port->fifosize > 1)) {
		/* Bounds checking of TX threshold (valid 0 to fifosize-2) */
		if ((up->tx_loadsz < 2) || (up->tx_loadsz > port->fifosize)) {
			pr_err("%s TX FIFO Threshold errors, skipping\n",
			       port->name);
		} else {
			serial_port_out(port, UART_ALTR_AFR,
					UART_ALTR_EN_TXFIFO_LW);
			serial_port_out(port, UART_ALTR_TX_LOW,
					port->fifosize - up->tx_loadsz);
			port->handle_irq = serial8250_tx_threshold_handle_irq;
		}
	}

	if (port->irq && !(up->port.flags & UPF_NO_THRE_TEST)) {
		unsigned char iir1;
		/*
		 * Test for UARTs that do not reassert THRE when the
		 * transmitter is idle and the interrupt has already
		 * been cleared.  Real 16550s should always reassert
		 * this interrupt whenever the transmitter is idle and
		 * the interrupt is enabled.  Delays are necessary to
		 * allow register changes to become visible.
		 */
		spin_lock_irqsave(&port->lock, flags);
		if (up->port.irqflags & IRQF_SHARED)
			disable_irq_nosync(port->irq);

		wait_for_xmitr(up, UART_LSR_THRE);
		serial_port_out_sync(port, UART_IER, UART_IER_THRI);
		udelay(1); /* allow THRE to set */
		iir1 = serial_port_in(port, UART_IIR);
		serial_port_out(port, UART_IER, 0);
		serial_port_out_sync(port, UART_IER, UART_IER_THRI);
		udelay(1); /* allow a working UART time to re-assert THRE */
		iir = serial_port_in(port, UART_IIR);
		serial_port_out(port, UART_IER, 0);

		if (port->irqflags & IRQF_SHARED)
			enable_irq(port->irq);
		spin_unlock_irqrestore(&port->lock, flags);

		/*
		 * If the interrupt is not reasserted, or we otherwise
		 * don't trust the iir, setup a timer to kick the UART
		 * on a regular basis.
		 */
		if ((!(iir1 & UART_IIR_NO_INT) && (iir & UART_IIR_NO_INT)) ||
		    up->port.flags & UPF_BUG_THRE) {
			up->bugs |= UART_BUG_THRE;
		}
	}

	retval = up->ops->setup_irq(up);
	if (retval)
		goto out;

	/*
	 * Now, initialize the UART
	 */
	serial_port_out(port, UART_LCR, UART_LCR_WLEN8);

	spin_lock_irqsave(&port->lock, flags);
	if (up->port.flags & UPF_FOURPORT) {
		if (!up->port.irq)
			up->port.mctrl |= TIOCM_OUT1;
	} else
		/*
		 * Most PC uarts need OUT2 raised to enable interrupts.
		 */
		if (port->irq)
			up->port.mctrl |= TIOCM_OUT2;

	serial8250_set_mctrl(port, port->mctrl);

	/*
	 * Serial over Lan (SoL) hack:
	 * Intel 8257x Gigabit ethernet chips have a 16550 emulation, to be
	 * used for Serial Over Lan.  Those chips take a longer time than a
	 * normal serial device to signalize that a transmission data was
	 * queued. Due to that, the above test generally fails. One solution
	 * would be to delay the reading of iir. However, this is not
	 * reliable, since the timeout is variable. So, let's just don't
	 * test if we receive TX irq.  This way, we'll never enable
	 * UART_BUG_TXEN.
	 */
	if (up->port.quirks & UPQ_NO_TXEN_TEST)
		goto dont_test_tx_en;

	/*
	 * Do a quick test to see if we receive an interrupt when we enable
	 * the TX irq.
	 */
	serial_port_out(port, UART_IER, UART_IER_THRI);
	lsr = serial_port_in(port, UART_LSR);
	iir = serial_port_in(port, UART_IIR);
	serial_port_out(port, UART_IER, 0);

	if (lsr & UART_LSR_TEMT && iir & UART_IIR_NO_INT) {
		if (!(up->bugs & UART_BUG_TXEN)) {
			up->bugs |= UART_BUG_TXEN;
			pr_debug("%s - enabling bad tx status workarounds\n",
				 port->name);
		}
	} else {
		up->bugs &= ~UART_BUG_TXEN;
	}

dont_test_tx_en:
	spin_unlock_irqrestore(&port->lock, flags);

	/*
	 * Clear the interrupt registers again for luck, and clear the
	 * saved flags to avoid getting false values from polling
	 * routines or the previous session.
	 */
	serial_port_in(port, UART_LSR);
	serial_port_in(port, UART_RX);
	serial_port_in(port, UART_IIR);
	serial_port_in(port, UART_MSR);
	if ((port->type == PORT_XR17V35X) || (port->type == PORT_XR17D15X))
		serial_port_in(port, UART_EXAR_INT0);
	up->lsr_saved_flags = 0;
	up->msr_saved_flags = 0;

	/*
	 * Request DMA channels for both RX and TX.
	 */
	if (up->dma) {
		retval = serial8250_request_dma(up);
		if (retval) {
			pr_warn_ratelimited("%s - failed to request DMA\n",
					    port->name);
			up->dma = NULL;
		}
	}

	/*
	 * Set the IER shadow for rx interrupts but defer actual interrupt
	 * enable until after the FIFOs are enabled; otherwise, an already-
	 * active sender can swamp the interrupt handler with "too much work".
	 */
	up->ier = UART_IER_RLSI | UART_IER_RDI;

	if (port->flags & UPF_FOURPORT) {
		unsigned int icp;
		/*
		 * Enable interrupts on the AST Fourport board
		 */
		icp = (port->iobase & 0xfe0) | 0x01f;
		outb_p(0x80, icp);
		inb_p(icp);
	}
	retval = 0;
out:
	serial8250_rpm_put(up);
	return retval;
}
EXPORT_SYMBOL_GPL(serial8250_do_startup);

static int serial8250_startup(struct uart_port *port)
{
	if (port->startup)
		return port->startup(port);
	return serial8250_do_startup(port);
}

void serial8250_do_shutdown(struct uart_port *port)
{
	struct uart_8250_port *up = up_to_u8250p(port);
	unsigned long flags;

	serial8250_rpm_get(up);
	/*
	 * Disable interrupts from this port
	 */
	spin_lock_irqsave(&port->lock, flags);
	up->ier = 0;
	serial_port_out(port, UART_IER, 0);
	spin_unlock_irqrestore(&port->lock, flags);

	synchronize_irq(port->irq);

	if (up->dma)
		serial8250_release_dma(up);

	spin_lock_irqsave(&port->lock, flags);
	if (port->flags & UPF_FOURPORT) {
		/* reset interrupts on the AST Fourport board */
		inb((port->iobase & 0xfe0) | 0x1f);
		port->mctrl |= TIOCM_OUT1;
	} else
		port->mctrl &= ~TIOCM_OUT2;

	serial8250_set_mctrl(port, port->mctrl);
	spin_unlock_irqrestore(&port->lock, flags);

	/*
	 * Disable break condition and FIFOs
	 */
	serial_port_out(port, UART_LCR,
			serial_port_in(port, UART_LCR) & ~UART_LCR_SBC);
	serial8250_clear_fifos(up);

#ifdef CONFIG_SERIAL_8250_RSA
	/*
	 * Reset the RSA board back to 115kbps compat mode.
	 */
	disable_rsa(up);
#endif

	/*
	 * Read data port to reset things, and then unlink from
	 * the IRQ chain.
	 */
	serial_port_in(port, UART_RX);
	serial8250_rpm_put(up);

	up->ops->release_irq(up);
}
EXPORT_SYMBOL_GPL(serial8250_do_shutdown);

static void serial8250_shutdown(struct uart_port *port)
{
	if (port->shutdown)
		port->shutdown(port);
	else
		serial8250_do_shutdown(port);
}

/*
 * XR17V35x UARTs have an extra fractional divisor register (DLD)
 * Calculate divisor with extra 4-bit fractional portion
 */
static unsigned int xr17v35x_get_divisor(struct uart_8250_port *up,
					 unsigned int baud,
					 unsigned int *frac)
{
	struct uart_port *port = &up->port;
	unsigned int quot_16;

	quot_16 = DIV_ROUND_CLOSEST(port->uartclk, baud);
	*frac = quot_16 & 0x0f;

	return quot_16 >> 4;
}

/* Nuvoton NPCM UARTs have a custom divisor calculation */
static unsigned int npcm_get_divisor(struct uart_8250_port *up,
		unsigned int baud)
<<<<<<< HEAD
{
	struct uart_port *port = &up->port;

	return DIV_ROUND_CLOSEST(port->uartclk, 16 * baud + 2) - 2;
}

static unsigned int serial8250_get_divisor(struct uart_8250_port *up,
					   unsigned int baud,
					   unsigned int *frac)
=======
>>>>>>> e021bb4f
{
	struct uart_port *port = &up->port;

	return DIV_ROUND_CLOSEST(port->uartclk, 16 * baud + 2) - 2;
}

static unsigned int serial8250_do_get_divisor(struct uart_port *port,
					      unsigned int baud,
					      unsigned int *frac)
{
	struct uart_8250_port *up = up_to_u8250p(port);
	unsigned int quot;

	/*
	 * Handle magic divisors for baud rates above baud_base on
	 * SMSC SuperIO chips.
	 *
	 */
	if ((port->flags & UPF_MAGIC_MULTIPLIER) &&
	    baud == (port->uartclk/4))
		quot = 0x8001;
	else if ((port->flags & UPF_MAGIC_MULTIPLIER) &&
		 baud == (port->uartclk/8))
		quot = 0x8002;
	else if (up->port.type == PORT_XR17V35X)
		quot = xr17v35x_get_divisor(up, baud, frac);
	else if (up->port.type == PORT_NPCM)
		quot = npcm_get_divisor(up, baud);
	else
		quot = uart_get_divisor(port, baud);

	/*
	 * Oxford Semi 952 rev B workaround
	 */
	if (up->bugs & UART_BUG_QUOT && (quot & 0xff) == 0)
		quot++;

	return quot;
}

static unsigned int serial8250_get_divisor(struct uart_port *port,
					   unsigned int baud,
					   unsigned int *frac)
{
	if (port->get_divisor)
		return port->get_divisor(port, baud, frac);

	return serial8250_do_get_divisor(port, baud, frac);
}

static unsigned char serial8250_compute_lcr(struct uart_8250_port *up,
					    tcflag_t c_cflag)
{
	unsigned char cval;

	switch (c_cflag & CSIZE) {
	case CS5:
		cval = UART_LCR_WLEN5;
		break;
	case CS6:
		cval = UART_LCR_WLEN6;
		break;
	case CS7:
		cval = UART_LCR_WLEN7;
		break;
	default:
	case CS8:
		cval = UART_LCR_WLEN8;
		break;
	}

	if (c_cflag & CSTOPB)
		cval |= UART_LCR_STOP;
	if (c_cflag & PARENB) {
		cval |= UART_LCR_PARITY;
		if (up->bugs & UART_BUG_PARITY)
			up->fifo_bug = true;
	}
	if (!(c_cflag & PARODD))
		cval |= UART_LCR_EPAR;
#ifdef CMSPAR
	if (c_cflag & CMSPAR)
		cval |= UART_LCR_SPAR;
#endif

	return cval;
}

void serial8250_do_set_divisor(struct uart_port *port, unsigned int baud,
			       unsigned int quot, unsigned int quot_frac)
{
	struct uart_8250_port *up = up_to_u8250p(port);

	/* Workaround to enable 115200 baud on OMAP1510 internal ports */
	if (is_omap1510_8250(up)) {
		if (baud == 115200) {
			quot = 1;
			serial_port_out(port, UART_OMAP_OSC_12M_SEL, 1);
		} else
			serial_port_out(port, UART_OMAP_OSC_12M_SEL, 0);
	}

	/*
	 * For NatSemi, switch to bank 2 not bank 1, to avoid resetting EXCR2,
	 * otherwise just set DLAB
	 */
	if (up->capabilities & UART_NATSEMI)
		serial_port_out(port, UART_LCR, 0xe0);
	else
		serial_port_out(port, UART_LCR, up->lcr | UART_LCR_DLAB);

	serial_dl_write(up, quot);

	/* XR17V35x UARTs have an extra fractional divisor register (DLD) */
	if (up->port.type == PORT_XR17V35X) {
		/* Preserve bits not related to baudrate; DLD[7:4]. */
		quot_frac |= serial_port_in(port, 0x2) & 0xf0;
		serial_port_out(port, 0x2, quot_frac);
	}
<<<<<<< HEAD
=======
}
EXPORT_SYMBOL_GPL(serial8250_do_set_divisor);

static void serial8250_set_divisor(struct uart_port *port, unsigned int baud,
				   unsigned int quot, unsigned int quot_frac)
{
	if (port->set_divisor)
		port->set_divisor(port, baud, quot, quot_frac);
	else
		serial8250_do_set_divisor(port, baud, quot, quot_frac);
>>>>>>> e021bb4f
}

static unsigned int serial8250_get_baud_rate(struct uart_port *port,
					     struct ktermios *termios,
					     struct ktermios *old)
{
	/*
	 * Ask the core to calculate the divisor for us.
	 * Allow 1% tolerance at the upper limit so uart clks marginally
	 * slower than nominal still match standard baud rates without
	 * causing transmission errors.
	 */
	return uart_get_baud_rate(port, termios, old,
				  port->uartclk / 16 / UART_DIV_MAX,
				  port->uartclk);
}

void
serial8250_do_set_termios(struct uart_port *port, struct ktermios *termios,
			  struct ktermios *old)
{
	struct uart_8250_port *up = up_to_u8250p(port);
	unsigned char cval;
	unsigned long flags;
	unsigned int baud, quot, frac = 0;

	if (up->capabilities & UART_CAP_MINI) {
		termios->c_cflag &= ~(CSTOPB | PARENB | PARODD | CMSPAR);
		if ((termios->c_cflag & CSIZE) == CS5 ||
		    (termios->c_cflag & CSIZE) == CS6)
			termios->c_cflag = (termios->c_cflag & ~CSIZE) | CS7;
	}
	cval = serial8250_compute_lcr(up, termios->c_cflag);

	baud = serial8250_get_baud_rate(port, termios, old);
	quot = serial8250_get_divisor(port, baud, &frac);

	/*
	 * Ok, we're now changing the port state.  Do it with
	 * interrupts disabled.
	 */
	serial8250_rpm_get(up);
	spin_lock_irqsave(&port->lock, flags);

	up->lcr = cval;					/* Save computed LCR */

	if (up->capabilities & UART_CAP_FIFO && port->fifosize > 1) {
		/* NOTE: If fifo_bug is not set, a user can set RX_trigger. */
		if ((baud < 2400 && !up->dma) || up->fifo_bug) {
			up->fcr &= ~UART_FCR_TRIGGER_MASK;
			up->fcr |= UART_FCR_TRIGGER_1;
		}
	}

	/*
	 * MCR-based auto flow control.  When AFE is enabled, RTS will be
	 * deasserted when the receive FIFO contains more characters than
	 * the trigger, or the MCR RTS bit is cleared.
	 */
	if (up->capabilities & UART_CAP_AFE) {
		up->mcr &= ~UART_MCR_AFE;
		if (termios->c_cflag & CRTSCTS)
			up->mcr |= UART_MCR_AFE;
	}

	/*
	 * Update the per-port timeout.
	 */
	uart_update_timeout(port, termios->c_cflag, baud);

	port->read_status_mask = UART_LSR_OE | UART_LSR_THRE | UART_LSR_DR;
	if (termios->c_iflag & INPCK)
		port->read_status_mask |= UART_LSR_FE | UART_LSR_PE;
	if (termios->c_iflag & (IGNBRK | BRKINT | PARMRK))
		port->read_status_mask |= UART_LSR_BI;

	/*
	 * Characteres to ignore
	 */
	port->ignore_status_mask = 0;
	if (termios->c_iflag & IGNPAR)
		port->ignore_status_mask |= UART_LSR_PE | UART_LSR_FE;
	if (termios->c_iflag & IGNBRK) {
		port->ignore_status_mask |= UART_LSR_BI;
		/*
		 * If we're ignoring parity and break indicators,
		 * ignore overruns too (for real raw support).
		 */
		if (termios->c_iflag & IGNPAR)
			port->ignore_status_mask |= UART_LSR_OE;
	}

	/*
	 * ignore all characters if CREAD is not set
	 */
	if ((termios->c_cflag & CREAD) == 0)
		port->ignore_status_mask |= UART_LSR_DR;

	/*
	 * CTS flow control flag and modem status interrupts
	 */
	up->ier &= ~UART_IER_MSI;
	if (!(up->bugs & UART_BUG_NOMSR) &&
			UART_ENABLE_MS(&up->port, termios->c_cflag))
		up->ier |= UART_IER_MSI;
	if (up->capabilities & UART_CAP_UUE)
		up->ier |= UART_IER_UUE;
	if (up->capabilities & UART_CAP_RTOIE)
		up->ier |= UART_IER_RTOIE;

	serial_port_out(port, UART_IER, up->ier);

	if (up->capabilities & UART_CAP_EFR) {
		unsigned char efr = 0;
		/*
		 * TI16C752/Startech hardware flow control.  FIXME:
		 * - TI16C752 requires control thresholds to be set.
		 * - UART_MCR_RTS is ineffective if auto-RTS mode is enabled.
		 */
		if (termios->c_cflag & CRTSCTS)
			efr |= UART_EFR_CTS;

		serial_port_out(port, UART_LCR, UART_LCR_CONF_MODE_B);
		if (port->flags & UPF_EXAR_EFR)
			serial_port_out(port, UART_XR_EFR, efr);
		else
			serial_port_out(port, UART_EFR, efr);
	}

	serial8250_set_divisor(port, baud, quot, frac);

	/*
	 * LCR DLAB must be set to enable 64-byte FIFO mode. If the FCR
	 * is written without DLAB set, this mode will be disabled.
	 */
	if (port->type == PORT_16750)
		serial_port_out(port, UART_FCR, up->fcr);

	serial_port_out(port, UART_LCR, up->lcr);	/* reset DLAB */
	if (port->type != PORT_16750) {
		/* emulated UARTs (Lucent Venus 167x) need two steps */
		if (up->fcr & UART_FCR_ENABLE_FIFO)
			serial_port_out(port, UART_FCR, UART_FCR_ENABLE_FIFO);
		serial_port_out(port, UART_FCR, up->fcr);	/* set fcr */
	}
	serial8250_set_mctrl(port, port->mctrl);
	spin_unlock_irqrestore(&port->lock, flags);
	serial8250_rpm_put(up);

	/* Don't rewrite B0 */
	if (tty_termios_baud_rate(termios))
		tty_termios_encode_baud_rate(termios, baud, baud);
}
EXPORT_SYMBOL(serial8250_do_set_termios);

static void
serial8250_set_termios(struct uart_port *port, struct ktermios *termios,
		       struct ktermios *old)
{
	if (port->set_termios)
		port->set_termios(port, termios, old);
	else
		serial8250_do_set_termios(port, termios, old);
}

void serial8250_do_set_ldisc(struct uart_port *port, struct ktermios *termios)
{
	if (termios->c_line == N_PPS) {
		port->flags |= UPF_HARDPPS_CD;
		spin_lock_irq(&port->lock);
		serial8250_enable_ms(port);
		spin_unlock_irq(&port->lock);
	} else {
		port->flags &= ~UPF_HARDPPS_CD;
		if (!UART_ENABLE_MS(port, termios->c_cflag)) {
			spin_lock_irq(&port->lock);
			serial8250_disable_ms(port);
			spin_unlock_irq(&port->lock);
		}
	}
}
EXPORT_SYMBOL_GPL(serial8250_do_set_ldisc);

static void
serial8250_set_ldisc(struct uart_port *port, struct ktermios *termios)
{
	if (port->set_ldisc)
		port->set_ldisc(port, termios);
	else
		serial8250_do_set_ldisc(port, termios);
}

void serial8250_do_pm(struct uart_port *port, unsigned int state,
		      unsigned int oldstate)
{
	struct uart_8250_port *p = up_to_u8250p(port);

	serial8250_set_sleep(p, state != 0);
}
EXPORT_SYMBOL(serial8250_do_pm);

static void
serial8250_pm(struct uart_port *port, unsigned int state,
	      unsigned int oldstate)
{
	if (port->pm)
		port->pm(port, state, oldstate);
	else
		serial8250_do_pm(port, state, oldstate);
}

static unsigned int serial8250_port_size(struct uart_8250_port *pt)
{
	if (pt->port.mapsize)
		return pt->port.mapsize;
	if (pt->port.iotype == UPIO_AU) {
		if (pt->port.type == PORT_RT2880)
			return 0x100;
		return 0x1000;
	}
	if (is_omap1_8250(pt))
		return 0x16 << pt->port.regshift;

	return 8 << pt->port.regshift;
}

/*
 * Resource handling.
 */
static int serial8250_request_std_resource(struct uart_8250_port *up)
{
	unsigned int size = serial8250_port_size(up);
	struct uart_port *port = &up->port;
	int ret = 0;

	switch (port->iotype) {
	case UPIO_AU:
	case UPIO_TSI:
	case UPIO_MEM32:
	case UPIO_MEM32BE:
	case UPIO_MEM16:
	case UPIO_MEM:
		if (!port->mapbase)
			break;

		if (!request_mem_region(port->mapbase, size, "serial")) {
			ret = -EBUSY;
			break;
		}

		if (port->flags & UPF_IOREMAP) {
			port->membase = ioremap_nocache(port->mapbase, size);
			if (!port->membase) {
				release_mem_region(port->mapbase, size);
				ret = -ENOMEM;
			}
		}
		break;

	case UPIO_HUB6:
	case UPIO_PORT:
		if (!request_region(port->iobase, size, "serial"))
			ret = -EBUSY;
		break;
	}
	return ret;
}

static void serial8250_release_std_resource(struct uart_8250_port *up)
{
	unsigned int size = serial8250_port_size(up);
	struct uart_port *port = &up->port;

	switch (port->iotype) {
	case UPIO_AU:
	case UPIO_TSI:
	case UPIO_MEM32:
	case UPIO_MEM32BE:
	case UPIO_MEM16:
	case UPIO_MEM:
		if (!port->mapbase)
			break;

		if (port->flags & UPF_IOREMAP) {
			iounmap(port->membase);
			port->membase = NULL;
		}

		release_mem_region(port->mapbase, size);
		break;

	case UPIO_HUB6:
	case UPIO_PORT:
		release_region(port->iobase, size);
		break;
	}
}

static void serial8250_release_port(struct uart_port *port)
{
	struct uart_8250_port *up = up_to_u8250p(port);

	serial8250_release_std_resource(up);
}

static int serial8250_request_port(struct uart_port *port)
{
	struct uart_8250_port *up = up_to_u8250p(port);

	return serial8250_request_std_resource(up);
}

static int fcr_get_rxtrig_bytes(struct uart_8250_port *up)
{
	const struct serial8250_config *conf_type = &uart_config[up->port.type];
	unsigned char bytes;

	bytes = conf_type->rxtrig_bytes[UART_FCR_R_TRIG_BITS(up->fcr)];

	return bytes ? bytes : -EOPNOTSUPP;
}

static int bytes_to_fcr_rxtrig(struct uart_8250_port *up, unsigned char bytes)
{
	const struct serial8250_config *conf_type = &uart_config[up->port.type];
	int i;

	if (!conf_type->rxtrig_bytes[UART_FCR_R_TRIG_BITS(UART_FCR_R_TRIG_00)])
		return -EOPNOTSUPP;

	for (i = 1; i < UART_FCR_R_TRIG_MAX_STATE; i++) {
		if (bytes < conf_type->rxtrig_bytes[i])
			/* Use the nearest lower value */
			return (--i) << UART_FCR_R_TRIG_SHIFT;
	}

	return UART_FCR_R_TRIG_11;
}

static int do_get_rxtrig(struct tty_port *port)
{
	struct uart_state *state = container_of(port, struct uart_state, port);
	struct uart_port *uport = state->uart_port;
	struct uart_8250_port *up = up_to_u8250p(uport);

	if (!(up->capabilities & UART_CAP_FIFO) || uport->fifosize <= 1)
		return -EINVAL;

	return fcr_get_rxtrig_bytes(up);
}

static int do_serial8250_get_rxtrig(struct tty_port *port)
{
	int rxtrig_bytes;

	mutex_lock(&port->mutex);
	rxtrig_bytes = do_get_rxtrig(port);
	mutex_unlock(&port->mutex);

	return rxtrig_bytes;
}

static ssize_t serial8250_get_attr_rx_trig_bytes(struct device *dev,
	struct device_attribute *attr, char *buf)
{
	struct tty_port *port = dev_get_drvdata(dev);
	int rxtrig_bytes;

	rxtrig_bytes = do_serial8250_get_rxtrig(port);
	if (rxtrig_bytes < 0)
		return rxtrig_bytes;

	return snprintf(buf, PAGE_SIZE, "%d\n", rxtrig_bytes);
}

static int do_set_rxtrig(struct tty_port *port, unsigned char bytes)
{
	struct uart_state *state = container_of(port, struct uart_state, port);
	struct uart_port *uport = state->uart_port;
	struct uart_8250_port *up = up_to_u8250p(uport);
	int rxtrig;

	if (!(up->capabilities & UART_CAP_FIFO) || uport->fifosize <= 1 ||
	    up->fifo_bug)
		return -EINVAL;

	rxtrig = bytes_to_fcr_rxtrig(up, bytes);
	if (rxtrig < 0)
		return rxtrig;

	serial8250_clear_fifos(up);
	up->fcr &= ~UART_FCR_TRIGGER_MASK;
	up->fcr |= (unsigned char)rxtrig;
	serial_out(up, UART_FCR, up->fcr);
	return 0;
}

static int do_serial8250_set_rxtrig(struct tty_port *port, unsigned char bytes)
{
	int ret;

	mutex_lock(&port->mutex);
	ret = do_set_rxtrig(port, bytes);
	mutex_unlock(&port->mutex);

	return ret;
}

static ssize_t serial8250_set_attr_rx_trig_bytes(struct device *dev,
	struct device_attribute *attr, const char *buf, size_t count)
{
	struct tty_port *port = dev_get_drvdata(dev);
	unsigned char bytes;
	int ret;

	if (!count)
		return -EINVAL;

	ret = kstrtou8(buf, 10, &bytes);
	if (ret < 0)
		return ret;

	ret = do_serial8250_set_rxtrig(port, bytes);
	if (ret < 0)
		return ret;

	return count;
}

static DEVICE_ATTR(rx_trig_bytes, S_IRUSR | S_IWUSR | S_IRGRP,
		   serial8250_get_attr_rx_trig_bytes,
		   serial8250_set_attr_rx_trig_bytes);

static struct attribute *serial8250_dev_attrs[] = {
	&dev_attr_rx_trig_bytes.attr,
	NULL,
	};

static struct attribute_group serial8250_dev_attr_group = {
	.attrs = serial8250_dev_attrs,
	};

static void register_dev_spec_attr_grp(struct uart_8250_port *up)
{
	const struct serial8250_config *conf_type = &uart_config[up->port.type];

	if (conf_type->rxtrig_bytes[0])
		up->port.attr_group = &serial8250_dev_attr_group;
}

static void serial8250_config_port(struct uart_port *port, int flags)
{
	struct uart_8250_port *up = up_to_u8250p(port);
	int ret;

	/*
	 * Find the region that we can probe for.  This in turn
	 * tells us whether we can probe for the type of port.
	 */
	ret = serial8250_request_std_resource(up);
	if (ret < 0)
		return;

	if (port->iotype != up->cur_iotype)
		set_io_from_upio(port);

	if (flags & UART_CONFIG_TYPE)
		autoconfig(up);

	/* if access method is AU, it is a 16550 with a quirk */
	if (port->type == PORT_16550A && port->iotype == UPIO_AU)
		up->bugs |= UART_BUG_NOMSR;

	/* HW bugs may trigger IRQ while IIR == NO_INT */
	if (port->type == PORT_TEGRA)
		up->bugs |= UART_BUG_NOMSR;

	if (port->type != PORT_UNKNOWN && flags & UART_CONFIG_IRQ)
		autoconfig_irq(up);

	if (port->type == PORT_UNKNOWN)
		serial8250_release_std_resource(up);

	register_dev_spec_attr_grp(up);
	up->fcr = uart_config[up->port.type].fcr;
}

static int
serial8250_verify_port(struct uart_port *port, struct serial_struct *ser)
{
	if (ser->irq >= nr_irqs || ser->irq < 0 ||
	    ser->baud_base < 9600 || ser->type < PORT_UNKNOWN ||
	    ser->type >= ARRAY_SIZE(uart_config) || ser->type == PORT_CIRRUS ||
	    ser->type == PORT_STARTECH)
		return -EINVAL;
	return 0;
}

static const char *serial8250_type(struct uart_port *port)
{
	int type = port->type;

	if (type >= ARRAY_SIZE(uart_config))
		type = 0;
	return uart_config[type].name;
}

static const struct uart_ops serial8250_pops = {
	.tx_empty	= serial8250_tx_empty,
	.set_mctrl	= serial8250_set_mctrl,
	.get_mctrl	= serial8250_get_mctrl,
	.stop_tx	= serial8250_stop_tx,
	.start_tx	= serial8250_start_tx,
	.throttle	= serial8250_throttle,
	.unthrottle	= serial8250_unthrottle,
	.stop_rx	= serial8250_stop_rx,
	.enable_ms	= serial8250_enable_ms,
	.break_ctl	= serial8250_break_ctl,
	.startup	= serial8250_startup,
	.shutdown	= serial8250_shutdown,
	.set_termios	= serial8250_set_termios,
	.set_ldisc	= serial8250_set_ldisc,
	.pm		= serial8250_pm,
	.type		= serial8250_type,
	.release_port	= serial8250_release_port,
	.request_port	= serial8250_request_port,
	.config_port	= serial8250_config_port,
	.verify_port	= serial8250_verify_port,
#ifdef CONFIG_CONSOLE_POLL
	.poll_get_char = serial8250_get_poll_char,
	.poll_put_char = serial8250_put_poll_char,
#endif
};

void serial8250_init_port(struct uart_8250_port *up)
{
	struct uart_port *port = &up->port;

	spin_lock_init(&port->lock);
	port->ops = &serial8250_pops;

	up->cur_iotype = 0xFF;
}
EXPORT_SYMBOL_GPL(serial8250_init_port);

void serial8250_set_defaults(struct uart_8250_port *up)
{
	struct uart_port *port = &up->port;

	if (up->port.flags & UPF_FIXED_TYPE) {
		unsigned int type = up->port.type;

		if (!up->port.fifosize)
			up->port.fifosize = uart_config[type].fifo_size;
		if (!up->tx_loadsz)
			up->tx_loadsz = uart_config[type].tx_loadsz;
		if (!up->capabilities)
			up->capabilities = uart_config[type].flags;
	}

	set_io_from_upio(port);

	/* default dma handlers */
	if (up->dma) {
		if (!up->dma->tx_dma)
			up->dma->tx_dma = serial8250_tx_dma;
		if (!up->dma->rx_dma)
			up->dma->rx_dma = serial8250_rx_dma;
	}
}
EXPORT_SYMBOL_GPL(serial8250_set_defaults);

#ifdef CONFIG_SERIAL_8250_CONSOLE

static void serial8250_console_putchar(struct uart_port *port, int ch)
{
	struct uart_8250_port *up = up_to_u8250p(port);

	wait_for_xmitr(up, UART_LSR_THRE);
	serial_port_out(port, UART_TX, ch);
}

/*
 *	Restore serial console when h/w power-off detected
 */
static void serial8250_console_restore(struct uart_8250_port *up)
{
	struct uart_port *port = &up->port;
	struct ktermios termios;
	unsigned int baud, quot, frac = 0;

	termios.c_cflag = port->cons->cflag;
	if (port->state->port.tty && termios.c_cflag == 0)
		termios.c_cflag = port->state->port.tty->termios.c_cflag;

	baud = serial8250_get_baud_rate(port, &termios, NULL);
	quot = serial8250_get_divisor(port, baud, &frac);

	serial8250_set_divisor(port, baud, quot, frac);
	serial_port_out(port, UART_LCR, up->lcr);
	serial8250_out_MCR(up, UART_MCR_DTR | UART_MCR_RTS);
}

/*
 *	Print a string to the serial port trying not to disturb
 *	any possible real use of the port...
 *
 *	The console_lock must be held when we get here.
 */
void serial8250_console_write(struct uart_8250_port *up, const char *s,
			      unsigned int count)
{
	struct uart_port *port = &up->port;
	unsigned long flags;
	unsigned int ier;
	int locked = 1;

	touch_nmi_watchdog();

	serial8250_rpm_get(up);

	if (port->sysrq || oops_in_progress)
		locked = 0;
	else if (in_kdb_printk())
		locked = spin_trylock_irqsave(&port->lock, flags);
	else
		spin_lock_irqsave(&port->lock, flags);

	/*
	 *	First save the IER then disable the interrupts
	 */
	ier = serial_port_in(port, UART_IER);

	if (up->capabilities & UART_CAP_UUE)
		serial_port_out(port, UART_IER, UART_IER_UUE);
	else
		serial_port_out(port, UART_IER, 0);

	/* check scratch reg to see if port powered off during system sleep */
	if (up->canary && (up->canary != serial_port_in(port, UART_SCR))) {
		serial8250_console_restore(up);
		up->canary = 0;
	}

	uart_console_write(port, s, count, serial8250_console_putchar);

	/*
	 *	Finally, wait for transmitter to become empty
	 *	and restore the IER
	 */
	wait_for_xmitr(up, BOTH_EMPTY);
	serial_port_out(port, UART_IER, ier);

	/*
	 *	The receive handling will happen properly because the
	 *	receive ready bit will still be set; it is not cleared
	 *	on read.  However, modem control will not, we must
	 *	call it if we have saved something in the saved flags
	 *	while processing with interrupts off.
	 */
	if (up->msr_saved_flags)
		serial8250_modem_status(up);

	if (locked)
		spin_unlock_irqrestore(&port->lock, flags);
	serial8250_rpm_put(up);
}

static unsigned int probe_baud(struct uart_port *port)
{
	unsigned char lcr, dll, dlm;
	unsigned int quot;

	lcr = serial_port_in(port, UART_LCR);
	serial_port_out(port, UART_LCR, lcr | UART_LCR_DLAB);
	dll = serial_port_in(port, UART_DLL);
	dlm = serial_port_in(port, UART_DLM);
	serial_port_out(port, UART_LCR, lcr);

	quot = (dlm << 8) | dll;
	return (port->uartclk / 16) / quot;
}

int serial8250_console_setup(struct uart_port *port, char *options, bool probe)
{
	int baud = 9600;
	int bits = 8;
	int parity = 'n';
	int flow = 'n';

	if (!port->iobase && !port->membase)
		return -ENODEV;

	if (options)
		uart_parse_options(options, &baud, &parity, &bits, &flow);
	else if (probe)
		baud = probe_baud(port);

	return uart_set_options(port, port->cons, baud, parity, bits, flow);
}

#endif /* CONFIG_SERIAL_8250_CONSOLE */

MODULE_LICENSE("GPL");<|MERGE_RESOLUTION|>--- conflicted
+++ resolved
@@ -2490,18 +2490,6 @@
 /* Nuvoton NPCM UARTs have a custom divisor calculation */
 static unsigned int npcm_get_divisor(struct uart_8250_port *up,
 		unsigned int baud)
-<<<<<<< HEAD
-{
-	struct uart_port *port = &up->port;
-
-	return DIV_ROUND_CLOSEST(port->uartclk, 16 * baud + 2) - 2;
-}
-
-static unsigned int serial8250_get_divisor(struct uart_8250_port *up,
-					   unsigned int baud,
-					   unsigned int *frac)
-=======
->>>>>>> e021bb4f
 {
 	struct uart_port *port = &up->port;
 
@@ -2621,8 +2609,6 @@
 		quot_frac |= serial_port_in(port, 0x2) & 0xf0;
 		serial_port_out(port, 0x2, quot_frac);
 	}
-<<<<<<< HEAD
-=======
 }
 EXPORT_SYMBOL_GPL(serial8250_do_set_divisor);
 
@@ -2633,7 +2619,6 @@
 		port->set_divisor(port, baud, quot, quot_frac);
 	else
 		serial8250_do_set_divisor(port, baud, quot, quot_frac);
->>>>>>> e021bb4f
 }
 
 static unsigned int serial8250_get_baud_rate(struct uart_port *port,
