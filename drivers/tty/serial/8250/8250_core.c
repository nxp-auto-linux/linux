--- conflicted
+++ resolved
@@ -60,11 +60,7 @@
  * so - so don't drop work spuriously and spam the
  * syslog:
  */
-<<<<<<< HEAD
-#ifdef CONFIG_PREEMPT_RT_FULL
-=======
 #ifdef CONFIG_PREEMPT_RT
->>>>>>> fa578e9d
 # define PASS_LIMIT	1000000
 #else
 # define PASS_LIMIT	512
