--- conflicted
+++ resolved
@@ -158,11 +158,7 @@
 	info->rst = devm_reset_control_get_optional_shared(&ofdev->dev, NULL);
 	if (IS_ERR(info->rst)) {
 		ret = PTR_ERR(info->rst);
-<<<<<<< HEAD
-		goto err_dispose;
-=======
 		goto err_unprepare;
->>>>>>> e021bb4f
 	}
 
 	ret = reset_control_deassert(info->rst);
