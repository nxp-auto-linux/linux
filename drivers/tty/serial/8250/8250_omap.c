// SPDX-License-Identifier: GPL-2.0
/*
 * 8250-core based driver for the OMAP internal UART
 *
 * based on omap-serial.c, Copyright (C) 2010 Texas Instruments.
 *
 * Copyright (C) 2014 Sebastian Andrzej Siewior
 *
 */

#include <linux/clk.h>
#include <linux/device.h>
#include <linux/io.h>
#include <linux/module.h>
#include <linux/serial_8250.h>
#include <linux/serial_reg.h>
#include <linux/tty_flip.h>
#include <linux/platform_device.h>
#include <linux/slab.h>
#include <linux/of.h>
#include <linux/of_device.h>
#include <linux/of_gpio.h>
#include <linux/of_irq.h>
#include <linux/delay.h>
#include <linux/pm_runtime.h>
#include <linux/console.h>
#include <linux/pm_qos.h>
#include <linux/pm_wakeirq.h>
#include <linux/dma-mapping.h>

#include "8250.h"

#define DEFAULT_CLK_SPEED	48000000

#define UART_ERRATA_i202_MDR1_ACCESS	(1 << 0)
#define OMAP_UART_WER_HAS_TX_WAKEUP	(1 << 1)
#define OMAP_DMA_TX_KICK		(1 << 2)
/*
 * See Advisory 21 in AM437x errata SPRZ408B, updated April 2015.
 * The same errata is applicable to AM335x and DRA7x processors too.
 */
#define UART_ERRATA_CLOCK_DISABLE	(1 << 3)
#define	UART_HAS_EFR2			BIT(4)

#define OMAP_UART_FCR_RX_TRIG		6
#define OMAP_UART_FCR_TX_TRIG		4

/* SCR register bitmasks */
#define OMAP_UART_SCR_RX_TRIG_GRANU1_MASK	(1 << 7)
#define OMAP_UART_SCR_TX_TRIG_GRANU1_MASK	(1 << 6)
#define OMAP_UART_SCR_TX_EMPTY			(1 << 3)
#define OMAP_UART_SCR_DMAMODE_MASK		(3 << 1)
#define OMAP_UART_SCR_DMAMODE_1			(1 << 1)
#define OMAP_UART_SCR_DMAMODE_CTL		(1 << 0)

/* MVR register bitmasks */
#define OMAP_UART_MVR_SCHEME_SHIFT	30
#define OMAP_UART_LEGACY_MVR_MAJ_MASK	0xf0
#define OMAP_UART_LEGACY_MVR_MAJ_SHIFT	4
#define OMAP_UART_LEGACY_MVR_MIN_MASK	0x0f
#define OMAP_UART_MVR_MAJ_MASK		0x700
#define OMAP_UART_MVR_MAJ_SHIFT		8
#define OMAP_UART_MVR_MIN_MASK		0x3f

/* SYSC register bitmasks */
#define OMAP_UART_SYSC_SOFTRESET	(1 << 1)

/* SYSS register bitmasks */
#define OMAP_UART_SYSS_RESETDONE	(1 << 0)

#define UART_TI752_TLR_TX	0
#define UART_TI752_TLR_RX	4

#define TRIGGER_TLR_MASK(x)	((x & 0x3c) >> 2)
#define TRIGGER_FCR_MASK(x)	(x & 3)

/* Enable XON/XOFF flow control on output */
#define OMAP_UART_SW_TX		0x08
/* Enable XON/XOFF flow control on input */
#define OMAP_UART_SW_RX		0x02

#define OMAP_UART_WER_MOD_WKUP	0x7f
#define OMAP_UART_TX_WAKEUP_EN	(1 << 7)

#define TX_TRIGGER	1
#define RX_TRIGGER	48

#define OMAP_UART_TCR_RESTORE(x)	((x / 4) << 4)
#define OMAP_UART_TCR_HALT(x)		((x / 4) << 0)

#define UART_BUILD_REVISION(x, y)	(((x) << 8) | (y))

#define OMAP_UART_REV_46 0x0406
#define OMAP_UART_REV_52 0x0502
#define OMAP_UART_REV_63 0x0603

/* Enhanced features register 2 */
#define UART_OMAP_EFR2			0x23
#define UART_OMAP_EFR2_TIMEOUT_BEHAVE	BIT(6)

struct omap8250_priv {
	int line;
	u8 habit;
	u8 mdr1;
	u8 efr;
	u8 scr;
	u8 wer;
	u8 xon;
	u8 xoff;
	u8 delayed_restore;
	u16 quot;

	u8 tx_trigger;
	u8 rx_trigger;
	bool is_suspending;
	int wakeirq;
	int wakeups_enabled;
	u32 latency;
	u32 calc_latency;
	struct pm_qos_request pm_qos_request;
	struct work_struct qos_work;
	struct uart_8250_dma omap8250_dma;
	spinlock_t rx_dma_lock;
	bool rx_dma_broken;
	bool throttled;
};

struct omap8250_dma_params {
	u32 rx_size;
	u8 rx_trigger;
	u8 tx_trigger;
};

struct omap8250_platdata {
	struct omap8250_dma_params *dma_params;
	u8 habit;
};

#ifdef CONFIG_SERIAL_8250_DMA
static void omap_8250_rx_dma_flush(struct uart_8250_port *p);
#else
static inline void omap_8250_rx_dma_flush(struct uart_8250_port *p) { }
#endif

static u32 uart_read(struct uart_8250_port *up, u32 reg)
{
	return readl(up->port.membase + (reg << up->port.regshift));
}

static void omap8250_set_mctrl(struct uart_port *port, unsigned int mctrl)
{
	struct uart_8250_port *up = up_to_u8250p(port);
	struct omap8250_priv *priv = up->port.private_data;
	u8 lcr;

	serial8250_do_set_mctrl(port, mctrl);

	if (!mctrl_gpio_to_gpiod(up->gpios, UART_GPIO_RTS)) {
		/*
		 * Turn off autoRTS if RTS is lowered and restore autoRTS
		 * setting if RTS is raised
		 */
		lcr = serial_in(up, UART_LCR);
		serial_out(up, UART_LCR, UART_LCR_CONF_MODE_B);
		if ((mctrl & TIOCM_RTS) && (port->status & UPSTAT_AUTORTS))
			priv->efr |= UART_EFR_RTS;
		else
			priv->efr &= ~UART_EFR_RTS;
		serial_out(up, UART_EFR, priv->efr);
		serial_out(up, UART_LCR, lcr);
	}
}

/*
 * Work Around for Errata i202 (2430, 3430, 3630, 4430 and 4460)
 * The access to uart register after MDR1 Access
 * causes UART to corrupt data.
 *
 * Need a delay =
 * 5 L4 clock cycles + 5 UART functional clock cycle (@48MHz = ~0.2uS)
 * give 10 times as much
 */
static void omap_8250_mdr1_errataset(struct uart_8250_port *up,
				     struct omap8250_priv *priv)
{
	u8 timeout = 255;

	serial_out(up, UART_OMAP_MDR1, priv->mdr1);
	udelay(2);
	serial_out(up, UART_FCR, up->fcr | UART_FCR_CLEAR_XMIT |
			UART_FCR_CLEAR_RCVR);
	/*
	 * Wait for FIFO to empty: when empty, RX_FIFO_E bit is 0 and
	 * TX_FIFO_E bit is 1.
	 */
	while (UART_LSR_THRE != (serial_in(up, UART_LSR) &
				(UART_LSR_THRE | UART_LSR_DR))) {
		timeout--;
		if (!timeout) {
			/* Should *never* happen. we warn and carry on */
			dev_crit(up->port.dev, "Errata i202: timedout %x\n",
				 serial_in(up, UART_LSR));
			break;
		}
		udelay(1);
	}
}

static void omap_8250_get_divisor(struct uart_port *port, unsigned int baud,
				  struct omap8250_priv *priv)
{
	unsigned int uartclk = port->uartclk;
	unsigned int div_13, div_16;
	unsigned int abs_d13, abs_d16;

	/*
	 * Old custom speed handling.
	 */
	if (baud == 38400 && (port->flags & UPF_SPD_MASK) == UPF_SPD_CUST) {
		priv->quot = port->custom_divisor & UART_DIV_MAX;
		/*
		 * I assume that nobody is using this. But hey, if somebody
		 * would like to specify the divisor _and_ the mode then the
		 * driver is ready and waiting for it.
		 */
		if (port->custom_divisor & (1 << 16))
			priv->mdr1 = UART_OMAP_MDR1_13X_MODE;
		else
			priv->mdr1 = UART_OMAP_MDR1_16X_MODE;
		return;
	}
	div_13 = DIV_ROUND_CLOSEST(uartclk, 13 * baud);
	div_16 = DIV_ROUND_CLOSEST(uartclk, 16 * baud);

	if (!div_13)
		div_13 = 1;
	if (!div_16)
		div_16 = 1;

	abs_d13 = abs(baud - uartclk / 13 / div_13);
	abs_d16 = abs(baud - uartclk / 16 / div_16);

	if (abs_d13 >= abs_d16) {
		priv->mdr1 = UART_OMAP_MDR1_16X_MODE;
		priv->quot = div_16;
	} else {
		priv->mdr1 = UART_OMAP_MDR1_13X_MODE;
		priv->quot = div_13;
	}
}

static void omap8250_update_scr(struct uart_8250_port *up,
				struct omap8250_priv *priv)
{
	u8 old_scr;

	old_scr = serial_in(up, UART_OMAP_SCR);
	if (old_scr == priv->scr)
		return;

	/*
	 * The manual recommends not to enable the DMA mode selector in the SCR
	 * (instead of the FCR) register _and_ selecting the DMA mode as one
	 * register write because this may lead to malfunction.
	 */
	if (priv->scr & OMAP_UART_SCR_DMAMODE_MASK)
		serial_out(up, UART_OMAP_SCR,
			   priv->scr & ~OMAP_UART_SCR_DMAMODE_MASK);
	serial_out(up, UART_OMAP_SCR, priv->scr);
}

static void omap8250_update_mdr1(struct uart_8250_port *up,
				 struct omap8250_priv *priv)
{
	if (priv->habit & UART_ERRATA_i202_MDR1_ACCESS)
		omap_8250_mdr1_errataset(up, priv);
	else
		serial_out(up, UART_OMAP_MDR1, priv->mdr1);
}

static void omap8250_restore_regs(struct uart_8250_port *up)
{
	struct omap8250_priv *priv = up->port.private_data;
	struct uart_8250_dma	*dma = up->dma;

	if (dma && dma->tx_running) {
		/*
		 * TCSANOW requests the change to occur immediately however if
		 * we have a TX-DMA operation in progress then it has been
		 * observed that it might stall and never complete. Therefore we
		 * delay DMA completes to prevent this hang from happen.
		 */
		priv->delayed_restore = 1;
		return;
	}

	serial_out(up, UART_LCR, UART_LCR_CONF_MODE_B);
	serial_out(up, UART_EFR, UART_EFR_ECB);

	serial_out(up, UART_LCR, UART_LCR_CONF_MODE_A);
	serial8250_out_MCR(up, UART_MCR_TCRTLR);
	serial_out(up, UART_FCR, up->fcr);

	omap8250_update_scr(up, priv);

	serial_out(up, UART_LCR, UART_LCR_CONF_MODE_B);

	serial_out(up, UART_TI752_TCR, OMAP_UART_TCR_RESTORE(16) |
			OMAP_UART_TCR_HALT(52));
	serial_out(up, UART_TI752_TLR,
		   TRIGGER_TLR_MASK(priv->tx_trigger) << UART_TI752_TLR_TX |
		   TRIGGER_TLR_MASK(priv->rx_trigger) << UART_TI752_TLR_RX);

	serial_out(up, UART_LCR, 0);

	/* drop TCR + TLR access, we setup XON/XOFF later */
	serial8250_out_MCR(up, up->mcr);
	serial_out(up, UART_IER, up->ier);

	serial_out(up, UART_LCR, UART_LCR_CONF_MODE_B);
	serial_dl_write(up, priv->quot);

	serial_out(up, UART_EFR, priv->efr);

	/* Configure flow control */
	serial_out(up, UART_LCR, UART_LCR_CONF_MODE_B);
	serial_out(up, UART_XON1, priv->xon);
	serial_out(up, UART_XOFF1, priv->xoff);

	serial_out(up, UART_LCR, up->lcr);

	omap8250_update_mdr1(up, priv);

	up->port.ops->set_mctrl(&up->port, up->port.mctrl);
}

/*
 * OMAP can use "CLK / (16 or 13) / div" for baud rate. And then we have have
 * some differences in how we want to handle flow control.
 */
static void omap_8250_set_termios(struct uart_port *port,
				  struct ktermios *termios,
				  struct ktermios *old)
{
	struct uart_8250_port *up = up_to_u8250p(port);
	struct omap8250_priv *priv = up->port.private_data;
	unsigned char cval = 0;
	unsigned int baud;

	switch (termios->c_cflag & CSIZE) {
	case CS5:
		cval = UART_LCR_WLEN5;
		break;
	case CS6:
		cval = UART_LCR_WLEN6;
		break;
	case CS7:
		cval = UART_LCR_WLEN7;
		break;
	default:
	case CS8:
		cval = UART_LCR_WLEN8;
		break;
	}

	if (termios->c_cflag & CSTOPB)
		cval |= UART_LCR_STOP;
	if (termios->c_cflag & PARENB)
		cval |= UART_LCR_PARITY;
	if (!(termios->c_cflag & PARODD))
		cval |= UART_LCR_EPAR;
	if (termios->c_cflag & CMSPAR)
		cval |= UART_LCR_SPAR;

	/*
	 * Ask the core to calculate the divisor for us.
	 */
	baud = uart_get_baud_rate(port, termios, old,
				  port->uartclk / 16 / UART_DIV_MAX,
				  port->uartclk / 13);
	omap_8250_get_divisor(port, baud, priv);

	/*
	 * Ok, we're now changing the port state. Do it with
	 * interrupts disabled.
	 */
	pm_runtime_get_sync(port->dev);
	spin_lock_irq(&port->lock);

	/*
	 * Update the per-port timeout.
	 */
	uart_update_timeout(port, termios->c_cflag, baud);

	up->port.read_status_mask = UART_LSR_OE | UART_LSR_THRE | UART_LSR_DR;
	if (termios->c_iflag & INPCK)
		up->port.read_status_mask |= UART_LSR_FE | UART_LSR_PE;
	if (termios->c_iflag & (IGNBRK | PARMRK))
		up->port.read_status_mask |= UART_LSR_BI;

	/*
	 * Characters to ignore
	 */
	up->port.ignore_status_mask = 0;
	if (termios->c_iflag & IGNPAR)
		up->port.ignore_status_mask |= UART_LSR_PE | UART_LSR_FE;
	if (termios->c_iflag & IGNBRK) {
		up->port.ignore_status_mask |= UART_LSR_BI;
		/*
		 * If we're ignoring parity and break indicators,
		 * ignore overruns too (for real raw support).
		 */
		if (termios->c_iflag & IGNPAR)
			up->port.ignore_status_mask |= UART_LSR_OE;
	}

	/*
	 * ignore all characters if CREAD is not set
	 */
	if ((termios->c_cflag & CREAD) == 0)
		up->port.ignore_status_mask |= UART_LSR_DR;

	/*
	 * Modem status interrupts
	 */
	up->ier &= ~UART_IER_MSI;
	if (UART_ENABLE_MS(&up->port, termios->c_cflag))
		up->ier |= UART_IER_MSI;

	up->lcr = cval;
	/* Up to here it was mostly serial8250_do_set_termios() */

	/*
	 * We enable TRIG_GRANU for RX and TX and additionally we set
	 * SCR_TX_EMPTY bit. The result is the following:
	 * - RX_TRIGGER amount of bytes in the FIFO will cause an interrupt.
	 * - less than RX_TRIGGER number of bytes will also cause an interrupt
	 *   once the UART decides that there no new bytes arriving.
	 * - Once THRE is enabled, the interrupt will be fired once the FIFO is
	 *   empty - the trigger level is ignored here.
	 *
	 * Once DMA is enabled:
	 * - UART will assert the TX DMA line once there is room for TX_TRIGGER
	 *   bytes in the TX FIFO. On each assert the DMA engine will move
	 *   TX_TRIGGER bytes into the FIFO.
	 * - UART will assert the RX DMA line once there are RX_TRIGGER bytes in
	 *   the FIFO and move RX_TRIGGER bytes.
	 * This is because threshold and trigger values are the same.
	 */
	up->fcr = UART_FCR_ENABLE_FIFO;
	up->fcr |= TRIGGER_FCR_MASK(priv->tx_trigger) << OMAP_UART_FCR_TX_TRIG;
	up->fcr |= TRIGGER_FCR_MASK(priv->rx_trigger) << OMAP_UART_FCR_RX_TRIG;

	priv->scr = OMAP_UART_SCR_RX_TRIG_GRANU1_MASK | OMAP_UART_SCR_TX_EMPTY |
		OMAP_UART_SCR_TX_TRIG_GRANU1_MASK;

	if (up->dma)
		priv->scr |= OMAP_UART_SCR_DMAMODE_1 |
			OMAP_UART_SCR_DMAMODE_CTL;

	priv->xon = termios->c_cc[VSTART];
	priv->xoff = termios->c_cc[VSTOP];

	priv->efr = 0;
	up->port.status &= ~(UPSTAT_AUTOCTS | UPSTAT_AUTORTS | UPSTAT_AUTOXOFF);

	if (termios->c_cflag & CRTSCTS && up->port.flags & UPF_HARD_FLOW &&
	    !mctrl_gpio_to_gpiod(up->gpios, UART_GPIO_RTS) &&
	    !mctrl_gpio_to_gpiod(up->gpios, UART_GPIO_CTS)) {
		/* Enable AUTOCTS (autoRTS is enabled when RTS is raised) */
		up->port.status |= UPSTAT_AUTOCTS | UPSTAT_AUTORTS;
		priv->efr |= UART_EFR_CTS;
	} else	if (up->port.flags & UPF_SOFT_FLOW) {
		/*
		 * OMAP rx s/w flow control is borked; the transmitter remains
		 * stuck off even if rx flow control is subsequently disabled
		 */

		/*
		 * IXOFF Flag:
		 * Enable XON/XOFF flow control on output.
		 * Transmit XON1, XOFF1
		 */
		if (termios->c_iflag & IXOFF) {
			up->port.status |= UPSTAT_AUTOXOFF;
			priv->efr |= OMAP_UART_SW_TX;
		}
	}
	omap8250_restore_regs(up);

	spin_unlock_irq(&up->port.lock);
	pm_runtime_mark_last_busy(port->dev);
	pm_runtime_put_autosuspend(port->dev);

	/* calculate wakeup latency constraint */
	priv->calc_latency = USEC_PER_SEC * 64 * 8 / baud;
	priv->latency = priv->calc_latency;

	schedule_work(&priv->qos_work);

	/* Don't rewrite B0 */
	if (tty_termios_baud_rate(termios))
		tty_termios_encode_baud_rate(termios, baud, baud);
}

/* same as 8250 except that we may have extra flow bits set in EFR */
static void omap_8250_pm(struct uart_port *port, unsigned int state,
			 unsigned int oldstate)
{
	struct uart_8250_port *up = up_to_u8250p(port);
	u8 efr;

	pm_runtime_get_sync(port->dev);
	serial_out(up, UART_LCR, UART_LCR_CONF_MODE_B);
	efr = serial_in(up, UART_EFR);
	serial_out(up, UART_EFR, efr | UART_EFR_ECB);
	serial_out(up, UART_LCR, 0);

	serial_out(up, UART_IER, (state != 0) ? UART_IERX_SLEEP : 0);
	serial_out(up, UART_LCR, UART_LCR_CONF_MODE_B);
	serial_out(up, UART_EFR, efr);
	serial_out(up, UART_LCR, 0);

	pm_runtime_mark_last_busy(port->dev);
	pm_runtime_put_autosuspend(port->dev);
}

static void omap_serial_fill_features_erratas(struct uart_8250_port *up,
					      struct omap8250_priv *priv)
{
	u32 mvr, scheme;
	u16 revision, major, minor;

	mvr = uart_read(up, UART_OMAP_MVER);

	/* Check revision register scheme */
	scheme = mvr >> OMAP_UART_MVR_SCHEME_SHIFT;

	switch (scheme) {
	case 0: /* Legacy Scheme: OMAP2/3 */
		/* MINOR_REV[0:4], MAJOR_REV[4:7] */
		major = (mvr & OMAP_UART_LEGACY_MVR_MAJ_MASK) >>
			OMAP_UART_LEGACY_MVR_MAJ_SHIFT;
		minor = (mvr & OMAP_UART_LEGACY_MVR_MIN_MASK);
		break;
	case 1:
		/* New Scheme: OMAP4+ */
		/* MINOR_REV[0:5], MAJOR_REV[8:10] */
		major = (mvr & OMAP_UART_MVR_MAJ_MASK) >>
			OMAP_UART_MVR_MAJ_SHIFT;
		minor = (mvr & OMAP_UART_MVR_MIN_MASK);
		break;
	default:
		dev_warn(up->port.dev,
			 "Unknown revision, defaulting to highest\n");
		/* highest possible revision */
		major = 0xff;
		minor = 0xff;
	}
	/* normalize revision for the driver */
	revision = UART_BUILD_REVISION(major, minor);

	switch (revision) {
	case OMAP_UART_REV_46:
		priv->habit |= UART_ERRATA_i202_MDR1_ACCESS;
		break;
	case OMAP_UART_REV_52:
		priv->habit |= UART_ERRATA_i202_MDR1_ACCESS |
				OMAP_UART_WER_HAS_TX_WAKEUP;
		break;
	case OMAP_UART_REV_63:
		priv->habit |= UART_ERRATA_i202_MDR1_ACCESS |
			OMAP_UART_WER_HAS_TX_WAKEUP;
		break;
	default:
		break;
	}
}

static void omap8250_uart_qos_work(struct work_struct *work)
{
	struct omap8250_priv *priv;

	priv = container_of(work, struct omap8250_priv, qos_work);
	cpu_latency_qos_update_request(&priv->pm_qos_request, priv->latency);
}

#ifdef CONFIG_SERIAL_8250_DMA
static int omap_8250_dma_handle_irq(struct uart_port *port);
#endif

static irqreturn_t omap8250_irq(int irq, void *dev_id)
{
	struct uart_port *port = dev_id;
	struct uart_8250_port *up = up_to_u8250p(port);
	unsigned int iir;
	int ret;

#ifdef CONFIG_SERIAL_8250_DMA
	if (up->dma) {
		ret = omap_8250_dma_handle_irq(port);
		return IRQ_RETVAL(ret);
	}
#endif

	serial8250_rpm_get(up);
	iir = serial_port_in(port, UART_IIR);
	ret = serial8250_handle_irq(port, iir);
	serial8250_rpm_put(up);

	return IRQ_RETVAL(ret);
}

static int omap_8250_startup(struct uart_port *port)
{
	struct uart_8250_port *up = up_to_u8250p(port);
	struct omap8250_priv *priv = port->private_data;
	int ret;

	if (priv->wakeirq) {
		ret = dev_pm_set_dedicated_wake_irq(port->dev, priv->wakeirq);
		if (ret)
			return ret;
	}

	pm_runtime_get_sync(port->dev);

	up->mcr = 0;
	serial_out(up, UART_FCR, UART_FCR_CLEAR_RCVR | UART_FCR_CLEAR_XMIT);

	serial_out(up, UART_LCR, UART_LCR_WLEN8);

	up->lsr_saved_flags = 0;
	up->msr_saved_flags = 0;

	/* Disable DMA for console UART */
	if (uart_console(port))
		up->dma = NULL;

	if (up->dma) {
		ret = serial8250_request_dma(up);
		if (ret) {
			dev_warn_ratelimited(port->dev,
					     "failed to request DMA\n");
			up->dma = NULL;
		}
	}

	ret = request_irq(port->irq, omap8250_irq, IRQF_SHARED,
			  dev_name(port->dev), port);
	if (ret < 0)
		goto err;

	up->ier = UART_IER_RLSI | UART_IER_RDI;
	serial_out(up, UART_IER, up->ier);

#ifdef CONFIG_PM
	up->capabilities |= UART_CAP_RPM;
#endif

	/* Enable module level wake up */
	priv->wer = OMAP_UART_WER_MOD_WKUP;
	if (priv->habit & OMAP_UART_WER_HAS_TX_WAKEUP)
		priv->wer |= OMAP_UART_TX_WAKEUP_EN;
	serial_out(up, UART_OMAP_WER, priv->wer);

	if (up->dma && !(priv->habit & UART_HAS_EFR2))
		up->dma->rx_dma(up);

	pm_runtime_mark_last_busy(port->dev);
	pm_runtime_put_autosuspend(port->dev);
	return 0;
err:
	pm_runtime_mark_last_busy(port->dev);
	pm_runtime_put_autosuspend(port->dev);
	dev_pm_clear_wake_irq(port->dev);
	return ret;
}

static void omap_8250_shutdown(struct uart_port *port)
{
	struct uart_8250_port *up = up_to_u8250p(port);
	struct omap8250_priv *priv = port->private_data;

	flush_work(&priv->qos_work);
	if (up->dma)
		omap_8250_rx_dma_flush(up);

	pm_runtime_get_sync(port->dev);

	serial_out(up, UART_OMAP_WER, 0);
	if (priv->habit & UART_HAS_EFR2)
		serial_out(up, UART_OMAP_EFR2, 0x0);

	up->ier = 0;
	serial_out(up, UART_IER, 0);

	if (up->dma)
		serial8250_release_dma(up);

	/*
	 * Disable break condition and FIFOs
	 */
	if (up->lcr & UART_LCR_SBC)
		serial_out(up, UART_LCR, up->lcr & ~UART_LCR_SBC);
	serial_out(up, UART_FCR, UART_FCR_CLEAR_RCVR | UART_FCR_CLEAR_XMIT);

	pm_runtime_mark_last_busy(port->dev);
	pm_runtime_put_autosuspend(port->dev);
	free_irq(port->irq, port);
	dev_pm_clear_wake_irq(port->dev);
}

static void omap_8250_throttle(struct uart_port *port)
{
	struct omap8250_priv *priv = port->private_data;
	unsigned long flags;

	pm_runtime_get_sync(port->dev);

	spin_lock_irqsave(&port->lock, flags);
	port->ops->stop_rx(port);
	priv->throttled = true;
	spin_unlock_irqrestore(&port->lock, flags);

	pm_runtime_mark_last_busy(port->dev);
	pm_runtime_put_autosuspend(port->dev);
}

static void omap_8250_unthrottle(struct uart_port *port)
{
	struct omap8250_priv *priv = port->private_data;
	struct uart_8250_port *up = up_to_u8250p(port);
	unsigned long flags;

	pm_runtime_get_sync(port->dev);

	spin_lock_irqsave(&port->lock, flags);
	priv->throttled = false;
	if (up->dma)
		up->dma->rx_dma(up);
	up->ier |= UART_IER_RLSI | UART_IER_RDI;
	port->read_status_mask |= UART_LSR_DR;
	serial_out(up, UART_IER, up->ier);
	spin_unlock_irqrestore(&port->lock, flags);

	pm_runtime_mark_last_busy(port->dev);
	pm_runtime_put_autosuspend(port->dev);
}

#ifdef CONFIG_SERIAL_8250_DMA
static int omap_8250_rx_dma(struct uart_8250_port *p);

/* Must be called while priv->rx_dma_lock is held */
static void __dma_rx_do_complete(struct uart_8250_port *p)
{
	struct uart_8250_dma    *dma = p->dma;
	struct tty_port         *tty_port = &p->port.state->port;
	struct dma_chan		*rxchan = dma->rxchan;
	dma_cookie_t		cookie;
	struct dma_tx_state     state;
	int                     count;
	int			ret;

	if (!dma->rx_running)
		goto out;

	cookie = dma->rx_cookie;
	dma->rx_running = 0;
	dmaengine_tx_status(rxchan, cookie, &state);

	count = dma->rx_size - state.residue + state.in_flight_bytes;
	if (count < dma->rx_size) {
		dmaengine_terminate_async(rxchan);

		/*
		 * Poll for teardown to complete which guarantees in
		 * flight data is drained.
		 */
		if (state.in_flight_bytes) {
			int poll_count = 25;

<<<<<<< HEAD
	count = dma->rx_size - state.residue;
	if (count < dma->rx_size)
		dmaengine_terminate_async(dma->rxchan);
	if (!count)
		goto unlock;
=======
			while (dmaengine_tx_status(rxchan, cookie, NULL) &&
			       poll_count--)
				cpu_relax();

			if (!poll_count)
				dev_err(p->port.dev, "teardown incomplete\n");
		}
	}
	if (!count)
		goto out;
>>>>>>> d1988041
	ret = tty_insert_flip_string(tty_port, dma->rx_buf, count);

	p->port.icount.rx += ret;
	p->port.icount.buf_overrun += count - ret;
out:

	tty_flip_buffer_push(tty_port);
}

static void __dma_rx_complete(void *param)
{
	struct uart_8250_port *p = param;
	struct omap8250_priv *priv = p->port.private_data;
	struct uart_8250_dma *dma = p->dma;
	struct dma_tx_state     state;
	unsigned long flags;

	spin_lock_irqsave(&p->port.lock, flags);

	/*
	 * If the tx status is not DMA_COMPLETE, then this is a delayed
	 * completion callback. A previous RX timeout flush would have
	 * already pushed the data, so exit.
	 */
	if (dmaengine_tx_status(dma->rxchan, dma->rx_cookie, &state) !=
			DMA_COMPLETE) {
		spin_unlock_irqrestore(&p->port.lock, flags);
		return;
	}
	__dma_rx_do_complete(p);
	if (!priv->throttled) {
		p->ier |= UART_IER_RLSI | UART_IER_RDI;
		serial_out(p, UART_IER, p->ier);
		if (!(priv->habit & UART_HAS_EFR2))
			omap_8250_rx_dma(p);
	}

	spin_unlock_irqrestore(&p->port.lock, flags);
}

static void omap_8250_rx_dma_flush(struct uart_8250_port *p)
{
	struct omap8250_priv	*priv = p->port.private_data;
	struct uart_8250_dma	*dma = p->dma;
	struct dma_tx_state     state;
	unsigned long		flags;
	int ret;

	spin_lock_irqsave(&priv->rx_dma_lock, flags);

	if (!dma->rx_running) {
		spin_unlock_irqrestore(&priv->rx_dma_lock, flags);
		return;
	}

	ret = dmaengine_tx_status(dma->rxchan, dma->rx_cookie, &state);
	if (ret == DMA_IN_PROGRESS) {
		ret = dmaengine_pause(dma->rxchan);
		if (WARN_ON_ONCE(ret))
			priv->rx_dma_broken = true;
	}
	__dma_rx_do_complete(p);
<<<<<<< HEAD
=======
	spin_unlock_irqrestore(&priv->rx_dma_lock, flags);
>>>>>>> d1988041
}

static int omap_8250_rx_dma(struct uart_8250_port *p)
{
	struct omap8250_priv		*priv = p->port.private_data;
	struct uart_8250_dma            *dma = p->dma;
	int				err = 0;
	struct dma_async_tx_descriptor  *desc;
	unsigned long			flags;

	if (priv->rx_dma_broken)
		return -EINVAL;

	spin_lock_irqsave(&priv->rx_dma_lock, flags);

	if (dma->rx_running) {
		enum dma_status state;

		state = dmaengine_tx_status(dma->rxchan, dma->rx_cookie, NULL);
		if (state == DMA_COMPLETE) {
			/*
			 * Disable RX interrupts to allow RX DMA completion
			 * callback to run.
			 */
			p->ier &= ~(UART_IER_RLSI | UART_IER_RDI);
			serial_out(p, UART_IER, p->ier);
		}
		goto out;
	}

	desc = dmaengine_prep_slave_single(dma->rxchan, dma->rx_addr,
					   dma->rx_size, DMA_DEV_TO_MEM,
					   DMA_PREP_INTERRUPT | DMA_CTRL_ACK);
	if (!desc) {
		err = -EBUSY;
		goto out;
	}

	dma->rx_running = 1;
	desc->callback = __dma_rx_complete;
	desc->callback_param = p;

	dma->rx_cookie = dmaengine_submit(desc);

	dma_async_issue_pending(dma->rxchan);
out:
	spin_unlock_irqrestore(&priv->rx_dma_lock, flags);
	return err;
}

static int omap_8250_tx_dma(struct uart_8250_port *p);

static void omap_8250_dma_tx_complete(void *param)
{
	struct uart_8250_port	*p = param;
	struct uart_8250_dma	*dma = p->dma;
	struct circ_buf		*xmit = &p->port.state->xmit;
	unsigned long		flags;
	bool			en_thri = false;
	struct omap8250_priv	*priv = p->port.private_data;

	dma_sync_single_for_cpu(dma->txchan->device->dev, dma->tx_addr,
				UART_XMIT_SIZE, DMA_TO_DEVICE);

	spin_lock_irqsave(&p->port.lock, flags);

	dma->tx_running = 0;

	xmit->tail += dma->tx_size;
	xmit->tail &= UART_XMIT_SIZE - 1;
	p->port.icount.tx += dma->tx_size;

	if (priv->delayed_restore) {
		priv->delayed_restore = 0;
		omap8250_restore_regs(p);
	}

	if (uart_circ_chars_pending(xmit) < WAKEUP_CHARS)
		uart_write_wakeup(&p->port);

	if (!uart_circ_empty(xmit) && !uart_tx_stopped(&p->port)) {
		int ret;

		ret = omap_8250_tx_dma(p);
		if (ret)
			en_thri = true;
	} else if (p->capabilities & UART_CAP_RPM) {
		en_thri = true;
	}

	if (en_thri) {
		dma->tx_err = 1;
		serial8250_set_THRI(p);
	}

	spin_unlock_irqrestore(&p->port.lock, flags);
}

static int omap_8250_tx_dma(struct uart_8250_port *p)
{
	struct uart_8250_dma		*dma = p->dma;
	struct omap8250_priv		*priv = p->port.private_data;
	struct circ_buf			*xmit = &p->port.state->xmit;
	struct dma_async_tx_descriptor	*desc;
	unsigned int	skip_byte = 0;
	int ret;

	if (dma->tx_running)
		return 0;
	if (uart_tx_stopped(&p->port) || uart_circ_empty(xmit)) {

		/*
		 * Even if no data, we need to return an error for the two cases
		 * below so serial8250_tx_chars() is invoked and properly clears
		 * THRI and/or runtime suspend.
		 */
		if (dma->tx_err || p->capabilities & UART_CAP_RPM) {
			ret = -EBUSY;
			goto err;
		}
		serial8250_clear_THRI(p);
		return 0;
	}

	dma->tx_size = CIRC_CNT_TO_END(xmit->head, xmit->tail, UART_XMIT_SIZE);
	if (priv->habit & OMAP_DMA_TX_KICK) {
		u8 tx_lvl;

		/*
		 * We need to put the first byte into the FIFO in order to start
		 * the DMA transfer. For transfers smaller than four bytes we
		 * don't bother doing DMA at all. It seem not matter if there
		 * are still bytes in the FIFO from the last transfer (in case
		 * we got here directly from omap_8250_dma_tx_complete()). Bytes
		 * leaving the FIFO seem not to trigger the DMA transfer. It is
		 * really the byte that we put into the FIFO.
		 * If the FIFO is already full then we most likely got here from
		 * omap_8250_dma_tx_complete(). And this means the DMA engine
		 * just completed its work. We don't have to wait the complete
		 * 86us at 115200,8n1 but around 60us (not to mention lower
		 * baudrates). So in that case we take the interrupt and try
		 * again with an empty FIFO.
		 */
		tx_lvl = serial_in(p, UART_OMAP_TX_LVL);
		if (tx_lvl == p->tx_loadsz) {
			ret = -EBUSY;
			goto err;
		}
		if (dma->tx_size < 4) {
			ret = -EINVAL;
			goto err;
		}
		skip_byte = 1;
	}

	desc = dmaengine_prep_slave_single(dma->txchan,
			dma->tx_addr + xmit->tail + skip_byte,
			dma->tx_size - skip_byte, DMA_MEM_TO_DEV,
			DMA_PREP_INTERRUPT | DMA_CTRL_ACK);
	if (!desc) {
		ret = -EBUSY;
		goto err;
	}

	dma->tx_running = 1;

	desc->callback = omap_8250_dma_tx_complete;
	desc->callback_param = p;

	dma->tx_cookie = dmaengine_submit(desc);

	dma_sync_single_for_device(dma->txchan->device->dev, dma->tx_addr,
				   UART_XMIT_SIZE, DMA_TO_DEVICE);

	dma_async_issue_pending(dma->txchan);
	if (dma->tx_err)
		dma->tx_err = 0;

	serial8250_clear_THRI(p);
	if (skip_byte)
		serial_out(p, UART_TX, xmit->buf[xmit->tail]);
	return 0;
err:
	dma->tx_err = 1;
	return ret;
}

static bool handle_rx_dma(struct uart_8250_port *up, unsigned int iir)
{
	switch (iir & 0x3f) {
	case UART_IIR_RLSI:
	case UART_IIR_RX_TIMEOUT:
	case UART_IIR_RDI:
		omap_8250_rx_dma_flush(up);
		return true;
	}
	return omap_8250_rx_dma(up);
}

static unsigned char omap_8250_handle_rx_dma(struct uart_8250_port *up,
					     u8 iir, unsigned char status)
{
	if ((status & (UART_LSR_DR | UART_LSR_BI)) &&
	    (iir & UART_IIR_RDI)) {
		if (handle_rx_dma(up, iir)) {
			status = serial8250_rx_chars(up, status);
			omap_8250_rx_dma(up);
		}
	}

	return status;
}

static void am654_8250_handle_rx_dma(struct uart_8250_port *up, u8 iir,
				     unsigned char status)
{
	/*
	 * Queue a new transfer if FIFO has data.
	 */
	if ((status & (UART_LSR_DR | UART_LSR_BI)) &&
	    (up->ier & UART_IER_RDI)) {
		omap_8250_rx_dma(up);
		serial_out(up, UART_OMAP_EFR2, UART_OMAP_EFR2_TIMEOUT_BEHAVE);
	} else if ((iir & 0x3f) == UART_IIR_RX_TIMEOUT) {
		/*
		 * Disable RX timeout, read IIR to clear
		 * current timeout condition, clear EFR2 to
		 * periodic timeouts, re-enable interrupts.
		 */
		up->ier &= ~(UART_IER_RLSI | UART_IER_RDI);
		serial_out(up, UART_IER, up->ier);
		omap_8250_rx_dma_flush(up);
		serial_in(up, UART_IIR);
		serial_out(up, UART_OMAP_EFR2, 0x0);
		up->ier |= UART_IER_RLSI | UART_IER_RDI;
		serial_out(up, UART_IER, up->ier);
	}
}

/*
 * This is mostly serial8250_handle_irq(). We have a slightly different DMA
 * hoook for RX/TX and need different logic for them in the ISR. Therefore we
 * use the default routine in the non-DMA case and this one for with DMA.
 */
static int omap_8250_dma_handle_irq(struct uart_port *port)
{
	struct uart_8250_port *up = up_to_u8250p(port);
	struct omap8250_priv *priv = up->port.private_data;
	unsigned char status;
	unsigned long flags;
	u8 iir;

	serial8250_rpm_get(up);

	iir = serial_port_in(port, UART_IIR);
	if (iir & UART_IIR_NO_INT) {
		serial8250_rpm_put(up);
		return IRQ_HANDLED;
	}

	spin_lock_irqsave(&port->lock, flags);

	status = serial_port_in(port, UART_LSR);

	if (priv->habit & UART_HAS_EFR2)
		am654_8250_handle_rx_dma(up, iir, status);
	else
		status = omap_8250_handle_rx_dma(up, iir, status);

	serial8250_modem_status(up);
	if (status & UART_LSR_THRE && up->dma->tx_err) {
		if (uart_tx_stopped(&up->port) ||
		    uart_circ_empty(&up->port.state->xmit)) {
			up->dma->tx_err = 0;
			serial8250_tx_chars(up);
		} else  {
			/*
			 * try again due to an earlier failer which
			 * might have been resolved by now.
			 */
			if (omap_8250_tx_dma(up))
				serial8250_tx_chars(up);
		}
	}

	uart_unlock_and_check_sysrq(port, flags);
	serial8250_rpm_put(up);
	return 1;
}

static bool the_no_dma_filter_fn(struct dma_chan *chan, void *param)
{
	return false;
}

#else

static inline int omap_8250_rx_dma(struct uart_8250_port *p)
{
	return -EINVAL;
}
#endif

static int omap8250_no_handle_irq(struct uart_port *port)
{
	/* IRQ has not been requested but handling irq? */
	WARN_ONCE(1, "Unexpected irq handling before port startup\n");
	return 0;
}

static struct omap8250_dma_params am654_dma = {
	.rx_size = SZ_2K,
	.rx_trigger = 1,
	.tx_trigger = TX_TRIGGER,
};

static struct omap8250_dma_params am33xx_dma = {
	.rx_size = RX_TRIGGER,
	.rx_trigger = RX_TRIGGER,
	.tx_trigger = TX_TRIGGER,
};

static struct omap8250_platdata am654_platdata = {
	.dma_params	= &am654_dma,
	.habit		= UART_HAS_EFR2,
};

static struct omap8250_platdata am33xx_platdata = {
	.dma_params	= &am33xx_dma,
	.habit		= OMAP_DMA_TX_KICK | UART_ERRATA_CLOCK_DISABLE,
};

static struct omap8250_platdata omap4_platdata = {
	.dma_params	= &am33xx_dma,
	.habit		= UART_ERRATA_CLOCK_DISABLE,
};

static const struct of_device_id omap8250_dt_ids[] = {
	{ .compatible = "ti,am654-uart", .data = &am654_platdata, },
	{ .compatible = "ti,omap2-uart" },
	{ .compatible = "ti,omap3-uart" },
	{ .compatible = "ti,omap4-uart", .data = &omap4_platdata, },
	{ .compatible = "ti,am3352-uart", .data = &am33xx_platdata, },
	{ .compatible = "ti,am4372-uart", .data = &am33xx_platdata, },
	{ .compatible = "ti,dra742-uart", .data = &omap4_platdata, },
	{},
};
MODULE_DEVICE_TABLE(of, omap8250_dt_ids);

static int omap8250_probe(struct platform_device *pdev)
{
	struct device_node *np = pdev->dev.of_node;
	struct omap8250_priv *priv;
	const struct omap8250_platdata *pdata;
	struct uart_8250_port up;
	struct resource *regs;
	void __iomem *membase;
	int irq, ret;

	irq = platform_get_irq(pdev, 0);
	if (irq < 0)
		return irq;

	regs = platform_get_resource(pdev, IORESOURCE_MEM, 0);
	if (!regs) {
		dev_err(&pdev->dev, "missing registers\n");
		return -EINVAL;
	}

	priv = devm_kzalloc(&pdev->dev, sizeof(*priv), GFP_KERNEL);
	if (!priv)
		return -ENOMEM;

	membase = devm_ioremap(&pdev->dev, regs->start,
				       resource_size(regs));
	if (!membase)
		return -ENODEV;

	memset(&up, 0, sizeof(up));
	up.port.dev = &pdev->dev;
	up.port.mapbase = regs->start;
	up.port.membase = membase;
	up.port.irq = irq;
	/*
	 * It claims to be 16C750 compatible however it is a little different.
	 * It has EFR and has no FCR7_64byte bit. The AFE (which it claims to
	 * have) is enabled via EFR instead of MCR. The type is set here 8250
	 * just to get things going. UNKNOWN does not work for a few reasons and
	 * we don't need our own type since we don't use 8250's set_termios()
	 * or pm callback.
	 */
	up.port.type = PORT_8250;
	up.port.iotype = UPIO_MEM;
	up.port.flags = UPF_FIXED_PORT | UPF_FIXED_TYPE | UPF_SOFT_FLOW |
		UPF_HARD_FLOW;
	up.port.private_data = priv;

	up.port.regshift = 2;
	up.port.fifosize = 64;
	up.tx_loadsz = 64;
	up.capabilities = UART_CAP_FIFO;
#ifdef CONFIG_PM
	/*
	 * Runtime PM is mostly transparent. However to do it right we need to a
	 * TX empty interrupt before we can put the device to auto idle. So if
	 * PM is not enabled we don't add that flag and can spare that one extra
	 * interrupt in the TX path.
	 */
	up.capabilities |= UART_CAP_RPM;
#endif
	up.port.set_termios = omap_8250_set_termios;
	up.port.set_mctrl = omap8250_set_mctrl;
	up.port.pm = omap_8250_pm;
	up.port.startup = omap_8250_startup;
	up.port.shutdown = omap_8250_shutdown;
	up.port.throttle = omap_8250_throttle;
	up.port.unthrottle = omap_8250_unthrottle;
	up.port.rs485_config = serial8250_em485_config;
	up.rs485_start_tx = serial8250_em485_start_tx;
	up.rs485_stop_tx = serial8250_em485_stop_tx;
	up.port.has_sysrq = IS_ENABLED(CONFIG_SERIAL_8250_CONSOLE);

	ret = of_alias_get_id(np, "serial");
	if (ret < 0) {
		dev_err(&pdev->dev, "failed to get alias\n");
		return ret;
	}
	up.port.line = ret;

	if (of_property_read_u32(np, "clock-frequency", &up.port.uartclk)) {
		struct clk *clk;

		clk = devm_clk_get(&pdev->dev, NULL);
		if (IS_ERR(clk)) {
			if (PTR_ERR(clk) == -EPROBE_DEFER)
				return -EPROBE_DEFER;
		} else {
			up.port.uartclk = clk_get_rate(clk);
		}
	}

	priv->wakeirq = irq_of_parse_and_map(np, 1);

	pdata = of_device_get_match_data(&pdev->dev);
	if (pdata)
		priv->habit |= pdata->habit;

	if (!up.port.uartclk) {
		up.port.uartclk = DEFAULT_CLK_SPEED;
		dev_warn(&pdev->dev,
			 "No clock speed specified: using default: %d\n",
			 DEFAULT_CLK_SPEED);
	}

	priv->latency = PM_QOS_CPU_LATENCY_DEFAULT_VALUE;
	priv->calc_latency = PM_QOS_CPU_LATENCY_DEFAULT_VALUE;
	cpu_latency_qos_add_request(&priv->pm_qos_request, priv->latency);
	INIT_WORK(&priv->qos_work, omap8250_uart_qos_work);

	spin_lock_init(&priv->rx_dma_lock);

	device_init_wakeup(&pdev->dev, true);
	pm_runtime_enable(&pdev->dev);
	pm_runtime_use_autosuspend(&pdev->dev);

	/*
	 * Disable runtime PM until autosuspend delay unless specifically
	 * enabled by the user via sysfs. This is the historic way to
	 * prevent an unsafe default policy with lossy characters on wake-up.
	 * For serdev devices this is not needed, the policy can be managed by
	 * the serdev driver.
	 */
	if (!of_get_available_child_count(pdev->dev.of_node))
		pm_runtime_set_autosuspend_delay(&pdev->dev, -1);

	pm_runtime_irq_safe(&pdev->dev);

	pm_runtime_get_sync(&pdev->dev);

	omap_serial_fill_features_erratas(&up, priv);
	up.port.handle_irq = omap8250_no_handle_irq;
	priv->rx_trigger = RX_TRIGGER;
	priv->tx_trigger = TX_TRIGGER;
#ifdef CONFIG_SERIAL_8250_DMA
	/*
	 * Oh DMA support. If there are no DMA properties in the DT then
	 * we will fall back to a generic DMA channel which does not
	 * really work here. To ensure that we do not get a generic DMA
	 * channel assigned, we have the the_no_dma_filter_fn() here.
	 * To avoid "failed to request DMA" messages we check for DMA
	 * properties in DT.
	 */
	ret = of_property_count_strings(np, "dma-names");
	if (ret == 2) {
		struct omap8250_dma_params *dma_params = NULL;

		up.dma = &priv->omap8250_dma;
		up.dma->fn = the_no_dma_filter_fn;
		up.dma->tx_dma = omap_8250_tx_dma;
		up.dma->rx_dma = omap_8250_rx_dma;
		if (pdata)
			dma_params = pdata->dma_params;

		if (dma_params) {
			up.dma->rx_size = dma_params->rx_size;
			up.dma->rxconf.src_maxburst = dma_params->rx_trigger;
			up.dma->txconf.dst_maxburst = dma_params->tx_trigger;
			priv->rx_trigger = dma_params->rx_trigger;
			priv->tx_trigger = dma_params->tx_trigger;
		} else {
			up.dma->rx_size = RX_TRIGGER;
			up.dma->rxconf.src_maxburst = RX_TRIGGER;
			up.dma->txconf.dst_maxburst = TX_TRIGGER;
		}
	}
#endif
	ret = serial8250_register_8250_port(&up);
	if (ret < 0) {
		dev_err(&pdev->dev, "unable to register 8250 port\n");
		goto err;
	}
	priv->line = ret;
	platform_set_drvdata(pdev, priv);
	pm_runtime_mark_last_busy(&pdev->dev);
	pm_runtime_put_autosuspend(&pdev->dev);
	return 0;
err:
	pm_runtime_dont_use_autosuspend(&pdev->dev);
	pm_runtime_put_sync(&pdev->dev);
	pm_runtime_disable(&pdev->dev);
	return ret;
}

static int omap8250_remove(struct platform_device *pdev)
{
	struct omap8250_priv *priv = platform_get_drvdata(pdev);

	pm_runtime_dont_use_autosuspend(&pdev->dev);
	pm_runtime_put_sync(&pdev->dev);
	pm_runtime_disable(&pdev->dev);
	serial8250_unregister_port(priv->line);
	cpu_latency_qos_remove_request(&priv->pm_qos_request);
	device_init_wakeup(&pdev->dev, false);
	return 0;
}

#ifdef CONFIG_PM_SLEEP
static int omap8250_prepare(struct device *dev)
{
	struct omap8250_priv *priv = dev_get_drvdata(dev);

	if (!priv)
		return 0;
	priv->is_suspending = true;
	return 0;
}

static void omap8250_complete(struct device *dev)
{
	struct omap8250_priv *priv = dev_get_drvdata(dev);

	if (!priv)
		return;
	priv->is_suspending = false;
}

static int omap8250_suspend(struct device *dev)
{
	struct omap8250_priv *priv = dev_get_drvdata(dev);
	struct uart_8250_port *up = serial8250_get_port(priv->line);

	serial8250_suspend_port(priv->line);

	pm_runtime_get_sync(dev);
	if (!device_may_wakeup(dev))
		priv->wer = 0;
	serial_out(up, UART_OMAP_WER, priv->wer);
	pm_runtime_mark_last_busy(dev);
	pm_runtime_put_autosuspend(dev);

	flush_work(&priv->qos_work);
	return 0;
}

static int omap8250_resume(struct device *dev)
{
	struct omap8250_priv *priv = dev_get_drvdata(dev);

	serial8250_resume_port(priv->line);
	return 0;
}
#else
#define omap8250_prepare NULL
#define omap8250_complete NULL
#endif

#ifdef CONFIG_PM
static int omap8250_lost_context(struct uart_8250_port *up)
{
	u32 val;

	val = serial_in(up, UART_OMAP_SCR);
	/*
	 * If we lose context, then SCR is set to its reset value of zero.
	 * After set_termios() we set bit 3 of SCR (TX_EMPTY_CTL_IT) to 1,
	 * among other bits, to never set the register back to zero again.
	 */
	if (!val)
		return 1;
	return 0;
}

/* TODO: in future, this should happen via API in drivers/reset/ */
static int omap8250_soft_reset(struct device *dev)
{
	struct omap8250_priv *priv = dev_get_drvdata(dev);
	struct uart_8250_port *up = serial8250_get_port(priv->line);
	int timeout = 100;
	int sysc;
	int syss;

	/*
	 * At least on omap4, unused uarts may not idle after reset without
	 * a basic scr dma configuration even with no dma in use. The
	 * module clkctrl status bits will be 1 instead of 3 blocking idle
	 * for the whole clockdomain. The softreset below will clear scr,
	 * and we restore it on resume so this is safe to do on all SoCs
	 * needing omap8250_soft_reset() quirk. Do it in two writes as
	 * recommended in the comment for omap8250_update_scr().
	 */
	serial_out(up, UART_OMAP_SCR, OMAP_UART_SCR_DMAMODE_1);
	serial_out(up, UART_OMAP_SCR,
		   OMAP_UART_SCR_DMAMODE_1 | OMAP_UART_SCR_DMAMODE_CTL);

	sysc = serial_in(up, UART_OMAP_SYSC);

	/* softreset the UART */
	sysc |= OMAP_UART_SYSC_SOFTRESET;
	serial_out(up, UART_OMAP_SYSC, sysc);

	/* By experiments, 1us enough for reset complete on AM335x */
	do {
		udelay(1);
		syss = serial_in(up, UART_OMAP_SYSS);
	} while (--timeout && !(syss & OMAP_UART_SYSS_RESETDONE));

	if (!timeout) {
		dev_err(dev, "timed out waiting for reset done\n");
		return -ETIMEDOUT;
	}

	return 0;
}

static int omap8250_runtime_suspend(struct device *dev)
{
	struct omap8250_priv *priv = dev_get_drvdata(dev);
	struct uart_8250_port *up;

	/* In case runtime-pm tries this before we are setup */
	if (!priv)
		return 0;

	up = serial8250_get_port(priv->line);
	/*
	 * When using 'no_console_suspend', the console UART must not be
	 * suspended. Since driver suspend is managed by runtime suspend,
	 * preventing runtime suspend (by returning error) will keep device
	 * active during suspend.
	 */
	if (priv->is_suspending && !console_suspend_enabled) {
		if (uart_console(&up->port))
			return -EBUSY;
	}

	if (priv->habit & UART_ERRATA_CLOCK_DISABLE) {
		int ret;

		ret = omap8250_soft_reset(dev);
		if (ret)
			return ret;

		/* Restore to UART mode after reset (for wakeup) */
		omap8250_update_mdr1(up, priv);
		/* Restore wakeup enable register */
		serial_out(up, UART_OMAP_WER, priv->wer);
	}

	if (up->dma && up->dma->rxchan)
		omap_8250_rx_dma_flush(up);

	priv->latency = PM_QOS_CPU_LATENCY_DEFAULT_VALUE;
	schedule_work(&priv->qos_work);

	return 0;
}

static int omap8250_runtime_resume(struct device *dev)
{
	struct omap8250_priv *priv = dev_get_drvdata(dev);
	struct uart_8250_port *up;

	/* In case runtime-pm tries this before we are setup */
	if (!priv)
		return 0;

	up = serial8250_get_port(priv->line);

	if (omap8250_lost_context(up))
		omap8250_restore_regs(up);

	if (up->dma && up->dma->rxchan && !(priv->habit & UART_HAS_EFR2))
		omap_8250_rx_dma(up);

	priv->latency = priv->calc_latency;
	schedule_work(&priv->qos_work);
	return 0;
}
#endif

#ifdef CONFIG_SERIAL_8250_OMAP_TTYO_FIXUP
static int __init omap8250_console_fixup(void)
{
	char *omap_str;
	char *options;
	u8 idx;

	if (strstr(boot_command_line, "console=ttyS"))
		/* user set a ttyS based name for the console */
		return 0;

	omap_str = strstr(boot_command_line, "console=ttyO");
	if (!omap_str)
		/* user did not set ttyO based console, so we don't care */
		return 0;

	omap_str += 12;
	if ('0' <= *omap_str && *omap_str <= '9')
		idx = *omap_str - '0';
	else
		return 0;

	omap_str++;
	if (omap_str[0] == ',') {
		omap_str++;
		options = omap_str;
	} else {
		options = NULL;
	}

	add_preferred_console("ttyS", idx, options);
	pr_err("WARNING: Your 'console=ttyO%d' has been replaced by 'ttyS%d'\n",
	       idx, idx);
	pr_err("This ensures that you still see kernel messages. Please\n");
	pr_err("update your kernel commandline.\n");
	return 0;
}
console_initcall(omap8250_console_fixup);
#endif

static const struct dev_pm_ops omap8250_dev_pm_ops = {
	SET_SYSTEM_SLEEP_PM_OPS(omap8250_suspend, omap8250_resume)
	SET_RUNTIME_PM_OPS(omap8250_runtime_suspend,
			   omap8250_runtime_resume, NULL)
	.prepare        = omap8250_prepare,
	.complete       = omap8250_complete,
};

static struct platform_driver omap8250_platform_driver = {
	.driver = {
		.name		= "omap8250",
		.pm		= &omap8250_dev_pm_ops,
		.of_match_table = omap8250_dt_ids,
	},
	.probe			= omap8250_probe,
	.remove			= omap8250_remove,
};
module_platform_driver(omap8250_platform_driver);

MODULE_AUTHOR("Sebastian Andrzej Siewior");
MODULE_DESCRIPTION("OMAP 8250 Driver");
MODULE_LICENSE("GPL v2");<|MERGE_RESOLUTION|>--- conflicted
+++ resolved
@@ -780,13 +780,6 @@
 		if (state.in_flight_bytes) {
 			int poll_count = 25;
 
-<<<<<<< HEAD
-	count = dma->rx_size - state.residue;
-	if (count < dma->rx_size)
-		dmaengine_terminate_async(dma->rxchan);
-	if (!count)
-		goto unlock;
-=======
 			while (dmaengine_tx_status(rxchan, cookie, NULL) &&
 			       poll_count--)
 				cpu_relax();
@@ -797,7 +790,6 @@
 	}
 	if (!count)
 		goto out;
->>>>>>> d1988041
 	ret = tty_insert_flip_string(tty_port, dma->rx_buf, count);
 
 	p->port.icount.rx += ret;
@@ -860,10 +852,7 @@
 			priv->rx_dma_broken = true;
 	}
 	__dma_rx_do_complete(p);
-<<<<<<< HEAD
-=======
 	spin_unlock_irqrestore(&priv->rx_dma_lock, flags);
->>>>>>> d1988041
 }
 
 static int omap_8250_rx_dma(struct uart_8250_port *p)
