--- conflicted
+++ resolved
@@ -487,13 +487,6 @@
 			STAT_FRM_ERR | STAT_PAR_ERR | STAT_OVR_ERR;
 
 	if ((termios->c_cflag & CREAD) == 0)
-<<<<<<< HEAD
-		port->ignore_status_mask |= STAT_RX_RDY | STAT_BRK_ERR;
-
-	if (old) {
-		tty_termios_copy_hw(termios, old);
-		termios->c_cflag |= CS8;
-=======
 		port->ignore_status_mask |= STAT_RX_RDY(port) | STAT_BRK_ERR;
 
 	/*
@@ -510,7 +503,6 @@
 	} else {
 		tty_termios_encode_baud_rate(termios, baud, baud);
 		uart_update_timeout(port, termios->c_cflag, baud);
->>>>>>> e021bb4f
 	}
 
 	/* Only the following flag changes are supported */
