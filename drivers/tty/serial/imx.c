--- conflicted
+++ resolved
@@ -2211,11 +2211,7 @@
 	else if (ret < 0)
 		return ret;
 
-<<<<<<< HEAD
-	if (sport->port.line >= ARRAY_SIZE(imx_ports)) {
-=======
 	if (sport->port.line >= ARRAY_SIZE(imx_uart_ports)) {
->>>>>>> e021bb4f
 		dev_err(&pdev->dev, "serial%d out of range\n",
 			sport->port.line);
 		return -EINVAL;
@@ -2356,11 +2352,7 @@
 			return ret;
 		}
 
-<<<<<<< HEAD
-		ret = devm_request_irq(&pdev->dev, rtsirq, imx_rtsint, 0,
-=======
 		ret = devm_request_irq(&pdev->dev, rtsirq, imx_uart_rtsint, 0,
->>>>>>> e021bb4f
 				       dev_name(&pdev->dev), sport);
 		if (ret) {
 			dev_err(&pdev->dev, "failed to request rts irq: %d\n",
@@ -2438,21 +2430,12 @@
 	imx_uart_writel(sport, ucr3, UCR3);
 
 	if (sport->have_rtscts) {
-<<<<<<< HEAD
-		val = readl(sport->port.membase + UCR1);
-		if (on)
-			val |= UCR1_RTSDEN;
-		else
-			val &= ~UCR1_RTSDEN;
-		writel(val, sport->port.membase + UCR1);
-=======
 		u32 ucr1 = imx_uart_readl(sport, UCR1);
 		if (on)
 			ucr1 |= UCR1_RTSDEN;
 		else
 			ucr1 &= ~UCR1_RTSDEN;
 		imx_uart_writel(sport, ucr1, UCR1);
->>>>>>> e021bb4f
 	}
 }
 
