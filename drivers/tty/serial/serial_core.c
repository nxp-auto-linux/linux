// SPDX-License-Identifier: GPL-2.0+
/*
 *  Driver core for serial ports
 *
 *  Based on drivers/char/serial.c, by Linus Torvalds, Theodore Ts'o.
 *
 *  Copyright 1999 ARM Limited
 *  Copyright (C) 2000-2001 Deep Blue Solutions Ltd.
 */
#include <linux/module.h>
#include <linux/tty.h>
#include <linux/tty_flip.h>
#include <linux/slab.h>
#include <linux/sched/signal.h>
#include <linux/init.h>
#include <linux/console.h>
#include <linux/of.h>
#include <linux/proc_fs.h>
#include <linux/seq_file.h>
#include <linux/device.h>
#include <linux/serial.h> /* for serial_state and serial_icounter_struct */
#include <linux/serial_core.h>
#include <linux/delay.h>
#include <linux/mutex.h>

#include <linux/irq.h>
#include <linux/uaccess.h>

/*
 * This is used to lock changes in serial line configuration.
 */
static DEFINE_MUTEX(port_mutex);

/*
 * lockdep: port->lock is initialized in two places, but we
 *          want only one lock-class:
 */
static struct lock_class_key port_lock_key;

#define HIGH_BITS_OFFSET	((sizeof(long)-sizeof(int))*8)

static void uart_change_speed(struct tty_struct *tty, struct uart_state *state,
					struct ktermios *old_termios);
static void uart_wait_until_sent(struct tty_struct *tty, int timeout);
static void uart_change_pm(struct uart_state *state,
			   enum uart_pm_state pm_state);

static void uart_port_shutdown(struct tty_port *port);

static int uart_dcd_enabled(struct uart_port *uport)
{
	return !!(uport->status & UPSTAT_DCD_ENABLE);
}

static inline struct uart_port *uart_port_ref(struct uart_state *state)
{
	if (atomic_add_unless(&state->refcount, 1, 0))
		return state->uart_port;
	return NULL;
}

static inline void uart_port_deref(struct uart_port *uport)
{
	if (atomic_dec_and_test(&uport->state->refcount))
		wake_up(&uport->state->remove_wait);
}

#define uart_port_lock(state, flags)					\
	({								\
		struct uart_port *__uport = uart_port_ref(state);	\
		if (__uport)						\
			spin_lock_irqsave(&__uport->lock, flags);	\
		__uport;						\
	})

#define uart_port_unlock(uport, flags)					\
	({								\
		struct uart_port *__uport = uport;			\
		if (__uport) {						\
			spin_unlock_irqrestore(&__uport->lock, flags);	\
			uart_port_deref(__uport);			\
		}							\
	})

static inline struct uart_port *uart_port_check(struct uart_state *state)
{
	lockdep_assert_held(&state->port.mutex);
	return state->uart_port;
}

/*
 * This routine is used by the interrupt handler to schedule processing in
 * the software interrupt portion of the driver.
 */
void uart_write_wakeup(struct uart_port *port)
{
	struct uart_state *state = port->state;
	/*
	 * This means you called this function _after_ the port was
	 * closed.  No cookie for you.
	 */
	BUG_ON(!state);
	tty_port_tty_wakeup(&state->port);
}

static void uart_stop(struct tty_struct *tty)
{
	struct uart_state *state = tty->driver_data;
	struct uart_port *port;
	unsigned long flags;

	port = uart_port_lock(state, flags);
	if (port)
		port->ops->stop_tx(port);
	uart_port_unlock(port, flags);
}

static void __uart_start(struct tty_struct *tty)
{
	struct uart_state *state = tty->driver_data;
	struct uart_port *port = state->uart_port;

	if (port && !uart_tx_stopped(port))
		port->ops->start_tx(port);
}

static void uart_start(struct tty_struct *tty)
{
	struct uart_state *state = tty->driver_data;
	struct uart_port *port;
	unsigned long flags;

	if (!state)
		return;

	port = uart_port_lock(state, flags);
	__uart_start(tty);
	uart_port_unlock(port, flags);
}

static void
uart_update_mctrl(struct uart_port *port, unsigned int set, unsigned int clear)
{
	unsigned long flags;
	unsigned int old;

	spin_lock_irqsave(&port->lock, flags);
	old = port->mctrl;
	port->mctrl = (old & ~clear) | set;
	if (old != port->mctrl)
		port->ops->set_mctrl(port, port->mctrl);
	spin_unlock_irqrestore(&port->lock, flags);
}

#define uart_set_mctrl(port, set)	uart_update_mctrl(port, set, 0)
#define uart_clear_mctrl(port, clear)	uart_update_mctrl(port, 0, clear)

static void uart_port_dtr_rts(struct uart_port *uport, int raise)
{
	int rs485_on = uport->rs485_config &&
		(uport->rs485.flags & SER_RS485_ENABLED);
	int RTS_after_send = !!(uport->rs485.flags & SER_RS485_RTS_AFTER_SEND);

	if (raise) {
		if (rs485_on && !RTS_after_send) {
			uart_set_mctrl(uport, TIOCM_DTR);
			uart_clear_mctrl(uport, TIOCM_RTS);
		} else {
			uart_set_mctrl(uport, TIOCM_DTR | TIOCM_RTS);
		}
	} else {
		unsigned int clear = TIOCM_DTR;

		clear |= (!rs485_on || !RTS_after_send) ? TIOCM_RTS : 0;
		uart_clear_mctrl(uport, clear);
	}
}

/*
 * Startup the port.  This will be called once per open.  All calls
 * will be serialised by the per-port mutex.
 */
static int uart_port_startup(struct tty_struct *tty, struct uart_state *state,
		int init_hw)
{
	struct uart_port *uport = uart_port_check(state);
	unsigned long page;
	unsigned long flags = 0;
	int retval = 0;

	if (uport->type == PORT_UNKNOWN)
		return 1;

	/*
	 * Make sure the device is in D0 state.
	 */
	uart_change_pm(state, UART_PM_STATE_ON);

	/*
	 * Initialise and allocate the transmit and temporary
	 * buffer.
	 */
	page = get_zeroed_page(GFP_KERNEL);
	if (!page)
		return -ENOMEM;

	uart_port_lock(state, flags);
	if (!state->xmit.buf) {
		state->xmit.buf = (unsigned char *) page;
		uart_circ_clear(&state->xmit);
<<<<<<< HEAD
	} else {
=======
		uart_port_unlock(uport, flags);
	} else {
		uart_port_unlock(uport, flags);
		/*
		 * Do not free() the page under the port lock, see
		 * uart_shutdown().
		 */
>>>>>>> e021bb4f
		free_page(page);
	}
	uart_port_unlock(uport, flags);

	retval = uport->ops->startup(uport);
	if (retval == 0) {
		if (uart_console(uport) && uport->cons->cflag) {
			tty->termios.c_cflag = uport->cons->cflag;
			uport->cons->cflag = 0;
		}
		/*
		 * Initialise the hardware port settings.
		 */
		uart_change_speed(tty, state, NULL);

		/*
		 * Setup the RTS and DTR signals once the
		 * port is open and ready to respond.
		 */
		if (init_hw && C_BAUD(tty))
			uart_port_dtr_rts(uport, 1);
	}

	/*
	 * This is to allow setserial on this port. People may want to set
	 * port/irq/type and then reconfigure the port properly if it failed
	 * now.
	 */
	if (retval && capable(CAP_SYS_ADMIN))
		return 1;

	return retval;
}

static int uart_startup(struct tty_struct *tty, struct uart_state *state,
		int init_hw)
{
	struct tty_port *port = &state->port;
	int retval;

	if (tty_port_initialized(port))
		return 0;

	retval = uart_port_startup(tty, state, init_hw);
	if (retval)
		set_bit(TTY_IO_ERROR, &tty->flags);

	return retval;
}

/*
 * This routine will shutdown a serial port; interrupts are disabled, and
 * DTR is dropped if the hangup on close termio flag is on.  Calls to
 * uart_shutdown are serialised by the per-port semaphore.
 *
 * uport == NULL if uart_port has already been removed
 */
static void uart_shutdown(struct tty_struct *tty, struct uart_state *state)
{
	struct uart_port *uport = uart_port_check(state);
	struct tty_port *port = &state->port;
	unsigned long flags = 0;
<<<<<<< HEAD
=======
	char *xmit_buf = NULL;
>>>>>>> e021bb4f

	/*
	 * Set the TTY IO error marker
	 */
	if (tty)
		set_bit(TTY_IO_ERROR, &tty->flags);

	if (tty_port_initialized(port)) {
		tty_port_set_initialized(port, 0);

		/*
		 * Turn off DTR and RTS early.
		 */
		if (uport && uart_console(uport) && tty)
			uport->cons->cflag = tty->termios.c_cflag;

		if (!tty || C_HUPCL(tty))
			uart_port_dtr_rts(uport, 0);

		uart_port_shutdown(port);
	}

	/*
	 * It's possible for shutdown to be called after suspend if we get
	 * a DCD drop (hangup) at just the right time.  Clear suspended bit so
	 * we don't try to resume a port that has been shutdown.
	 */
	tty_port_set_suspended(port, 0);

	/*
	 * Do not free() the transmit buffer page under the port lock since
	 * this can create various circular locking scenarios. For instance,
	 * console driver may need to allocate/free a debug object, which
	 * can endup in printk() recursion.
	 */
	uart_port_lock(state, flags);
<<<<<<< HEAD
	if (state->xmit.buf) {
		free_page((unsigned long)state->xmit.buf);
		state->xmit.buf = NULL;
	}
	uart_port_unlock(uport, flags);
=======
	xmit_buf = state->xmit.buf;
	state->xmit.buf = NULL;
	uart_port_unlock(uport, flags);

	if (xmit_buf)
		free_page((unsigned long)xmit_buf);
>>>>>>> e021bb4f
}

/**
 *	uart_update_timeout - update per-port FIFO timeout.
 *	@port:  uart_port structure describing the port
 *	@cflag: termios cflag value
 *	@baud:  speed of the port
 *
 *	Set the port FIFO timeout value.  The @cflag value should
 *	reflect the actual hardware settings.
 */
void
uart_update_timeout(struct uart_port *port, unsigned int cflag,
		    unsigned int baud)
{
	unsigned int bits;

	/* byte size and parity */
	switch (cflag & CSIZE) {
	case CS5:
		bits = 7;
		break;
	case CS6:
		bits = 8;
		break;
	case CS7:
		bits = 9;
		break;
	default:
		bits = 10;
		break; /* CS8 */
	}

	if (cflag & CSTOPB)
		bits++;
	if (cflag & PARENB)
		bits++;

	/*
	 * The total number of bits to be transmitted in the fifo.
	 */
	bits = bits * port->fifosize;

	/*
	 * Figure the timeout to send the above number of bits.
	 * Add .02 seconds of slop
	 */
	port->timeout = (HZ * bits) / baud + HZ/50;
}

EXPORT_SYMBOL(uart_update_timeout);

/**
 *	uart_get_baud_rate - return baud rate for a particular port
 *	@port: uart_port structure describing the port in question.
 *	@termios: desired termios settings.
 *	@old: old termios (or NULL)
 *	@min: minimum acceptable baud rate
 *	@max: maximum acceptable baud rate
 *
 *	Decode the termios structure into a numeric baud rate,
 *	taking account of the magic 38400 baud rate (with spd_*
 *	flags), and mapping the %B0 rate to 9600 baud.
 *
 *	If the new baud rate is invalid, try the old termios setting.
 *	If it's still invalid, we try 9600 baud.
 *
 *	Update the @termios structure to reflect the baud rate
 *	we're actually going to be using. Don't do this for the case
 *	where B0 is requested ("hang up").
 */
unsigned int
uart_get_baud_rate(struct uart_port *port, struct ktermios *termios,
		   struct ktermios *old, unsigned int min, unsigned int max)
{
	unsigned int try;
	unsigned int baud;
	unsigned int altbaud;
	int hung_up = 0;
	upf_t flags = port->flags & UPF_SPD_MASK;

	switch (flags) {
	case UPF_SPD_HI:
		altbaud = 57600;
		break;
	case UPF_SPD_VHI:
		altbaud = 115200;
		break;
	case UPF_SPD_SHI:
		altbaud = 230400;
		break;
	case UPF_SPD_WARP:
		altbaud = 460800;
		break;
	default:
		altbaud = 38400;
		break;
	}

	for (try = 0; try < 2; try++) {
		baud = tty_termios_baud_rate(termios);

		/*
		 * The spd_hi, spd_vhi, spd_shi, spd_warp kludge...
		 * Die! Die! Die!
		 */
		if (try == 0 && baud == 38400)
			baud = altbaud;

		/*
		 * Special case: B0 rate.
		 */
		if (baud == 0) {
			hung_up = 1;
			baud = 9600;
		}

		if (baud >= min && baud <= max)
			return baud;

		/*
		 * Oops, the quotient was zero.  Try again with
		 * the old baud rate if possible.
		 */
		termios->c_cflag &= ~CBAUD;
		if (old) {
			baud = tty_termios_baud_rate(old);
			if (!hung_up)
				tty_termios_encode_baud_rate(termios,
								baud, baud);
			old = NULL;
			continue;
		}

		/*
		 * As a last resort, if the range cannot be met then clip to
		 * the nearest chip supported rate.
		 */
		if (!hung_up) {
			if (baud <= min)
				tty_termios_encode_baud_rate(termios,
							min + 1, min + 1);
			else
				tty_termios_encode_baud_rate(termios,
							max - 1, max - 1);
		}
	}
	/* Should never happen */
	WARN_ON(1);
	return 0;
}

EXPORT_SYMBOL(uart_get_baud_rate);

/**
 *	uart_get_divisor - return uart clock divisor
 *	@port: uart_port structure describing the port.
 *	@baud: desired baud rate
 *
 *	Calculate the uart clock divisor for the port.
 */
unsigned int
uart_get_divisor(struct uart_port *port, unsigned int baud)
{
	unsigned int quot;

	/*
	 * Old custom speed handling.
	 */
	if (baud == 38400 && (port->flags & UPF_SPD_MASK) == UPF_SPD_CUST)
		quot = port->custom_divisor;
	else
		quot = DIV_ROUND_CLOSEST(port->uartclk, 16 * baud);

	return quot;
}

EXPORT_SYMBOL(uart_get_divisor);

/* Caller holds port mutex */
static void uart_change_speed(struct tty_struct *tty, struct uart_state *state,
					struct ktermios *old_termios)
{
	struct uart_port *uport = uart_port_check(state);
	struct ktermios *termios;
	int hw_stopped;

	/*
	 * If we have no tty, termios, or the port does not exist,
	 * then we can't set the parameters for this port.
	 */
	if (!tty || uport->type == PORT_UNKNOWN)
		return;

	termios = &tty->termios;
	uport->ops->set_termios(uport, termios, old_termios);

	/*
	 * Set modem status enables based on termios cflag
	 */
	spin_lock_irq(&uport->lock);
	if (termios->c_cflag & CRTSCTS)
		uport->status |= UPSTAT_CTS_ENABLE;
	else
		uport->status &= ~UPSTAT_CTS_ENABLE;

	if (termios->c_cflag & CLOCAL)
		uport->status &= ~UPSTAT_DCD_ENABLE;
	else
		uport->status |= UPSTAT_DCD_ENABLE;

	/* reset sw-assisted CTS flow control based on (possibly) new mode */
	hw_stopped = uport->hw_stopped;
	uport->hw_stopped = uart_softcts_mode(uport) &&
				!(uport->ops->get_mctrl(uport) & TIOCM_CTS);
	if (uport->hw_stopped) {
		if (!hw_stopped)
			uport->ops->stop_tx(uport);
	} else {
		if (hw_stopped)
			__uart_start(tty);
	}
	spin_unlock_irq(&uport->lock);
}

static int uart_put_char(struct tty_struct *tty, unsigned char c)
{
	struct uart_state *state = tty->driver_data;
	struct uart_port *port;
	struct circ_buf *circ;
	unsigned long flags;
	int ret = 0;

	circ = &state->xmit;
	port = uart_port_lock(state, flags);
	if (!circ->buf) {
		uart_port_unlock(port, flags);
		return 0;
	}

	if (port && uart_circ_chars_free(circ) != 0) {
		circ->buf[circ->head] = c;
		circ->head = (circ->head + 1) & (UART_XMIT_SIZE - 1);
		ret = 1;
	}
	uart_port_unlock(port, flags);
	return ret;
}

static void uart_flush_chars(struct tty_struct *tty)
{
	uart_start(tty);
}

static int uart_write(struct tty_struct *tty,
					const unsigned char *buf, int count)
{
	struct uart_state *state = tty->driver_data;
	struct uart_port *port;
	struct circ_buf *circ;
	unsigned long flags;
	int c, ret = 0;

	/*
	 * This means you called this function _after_ the port was
	 * closed.  No cookie for you.
	 */
	if (!state) {
		WARN_ON(1);
		return -EL3HLT;
	}

	port = uart_port_lock(state, flags);
	circ = &state->xmit;
	if (!circ->buf) {
		uart_port_unlock(port, flags);
		return 0;
	}

	while (port) {
		c = CIRC_SPACE_TO_END(circ->head, circ->tail, UART_XMIT_SIZE);
		if (count < c)
			c = count;
		if (c <= 0)
			break;
		memcpy(circ->buf + circ->head, buf, c);
		circ->head = (circ->head + c) & (UART_XMIT_SIZE - 1);
		buf += c;
		count -= c;
		ret += c;
	}

	__uart_start(tty);
	uart_port_unlock(port, flags);
	return ret;
}

static int uart_write_room(struct tty_struct *tty)
{
	struct uart_state *state = tty->driver_data;
	struct uart_port *port;
	unsigned long flags;
	int ret;

	port = uart_port_lock(state, flags);
	ret = uart_circ_chars_free(&state->xmit);
	uart_port_unlock(port, flags);
	return ret;
}

static int uart_chars_in_buffer(struct tty_struct *tty)
{
	struct uart_state *state = tty->driver_data;
	struct uart_port *port;
	unsigned long flags;
	int ret;

	port = uart_port_lock(state, flags);
	ret = uart_circ_chars_pending(&state->xmit);
	uart_port_unlock(port, flags);
	return ret;
}

static void uart_flush_buffer(struct tty_struct *tty)
{
	struct uart_state *state = tty->driver_data;
	struct uart_port *port;
	unsigned long flags;

	/*
	 * This means you called this function _after_ the port was
	 * closed.  No cookie for you.
	 */
	if (!state) {
		WARN_ON(1);
		return;
	}

	pr_debug("uart_flush_buffer(%d) called\n", tty->index);

	port = uart_port_lock(state, flags);
	if (!port)
		return;
	uart_circ_clear(&state->xmit);
	if (port->ops->flush_buffer)
		port->ops->flush_buffer(port);
	uart_port_unlock(port, flags);
	tty_port_tty_wakeup(&state->port);
}

/*
 * This function is used to send a high-priority XON/XOFF character to
 * the device
 */
static void uart_send_xchar(struct tty_struct *tty, char ch)
{
	struct uart_state *state = tty->driver_data;
	struct uart_port *port;
	unsigned long flags;

	port = uart_port_ref(state);
	if (!port)
		return;

	if (port->ops->send_xchar)
		port->ops->send_xchar(port, ch);
	else {
		spin_lock_irqsave(&port->lock, flags);
		port->x_char = ch;
		if (ch)
			port->ops->start_tx(port);
		spin_unlock_irqrestore(&port->lock, flags);
	}
	uart_port_deref(port);
}

static void uart_throttle(struct tty_struct *tty)
{
	struct uart_state *state = tty->driver_data;
	upstat_t mask = UPSTAT_SYNC_FIFO;
	struct uart_port *port;

	port = uart_port_ref(state);
	if (!port)
		return;

	if (I_IXOFF(tty))
		mask |= UPSTAT_AUTOXOFF;
	if (C_CRTSCTS(tty))
		mask |= UPSTAT_AUTORTS;

	if (port->status & mask) {
		port->ops->throttle(port);
		mask &= ~port->status;
	}

	if (mask & UPSTAT_AUTORTS)
		uart_clear_mctrl(port, TIOCM_RTS);

	if (mask & UPSTAT_AUTOXOFF)
		uart_send_xchar(tty, STOP_CHAR(tty));

	uart_port_deref(port);
}

static void uart_unthrottle(struct tty_struct *tty)
{
	struct uart_state *state = tty->driver_data;
	upstat_t mask = UPSTAT_SYNC_FIFO;
	struct uart_port *port;

	if (!state)
		return;

	port = uart_port_ref(state);
	if (!port)
		return;

	if (I_IXOFF(tty))
		mask |= UPSTAT_AUTOXOFF;
	if (C_CRTSCTS(tty))
		mask |= UPSTAT_AUTORTS;

	if (port->status & mask) {
		port->ops->unthrottle(port);
		mask &= ~port->status;
	}

	if (mask & UPSTAT_AUTORTS)
		uart_set_mctrl(port, TIOCM_RTS);

	if (mask & UPSTAT_AUTOXOFF)
		uart_send_xchar(tty, START_CHAR(tty));

	uart_port_deref(port);
}

static int uart_get_info(struct tty_port *port, struct serial_struct *retinfo)
{
	struct uart_state *state = container_of(port, struct uart_state, port);
	struct uart_port *uport;
	int ret = -ENODEV;

	memset(retinfo, 0, sizeof(*retinfo));

	/*
	 * Ensure the state we copy is consistent and no hardware changes
	 * occur as we go
	 */
	mutex_lock(&port->mutex);
	uport = uart_port_check(state);
	if (!uport)
		goto out;

	retinfo->type	    = uport->type;
	retinfo->line	    = uport->line;
	retinfo->port	    = uport->iobase;
	if (HIGH_BITS_OFFSET)
		retinfo->port_high = (long) uport->iobase >> HIGH_BITS_OFFSET;
	retinfo->irq		    = uport->irq;
	retinfo->flags	    = (__force int)uport->flags;
	retinfo->xmit_fifo_size  = uport->fifosize;
	retinfo->baud_base	    = uport->uartclk / 16;
	retinfo->close_delay	    = jiffies_to_msecs(port->close_delay) / 10;
	retinfo->closing_wait    = port->closing_wait == ASYNC_CLOSING_WAIT_NONE ?
				ASYNC_CLOSING_WAIT_NONE :
				jiffies_to_msecs(port->closing_wait) / 10;
	retinfo->custom_divisor  = uport->custom_divisor;
	retinfo->hub6	    = uport->hub6;
	retinfo->io_type         = uport->iotype;
	retinfo->iomem_reg_shift = uport->regshift;
	retinfo->iomem_base      = (void *)(unsigned long)uport->mapbase;

	ret = 0;
out:
	mutex_unlock(&port->mutex);
	return ret;
}

static int uart_get_info_user(struct tty_port *port,
			 struct serial_struct __user *retinfo)
{
	struct serial_struct tmp;

	if (uart_get_info(port, &tmp) < 0)
		return -EIO;

	if (copy_to_user(retinfo, &tmp, sizeof(*retinfo)))
		return -EFAULT;
	return 0;
}

static int uart_set_info(struct tty_struct *tty, struct tty_port *port,
			 struct uart_state *state,
			 struct serial_struct *new_info)
{
	struct uart_port *uport = uart_port_check(state);
	unsigned long new_port;
	unsigned int change_irq, change_port, closing_wait;
	unsigned int old_custom_divisor, close_delay;
	upf_t old_flags, new_flags;
	int retval = 0;

	if (!uport)
		return -EIO;

	new_port = new_info->port;
	if (HIGH_BITS_OFFSET)
		new_port += (unsigned long) new_info->port_high << HIGH_BITS_OFFSET;

	new_info->irq = irq_canonicalize(new_info->irq);
	close_delay = msecs_to_jiffies(new_info->close_delay * 10);
	closing_wait = new_info->closing_wait == ASYNC_CLOSING_WAIT_NONE ?
			ASYNC_CLOSING_WAIT_NONE :
			msecs_to_jiffies(new_info->closing_wait * 10);


	change_irq  = !(uport->flags & UPF_FIXED_PORT)
		&& new_info->irq != uport->irq;

	/*
	 * Since changing the 'type' of the port changes its resource
	 * allocations, we should treat type changes the same as
	 * IO port changes.
	 */
	change_port = !(uport->flags & UPF_FIXED_PORT)
		&& (new_port != uport->iobase ||
		    (unsigned long)new_info->iomem_base != uport->mapbase ||
		    new_info->hub6 != uport->hub6 ||
		    new_info->io_type != uport->iotype ||
		    new_info->iomem_reg_shift != uport->regshift ||
		    new_info->type != uport->type);

	old_flags = uport->flags;
	new_flags = (__force upf_t)new_info->flags;
	old_custom_divisor = uport->custom_divisor;

	if (!capable(CAP_SYS_ADMIN)) {
		retval = -EPERM;
		if (change_irq || change_port ||
		    (new_info->baud_base != uport->uartclk / 16) ||
		    (close_delay != port->close_delay) ||
		    (closing_wait != port->closing_wait) ||
		    (new_info->xmit_fifo_size &&
		     new_info->xmit_fifo_size != uport->fifosize) ||
		    (((new_flags ^ old_flags) & ~UPF_USR_MASK) != 0))
			goto exit;
		uport->flags = ((uport->flags & ~UPF_USR_MASK) |
			       (new_flags & UPF_USR_MASK));
		uport->custom_divisor = new_info->custom_divisor;
		goto check_and_exit;
	}

	/*
	 * Ask the low level driver to verify the settings.
	 */
	if (uport->ops->verify_port)
		retval = uport->ops->verify_port(uport, new_info);

	if ((new_info->irq >= nr_irqs) || (new_info->irq < 0) ||
	    (new_info->baud_base < 9600))
		retval = -EINVAL;

	if (retval)
		goto exit;

	if (change_port || change_irq) {
		retval = -EBUSY;

		/*
		 * Make sure that we are the sole user of this port.
		 */
		if (tty_port_users(port) > 1)
			goto exit;

		/*
		 * We need to shutdown the serial port at the old
		 * port/type/irq combination.
		 */
		uart_shutdown(tty, state);
	}

	if (change_port) {
		unsigned long old_iobase, old_mapbase;
		unsigned int old_type, old_iotype, old_hub6, old_shift;

		old_iobase = uport->iobase;
		old_mapbase = uport->mapbase;
		old_type = uport->type;
		old_hub6 = uport->hub6;
		old_iotype = uport->iotype;
		old_shift = uport->regshift;

		/*
		 * Free and release old regions
		 */
		if (old_type != PORT_UNKNOWN && uport->ops->release_port)
			uport->ops->release_port(uport);

		uport->iobase = new_port;
		uport->type = new_info->type;
		uport->hub6 = new_info->hub6;
		uport->iotype = new_info->io_type;
		uport->regshift = new_info->iomem_reg_shift;
		uport->mapbase = (unsigned long)new_info->iomem_base;

		/*
		 * Claim and map the new regions
		 */
		if (uport->type != PORT_UNKNOWN && uport->ops->request_port) {
			retval = uport->ops->request_port(uport);
		} else {
			/* Always success - Jean II */
			retval = 0;
		}

		/*
		 * If we fail to request resources for the
		 * new port, try to restore the old settings.
		 */
		if (retval) {
			uport->iobase = old_iobase;
			uport->type = old_type;
			uport->hub6 = old_hub6;
			uport->iotype = old_iotype;
			uport->regshift = old_shift;
			uport->mapbase = old_mapbase;

			if (old_type != PORT_UNKNOWN) {
				retval = uport->ops->request_port(uport);
				/*
				 * If we failed to restore the old settings,
				 * we fail like this.
				 */
				if (retval)
					uport->type = PORT_UNKNOWN;

				/*
				 * We failed anyway.
				 */
				retval = -EBUSY;
			}

			/* Added to return the correct error -Ram Gupta */
			goto exit;
		}
	}

	if (change_irq)
		uport->irq      = new_info->irq;
	if (!(uport->flags & UPF_FIXED_PORT))
		uport->uartclk  = new_info->baud_base * 16;
	uport->flags            = (uport->flags & ~UPF_CHANGE_MASK) |
				 (new_flags & UPF_CHANGE_MASK);
	uport->custom_divisor   = new_info->custom_divisor;
	port->close_delay     = close_delay;
	port->closing_wait    = closing_wait;
	if (new_info->xmit_fifo_size)
		uport->fifosize = new_info->xmit_fifo_size;
	port->low_latency = (uport->flags & UPF_LOW_LATENCY) ? 1 : 0;

 check_and_exit:
	retval = 0;
	if (uport->type == PORT_UNKNOWN)
		goto exit;
	if (tty_port_initialized(port)) {
		if (((old_flags ^ uport->flags) & UPF_SPD_MASK) ||
		    old_custom_divisor != uport->custom_divisor) {
			/*
			 * If they're setting up a custom divisor or speed,
			 * instead of clearing it, then bitch about it.
			 */
			if (uport->flags & UPF_SPD_MASK) {
				dev_notice_ratelimited(uport->dev,
				       "%s sets custom speed on %s. This is deprecated.\n",
				      current->comm,
				      tty_name(port->tty));
			}
			uart_change_speed(tty, state, NULL);
		}
	} else {
		retval = uart_startup(tty, state, 1);
		if (retval == 0)
			tty_port_set_initialized(port, true);
		if (retval > 0)
			retval = 0;
	}
 exit:
	return retval;
}

static int uart_set_info_user(struct tty_struct *tty, struct uart_state *state,
			 struct serial_struct __user *newinfo)
{
	struct serial_struct new_serial;
	struct tty_port *port = &state->port;
	int retval;

	if (copy_from_user(&new_serial, newinfo, sizeof(new_serial)))
		return -EFAULT;

	/*
	 * This semaphore protects port->count.  It is also
	 * very useful to prevent opens.  Also, take the
	 * port configuration semaphore to make sure that a
	 * module insertion/removal doesn't change anything
	 * under us.
	 */
	mutex_lock(&port->mutex);
	retval = uart_set_info(tty, port, state, &new_serial);
	mutex_unlock(&port->mutex);
	return retval;
}

/**
 *	uart_get_lsr_info	-	get line status register info
 *	@tty: tty associated with the UART
 *	@state: UART being queried
 *	@value: returned modem value
 */
static int uart_get_lsr_info(struct tty_struct *tty,
			struct uart_state *state, unsigned int __user *value)
{
	struct uart_port *uport = uart_port_check(state);
	unsigned int result;

	result = uport->ops->tx_empty(uport);

	/*
	 * If we're about to load something into the transmit
	 * register, we'll pretend the transmitter isn't empty to
	 * avoid a race condition (depending on when the transmit
	 * interrupt happens).
	 */
	if (uport->x_char ||
	    ((uart_circ_chars_pending(&state->xmit) > 0) &&
	     !uart_tx_stopped(uport)))
		result &= ~TIOCSER_TEMT;

	return put_user(result, value);
}

static int uart_tiocmget(struct tty_struct *tty)
{
	struct uart_state *state = tty->driver_data;
	struct tty_port *port = &state->port;
	struct uart_port *uport;
	int result = -EIO;

	mutex_lock(&port->mutex);
	uport = uart_port_check(state);
	if (!uport)
		goto out;

	if (!tty_io_error(tty)) {
		result = uport->mctrl;
		spin_lock_irq(&uport->lock);
		result |= uport->ops->get_mctrl(uport);
		spin_unlock_irq(&uport->lock);
	}
out:
	mutex_unlock(&port->mutex);
	return result;
}

static int
uart_tiocmset(struct tty_struct *tty, unsigned int set, unsigned int clear)
{
	struct uart_state *state = tty->driver_data;
	struct tty_port *port = &state->port;
	struct uart_port *uport;
	int ret = -EIO;

	mutex_lock(&port->mutex);
	uport = uart_port_check(state);
	if (!uport)
		goto out;

	if (!tty_io_error(tty)) {
		uart_update_mctrl(uport, set, clear);
		ret = 0;
	}
out:
	mutex_unlock(&port->mutex);
	return ret;
}

static int uart_break_ctl(struct tty_struct *tty, int break_state)
{
	struct uart_state *state = tty->driver_data;
	struct tty_port *port = &state->port;
	struct uart_port *uport;
	int ret = -EIO;

	mutex_lock(&port->mutex);
	uport = uart_port_check(state);
	if (!uport)
		goto out;

	if (uport->type != PORT_UNKNOWN)
		uport->ops->break_ctl(uport, break_state);
	ret = 0;
out:
	mutex_unlock(&port->mutex);
	return ret;
}

static int uart_do_autoconfig(struct tty_struct *tty,struct uart_state *state)
{
	struct tty_port *port = &state->port;
	struct uart_port *uport;
	int flags, ret;

	if (!capable(CAP_SYS_ADMIN))
		return -EPERM;

	/*
	 * Take the per-port semaphore.  This prevents count from
	 * changing, and hence any extra opens of the port while
	 * we're auto-configuring.
	 */
	if (mutex_lock_interruptible(&port->mutex))
		return -ERESTARTSYS;

	uport = uart_port_check(state);
	if (!uport) {
		ret = -EIO;
		goto out;
	}

	ret = -EBUSY;
	if (tty_port_users(port) == 1) {
		uart_shutdown(tty, state);

		/*
		 * If we already have a port type configured,
		 * we must release its resources.
		 */
		if (uport->type != PORT_UNKNOWN && uport->ops->release_port)
			uport->ops->release_port(uport);

		flags = UART_CONFIG_TYPE;
		if (uport->flags & UPF_AUTO_IRQ)
			flags |= UART_CONFIG_IRQ;

		/*
		 * This will claim the ports resources if
		 * a port is found.
		 */
		uport->ops->config_port(uport, flags);

		ret = uart_startup(tty, state, 1);
		if (ret == 0)
			tty_port_set_initialized(port, true);
		if (ret > 0)
			ret = 0;
	}
out:
	mutex_unlock(&port->mutex);
	return ret;
}

static void uart_enable_ms(struct uart_port *uport)
{
	/*
	 * Force modem status interrupts on
	 */
	if (uport->ops->enable_ms)
		uport->ops->enable_ms(uport);
}

/*
 * Wait for any of the 4 modem inputs (DCD,RI,DSR,CTS) to change
 * - mask passed in arg for lines of interest
 *   (use |'ed TIOCM_RNG/DSR/CD/CTS for masking)
 * Caller should use TIOCGICOUNT to see which one it was
 *
 * FIXME: This wants extracting into a common all driver implementation
 * of TIOCMWAIT using tty_port.
 */
static int uart_wait_modem_status(struct uart_state *state, unsigned long arg)
{
	struct uart_port *uport;
	struct tty_port *port = &state->port;
	DECLARE_WAITQUEUE(wait, current);
	struct uart_icount cprev, cnow;
	int ret;

	/*
	 * note the counters on entry
	 */
	uport = uart_port_ref(state);
	if (!uport)
		return -EIO;
	spin_lock_irq(&uport->lock);
	memcpy(&cprev, &uport->icount, sizeof(struct uart_icount));
	uart_enable_ms(uport);
	spin_unlock_irq(&uport->lock);

	add_wait_queue(&port->delta_msr_wait, &wait);
	for (;;) {
		spin_lock_irq(&uport->lock);
		memcpy(&cnow, &uport->icount, sizeof(struct uart_icount));
		spin_unlock_irq(&uport->lock);

		set_current_state(TASK_INTERRUPTIBLE);

		if (((arg & TIOCM_RNG) && (cnow.rng != cprev.rng)) ||
		    ((arg & TIOCM_DSR) && (cnow.dsr != cprev.dsr)) ||
		    ((arg & TIOCM_CD)  && (cnow.dcd != cprev.dcd)) ||
		    ((arg & TIOCM_CTS) && (cnow.cts != cprev.cts))) {
			ret = 0;
			break;
		}

		schedule();

		/* see if a signal did it */
		if (signal_pending(current)) {
			ret = -ERESTARTSYS;
			break;
		}

		cprev = cnow;
	}
	__set_current_state(TASK_RUNNING);
	remove_wait_queue(&port->delta_msr_wait, &wait);
	uart_port_deref(uport);

	return ret;
}

/*
 * Get counter of input serial line interrupts (DCD,RI,DSR,CTS)
 * Return: write counters to the user passed counter struct
 * NB: both 1->0 and 0->1 transitions are counted except for
 *     RI where only 0->1 is counted.
 */
static int uart_get_icount(struct tty_struct *tty,
			  struct serial_icounter_struct *icount)
{
	struct uart_state *state = tty->driver_data;
	struct uart_icount cnow;
	struct uart_port *uport;

	uport = uart_port_ref(state);
	if (!uport)
		return -EIO;
	spin_lock_irq(&uport->lock);
	memcpy(&cnow, &uport->icount, sizeof(struct uart_icount));
	spin_unlock_irq(&uport->lock);
	uart_port_deref(uport);

	icount->cts         = cnow.cts;
	icount->dsr         = cnow.dsr;
	icount->rng         = cnow.rng;
	icount->dcd         = cnow.dcd;
	icount->rx          = cnow.rx;
	icount->tx          = cnow.tx;
	icount->frame       = cnow.frame;
	icount->overrun     = cnow.overrun;
	icount->parity      = cnow.parity;
	icount->brk         = cnow.brk;
	icount->buf_overrun = cnow.buf_overrun;

	return 0;
}

static int uart_get_rs485_config(struct uart_port *port,
			 struct serial_rs485 __user *rs485)
{
	unsigned long flags;
	struct serial_rs485 aux;

	spin_lock_irqsave(&port->lock, flags);
	aux = port->rs485;
	spin_unlock_irqrestore(&port->lock, flags);

	if (copy_to_user(rs485, &aux, sizeof(aux)))
		return -EFAULT;

	return 0;
}

static int uart_set_rs485_config(struct uart_port *port,
			 struct serial_rs485 __user *rs485_user)
{
	struct serial_rs485 rs485;
	int ret;
	unsigned long flags;

	if (!port->rs485_config)
		return -ENOIOCTLCMD;

	if (copy_from_user(&rs485, rs485_user, sizeof(*rs485_user)))
		return -EFAULT;

	spin_lock_irqsave(&port->lock, flags);
	ret = port->rs485_config(port, &rs485);
	spin_unlock_irqrestore(&port->lock, flags);
	if (ret)
		return ret;

	if (copy_to_user(rs485_user, &port->rs485, sizeof(port->rs485)))
		return -EFAULT;

	return 0;
}

/*
 * Called via sys_ioctl.  We can use spin_lock_irq() here.
 */
static int
uart_ioctl(struct tty_struct *tty, unsigned int cmd, unsigned long arg)
{
	struct uart_state *state = tty->driver_data;
	struct tty_port *port = &state->port;
	struct uart_port *uport;
	void __user *uarg = (void __user *)arg;
	int ret = -ENOIOCTLCMD;


	/*
	 * These ioctls don't rely on the hardware to be present.
	 */
	switch (cmd) {
	case TIOCGSERIAL:
		ret = uart_get_info_user(port, uarg);
		break;

	case TIOCSSERIAL:
		down_write(&tty->termios_rwsem);
		ret = uart_set_info_user(tty, state, uarg);
		up_write(&tty->termios_rwsem);
		break;

	case TIOCSERCONFIG:
		down_write(&tty->termios_rwsem);
		ret = uart_do_autoconfig(tty, state);
		up_write(&tty->termios_rwsem);
		break;

	case TIOCSERGWILD: /* obsolete */
	case TIOCSERSWILD: /* obsolete */
		ret = 0;
		break;
	}

	if (ret != -ENOIOCTLCMD)
		goto out;

	if (tty_io_error(tty)) {
		ret = -EIO;
		goto out;
	}

	/*
	 * The following should only be used when hardware is present.
	 */
	switch (cmd) {
	case TIOCMIWAIT:
		ret = uart_wait_modem_status(state, arg);
		break;
	}

	if (ret != -ENOIOCTLCMD)
		goto out;

	mutex_lock(&port->mutex);
	uport = uart_port_check(state);

	if (!uport || tty_io_error(tty)) {
		ret = -EIO;
		goto out_up;
	}

	/*
	 * All these rely on hardware being present and need to be
	 * protected against the tty being hung up.
	 */

	switch (cmd) {
	case TIOCSERGETLSR: /* Get line status register */
		ret = uart_get_lsr_info(tty, state, uarg);
		break;

	case TIOCGRS485:
		ret = uart_get_rs485_config(uport, uarg);
		break;

	case TIOCSRS485:
		ret = uart_set_rs485_config(uport, uarg);
		break;
	default:
		if (uport->ops->ioctl)
			ret = uport->ops->ioctl(uport, cmd, arg);
		break;
	}
out_up:
	mutex_unlock(&port->mutex);
out:
	return ret;
}

static void uart_set_ldisc(struct tty_struct *tty)
{
	struct uart_state *state = tty->driver_data;
	struct uart_port *uport;

	mutex_lock(&state->port.mutex);
	uport = uart_port_check(state);
	if (uport && uport->ops->set_ldisc)
		uport->ops->set_ldisc(uport, &tty->termios);
	mutex_unlock(&state->port.mutex);
}

static void uart_set_termios(struct tty_struct *tty,
						struct ktermios *old_termios)
{
	struct uart_state *state = tty->driver_data;
	struct uart_port *uport;
	unsigned int cflag = tty->termios.c_cflag;
	unsigned int iflag_mask = IGNBRK|BRKINT|IGNPAR|PARMRK|INPCK;
	bool sw_changed = false;

	mutex_lock(&state->port.mutex);
	uport = uart_port_check(state);
	if (!uport)
		goto out;

	/*
	 * Drivers doing software flow control also need to know
	 * about changes to these input settings.
	 */
	if (uport->flags & UPF_SOFT_FLOW) {
		iflag_mask |= IXANY|IXON|IXOFF;
		sw_changed =
		   tty->termios.c_cc[VSTART] != old_termios->c_cc[VSTART] ||
		   tty->termios.c_cc[VSTOP] != old_termios->c_cc[VSTOP];
	}

	/*
	 * These are the bits that are used to setup various
	 * flags in the low level driver. We can ignore the Bfoo
	 * bits in c_cflag; c_[io]speed will always be set
	 * appropriately by set_termios() in tty_ioctl.c
	 */
	if ((cflag ^ old_termios->c_cflag) == 0 &&
	    tty->termios.c_ospeed == old_termios->c_ospeed &&
	    tty->termios.c_ispeed == old_termios->c_ispeed &&
	    ((tty->termios.c_iflag ^ old_termios->c_iflag) & iflag_mask) == 0 &&
	    !sw_changed) {
		goto out;
	}

	uart_change_speed(tty, state, old_termios);
	/* reload cflag from termios; port driver may have overriden flags */
	cflag = tty->termios.c_cflag;

	/* Handle transition to B0 status */
	if ((old_termios->c_cflag & CBAUD) && !(cflag & CBAUD))
		uart_clear_mctrl(uport, TIOCM_RTS | TIOCM_DTR);
	/* Handle transition away from B0 status */
	else if (!(old_termios->c_cflag & CBAUD) && (cflag & CBAUD)) {
		unsigned int mask = TIOCM_DTR;
		if (!(cflag & CRTSCTS) || !tty_throttled(tty))
			mask |= TIOCM_RTS;
		uart_set_mctrl(uport, mask);
	}
out:
	mutex_unlock(&state->port.mutex);
}

/*
 * Calls to uart_close() are serialised via the tty_lock in
 *   drivers/tty/tty_io.c:tty_release()
 *   drivers/tty/tty_io.c:do_tty_hangup()
 */
static void uart_close(struct tty_struct *tty, struct file *filp)
{
	struct uart_state *state = tty->driver_data;

	if (!state) {
		struct uart_driver *drv = tty->driver->driver_state;
		struct tty_port *port;

		state = drv->state + tty->index;
		port = &state->port;
		spin_lock_irq(&port->lock);
		--port->count;
		spin_unlock_irq(&port->lock);
		return;
	}

	pr_debug("uart_close(%d) called\n", tty->index);

	tty_port_close(tty->port, tty, filp);
}

static void uart_tty_port_shutdown(struct tty_port *port)
{
	struct uart_state *state = container_of(port, struct uart_state, port);
	struct uart_port *uport = uart_port_check(state);

	/*
	 * At this point, we stop accepting input.  To do this, we
	 * disable the receive line status interrupts.
	 */
	if (WARN(!uport, "detached port still initialized!\n"))
		return;

	spin_lock_irq(&uport->lock);
	uport->ops->stop_rx(uport);
	spin_unlock_irq(&uport->lock);

	uart_port_shutdown(port);

	/*
	 * It's possible for shutdown to be called after suspend if we get
	 * a DCD drop (hangup) at just the right time.  Clear suspended bit so
	 * we don't try to resume a port that has been shutdown.
	 */
	tty_port_set_suspended(port, 0);

	uart_change_pm(state, UART_PM_STATE_OFF);

}

static void uart_wait_until_sent(struct tty_struct *tty, int timeout)
{
	struct uart_state *state = tty->driver_data;
	struct uart_port *port;
	unsigned long char_time, expire;

	port = uart_port_ref(state);
	if (!port)
		return;

	if (port->type == PORT_UNKNOWN || port->fifosize == 0) {
		uart_port_deref(port);
		return;
	}

	/*
	 * Set the check interval to be 1/5 of the estimated time to
	 * send a single character, and make it at least 1.  The check
	 * interval should also be less than the timeout.
	 *
	 * Note: we have to use pretty tight timings here to satisfy
	 * the NIST-PCTS.
	 */
	char_time = (port->timeout - HZ/50) / port->fifosize;
	char_time = char_time / 5;
	if (char_time == 0)
		char_time = 1;
	if (timeout && timeout < char_time)
		char_time = timeout;

	/*
	 * If the transmitter hasn't cleared in twice the approximate
	 * amount of time to send the entire FIFO, it probably won't
	 * ever clear.  This assumes the UART isn't doing flow
	 * control, which is currently the case.  Hence, if it ever
	 * takes longer than port->timeout, this is probably due to a
	 * UART bug of some kind.  So, we clamp the timeout parameter at
	 * 2*port->timeout.
	 */
	if (timeout == 0 || timeout > 2 * port->timeout)
		timeout = 2 * port->timeout;

	expire = jiffies + timeout;

	pr_debug("uart_wait_until_sent(%d), jiffies=%lu, expire=%lu...\n",
		port->line, jiffies, expire);

	/*
	 * Check whether the transmitter is empty every 'char_time'.
	 * 'timeout' / 'expire' give us the maximum amount of time
	 * we wait.
	 */
	while (!port->ops->tx_empty(port)) {
		msleep_interruptible(jiffies_to_msecs(char_time));
		if (signal_pending(current))
			break;
		if (time_after(jiffies, expire))
			break;
	}
	uart_port_deref(port);
}

/*
 * Calls to uart_hangup() are serialised by the tty_lock in
 *   drivers/tty/tty_io.c:do_tty_hangup()
 * This runs from a workqueue and can sleep for a _short_ time only.
 */
static void uart_hangup(struct tty_struct *tty)
{
	struct uart_state *state = tty->driver_data;
	struct tty_port *port = &state->port;
	struct uart_port *uport;
	unsigned long flags;

	pr_debug("uart_hangup(%d)\n", tty->index);

	mutex_lock(&port->mutex);
	uport = uart_port_check(state);
	WARN(!uport, "hangup of detached port!\n");

	if (tty_port_active(port)) {
		uart_flush_buffer(tty);
		uart_shutdown(tty, state);
		spin_lock_irqsave(&port->lock, flags);
		port->count = 0;
		spin_unlock_irqrestore(&port->lock, flags);
		tty_port_set_active(port, 0);
		tty_port_tty_set(port, NULL);
		if (uport && !uart_console(uport))
			uart_change_pm(state, UART_PM_STATE_OFF);
		wake_up_interruptible(&port->open_wait);
		wake_up_interruptible(&port->delta_msr_wait);
	}
	mutex_unlock(&port->mutex);
}

/* uport == NULL if uart_port has already been removed */
static void uart_port_shutdown(struct tty_port *port)
{
	struct uart_state *state = container_of(port, struct uart_state, port);
	struct uart_port *uport = uart_port_check(state);

	/*
	 * clear delta_msr_wait queue to avoid mem leaks: we may free
	 * the irq here so the queue might never be woken up.  Note
	 * that we won't end up waiting on delta_msr_wait again since
	 * any outstanding file descriptors should be pointing at
	 * hung_up_tty_fops now.
	 */
	wake_up_interruptible(&port->delta_msr_wait);

	/*
	 * Free the IRQ and disable the port.
	 */
	if (uport)
		uport->ops->shutdown(uport);

	/*
	 * Ensure that the IRQ handler isn't running on another CPU.
	 */
	if (uport)
		synchronize_irq(uport->irq);
}

static int uart_carrier_raised(struct tty_port *port)
{
	struct uart_state *state = container_of(port, struct uart_state, port);
	struct uart_port *uport;
	int mctrl;

	uport = uart_port_ref(state);
	/*
	 * Should never observe uport == NULL since checks for hangup should
	 * abort the tty_port_block_til_ready() loop before checking for carrier
	 * raised -- but report carrier raised if it does anyway so open will
	 * continue and not sleep
	 */
	if (WARN_ON(!uport))
		return 1;
	spin_lock_irq(&uport->lock);
	uart_enable_ms(uport);
	mctrl = uport->ops->get_mctrl(uport);
	spin_unlock_irq(&uport->lock);
	uart_port_deref(uport);
	if (mctrl & TIOCM_CAR)
		return 1;
	return 0;
}

static void uart_dtr_rts(struct tty_port *port, int raise)
{
	struct uart_state *state = container_of(port, struct uart_state, port);
	struct uart_port *uport;

	uport = uart_port_ref(state);
	if (!uport)
		return;
	uart_port_dtr_rts(uport, raise);
	uart_port_deref(uport);
}

/*
 * Calls to uart_open are serialised by the tty_lock in
 *   drivers/tty/tty_io.c:tty_open()
 * Note that if this fails, then uart_close() _will_ be called.
 *
 * In time, we want to scrap the "opening nonpresent ports"
 * behaviour and implement an alternative way for setserial
 * to set base addresses/ports/types.  This will allow us to
 * get rid of a certain amount of extra tests.
 */
static int uart_open(struct tty_struct *tty, struct file *filp)
{
	struct uart_driver *drv = tty->driver->driver_state;
	int retval, line = tty->index;
	struct uart_state *state = drv->state + line;

	tty->driver_data = state;

	retval = tty_port_open(&state->port, tty, filp);
	if (retval > 0)
		retval = 0;

	return retval;
}

static int uart_port_activate(struct tty_port *port, struct tty_struct *tty)
{
	struct uart_state *state = container_of(port, struct uart_state, port);
	struct uart_port *uport;

	uport = uart_port_check(state);
	if (!uport || uport->flags & UPF_DEAD)
		return -ENXIO;

	port->low_latency = (uport->flags & UPF_LOW_LATENCY) ? 1 : 0;

	/*
	 * Start up the serial port.
	 */
	return uart_startup(tty, state, 0);
}

static const char *uart_type(struct uart_port *port)
{
	const char *str = NULL;

	if (port->ops->type)
		str = port->ops->type(port);

	if (!str)
		str = "unknown";

	return str;
}

#ifdef CONFIG_PROC_FS

static void uart_line_info(struct seq_file *m, struct uart_driver *drv, int i)
{
	struct uart_state *state = drv->state + i;
	struct tty_port *port = &state->port;
	enum uart_pm_state pm_state;
	struct uart_port *uport;
	char stat_buf[32];
	unsigned int status;
	int mmio;

	mutex_lock(&port->mutex);
	uport = uart_port_check(state);
	if (!uport)
		goto out;

	mmio = uport->iotype >= UPIO_MEM;
	seq_printf(m, "%d: uart:%s %s%08llX irq:%d",
			uport->line, uart_type(uport),
			mmio ? "mmio:0x" : "port:",
			mmio ? (unsigned long long)uport->mapbase
			     : (unsigned long long)uport->iobase,
			uport->irq);

	if (uport->type == PORT_UNKNOWN) {
		seq_putc(m, '\n');
		goto out;
	}

	if (capable(CAP_SYS_ADMIN)) {
		pm_state = state->pm_state;
		if (pm_state != UART_PM_STATE_ON)
			uart_change_pm(state, UART_PM_STATE_ON);
		spin_lock_irq(&uport->lock);
		status = uport->ops->get_mctrl(uport);
		spin_unlock_irq(&uport->lock);
		if (pm_state != UART_PM_STATE_ON)
			uart_change_pm(state, pm_state);

		seq_printf(m, " tx:%d rx:%d",
				uport->icount.tx, uport->icount.rx);
		if (uport->icount.frame)
			seq_printf(m, " fe:%d",	uport->icount.frame);
		if (uport->icount.parity)
			seq_printf(m, " pe:%d",	uport->icount.parity);
		if (uport->icount.brk)
			seq_printf(m, " brk:%d", uport->icount.brk);
		if (uport->icount.overrun)
			seq_printf(m, " oe:%d", uport->icount.overrun);
		if (uport->icount.buf_overrun)
			seq_printf(m, " bo:%d", uport->icount.buf_overrun);

#define INFOBIT(bit, str) \
	if (uport->mctrl & (bit)) \
		strncat(stat_buf, (str), sizeof(stat_buf) - \
			strlen(stat_buf) - 2)
#define STATBIT(bit, str) \
	if (status & (bit)) \
		strncat(stat_buf, (str), sizeof(stat_buf) - \
		       strlen(stat_buf) - 2)

		stat_buf[0] = '\0';
		stat_buf[1] = '\0';
		INFOBIT(TIOCM_RTS, "|RTS");
		STATBIT(TIOCM_CTS, "|CTS");
		INFOBIT(TIOCM_DTR, "|DTR");
		STATBIT(TIOCM_DSR, "|DSR");
		STATBIT(TIOCM_CAR, "|CD");
		STATBIT(TIOCM_RNG, "|RI");
		if (stat_buf[0])
			stat_buf[0] = ' ';

		seq_puts(m, stat_buf);
	}
	seq_putc(m, '\n');
#undef STATBIT
#undef INFOBIT
out:
	mutex_unlock(&port->mutex);
}

static int uart_proc_show(struct seq_file *m, void *v)
{
	struct tty_driver *ttydrv = m->private;
	struct uart_driver *drv = ttydrv->driver_state;
	int i;

	seq_printf(m, "serinfo:1.0 driver%s%s revision:%s\n", "", "", "");
	for (i = 0; i < drv->nr; i++)
		uart_line_info(m, drv, i);
	return 0;
}
#endif

#if defined(CONFIG_SERIAL_CORE_CONSOLE) || defined(CONFIG_CONSOLE_POLL)
/**
 *	uart_console_write - write a console message to a serial port
 *	@port: the port to write the message
 *	@s: array of characters
 *	@count: number of characters in string to write
 *	@putchar: function to write character to port
 */
void uart_console_write(struct uart_port *port, const char *s,
			unsigned int count,
			void (*putchar)(struct uart_port *, int))
{
	unsigned int i;

	for (i = 0; i < count; i++, s++) {
		if (*s == '\n')
			putchar(port, '\r');
		putchar(port, *s);
	}
}
EXPORT_SYMBOL_GPL(uart_console_write);

/*
 *	Check whether an invalid uart number has been specified, and
 *	if so, search for the first available port that does have
 *	console support.
 */
struct uart_port * __init
uart_get_console(struct uart_port *ports, int nr, struct console *co)
{
	int idx = co->index;

	if (idx < 0 || idx >= nr || (ports[idx].iobase == 0 &&
				     ports[idx].membase == NULL))
		for (idx = 0; idx < nr; idx++)
			if (ports[idx].iobase != 0 ||
			    ports[idx].membase != NULL)
				break;

	co->index = idx;

	return ports + idx;
}

/**
 *	uart_parse_earlycon - Parse earlycon options
 *	@p:	  ptr to 2nd field (ie., just beyond '<name>,')
 *	@iotype:  ptr for decoded iotype (out)
 *	@addr:    ptr for decoded mapbase/iobase (out)
 *	@options: ptr for <options> field; NULL if not present (out)
 *
 *	Decodes earlycon kernel command line parameters of the form
 *	   earlycon=<name>,io|mmio|mmio16|mmio32|mmio32be|mmio32native,<addr>,<options>
 *	   console=<name>,io|mmio|mmio16|mmio32|mmio32be|mmio32native,<addr>,<options>
 *
 *	The optional form
 *	   earlycon=<name>,0x<addr>,<options>
 *	   console=<name>,0x<addr>,<options>
 *	is also accepted; the returned @iotype will be UPIO_MEM.
 *
 *	Returns 0 on success or -EINVAL on failure
 */
int uart_parse_earlycon(char *p, unsigned char *iotype, resource_size_t *addr,
			char **options)
{
	if (strncmp(p, "mmio,", 5) == 0) {
		*iotype = UPIO_MEM;
		p += 5;
	} else if (strncmp(p, "mmio16,", 7) == 0) {
		*iotype = UPIO_MEM16;
		p += 7;
	} else if (strncmp(p, "mmio32,", 7) == 0) {
		*iotype = UPIO_MEM32;
		p += 7;
	} else if (strncmp(p, "mmio32be,", 9) == 0) {
		*iotype = UPIO_MEM32BE;
		p += 9;
	} else if (strncmp(p, "mmio32native,", 13) == 0) {
		*iotype = IS_ENABLED(CONFIG_CPU_BIG_ENDIAN) ?
			UPIO_MEM32BE : UPIO_MEM32;
		p += 13;
	} else if (strncmp(p, "io,", 3) == 0) {
		*iotype = UPIO_PORT;
		p += 3;
	} else if (strncmp(p, "0x", 2) == 0) {
		*iotype = UPIO_MEM;
	} else {
		return -EINVAL;
	}

	/*
	 * Before you replace it with kstrtoull(), think about options separator
	 * (',') it will not tolerate
	 */
	*addr = simple_strtoull(p, NULL, 0);
	p = strchr(p, ',');
	if (p)
		p++;

	*options = p;
	return 0;
}
EXPORT_SYMBOL_GPL(uart_parse_earlycon);

/**
 *	uart_parse_options - Parse serial port baud/parity/bits/flow control.
 *	@options: pointer to option string
 *	@baud: pointer to an 'int' variable for the baud rate.
 *	@parity: pointer to an 'int' variable for the parity.
 *	@bits: pointer to an 'int' variable for the number of data bits.
 *	@flow: pointer to an 'int' variable for the flow control character.
 *
 *	uart_parse_options decodes a string containing the serial console
 *	options.  The format of the string is <baud><parity><bits><flow>,
 *	eg: 115200n8r
 */
void
uart_parse_options(const char *options, int *baud, int *parity,
		   int *bits, int *flow)
{
	const char *s = options;

	*baud = simple_strtoul(s, NULL, 10);
	while (*s >= '0' && *s <= '9')
		s++;
	if (*s)
		*parity = *s++;
	if (*s)
		*bits = *s++ - '0';
	if (*s)
		*flow = *s;
}
EXPORT_SYMBOL_GPL(uart_parse_options);

/**
 *	uart_set_options - setup the serial console parameters
 *	@port: pointer to the serial ports uart_port structure
 *	@co: console pointer
 *	@baud: baud rate
 *	@parity: parity character - 'n' (none), 'o' (odd), 'e' (even)
 *	@bits: number of data bits
 *	@flow: flow control character - 'r' (rts)
 */
int
uart_set_options(struct uart_port *port, struct console *co,
		 int baud, int parity, int bits, int flow)
{
	struct ktermios termios;
	static struct ktermios dummy;

	/*
	 * Ensure that the serial console lock is initialised
	 * early.
	 * If this port is a console, then the spinlock is already
	 * initialised.
	 */
	if (!(uart_console(port) && (port->cons->flags & CON_ENABLED))) {
		spin_lock_init(&port->lock);
		lockdep_set_class(&port->lock, &port_lock_key);
	}

	memset(&termios, 0, sizeof(struct ktermios));

	termios.c_cflag |= CREAD | HUPCL | CLOCAL;
	tty_termios_encode_baud_rate(&termios, baud, baud);

	if (bits == 7)
		termios.c_cflag |= CS7;
	else
		termios.c_cflag |= CS8;

	switch (parity) {
	case 'o': case 'O':
		termios.c_cflag |= PARODD;
		/*fall through*/
	case 'e': case 'E':
		termios.c_cflag |= PARENB;
		break;
	}

	if (flow == 'r')
		termios.c_cflag |= CRTSCTS;

	/*
	 * some uarts on other side don't support no flow control.
	 * So we set * DTR in host uart to make them happy
	 */
	port->mctrl |= TIOCM_DTR;

	port->ops->set_termios(port, &termios, &dummy);
	/*
	 * Allow the setting of the UART parameters with a NULL console
	 * too:
	 */
	if (co)
		co->cflag = termios.c_cflag;

	return 0;
}
EXPORT_SYMBOL_GPL(uart_set_options);
#endif /* CONFIG_SERIAL_CORE_CONSOLE */

/**
 * uart_change_pm - set power state of the port
 *
 * @state: port descriptor
 * @pm_state: new state
 *
 * Locking: port->mutex has to be held
 */
static void uart_change_pm(struct uart_state *state,
			   enum uart_pm_state pm_state)
{
	struct uart_port *port = uart_port_check(state);

	if (state->pm_state != pm_state) {
		if (port && port->ops->pm)
			port->ops->pm(port, pm_state, state->pm_state);
		state->pm_state = pm_state;
	}
}

struct uart_match {
	struct uart_port *port;
	struct uart_driver *driver;
};

static int serial_match_port(struct device *dev, void *data)
{
	struct uart_match *match = data;
	struct tty_driver *tty_drv = match->driver->tty_driver;
	dev_t devt = MKDEV(tty_drv->major, tty_drv->minor_start) +
		match->port->line;

	return dev->devt == devt; /* Actually, only one tty per port */
}

int uart_suspend_port(struct uart_driver *drv, struct uart_port *uport)
{
	struct uart_state *state = drv->state + uport->line;
	struct tty_port *port = &state->port;
	struct device *tty_dev;
	struct uart_match match = {uport, drv};

	mutex_lock(&port->mutex);

	tty_dev = device_find_child(uport->dev, &match, serial_match_port);
	if (tty_dev && device_may_wakeup(tty_dev)) {
		enable_irq_wake(uport->irq);
		put_device(tty_dev);
		mutex_unlock(&port->mutex);
		return 0;
	}
	put_device(tty_dev);

	/* Nothing to do if the console is not suspending */
	if (!console_suspend_enabled && uart_console(uport))
		goto unlock;

	uport->suspended = 1;

	if (tty_port_initialized(port)) {
		const struct uart_ops *ops = uport->ops;
		int tries;

		tty_port_set_suspended(port, 1);
		tty_port_set_initialized(port, 0);

		spin_lock_irq(&uport->lock);
		ops->stop_tx(uport);
		ops->set_mctrl(uport, 0);
		ops->stop_rx(uport);
		spin_unlock_irq(&uport->lock);

		/*
		 * Wait for the transmitter to empty.
		 */
		for (tries = 3; !ops->tx_empty(uport) && tries; tries--)
			msleep(10);
		if (!tries)
			dev_err(uport->dev, "%s: Unable to drain transmitter\n",
				uport->name);

		ops->shutdown(uport);
	}

	/*
	 * Disable the console device before suspending.
	 */
	if (uart_console(uport))
		console_stop(uport->cons);

	uart_change_pm(state, UART_PM_STATE_OFF);
unlock:
	mutex_unlock(&port->mutex);

	return 0;
}

int uart_resume_port(struct uart_driver *drv, struct uart_port *uport)
{
	struct uart_state *state = drv->state + uport->line;
	struct tty_port *port = &state->port;
	struct device *tty_dev;
	struct uart_match match = {uport, drv};
	struct ktermios termios;

	mutex_lock(&port->mutex);

	tty_dev = device_find_child(uport->dev, &match, serial_match_port);
	if (!uport->suspended && device_may_wakeup(tty_dev)) {
		if (irqd_is_wakeup_set(irq_get_irq_data((uport->irq))))
			disable_irq_wake(uport->irq);
		put_device(tty_dev);
		mutex_unlock(&port->mutex);
		return 0;
	}
	put_device(tty_dev);
	uport->suspended = 0;

	/*
	 * Re-enable the console device after suspending.
	 */
	if (uart_console(uport)) {
		/*
		 * First try to use the console cflag setting.
		 */
		memset(&termios, 0, sizeof(struct ktermios));
		termios.c_cflag = uport->cons->cflag;

		/*
		 * If that's unset, use the tty termios setting.
		 */
		if (port->tty && termios.c_cflag == 0)
			termios = port->tty->termios;

		if (console_suspend_enabled)
			uart_change_pm(state, UART_PM_STATE_ON);
		uport->ops->set_termios(uport, &termios, NULL);
		if (console_suspend_enabled)
			console_start(uport->cons);
	}

	if (tty_port_suspended(port)) {
		const struct uart_ops *ops = uport->ops;
		int ret;

		uart_change_pm(state, UART_PM_STATE_ON);
		spin_lock_irq(&uport->lock);
		ops->set_mctrl(uport, 0);
		spin_unlock_irq(&uport->lock);
		if (console_suspend_enabled || !uart_console(uport)) {
			/* Protected by port mutex for now */
			struct tty_struct *tty = port->tty;
			ret = ops->startup(uport);
			if (ret == 0) {
				if (tty)
					uart_change_speed(tty, state, NULL);
				spin_lock_irq(&uport->lock);
				ops->set_mctrl(uport, uport->mctrl);
				ops->start_tx(uport);
				spin_unlock_irq(&uport->lock);
				tty_port_set_initialized(port, 1);
			} else {
				/*
				 * Failed to resume - maybe hardware went away?
				 * Clear the "initialized" flag so we won't try
				 * to call the low level drivers shutdown method.
				 */
				uart_shutdown(tty, state);
			}
		}

		tty_port_set_suspended(port, 0);
	}

	mutex_unlock(&port->mutex);

	return 0;
}

static inline void
uart_report_port(struct uart_driver *drv, struct uart_port *port)
{
	char address[64];

	switch (port->iotype) {
	case UPIO_PORT:
		snprintf(address, sizeof(address), "I/O 0x%lx", port->iobase);
		break;
	case UPIO_HUB6:
		snprintf(address, sizeof(address),
			 "I/O 0x%lx offset 0x%x", port->iobase, port->hub6);
		break;
	case UPIO_MEM:
	case UPIO_MEM16:
	case UPIO_MEM32:
	case UPIO_MEM32BE:
	case UPIO_AU:
	case UPIO_TSI:
		snprintf(address, sizeof(address),
			 "MMIO 0x%llx", (unsigned long long)port->mapbase);
		break;
	default:
		strlcpy(address, "*unknown*", sizeof(address));
		break;
	}

	pr_info("%s%s%s at %s (irq = %d, base_baud = %d) is a %s\n",
	       port->dev ? dev_name(port->dev) : "",
	       port->dev ? ": " : "",
	       port->name,
	       address, port->irq, port->uartclk / 16, uart_type(port));
}

static void
uart_configure_port(struct uart_driver *drv, struct uart_state *state,
		    struct uart_port *port)
{
	unsigned int flags;

	/*
	 * If there isn't a port here, don't do anything further.
	 */
	if (!port->iobase && !port->mapbase && !port->membase)
		return;

	/*
	 * Now do the auto configuration stuff.  Note that config_port
	 * is expected to claim the resources and map the port for us.
	 */
	flags = 0;
	if (port->flags & UPF_AUTO_IRQ)
		flags |= UART_CONFIG_IRQ;
	if (port->flags & UPF_BOOT_AUTOCONF) {
		if (!(port->flags & UPF_FIXED_TYPE)) {
			port->type = PORT_UNKNOWN;
			flags |= UART_CONFIG_TYPE;
		}
		port->ops->config_port(port, flags);
	}

	if (port->type != PORT_UNKNOWN) {
		unsigned long flags;

		uart_report_port(drv, port);

		/* Power up port for set_mctrl() */
		uart_change_pm(state, UART_PM_STATE_ON);

		/*
		 * Ensure that the modem control lines are de-activated.
		 * keep the DTR setting that is set in uart_set_options()
		 * We probably don't need a spinlock around this, but
		 */
		spin_lock_irqsave(&port->lock, flags);
		port->ops->set_mctrl(port, port->mctrl & TIOCM_DTR);
		spin_unlock_irqrestore(&port->lock, flags);

		/*
		 * If this driver supports console, and it hasn't been
		 * successfully registered yet, try to re-register it.
		 * It may be that the port was not available.
		 */
		if (port->cons && !(port->cons->flags & CON_ENABLED))
			register_console(port->cons);

		/*
		 * Power down all ports by default, except the
		 * console if we have one.
		 */
		if (!uart_console(port))
			uart_change_pm(state, UART_PM_STATE_OFF);
	}
}

#ifdef CONFIG_CONSOLE_POLL

static int uart_poll_init(struct tty_driver *driver, int line, char *options)
{
	struct uart_driver *drv = driver->driver_state;
	struct uart_state *state = drv->state + line;
	struct tty_port *tport;
	struct uart_port *port;
	int baud = 9600;
	int bits = 8;
	int parity = 'n';
	int flow = 'n';
	int ret = 0;

	tport = &state->port;
	mutex_lock(&tport->mutex);

	port = uart_port_check(state);
	if (!port || !(port->ops->poll_get_char && port->ops->poll_put_char)) {
		ret = -1;
		goto out;
	}

	if (port->ops->poll_init) {
		/*
		 * We don't set initialized as we only initialized the hw,
		 * e.g. state->xmit is still uninitialized.
		 */
		if (!tty_port_initialized(tport))
			ret = port->ops->poll_init(port);
	}

	if (!ret && options) {
		uart_parse_options(options, &baud, &parity, &bits, &flow);
		ret = uart_set_options(port, NULL, baud, parity, bits, flow);
	}
out:
	mutex_unlock(&tport->mutex);
	return ret;
}

static int uart_poll_get_char(struct tty_driver *driver, int line)
{
	struct uart_driver *drv = driver->driver_state;
	struct uart_state *state = drv->state + line;
	struct uart_port *port;
	int ret = -1;

	port = uart_port_ref(state);
	if (port) {
		ret = port->ops->poll_get_char(port);
		uart_port_deref(port);
	}

	return ret;
}

static void uart_poll_put_char(struct tty_driver *driver, int line, char ch)
{
	struct uart_driver *drv = driver->driver_state;
	struct uart_state *state = drv->state + line;
	struct uart_port *port;

	port = uart_port_ref(state);
	if (!port)
		return;

	if (ch == '\n')
		port->ops->poll_put_char(port, '\r');
	port->ops->poll_put_char(port, ch);
	uart_port_deref(port);
}
#endif

static const struct tty_operations uart_ops = {
	.open		= uart_open,
	.close		= uart_close,
	.write		= uart_write,
	.put_char	= uart_put_char,
	.flush_chars	= uart_flush_chars,
	.write_room	= uart_write_room,
	.chars_in_buffer= uart_chars_in_buffer,
	.flush_buffer	= uart_flush_buffer,
	.ioctl		= uart_ioctl,
	.throttle	= uart_throttle,
	.unthrottle	= uart_unthrottle,
	.send_xchar	= uart_send_xchar,
	.set_termios	= uart_set_termios,
	.set_ldisc	= uart_set_ldisc,
	.stop		= uart_stop,
	.start		= uart_start,
	.hangup		= uart_hangup,
	.break_ctl	= uart_break_ctl,
	.wait_until_sent= uart_wait_until_sent,
#ifdef CONFIG_PROC_FS
	.proc_show	= uart_proc_show,
#endif
	.tiocmget	= uart_tiocmget,
	.tiocmset	= uart_tiocmset,
	.get_icount	= uart_get_icount,
#ifdef CONFIG_CONSOLE_POLL
	.poll_init	= uart_poll_init,
	.poll_get_char	= uart_poll_get_char,
	.poll_put_char	= uart_poll_put_char,
#endif
};

static const struct tty_port_operations uart_port_ops = {
	.carrier_raised = uart_carrier_raised,
	.dtr_rts	= uart_dtr_rts,
	.activate	= uart_port_activate,
	.shutdown	= uart_tty_port_shutdown,
};

/**
 *	uart_register_driver - register a driver with the uart core layer
 *	@drv: low level driver structure
 *
 *	Register a uart driver with the core driver.  We in turn register
 *	with the tty layer, and initialise the core driver per-port state.
 *
 *	We have a proc file in /proc/tty/driver which is named after the
 *	normal driver.
 *
 *	drv->port should be NULL, and the per-port structures should be
 *	registered using uart_add_one_port after this call has succeeded.
 */
int uart_register_driver(struct uart_driver *drv)
{
	struct tty_driver *normal;
	int i, retval;

	BUG_ON(drv->state);

	/*
	 * Maybe we should be using a slab cache for this, especially if
	 * we have a large number of ports to handle.
	 */
	drv->state = kcalloc(drv->nr, sizeof(struct uart_state), GFP_KERNEL);
	if (!drv->state)
		goto out;

	normal = alloc_tty_driver(drv->nr);
	if (!normal)
		goto out_kfree;

	drv->tty_driver = normal;

	normal->driver_name	= drv->driver_name;
	normal->name		= drv->dev_name;
	normal->major		= drv->major;
	normal->minor_start	= drv->minor;
	normal->type		= TTY_DRIVER_TYPE_SERIAL;
	normal->subtype		= SERIAL_TYPE_NORMAL;
	normal->init_termios	= tty_std_termios;
	normal->init_termios.c_cflag = B9600 | CS8 | CREAD | HUPCL | CLOCAL;
	normal->init_termios.c_ispeed = normal->init_termios.c_ospeed = 9600;
	normal->flags		= TTY_DRIVER_REAL_RAW | TTY_DRIVER_DYNAMIC_DEV;
	normal->driver_state    = drv;
	tty_set_operations(normal, &uart_ops);

	/*
	 * Initialise the UART state(s).
	 */
	for (i = 0; i < drv->nr; i++) {
		struct uart_state *state = drv->state + i;
		struct tty_port *port = &state->port;

		tty_port_init(port);
		port->ops = &uart_port_ops;
	}

	retval = tty_register_driver(normal);
	if (retval >= 0)
		return retval;

	for (i = 0; i < drv->nr; i++)
		tty_port_destroy(&drv->state[i].port);
	put_tty_driver(normal);
out_kfree:
	kfree(drv->state);
out:
	return -ENOMEM;
}

/**
 *	uart_unregister_driver - remove a driver from the uart core layer
 *	@drv: low level driver structure
 *
 *	Remove all references to a driver from the core driver.  The low
 *	level driver must have removed all its ports via the
 *	uart_remove_one_port() if it registered them with uart_add_one_port().
 *	(ie, drv->port == NULL)
 */
void uart_unregister_driver(struct uart_driver *drv)
{
	struct tty_driver *p = drv->tty_driver;
	unsigned int i;

	tty_unregister_driver(p);
	put_tty_driver(p);
	for (i = 0; i < drv->nr; i++)
		tty_port_destroy(&drv->state[i].port);
	kfree(drv->state);
	drv->state = NULL;
	drv->tty_driver = NULL;
}

struct tty_driver *uart_console_device(struct console *co, int *index)
{
	struct uart_driver *p = co->data;
	*index = co->index;
	return p->tty_driver;
}

static ssize_t uart_get_attr_uartclk(struct device *dev,
	struct device_attribute *attr, char *buf)
{
	struct serial_struct tmp;
	struct tty_port *port = dev_get_drvdata(dev);

	uart_get_info(port, &tmp);
	return snprintf(buf, PAGE_SIZE, "%d\n", tmp.baud_base * 16);
}

static ssize_t uart_get_attr_type(struct device *dev,
	struct device_attribute *attr, char *buf)
{
	struct serial_struct tmp;
	struct tty_port *port = dev_get_drvdata(dev);

	uart_get_info(port, &tmp);
	return snprintf(buf, PAGE_SIZE, "%d\n", tmp.type);
}
static ssize_t uart_get_attr_line(struct device *dev,
	struct device_attribute *attr, char *buf)
{
	struct serial_struct tmp;
	struct tty_port *port = dev_get_drvdata(dev);

	uart_get_info(port, &tmp);
	return snprintf(buf, PAGE_SIZE, "%d\n", tmp.line);
}

static ssize_t uart_get_attr_port(struct device *dev,
	struct device_attribute *attr, char *buf)
{
	struct serial_struct tmp;
	struct tty_port *port = dev_get_drvdata(dev);
	unsigned long ioaddr;

	uart_get_info(port, &tmp);
	ioaddr = tmp.port;
	if (HIGH_BITS_OFFSET)
		ioaddr |= (unsigned long)tmp.port_high << HIGH_BITS_OFFSET;
	return snprintf(buf, PAGE_SIZE, "0x%lX\n", ioaddr);
}

static ssize_t uart_get_attr_irq(struct device *dev,
	struct device_attribute *attr, char *buf)
{
	struct serial_struct tmp;
	struct tty_port *port = dev_get_drvdata(dev);

	uart_get_info(port, &tmp);
	return snprintf(buf, PAGE_SIZE, "%d\n", tmp.irq);
}

static ssize_t uart_get_attr_flags(struct device *dev,
	struct device_attribute *attr, char *buf)
{
	struct serial_struct tmp;
	struct tty_port *port = dev_get_drvdata(dev);

	uart_get_info(port, &tmp);
	return snprintf(buf, PAGE_SIZE, "0x%X\n", tmp.flags);
}

static ssize_t uart_get_attr_xmit_fifo_size(struct device *dev,
	struct device_attribute *attr, char *buf)
{
	struct serial_struct tmp;
	struct tty_port *port = dev_get_drvdata(dev);

	uart_get_info(port, &tmp);
	return snprintf(buf, PAGE_SIZE, "%d\n", tmp.xmit_fifo_size);
}


static ssize_t uart_get_attr_close_delay(struct device *dev,
	struct device_attribute *attr, char *buf)
{
	struct serial_struct tmp;
	struct tty_port *port = dev_get_drvdata(dev);

	uart_get_info(port, &tmp);
	return snprintf(buf, PAGE_SIZE, "%d\n", tmp.close_delay);
}


static ssize_t uart_get_attr_closing_wait(struct device *dev,
	struct device_attribute *attr, char *buf)
{
	struct serial_struct tmp;
	struct tty_port *port = dev_get_drvdata(dev);

	uart_get_info(port, &tmp);
	return snprintf(buf, PAGE_SIZE, "%d\n", tmp.closing_wait);
}

static ssize_t uart_get_attr_custom_divisor(struct device *dev,
	struct device_attribute *attr, char *buf)
{
	struct serial_struct tmp;
	struct tty_port *port = dev_get_drvdata(dev);

	uart_get_info(port, &tmp);
	return snprintf(buf, PAGE_SIZE, "%d\n", tmp.custom_divisor);
}

static ssize_t uart_get_attr_io_type(struct device *dev,
	struct device_attribute *attr, char *buf)
{
	struct serial_struct tmp;
	struct tty_port *port = dev_get_drvdata(dev);

	uart_get_info(port, &tmp);
	return snprintf(buf, PAGE_SIZE, "%d\n", tmp.io_type);
}

static ssize_t uart_get_attr_iomem_base(struct device *dev,
	struct device_attribute *attr, char *buf)
{
	struct serial_struct tmp;
	struct tty_port *port = dev_get_drvdata(dev);

	uart_get_info(port, &tmp);
	return snprintf(buf, PAGE_SIZE, "0x%lX\n", (unsigned long)tmp.iomem_base);
}

static ssize_t uart_get_attr_iomem_reg_shift(struct device *dev,
	struct device_attribute *attr, char *buf)
{
	struct serial_struct tmp;
	struct tty_port *port = dev_get_drvdata(dev);

	uart_get_info(port, &tmp);
	return snprintf(buf, PAGE_SIZE, "%d\n", tmp.iomem_reg_shift);
}

static DEVICE_ATTR(type, S_IRUSR | S_IRGRP, uart_get_attr_type, NULL);
static DEVICE_ATTR(line, S_IRUSR | S_IRGRP, uart_get_attr_line, NULL);
static DEVICE_ATTR(port, S_IRUSR | S_IRGRP, uart_get_attr_port, NULL);
static DEVICE_ATTR(irq, S_IRUSR | S_IRGRP, uart_get_attr_irq, NULL);
static DEVICE_ATTR(flags, S_IRUSR | S_IRGRP, uart_get_attr_flags, NULL);
static DEVICE_ATTR(xmit_fifo_size, S_IRUSR | S_IRGRP, uart_get_attr_xmit_fifo_size, NULL);
static DEVICE_ATTR(uartclk, S_IRUSR | S_IRGRP, uart_get_attr_uartclk, NULL);
static DEVICE_ATTR(close_delay, S_IRUSR | S_IRGRP, uart_get_attr_close_delay, NULL);
static DEVICE_ATTR(closing_wait, S_IRUSR | S_IRGRP, uart_get_attr_closing_wait, NULL);
static DEVICE_ATTR(custom_divisor, S_IRUSR | S_IRGRP, uart_get_attr_custom_divisor, NULL);
static DEVICE_ATTR(io_type, S_IRUSR | S_IRGRP, uart_get_attr_io_type, NULL);
static DEVICE_ATTR(iomem_base, S_IRUSR | S_IRGRP, uart_get_attr_iomem_base, NULL);
static DEVICE_ATTR(iomem_reg_shift, S_IRUSR | S_IRGRP, uart_get_attr_iomem_reg_shift, NULL);

static struct attribute *tty_dev_attrs[] = {
	&dev_attr_type.attr,
	&dev_attr_line.attr,
	&dev_attr_port.attr,
	&dev_attr_irq.attr,
	&dev_attr_flags.attr,
	&dev_attr_xmit_fifo_size.attr,
	&dev_attr_uartclk.attr,
	&dev_attr_close_delay.attr,
	&dev_attr_closing_wait.attr,
	&dev_attr_custom_divisor.attr,
	&dev_attr_io_type.attr,
	&dev_attr_iomem_base.attr,
	&dev_attr_iomem_reg_shift.attr,
	NULL,
	};

static const struct attribute_group tty_dev_attr_group = {
	.attrs = tty_dev_attrs,
	};

/**
 *	uart_add_one_port - attach a driver-defined port structure
 *	@drv: pointer to the uart low level driver structure for this port
 *	@uport: uart port structure to use for this port.
 *
 *	This allows the driver to register its own uart_port structure
 *	with the core driver.  The main purpose is to allow the low
 *	level uart drivers to expand uart_port, rather than having yet
 *	more levels of structures.
 */
int uart_add_one_port(struct uart_driver *drv, struct uart_port *uport)
{
	struct uart_state *state;
	struct tty_port *port;
	int ret = 0;
	struct device *tty_dev;
	int num_groups;

	BUG_ON(in_interrupt());

	if (uport->line >= drv->nr)
		return -EINVAL;

	state = drv->state + uport->line;
	port = &state->port;

	mutex_lock(&port_mutex);
	mutex_lock(&port->mutex);
	if (state->uart_port) {
		ret = -EINVAL;
		goto out;
	}

	/* Link the port to the driver state table and vice versa */
	atomic_set(&state->refcount, 1);
	init_waitqueue_head(&state->remove_wait);
	state->uart_port = uport;
	uport->state = state;

	state->pm_state = UART_PM_STATE_UNDEFINED;
	uport->cons = drv->cons;
	uport->minor = drv->tty_driver->minor_start + uport->line;
	uport->name = kasprintf(GFP_KERNEL, "%s%d", drv->dev_name,
				drv->tty_driver->name_base + uport->line);
	if (!uport->name) {
		ret = -ENOMEM;
		goto out;
	}

	/*
	 * If this port is a console, then the spinlock is already
	 * initialised.
	 */
	if (!(uart_console(uport) && (uport->cons->flags & CON_ENABLED))) {
		spin_lock_init(&uport->lock);
		lockdep_set_class(&uport->lock, &port_lock_key);
	}
	if (uport->cons && uport->dev)
		of_console_check(uport->dev->of_node, uport->cons->name, uport->line);

	uart_configure_port(drv, state, uport);

	port->console = uart_console(uport);

	num_groups = 2;
	if (uport->attr_group)
		num_groups++;

	uport->tty_groups = kcalloc(num_groups, sizeof(*uport->tty_groups),
				    GFP_KERNEL);
	if (!uport->tty_groups) {
		ret = -ENOMEM;
		goto out;
	}
	uport->tty_groups[0] = &tty_dev_attr_group;
	if (uport->attr_group)
		uport->tty_groups[1] = uport->attr_group;

	/*
	 * Register the port whether it's detected or not.  This allows
	 * setserial to be used to alter this port's parameters.
	 */
	tty_dev = tty_port_register_device_attr_serdev(port, drv->tty_driver,
			uport->line, uport->dev, port, uport->tty_groups);
	if (likely(!IS_ERR(tty_dev))) {
		device_set_wakeup_capable(tty_dev, 1);
	} else {
		dev_err(uport->dev, "Cannot register tty device on line %d\n",
		       uport->line);
	}

	/*
	 * Ensure UPF_DEAD is not set.
	 */
	uport->flags &= ~UPF_DEAD;

 out:
	mutex_unlock(&port->mutex);
	mutex_unlock(&port_mutex);

	return ret;
}

/**
 *	uart_remove_one_port - detach a driver defined port structure
 *	@drv: pointer to the uart low level driver structure for this port
 *	@uport: uart port structure for this port
 *
 *	This unhooks (and hangs up) the specified port structure from the
 *	core driver.  No further calls will be made to the low-level code
 *	for this port.
 */
int uart_remove_one_port(struct uart_driver *drv, struct uart_port *uport)
{
	struct uart_state *state = drv->state + uport->line;
	struct tty_port *port = &state->port;
	struct uart_port *uart_port;
	struct tty_struct *tty;
	int ret = 0;

	BUG_ON(in_interrupt());

	mutex_lock(&port_mutex);

	/*
	 * Mark the port "dead" - this prevents any opens from
	 * succeeding while we shut down the port.
	 */
	mutex_lock(&port->mutex);
	uart_port = uart_port_check(state);
	if (uart_port != uport)
		dev_alert(uport->dev, "Removing wrong port: %p != %p\n",
			  uart_port, uport);

	if (!uart_port) {
		mutex_unlock(&port->mutex);
		ret = -EINVAL;
		goto out;
	}
	uport->flags |= UPF_DEAD;
	mutex_unlock(&port->mutex);

	/*
	 * Remove the devices from the tty layer
	 */
	tty_port_unregister_device(port, drv->tty_driver, uport->line);

	tty = tty_port_tty_get(port);
	if (tty) {
		tty_vhangup(port->tty);
		tty_kref_put(tty);
	}

	/*
	 * If the port is used as a console, unregister it
	 */
	if (uart_console(uport))
		unregister_console(uport->cons);

	/*
	 * Free the port IO and memory resources, if any.
	 */
	if (uport->type != PORT_UNKNOWN && uport->ops->release_port)
		uport->ops->release_port(uport);
	kfree(uport->tty_groups);
	kfree(uport->name);

	/*
	 * Indicate that there isn't a port here anymore.
	 */
	uport->type = PORT_UNKNOWN;

	mutex_lock(&port->mutex);
	WARN_ON(atomic_dec_return(&state->refcount) < 0);
	wait_event(state->remove_wait, !atomic_read(&state->refcount));
	state->uart_port = NULL;
	mutex_unlock(&port->mutex);
out:
	mutex_unlock(&port_mutex);

	return ret;
}

/*
 *	Are the two ports equivalent?
 */
int uart_match_port(struct uart_port *port1, struct uart_port *port2)
{
	if (port1->iotype != port2->iotype)
		return 0;

	switch (port1->iotype) {
	case UPIO_PORT:
		return (port1->iobase == port2->iobase);
	case UPIO_HUB6:
		return (port1->iobase == port2->iobase) &&
		       (port1->hub6   == port2->hub6);
	case UPIO_MEM:
	case UPIO_MEM16:
	case UPIO_MEM32:
	case UPIO_MEM32BE:
	case UPIO_AU:
	case UPIO_TSI:
		return (port1->mapbase == port2->mapbase);
	}
	return 0;
}
EXPORT_SYMBOL(uart_match_port);

/**
 *	uart_handle_dcd_change - handle a change of carrier detect state
 *	@uport: uart_port structure for the open port
 *	@status: new carrier detect status, nonzero if active
 *
 *	Caller must hold uport->lock
 */
void uart_handle_dcd_change(struct uart_port *uport, unsigned int status)
{
	struct tty_port *port = &uport->state->port;
	struct tty_struct *tty = port->tty;
	struct tty_ldisc *ld;

	lockdep_assert_held_once(&uport->lock);

	if (tty) {
		ld = tty_ldisc_ref(tty);
		if (ld) {
			if (ld->ops->dcd_change)
				ld->ops->dcd_change(tty, status);
			tty_ldisc_deref(ld);
		}
	}

	uport->icount.dcd++;

	if (uart_dcd_enabled(uport)) {
		if (status)
			wake_up_interruptible(&port->open_wait);
		else if (tty)
			tty_hangup(tty);
	}
}
EXPORT_SYMBOL_GPL(uart_handle_dcd_change);

/**
 *	uart_handle_cts_change - handle a change of clear-to-send state
 *	@uport: uart_port structure for the open port
 *	@status: new clear to send status, nonzero if active
 *
 *	Caller must hold uport->lock
 */
void uart_handle_cts_change(struct uart_port *uport, unsigned int status)
{
	lockdep_assert_held_once(&uport->lock);

	uport->icount.cts++;

	if (uart_softcts_mode(uport)) {
		if (uport->hw_stopped) {
			if (status) {
				uport->hw_stopped = 0;
				uport->ops->start_tx(uport);
				uart_write_wakeup(uport);
			}
		} else {
			if (!status) {
				uport->hw_stopped = 1;
				uport->ops->stop_tx(uport);
			}
		}

	}
}
EXPORT_SYMBOL_GPL(uart_handle_cts_change);

/**
 * uart_insert_char - push a char to the uart layer
 *
 * User is responsible to call tty_flip_buffer_push when they are done with
 * insertion.
 *
 * @port: corresponding port
 * @status: state of the serial port RX buffer (LSR for 8250)
 * @overrun: mask of overrun bits in @status
 * @ch: character to push
 * @flag: flag for the character (see TTY_NORMAL and friends)
 */
void uart_insert_char(struct uart_port *port, unsigned int status,
		 unsigned int overrun, unsigned int ch, unsigned int flag)
{
	struct tty_port *tport = &port->state->port;

	if ((status & port->ignore_status_mask & ~overrun) == 0)
		if (tty_insert_flip_char(tport, ch, flag) == 0)
			++port->icount.buf_overrun;

	/*
	 * Overrun is special.  Since it's reported immediately,
	 * it doesn't affect the current character.
	 */
	if (status & ~port->ignore_status_mask & overrun)
		if (tty_insert_flip_char(tport, 0, TTY_OVERRUN) == 0)
			++port->icount.buf_overrun;
}
EXPORT_SYMBOL_GPL(uart_insert_char);

EXPORT_SYMBOL(uart_write_wakeup);
EXPORT_SYMBOL(uart_register_driver);
EXPORT_SYMBOL(uart_unregister_driver);
EXPORT_SYMBOL(uart_suspend_port);
EXPORT_SYMBOL(uart_resume_port);
EXPORT_SYMBOL(uart_add_one_port);
EXPORT_SYMBOL(uart_remove_one_port);

/**
 * uart_get_rs485_mode() - retrieve rs485 properties for given uart
 * @dev: uart device
 * @rs485conf: output parameter
 *
 * This function implements the device tree binding described in
 * Documentation/devicetree/bindings/serial/rs485.txt.
 */
void uart_get_rs485_mode(struct device *dev, struct serial_rs485 *rs485conf)
{
	u32 rs485_delay[2];
	int ret;

	ret = device_property_read_u32_array(dev, "rs485-rts-delay",
					     rs485_delay, 2);
	if (!ret) {
		rs485conf->delay_rts_before_send = rs485_delay[0];
		rs485conf->delay_rts_after_send = rs485_delay[1];
	} else {
		rs485conf->delay_rts_before_send = 0;
		rs485conf->delay_rts_after_send = 0;
	}

	/*
	 * Clear full-duplex and enabled flags, set RTS polarity to active high
	 * to get to a defined state with the following properties:
	 */
	rs485conf->flags &= ~(SER_RS485_RX_DURING_TX | SER_RS485_ENABLED |
			      SER_RS485_RTS_AFTER_SEND);
	rs485conf->flags |= SER_RS485_RTS_ON_SEND;

	if (device_property_read_bool(dev, "rs485-rx-during-tx"))
		rs485conf->flags |= SER_RS485_RX_DURING_TX;

	if (device_property_read_bool(dev, "linux,rs485-enabled-at-boot-time"))
		rs485conf->flags |= SER_RS485_ENABLED;

	if (device_property_read_bool(dev, "rs485-rts-active-low")) {
		rs485conf->flags &= ~SER_RS485_RTS_ON_SEND;
		rs485conf->flags |= SER_RS485_RTS_AFTER_SEND;
	}
}
EXPORT_SYMBOL_GPL(uart_get_rs485_mode);

MODULE_DESCRIPTION("Serial driver core");
MODULE_LICENSE("GPL");<|MERGE_RESOLUTION|>--- conflicted
+++ resolved
@@ -208,9 +208,6 @@
 	if (!state->xmit.buf) {
 		state->xmit.buf = (unsigned char *) page;
 		uart_circ_clear(&state->xmit);
-<<<<<<< HEAD
-	} else {
-=======
 		uart_port_unlock(uport, flags);
 	} else {
 		uart_port_unlock(uport, flags);
@@ -218,10 +215,8 @@
 		 * Do not free() the page under the port lock, see
 		 * uart_shutdown().
 		 */
->>>>>>> e021bb4f
 		free_page(page);
 	}
-	uart_port_unlock(uport, flags);
 
 	retval = uport->ops->startup(uport);
 	if (retval == 0) {
@@ -281,10 +276,7 @@
 	struct uart_port *uport = uart_port_check(state);
 	struct tty_port *port = &state->port;
 	unsigned long flags = 0;
-<<<<<<< HEAD
-=======
 	char *xmit_buf = NULL;
->>>>>>> e021bb4f
 
 	/*
 	 * Set the TTY IO error marker
@@ -321,20 +313,12 @@
 	 * can endup in printk() recursion.
 	 */
 	uart_port_lock(state, flags);
-<<<<<<< HEAD
-	if (state->xmit.buf) {
-		free_page((unsigned long)state->xmit.buf);
-		state->xmit.buf = NULL;
-	}
-	uart_port_unlock(uport, flags);
-=======
 	xmit_buf = state->xmit.buf;
 	state->xmit.buf = NULL;
 	uart_port_unlock(uport, flags);
 
 	if (xmit_buf)
 		free_page((unsigned long)xmit_buf);
->>>>>>> e021bb4f
 }
 
 /**
