// SPDX-License-Identifier: GPL-2.0+
/*
 *  Freescale lpuart serial port driver
 *
 *  Copyright 2012-2014 Freescale Semiconductor, Inc.
 */

#if defined(CONFIG_SERIAL_FSL_LPUART_CONSOLE) && defined(CONFIG_MAGIC_SYSRQ)
#define SUPPORT_SYSRQ
#endif

#include <linux/clk.h>
#include <linux/console.h>
#include <linux/dma-mapping.h>
#include <linux/dmaengine.h>
#include <linux/dmapool.h>
#include <linux/io.h>
#include <linux/irq.h>
#include <linux/module.h>
#include <linux/of.h>
#include <linux/of_device.h>
#include <linux/of_dma.h>
#include <linux/serial_core.h>
#include <linux/slab.h>
#include <linux/tty_flip.h>

/* All registers are 8-bit width */
#define UARTBDH			0x00
#define UARTBDL			0x01
#define UARTCR1			0x02
#define UARTCR2			0x03
#define UARTSR1			0x04
#define UARTCR3			0x06
#define UARTDR			0x07
#define UARTCR4			0x0a
#define UARTCR5			0x0b
#define UARTMODEM		0x0d
#define UARTPFIFO		0x10
#define UARTCFIFO		0x11
#define UARTSFIFO		0x12
#define UARTTWFIFO		0x13
#define UARTTCFIFO		0x14
#define UARTRWFIFO		0x15

#define UARTBDH_LBKDIE		0x80
#define UARTBDH_RXEDGIE		0x40
#define UARTBDH_SBR_MASK	0x1f

#define UARTCR1_LOOPS		0x80
#define UARTCR1_RSRC		0x20
#define UARTCR1_M		0x10
#define UARTCR1_WAKE		0x08
#define UARTCR1_ILT		0x04
#define UARTCR1_PE		0x02
#define UARTCR1_PT		0x01

#define UARTCR2_TIE		0x80
#define UARTCR2_TCIE		0x40
#define UARTCR2_RIE		0x20
#define UARTCR2_ILIE		0x10
#define UARTCR2_TE		0x08
#define UARTCR2_RE		0x04
#define UARTCR2_RWU		0x02
#define UARTCR2_SBK		0x01

#define UARTSR1_TDRE		0x80
#define UARTSR1_TC		0x40
#define UARTSR1_RDRF		0x20
#define UARTSR1_IDLE		0x10
#define UARTSR1_OR		0x08
#define UARTSR1_NF		0x04
#define UARTSR1_FE		0x02
#define UARTSR1_PE		0x01

#define UARTCR3_R8		0x80
#define UARTCR3_T8		0x40
#define UARTCR3_TXDIR		0x20
#define UARTCR3_TXINV		0x10
#define UARTCR3_ORIE		0x08
#define UARTCR3_NEIE		0x04
#define UARTCR3_FEIE		0x02
#define UARTCR3_PEIE		0x01

#define UARTCR4_MAEN1		0x80
#define UARTCR4_MAEN2		0x40
#define UARTCR4_M10		0x20
#define UARTCR4_BRFA_MASK	0x1f
#define UARTCR4_BRFA_OFF	0

#define UARTCR5_TDMAS		0x80
#define UARTCR5_RDMAS		0x20

#define UARTMODEM_RXRTSE	0x08
#define UARTMODEM_TXRTSPOL	0x04
#define UARTMODEM_TXRTSE	0x02
#define UARTMODEM_TXCTSE	0x01

#define UARTPFIFO_TXFE		0x80
#define UARTPFIFO_FIFOSIZE_MASK	0x7
#define UARTPFIFO_TXSIZE_OFF	4
#define UARTPFIFO_RXFE		0x08
#define UARTPFIFO_RXSIZE_OFF	0

#define UARTCFIFO_TXFLUSH	0x80
#define UARTCFIFO_RXFLUSH	0x40
#define UARTCFIFO_RXOFE		0x04
#define UARTCFIFO_TXOFE		0x02
#define UARTCFIFO_RXUFE		0x01

#define UARTSFIFO_TXEMPT	0x80
#define UARTSFIFO_RXEMPT	0x40
#define UARTSFIFO_RXOF		0x04
#define UARTSFIFO_TXOF		0x02
#define UARTSFIFO_RXUF		0x01

/* 32-bit register definition */
#define UARTBAUD		0x00
#define UARTSTAT		0x04
#define UARTCTRL		0x08
#define UARTDATA		0x0C
#define UARTMATCH		0x10
#define UARTMODIR		0x14
#define UARTFIFO		0x18
#define UARTWATER		0x1c

#define UARTBAUD_MAEN1		0x80000000
#define UARTBAUD_MAEN2		0x40000000
#define UARTBAUD_M10		0x20000000
#define UARTBAUD_TDMAE		0x00800000
#define UARTBAUD_RDMAE		0x00200000
#define UARTBAUD_MATCFG		0x00400000
#define UARTBAUD_BOTHEDGE	0x00020000
#define UARTBAUD_RESYNCDIS	0x00010000
#define UARTBAUD_LBKDIE		0x00008000
#define UARTBAUD_RXEDGIE	0x00004000
#define UARTBAUD_SBNS		0x00002000
#define UARTBAUD_SBR		0x00000000
#define UARTBAUD_SBR_MASK	0x1fff
#define UARTBAUD_OSR_MASK       0x1f
#define UARTBAUD_OSR_SHIFT      24

#define UARTSTAT_LBKDIF		0x80000000
#define UARTSTAT_RXEDGIF	0x40000000
#define UARTSTAT_MSBF		0x20000000
#define UARTSTAT_RXINV		0x10000000
#define UARTSTAT_RWUID		0x08000000
#define UARTSTAT_BRK13		0x04000000
#define UARTSTAT_LBKDE		0x02000000
#define UARTSTAT_RAF		0x01000000
#define UARTSTAT_TDRE		0x00800000
#define UARTSTAT_TC		0x00400000
#define UARTSTAT_RDRF		0x00200000
#define UARTSTAT_IDLE		0x00100000
#define UARTSTAT_OR		0x00080000
#define UARTSTAT_NF		0x00040000
#define UARTSTAT_FE		0x00020000
#define UARTSTAT_PE		0x00010000
#define UARTSTAT_MA1F		0x00008000
#define UARTSTAT_M21F		0x00004000

#define UARTCTRL_R8T9		0x80000000
#define UARTCTRL_R9T8		0x40000000
#define UARTCTRL_TXDIR		0x20000000
#define UARTCTRL_TXINV		0x10000000
#define UARTCTRL_ORIE		0x08000000
#define UARTCTRL_NEIE		0x04000000
#define UARTCTRL_FEIE		0x02000000
#define UARTCTRL_PEIE		0x01000000
#define UARTCTRL_TIE		0x00800000
#define UARTCTRL_TCIE		0x00400000
#define UARTCTRL_RIE		0x00200000
#define UARTCTRL_ILIE		0x00100000
#define UARTCTRL_TE		0x00080000
#define UARTCTRL_RE		0x00040000
#define UARTCTRL_RWU		0x00020000
#define UARTCTRL_SBK		0x00010000
#define UARTCTRL_MA1IE		0x00008000
#define UARTCTRL_MA2IE		0x00004000
#define UARTCTRL_IDLECFG	0x00000100
#define UARTCTRL_LOOPS		0x00000080
#define UARTCTRL_DOZEEN		0x00000040
#define UARTCTRL_RSRC		0x00000020
#define UARTCTRL_M		0x00000010
#define UARTCTRL_WAKE		0x00000008
#define UARTCTRL_ILT		0x00000004
#define UARTCTRL_PE		0x00000002
#define UARTCTRL_PT		0x00000001

#define UARTDATA_NOISY		0x00008000
#define UARTDATA_PARITYE	0x00004000
#define UARTDATA_FRETSC		0x00002000
#define UARTDATA_RXEMPT		0x00001000
#define UARTDATA_IDLINE		0x00000800
#define UARTDATA_MASK		0x3ff

#define UARTMODIR_IREN		0x00020000
#define UARTMODIR_TXCTSSRC	0x00000020
#define UARTMODIR_TXCTSC	0x00000010
#define UARTMODIR_RXRTSE	0x00000008
#define UARTMODIR_TXRTSPOL	0x00000004
#define UARTMODIR_TXRTSE	0x00000002
#define UARTMODIR_TXCTSE	0x00000001

#define UARTFIFO_TXEMPT		0x00800000
#define UARTFIFO_RXEMPT		0x00400000
#define UARTFIFO_TXOF		0x00020000
#define UARTFIFO_RXUF		0x00010000
#define UARTFIFO_TXFLUSH	0x00008000
#define UARTFIFO_RXFLUSH	0x00004000
#define UARTFIFO_TXOFE		0x00000200
#define UARTFIFO_RXUFE		0x00000100
#define UARTFIFO_TXFE		0x00000080
#define UARTFIFO_FIFOSIZE_MASK	0x7
#define UARTFIFO_TXSIZE_OFF	4
#define UARTFIFO_RXFE		0x00000008
#define UARTFIFO_RXSIZE_OFF	0
#define UARTFIFO_DEPTH(x)	(0x1 << ((x) ? ((x) + 1) : 0))

#define UARTWATER_COUNT_MASK	0xff
#define UARTWATER_TXCNT_OFF	8
#define UARTWATER_RXCNT_OFF	24
#define UARTWATER_WATER_MASK	0xff
#define UARTWATER_TXWATER_OFF	0
#define UARTWATER_RXWATER_OFF	16

/* Rx DMA timeout in ms, which is used to calculate Rx ring buffer size */
#define DMA_RX_TIMEOUT		(10)

#define DRIVER_NAME	"fsl-lpuart"
#define DEV_NAME	"ttyLP"
#define UART_NR		6

/* IMX lpuart has four extra unused regs located at the beginning */
#define IMX_REG_OFF	0x10

static DEFINE_IDA(fsl_lpuart_ida);

enum lpuart_type {
	VF610_LPUART,
	LS1021A_LPUART,
	IMX7ULP_LPUART,
	IMX8QXP_LPUART,
};

struct lpuart_port {
	struct uart_port	port;
	enum lpuart_type	devtype;
	struct clk		*ipg_clk;
	struct clk		*baud_clk;
	unsigned int		txfifo_size;
	unsigned int		rxfifo_size;

	bool			lpuart_dma_tx_use;
	bool			lpuart_dma_rx_use;
	struct dma_chan		*dma_tx_chan;
	struct dma_chan		*dma_rx_chan;
	struct dma_async_tx_descriptor  *dma_tx_desc;
	struct dma_async_tx_descriptor  *dma_rx_desc;
	dma_cookie_t		dma_tx_cookie;
	dma_cookie_t		dma_rx_cookie;
	unsigned int		dma_tx_bytes;
	unsigned int		dma_rx_bytes;
	bool			dma_tx_in_progress;
	unsigned int		dma_rx_timeout;
	struct timer_list	lpuart_timer;
	struct scatterlist	rx_sgl, tx_sgl[2];
	struct circ_buf		rx_ring;
	int			rx_dma_rng_buf_len;
	unsigned int		dma_tx_nents;
	wait_queue_head_t	dma_wait;
<<<<<<< HEAD
	int			hw_flow_control;
=======
	bool			id_allocated;
>>>>>>> 89246321
};

struct lpuart_soc_data {
	enum lpuart_type devtype;
	char iotype;
	u8 reg_off;
};

static const struct lpuart_soc_data vf_data = {
	.devtype = VF610_LPUART,
	.iotype = UPIO_MEM,
};

static const struct lpuart_soc_data ls_data = {
	.devtype = LS1021A_LPUART,
	.iotype = UPIO_MEM32BE,
};

static struct lpuart_soc_data imx7ulp_data = {
	.devtype = IMX7ULP_LPUART,
	.iotype = UPIO_MEM32,
	.reg_off = IMX_REG_OFF,
};

static struct lpuart_soc_data imx8qxp_data = {
	.devtype = IMX8QXP_LPUART,
	.iotype = UPIO_MEM32,
	.reg_off = IMX_REG_OFF,
};

static const struct of_device_id lpuart_dt_ids[] = {
	{ .compatible = "fsl,vf610-lpuart",	.data = &vf_data, },
	{ .compatible = "fsl,ls1021a-lpuart",	.data = &ls_data, },
	{ .compatible = "fsl,imx7ulp-lpuart",	.data = &imx7ulp_data, },
	{ .compatible = "fsl,imx8qxp-lpuart",	.data = &imx8qxp_data, },
	{ /* sentinel */ }
};
MODULE_DEVICE_TABLE(of, lpuart_dt_ids);

/* Forward declare this for the dma callbacks*/
static void lpuart_dma_tx_complete(void *arg);

static inline bool is_imx8qxp_lpuart(struct lpuart_port *sport)
{
	return sport->devtype == IMX8QXP_LPUART;
}

static inline u32 lpuart32_read(struct uart_port *port, u32 off)
{
	switch (port->iotype) {
	case UPIO_MEM32:
		return readl(port->membase + off);
	case UPIO_MEM32BE:
		return ioread32be(port->membase + off);
	default:
		return 0;
	}
}

static inline void lpuart32_write(struct uart_port *port, u32 val,
				  u32 off)
{
	switch (port->iotype) {
	case UPIO_MEM32:
		writel(val, port->membase + off);
		break;
	case UPIO_MEM32BE:
		iowrite32be(val, port->membase + off);
		break;
	}
}

static int __lpuart_enable_clks(struct lpuart_port *sport, bool is_en)
{
	int ret = 0;

	if (is_en) {
		ret = clk_prepare_enable(sport->ipg_clk);
		if (ret)
			return ret;

		ret = clk_prepare_enable(sport->baud_clk);
		if (ret) {
			clk_disable_unprepare(sport->ipg_clk);
			return ret;
		}
	} else {
		clk_disable_unprepare(sport->baud_clk);
		clk_disable_unprepare(sport->ipg_clk);
	}

	return 0;
}

static unsigned int lpuart_get_baud_clk_rate(struct lpuart_port *sport)
{
	if (is_imx8qxp_lpuart(sport))
		return clk_get_rate(sport->baud_clk);

	return clk_get_rate(sport->ipg_clk);
}

#define lpuart_enable_clks(x)	__lpuart_enable_clks(x, true)
#define lpuart_disable_clks(x)	__lpuart_enable_clks(x, false)

static void lpuart_stop_tx(struct uart_port *port)
{
	unsigned char temp;

	temp = readb(port->membase + UARTCR2);
	temp &= ~(UARTCR2_TIE | UARTCR2_TCIE);
	writeb(temp, port->membase + UARTCR2);
}

static void lpuart32_stop_tx(struct uart_port *port)
{
	unsigned long temp;

	temp = lpuart32_read(port, UARTCTRL);
	temp &= ~(UARTCTRL_TIE | UARTCTRL_TCIE);
	lpuart32_write(port, temp, UARTCTRL);
}

static void lpuart_stop_rx(struct uart_port *port)
{
	unsigned char temp;

	temp = readb(port->membase + UARTCR2);
	writeb(temp & ~UARTCR2_RE, port->membase + UARTCR2);
}

static void lpuart32_stop_rx(struct uart_port *port)
{
	unsigned long temp;

	temp = lpuart32_read(port, UARTCTRL);
	lpuart32_write(port, temp & ~UARTCTRL_RE, UARTCTRL);
}

static void lpuart_dma_tx(struct lpuart_port *sport)
{
	struct circ_buf *xmit = &sport->port.state->xmit;
	struct scatterlist *sgl = sport->tx_sgl;
	struct device *dev = sport->port.dev;
	int ret;

	if (sport->dma_tx_in_progress)
		return;

	sport->dma_tx_bytes = uart_circ_chars_pending(xmit);

	if (xmit->tail < xmit->head || xmit->head == 0) {
		sport->dma_tx_nents = 1;
		sg_init_one(sgl, xmit->buf + xmit->tail, sport->dma_tx_bytes);
	} else {
		sport->dma_tx_nents = 2;
		sg_init_table(sgl, 2);
		sg_set_buf(sgl, xmit->buf + xmit->tail,
				UART_XMIT_SIZE - xmit->tail);
		sg_set_buf(sgl + 1, xmit->buf, xmit->head);
	}

	ret = dma_map_sg(dev, sgl, sport->dma_tx_nents, DMA_TO_DEVICE);
	if (!ret) {
		dev_err(dev, "DMA mapping error for TX.\n");
		return;
	}

	sport->dma_tx_desc = dmaengine_prep_slave_sg(sport->dma_tx_chan, sgl,
					ret, DMA_MEM_TO_DEV,
					DMA_PREP_INTERRUPT);
	if (!sport->dma_tx_desc) {
		dma_unmap_sg(dev, sgl, sport->dma_tx_nents, DMA_TO_DEVICE);
		dev_err(dev, "Cannot prepare TX slave DMA!\n");
		return;
	}

	sport->dma_tx_desc->callback = lpuart_dma_tx_complete;
	sport->dma_tx_desc->callback_param = sport;
	sport->dma_tx_in_progress = true;
	sport->dma_tx_cookie = dmaengine_submit(sport->dma_tx_desc);
	dma_async_issue_pending(sport->dma_tx_chan);
}

static bool lpuart_stopped_or_empty(struct uart_port *port)
{
	return uart_circ_empty(&port->state->xmit) || uart_tx_stopped(port);
}

static void lpuart_dma_tx_complete(void *arg)
{
	struct lpuart_port *sport = arg;
	struct scatterlist *sgl = &sport->tx_sgl[0];
	struct circ_buf *xmit = &sport->port.state->xmit;
	unsigned long flags;

	spin_lock_irqsave(&sport->port.lock, flags);

	dma_unmap_sg(sport->port.dev, sgl, sport->dma_tx_nents, DMA_TO_DEVICE);

	xmit->tail = (xmit->tail + sport->dma_tx_bytes) & (UART_XMIT_SIZE - 1);

	sport->port.icount.tx += sport->dma_tx_bytes;
	sport->dma_tx_in_progress = false;
	spin_unlock_irqrestore(&sport->port.lock, flags);

	if (uart_circ_chars_pending(xmit) < WAKEUP_CHARS)
		uart_write_wakeup(&sport->port);

	if (waitqueue_active(&sport->dma_wait)) {
		wake_up(&sport->dma_wait);
		return;
	}

	spin_lock_irqsave(&sport->port.lock, flags);

	if (!lpuart_stopped_or_empty(&sport->port))
		lpuart_dma_tx(sport);

	spin_unlock_irqrestore(&sport->port.lock, flags);
}

static dma_addr_t lpuart_dma_datareg_addr(struct lpuart_port *sport)
{
	switch (sport->port.iotype) {
	case UPIO_MEM32:
		return sport->port.mapbase + UARTDATA;
	case UPIO_MEM32BE:
		return sport->port.mapbase + UARTDATA + sizeof(u32) - 1;
	}
	return sport->port.mapbase + UARTDR;
}

static int lpuart_dma_tx_request(struct uart_port *port)
{
	struct lpuart_port *sport = container_of(port,
					struct lpuart_port, port);
	struct dma_slave_config dma_tx_sconfig = {};
	int ret;

	dma_tx_sconfig.dst_addr = lpuart_dma_datareg_addr(sport);
	dma_tx_sconfig.dst_addr_width = DMA_SLAVE_BUSWIDTH_1_BYTE;
	dma_tx_sconfig.dst_maxburst = 1;
	dma_tx_sconfig.direction = DMA_MEM_TO_DEV;
	ret = dmaengine_slave_config(sport->dma_tx_chan, &dma_tx_sconfig);

	if (ret) {
		dev_err(sport->port.dev,
				"DMA slave config failed, err = %d\n", ret);
		return ret;
	}

	return 0;
}

static bool lpuart_is_32(struct lpuart_port *sport)
{
	return sport->port.iotype == UPIO_MEM32 ||
	       sport->port.iotype ==  UPIO_MEM32BE;
}

static void lpuart_flush_buffer(struct uart_port *port)
{
	struct lpuart_port *sport = container_of(port, struct lpuart_port,
					port);
	u32 val;

	if (sport->lpuart_dma_tx_use) {
		if (sport->dma_tx_in_progress) {
			dma_unmap_sg(sport->port.dev, &sport->tx_sgl[0],
				sport->dma_tx_nents, DMA_TO_DEVICE);
			sport->dma_tx_in_progress = false;
		}
		dmaengine_terminate_all(sport->dma_tx_chan);
	}

	if (lpuart_is_32(sport)) {
		val = lpuart32_read(&sport->port, UARTFIFO);
		val |= UARTFIFO_TXFLUSH | UARTFIFO_RXFLUSH;
		lpuart32_write(&sport->port, val, UARTFIFO);
	} else {
		val = readb(sport->port.membase + UARTCFIFO);
		val |= UARTCFIFO_TXFLUSH | UARTCFIFO_RXFLUSH;
		writeb(val, sport->port.membase + UARTCFIFO);
	}
}

static void lpuart_wait_bit_set(struct uart_port *port, unsigned int offset,
				u8 bit)
{
	while (!(readb(port->membase + offset) & bit))
		cpu_relax();
}

static void lpuart32_wait_bit_set(struct uart_port *port, unsigned int offset,
				  u32 bit)
{
	while (!(lpuart32_read(port, offset) & bit))
		cpu_relax();
}

#if defined(CONFIG_CONSOLE_POLL)

static int lpuart_poll_init(struct uart_port *port)
{
	struct lpuart_port *sport = container_of(port,
					struct lpuart_port, port);
	unsigned long flags;
	unsigned char temp;

	sport->port.fifosize = 0;

	spin_lock_irqsave(&sport->port.lock, flags);
	/* Disable Rx & Tx */
	writeb(0, sport->port.membase + UARTCR2);

	temp = readb(sport->port.membase + UARTPFIFO);
	/* Enable Rx and Tx FIFO */
	writeb(temp | UARTPFIFO_RXFE | UARTPFIFO_TXFE,
			sport->port.membase + UARTPFIFO);

	/* flush Tx and Rx FIFO */
	writeb(UARTCFIFO_TXFLUSH | UARTCFIFO_RXFLUSH,
			sport->port.membase + UARTCFIFO);

	/* explicitly clear RDRF */
	if (readb(sport->port.membase + UARTSR1) & UARTSR1_RDRF) {
		readb(sport->port.membase + UARTDR);
		writeb(UARTSFIFO_RXUF, sport->port.membase + UARTSFIFO);
	}

	writeb(0, sport->port.membase + UARTTWFIFO);
	writeb(1, sport->port.membase + UARTRWFIFO);

	/* Enable Rx and Tx */
	writeb(UARTCR2_RE | UARTCR2_TE, sport->port.membase + UARTCR2);
	spin_unlock_irqrestore(&sport->port.lock, flags);

	return 0;
}

static void lpuart_poll_put_char(struct uart_port *port, unsigned char c)
{
	/* drain */
	lpuart_wait_bit_set(port, UARTSR1, UARTSR1_TDRE);
	writeb(c, port->membase + UARTDR);
}

static int lpuart_poll_get_char(struct uart_port *port)
{
	if (!(readb(port->membase + UARTSR1) & UARTSR1_RDRF))
		return NO_POLL_CHAR;

	return readb(port->membase + UARTDR);
}

static int lpuart32_poll_init(struct uart_port *port)
{
	unsigned long flags;
	struct lpuart_port *sport = container_of(port, struct lpuart_port,
					port);
	u32 temp;

	sport->port.fifosize = 0;

	spin_lock_irqsave(&sport->port.lock, flags);

	/* Disable Rx & Tx */
	lpuart32_write(&sport->port, UARTCTRL, 0);

	temp = lpuart32_read(&sport->port, UARTFIFO);

	/* Enable Rx and Tx FIFO */
	lpuart32_write(&sport->port, UARTFIFO,
		       temp | UARTFIFO_RXFE | UARTFIFO_TXFE);

	/* flush Tx and Rx FIFO */
	lpuart32_write(&sport->port, UARTFIFO,
		       UARTFIFO_TXFLUSH | UARTFIFO_RXFLUSH);

	/* explicitly clear RDRF */
	if (lpuart32_read(&sport->port, UARTSTAT) & UARTSTAT_RDRF) {
		lpuart32_read(&sport->port, UARTDATA);
		lpuart32_write(&sport->port, UARTFIFO, UARTFIFO_RXUF);
	}

	/* Enable Rx and Tx */
	lpuart32_write(&sport->port, UARTCTRL, UARTCTRL_RE | UARTCTRL_TE);
	spin_unlock_irqrestore(&sport->port.lock, flags);

	return 0;
}

static void lpuart32_poll_put_char(struct uart_port *port, unsigned char c)
{
	lpuart32_wait_bit_set(port, UARTSTAT, UARTSTAT_TDRE);
	lpuart32_write(port, UARTDATA, c);
}

static int lpuart32_poll_get_char(struct uart_port *port)
{
	if (!(lpuart32_read(port, UARTSTAT) & UARTSTAT_RDRF))
		return NO_POLL_CHAR;

	return lpuart32_read(port, UARTDATA);
}
#endif

static inline void lpuart_transmit_buffer(struct lpuart_port *sport)
{
	struct circ_buf *xmit = &sport->port.state->xmit;

	if (sport->port.x_char) {
		writeb(sport->port.x_char, sport->port.membase + UARTDR);
		sport->port.icount.tx++;
		sport->port.x_char = 0;
		return;
	}

	if (lpuart_stopped_or_empty(&sport->port)) {
		lpuart_stop_tx(&sport->port);
		return;
	}

	while (!uart_circ_empty(xmit) &&
		(readb(sport->port.membase + UARTTCFIFO) <
			sport->txfifo_size)) {
		writeb(xmit->buf[xmit->tail], sport->port.membase + UARTDR);
		xmit->tail = (xmit->tail + 1) & (UART_XMIT_SIZE - 1);
		sport->port.icount.tx++;
	}

	if (uart_circ_chars_pending(xmit) < WAKEUP_CHARS)
		uart_write_wakeup(&sport->port);

	if (uart_circ_empty(xmit))
		lpuart_stop_tx(&sport->port);
}

static inline void lpuart32_transmit_buffer(struct lpuart_port *sport)
{
	struct circ_buf *xmit = &sport->port.state->xmit;
	unsigned long txcnt;

	if (sport->port.x_char) {
		lpuart32_write(&sport->port, sport->port.x_char, UARTDATA);
		sport->port.icount.tx++;
		sport->port.x_char = 0;
		return;
	}

	if (lpuart_stopped_or_empty(&sport->port)) {
		lpuart32_stop_tx(&sport->port);
		return;
	}

	txcnt = lpuart32_read(&sport->port, UARTWATER);
	txcnt = txcnt >> UARTWATER_TXCNT_OFF;
	txcnt &= UARTWATER_COUNT_MASK;
	while (!uart_circ_empty(xmit) && (txcnt < sport->txfifo_size)) {
		lpuart32_write(&sport->port, xmit->buf[xmit->tail], UARTDATA);
		xmit->tail = (xmit->tail + 1) & (UART_XMIT_SIZE - 1);
		sport->port.icount.tx++;
		txcnt = lpuart32_read(&sport->port, UARTWATER);
		txcnt = txcnt >> UARTWATER_TXCNT_OFF;
		txcnt &= UARTWATER_COUNT_MASK;
	}

	if (uart_circ_chars_pending(xmit) < WAKEUP_CHARS)
		uart_write_wakeup(&sport->port);

	if (uart_circ_empty(xmit))
		lpuart32_stop_tx(&sport->port);
}

static void lpuart_start_tx(struct uart_port *port)
{
	struct lpuart_port *sport = container_of(port,
			struct lpuart_port, port);
	unsigned char temp;

	temp = readb(port->membase + UARTCR2);
	writeb(temp | UARTCR2_TIE, port->membase + UARTCR2);

	if (sport->lpuart_dma_tx_use) {
		if (!lpuart_stopped_or_empty(port))
			lpuart_dma_tx(sport);
	} else {
		if (readb(port->membase + UARTSR1) & UARTSR1_TDRE)
			lpuart_transmit_buffer(sport);
	}
}

static void lpuart32_start_tx(struct uart_port *port)
{
	struct lpuart_port *sport = container_of(port, struct lpuart_port,
					port);
	unsigned long temp;

	if (sport->lpuart_dma_tx_use) {
		if (!lpuart_stopped_or_empty(port))
			lpuart_dma_tx(sport);
	} else {
		temp = lpuart32_read(port, UARTCTRL);
		lpuart32_write(port, temp | UARTCTRL_TIE, UARTCTRL);

		if (lpuart32_read(port, UARTSTAT) & UARTSTAT_TDRE)
			lpuart32_transmit_buffer(sport);
	}
}

/* return TIOCSER_TEMT when transmitter is not busy */
static unsigned int lpuart_tx_empty(struct uart_port *port)
{
	struct lpuart_port *sport = container_of(port,
			struct lpuart_port, port);
	unsigned char sr1 = readb(port->membase + UARTSR1);
	unsigned char sfifo = readb(port->membase + UARTSFIFO);

	if (sport->dma_tx_in_progress)
		return 0;

	if (sr1 & UARTSR1_TC && sfifo & UARTSFIFO_TXEMPT)
		return TIOCSER_TEMT;

	return 0;
}

static unsigned int lpuart32_tx_empty(struct uart_port *port)
{
	struct lpuart_port *sport = container_of(port,
			struct lpuart_port, port);
	unsigned long stat = lpuart32_read(port, UARTSTAT);
	unsigned long sfifo = lpuart32_read(port, UARTFIFO);

	if (sport->dma_tx_in_progress)
		return 0;

	if (stat & UARTSTAT_TC && sfifo & UARTFIFO_TXEMPT)
		return TIOCSER_TEMT;

	return 0;
}

static void lpuart_txint(struct lpuart_port *sport)
{
	unsigned long flags;

	spin_lock_irqsave(&sport->port.lock, flags);
	lpuart_transmit_buffer(sport);
	spin_unlock_irqrestore(&sport->port.lock, flags);
}

static void lpuart_handle_rx_overrun(struct lpuart_port *sport)
{
	unsigned char temp;
	unsigned char rx;

	/*
	 * Overrun gets cleared by reading the Data register
	 * until the event disappears
	 */
	temp = readb(sport->port.membase + UARTSR1);
	while (temp & UARTSR1_OR) {
		rx = readb(sport->port.membase + UARTDR);
		temp = readb(sport->port.membase + UARTSR1);
	}

	/*
	 * For some reason, we also need to flush the RX FIFO
	 * to resume normal RX operation on UART
	 */
	temp = readb(sport->port.membase + UARTCFIFO);
	temp |= UARTCFIFO_RXFLUSH;
	writeb(temp, sport->port.membase + UARTCFIFO);

	/*
	 * Clear any possible FIFO event resulting from
	 * RX FIFO flush (e.g. RXUFE)
	 */
	temp = readb(sport->port.membase + UARTSFIFO);
	writeb(temp, sport->port.membase + UARTSFIFO);
}

static void lpuart_rxint(struct lpuart_port *sport)
{
	unsigned int flg, ignored = 0, overrun = 0;
	struct tty_port *port = &sport->port.state->port;
	unsigned long flags;
	unsigned char rx, sr;

	spin_lock_irqsave(&sport->port.lock, flags);

	while (!(readb(sport->port.membase + UARTSFIFO) & UARTSFIFO_RXEMPT)) {
		flg = TTY_NORMAL;
		sport->port.icount.rx++;
		/*
		 * to clear the FE, OR, NF, FE, PE flags,
		 * read SR1 then read DR
		 */
		sr = readb(sport->port.membase + UARTSR1);
		rx = readb(sport->port.membase + UARTDR);

		if (uart_handle_sysrq_char(&sport->port, (unsigned char)rx))
			continue;

		if (sr & (UARTSR1_PE | UARTSR1_OR | UARTSR1_FE)) {
			if (sr & UARTSR1_PE)
				sport->port.icount.parity++;
			else if (sr & UARTSR1_FE)
				sport->port.icount.frame++;

			if (sr & UARTSR1_OR)
				overrun++;

			if (sr & sport->port.ignore_status_mask) {
				if (++ignored > 100)
					goto out;
				continue;
			}

			sr &= sport->port.read_status_mask;

			if (sr & UARTSR1_PE)
				flg = TTY_PARITY;
			else if (sr & UARTSR1_FE)
				flg = TTY_FRAME;

			if (sr & UARTSR1_OR)
				flg = TTY_OVERRUN;

#ifdef SUPPORT_SYSRQ
			sport->port.sysrq = 0;
#endif
		}

		tty_insert_flip_char(port, rx, flg);
	}

out:
	if (overrun) {
		sport->port.icount.overrun += overrun;

		/*
		 * Overruns cause FIFO pointers to become missaligned.
		 * Flushing the receive FIFO reinitializes the pointers.
		 */
		writeb(UARTCFIFO_RXFLUSH, sport->port.membase + UARTCFIFO);
		writeb(UARTSFIFO_RXOF, sport->port.membase + UARTSFIFO);
	}

	spin_unlock_irqrestore(&sport->port.lock, flags);

	tty_flip_buffer_push(port);
}

static void lpuart32_txint(struct lpuart_port *sport)
{
	unsigned long flags;

	spin_lock_irqsave(&sport->port.lock, flags);
	lpuart32_transmit_buffer(sport);
	spin_unlock_irqrestore(&sport->port.lock, flags);
}

static void lpuart32_rxint(struct lpuart_port *sport)
{
	unsigned int flg, ignored = 0;
	struct tty_port *port = &sport->port.state->port;
	unsigned long flags;
	unsigned long rx, sr;

	spin_lock_irqsave(&sport->port.lock, flags);

	while (!(lpuart32_read(&sport->port, UARTFIFO) & UARTFIFO_RXEMPT)) {
		flg = TTY_NORMAL;
		sport->port.icount.rx++;
		/*
		 * to clear the FE, OR, NF, FE, PE flags,
		 * read STAT then read DATA reg
		 */
		sr = lpuart32_read(&sport->port, UARTSTAT);
		rx = lpuart32_read(&sport->port, UARTDATA);
		rx &= 0x3ff;

		if (uart_handle_sysrq_char(&sport->port, (unsigned char)rx))
			continue;

		if (sr & (UARTSTAT_PE | UARTSTAT_OR | UARTSTAT_FE)) {
			if (sr & UARTSTAT_PE)
				sport->port.icount.parity++;
			else if (sr & UARTSTAT_FE)
				sport->port.icount.frame++;

			if (sr & UARTSTAT_OR)
				sport->port.icount.overrun++;

			if (sr & sport->port.ignore_status_mask) {
				if (++ignored > 100)
					goto out;
				continue;
			}

			sr &= sport->port.read_status_mask;

			if (sr & UARTSTAT_PE)
				flg = TTY_PARITY;
			else if (sr & UARTSTAT_FE)
				flg = TTY_FRAME;

			if (sr & UARTSTAT_OR)
				flg = TTY_OVERRUN;

#ifdef SUPPORT_SYSRQ
			sport->port.sysrq = 0;
#endif
		}

		tty_insert_flip_char(port, rx, flg);
	}

out:
	spin_unlock_irqrestore(&sport->port.lock, flags);

	tty_flip_buffer_push(port);
}

static irqreturn_t lpuart_int(int irq, void *dev_id)
{
	struct lpuart_port *sport = dev_id;
	unsigned char sts;

	sts = readb(sport->port.membase + UARTSR1);

	if (sts & UARTSR1_OR && !sport->lpuart_dma_rx_use) {
		lpuart_handle_rx_overrun(sport);
		return IRQ_HANDLED;
	}

	if (sts & UARTSR1_RDRF && !sport->lpuart_dma_rx_use)
		lpuart_rxint(sport);

	if (sts & UARTSR1_TDRE && !sport->lpuart_dma_tx_use)
		lpuart_txint(sport);

	return IRQ_HANDLED;
}

static irqreturn_t lpuart32_int(int irq, void *dev_id)
{
	struct lpuart_port *sport = dev_id;
	unsigned long sts, rxcount;

	sts = lpuart32_read(&sport->port, UARTSTAT);
	rxcount = lpuart32_read(&sport->port, UARTWATER);
	rxcount = rxcount >> UARTWATER_RXCNT_OFF;

	if ((sts & UARTSTAT_RDRF || rxcount > 0) && !sport->lpuart_dma_rx_use)
		lpuart32_rxint(sport);

	if ((sts & UARTSTAT_TDRE) && !sport->lpuart_dma_tx_use)
		lpuart32_txint(sport);

	lpuart32_write(&sport->port, sts, UARTSTAT);
	return IRQ_HANDLED;
}

static void lpuart_copy_rx_to_tty(struct lpuart_port *sport)
{
	struct tty_port *port = &sport->port.state->port;
	struct dma_tx_state state;
	enum dma_status dmastat;
	struct circ_buf *ring = &sport->rx_ring;
	unsigned long flags;
	int count = 0;

	if (lpuart_is_32(sport)) {
		unsigned long sr = lpuart32_read(&sport->port, UARTSTAT);

		if (sr & (UARTSTAT_PE | UARTSTAT_FE)) {
			/* Read DR to clear the error flags */
			lpuart32_read(&sport->port, UARTDATA);

			if (sr & UARTSTAT_PE)
				sport->port.icount.parity++;
			else if (sr & UARTSTAT_FE)
				sport->port.icount.frame++;
		}
	} else {
		unsigned char sr = readb(sport->port.membase + UARTSR1);

		if (sr & (UARTSR1_PE | UARTSR1_FE)) {
			unsigned char cr2;

			/* Disable receiver during this operation... */
			cr2 = readb(sport->port.membase + UARTCR2);
			cr2 &= ~UARTCR2_RE;
			writeb(cr2, sport->port.membase + UARTCR2);

			/* Read DR to clear the error flags */
			readb(sport->port.membase + UARTDR);

			if (sr & UARTSR1_PE)
				sport->port.icount.parity++;
			else if (sr & UARTSR1_FE)
				sport->port.icount.frame++;
			/*
			 * At this point parity/framing error is
			 * cleared However, since the DMA already read
			 * the data register and we had to read it
			 * again after reading the status register to
			 * properly clear the flags, the FIFO actually
			 * underflowed... This requires a clearing of
			 * the FIFO...
			 */
			if (readb(sport->port.membase + UARTSFIFO) &
			    UARTSFIFO_RXUF) {
				writeb(UARTSFIFO_RXUF,
				       sport->port.membase + UARTSFIFO);
				writeb(UARTCFIFO_RXFLUSH,
				       sport->port.membase + UARTCFIFO);
			}

			cr2 |= UARTCR2_RE;
			writeb(cr2, sport->port.membase + UARTCR2);
		}
	}

	async_tx_ack(sport->dma_rx_desc);

	spin_lock_irqsave(&sport->port.lock, flags);

	dmastat = dmaengine_tx_status(sport->dma_rx_chan,
				sport->dma_rx_cookie,
				&state);

	if (dmastat == DMA_ERROR) {
		dev_err(sport->port.dev, "Rx DMA transfer failed!\n");
		spin_unlock_irqrestore(&sport->port.lock, flags);
		return;
	}

	/* CPU claims ownership of RX DMA buffer */
	dma_sync_sg_for_cpu(sport->port.dev, &sport->rx_sgl, 1,
				DMA_FROM_DEVICE);

	/*
	 * ring->head points to the end of data already written by the DMA.
	 * ring->tail points to the beginning of data to be read by the
	 * framework.
	 * The current transfer size should not be larger than the dma buffer
	 * length.
	 */
	ring->head = sport->rx_sgl.length - state.residue;
	BUG_ON(ring->head > sport->rx_sgl.length);
	/*
	 * At this point ring->head may point to the first byte right after the
	 * last byte of the dma buffer:
	 * 0 <= ring->head <= sport->rx_sgl.length
	 *
	 * However ring->tail must always points inside the dma buffer:
	 * 0 <= ring->tail <= sport->rx_sgl.length - 1
	 *
	 * Since we use a ring buffer, we have to handle the case
	 * where head is lower than tail. In such a case, we first read from
	 * tail to the end of the buffer then reset tail.
	 */
	if (ring->head < ring->tail) {
		count = sport->rx_sgl.length - ring->tail;

		tty_insert_flip_string(port, ring->buf + ring->tail, count);
		ring->tail = 0;
		sport->port.icount.rx += count;
	}

	/* Finally we read data from tail to head */
	if (ring->tail < ring->head) {
		count = ring->head - ring->tail;
		tty_insert_flip_string(port, ring->buf + ring->tail, count);
		/* Wrap ring->head if needed */
		if (ring->head >= sport->rx_sgl.length)
			ring->head = 0;
		ring->tail = ring->head;
		sport->port.icount.rx += count;
	}

	dma_sync_sg_for_device(sport->port.dev, &sport->rx_sgl, 1,
			       DMA_FROM_DEVICE);

	spin_unlock_irqrestore(&sport->port.lock, flags);

	tty_flip_buffer_push(port);
	mod_timer(&sport->lpuart_timer, jiffies + sport->dma_rx_timeout);
}

static void lpuart_dma_rx_complete(void *arg)
{
	struct lpuart_port *sport = arg;

	lpuart_copy_rx_to_tty(sport);
}

static void lpuart_timer_func(struct timer_list *t)
{
	struct lpuart_port *sport = from_timer(sport, t, lpuart_timer);

	lpuart_copy_rx_to_tty(sport);
}

static inline int lpuart_start_rx_dma(struct lpuart_port *sport)
{
	struct dma_slave_config dma_rx_sconfig = {};
	struct circ_buf *ring = &sport->rx_ring;
	int ret, nent;
	int bits, baud;
	struct tty_port *port = &sport->port.state->port;
	struct tty_struct *tty = port->tty;
	struct ktermios *termios = &tty->termios;

	baud = tty_get_baud_rate(tty);

	bits = (termios->c_cflag & CSIZE) == CS7 ? 9 : 10;
	if (termios->c_cflag & PARENB)
		bits++;

	/*
	 * Calculate length of one DMA buffer size to keep latency below
	 * 10ms at any baud rate.
	 */
	sport->rx_dma_rng_buf_len = (DMA_RX_TIMEOUT * baud /  bits / 1000) * 2;
	sport->rx_dma_rng_buf_len = (1 << (fls(sport->rx_dma_rng_buf_len) - 1));
	if (sport->rx_dma_rng_buf_len < 16)
		sport->rx_dma_rng_buf_len = 16;

	ring->buf = kzalloc(sport->rx_dma_rng_buf_len, GFP_ATOMIC);
	if (!ring->buf)
		return -ENOMEM;

	sg_init_one(&sport->rx_sgl, ring->buf, sport->rx_dma_rng_buf_len);
	nent = dma_map_sg(sport->port.dev, &sport->rx_sgl, 1, DMA_FROM_DEVICE);

	if (!nent) {
		dev_err(sport->port.dev, "DMA Rx mapping error\n");
		return -EINVAL;
	}

	dma_rx_sconfig.src_addr = lpuart_dma_datareg_addr(sport);
	dma_rx_sconfig.src_addr_width = DMA_SLAVE_BUSWIDTH_1_BYTE;
	dma_rx_sconfig.src_maxburst = 1;
	dma_rx_sconfig.direction = DMA_DEV_TO_MEM;
	ret = dmaengine_slave_config(sport->dma_rx_chan, &dma_rx_sconfig);

	if (ret < 0) {
		dev_err(sport->port.dev,
				"DMA Rx slave config failed, err = %d\n", ret);
		return ret;
	}

	sport->dma_rx_desc = dmaengine_prep_dma_cyclic(sport->dma_rx_chan,
				 sg_dma_address(&sport->rx_sgl),
				 sport->rx_sgl.length,
				 sport->rx_sgl.length / 2,
				 DMA_DEV_TO_MEM,
				 DMA_PREP_INTERRUPT);
	if (!sport->dma_rx_desc) {
		dev_err(sport->port.dev, "Cannot prepare cyclic DMA\n");
		return -EFAULT;
	}

	sport->dma_rx_desc->callback = lpuart_dma_rx_complete;
	sport->dma_rx_desc->callback_param = sport;
	sport->dma_rx_cookie = dmaengine_submit(sport->dma_rx_desc);
	dma_async_issue_pending(sport->dma_rx_chan);

	if (lpuart_is_32(sport)) {
		unsigned long temp = lpuart32_read(&sport->port, UARTBAUD);

		lpuart32_write(&sport->port, temp | UARTBAUD_RDMAE, UARTBAUD);
	} else {
		writeb(readb(sport->port.membase + UARTCR5) | UARTCR5_RDMAS,
		       sport->port.membase + UARTCR5);
	}

	return 0;
}

static void lpuart_dma_rx_free(struct uart_port *port)
{
	struct lpuart_port *sport = container_of(port,
					struct lpuart_port, port);

	if (sport->dma_rx_chan)
		dmaengine_terminate_all(sport->dma_rx_chan);

	dma_unmap_sg(sport->port.dev, &sport->rx_sgl, 1, DMA_FROM_DEVICE);
	kfree(sport->rx_ring.buf);
	sport->rx_ring.tail = 0;
	sport->rx_ring.head = 0;
	sport->dma_rx_desc = NULL;
	sport->dma_rx_cookie = -EINVAL;
}

static int lpuart_config_rs485(struct uart_port *port,
			struct serial_rs485 *rs485)
{
	struct lpuart_port *sport = container_of(port,
			struct lpuart_port, port);

	u8 modem = readb(sport->port.membase + UARTMODEM) &
		~(UARTMODEM_TXRTSPOL | UARTMODEM_TXRTSE);
	writeb(modem, sport->port.membase + UARTMODEM);

	/* clear unsupported configurations */
	rs485->delay_rts_before_send = 0;
	rs485->delay_rts_after_send = 0;
	rs485->flags &= ~SER_RS485_RX_DURING_TX;

	if (rs485->flags & SER_RS485_ENABLED) {
		/* Enable auto RS-485 RTS mode */
		modem |= UARTMODEM_TXRTSE;

		/*
		 * RTS needs to be logic HIGH either during transer _or_ after
		 * transfer, other variants are not supported by the hardware.
		 */

		if (!(rs485->flags & (SER_RS485_RTS_ON_SEND |
				SER_RS485_RTS_AFTER_SEND)))
			rs485->flags |= SER_RS485_RTS_ON_SEND;

		if (rs485->flags & SER_RS485_RTS_ON_SEND &&
				rs485->flags & SER_RS485_RTS_AFTER_SEND)
			rs485->flags &= ~SER_RS485_RTS_AFTER_SEND;

		/*
		 * The hardware defaults to RTS logic HIGH while transfer.
		 * Switch polarity in case RTS shall be logic HIGH
		 * after transfer.
		 * Note: UART is assumed to be active high.
		 */
		if (rs485->flags & SER_RS485_RTS_ON_SEND)
			modem &= ~UARTMODEM_TXRTSPOL;
		else if (rs485->flags & SER_RS485_RTS_AFTER_SEND)
			modem |= UARTMODEM_TXRTSPOL;
	}

	/* Store the new configuration */
	sport->port.rs485 = *rs485;

	writeb(modem, sport->port.membase + UARTMODEM);
	return 0;
}

static unsigned int lpuart_get_mctrl(struct uart_port *port)
{
	struct lpuart_port *sport = container_of(port, struct lpuart_port, port);
	unsigned int temp = 0;
	unsigned char reg;

	/* on sac58r SoC, some UARTs do not support flow control.
	 * UARTMODEM register is not accessible in that case.
	 */
	if (sport->hw_flow_control) {
		reg = readb(port->membase + UARTMODEM);
		if (reg & UARTMODEM_TXCTSE)
			temp |= TIOCM_CTS;

		if (reg & UARTMODEM_RXRTSE)
			temp |= TIOCM_RTS;
	}
	return temp;
}

static unsigned int lpuart32_get_mctrl(struct uart_port *port)
{
	unsigned int temp = 0;
	unsigned long reg;

	reg = lpuart32_read(port, UARTMODIR);
	if (reg & UARTMODIR_TXCTSE)
		temp |= TIOCM_CTS;

	if (reg & UARTMODIR_RXRTSE)
		temp |= TIOCM_RTS;

	return temp;
}

static void lpuart_set_mctrl(struct uart_port *port, unsigned int mctrl)
{
	unsigned char temp;
	struct lpuart_port *sport = container_of(port,
				struct lpuart_port, port);

	/* Make sure RXRTSE bit is not set when RS485 is enabled */
	if (!(sport->port.rs485.flags & SER_RS485_ENABLED)
		&& sport->hw_flow_control) {
		temp = readb(sport->port.membase + UARTMODEM) &
			~(UARTMODEM_RXRTSE | UARTMODEM_TXCTSE);

		if (mctrl & TIOCM_RTS)
			temp |= UARTMODEM_RXRTSE;

		if (mctrl & TIOCM_CTS)
			temp |= UARTMODEM_TXCTSE;

		writeb(temp, port->membase + UARTMODEM);
	}
}

static void lpuart32_set_mctrl(struct uart_port *port, unsigned int mctrl)
{
	unsigned long temp;

	temp = lpuart32_read(port, UARTMODIR) &
			~(UARTMODIR_RXRTSE | UARTMODIR_TXCTSE);

	if (mctrl & TIOCM_RTS)
		temp |= UARTMODIR_RXRTSE;

	if (mctrl & TIOCM_CTS)
		temp |= UARTMODIR_TXCTSE;

	lpuart32_write(port, temp, UARTMODIR);
}

static void lpuart_break_ctl(struct uart_port *port, int break_state)
{
	unsigned char temp;

	temp = readb(port->membase + UARTCR2) & ~UARTCR2_SBK;

	if (break_state != 0)
		temp |= UARTCR2_SBK;

	writeb(temp, port->membase + UARTCR2);
}

static void lpuart32_break_ctl(struct uart_port *port, int break_state)
{
	unsigned long temp;

	temp = lpuart32_read(port, UARTCTRL) & ~UARTCTRL_SBK;

	if (break_state != 0)
		temp |= UARTCTRL_SBK;

	lpuart32_write(port, temp, UARTCTRL);
}

static void lpuart_setup_watermark(struct lpuart_port *sport)
{
	unsigned char val, cr2;
	unsigned char cr2_saved;

	cr2 = readb(sport->port.membase + UARTCR2);
	cr2_saved = cr2;
	cr2 &= ~(UARTCR2_TIE | UARTCR2_TCIE | UARTCR2_TE |
			UARTCR2_RIE | UARTCR2_RE);
	writeb(cr2, sport->port.membase + UARTCR2);

	val = readb(sport->port.membase + UARTPFIFO);
	writeb(val | UARTPFIFO_TXFE | UARTPFIFO_RXFE,
			sport->port.membase + UARTPFIFO);

	/* flush Tx and Rx FIFO */
	writeb(UARTCFIFO_TXFLUSH | UARTCFIFO_RXFLUSH,
			sport->port.membase + UARTCFIFO);

	/* explicitly clear RDRF */
	if (readb(sport->port.membase + UARTSR1) & UARTSR1_RDRF) {
		readb(sport->port.membase + UARTDR);
		writeb(UARTSFIFO_RXUF, sport->port.membase + UARTSFIFO);
	}

	writeb(0, sport->port.membase + UARTTWFIFO);
	writeb(1, sport->port.membase + UARTRWFIFO);

	/* Restore cr2 */
	writeb(cr2_saved, sport->port.membase + UARTCR2);
}

static void lpuart_setup_watermark_enable(struct lpuart_port *sport)
{
	unsigned char cr2;

	lpuart_setup_watermark(sport);

	cr2 = readb(sport->port.membase + UARTCR2);
	cr2 |= UARTCR2_RIE | UARTCR2_RE | UARTCR2_TE;
	writeb(cr2, sport->port.membase + UARTCR2);
}

static void lpuart32_setup_watermark(struct lpuart_port *sport)
{
	unsigned long val, ctrl;
	unsigned long ctrl_saved;

	ctrl = lpuart32_read(&sport->port, UARTCTRL);
	ctrl_saved = ctrl;
	ctrl &= ~(UARTCTRL_TIE | UARTCTRL_TCIE | UARTCTRL_TE |
			UARTCTRL_RIE | UARTCTRL_RE);
	lpuart32_write(&sport->port, ctrl, UARTCTRL);

	/* enable FIFO mode */
	val = lpuart32_read(&sport->port, UARTFIFO);
	val |= UARTFIFO_TXFE | UARTFIFO_RXFE;
	val |= UARTFIFO_TXFLUSH | UARTFIFO_RXFLUSH;
	lpuart32_write(&sport->port, val, UARTFIFO);

	/* set the watermark */
	val = (0x1 << UARTWATER_RXWATER_OFF) | (0x0 << UARTWATER_TXWATER_OFF);
	lpuart32_write(&sport->port, val, UARTWATER);

	/* Restore cr2 */
	lpuart32_write(&sport->port, ctrl_saved, UARTCTRL);
}

static void lpuart32_setup_watermark_enable(struct lpuart_port *sport)
{
	u32 temp;

	lpuart32_setup_watermark(sport);

	temp = lpuart32_read(&sport->port, UARTCTRL);
	temp |= UARTCTRL_RE | UARTCTRL_TE | UARTCTRL_ILIE;
	lpuart32_write(&sport->port, temp, UARTCTRL);
}

static void rx_dma_timer_init(struct lpuart_port *sport)
{
	timer_setup(&sport->lpuart_timer, lpuart_timer_func, 0);
	sport->lpuart_timer.expires = jiffies + sport->dma_rx_timeout;
	add_timer(&sport->lpuart_timer);
}

static void lpuart_tx_dma_startup(struct lpuart_port *sport)
{
	u32 uartbaud;

	if (sport->dma_tx_chan && !lpuart_dma_tx_request(&sport->port)) {
		init_waitqueue_head(&sport->dma_wait);
		sport->lpuart_dma_tx_use = true;
		if (lpuart_is_32(sport)) {
			uartbaud = lpuart32_read(&sport->port, UARTBAUD);
			lpuart32_write(&sport->port,
				       uartbaud | UARTBAUD_TDMAE, UARTBAUD);
		} else {
			writeb(readb(sport->port.membase + UARTCR5) |
				UARTCR5_TDMAS, sport->port.membase + UARTCR5);
		}
	} else {
		sport->lpuart_dma_tx_use = false;
	}
}

static void lpuart_rx_dma_startup(struct lpuart_port *sport)
{
	if (sport->dma_rx_chan && !lpuart_start_rx_dma(sport)) {
		/* set Rx DMA timeout */
		sport->dma_rx_timeout = msecs_to_jiffies(DMA_RX_TIMEOUT);
		if (!sport->dma_rx_timeout)
			sport->dma_rx_timeout = 1;

		sport->lpuart_dma_rx_use = true;
		rx_dma_timer_init(sport);
	} else {
		sport->lpuart_dma_rx_use = false;
	}
}

static int lpuart_startup(struct uart_port *port)
{
	struct lpuart_port *sport = container_of(port, struct lpuart_port,
					port);
	unsigned long flags;
	unsigned char temp;

	/* determine FIFO size and enable FIFO mode */
	temp = readb(sport->port.membase + UARTPFIFO);

	sport->txfifo_size = UARTFIFO_DEPTH((temp >> UARTPFIFO_TXSIZE_OFF) &
					    UARTPFIFO_FIFOSIZE_MASK);
	sport->port.fifosize = sport->txfifo_size;

	sport->rxfifo_size = UARTFIFO_DEPTH((temp >> UARTPFIFO_RXSIZE_OFF) &
					    UARTPFIFO_FIFOSIZE_MASK);

	spin_lock_irqsave(&sport->port.lock, flags);

	lpuart_setup_watermark_enable(sport);

	lpuart_rx_dma_startup(sport);
	lpuart_tx_dma_startup(sport);

	spin_unlock_irqrestore(&sport->port.lock, flags);

	return 0;
}

static void lpuart32_configure(struct lpuart_port *sport)
{
	unsigned long temp;

	if (sport->lpuart_dma_rx_use) {
		/* RXWATER must be 0 */
		temp = lpuart32_read(&sport->port, UARTWATER);
		temp &= ~(UARTWATER_WATER_MASK << UARTWATER_RXWATER_OFF);
		lpuart32_write(&sport->port, temp, UARTWATER);
	}
	temp = lpuart32_read(&sport->port, UARTCTRL);
	if (!sport->lpuart_dma_rx_use)
		temp |= UARTCTRL_RIE;
	if (!sport->lpuart_dma_tx_use)
		temp |= UARTCTRL_TIE;
	lpuart32_write(&sport->port, temp, UARTCTRL);
}

static int lpuart32_startup(struct uart_port *port)
{
	struct lpuart_port *sport = container_of(port, struct lpuart_port,
					port);
	unsigned long flags;
	unsigned long temp;

	/* determine FIFO size */
	temp = lpuart32_read(&sport->port, UARTFIFO);

	sport->txfifo_size = UARTFIFO_DEPTH((temp >> UARTFIFO_TXSIZE_OFF) &
					    UARTFIFO_FIFOSIZE_MASK);
	sport->port.fifosize = sport->txfifo_size;

	sport->rxfifo_size = UARTFIFO_DEPTH((temp >> UARTFIFO_RXSIZE_OFF) &
					    UARTFIFO_FIFOSIZE_MASK);

	spin_lock_irqsave(&sport->port.lock, flags);

	lpuart32_setup_watermark_enable(sport);


	lpuart_rx_dma_startup(sport);
	lpuart_tx_dma_startup(sport);

	lpuart32_configure(sport);

	spin_unlock_irqrestore(&sport->port.lock, flags);
	return 0;
}

static void lpuart_dma_shutdown(struct lpuart_port *sport)
{
	if (sport->lpuart_dma_rx_use) {
		del_timer_sync(&sport->lpuart_timer);
		lpuart_dma_rx_free(&sport->port);
	}

	if (sport->lpuart_dma_tx_use) {
		if (wait_event_interruptible(sport->dma_wait,
			!sport->dma_tx_in_progress) != false) {
			sport->dma_tx_in_progress = false;
			dmaengine_terminate_all(sport->dma_tx_chan);
		}
	}
}

static void lpuart_shutdown(struct uart_port *port)
{
	struct lpuart_port *sport = container_of(port, struct lpuart_port,
					port);
	unsigned char temp;
	unsigned long flags;

	spin_lock_irqsave(&port->lock, flags);

	/* disable Rx/Tx and interrupts */
	temp = readb(port->membase + UARTCR2);
	temp &= ~(UARTCR2_TE | UARTCR2_RE |
			UARTCR2_TIE | UARTCR2_TCIE | UARTCR2_RIE);
	writeb(temp, port->membase + UARTCR2);

	spin_unlock_irqrestore(&port->lock, flags);

	lpuart_dma_shutdown(sport);
}

static void lpuart32_shutdown(struct uart_port *port)
{
	struct lpuart_port *sport =
		container_of(port, struct lpuart_port, port);
	unsigned long temp;
	unsigned long flags;

	spin_lock_irqsave(&port->lock, flags);

	/* disable Rx/Tx and interrupts */
	temp = lpuart32_read(port, UARTCTRL);
	temp &= ~(UARTCTRL_TE | UARTCTRL_RE |
			UARTCTRL_TIE | UARTCTRL_TCIE | UARTCTRL_RIE);
	lpuart32_write(port, temp, UARTCTRL);

	spin_unlock_irqrestore(&port->lock, flags);

	lpuart_dma_shutdown(sport);
}

static void
lpuart_set_termios(struct uart_port *port, struct ktermios *termios,
		   struct ktermios *old)
{
	struct lpuart_port *sport = container_of(port, struct lpuart_port,
					port);
	unsigned long flags;
	unsigned char cr1, old_cr1, old_cr2, cr3, cr4, bdh, modem;
	unsigned int  baud;
	unsigned int old_csize = old ? old->c_cflag & CSIZE : CS8;
	unsigned int sbr, brfa;

	cr1 = old_cr1 = readb(sport->port.membase + UARTCR1);
	old_cr2 = readb(sport->port.membase + UARTCR2);
	cr3 = readb(sport->port.membase + UARTCR3);
	cr4 = readb(sport->port.membase + UARTCR4);
	bdh = readb(sport->port.membase + UARTBDH);

	if (sport->hw_flow_control)
		modem = readb(sport->port.membase + UARTMODEM);
	else
		modem = 0;

	/*
	 * only support CS8 and CS7, and for CS7 must enable PE.
	 * supported mode:
	 *  - (7,e/o,1)
	 *  - (8,n,1)
	 *  - (8,m/s,1)
	 *  - (8,e/o,1)
	 */
	while ((termios->c_cflag & CSIZE) != CS8 &&
		(termios->c_cflag & CSIZE) != CS7) {
		termios->c_cflag &= ~CSIZE;
		termios->c_cflag |= old_csize;
		old_csize = CS8;
	}

	if ((termios->c_cflag & CSIZE) == CS8 ||
		(termios->c_cflag & CSIZE) == CS7)
		cr1 = old_cr1 & ~UARTCR1_M;

	if (termios->c_cflag & CMSPAR) {
		if ((termios->c_cflag & CSIZE) != CS8) {
			termios->c_cflag &= ~CSIZE;
			termios->c_cflag |= CS8;
		}
		cr1 |= UARTCR1_M;
	}

	/*
	 * When auto RS-485 RTS mode is enabled,
	 * hardware flow control need to be disabled.
	 */
	if (sport->port.rs485.flags & SER_RS485_ENABLED)
		termios->c_cflag &= ~CRTSCTS;

	if (termios->c_cflag & CRTSCTS)
		modem |= UARTMODEM_RXRTSE | UARTMODEM_TXCTSE;
	else
		modem &= ~(UARTMODEM_RXRTSE | UARTMODEM_TXCTSE);

	termios->c_cflag &= ~CSTOPB;

	/* parity must be enabled when CS7 to match 8-bits format */
	if ((termios->c_cflag & CSIZE) == CS7)
		termios->c_cflag |= PARENB;

	if (termios->c_cflag & PARENB) {
		if (termios->c_cflag & CMSPAR) {
			cr1 &= ~UARTCR1_PE;
			if (termios->c_cflag & PARODD)
				cr3 |= UARTCR3_T8;
			else
				cr3 &= ~UARTCR3_T8;
		} else {
			cr1 |= UARTCR1_PE;
			if ((termios->c_cflag & CSIZE) == CS8)
				cr1 |= UARTCR1_M;
			if (termios->c_cflag & PARODD)
				cr1 |= UARTCR1_PT;
			else
				cr1 &= ~UARTCR1_PT;
		}
	} else {
		cr1 &= ~UARTCR1_PE;
	}

	/* ask the core to calculate the divisor */
	baud = uart_get_baud_rate(port, termios, old, 50, port->uartclk / 16);

	/*
	 * Need to update the Ring buffer length according to the selected
	 * baud rate and restart Rx DMA path.
	 *
	 * Since timer function acqures sport->port.lock, need to stop before
	 * acquring same lock because otherwise del_timer_sync() can deadlock.
	 */
	if (old && sport->lpuart_dma_rx_use) {
		del_timer_sync(&sport->lpuart_timer);
		lpuart_dma_rx_free(&sport->port);
	}

	spin_lock_irqsave(&sport->port.lock, flags);

	sport->port.read_status_mask = 0;
	if (termios->c_iflag & INPCK)
		sport->port.read_status_mask |= UARTSR1_FE | UARTSR1_PE;
	if (termios->c_iflag & (IGNBRK | BRKINT | PARMRK))
		sport->port.read_status_mask |= UARTSR1_FE;

	/* characters to ignore */
	sport->port.ignore_status_mask = 0;
	if (termios->c_iflag & IGNPAR)
		sport->port.ignore_status_mask |= UARTSR1_PE;
	if (termios->c_iflag & IGNBRK) {
		sport->port.ignore_status_mask |= UARTSR1_FE;
		/*
		 * if we're ignoring parity and break indicators,
		 * ignore overruns too (for real raw support).
		 */
		if (termios->c_iflag & IGNPAR)
			sport->port.ignore_status_mask |= UARTSR1_OR;
	}

	/* update the per-port timeout */
	uart_update_timeout(port, termios->c_cflag, baud);

	/* wait transmit engin complete */
	lpuart_wait_bit_set(&sport->port, UARTSR1, UARTSR1_TC);

	/* disable transmit and receive */
	writeb(old_cr2 & ~(UARTCR2_TE | UARTCR2_RE),
			sport->port.membase + UARTCR2);

	sbr = sport->port.uartclk / (16 * baud);
	brfa = ((sport->port.uartclk - (16 * sbr * baud)) * 2) / baud;
	bdh &= ~UARTBDH_SBR_MASK;
	bdh |= (sbr >> 8) & 0x1F;
	cr4 &= ~UARTCR4_BRFA_MASK;
	brfa &= UARTCR4_BRFA_MASK;
	writeb(cr4 | brfa, sport->port.membase + UARTCR4);
	writeb(bdh, sport->port.membase + UARTBDH);
	writeb(sbr & 0xFF, sport->port.membase + UARTBDL);
	writeb(cr3, sport->port.membase + UARTCR3);
	writeb(cr1, sport->port.membase + UARTCR1);

	if (sport->hw_flow_control)
		writeb(modem, sport->port.membase + UARTMODEM);

	/* restore control register */
	writeb(old_cr2, sport->port.membase + UARTCR2);

	if (old && sport->lpuart_dma_rx_use) {
		if (!lpuart_start_rx_dma(sport))
			rx_dma_timer_init(sport);
		else
			sport->lpuart_dma_rx_use = false;
	}

	spin_unlock_irqrestore(&sport->port.lock, flags);
}

static void
lpuart32_serial_setbrg(struct lpuart_port *sport, unsigned int baudrate)
{
	u32 sbr, osr, baud_diff, tmp_osr, tmp_sbr, tmp_diff, tmp;
	u32 clk = sport->port.uartclk;

	/*
	 * The idea is to use the best OSR (over-sampling rate) possible.
	 * Note, OSR is typically hard-set to 16 in other LPUART instantiations.
	 * Loop to find the best OSR value possible, one that generates minimum
	 * baud_diff iterate through the rest of the supported values of OSR.
	 *
	 * Calculation Formula:
	 *  Baud Rate = baud clock / ((OSR+1) × SBR)
	 */
	baud_diff = baudrate;
	osr = 0;
	sbr = 0;

	for (tmp_osr = 4; tmp_osr <= 32; tmp_osr++) {
		/* calculate the temporary sbr value  */
		tmp_sbr = (clk / (baudrate * tmp_osr));
		if (tmp_sbr == 0)
			tmp_sbr = 1;

		/*
		 * calculate the baud rate difference based on the temporary
		 * osr and sbr values
		 */
		tmp_diff = clk / (tmp_osr * tmp_sbr) - baudrate;

		/* select best values between sbr and sbr+1 */
		tmp = clk / (tmp_osr * (tmp_sbr + 1));
		if (tmp_diff > (baudrate - tmp)) {
			tmp_diff = baudrate - tmp;
			tmp_sbr++;
		}

		if (tmp_diff <= baud_diff) {
			baud_diff = tmp_diff;
			osr = tmp_osr;
			sbr = tmp_sbr;

			if (!baud_diff)
				break;
		}
	}

	/* handle buadrate outside acceptable rate */
	if (baud_diff > ((baudrate / 100) * 3))
		dev_warn(sport->port.dev,
			"unacceptable baud rate difference of more than 3%%\n");

	tmp = lpuart32_read(&sport->port, UARTBAUD);

	if ((osr > 3) && (osr < 8))
		tmp |= UARTBAUD_BOTHEDGE;

	tmp &= ~(UARTBAUD_OSR_MASK << UARTBAUD_OSR_SHIFT);
	tmp |= ((osr-1) & UARTBAUD_OSR_MASK) << UARTBAUD_OSR_SHIFT;

	tmp &= ~UARTBAUD_SBR_MASK;
	tmp |= sbr & UARTBAUD_SBR_MASK;

	if (!sport->lpuart_dma_rx_use)
		tmp &= ~UARTBAUD_RDMAE;
	if (!sport->lpuart_dma_tx_use)
		tmp &= ~UARTBAUD_TDMAE;

	lpuart32_write(&sport->port, tmp, UARTBAUD);
}

static void
lpuart32_set_termios(struct uart_port *port, struct ktermios *termios,
		   struct ktermios *old)
{
	struct lpuart_port *sport = container_of(port, struct lpuart_port,
					port);
	unsigned long flags;
	unsigned long ctrl, old_ctrl, modem;
	unsigned int  baud;
	unsigned int old_csize = old ? old->c_cflag & CSIZE : CS8;

	ctrl = old_ctrl = lpuart32_read(&sport->port, UARTCTRL);
	modem = lpuart32_read(&sport->port, UARTMODIR);
	/*
	 * only support CS8 and CS7, and for CS7 must enable PE.
	 * supported mode:
	 *  - (7,e/o,1)
	 *  - (8,n,1)
	 *  - (8,m/s,1)
	 *  - (8,e/o,1)
	 */
	while ((termios->c_cflag & CSIZE) != CS8 &&
		(termios->c_cflag & CSIZE) != CS7) {
		termios->c_cflag &= ~CSIZE;
		termios->c_cflag |= old_csize;
		old_csize = CS8;
	}

	if ((termios->c_cflag & CSIZE) == CS8 ||
		(termios->c_cflag & CSIZE) == CS7)
		ctrl = old_ctrl & ~UARTCTRL_M;

	if (termios->c_cflag & CMSPAR) {
		if ((termios->c_cflag & CSIZE) != CS8) {
			termios->c_cflag &= ~CSIZE;
			termios->c_cflag |= CS8;
		}
		ctrl |= UARTCTRL_M;
	}

	if (termios->c_cflag & CRTSCTS) {
		modem |= UARTMODEM_RXRTSE | UARTMODEM_TXCTSE;
	} else {
		termios->c_cflag &= ~CRTSCTS;
		modem &= ~(UARTMODEM_RXRTSE | UARTMODEM_TXCTSE);
	}

	if (termios->c_cflag & CSTOPB)
		termios->c_cflag &= ~CSTOPB;

	/* parity must be enabled when CS7 to match 8-bits format */
	if ((termios->c_cflag & CSIZE) == CS7)
		termios->c_cflag |= PARENB;

	if ((termios->c_cflag & PARENB)) {
		if (termios->c_cflag & CMSPAR) {
			ctrl &= ~UARTCTRL_PE;
			ctrl |= UARTCTRL_M;
		} else {
			ctrl |= UARTCTRL_PE;
			if ((termios->c_cflag & CSIZE) == CS8)
				ctrl |= UARTCTRL_M;
			if (termios->c_cflag & PARODD)
				ctrl |= UARTCTRL_PT;
			else
				ctrl &= ~UARTCTRL_PT;
		}
	} else {
		ctrl &= ~UARTCTRL_PE;
	}

	/* ask the core to calculate the divisor */
	baud = uart_get_baud_rate(port, termios, old, 50, port->uartclk / 4);

	/*
	 * Need to update the Ring buffer length according to the selected
	 * baud rate and restart Rx DMA path.
	 *
	 * Since timer function acqures sport->port.lock, need to stop before
	 * acquring same lock because otherwise del_timer_sync() can deadlock.
	 */
	if (old && sport->lpuart_dma_rx_use) {
		del_timer_sync(&sport->lpuart_timer);
		lpuart_dma_rx_free(&sport->port);
	}

	spin_lock_irqsave(&sport->port.lock, flags);

	sport->port.read_status_mask = 0;
	if (termios->c_iflag & INPCK)
		sport->port.read_status_mask |= UARTSTAT_FE | UARTSTAT_PE;
	if (termios->c_iflag & (IGNBRK | BRKINT | PARMRK))
		sport->port.read_status_mask |= UARTSTAT_FE;

	/* characters to ignore */
	sport->port.ignore_status_mask = 0;
	if (termios->c_iflag & IGNPAR)
		sport->port.ignore_status_mask |= UARTSTAT_PE;
	if (termios->c_iflag & IGNBRK) {
		sport->port.ignore_status_mask |= UARTSTAT_FE;
		/*
		 * if we're ignoring parity and break indicators,
		 * ignore overruns too (for real raw support).
		 */
		if (termios->c_iflag & IGNPAR)
			sport->port.ignore_status_mask |= UARTSTAT_OR;
	}

	/* update the per-port timeout */
	uart_update_timeout(port, termios->c_cflag, baud);

	/* wait transmit engin complete */
	lpuart32_wait_bit_set(&sport->port, UARTSTAT, UARTSTAT_TC);

	/* disable transmit and receive */
	lpuart32_write(&sport->port, old_ctrl & ~(UARTCTRL_TE | UARTCTRL_RE),
		       UARTCTRL);

	lpuart32_serial_setbrg(sport, baud);
	lpuart32_write(&sport->port, modem, UARTMODIR);
	lpuart32_write(&sport->port, ctrl, UARTCTRL);
	/* restore control register */

	if (old && sport->lpuart_dma_rx_use) {
		if (!lpuart_start_rx_dma(sport))
			rx_dma_timer_init(sport);
		else
			sport->lpuart_dma_rx_use = false;
	}

	spin_unlock_irqrestore(&sport->port.lock, flags);
}

static const char *lpuart_type(struct uart_port *port)
{
	return "FSL_LPUART";
}

static void lpuart_release_port(struct uart_port *port)
{
	/* nothing to do */
}

static int lpuart_request_port(struct uart_port *port)
{
	return  0;
}

/* configure/autoconfigure the port */
static void lpuart_config_port(struct uart_port *port, int flags)
{
	if (flags & UART_CONFIG_TYPE)
		port->type = PORT_LPUART;
}

static int lpuart_verify_port(struct uart_port *port, struct serial_struct *ser)
{
	int ret = 0;

	if (ser->type != PORT_UNKNOWN && ser->type != PORT_LPUART)
		ret = -EINVAL;
	if (port->irq != ser->irq)
		ret = -EINVAL;
	if (ser->io_type != UPIO_MEM)
		ret = -EINVAL;
	if (port->uartclk / 16 != ser->baud_base)
		ret = -EINVAL;
	if (port->iobase != ser->port)
		ret = -EINVAL;
	if (ser->hub6 != 0)
		ret = -EINVAL;
	return ret;
}

static const struct uart_ops lpuart_pops = {
	.tx_empty	= lpuart_tx_empty,
	.set_mctrl	= lpuart_set_mctrl,
	.get_mctrl	= lpuart_get_mctrl,
	.stop_tx	= lpuart_stop_tx,
	.start_tx	= lpuart_start_tx,
	.stop_rx	= lpuart_stop_rx,
	.break_ctl	= lpuart_break_ctl,
	.startup	= lpuart_startup,
	.shutdown	= lpuart_shutdown,
	.set_termios	= lpuart_set_termios,
	.type		= lpuart_type,
	.request_port	= lpuart_request_port,
	.release_port	= lpuart_release_port,
	.config_port	= lpuart_config_port,
	.verify_port	= lpuart_verify_port,
	.flush_buffer	= lpuart_flush_buffer,
#if defined(CONFIG_CONSOLE_POLL)
	.poll_init	= lpuart_poll_init,
	.poll_get_char	= lpuart_poll_get_char,
	.poll_put_char	= lpuart_poll_put_char,
#endif
};

static const struct uart_ops lpuart32_pops = {
	.tx_empty	= lpuart32_tx_empty,
	.set_mctrl	= lpuart32_set_mctrl,
	.get_mctrl	= lpuart32_get_mctrl,
	.stop_tx	= lpuart32_stop_tx,
	.start_tx	= lpuart32_start_tx,
	.stop_rx	= lpuart32_stop_rx,
	.break_ctl	= lpuart32_break_ctl,
	.startup	= lpuart32_startup,
	.shutdown	= lpuart32_shutdown,
	.set_termios	= lpuart32_set_termios,
	.type		= lpuart_type,
	.request_port	= lpuart_request_port,
	.release_port	= lpuart_release_port,
	.config_port	= lpuart_config_port,
	.verify_port	= lpuart_verify_port,
	.flush_buffer	= lpuart_flush_buffer,
#if defined(CONFIG_CONSOLE_POLL)
	.poll_init	= lpuart32_poll_init,
	.poll_get_char	= lpuart32_poll_get_char,
	.poll_put_char	= lpuart32_poll_put_char,
#endif
};

static struct lpuart_port *lpuart_ports[UART_NR];

#ifdef CONFIG_SERIAL_FSL_LPUART_CONSOLE
static void lpuart_console_putchar(struct uart_port *port, int ch)
{
	lpuart_wait_bit_set(port, UARTSR1, UARTSR1_TDRE);
	writeb(ch, port->membase + UARTDR);
}

static void lpuart32_console_putchar(struct uart_port *port, int ch)
{
	lpuart32_wait_bit_set(port, UARTSTAT, UARTSTAT_TDRE);
	lpuart32_write(port, ch, UARTDATA);
}

static void
lpuart_console_write(struct console *co, const char *s, unsigned int count)
{
	struct lpuart_port *sport = lpuart_ports[co->index];
	unsigned char  old_cr2, cr2;
	unsigned long flags;
	int locked = 1;

	if (sport->port.sysrq || oops_in_progress)
		locked = spin_trylock_irqsave(&sport->port.lock, flags);
	else
		spin_lock_irqsave(&sport->port.lock, flags);

	/* first save CR2 and then disable interrupts */
	cr2 = old_cr2 = readb(sport->port.membase + UARTCR2);
	cr2 |= UARTCR2_TE | UARTCR2_RE;
	cr2 &= ~(UARTCR2_TIE | UARTCR2_TCIE | UARTCR2_RIE);
	writeb(cr2, sport->port.membase + UARTCR2);

	uart_console_write(&sport->port, s, count, lpuart_console_putchar);

	/* wait for transmitter finish complete and restore CR2 */
	lpuart_wait_bit_set(&sport->port, UARTSR1, UARTSR1_TC);

	writeb(old_cr2, sport->port.membase + UARTCR2);

	if (locked)
		spin_unlock_irqrestore(&sport->port.lock, flags);
}

static void
lpuart32_console_write(struct console *co, const char *s, unsigned int count)
{
	struct lpuart_port *sport = lpuart_ports[co->index];
	unsigned long  old_cr, cr;
	unsigned long flags;
	int locked = 1;

	if (sport->port.sysrq || oops_in_progress)
		locked = spin_trylock_irqsave(&sport->port.lock, flags);
	else
		spin_lock_irqsave(&sport->port.lock, flags);

	/* first save CR2 and then disable interrupts */
	cr = old_cr = lpuart32_read(&sport->port, UARTCTRL);
	cr |= UARTCTRL_TE | UARTCTRL_RE;
	cr &= ~(UARTCTRL_TIE | UARTCTRL_TCIE | UARTCTRL_RIE);
	lpuart32_write(&sport->port, cr, UARTCTRL);

	uart_console_write(&sport->port, s, count, lpuart32_console_putchar);

	/* wait for transmitter finish complete and restore CR2 */
	lpuart32_wait_bit_set(&sport->port, UARTSTAT, UARTSTAT_TC);

	lpuart32_write(&sport->port, old_cr, UARTCTRL);

	if (locked)
		spin_unlock_irqrestore(&sport->port.lock, flags);
}

/*
 * if the port was already initialised (eg, by a boot loader),
 * try to determine the current setup.
 */
static void __init
lpuart_console_get_options(struct lpuart_port *sport, int *baud,
			   int *parity, int *bits)
{
	unsigned char cr, bdh, bdl, brfa;
	unsigned int sbr, uartclk, baud_raw;

	cr = readb(sport->port.membase + UARTCR2);
	cr &= UARTCR2_TE | UARTCR2_RE;
	if (!cr)
		return;

	/* ok, the port was enabled */

	cr = readb(sport->port.membase + UARTCR1);

	*parity = 'n';
	if (cr & UARTCR1_PE) {
		if (cr & UARTCR1_PT)
			*parity = 'o';
		else
			*parity = 'e';
	}

	if (cr & UARTCR1_M)
		*bits = 9;
	else
		*bits = 8;

	bdh = readb(sport->port.membase + UARTBDH);
	bdh &= UARTBDH_SBR_MASK;
	bdl = readb(sport->port.membase + UARTBDL);
	sbr = bdh;
	sbr <<= 8;
	sbr |= bdl;
	brfa = readb(sport->port.membase + UARTCR4);
	brfa &= UARTCR4_BRFA_MASK;

	uartclk = lpuart_get_baud_clk_rate(sport);
	/*
	 * baud = mod_clk/(16*(sbr[13]+(brfa)/32)
	 */
	baud_raw = uartclk / (16 * (sbr + brfa / 32));

	if (*baud != baud_raw)
		dev_info(sport->port.dev,
				"Serial: Console lpuart rounded baud rate"
				"from %d to %d\n", baud_raw, *baud);
}

static void __init
lpuart32_console_get_options(struct lpuart_port *sport, int *baud,
			   int *parity, int *bits)
{
	unsigned long cr, bd;
	unsigned int sbr, uartclk, baud_raw;

	cr = lpuart32_read(&sport->port, UARTCTRL);
	cr &= UARTCTRL_TE | UARTCTRL_RE;
	if (!cr)
		return;

	/* ok, the port was enabled */

	cr = lpuart32_read(&sport->port, UARTCTRL);

	*parity = 'n';
	if (cr & UARTCTRL_PE) {
		if (cr & UARTCTRL_PT)
			*parity = 'o';
		else
			*parity = 'e';
	}

	if (cr & UARTCTRL_M)
		*bits = 9;
	else
		*bits = 8;

	bd = lpuart32_read(&sport->port, UARTBAUD);
	bd &= UARTBAUD_SBR_MASK;
	sbr = bd;
	uartclk = lpuart_get_baud_clk_rate(sport);
	/*
	 * baud = mod_clk/(16*(sbr[13]+(brfa)/32)
	 */
	baud_raw = uartclk / (16 * sbr);

	if (*baud != baud_raw)
		dev_info(sport->port.dev,
				"Serial: Console lpuart rounded baud rate"
				"from %d to %d\n", baud_raw, *baud);
}

static int __init lpuart_console_setup(struct console *co, char *options)
{
	struct lpuart_port *sport;
	int baud = 115200;
	int bits = 8;
	int parity = 'n';
	int flow = 'n';

	/*
	 * check whether an invalid uart number has been specified, and
	 * if so, search for the first available port that does have
	 * console support.
	 */
	if (co->index == -1 || co->index >= ARRAY_SIZE(lpuart_ports))
		co->index = 0;

	sport = lpuart_ports[co->index];
	if (sport == NULL)
		return -ENODEV;

	if (options)
		uart_parse_options(options, &baud, &parity, &bits, &flow);
	else
		if (lpuart_is_32(sport))
			lpuart32_console_get_options(sport, &baud, &parity,
							&bits);
		else
			lpuart_console_get_options(sport, &baud, &parity,
							&bits);

	if (lpuart_is_32(sport))
		lpuart32_setup_watermark(sport);
	else
		lpuart_setup_watermark(sport);

	return uart_set_options(&sport->port, co, baud, parity, bits, flow);
}

static struct uart_driver lpuart_reg;
static struct console lpuart_console = {
	.name		= DEV_NAME,
	.write		= lpuart_console_write,
	.device		= uart_console_device,
	.setup		= lpuart_console_setup,
	.flags		= CON_PRINTBUFFER,
	.index		= -1,
	.data		= &lpuart_reg,
};

static struct console lpuart32_console = {
	.name		= DEV_NAME,
	.write		= lpuart32_console_write,
	.device		= uart_console_device,
	.setup		= lpuart_console_setup,
	.flags		= CON_PRINTBUFFER,
	.index		= -1,
	.data		= &lpuart_reg,
};

static void lpuart_early_write(struct console *con, const char *s, unsigned n)
{
	struct earlycon_device *dev = con->data;

	uart_console_write(&dev->port, s, n, lpuart_console_putchar);
}

static void lpuart32_early_write(struct console *con, const char *s, unsigned n)
{
	struct earlycon_device *dev = con->data;

	uart_console_write(&dev->port, s, n, lpuart32_console_putchar);
}

static int __init lpuart_early_console_setup(struct earlycon_device *device,
					  const char *opt)
{
	if (!device->port.membase)
		return -ENODEV;

	device->con->write = lpuart_early_write;
	return 0;
}

static int __init lpuart32_early_console_setup(struct earlycon_device *device,
					  const char *opt)
{
	if (!device->port.membase)
		return -ENODEV;

	device->port.iotype = UPIO_MEM32BE;
	device->con->write = lpuart32_early_write;
	return 0;
}

static int __init lpuart32_imx_early_console_setup(
		struct earlycon_device *device,
		const char *opt)
{
	if (!device->port.membase)
		return -ENODEV;

	device->port.iotype = UPIO_MEM32;
	device->port.membase += IMX_REG_OFF;
	device->con->write = lpuart32_early_write;

	return 0;
}
OF_EARLYCON_DECLARE(lpuart, "fsl,vf610-lpuart", lpuart_early_console_setup);
OF_EARLYCON_DECLARE(lpuart32, "fsl,ls1021a-lpuart",
			lpuart32_early_console_setup);
OF_EARLYCON_DECLARE(lpuart32, "fsl,imx7ulp-lpuart",
			lpuart32_imx_early_console_setup);
OF_EARLYCON_DECLARE(lpuart32, "fsl,imx8qxp-lpuart",
			lpuart32_imx_early_console_setup);
EARLYCON_DECLARE(lpuart, lpuart_early_console_setup);
EARLYCON_DECLARE(lpuart32, lpuart32_early_console_setup);

#define LPUART_CONSOLE	(&lpuart_console)
#define LPUART32_CONSOLE	(&lpuart32_console)
#else
#define LPUART_CONSOLE	NULL
#define LPUART32_CONSOLE	NULL
#endif

static struct uart_driver lpuart_reg = {
	.owner		= THIS_MODULE,
	.driver_name	= DRIVER_NAME,
	.dev_name	= DEV_NAME,
	.nr		= ARRAY_SIZE(lpuart_ports),
	.cons		= LPUART_CONSOLE,
};

static int lpuart_probe(struct platform_device *pdev)
{
	const struct of_device_id *of_id = of_match_device(lpuart_dt_ids,
							   &pdev->dev);
	const struct lpuart_soc_data *sdata = of_id->data;
	struct device_node *np = pdev->dev.of_node;
	struct lpuart_port *sport;
	struct resource *res;
	int ret;

	sport = devm_kzalloc(&pdev->dev, sizeof(*sport), GFP_KERNEL);
	if (!sport)
		return -ENOMEM;

<<<<<<< HEAD
	ret = of_alias_get_id(np, "serial");
	if (ret < 0) {
		ret = ida_simple_get(&fsl_lpuart_ida, 0, UART_NR, GFP_KERNEL);
		if (ret < 0) {
			dev_err(&pdev->dev,
				"port line is full, add device failed\n");
			return ret;
		}
	}
	if (ret >= ARRAY_SIZE(lpuart_ports)) {
		dev_err(&pdev->dev, "serial%d out of range\n", ret);
		return -EINVAL;
	}
	sport->port.line = ret;
=======
>>>>>>> 89246321
	res = platform_get_resource(pdev, IORESOURCE_MEM, 0);
	sport->port.membase = devm_ioremap_resource(&pdev->dev, res);
	if (IS_ERR(sport->port.membase))
		return PTR_ERR(sport->port.membase);

	sport->port.membase += sdata->reg_off;
	sport->port.mapbase = res->start;

	if (of_get_property(np, "no-hw-flow-control", NULL)) {
		/* On sac58r SoC, some UARTs do not support HW flow control.
			UARTMODEM is not accessible in that case.
			*/
		sport->hw_flow_control = 0;
	}
	else {
		sport->hw_flow_control = 1;
	}

	sport->port.dev = &pdev->dev;
	sport->port.type = PORT_LPUART;
	sport->devtype = sdata->devtype;
	ret = platform_get_irq(pdev, 0);
	if (ret < 0)
		return ret;
	sport->port.irq = ret;
	sport->port.iotype = sdata->iotype;
	if (lpuart_is_32(sport))
		sport->port.ops = &lpuart32_pops;
	else
		sport->port.ops = &lpuart_pops;
	sport->port.flags = UPF_BOOT_AUTOCONF;

	sport->port.rs485_config = lpuart_config_rs485;

	sport->ipg_clk = devm_clk_get(&pdev->dev, "ipg");
	if (IS_ERR(sport->ipg_clk)) {
		ret = PTR_ERR(sport->ipg_clk);
		dev_err(&pdev->dev, "failed to get uart ipg clk: %d\n", ret);
		return ret;
	}

	sport->baud_clk = NULL;
	if (is_imx8qxp_lpuart(sport)) {
		sport->baud_clk = devm_clk_get(&pdev->dev, "baud");
		if (IS_ERR(sport->baud_clk)) {
			ret = PTR_ERR(sport->baud_clk);
			dev_err(&pdev->dev,
				"failed to get uart baud clk: %d\n", ret);
			return ret;
		}
	}

	ret = of_alias_get_id(np, "serial");
	if (ret < 0) {
		ret = ida_simple_get(&fsl_lpuart_ida, 0, UART_NR, GFP_KERNEL);
		if (ret < 0) {
			dev_err(&pdev->dev, "port line is full, add device failed\n");
			return ret;
		}
		sport->id_allocated = true;
	}
	if (ret >= ARRAY_SIZE(lpuart_ports)) {
		dev_err(&pdev->dev, "serial%d out of range\n", ret);
		ret = -EINVAL;
		goto failed_out_of_range;
	}
	sport->port.line = ret;

	ret = lpuart_enable_clks(sport);
	if (ret)
		goto failed_clock_enable;
	sport->port.uartclk = lpuart_get_baud_clk_rate(sport);

	lpuart_ports[sport->port.line] = sport;

	platform_set_drvdata(pdev, &sport->port);

	if (lpuart_is_32(sport)) {
		lpuart_reg.cons = LPUART32_CONSOLE;
		ret = devm_request_irq(&pdev->dev, sport->port.irq,
					lpuart32_int, 0,
					DRIVER_NAME, sport);
	} else {
		lpuart_reg.cons = LPUART_CONSOLE;
		ret = devm_request_irq(&pdev->dev, sport->port.irq,
					lpuart_int, 0,
					DRIVER_NAME, sport);
	}

	if (ret)
		goto failed_irq_request;

	ret = uart_add_one_port(&lpuart_reg, &sport->port);
	if (ret)
		goto failed_attach_port;

	uart_get_rs485_mode(&pdev->dev, &sport->port.rs485);

	if (sport->port.rs485.flags & SER_RS485_RX_DURING_TX)
		dev_err(&pdev->dev, "driver doesn't support RX during TX\n");

	if (sport->port.rs485.delay_rts_before_send ||
	    sport->port.rs485.delay_rts_after_send)
		dev_err(&pdev->dev, "driver doesn't support RTS delays\n");

	lpuart_config_rs485(&sport->port, &sport->port.rs485);

	sport->dma_tx_chan = dma_request_slave_channel(sport->port.dev, "tx");
	if (!sport->dma_tx_chan)
		dev_info(sport->port.dev, "DMA tx channel request failed, "
				"operating without tx DMA\n");

	sport->dma_rx_chan = dma_request_slave_channel(sport->port.dev, "rx");
	if (!sport->dma_rx_chan)
		dev_info(sport->port.dev, "DMA rx channel request failed, "
				"operating without rx DMA\n");

	return 0;

failed_attach_port:
failed_irq_request:
	lpuart_disable_clks(sport);
failed_clock_enable:
failed_out_of_range:
	if (sport->id_allocated)
		ida_simple_remove(&fsl_lpuart_ida, sport->port.line);
	return ret;
}

static int lpuart_remove(struct platform_device *pdev)
{
	struct lpuart_port *sport = platform_get_drvdata(pdev);

	uart_remove_one_port(&lpuart_reg, &sport->port);

	if (sport->id_allocated)
		ida_simple_remove(&fsl_lpuart_ida, sport->port.line);

	lpuart_disable_clks(sport);

	if (sport->dma_tx_chan)
		dma_release_channel(sport->dma_tx_chan);

	if (sport->dma_rx_chan)
		dma_release_channel(sport->dma_rx_chan);

	return 0;
}

#ifdef CONFIG_PM_SLEEP
static int lpuart_suspend(struct device *dev)
{
	struct lpuart_port *sport = dev_get_drvdata(dev);
	unsigned long temp;
	bool irq_wake;

	if (lpuart_is_32(sport)) {
		/* disable Rx/Tx and interrupts */
		temp = lpuart32_read(&sport->port, UARTCTRL);
		temp &= ~(UARTCTRL_TE | UARTCTRL_TIE | UARTCTRL_TCIE);
		lpuart32_write(&sport->port, temp, UARTCTRL);
	} else {
		/* disable Rx/Tx and interrupts */
		temp = readb(sport->port.membase + UARTCR2);
		temp &= ~(UARTCR2_TE | UARTCR2_TIE | UARTCR2_TCIE);
		writeb(temp, sport->port.membase + UARTCR2);
	}

	uart_suspend_port(&lpuart_reg, &sport->port);

	/* uart_suspend_port() might set wakeup flag */
	irq_wake = irqd_is_wakeup_set(irq_get_irq_data(sport->port.irq));

	if (sport->lpuart_dma_rx_use) {
		/*
		 * EDMA driver during suspend will forcefully release any
		 * non-idle DMA channels. If port wakeup is enabled or if port
		 * is console port or 'no_console_suspend' is set the Rx DMA
		 * cannot resume as as expected, hence gracefully release the
		 * Rx DMA path before suspend and start Rx DMA path on resume.
		 */
		if (irq_wake) {
			del_timer_sync(&sport->lpuart_timer);
			lpuart_dma_rx_free(&sport->port);
		}

		/* Disable Rx DMA to use UART port as wakeup source */
		if (lpuart_is_32(sport)) {
			temp = lpuart32_read(&sport->port, UARTBAUD);
			lpuart32_write(&sport->port, temp & ~UARTBAUD_RDMAE,
				       UARTBAUD);
		} else {
			writeb(readb(sport->port.membase + UARTCR5) &
			       ~UARTCR5_RDMAS, sport->port.membase + UARTCR5);
		}
	}

	if (sport->lpuart_dma_tx_use) {
		sport->dma_tx_in_progress = false;
		dmaengine_terminate_all(sport->dma_tx_chan);
	}

	if (sport->port.suspended && !irq_wake)
		lpuart_disable_clks(sport);

	return 0;
}

static int lpuart_resume(struct device *dev)
{
	struct lpuart_port *sport = dev_get_drvdata(dev);
	bool irq_wake = irqd_is_wakeup_set(irq_get_irq_data(sport->port.irq));

	if (sport->port.suspended && !irq_wake)
		lpuart_enable_clks(sport);

	if (lpuart_is_32(sport))
		lpuart32_setup_watermark_enable(sport);
	else
		lpuart_setup_watermark_enable(sport);

	if (sport->lpuart_dma_rx_use) {
		if (irq_wake) {
			if (!lpuart_start_rx_dma(sport))
				rx_dma_timer_init(sport);
			else
				sport->lpuart_dma_rx_use = false;
		}
	}

	lpuart_tx_dma_startup(sport);

	if (lpuart_is_32(sport))
		lpuart32_configure(sport);

	uart_resume_port(&lpuart_reg, &sport->port);

	return 0;
}
#endif

static SIMPLE_DEV_PM_OPS(lpuart_pm_ops, lpuart_suspend, lpuart_resume);

static struct platform_driver lpuart_driver = {
	.probe		= lpuart_probe,
	.remove		= lpuart_remove,
	.driver		= {
		.name	= "fsl-lpuart",
		.of_match_table = lpuart_dt_ids,
		.pm	= &lpuart_pm_ops,
	},
};

static int __init lpuart_serial_init(void)
{
	int ret = uart_register_driver(&lpuart_reg);

	if (ret)
		return ret;

	ret = platform_driver_register(&lpuart_driver);
	if (ret)
		uart_unregister_driver(&lpuart_reg);

	return ret;
}

static void __exit lpuart_serial_exit(void)
{
	ida_destroy(&fsl_lpuart_ida);
	platform_driver_unregister(&lpuart_driver);
	uart_unregister_driver(&lpuart_reg);
}

module_init(lpuart_serial_init);
module_exit(lpuart_serial_exit);

MODULE_DESCRIPTION("Freescale lpuart serial port driver");
MODULE_LICENSE("GPL v2");<|MERGE_RESOLUTION|>--- conflicted
+++ resolved
@@ -268,11 +268,8 @@
 	int			rx_dma_rng_buf_len;
 	unsigned int		dma_tx_nents;
 	wait_queue_head_t	dma_wait;
-<<<<<<< HEAD
 	int			hw_flow_control;
-=======
 	bool			id_allocated;
->>>>>>> 89246321
 };
 
 struct lpuart_soc_data {
@@ -2454,23 +2451,6 @@
 	if (!sport)
 		return -ENOMEM;
 
-<<<<<<< HEAD
-	ret = of_alias_get_id(np, "serial");
-	if (ret < 0) {
-		ret = ida_simple_get(&fsl_lpuart_ida, 0, UART_NR, GFP_KERNEL);
-		if (ret < 0) {
-			dev_err(&pdev->dev,
-				"port line is full, add device failed\n");
-			return ret;
-		}
-	}
-	if (ret >= ARRAY_SIZE(lpuart_ports)) {
-		dev_err(&pdev->dev, "serial%d out of range\n", ret);
-		return -EINVAL;
-	}
-	sport->port.line = ret;
-=======
->>>>>>> 89246321
 	res = platform_get_resource(pdev, IORESOURCE_MEM, 0);
 	sport->port.membase = devm_ioremap_resource(&pdev->dev, res);
 	if (IS_ERR(sport->port.membase))
