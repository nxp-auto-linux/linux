--- conflicted
+++ resolved
@@ -59,12 +59,8 @@
 	    test_bit(SERPORT_ACTIVE, &serport->flags))
 		serdev_controller_write_wakeup(ctrl);
 
-<<<<<<< HEAD
-	wake_up_interruptible_poll(&tty->write_wait, POLLOUT);
-=======
 	/* Wake up any tty_wait_until_sent() */
 	wake_up_interruptible(&tty->write_wait);
->>>>>>> e021bb4f
 
 	tty_kref_put(tty);
 }
@@ -118,12 +114,6 @@
 		return PTR_ERR(tty);
 	serport->tty = tty;
 
-<<<<<<< HEAD
-	if (!tty->ops->open)
-		goto err_unlock;
-
-	tty->ops->open(serport->tty, NULL);
-=======
 	if (!tty->ops->open || !tty->ops->close) {
 		ret = -ENODEV;
 		goto err_unlock;
@@ -134,7 +124,6 @@
 		goto err_close;
 
 	tty_unlock(serport->tty);
->>>>>>> e021bb4f
 
 	/* Bring the UART into a known 8 bits no parity hw fc state */
 	ktermios = tty->termios;
@@ -153,20 +142,13 @@
 
 	return 0;
 
-<<<<<<< HEAD
-=======
 err_close:
 	tty->ops->close(tty, NULL);
->>>>>>> e021bb4f
 err_unlock:
 	tty_unlock(tty);
 	tty_release_struct(tty, serport->tty_idx);
 
-<<<<<<< HEAD
-	return -ENODEV;
-=======
 	return ret;
->>>>>>> e021bb4f
 }
 
 static void ttyport_close(struct serdev_controller *ctrl)
