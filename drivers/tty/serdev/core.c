--- conflicted
+++ resolved
@@ -690,22 +690,16 @@
 	if (acpi_bus_get_device(handle, &adev))
 		return AE_OK;
 
-<<<<<<< HEAD
-=======
 	if (acpi_device_enumerated(adev))
 		return AE_OK;
 
->>>>>>> d1988041
 	/* Skip if black listed */
 	if (!acpi_match_device_ids(adev, serdev_acpi_devices_blacklist))
 		return AE_OK;
 
-<<<<<<< HEAD
-=======
 	if (acpi_serdev_check_resources(ctrl, adev))
 		return AE_OK;
 
->>>>>>> d1988041
 	return acpi_serdev_register_device(ctrl, adev);
 }
 
