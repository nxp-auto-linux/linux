--- conflicted
+++ resolved
@@ -847,11 +847,6 @@
 		ge.timestamp = ktime_get_real_ns();
 	else
 		ge.timestamp = le->timestamp;
-<<<<<<< HEAD
-
-	level = gpiod_get_value_cansleep(le->desc);
-=======
->>>>>>> fa578e9d
 
 	if (le->eflags & GPIOEVENT_REQUEST_RISING_EDGE
 	    && le->eflags & GPIOEVENT_REQUEST_FALLING_EDGE) {
@@ -1320,11 +1315,7 @@
 
 	gdev->descs = kcalloc(chip->ngpio, sizeof(gdev->descs[0]), GFP_KERNEL);
 	if (!gdev->descs) {
-<<<<<<< HEAD
-		status = -ENOMEM;
-=======
 		ret = -ENOMEM;
->>>>>>> fa578e9d
 		goto err_free_ida;
 	}
 
@@ -2691,11 +2682,7 @@
 		ret = 0;
 	} else {
 		kfree_const(label);
-<<<<<<< HEAD
-		status = -EBUSY;
-=======
 		ret = -EBUSY;
->>>>>>> fa578e9d
 		goto done;
 	}
 
