// SPDX-License-Identifier: GPL-2.0
/*
 * ACPI helpers for GPIO API
 *
 * Copyright (C) 2012, Intel Corporation
 * Authors: Mathias Nyman <mathias.nyman@linux.intel.com>
 *          Mika Westerberg <mika.westerberg@linux.intel.com>
 */

#include <linux/dmi.h>
#include <linux/errno.h>
#include <linux/gpio/consumer.h>
#include <linux/gpio/driver.h>
#include <linux/gpio/machine.h>
#include <linux/export.h>
#include <linux/acpi.h>
#include <linux/interrupt.h>
#include <linux/mutex.h>
#include <linux/pinctrl/pinctrl.h>

#include "gpiolib.h"
#include "gpiolib-acpi.h"

#define QUIRK_NO_EDGE_EVENTS_ON_BOOT		0x01l
#define QUIRK_NO_WAKEUP				0x02l

static int run_edge_events_on_boot = -1;
module_param(run_edge_events_on_boot, int, 0444);
MODULE_PARM_DESC(run_edge_events_on_boot,
		 "Run edge _AEI event-handlers at boot: 0=no, 1=yes, -1=auto");

<<<<<<< HEAD
=======
static int honor_wakeup = -1;
module_param(honor_wakeup, int, 0444);
MODULE_PARM_DESC(honor_wakeup,
		 "Honor the ACPI wake-capable flag: 0=no, 1=yes, -1=auto");

>>>>>>> fa578e9d
/**
 * struct acpi_gpio_event - ACPI GPIO event handler data
 *
 * @node:	  list-entry of the events list of the struct acpi_gpio_chip
 * @handle:	  handle of ACPI method to execute when the IRQ triggers
<<<<<<< HEAD
 * @handler:	  irq_handler to pass to request_irq when requesting the IRQ
 * @pin:	  GPIO pin number on the gpio_chip
 * @irq:	  Linux IRQ number for the event, for request_ / free_irq
 * @irqflags:     flags to pass to request_irq when requesting the IRQ
 * @irq_is_wake:  If the ACPI flags indicate the IRQ is a wakeup source
 * @is_requested: True if request_irq has been done
 * @desc:	  gpio_desc for the GPIO pin for this event
=======
 * @handler:	  handler function to pass to request_irq() when requesting the IRQ
 * @pin:	  GPIO pin number on the struct gpio_chip
 * @irq:	  Linux IRQ number for the event, for request_irq() / free_irq()
 * @irqflags:	  flags to pass to request_irq() when requesting the IRQ
 * @irq_is_wake:  If the ACPI flags indicate the IRQ is a wakeup source
 * @irq_requested:True if request_irq() has been done
 * @desc:	  struct gpio_desc for the GPIO pin for this event
>>>>>>> fa578e9d
 */
struct acpi_gpio_event {
	struct list_head node;
	acpi_handle handle;
	irq_handler_t handler;
	unsigned int pin;
	unsigned int irq;
	unsigned long irqflags;
	bool irq_is_wake;
	bool irq_requested;
	struct gpio_desc *desc;
};

struct acpi_gpio_connection {
	struct list_head node;
	unsigned int pin;
	struct gpio_desc *desc;
};

struct acpi_gpio_chip {
	/*
	 * ACPICA requires that the first field of the context parameter
	 * passed to acpi_install_address_space_handler() is large enough
	 * to hold struct acpi_connection_info.
	 */
	struct acpi_connection_info conn_info;
	struct list_head conns;
	struct mutex conn_lock;
	struct gpio_chip *chip;
	struct list_head events;
	struct list_head deferred_req_irqs_list_entry;
};

/*
<<<<<<< HEAD
 * For gpiochips which call acpi_gpiochip_request_interrupts() before late_init
 * (so builtin drivers) we register the ACPI GpioInt IRQ handlers from a
 * late_initcall_sync handler, so that other builtin drivers can register their
 * OpRegions before the event handlers can run.  This list contains gpiochips
=======
 * For GPIO chips which call acpi_gpiochip_request_interrupts() before late_init
 * (so builtin drivers) we register the ACPI GpioInt IRQ handlers from a
 * late_initcall_sync() handler, so that other builtin drivers can register their
 * OpRegions before the event handlers can run. This list contains GPIO chips
>>>>>>> fa578e9d
 * for which the acpi_gpiochip_request_irqs() call has been deferred.
 */
static DEFINE_MUTEX(acpi_gpio_deferred_req_irqs_lock);
static LIST_HEAD(acpi_gpio_deferred_req_irqs_list);
static bool acpi_gpio_deferred_req_irqs_done;

static int acpi_gpiochip_find(struct gpio_chip *gc, void *data)
{
	if (!gc->parent)
		return false;

	return ACPI_HANDLE(gc->parent) == data;
}

/**
 * acpi_get_gpiod() - Translate ACPI GPIO pin to GPIO descriptor usable with GPIO API
 * @path:	ACPI GPIO controller full path name, (e.g. "\\_SB.GPO1")
 * @pin:	ACPI GPIO pin number (0-based, controller-relative)
 *
 * Return: GPIO descriptor to use with Linux generic GPIO API, or ERR_PTR
 * error value. Specifically returns %-EPROBE_DEFER if the referenced GPIO
 * controller does not have GPIO chip registered at the moment. This is to
 * support probe deferral.
 */
static struct gpio_desc *acpi_get_gpiod(char *path, int pin)
{
	struct gpio_chip *chip;
	acpi_handle handle;
	acpi_status status;

	status = acpi_get_handle(NULL, path, &handle);
	if (ACPI_FAILURE(status))
		return ERR_PTR(-ENODEV);

	chip = gpiochip_find(handle, acpi_gpiochip_find);
	if (!chip)
		return ERR_PTR(-EPROBE_DEFER);

	return gpiochip_get_desc(chip, pin);
}

static irqreturn_t acpi_gpio_irq_handler(int irq, void *data)
{
	struct acpi_gpio_event *event = data;

	acpi_evaluate_object(event->handle, NULL, NULL, NULL);

	return IRQ_HANDLED;
}

static irqreturn_t acpi_gpio_irq_handler_evt(int irq, void *data)
{
	struct acpi_gpio_event *event = data;

	acpi_execute_simple_method(event->handle, NULL, event->pin);

	return IRQ_HANDLED;
}

static void acpi_gpio_chip_dh(acpi_handle handle, void *data)
{
	/* The address of this function is used as a key. */
}

bool acpi_gpio_get_irq_resource(struct acpi_resource *ares,
				struct acpi_resource_gpio **agpio)
{
	struct acpi_resource_gpio *gpio;

	if (ares->type != ACPI_RESOURCE_TYPE_GPIO)
		return false;

	gpio = &ares->data.gpio;
	if (gpio->connection_type != ACPI_RESOURCE_GPIO_TYPE_INT)
		return false;

	*agpio = gpio;
	return true;
}
EXPORT_SYMBOL_GPL(acpi_gpio_get_irq_resource);

static void acpi_gpiochip_request_irq(struct acpi_gpio_chip *acpi_gpio,
				      struct acpi_gpio_event *event)
{
	int ret, value;

	ret = request_threaded_irq(event->irq, NULL, event->handler,
				   event->irqflags, "ACPI:Event", event);
	if (ret) {
		dev_err(acpi_gpio->chip->parent,
			"Failed to setup interrupt handler for %d\n",
			event->irq);
		return;
	}

	if (event->irq_is_wake)
		enable_irq_wake(event->irq);

	event->irq_requested = true;

	/* Make sure we trigger the initial state of edge-triggered IRQs */
<<<<<<< HEAD
	value = gpiod_get_raw_value_cansleep(event->desc);
	if (((event->irqflags & IRQF_TRIGGER_RISING) && value == 1) ||
	    ((event->irqflags & IRQF_TRIGGER_FALLING) && value == 0))
		event->handler(event->irq, event);
=======
	if (run_edge_events_on_boot &&
	    (event->irqflags & (IRQF_TRIGGER_RISING | IRQF_TRIGGER_FALLING))) {
		value = gpiod_get_raw_value_cansleep(event->desc);
		if (((event->irqflags & IRQF_TRIGGER_RISING) && value == 1) ||
		    ((event->irqflags & IRQF_TRIGGER_FALLING) && value == 0))
			event->handler(event->irq, event);
	}
>>>>>>> fa578e9d
}

static void acpi_gpiochip_request_irqs(struct acpi_gpio_chip *acpi_gpio)
{
	struct acpi_gpio_event *event;

	list_for_each_entry(event, &acpi_gpio->events, node)
		acpi_gpiochip_request_irq(acpi_gpio, event);
}

static acpi_status acpi_gpiochip_alloc_event(struct acpi_resource *ares,
					     void *context)
{
	struct acpi_gpio_chip *acpi_gpio = context;
	struct gpio_chip *chip = acpi_gpio->chip;
	struct acpi_resource_gpio *agpio;
	acpi_handle handle, evt_handle;
	struct acpi_gpio_event *event;
	irq_handler_t handler = NULL;
	struct gpio_desc *desc;
	int ret, pin, irq;

	if (!acpi_gpio_get_irq_resource(ares, &agpio))
		return AE_OK;

	handle = ACPI_HANDLE(chip->parent);
	pin = agpio->pin_table[0];

	if (pin <= 255) {
		char ev_name[5];
		sprintf(ev_name, "_%c%02hhX",
			agpio->triggering == ACPI_EDGE_SENSITIVE ? 'E' : 'L',
			pin);
		if (ACPI_SUCCESS(acpi_get_handle(handle, ev_name, &evt_handle)))
			handler = acpi_gpio_irq_handler;
	}
	if (!handler) {
		if (ACPI_SUCCESS(acpi_get_handle(handle, "_EVT", &evt_handle)))
			handler = acpi_gpio_irq_handler_evt;
	}
	if (!handler)
		return AE_OK;

	desc = gpiochip_request_own_desc(chip, pin, "ACPI:Event",
					 GPIO_ACTIVE_HIGH, GPIOD_IN);
	if (IS_ERR(desc)) {
		dev_err(chip->parent, "Failed to request GPIO\n");
		return AE_ERROR;
	}

<<<<<<< HEAD
	gpiod_direction_input(desc);

=======
>>>>>>> fa578e9d
	ret = gpiochip_lock_as_irq(chip, pin);
	if (ret) {
		dev_err(chip->parent, "Failed to lock GPIO as interrupt\n");
		goto fail_free_desc;
	}

	irq = gpiod_to_irq(desc);
	if (irq < 0) {
		dev_err(chip->parent, "Failed to translate GPIO to IRQ\n");
		goto fail_unlock_irq;
	}

	event = kzalloc(sizeof(*event), GFP_KERNEL);
	if (!event)
		goto fail_unlock_irq;

	event->irqflags = IRQF_ONESHOT;
	if (agpio->triggering == ACPI_LEVEL_SENSITIVE) {
		if (agpio->polarity == ACPI_ACTIVE_HIGH)
			event->irqflags |= IRQF_TRIGGER_HIGH;
		else
			event->irqflags |= IRQF_TRIGGER_LOW;
	} else {
		switch (agpio->polarity) {
		case ACPI_ACTIVE_HIGH:
			event->irqflags |= IRQF_TRIGGER_RISING;
			break;
		case ACPI_ACTIVE_LOW:
			event->irqflags |= IRQF_TRIGGER_FALLING;
			break;
		default:
			event->irqflags |= IRQF_TRIGGER_RISING |
					   IRQF_TRIGGER_FALLING;
			break;
		}
	}

	event->handle = evt_handle;
	event->handler = handler;
	event->irq = irq;
<<<<<<< HEAD
	event->irq_is_wake = agpio->wake_capable == ACPI_WAKE_CAPABLE;
=======
	event->irq_is_wake = honor_wakeup && agpio->wake_capable == ACPI_WAKE_CAPABLE;
>>>>>>> fa578e9d
	event->pin = pin;
	event->desc = desc;

	list_add_tail(&event->node, &acpi_gpio->events);

	return AE_OK;

fail_unlock_irq:
	gpiochip_unlock_as_irq(chip, pin);
fail_free_desc:
	gpiochip_free_own_desc(desc);

	return AE_ERROR;
}

/**
 * acpi_gpiochip_request_interrupts() - Register isr for gpio chip ACPI events
 * @chip:      GPIO chip
 *
 * ACPI5 platforms can use GPIO signaled ACPI events. These GPIO interrupts are
 * handled by ACPI event methods which need to be called from the GPIO
 * chip's interrupt handler. acpi_gpiochip_request_interrupts() finds out which
 * GPIO pins have ACPI event methods and assigns interrupt handlers that calls
 * the ACPI event methods for those pins.
 */
void acpi_gpiochip_request_interrupts(struct gpio_chip *chip)
{
	struct acpi_gpio_chip *acpi_gpio;
	acpi_handle handle;
	acpi_status status;
	bool defer;

	if (!chip->parent || !chip->to_irq)
		return;

	handle = ACPI_HANDLE(chip->parent);
	if (!handle)
		return;

	status = acpi_get_data(handle, acpi_gpio_chip_dh, (void **)&acpi_gpio);
	if (ACPI_FAILURE(status))
		return;

	acpi_walk_resources(handle, "_AEI",
			    acpi_gpiochip_alloc_event, acpi_gpio);

	mutex_lock(&acpi_gpio_deferred_req_irqs_lock);
	defer = !acpi_gpio_deferred_req_irqs_done;
	if (defer)
		list_add(&acpi_gpio->deferred_req_irqs_list_entry,
			 &acpi_gpio_deferred_req_irqs_list);
	mutex_unlock(&acpi_gpio_deferred_req_irqs_lock);

	if (defer)
		return;

	acpi_gpiochip_request_irqs(acpi_gpio);
}
EXPORT_SYMBOL_GPL(acpi_gpiochip_request_interrupts);

/**
 * acpi_gpiochip_free_interrupts() - Free GPIO ACPI event interrupts.
 * @chip:      GPIO chip
 *
 * Free interrupts associated with GPIO ACPI event method for the given
 * GPIO chip.
 */
void acpi_gpiochip_free_interrupts(struct gpio_chip *chip)
{
	struct acpi_gpio_chip *acpi_gpio;
	struct acpi_gpio_event *event, *ep;
	acpi_handle handle;
	acpi_status status;

	if (!chip->parent || !chip->to_irq)
		return;

	handle = ACPI_HANDLE(chip->parent);
	if (!handle)
		return;

	status = acpi_get_data(handle, acpi_gpio_chip_dh, (void **)&acpi_gpio);
	if (ACPI_FAILURE(status))
		return;

	mutex_lock(&acpi_gpio_deferred_req_irqs_lock);
	if (!list_empty(&acpi_gpio->deferred_req_irqs_list_entry))
		list_del_init(&acpi_gpio->deferred_req_irqs_list_entry);
	mutex_unlock(&acpi_gpio_deferred_req_irqs_lock);

	list_for_each_entry_safe_reverse(event, ep, &acpi_gpio->events, node) {
		if (event->irq_requested) {
			if (event->irq_is_wake)
				disable_irq_wake(event->irq);

<<<<<<< HEAD
		if (event->irq_requested) {
			if (event->irq_is_wake)
				disable_irq_wake(event->irq);

			free_irq(event->irq, event);
		}

		desc = event->desc;
		if (WARN_ON(IS_ERR(desc)))
			continue;
=======
			free_irq(event->irq, event);
		}

>>>>>>> fa578e9d
		gpiochip_unlock_as_irq(chip, event->pin);
		gpiochip_free_own_desc(event->desc);
		list_del(&event->node);
		kfree(event);
	}
}
EXPORT_SYMBOL_GPL(acpi_gpiochip_free_interrupts);

int acpi_dev_add_driver_gpios(struct acpi_device *adev,
			      const struct acpi_gpio_mapping *gpios)
{
	if (adev && gpios) {
		adev->driver_gpios = gpios;
		return 0;
	}
	return -EINVAL;
}
EXPORT_SYMBOL_GPL(acpi_dev_add_driver_gpios);

void acpi_dev_remove_driver_gpios(struct acpi_device *adev)
{
	if (adev)
		adev->driver_gpios = NULL;
}
EXPORT_SYMBOL_GPL(acpi_dev_remove_driver_gpios);

static void devm_acpi_dev_release_driver_gpios(struct device *dev, void *res)
{
	acpi_dev_remove_driver_gpios(ACPI_COMPANION(dev));
}

int devm_acpi_dev_add_driver_gpios(struct device *dev,
				   const struct acpi_gpio_mapping *gpios)
{
	void *res;
	int ret;

	res = devres_alloc(devm_acpi_dev_release_driver_gpios, 0, GFP_KERNEL);
	if (!res)
		return -ENOMEM;

	ret = acpi_dev_add_driver_gpios(ACPI_COMPANION(dev), gpios);
	if (ret) {
		devres_free(res);
		return ret;
	}
	devres_add(dev, res);
	return 0;
}
EXPORT_SYMBOL_GPL(devm_acpi_dev_add_driver_gpios);

void devm_acpi_dev_remove_driver_gpios(struct device *dev)
{
	WARN_ON(devres_release(dev, devm_acpi_dev_release_driver_gpios, NULL, NULL));
}
EXPORT_SYMBOL_GPL(devm_acpi_dev_remove_driver_gpios);

static bool acpi_get_driver_gpio_data(struct acpi_device *adev,
				      const char *name, int index,
				      struct fwnode_reference_args *args,
				      unsigned int *quirks)
{
	const struct acpi_gpio_mapping *gm;

	if (!adev->driver_gpios)
		return false;

	for (gm = adev->driver_gpios; gm->name; gm++)
		if (!strcmp(name, gm->name) && gm->data && index < gm->size) {
			const struct acpi_gpio_params *par = gm->data + index;

			args->fwnode = acpi_fwnode_handle(adev);
			args->args[0] = par->crs_entry_index;
			args->args[1] = par->line_index;
			args->args[2] = par->active_low;
			args->nargs = 3;

			*quirks = gm->quirks;
			return true;
		}

	return false;
}

static enum gpiod_flags
acpi_gpio_to_gpiod_flags(const struct acpi_resource_gpio *agpio)
{
	switch (agpio->io_restriction) {
	case ACPI_IO_RESTRICT_INPUT:
		return GPIOD_IN;
	case ACPI_IO_RESTRICT_OUTPUT:
		/*
		 * ACPI GPIO resources don't contain an initial value for the
		 * GPIO. Therefore we deduce that value from the pull field
		 * instead. If the pin is pulled up we assume default to be
		 * high, if it is pulled down we assume default to be low,
		 * otherwise we leave pin untouched.
		 */
		switch (agpio->pin_config) {
		case ACPI_PIN_CONFIG_PULLUP:
			return GPIOD_OUT_HIGH;
		case ACPI_PIN_CONFIG_PULLDOWN:
			return GPIOD_OUT_LOW;
		default:
			break;
		}
	default:
		break;
	}

	/*
	 * Assume that the BIOS has configured the direction and pull
	 * accordingly.
	 */
	return GPIOD_ASIS;
}

static int
__acpi_gpio_update_gpiod_flags(enum gpiod_flags *flags, enum gpiod_flags update)
{
	const enum gpiod_flags mask =
		GPIOD_FLAGS_BIT_DIR_SET | GPIOD_FLAGS_BIT_DIR_OUT |
		GPIOD_FLAGS_BIT_DIR_VAL;
	int ret = 0;

	/*
	 * Check if the BIOS has IoRestriction with explicitly set direction
	 * and update @flags accordingly. Otherwise use whatever caller asked
	 * for.
	 */
	if (update & GPIOD_FLAGS_BIT_DIR_SET) {
		enum gpiod_flags diff = *flags ^ update;

		/*
		 * Check if caller supplied incompatible GPIO initialization
		 * flags.
		 *
		 * Return %-EINVAL to notify that firmware has different
		 * settings and we are going to use them.
		 */
		if (((*flags & GPIOD_FLAGS_BIT_DIR_SET) && (diff & GPIOD_FLAGS_BIT_DIR_OUT)) ||
		    ((*flags & GPIOD_FLAGS_BIT_DIR_OUT) && (diff & GPIOD_FLAGS_BIT_DIR_VAL)))
			ret = -EINVAL;
		*flags = (*flags & ~mask) | (update & mask);
	}
	return ret;
}

int
acpi_gpio_update_gpiod_flags(enum gpiod_flags *flags, struct acpi_gpio_info *info)
{
	struct device *dev = &info->adev->dev;
	enum gpiod_flags old = *flags;
	int ret;

	ret = __acpi_gpio_update_gpiod_flags(&old, info->flags);
	if (info->quirks & ACPI_GPIO_QUIRK_NO_IO_RESTRICTION) {
		if (ret)
			dev_warn(dev, FW_BUG "GPIO not in correct mode, fixing\n");
	} else {
		if (ret)
			dev_dbg(dev, "Override GPIO initialization flags\n");
		*flags = old;
	}

	return ret;
}

int acpi_gpio_update_gpiod_lookup_flags(unsigned long *lookupflags,
					struct acpi_gpio_info *info)
{
	switch (info->pin_config) {
	case ACPI_PIN_CONFIG_PULLUP:
		*lookupflags |= GPIO_PULL_UP;
		break;
	case ACPI_PIN_CONFIG_PULLDOWN:
		*lookupflags |= GPIO_PULL_DOWN;
		break;
	default:
		break;
	}

	if (info->polarity == GPIO_ACTIVE_LOW)
		*lookupflags |= GPIO_ACTIVE_LOW;

	return 0;
}

struct acpi_gpio_lookup {
	struct acpi_gpio_info info;
	int index;
	int pin_index;
	bool active_low;
	struct gpio_desc *desc;
	int n;
};

static int acpi_populate_gpio_lookup(struct acpi_resource *ares, void *data)
{
	struct acpi_gpio_lookup *lookup = data;

	if (ares->type != ACPI_RESOURCE_TYPE_GPIO)
		return 1;

	if (!lookup->desc) {
		const struct acpi_resource_gpio *agpio = &ares->data.gpio;
		bool gpioint = agpio->connection_type == ACPI_RESOURCE_GPIO_TYPE_INT;
		int pin_index;

		if (lookup->info.quirks & ACPI_GPIO_QUIRK_ONLY_GPIOIO && gpioint)
			lookup->index++;

		if (lookup->n++ != lookup->index)
			return 1;

		pin_index = lookup->pin_index;
		if (pin_index >= agpio->pin_table_length)
			return 1;

		lookup->desc = acpi_get_gpiod(agpio->resource_source.string_ptr,
					      agpio->pin_table[pin_index]);
		lookup->info.pin_config = agpio->pin_config;
		lookup->info.gpioint = gpioint;

		/*
		 * Polarity and triggering are only specified for GpioInt
		 * resource.
		 * Note: we expect here:
		 * - ACPI_ACTIVE_LOW == GPIO_ACTIVE_LOW
		 * - ACPI_ACTIVE_HIGH == GPIO_ACTIVE_HIGH
		 */
		if (lookup->info.gpioint) {
			lookup->info.flags = GPIOD_IN;
			lookup->info.polarity = agpio->polarity;
			lookup->info.triggering = agpio->triggering;
		} else {
			lookup->info.flags = acpi_gpio_to_gpiod_flags(agpio);
			lookup->info.polarity = lookup->active_low;
		}
	}

	return 1;
}

static int acpi_gpio_resource_lookup(struct acpi_gpio_lookup *lookup,
				     struct acpi_gpio_info *info)
{
	struct acpi_device *adev = lookup->info.adev;
	struct list_head res_list;
	int ret;

	INIT_LIST_HEAD(&res_list);

	ret = acpi_dev_get_resources(adev, &res_list,
				     acpi_populate_gpio_lookup,
				     lookup);
	if (ret < 0)
		return ret;

	acpi_dev_free_resource_list(&res_list);

	if (!lookup->desc)
		return -ENOENT;

	if (info)
		*info = lookup->info;
	return 0;
}

static int acpi_gpio_property_lookup(struct fwnode_handle *fwnode,
				     const char *propname, int index,
				     struct acpi_gpio_lookup *lookup)
{
	struct fwnode_reference_args args;
	unsigned int quirks = 0;
	int ret;

	memset(&args, 0, sizeof(args));
	ret = __acpi_node_get_property_reference(fwnode, propname, index, 3,
						 &args);
	if (ret) {
		struct acpi_device *adev = to_acpi_device_node(fwnode);

		if (!adev)
			return ret;

		if (!acpi_get_driver_gpio_data(adev, propname, index, &args,
					       &quirks))
			return ret;
	}
	/*
	 * The property was found and resolved, so need to lookup the GPIO based
	 * on returned args.
	 */
	if (!to_acpi_device_node(args.fwnode))
		return -EINVAL;
	if (args.nargs != 3)
		return -EPROTO;

	lookup->index = args.args[0];
	lookup->pin_index = args.args[1];
	lookup->active_low = !!args.args[2];

	lookup->info.adev = to_acpi_device_node(args.fwnode);
	lookup->info.quirks = quirks;

	return 0;
}

/**
 * acpi_get_gpiod_by_index() - get a GPIO descriptor from device resources
 * @adev: pointer to a ACPI device to get GPIO from
 * @propname: Property name of the GPIO (optional)
 * @index: index of GpioIo/GpioInt resource (starting from %0)
 * @info: info pointer to fill in (optional)
 *
 * Function goes through ACPI resources for @adev and based on @index looks
 * up a GpioIo/GpioInt resource, translates it to the Linux GPIO descriptor,
 * and returns it. @index matches GpioIo/GpioInt resources only so if there
 * are total %3 GPIO resources, the index goes from %0 to %2.
 *
 * If @propname is specified the GPIO is looked using device property. In
 * that case @index is used to select the GPIO entry in the property value
 * (in case of multiple).
 *
 * If the GPIO cannot be translated or there is an error, an ERR_PTR is
 * returned.
 *
 * Note: if the GPIO resource has multiple entries in the pin list, this
 * function only returns the first.
 */
static struct gpio_desc *acpi_get_gpiod_by_index(struct acpi_device *adev,
					  const char *propname, int index,
					  struct acpi_gpio_info *info)
{
	struct acpi_gpio_lookup lookup;
	int ret;

	if (!adev)
		return ERR_PTR(-ENODEV);

	memset(&lookup, 0, sizeof(lookup));
	lookup.index = index;

	if (propname) {
		dev_dbg(&adev->dev, "GPIO: looking up %s\n", propname);

		ret = acpi_gpio_property_lookup(acpi_fwnode_handle(adev),
						propname, index, &lookup);
		if (ret)
			return ERR_PTR(ret);

		dev_dbg(&adev->dev, "GPIO: _DSD returned %s %d %d %u\n",
			dev_name(&lookup.info.adev->dev), lookup.index,
			lookup.pin_index, lookup.active_low);
	} else {
		dev_dbg(&adev->dev, "GPIO: looking up %d in _CRS\n", index);
		lookup.info.adev = adev;
	}

	ret = acpi_gpio_resource_lookup(&lookup, info);
	return ret ? ERR_PTR(ret) : lookup.desc;
}

static bool acpi_can_fallback_to_crs(struct acpi_device *adev,
				     const char *con_id)
{
	/* Never allow fallback if the device has properties */
	if (acpi_dev_has_props(adev) || adev->driver_gpios)
		return false;

	return con_id == NULL;
}

struct gpio_desc *acpi_find_gpio(struct device *dev,
				 const char *con_id,
				 unsigned int idx,
				 enum gpiod_flags *dflags,
				 unsigned long *lookupflags)
{
	struct acpi_device *adev = ACPI_COMPANION(dev);
	struct acpi_gpio_info info;
	struct gpio_desc *desc;
	char propname[32];
	int i;

	/* Try first from _DSD */
	for (i = 0; i < ARRAY_SIZE(gpio_suffixes); i++) {
		if (con_id) {
			snprintf(propname, sizeof(propname), "%s-%s",
				 con_id, gpio_suffixes[i]);
		} else {
			snprintf(propname, sizeof(propname), "%s",
				 gpio_suffixes[i]);
		}

		desc = acpi_get_gpiod_by_index(adev, propname, idx, &info);
		if (!IS_ERR(desc))
			break;
		if (PTR_ERR(desc) == -EPROBE_DEFER)
			return ERR_CAST(desc);
	}

	/* Then from plain _CRS GPIOs */
	if (IS_ERR(desc)) {
		if (!acpi_can_fallback_to_crs(adev, con_id))
			return ERR_PTR(-ENOENT);

		desc = acpi_get_gpiod_by_index(adev, NULL, idx, &info);
		if (IS_ERR(desc))
			return desc;
	}

	if (info.gpioint &&
	    (*dflags == GPIOD_OUT_LOW || *dflags == GPIOD_OUT_HIGH)) {
		dev_dbg(dev, "refusing GpioInt() entry when doing GPIOD_OUT_* lookup\n");
		return ERR_PTR(-ENOENT);
	}

	acpi_gpio_update_gpiod_flags(dflags, &info);
	acpi_gpio_update_gpiod_lookup_flags(lookupflags, &info);
	return desc;
}

/**
 * acpi_node_get_gpiod() - get a GPIO descriptor from ACPI resources
 * @fwnode: pointer to an ACPI firmware node to get the GPIO information from
 * @propname: Property name of the GPIO
 * @index: index of GpioIo/GpioInt resource (starting from %0)
 * @info: info pointer to fill in (optional)
 *
 * If @fwnode is an ACPI device object, call acpi_get_gpiod_by_index() for it.
 * Otherwise (i.e. it is a data-only non-device object), use the property-based
 * GPIO lookup to get to the GPIO resource with the relevant information and use
 * that to obtain the GPIO descriptor to return.
 *
 * If the GPIO cannot be translated or there is an error an ERR_PTR is
 * returned.
 */
struct gpio_desc *acpi_node_get_gpiod(struct fwnode_handle *fwnode,
				      const char *propname, int index,
				      struct acpi_gpio_info *info)
{
	struct acpi_gpio_lookup lookup;
	struct acpi_device *adev;
	int ret;

	adev = to_acpi_device_node(fwnode);
	if (adev)
		return acpi_get_gpiod_by_index(adev, propname, index, info);

	if (!is_acpi_data_node(fwnode))
		return ERR_PTR(-ENODEV);

	if (!propname)
		return ERR_PTR(-EINVAL);

	memset(&lookup, 0, sizeof(lookup));
	lookup.index = index;

	ret = acpi_gpio_property_lookup(fwnode, propname, index, &lookup);
	if (ret)
		return ERR_PTR(ret);

	ret = acpi_gpio_resource_lookup(&lookup, info);
	return ret ? ERR_PTR(ret) : lookup.desc;
}

/**
 * acpi_dev_gpio_irq_get() - Find GpioInt and translate it to Linux IRQ number
 * @adev: pointer to a ACPI device to get IRQ from
 * @index: index of GpioInt resource (starting from %0)
 *
 * If the device has one or more GpioInt resources, this function can be
 * used to translate from the GPIO offset in the resource to the Linux IRQ
 * number.
 *
 * The function is idempotent, though each time it runs it will configure GPIO
 * pin direction according to the flags in GpioInt resource.
 *
 * Return: Linux IRQ number (> %0) on success, negative errno on failure.
 */
int acpi_dev_gpio_irq_get(struct acpi_device *adev, int index)
{
	int idx, i;
	unsigned int irq_flags;
	int ret;

	for (i = 0, idx = 0; idx <= index; i++) {
		struct acpi_gpio_info info;
		struct gpio_desc *desc;

		desc = acpi_get_gpiod_by_index(adev, NULL, i, &info);

		/* Ignore -EPROBE_DEFER, it only matters if idx matches */
		if (IS_ERR(desc) && PTR_ERR(desc) != -EPROBE_DEFER)
			return PTR_ERR(desc);

		if (info.gpioint && idx++ == index) {
			unsigned long lflags = GPIO_LOOKUP_FLAGS_DEFAULT;
			char label[32];
			int irq;

			if (IS_ERR(desc))
				return PTR_ERR(desc);

			irq = gpiod_to_irq(desc);
			if (irq < 0)
				return irq;

			snprintf(label, sizeof(label), "GpioInt() %d", index);
			ret = gpiod_configure_flags(desc, label, lflags, info.flags);
			if (ret < 0)
				return ret;

			irq_flags = acpi_dev_get_irq_type(info.triggering,
							  info.polarity);

			/* Set type if specified and different than the current one */
			if (irq_flags != IRQ_TYPE_NONE &&
			    irq_flags != irq_get_trigger_type(irq))
				irq_set_irq_type(irq, irq_flags);

			return irq;
		}

	}
	return -ENOENT;
}
EXPORT_SYMBOL_GPL(acpi_dev_gpio_irq_get);

static acpi_status
acpi_gpio_adr_space_handler(u32 function, acpi_physical_address address,
			    u32 bits, u64 *value, void *handler_context,
			    void *region_context)
{
	struct acpi_gpio_chip *achip = region_context;
	struct gpio_chip *chip = achip->chip;
	struct acpi_resource_gpio *agpio;
	struct acpi_resource *ares;
	int pin_index = (int)address;
	acpi_status status;
	int length;
	int i;

	status = acpi_buffer_to_resource(achip->conn_info.connection,
					 achip->conn_info.length, &ares);
	if (ACPI_FAILURE(status))
		return status;

	if (WARN_ON(ares->type != ACPI_RESOURCE_TYPE_GPIO)) {
		ACPI_FREE(ares);
		return AE_BAD_PARAMETER;
	}

	agpio = &ares->data.gpio;

	if (WARN_ON(agpio->io_restriction == ACPI_IO_RESTRICT_INPUT &&
	    function == ACPI_WRITE)) {
		ACPI_FREE(ares);
		return AE_BAD_PARAMETER;
	}

	length = min(agpio->pin_table_length, (u16)(pin_index + bits));
	for (i = pin_index; i < length; ++i) {
		int pin = agpio->pin_table[i];
		struct acpi_gpio_connection *conn;
		struct gpio_desc *desc;
		bool found;

		mutex_lock(&achip->conn_lock);

		found = false;
		list_for_each_entry(conn, &achip->conns, node) {
			if (conn->pin == pin) {
				found = true;
				desc = conn->desc;
				break;
			}
		}

		/*
		 * The same GPIO can be shared between operation region and
		 * event but only if the access here is ACPI_READ. In that
		 * case we "borrow" the event GPIO instead.
		 */
		if (!found && agpio->shareable == ACPI_SHARED &&
		     function == ACPI_READ) {
			struct acpi_gpio_event *event;

			list_for_each_entry(event, &achip->events, node) {
				if (event->pin == pin) {
					desc = event->desc;
					found = true;
					break;
				}
			}
		}

		if (!found) {
			enum gpiod_flags flags = acpi_gpio_to_gpiod_flags(agpio);
			const char *label = "ACPI:OpRegion";

			desc = gpiochip_request_own_desc(chip, pin, label,
							 GPIO_ACTIVE_HIGH,
							 flags);
			if (IS_ERR(desc)) {
				status = AE_ERROR;
				mutex_unlock(&achip->conn_lock);
				goto out;
			}

			conn = kzalloc(sizeof(*conn), GFP_KERNEL);
			if (!conn) {
				status = AE_NO_MEMORY;
				gpiochip_free_own_desc(desc);
				mutex_unlock(&achip->conn_lock);
				goto out;
			}

			conn->pin = pin;
			conn->desc = desc;
			list_add_tail(&conn->node, &achip->conns);
		}

		mutex_unlock(&achip->conn_lock);

		if (function == ACPI_WRITE)
			gpiod_set_raw_value_cansleep(desc,
						     !!((1 << i) & *value));
		else
			*value |= (u64)gpiod_get_raw_value_cansleep(desc) << i;
	}

out:
	ACPI_FREE(ares);
	return status;
}

static void acpi_gpiochip_request_regions(struct acpi_gpio_chip *achip)
{
	struct gpio_chip *chip = achip->chip;
	acpi_handle handle = ACPI_HANDLE(chip->parent);
	acpi_status status;

	INIT_LIST_HEAD(&achip->conns);
	mutex_init(&achip->conn_lock);
	status = acpi_install_address_space_handler(handle, ACPI_ADR_SPACE_GPIO,
						    acpi_gpio_adr_space_handler,
						    NULL, achip);
	if (ACPI_FAILURE(status))
		dev_err(chip->parent,
		        "Failed to install GPIO OpRegion handler\n");
}

static void acpi_gpiochip_free_regions(struct acpi_gpio_chip *achip)
{
	struct gpio_chip *chip = achip->chip;
	acpi_handle handle = ACPI_HANDLE(chip->parent);
	struct acpi_gpio_connection *conn, *tmp;
	acpi_status status;

	status = acpi_remove_address_space_handler(handle, ACPI_ADR_SPACE_GPIO,
						   acpi_gpio_adr_space_handler);
	if (ACPI_FAILURE(status)) {
		dev_err(chip->parent,
			"Failed to remove GPIO OpRegion handler\n");
		return;
	}

	list_for_each_entry_safe_reverse(conn, tmp, &achip->conns, node) {
		gpiochip_free_own_desc(conn->desc);
		list_del(&conn->node);
		kfree(conn);
	}
}

static struct gpio_desc *
acpi_gpiochip_parse_own_gpio(struct acpi_gpio_chip *achip,
			     struct fwnode_handle *fwnode,
			     const char **name,
			     unsigned long *lflags,
			     enum gpiod_flags *dflags)
{
	struct gpio_chip *chip = achip->chip;
	struct gpio_desc *desc;
	u32 gpios[2];
	int ret;

	*lflags = GPIO_LOOKUP_FLAGS_DEFAULT;
	*dflags = 0;
	*name = NULL;

	ret = fwnode_property_read_u32_array(fwnode, "gpios", gpios,
					     ARRAY_SIZE(gpios));
	if (ret < 0)
		return ERR_PTR(ret);

	desc = gpiochip_get_desc(chip, gpios[0]);
	if (IS_ERR(desc))
		return desc;

	if (gpios[1])
		*lflags |= GPIO_ACTIVE_LOW;

	if (fwnode_property_present(fwnode, "input"))
		*dflags |= GPIOD_IN;
	else if (fwnode_property_present(fwnode, "output-low"))
		*dflags |= GPIOD_OUT_LOW;
	else if (fwnode_property_present(fwnode, "output-high"))
		*dflags |= GPIOD_OUT_HIGH;
	else
		return ERR_PTR(-EINVAL);

	fwnode_property_read_string(fwnode, "line-name", name);

	return desc;
}

static void acpi_gpiochip_scan_gpios(struct acpi_gpio_chip *achip)
{
	struct gpio_chip *chip = achip->chip;
	struct fwnode_handle *fwnode;

	device_for_each_child_node(chip->parent, fwnode) {
		unsigned long lflags;
		enum gpiod_flags dflags;
		struct gpio_desc *desc;
		const char *name;
		int ret;

		if (!fwnode_property_present(fwnode, "gpio-hog"))
			continue;

		desc = acpi_gpiochip_parse_own_gpio(achip, fwnode, &name,
						    &lflags, &dflags);
		if (IS_ERR(desc))
			continue;

		ret = gpiod_hog(desc, name, lflags, dflags);
		if (ret) {
			dev_err(chip->parent, "Failed to hog GPIO\n");
			fwnode_handle_put(fwnode);
			return;
		}
	}
}

void acpi_gpiochip_add(struct gpio_chip *chip)
{
	struct acpi_gpio_chip *acpi_gpio;
	acpi_handle handle;
	acpi_status status;

	if (!chip || !chip->parent)
		return;

	handle = ACPI_HANDLE(chip->parent);
	if (!handle)
		return;

	acpi_gpio = kzalloc(sizeof(*acpi_gpio), GFP_KERNEL);
	if (!acpi_gpio) {
		dev_err(chip->parent,
			"Failed to allocate memory for ACPI GPIO chip\n");
		return;
	}

	acpi_gpio->chip = chip;
	INIT_LIST_HEAD(&acpi_gpio->events);
	INIT_LIST_HEAD(&acpi_gpio->deferred_req_irqs_list_entry);

	status = acpi_attach_data(handle, acpi_gpio_chip_dh, acpi_gpio);
	if (ACPI_FAILURE(status)) {
		dev_err(chip->parent, "Failed to attach ACPI GPIO chip\n");
		kfree(acpi_gpio);
		return;
	}

	if (!chip->names)
		devprop_gpiochip_set_names(chip, dev_fwnode(chip->parent));

	acpi_gpiochip_request_regions(acpi_gpio);
	acpi_gpiochip_scan_gpios(acpi_gpio);
	acpi_walk_dep_device_list(handle);
}

void acpi_gpiochip_remove(struct gpio_chip *chip)
{
	struct acpi_gpio_chip *acpi_gpio;
	acpi_handle handle;
	acpi_status status;

	if (!chip || !chip->parent)
		return;

	handle = ACPI_HANDLE(chip->parent);
	if (!handle)
		return;

	status = acpi_get_data(handle, acpi_gpio_chip_dh, (void **)&acpi_gpio);
	if (ACPI_FAILURE(status)) {
		dev_warn(chip->parent, "Failed to retrieve ACPI GPIO chip\n");
		return;
	}

	acpi_gpiochip_free_regions(acpi_gpio);

	acpi_detach_data(handle, acpi_gpio_chip_dh);
	kfree(acpi_gpio);
}

static int acpi_gpio_package_count(const union acpi_object *obj)
{
	const union acpi_object *element = obj->package.elements;
	const union acpi_object *end = element + obj->package.count;
	unsigned int count = 0;

	while (element < end) {
		switch (element->type) {
		case ACPI_TYPE_LOCAL_REFERENCE:
			element += 3;
			/* Fallthrough */
		case ACPI_TYPE_INTEGER:
			element++;
			count++;
			break;

		default:
			return -EPROTO;
		}
	}

	return count;
}

static int acpi_find_gpio_count(struct acpi_resource *ares, void *data)
{
	unsigned int *count = data;

	if (ares->type == ACPI_RESOURCE_TYPE_GPIO)
		*count += ares->data.gpio.pin_table_length;

	return 1;
}

/**
 * acpi_gpio_count - count the GPIOs associated with a device / function
 * @dev:	GPIO consumer, can be %NULL for system-global GPIOs
 * @con_id:	function within the GPIO consumer
 *
 * Return:
 * The number of GPIOs associated with a device / function or %-ENOENT,
 * if no GPIO has been assigned to the requested function.
 */
int acpi_gpio_count(struct device *dev, const char *con_id)
{
	struct acpi_device *adev = ACPI_COMPANION(dev);
	const union acpi_object *obj;
	const struct acpi_gpio_mapping *gm;
	int count = -ENOENT;
	int ret;
	char propname[32];
	unsigned int i;

	/* Try first from _DSD */
	for (i = 0; i < ARRAY_SIZE(gpio_suffixes); i++) {
		if (con_id)
			snprintf(propname, sizeof(propname), "%s-%s",
				 con_id, gpio_suffixes[i]);
		else
			snprintf(propname, sizeof(propname), "%s",
				 gpio_suffixes[i]);

		ret = acpi_dev_get_property(adev, propname, ACPI_TYPE_ANY,
					    &obj);
		if (ret == 0) {
			if (obj->type == ACPI_TYPE_LOCAL_REFERENCE)
				count = 1;
			else if (obj->type == ACPI_TYPE_PACKAGE)
				count = acpi_gpio_package_count(obj);
		} else if (adev->driver_gpios) {
			for (gm = adev->driver_gpios; gm->name; gm++)
				if (strcmp(propname, gm->name) == 0) {
					count = gm->size;
					break;
				}
		}
		if (count > 0)
			break;
	}

	/* Then from plain _CRS GPIOs */
	if (count < 0) {
		struct list_head resource_list;
		unsigned int crs_count = 0;

		if (!acpi_can_fallback_to_crs(adev, con_id))
			return count;

		INIT_LIST_HEAD(&resource_list);
		acpi_dev_get_resources(adev, &resource_list,
				       acpi_find_gpio_count, &crs_count);
		acpi_dev_free_resource_list(&resource_list);
		if (crs_count > 0)
			count = crs_count;
	}
	return count ? count : -ENOENT;
}

<<<<<<< HEAD
bool acpi_can_fallback_to_crs(struct acpi_device *adev, const char *con_id)
{
	/* Never allow fallback if the device has properties */
	if (adev->data.properties || adev->driver_gpios)
		return false;

	return con_id == NULL;
}

=======
>>>>>>> fa578e9d
/* Run deferred acpi_gpiochip_request_irqs() */
static int acpi_gpio_handle_deferred_request_irqs(void)
{
	struct acpi_gpio_chip *acpi_gpio, *tmp;

	mutex_lock(&acpi_gpio_deferred_req_irqs_lock);
	list_for_each_entry_safe(acpi_gpio, tmp,
				 &acpi_gpio_deferred_req_irqs_list,
				 deferred_req_irqs_list_entry)
		acpi_gpiochip_request_irqs(acpi_gpio);

	acpi_gpio_deferred_req_irqs_done = true;
	mutex_unlock(&acpi_gpio_deferred_req_irqs_lock);

	return 0;
}
/* We must use _sync so that this runs after the first deferred_probe run */
<<<<<<< HEAD
late_initcall_sync(acpi_gpio_handle_deferred_request_irqs);
=======
late_initcall_sync(acpi_gpio_handle_deferred_request_irqs);

static const struct dmi_system_id gpiolib_acpi_quirks[] = {
	{
		/*
		 * The Minix Neo Z83-4 has a micro-USB-B id-pin handler for
		 * a non existing micro-USB-B connector which puts the HDMI
		 * DDC pins in GPIO mode, breaking HDMI support.
		 */
		.matches = {
			DMI_MATCH(DMI_SYS_VENDOR, "MINIX"),
			DMI_MATCH(DMI_PRODUCT_NAME, "Z83-4"),
		},
		.driver_data = (void *)QUIRK_NO_EDGE_EVENTS_ON_BOOT,
	},
	{
		/*
		 * The Terra Pad 1061 has a micro-USB-B id-pin handler, which
		 * instead of controlling the actual micro-USB-B turns the 5V
		 * boost for its USB-A connector off. The actual micro-USB-B
		 * connector is wired for charging only.
		 */
		.matches = {
			DMI_MATCH(DMI_SYS_VENDOR, "Wortmann_AG"),
			DMI_MATCH(DMI_PRODUCT_NAME, "TERRA_PAD_1061"),
		},
		.driver_data = (void *)QUIRK_NO_EDGE_EVENTS_ON_BOOT,
	},
	{
		/*
		 * Various HP X2 10 Cherry Trail models use an external
		 * embedded-controller connected via I2C + an ACPI GPIO
		 * event handler. The embedded controller generates various
		 * spurious wakeup events when suspended. So disable wakeup
		 * for its handler (it uses the only ACPI GPIO event handler).
		 * This breaks wakeup when opening the lid, the user needs
		 * to press the power-button to wakeup the system. The
		 * alternative is suspend simply not working, which is worse.
		 */
		.matches = {
			DMI_MATCH(DMI_SYS_VENDOR, "HP"),
			DMI_MATCH(DMI_PRODUCT_NAME, "HP x2 Detachable 10-p0XX"),
		},
		.driver_data = (void *)QUIRK_NO_WAKEUP,
	},
	{} /* Terminating entry */
};

static int acpi_gpio_setup_params(void)
{
	const struct dmi_system_id *id;
	long quirks = 0;

	id = dmi_first_match(gpiolib_acpi_quirks);
	if (id)
		quirks = (long)id->driver_data;

	if (run_edge_events_on_boot < 0) {
		if (quirks & QUIRK_NO_EDGE_EVENTS_ON_BOOT)
			run_edge_events_on_boot = 0;
		else
			run_edge_events_on_boot = 1;
	}

	if (honor_wakeup < 0) {
		if (quirks & QUIRK_NO_WAKEUP)
			honor_wakeup = 0;
		else
			honor_wakeup = 1;
	}

	return 0;
}

/* Directly after dmi_setup() which runs as core_initcall() */
postcore_initcall(acpi_gpio_setup_params);
>>>>>>> fa578e9d
<|MERGE_RESOLUTION|>--- conflicted
+++ resolved
@@ -29,28 +29,16 @@
 MODULE_PARM_DESC(run_edge_events_on_boot,
 		 "Run edge _AEI event-handlers at boot: 0=no, 1=yes, -1=auto");
 
-<<<<<<< HEAD
-=======
 static int honor_wakeup = -1;
 module_param(honor_wakeup, int, 0444);
 MODULE_PARM_DESC(honor_wakeup,
 		 "Honor the ACPI wake-capable flag: 0=no, 1=yes, -1=auto");
 
->>>>>>> fa578e9d
 /**
  * struct acpi_gpio_event - ACPI GPIO event handler data
  *
  * @node:	  list-entry of the events list of the struct acpi_gpio_chip
  * @handle:	  handle of ACPI method to execute when the IRQ triggers
-<<<<<<< HEAD
- * @handler:	  irq_handler to pass to request_irq when requesting the IRQ
- * @pin:	  GPIO pin number on the gpio_chip
- * @irq:	  Linux IRQ number for the event, for request_ / free_irq
- * @irqflags:     flags to pass to request_irq when requesting the IRQ
- * @irq_is_wake:  If the ACPI flags indicate the IRQ is a wakeup source
- * @is_requested: True if request_irq has been done
- * @desc:	  gpio_desc for the GPIO pin for this event
-=======
  * @handler:	  handler function to pass to request_irq() when requesting the IRQ
  * @pin:	  GPIO pin number on the struct gpio_chip
  * @irq:	  Linux IRQ number for the event, for request_irq() / free_irq()
@@ -58,7 +46,6 @@
  * @irq_is_wake:  If the ACPI flags indicate the IRQ is a wakeup source
  * @irq_requested:True if request_irq() has been done
  * @desc:	  struct gpio_desc for the GPIO pin for this event
->>>>>>> fa578e9d
  */
 struct acpi_gpio_event {
 	struct list_head node;
@@ -93,17 +80,10 @@
 };
 
 /*
-<<<<<<< HEAD
- * For gpiochips which call acpi_gpiochip_request_interrupts() before late_init
- * (so builtin drivers) we register the ACPI GpioInt IRQ handlers from a
- * late_initcall_sync handler, so that other builtin drivers can register their
- * OpRegions before the event handlers can run.  This list contains gpiochips
-=======
  * For GPIO chips which call acpi_gpiochip_request_interrupts() before late_init
  * (so builtin drivers) we register the ACPI GpioInt IRQ handlers from a
  * late_initcall_sync() handler, so that other builtin drivers can register their
  * OpRegions before the event handlers can run. This list contains GPIO chips
->>>>>>> fa578e9d
  * for which the acpi_gpiochip_request_irqs() call has been deferred.
  */
 static DEFINE_MUTEX(acpi_gpio_deferred_req_irqs_lock);
@@ -205,12 +185,6 @@
 	event->irq_requested = true;
 
 	/* Make sure we trigger the initial state of edge-triggered IRQs */
-<<<<<<< HEAD
-	value = gpiod_get_raw_value_cansleep(event->desc);
-	if (((event->irqflags & IRQF_TRIGGER_RISING) && value == 1) ||
-	    ((event->irqflags & IRQF_TRIGGER_FALLING) && value == 0))
-		event->handler(event->irq, event);
-=======
 	if (run_edge_events_on_boot &&
 	    (event->irqflags & (IRQF_TRIGGER_RISING | IRQF_TRIGGER_FALLING))) {
 		value = gpiod_get_raw_value_cansleep(event->desc);
@@ -218,7 +192,6 @@
 		    ((event->irqflags & IRQF_TRIGGER_FALLING) && value == 0))
 			event->handler(event->irq, event);
 	}
->>>>>>> fa578e9d
 }
 
 static void acpi_gpiochip_request_irqs(struct acpi_gpio_chip *acpi_gpio)
@@ -269,11 +242,6 @@
 		return AE_ERROR;
 	}
 
-<<<<<<< HEAD
-	gpiod_direction_input(desc);
-
-=======
->>>>>>> fa578e9d
 	ret = gpiochip_lock_as_irq(chip, pin);
 	if (ret) {
 		dev_err(chip->parent, "Failed to lock GPIO as interrupt\n");
@@ -314,11 +282,7 @@
 	event->handle = evt_handle;
 	event->handler = handler;
 	event->irq = irq;
-<<<<<<< HEAD
-	event->irq_is_wake = agpio->wake_capable == ACPI_WAKE_CAPABLE;
-=======
 	event->irq_is_wake = honor_wakeup && agpio->wake_capable == ACPI_WAKE_CAPABLE;
->>>>>>> fa578e9d
 	event->pin = pin;
 	event->desc = desc;
 
@@ -414,22 +378,9 @@
 			if (event->irq_is_wake)
 				disable_irq_wake(event->irq);
 
-<<<<<<< HEAD
-		if (event->irq_requested) {
-			if (event->irq_is_wake)
-				disable_irq_wake(event->irq);
-
 			free_irq(event->irq, event);
 		}
 
-		desc = event->desc;
-		if (WARN_ON(IS_ERR(desc)))
-			continue;
-=======
-			free_irq(event->irq, event);
-		}
-
->>>>>>> fa578e9d
 		gpiochip_unlock_as_irq(chip, event->pin);
 		gpiochip_free_own_desc(event->desc);
 		list_del(&event->node);
@@ -1340,18 +1291,6 @@
 	return count ? count : -ENOENT;
 }
 
-<<<<<<< HEAD
-bool acpi_can_fallback_to_crs(struct acpi_device *adev, const char *con_id)
-{
-	/* Never allow fallback if the device has properties */
-	if (adev->data.properties || adev->driver_gpios)
-		return false;
-
-	return con_id == NULL;
-}
-
-=======
->>>>>>> fa578e9d
 /* Run deferred acpi_gpiochip_request_irqs() */
 static int acpi_gpio_handle_deferred_request_irqs(void)
 {
@@ -1369,9 +1308,6 @@
 	return 0;
 }
 /* We must use _sync so that this runs after the first deferred_probe run */
-<<<<<<< HEAD
-late_initcall_sync(acpi_gpio_handle_deferred_request_irqs);
-=======
 late_initcall_sync(acpi_gpio_handle_deferred_request_irqs);
 
 static const struct dmi_system_id gpiolib_acpi_quirks[] = {
@@ -1447,5 +1383,4 @@
 }
 
 /* Directly after dmi_setup() which runs as core_initcall() */
-postcore_initcall(acpi_gpio_setup_params);
->>>>>>> fa578e9d
+postcore_initcall(acpi_gpio_setup_params);