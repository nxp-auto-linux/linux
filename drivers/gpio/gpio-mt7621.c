--- conflicted
+++ resolved
@@ -273,17 +273,6 @@
 			return ret;
 		}
 
-<<<<<<< HEAD
-		ret = gpiochip_irqchip_add(&rg->chip, &rg->irq_chip,
-					   0, handle_simple_irq, IRQ_TYPE_NONE);
-		if (ret) {
-			dev_err(dev, "failed to add gpiochip_irqchip\n");
-			return ret;
-		}
-
-		gpiochip_set_chained_irqchip(&rg->chip, &rg->irq_chip,
-					     mtk->gpio_irq, NULL);
-=======
 		girq = &rg->chip.irq;
 		girq->chip = &rg->irq_chip;
 		/* This will let us handle the parent IRQ in the driver */
@@ -299,7 +288,6 @@
 		dev_err(dev, "Could not register gpio %d, ret=%d\n",
 			rg->chip.ngpio, ret);
 		return ret;
->>>>>>> fa578e9d
 	}
 
 	/* set polarity to low for all gpios */
