--- conflicted
+++ resolved
@@ -409,9 +409,6 @@
 
 	d = (struct davinci_gpio_controller *)irq_data_get_irq_handler_data(data);
 	g = (struct davinci_gpio_regs __iomem *)d->regs[0];
-<<<<<<< HEAD
-	mask = __gpio_mask(data->irq - d->base_irq);
-=======
 	for (i = 0; i < MAX_INT_PER_BANK; i++)
 		if (data->irq == d->irqs[i])
 			break;
@@ -420,7 +417,6 @@
 		return -EINVAL;
 
 	mask = __gpio_mask(i);
->>>>>>> e021bb4f
 
 	if (trigger & ~(IRQ_TYPE_EDGE_FALLING | IRQ_TYPE_EDGE_RISING))
 		return -EINVAL;
