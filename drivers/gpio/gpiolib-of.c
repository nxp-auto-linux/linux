--- conflicted
+++ resolved
@@ -904,21 +904,11 @@
 
 	of_node_get(chip->of_node);
 
-<<<<<<< HEAD
-	status = of_gpiochip_scan_gpios(chip);
-	if (status) {
-		of_node_put(chip->of_node);
-		gpiochip_remove_pin_ranges(chip);
-	}
-
-	return status;
-=======
 	ret = of_gpiochip_scan_gpios(chip);
 	if (ret)
 		of_node_put(chip->of_node);
 
 	return ret;
->>>>>>> fa578e9d
 }
 
 void of_gpiochip_remove(struct gpio_chip *chip)
