// SPDX-License-Identifier: GPL-2.0-only
/*
 * Support functions for OMAP GPIO
 *
 * Copyright (C) 2003-2005 Nokia Corporation
 * Written by Juha Yrjölä <juha.yrjola@nokia.com>
 *
 * Copyright (C) 2009 Texas Instruments
 * Added OMAP4 support - Santosh Shilimkar <santosh.shilimkar@ti.com>
 */

#include <linux/init.h>
#include <linux/module.h>
#include <linux/interrupt.h>
#include <linux/syscore_ops.h>
#include <linux/err.h>
#include <linux/clk.h>
#include <linux/io.h>
#include <linux/cpu_pm.h>
#include <linux/device.h>
#include <linux/pm_runtime.h>
#include <linux/pm.h>
#include <linux/of.h>
#include <linux/of_device.h>
#include <linux/gpio/driver.h>
#include <linux/bitops.h>
#include <linux/platform_data/gpio-omap.h>

#define OMAP4_GPIO_DEBOUNCINGTIME_MASK 0xFF

struct gpio_regs {
	u32 irqenable1;
	u32 irqenable2;
	u32 wake_en;
	u32 ctrl;
	u32 oe;
	u32 leveldetect0;
	u32 leveldetect1;
	u32 risingdetect;
	u32 fallingdetect;
	u32 dataout;
	u32 debounce;
	u32 debounce_en;
};

struct gpio_bank {
	void __iomem *base;
	const struct omap_gpio_reg_offs *regs;

	int irq;
	u32 non_wakeup_gpios;
	u32 enabled_non_wakeup_gpios;
	struct gpio_regs context;
	u32 saved_datain;
	u32 level_mask;
	u32 toggle_mask;
	raw_spinlock_t lock;
	raw_spinlock_t wa_lock;
	struct gpio_chip chip;
	struct clk *dbck;
	struct notifier_block nb;
	unsigned int is_suspended:1;
	u32 mod_usage;
	u32 irq_usage;
	u32 dbck_enable_mask;
	bool dbck_enabled;
	bool is_mpuio;
	bool dbck_flag;
	bool loses_context;
	bool context_valid;
	int stride;
	u32 width;
	int context_loss_count;

	void (*set_dataout)(struct gpio_bank *bank, unsigned gpio, int enable);
	int (*get_context_loss_count)(struct device *dev);
};

#define GPIO_MOD_CTRL_BIT	BIT(0)

#define BANK_USED(bank) (bank->mod_usage || bank->irq_usage)
#define LINE_USED(line, offset) (line & (BIT(offset)))

static void omap_gpio_unmask_irq(struct irq_data *d);

static inline struct gpio_bank *omap_irq_data_get_bank(struct irq_data *d)
{
	struct gpio_chip *chip = irq_data_get_irq_chip_data(d);
	return gpiochip_get_data(chip);
}

static inline u32 omap_gpio_rmw(void __iomem *reg, u32 mask, bool set)
{
	u32 val = readl_relaxed(reg);

	if (set)
		val |= mask;
	else
		val &= ~mask;

	writel_relaxed(val, reg);

	return val;
}

static void omap_set_gpio_direction(struct gpio_bank *bank, int gpio,
				    int is_input)
{
	bank->context.oe = omap_gpio_rmw(bank->base + bank->regs->direction,
					 BIT(gpio), is_input);
}


/* set data out value using dedicate set/clear register */
static void omap_set_gpio_dataout_reg(struct gpio_bank *bank, unsigned offset,
				      int enable)
{
	void __iomem *reg = bank->base;
	u32 l = BIT(offset);

	if (enable) {
		reg += bank->regs->set_dataout;
		bank->context.dataout |= l;
	} else {
		reg += bank->regs->clr_dataout;
		bank->context.dataout &= ~l;
	}

	writel_relaxed(l, reg);
}

/* set data out value using mask register */
static void omap_set_gpio_dataout_mask(struct gpio_bank *bank, unsigned offset,
				       int enable)
{
	bank->context.dataout = omap_gpio_rmw(bank->base + bank->regs->dataout,
					      BIT(offset), enable);
}

static inline void omap_gpio_dbck_enable(struct gpio_bank *bank)
{
	if (bank->dbck_enable_mask && !bank->dbck_enabled) {
		clk_enable(bank->dbck);
		bank->dbck_enabled = true;

		writel_relaxed(bank->dbck_enable_mask,
			     bank->base + bank->regs->debounce_en);
	}
}

static inline void omap_gpio_dbck_disable(struct gpio_bank *bank)
{
	if (bank->dbck_enable_mask && bank->dbck_enabled) {
		/*
		 * Disable debounce before cutting it's clock. If debounce is
		 * enabled but the clock is not, GPIO module seems to be unable
		 * to detect events and generate interrupts at least on OMAP3.
		 */
		writel_relaxed(0, bank->base + bank->regs->debounce_en);

		clk_disable(bank->dbck);
		bank->dbck_enabled = false;
	}
}

/**
 * omap2_set_gpio_debounce - low level gpio debounce time
 * @bank: the gpio bank we're acting upon
 * @offset: the gpio number on this @bank
 * @debounce: debounce time to use
 *
 * OMAP's debounce time is in 31us steps
 *   <debounce time> = (GPIO_DEBOUNCINGTIME[7:0].DEBOUNCETIME + 1) x 31
 * so we need to convert and round up to the closest unit.
 *
 * Return: 0 on success, negative error otherwise.
 */
static int omap2_set_gpio_debounce(struct gpio_bank *bank, unsigned offset,
				   unsigned debounce)
{
	u32			val;
	u32			l;
	bool			enable = !!debounce;

	if (!bank->dbck_flag)
		return -ENOTSUPP;

	if (enable) {
		debounce = DIV_ROUND_UP(debounce, 31) - 1;
		if ((debounce & OMAP4_GPIO_DEBOUNCINGTIME_MASK) != debounce)
			return -EINVAL;
	}

	l = BIT(offset);

	clk_enable(bank->dbck);
	writel_relaxed(debounce, bank->base + bank->regs->debounce);

	val = omap_gpio_rmw(bank->base + bank->regs->debounce_en, l, enable);
	bank->dbck_enable_mask = val;

	clk_disable(bank->dbck);
	/*
	 * Enable debounce clock per module.
	 * This call is mandatory because in omap_gpio_request() when
	 * *_runtime_get_sync() is called,  _gpio_dbck_enable() within
	 * runtime callbck fails to turn on dbck because dbck_enable_mask
	 * used within _gpio_dbck_enable() is still not initialized at
	 * that point. Therefore we have to enable dbck here.
	 */
	omap_gpio_dbck_enable(bank);
	if (bank->dbck_enable_mask) {
		bank->context.debounce = debounce;
		bank->context.debounce_en = val;
	}

	return 0;
}

/**
 * omap_clear_gpio_debounce - clear debounce settings for a gpio
 * @bank: the gpio bank we're acting upon
 * @offset: the gpio number on this @bank
 *
 * If a gpio is using debounce, then clear the debounce enable bit and if
 * this is the only gpio in this bank using debounce, then clear the debounce
 * time too. The debounce clock will also be disabled when calling this function
 * if this is the only gpio in the bank using debounce.
 */
static void omap_clear_gpio_debounce(struct gpio_bank *bank, unsigned offset)
{
	u32 gpio_bit = BIT(offset);

	if (!bank->dbck_flag)
		return;

	if (!(bank->dbck_enable_mask & gpio_bit))
		return;

	bank->dbck_enable_mask &= ~gpio_bit;
	bank->context.debounce_en &= ~gpio_bit;
        writel_relaxed(bank->context.debounce_en,
		     bank->base + bank->regs->debounce_en);

	if (!bank->dbck_enable_mask) {
		bank->context.debounce = 0;
		writel_relaxed(bank->context.debounce, bank->base +
			     bank->regs->debounce);
		clk_disable(bank->dbck);
		bank->dbck_enabled = false;
	}
}

/*
 * Off mode wake-up capable GPIOs in bank(s) that are in the wakeup domain.
 * See TRM section for GPIO for "Wake-Up Generation" for the list of GPIOs
 * in wakeup domain. If bank->non_wakeup_gpios is not configured, assume none
 * are capable waking up the system from off mode.
 */
static bool omap_gpio_is_off_wakeup_capable(struct gpio_bank *bank, u32 gpio_mask)
{
	u32 no_wake = bank->non_wakeup_gpios;

	if (no_wake)
		return !!(~no_wake & gpio_mask);

	return false;
}

static inline void omap_set_gpio_trigger(struct gpio_bank *bank, int gpio,
						unsigned trigger)
{
	void __iomem *base = bank->base;
	u32 gpio_bit = BIT(gpio);

	omap_gpio_rmw(base + bank->regs->leveldetect0, gpio_bit,
		      trigger & IRQ_TYPE_LEVEL_LOW);
	omap_gpio_rmw(base + bank->regs->leveldetect1, gpio_bit,
		      trigger & IRQ_TYPE_LEVEL_HIGH);

	/*
	 * We need the edge detection enabled for to allow the GPIO block
	 * to be woken from idle state.  Set the appropriate edge detection
	 * in addition to the level detection.
	 */
	omap_gpio_rmw(base + bank->regs->risingdetect, gpio_bit,
		      trigger & (IRQ_TYPE_EDGE_RISING | IRQ_TYPE_LEVEL_HIGH));
	omap_gpio_rmw(base + bank->regs->fallingdetect, gpio_bit,
		      trigger & (IRQ_TYPE_EDGE_FALLING | IRQ_TYPE_LEVEL_LOW));

	bank->context.leveldetect0 =
			readl_relaxed(bank->base + bank->regs->leveldetect0);
	bank->context.leveldetect1 =
			readl_relaxed(bank->base + bank->regs->leveldetect1);
	bank->context.risingdetect =
			readl_relaxed(bank->base + bank->regs->risingdetect);
	bank->context.fallingdetect =
			readl_relaxed(bank->base + bank->regs->fallingdetect);

	bank->level_mask = bank->context.leveldetect0 |
			   bank->context.leveldetect1;

	/* This part needs to be executed always for OMAP{34xx, 44xx} */
	if (!bank->regs->irqctrl && !omap_gpio_is_off_wakeup_capable(bank, gpio)) {
		/*
		 * Log the edge gpio and manually trigger the IRQ
		 * after resume if the input level changes
		 * to avoid irq lost during PER RET/OFF mode
		 * Applies for omap2 non-wakeup gpio and all omap3 gpios
		 */
		if (trigger & IRQ_TYPE_EDGE_BOTH)
			bank->enabled_non_wakeup_gpios |= gpio_bit;
		else
			bank->enabled_non_wakeup_gpios &= ~gpio_bit;
	}
<<<<<<< HEAD

	bank->level_mask =
		readl_relaxed(bank->base + bank->regs->leveldetect0) |
		readl_relaxed(bank->base + bank->regs->leveldetect1);
=======
>>>>>>> fa578e9d
}

/*
 * This only applies to chips that can't do both rising and falling edge
 * detection at once.  For all other chips, this function is a noop.
 */
static void omap_toggle_gpio_edge_triggering(struct gpio_bank *bank, int gpio)
{
	if (IS_ENABLED(CONFIG_ARCH_OMAP1) && bank->regs->irqctrl) {
		void __iomem *reg = bank->base + bank->regs->irqctrl;

		writel_relaxed(readl_relaxed(reg) ^ BIT(gpio), reg);
	}
}

static int omap_set_gpio_triggering(struct gpio_bank *bank, int gpio,
				    unsigned trigger)
{
	void __iomem *reg = bank->base;
	u32 l = 0;

	if (bank->regs->leveldetect0 && bank->regs->wkup_en) {
		omap_set_gpio_trigger(bank, gpio, trigger);
	} else if (bank->regs->irqctrl) {
		reg += bank->regs->irqctrl;

		l = readl_relaxed(reg);
		if ((trigger & IRQ_TYPE_SENSE_MASK) == IRQ_TYPE_EDGE_BOTH)
			bank->toggle_mask |= BIT(gpio);
		if (trigger & IRQ_TYPE_EDGE_RISING)
			l |= BIT(gpio);
		else if (trigger & IRQ_TYPE_EDGE_FALLING)
			l &= ~(BIT(gpio));
		else
			return -EINVAL;

		writel_relaxed(l, reg);
	} else if (bank->regs->edgectrl1) {
		if (gpio & 0x08)
			reg += bank->regs->edgectrl2;
		else
			reg += bank->regs->edgectrl1;

		gpio &= 0x07;
		l = readl_relaxed(reg);
		l &= ~(3 << (gpio << 1));
		if (trigger & IRQ_TYPE_EDGE_RISING)
			l |= 2 << (gpio << 1);
		if (trigger & IRQ_TYPE_EDGE_FALLING)
			l |= BIT(gpio << 1);
		writel_relaxed(l, reg);
	}
	return 0;
}

static void omap_enable_gpio_module(struct gpio_bank *bank, unsigned offset)
{
	if (bank->regs->pinctrl) {
		void __iomem *reg = bank->base + bank->regs->pinctrl;

		/* Claim the pin for MPU */
		writel_relaxed(readl_relaxed(reg) | (BIT(offset)), reg);
	}

	if (bank->regs->ctrl && !BANK_USED(bank)) {
		void __iomem *reg = bank->base + bank->regs->ctrl;
		u32 ctrl;

		ctrl = readl_relaxed(reg);
		/* Module is enabled, clocks are not gated */
		ctrl &= ~GPIO_MOD_CTRL_BIT;
		writel_relaxed(ctrl, reg);
		bank->context.ctrl = ctrl;
	}
}

static void omap_disable_gpio_module(struct gpio_bank *bank, unsigned offset)
{
	if (bank->regs->ctrl && !BANK_USED(bank)) {
		void __iomem *reg = bank->base + bank->regs->ctrl;
		u32 ctrl;

		ctrl = readl_relaxed(reg);
		/* Module is disabled, clocks are gated */
		ctrl |= GPIO_MOD_CTRL_BIT;
		writel_relaxed(ctrl, reg);
		bank->context.ctrl = ctrl;
	}
}

static int omap_gpio_is_input(struct gpio_bank *bank, unsigned offset)
{
	void __iomem *reg = bank->base + bank->regs->direction;

	return readl_relaxed(reg) & BIT(offset);
}

static void omap_gpio_init_irq(struct gpio_bank *bank, unsigned offset)
{
	if (!LINE_USED(bank->mod_usage, offset)) {
		omap_enable_gpio_module(bank, offset);
		omap_set_gpio_direction(bank, offset, 1);
	}
	bank->irq_usage |= BIT(offset);
}

static int omap_gpio_irq_type(struct irq_data *d, unsigned type)
{
	struct gpio_bank *bank = omap_irq_data_get_bank(d);
	int retval;
	unsigned long flags;
	unsigned offset = d->hwirq;

	if (type & ~IRQ_TYPE_SENSE_MASK)
		return -EINVAL;

	if (!bank->regs->leveldetect0 &&
		(type & (IRQ_TYPE_LEVEL_LOW|IRQ_TYPE_LEVEL_HIGH)))
		return -EINVAL;

	raw_spin_lock_irqsave(&bank->lock, flags);
	retval = omap_set_gpio_triggering(bank, offset, type);
	if (retval) {
		raw_spin_unlock_irqrestore(&bank->lock, flags);
		goto error;
	}
	omap_gpio_init_irq(bank, offset);
	if (!omap_gpio_is_input(bank, offset)) {
		raw_spin_unlock_irqrestore(&bank->lock, flags);
		retval = -EINVAL;
		goto error;
	}
	raw_spin_unlock_irqrestore(&bank->lock, flags);

	if (type & (IRQ_TYPE_LEVEL_LOW | IRQ_TYPE_LEVEL_HIGH))
		irq_set_handler_locked(d, handle_level_irq);
	else if (type & (IRQ_TYPE_EDGE_FALLING | IRQ_TYPE_EDGE_RISING))
		/*
		 * Edge IRQs are already cleared/acked in irq_handler and
		 * not need to be masked, as result handle_edge_irq()
		 * logic is excessed here and may cause lose of interrupts.
		 * So just use handle_simple_irq.
		 */
		irq_set_handler_locked(d, handle_simple_irq);

	return 0;

error:
	return retval;
}

static void omap_clear_gpio_irqbank(struct gpio_bank *bank, int gpio_mask)
{
	void __iomem *reg = bank->base;

	reg += bank->regs->irqstatus;
	writel_relaxed(gpio_mask, reg);

	/* Workaround for clearing DSP GPIO interrupts to allow retention */
	if (bank->regs->irqstatus2) {
		reg = bank->base + bank->regs->irqstatus2;
		writel_relaxed(gpio_mask, reg);
	}

	/* Flush posted write for the irq status to avoid spurious interrupts */
	readl_relaxed(reg);
}

static inline void omap_clear_gpio_irqstatus(struct gpio_bank *bank,
					     unsigned offset)
{
	omap_clear_gpio_irqbank(bank, BIT(offset));
}

static u32 omap_get_gpio_irqbank_mask(struct gpio_bank *bank)
{
	void __iomem *reg = bank->base;
	u32 l;
	u32 mask = (BIT(bank->width)) - 1;

	reg += bank->regs->irqenable;
	l = readl_relaxed(reg);
	if (bank->regs->irqenable_inv)
		l = ~l;
	l &= mask;
	return l;
}

static inline void omap_set_gpio_irqenable(struct gpio_bank *bank,
					   unsigned offset, int enable)
{
	void __iomem *reg = bank->base;
	u32 gpio_mask = BIT(offset);

	if (bank->regs->set_irqenable && bank->regs->clr_irqenable) {
		if (enable) {
			reg += bank->regs->set_irqenable;
			bank->context.irqenable1 |= gpio_mask;
		} else {
			reg += bank->regs->clr_irqenable;
			bank->context.irqenable1 &= ~gpio_mask;
		}
		writel_relaxed(gpio_mask, reg);
	} else {
		bank->context.irqenable1 =
			omap_gpio_rmw(reg + bank->regs->irqenable, gpio_mask,
				      enable ^ bank->regs->irqenable_inv);
	}

	/*
	 * Program GPIO wakeup along with IRQ enable to satisfy OMAP4430 TRM
	 * note requiring correlation between the IRQ enable registers and
	 * the wakeup registers.  In any case, we want wakeup from idle
	 * enabled for the GPIOs which support this feature.
	 */
	if (bank->regs->wkup_en &&
	    (bank->regs->edgectrl1 || !(bank->non_wakeup_gpios & gpio_mask))) {
		bank->context.wake_en =
			omap_gpio_rmw(bank->base + bank->regs->wkup_en,
				      gpio_mask, enable);
	}
}

/* Use disable_irq_wake() and enable_irq_wake() functions from drivers */
static int omap_gpio_wake_enable(struct irq_data *d, unsigned int enable)
{
	struct gpio_bank *bank = omap_irq_data_get_bank(d);

	return irq_set_irq_wake(bank->irq, enable);
}

/*
 * We need to unmask the GPIO bank interrupt as soon as possible to
 * avoid missing GPIO interrupts for other lines in the bank.
 * Then we need to mask-read-clear-unmask the triggered GPIO lines
 * in the bank to avoid missing nested interrupts for a GPIO line.
 * If we wait to unmask individual GPIO lines in the bank after the
 * line's interrupt handler has been run, we may miss some nested
 * interrupts.
 */
static irqreturn_t omap_gpio_irq_handler(int irq, void *gpiobank)
{
	void __iomem *isr_reg = NULL;
	u32 enabled, isr, edge;
	unsigned int bit;
	struct gpio_bank *bank = gpiobank;
	unsigned long wa_lock_flags;
	unsigned long lock_flags;

	isr_reg = bank->base + bank->regs->irqstatus;
	if (WARN_ON(!isr_reg))
		goto exit;

	if (WARN_ONCE(!pm_runtime_active(bank->chip.parent),
		      "gpio irq%i while runtime suspended?\n", irq))
		return IRQ_NONE;

	while (1) {
		raw_spin_lock_irqsave(&bank->lock, lock_flags);

		enabled = omap_get_gpio_irqbank_mask(bank);
		isr = readl_relaxed(isr_reg) & enabled;

		/*
		 * Clear edge sensitive interrupts before calling handler(s)
		 * so subsequent edge transitions are not missed while the
		 * handlers are running.
		 */
		edge = isr & ~bank->level_mask;
		if (edge)
			omap_clear_gpio_irqbank(bank, edge);

		raw_spin_unlock_irqrestore(&bank->lock, lock_flags);

		if (!isr)
			break;

		while (isr) {
			bit = __ffs(isr);
			isr &= ~(BIT(bit));

			raw_spin_lock_irqsave(&bank->lock, lock_flags);
			/*
			 * Some chips can't respond to both rising and falling
			 * at the same time.  If this irq was requested with
			 * both flags, we need to flip the ICR data for the IRQ
			 * to respond to the IRQ for the opposite direction.
			 * This will be indicated in the bank toggle_mask.
			 */
			if (bank->toggle_mask & (BIT(bit)))
				omap_toggle_gpio_edge_triggering(bank, bit);

			raw_spin_unlock_irqrestore(&bank->lock, lock_flags);

			raw_spin_lock_irqsave(&bank->wa_lock, wa_lock_flags);

			generic_handle_irq(irq_find_mapping(bank->chip.irq.domain,
							    bit));

			raw_spin_unlock_irqrestore(&bank->wa_lock,
						   wa_lock_flags);
		}
	}
exit:
	return IRQ_HANDLED;
}

static unsigned int omap_gpio_irq_startup(struct irq_data *d)
{
	struct gpio_bank *bank = omap_irq_data_get_bank(d);
	unsigned long flags;
	unsigned offset = d->hwirq;

	raw_spin_lock_irqsave(&bank->lock, flags);

	if (!LINE_USED(bank->mod_usage, offset))
		omap_set_gpio_direction(bank, offset, 1);
	omap_enable_gpio_module(bank, offset);
	bank->irq_usage |= BIT(offset);

	raw_spin_unlock_irqrestore(&bank->lock, flags);
	omap_gpio_unmask_irq(d);

	return 0;
}

static void omap_gpio_irq_shutdown(struct irq_data *d)
{
	struct gpio_bank *bank = omap_irq_data_get_bank(d);
	unsigned long flags;
	unsigned offset = d->hwirq;

	raw_spin_lock_irqsave(&bank->lock, flags);
	bank->irq_usage &= ~(BIT(offset));
	omap_set_gpio_triggering(bank, offset, IRQ_TYPE_NONE);
	omap_clear_gpio_irqstatus(bank, offset);
	omap_set_gpio_irqenable(bank, offset, 0);
	if (!LINE_USED(bank->mod_usage, offset))
		omap_clear_gpio_debounce(bank, offset);
	omap_disable_gpio_module(bank, offset);
	raw_spin_unlock_irqrestore(&bank->lock, flags);
}

static void omap_gpio_irq_bus_lock(struct irq_data *data)
{
	struct gpio_bank *bank = omap_irq_data_get_bank(data);

	pm_runtime_get_sync(bank->chip.parent);
}

static void gpio_irq_bus_sync_unlock(struct irq_data *data)
{
	struct gpio_bank *bank = omap_irq_data_get_bank(data);

	pm_runtime_put(bank->chip.parent);
}

static void omap_gpio_mask_irq(struct irq_data *d)
{
	struct gpio_bank *bank = omap_irq_data_get_bank(d);
	unsigned offset = d->hwirq;
	unsigned long flags;

	raw_spin_lock_irqsave(&bank->lock, flags);
	omap_set_gpio_triggering(bank, offset, IRQ_TYPE_NONE);
	omap_set_gpio_irqenable(bank, offset, 0);
	raw_spin_unlock_irqrestore(&bank->lock, flags);
}

static void omap_gpio_unmask_irq(struct irq_data *d)
{
	struct gpio_bank *bank = omap_irq_data_get_bank(d);
	unsigned offset = d->hwirq;
	u32 trigger = irqd_get_trigger_type(d);
	unsigned long flags;

	raw_spin_lock_irqsave(&bank->lock, flags);
	omap_set_gpio_irqenable(bank, offset, 1);

<<<<<<< HEAD
	omap_set_gpio_irqenable(bank, offset, 1);

=======
>>>>>>> fa578e9d
	/*
	 * For level-triggered GPIOs, clearing must be done after the source
	 * is cleared, thus after the handler has run. OMAP4 needs this done
	 * after enabing the interrupt to clear the wakeup status.
	 */
<<<<<<< HEAD
	if (bank->level_mask & BIT(offset))
		omap_clear_gpio_irqstatus(bank, offset);

=======
	if (bank->regs->leveldetect0 && bank->regs->wkup_en &&
	    trigger & (IRQ_TYPE_LEVEL_HIGH | IRQ_TYPE_LEVEL_LOW))
		omap_clear_gpio_irqstatus(bank, offset);

	if (trigger)
		omap_set_gpio_triggering(bank, offset, trigger);

>>>>>>> fa578e9d
	raw_spin_unlock_irqrestore(&bank->lock, flags);
}

/*---------------------------------------------------------------------*/

static int omap_mpuio_suspend_noirq(struct device *dev)
{
	struct gpio_bank	*bank = dev_get_drvdata(dev);
	void __iomem		*mask_reg = bank->base +
					OMAP_MPUIO_GPIO_MASKIT / bank->stride;
	unsigned long		flags;

	raw_spin_lock_irqsave(&bank->lock, flags);
	writel_relaxed(0xffff & ~bank->context.wake_en, mask_reg);
	raw_spin_unlock_irqrestore(&bank->lock, flags);

	return 0;
}

static int omap_mpuio_resume_noirq(struct device *dev)
{
	struct gpio_bank	*bank = dev_get_drvdata(dev);
	void __iomem		*mask_reg = bank->base +
					OMAP_MPUIO_GPIO_MASKIT / bank->stride;
	unsigned long		flags;

	raw_spin_lock_irqsave(&bank->lock, flags);
	writel_relaxed(bank->context.wake_en, mask_reg);
	raw_spin_unlock_irqrestore(&bank->lock, flags);

	return 0;
}

static const struct dev_pm_ops omap_mpuio_dev_pm_ops = {
	.suspend_noirq = omap_mpuio_suspend_noirq,
	.resume_noirq = omap_mpuio_resume_noirq,
};

/* use platform_driver for this. */
static struct platform_driver omap_mpuio_driver = {
	.driver		= {
		.name	= "mpuio",
		.pm	= &omap_mpuio_dev_pm_ops,
	},
};

static struct platform_device omap_mpuio_device = {
	.name		= "mpuio",
	.id		= -1,
	.dev = {
		.driver = &omap_mpuio_driver.driver,
	}
	/* could list the /proc/iomem resources */
};

static inline void omap_mpuio_init(struct gpio_bank *bank)
{
	platform_set_drvdata(&omap_mpuio_device, bank);

	if (platform_driver_register(&omap_mpuio_driver) == 0)
		(void) platform_device_register(&omap_mpuio_device);
}

/*---------------------------------------------------------------------*/

static int omap_gpio_request(struct gpio_chip *chip, unsigned offset)
{
	struct gpio_bank *bank = gpiochip_get_data(chip);
	unsigned long flags;

	pm_runtime_get_sync(chip->parent);

	raw_spin_lock_irqsave(&bank->lock, flags);
	omap_enable_gpio_module(bank, offset);
	bank->mod_usage |= BIT(offset);
	raw_spin_unlock_irqrestore(&bank->lock, flags);

	return 0;
}

static void omap_gpio_free(struct gpio_chip *chip, unsigned offset)
{
	struct gpio_bank *bank = gpiochip_get_data(chip);
	unsigned long flags;

	raw_spin_lock_irqsave(&bank->lock, flags);
	bank->mod_usage &= ~(BIT(offset));
	if (!LINE_USED(bank->irq_usage, offset)) {
		omap_set_gpio_direction(bank, offset, 1);
		omap_clear_gpio_debounce(bank, offset);
	}
	omap_disable_gpio_module(bank, offset);
	raw_spin_unlock_irqrestore(&bank->lock, flags);

	pm_runtime_put(chip->parent);
}

static int omap_gpio_get_direction(struct gpio_chip *chip, unsigned offset)
{
	struct gpio_bank *bank = gpiochip_get_data(chip);

	return !!(readl_relaxed(bank->base + bank->regs->direction) &
		  BIT(offset));
}

static int omap_gpio_input(struct gpio_chip *chip, unsigned offset)
{
	struct gpio_bank *bank;
	unsigned long flags;

	bank = gpiochip_get_data(chip);
	raw_spin_lock_irqsave(&bank->lock, flags);
	omap_set_gpio_direction(bank, offset, 1);
	raw_spin_unlock_irqrestore(&bank->lock, flags);
	return 0;
}

static int omap_gpio_get(struct gpio_chip *chip, unsigned offset)
{
	struct gpio_bank *bank = gpiochip_get_data(chip);
	void __iomem *reg;

	if (omap_gpio_is_input(bank, offset))
		reg = bank->base + bank->regs->datain;
	else
		reg = bank->base + bank->regs->dataout;

	return (readl_relaxed(reg) & BIT(offset)) != 0;
}

static int omap_gpio_output(struct gpio_chip *chip, unsigned offset, int value)
{
	struct gpio_bank *bank;
	unsigned long flags;

	bank = gpiochip_get_data(chip);
	raw_spin_lock_irqsave(&bank->lock, flags);
	bank->set_dataout(bank, offset, value);
	omap_set_gpio_direction(bank, offset, 0);
	raw_spin_unlock_irqrestore(&bank->lock, flags);
	return 0;
}

static int omap_gpio_get_multiple(struct gpio_chip *chip, unsigned long *mask,
				  unsigned long *bits)
{
	struct gpio_bank *bank = gpiochip_get_data(chip);
	void __iomem *base = bank->base;
	u32 direction, m, val = 0;

	direction = readl_relaxed(base + bank->regs->direction);

	m = direction & *mask;
	if (m)
		val |= readl_relaxed(base + bank->regs->datain) & m;

	m = ~direction & *mask;
	if (m)
		val |= readl_relaxed(base + bank->regs->dataout) & m;

	*bits = val;

	return 0;
}

static int omap_gpio_debounce(struct gpio_chip *chip, unsigned offset,
			      unsigned debounce)
{
	struct gpio_bank *bank;
	unsigned long flags;
	int ret;

	bank = gpiochip_get_data(chip);

	raw_spin_lock_irqsave(&bank->lock, flags);
	ret = omap2_set_gpio_debounce(bank, offset, debounce);
	raw_spin_unlock_irqrestore(&bank->lock, flags);

	if (ret)
		dev_info(chip->parent,
			 "Could not set line %u debounce to %u microseconds (%d)",
			 offset, debounce, ret);

	return ret;
}

static int omap_gpio_set_config(struct gpio_chip *chip, unsigned offset,
				unsigned long config)
{
	u32 debounce;

	if (pinconf_to_config_param(config) != PIN_CONFIG_INPUT_DEBOUNCE)
		return -ENOTSUPP;

	debounce = pinconf_to_config_argument(config);
	return omap_gpio_debounce(chip, offset, debounce);
}

static void omap_gpio_set(struct gpio_chip *chip, unsigned offset, int value)
{
	struct gpio_bank *bank;
	unsigned long flags;

	bank = gpiochip_get_data(chip);
	raw_spin_lock_irqsave(&bank->lock, flags);
	bank->set_dataout(bank, offset, value);
	raw_spin_unlock_irqrestore(&bank->lock, flags);
}

static void omap_gpio_set_multiple(struct gpio_chip *chip, unsigned long *mask,
				   unsigned long *bits)
{
	struct gpio_bank *bank = gpiochip_get_data(chip);
	void __iomem *reg = bank->base + bank->regs->dataout;
	unsigned long flags;
	u32 l;

	raw_spin_lock_irqsave(&bank->lock, flags);
	l = (readl_relaxed(reg) & ~*mask) | (*bits & *mask);
	writel_relaxed(l, reg);
	bank->context.dataout = l;
	raw_spin_unlock_irqrestore(&bank->lock, flags);
}

/*---------------------------------------------------------------------*/

static void omap_gpio_show_rev(struct gpio_bank *bank)
{
	static bool called;
	u32 rev;

	if (called || bank->regs->revision == USHRT_MAX)
		return;

	rev = readw_relaxed(bank->base + bank->regs->revision);
	pr_info("OMAP GPIO hardware version %d.%d\n",
		(rev >> 4) & 0x0f, rev & 0x0f);

	called = true;
}

static void omap_gpio_mod_init(struct gpio_bank *bank)
{
	void __iomem *base = bank->base;
	u32 l = 0xffffffff;

	if (bank->width == 16)
		l = 0xffff;

	if (bank->is_mpuio) {
		writel_relaxed(l, bank->base + bank->regs->irqenable);
		return;
	}

	omap_gpio_rmw(base + bank->regs->irqenable, l,
		      bank->regs->irqenable_inv);
	omap_gpio_rmw(base + bank->regs->irqstatus, l,
		      !bank->regs->irqenable_inv);
	if (bank->regs->debounce_en)
		writel_relaxed(0, base + bank->regs->debounce_en);

	/* Save OE default value (0xffffffff) in the context */
	bank->context.oe = readl_relaxed(bank->base + bank->regs->direction);
	 /* Initialize interface clk ungated, module enabled */
	if (bank->regs->ctrl)
		writel_relaxed(0, base + bank->regs->ctrl);
}

static int omap_gpio_chip_init(struct gpio_bank *bank, struct irq_chip *irqc)
{
	struct gpio_irq_chip *irq;
	static int gpio;
	const char *label;
	int irq_base = 0;
	int ret;

	/*
	 * REVISIT eventually switch from OMAP-specific gpio structs
	 * over to the generic ones
	 */
	bank->chip.request = omap_gpio_request;
	bank->chip.free = omap_gpio_free;
	bank->chip.get_direction = omap_gpio_get_direction;
	bank->chip.direction_input = omap_gpio_input;
	bank->chip.get = omap_gpio_get;
	bank->chip.get_multiple = omap_gpio_get_multiple;
	bank->chip.direction_output = omap_gpio_output;
	bank->chip.set_config = omap_gpio_set_config;
	bank->chip.set = omap_gpio_set;
	bank->chip.set_multiple = omap_gpio_set_multiple;
	if (bank->is_mpuio) {
		bank->chip.label = "mpuio";
		if (bank->regs->wkup_en)
			bank->chip.parent = &omap_mpuio_device.dev;
		bank->chip.base = OMAP_MPUIO(0);
	} else {
		label = devm_kasprintf(bank->chip.parent, GFP_KERNEL, "gpio-%d-%d",
				       gpio, gpio + bank->width - 1);
		if (!label)
			return -ENOMEM;
		bank->chip.label = label;
		bank->chip.base = gpio;
	}
	bank->chip.ngpio = bank->width;

#ifdef CONFIG_ARCH_OMAP1
	/*
	 * REVISIT: Once we have OMAP1 supporting SPARSE_IRQ, we can drop
	 * irq_alloc_descs() since a base IRQ offset will no longer be needed.
	 */
	irq_base = devm_irq_alloc_descs(bank->chip.parent,
					-1, 0, bank->width, 0);
	if (irq_base < 0) {
		dev_err(bank->chip.parent, "Couldn't allocate IRQ numbers\n");
		return -ENODEV;
	}
#endif

	/* MPUIO is a bit different, reading IRQ status clears it */
	if (bank->is_mpuio && !bank->regs->wkup_en)
		irqc->irq_set_wake = NULL;

	irq = &bank->chip.irq;
	irq->chip = irqc;
	irq->handler = handle_bad_irq;
	irq->default_type = IRQ_TYPE_NONE;
	irq->num_parents = 1;
	irq->parents = &bank->irq;
	irq->first = irq_base;

	ret = gpiochip_add_data(&bank->chip, bank);
	if (ret) {
		dev_err(bank->chip.parent,
			"Could not register gpio chip %d\n", ret);
		return ret;
	}

	ret = devm_request_irq(bank->chip.parent, bank->irq,
			       omap_gpio_irq_handler,
			       0, dev_name(bank->chip.parent), bank);
	if (ret)
		gpiochip_remove(&bank->chip);

	if (!bank->is_mpuio)
		gpio += bank->width;

	return ret;
}

static void omap_gpio_init_context(struct gpio_bank *p)
{
	const struct omap_gpio_reg_offs *regs = p->regs;
	void __iomem *base = p->base;

	p->context.ctrl		= readl_relaxed(base + regs->ctrl);
	p->context.oe		= readl_relaxed(base + regs->direction);
	p->context.wake_en	= readl_relaxed(base + regs->wkup_en);
	p->context.leveldetect0	= readl_relaxed(base + regs->leveldetect0);
	p->context.leveldetect1	= readl_relaxed(base + regs->leveldetect1);
	p->context.risingdetect	= readl_relaxed(base + regs->risingdetect);
	p->context.fallingdetect = readl_relaxed(base + regs->fallingdetect);
	p->context.irqenable1	= readl_relaxed(base + regs->irqenable);
	p->context.irqenable2	= readl_relaxed(base + regs->irqenable2);
	p->context.dataout	= readl_relaxed(base + regs->dataout);

	p->context_valid = true;
}

static void omap_gpio_restore_context(struct gpio_bank *bank)
{
	const struct omap_gpio_reg_offs *regs = bank->regs;
	void __iomem *base = bank->base;

	writel_relaxed(bank->context.wake_en, base + regs->wkup_en);
	writel_relaxed(bank->context.ctrl, base + regs->ctrl);
	writel_relaxed(bank->context.leveldetect0, base + regs->leveldetect0);
	writel_relaxed(bank->context.leveldetect1, base + regs->leveldetect1);
	writel_relaxed(bank->context.risingdetect, base + regs->risingdetect);
	writel_relaxed(bank->context.fallingdetect, base + regs->fallingdetect);
	writel_relaxed(bank->context.dataout, base + regs->dataout);
	writel_relaxed(bank->context.oe, base + regs->direction);

	if (bank->dbck_enable_mask) {
		writel_relaxed(bank->context.debounce, base + regs->debounce);
		writel_relaxed(bank->context.debounce_en,
			       base + regs->debounce_en);
	}

	writel_relaxed(bank->context.irqenable1, base + regs->irqenable);
	writel_relaxed(bank->context.irqenable2, base + regs->irqenable2);
}

static void omap_gpio_idle(struct gpio_bank *bank, bool may_lose_context)
{
	struct device *dev = bank->chip.parent;
	void __iomem *base = bank->base;
	u32 mask, nowake;

	bank->saved_datain = readl_relaxed(base + bank->regs->datain);

	if (!bank->enabled_non_wakeup_gpios)
		goto update_gpio_context_count;

	/* Check for pending EDGE_FALLING, ignore EDGE_BOTH */
	mask = bank->enabled_non_wakeup_gpios & bank->context.fallingdetect;
	mask &= ~bank->context.risingdetect;
	bank->saved_datain |= mask;

	/* Check for pending EDGE_RISING, ignore EDGE_BOTH */
	mask = bank->enabled_non_wakeup_gpios & bank->context.risingdetect;
	mask &= ~bank->context.fallingdetect;
	bank->saved_datain &= ~mask;

	if (!may_lose_context)
		goto update_gpio_context_count;

	/*
	 * If going to OFF, remove triggering for all wkup domain
	 * non-wakeup GPIOs.  Otherwise spurious IRQs will be
	 * generated.  See OMAP2420 Errata item 1.101.
	 */
	if (!bank->loses_context && bank->enabled_non_wakeup_gpios) {
		nowake = bank->enabled_non_wakeup_gpios;
		omap_gpio_rmw(base + bank->regs->fallingdetect, nowake, ~nowake);
		omap_gpio_rmw(base + bank->regs->risingdetect, nowake, ~nowake);
	}

update_gpio_context_count:
	if (bank->get_context_loss_count)
		bank->context_loss_count =
				bank->get_context_loss_count(dev);

	omap_gpio_dbck_disable(bank);
}

static void omap_gpio_unidle(struct gpio_bank *bank)
{
	struct device *dev = bank->chip.parent;
	u32 l = 0, gen, gen0, gen1;
	int c;

	/*
	 * On the first resume during the probe, the context has not
	 * been initialised and so initialise it now. Also initialise
	 * the context loss count.
	 */
	if (bank->loses_context && !bank->context_valid) {
		omap_gpio_init_context(bank);

		if (bank->get_context_loss_count)
			bank->context_loss_count =
				bank->get_context_loss_count(dev);
	}

	omap_gpio_dbck_enable(bank);

	if (bank->loses_context) {
		if (!bank->get_context_loss_count) {
			omap_gpio_restore_context(bank);
		} else {
			c = bank->get_context_loss_count(dev);
			if (c != bank->context_loss_count) {
				omap_gpio_restore_context(bank);
			} else {
				return;
			}
		}
	} else {
		/* Restore changes done for OMAP2420 errata 1.101 */
		writel_relaxed(bank->context.fallingdetect,
			       bank->base + bank->regs->fallingdetect);
		writel_relaxed(bank->context.risingdetect,
			       bank->base + bank->regs->risingdetect);
	}

	l = readl_relaxed(bank->base + bank->regs->datain);

	/*
	 * Check if any of the non-wakeup interrupt GPIOs have changed
	 * state.  If so, generate an IRQ by software.  This is
	 * horribly racy, but it's the best we can do to work around
	 * this silicon bug.
	 */
	l ^= bank->saved_datain;
	l &= bank->enabled_non_wakeup_gpios;

	/*
	 * No need to generate IRQs for the rising edge for gpio IRQs
	 * configured with falling edge only; and vice versa.
	 */
	gen0 = l & bank->context.fallingdetect;
	gen0 &= bank->saved_datain;

	gen1 = l & bank->context.risingdetect;
	gen1 &= ~(bank->saved_datain);

	/* FIXME: Consider GPIO IRQs with level detections properly! */
	gen = l & (~(bank->context.fallingdetect) &
					 ~(bank->context.risingdetect));
	/* Consider all GPIO IRQs needed to be updated */
	gen |= gen0 | gen1;

	if (gen) {
		u32 old0, old1;

		old0 = readl_relaxed(bank->base + bank->regs->leveldetect0);
		old1 = readl_relaxed(bank->base + bank->regs->leveldetect1);

		if (!bank->regs->irqstatus_raw0) {
			writel_relaxed(old0 | gen, bank->base +
						bank->regs->leveldetect0);
			writel_relaxed(old1 | gen, bank->base +
						bank->regs->leveldetect1);
		}

		if (bank->regs->irqstatus_raw0) {
			writel_relaxed(old0 | l, bank->base +
						bank->regs->leveldetect0);
			writel_relaxed(old1 | l, bank->base +
						bank->regs->leveldetect1);
		}
		writel_relaxed(old0, bank->base + bank->regs->leveldetect0);
		writel_relaxed(old1, bank->base + bank->regs->leveldetect1);
	}
}

static int gpio_omap_cpu_notifier(struct notifier_block *nb,
				  unsigned long cmd, void *v)
{
	struct gpio_bank *bank;
	unsigned long flags;

	bank = container_of(nb, struct gpio_bank, nb);

	raw_spin_lock_irqsave(&bank->lock, flags);
	switch (cmd) {
	case CPU_CLUSTER_PM_ENTER:
		if (bank->is_suspended)
			break;
		omap_gpio_idle(bank, true);
		break;
	case CPU_CLUSTER_PM_ENTER_FAILED:
	case CPU_CLUSTER_PM_EXIT:
		if (bank->is_suspended)
			break;
		omap_gpio_unidle(bank);
		break;
	}
	raw_spin_unlock_irqrestore(&bank->lock, flags);

	return NOTIFY_OK;
}

static const struct omap_gpio_reg_offs omap2_gpio_regs = {
	.revision =		OMAP24XX_GPIO_REVISION,
	.direction =		OMAP24XX_GPIO_OE,
	.datain =		OMAP24XX_GPIO_DATAIN,
	.dataout =		OMAP24XX_GPIO_DATAOUT,
	.set_dataout =		OMAP24XX_GPIO_SETDATAOUT,
	.clr_dataout =		OMAP24XX_GPIO_CLEARDATAOUT,
	.irqstatus =		OMAP24XX_GPIO_IRQSTATUS1,
	.irqstatus2 =		OMAP24XX_GPIO_IRQSTATUS2,
	.irqenable =		OMAP24XX_GPIO_IRQENABLE1,
	.irqenable2 =		OMAP24XX_GPIO_IRQENABLE2,
	.set_irqenable =	OMAP24XX_GPIO_SETIRQENABLE1,
	.clr_irqenable =	OMAP24XX_GPIO_CLEARIRQENABLE1,
	.debounce =		OMAP24XX_GPIO_DEBOUNCE_VAL,
	.debounce_en =		OMAP24XX_GPIO_DEBOUNCE_EN,
	.ctrl =			OMAP24XX_GPIO_CTRL,
	.wkup_en =		OMAP24XX_GPIO_WAKE_EN,
	.leveldetect0 =		OMAP24XX_GPIO_LEVELDETECT0,
	.leveldetect1 =		OMAP24XX_GPIO_LEVELDETECT1,
	.risingdetect =		OMAP24XX_GPIO_RISINGDETECT,
	.fallingdetect =	OMAP24XX_GPIO_FALLINGDETECT,
};

static const struct omap_gpio_reg_offs omap4_gpio_regs = {
	.revision =		OMAP4_GPIO_REVISION,
	.direction =		OMAP4_GPIO_OE,
	.datain =		OMAP4_GPIO_DATAIN,
	.dataout =		OMAP4_GPIO_DATAOUT,
	.set_dataout =		OMAP4_GPIO_SETDATAOUT,
	.clr_dataout =		OMAP4_GPIO_CLEARDATAOUT,
	.irqstatus =		OMAP4_GPIO_IRQSTATUS0,
	.irqstatus2 =		OMAP4_GPIO_IRQSTATUS1,
	.irqstatus_raw0 =	OMAP4_GPIO_IRQSTATUSRAW0,
	.irqstatus_raw1 =	OMAP4_GPIO_IRQSTATUSRAW1,
	.irqenable =		OMAP4_GPIO_IRQSTATUSSET0,
	.irqenable2 =		OMAP4_GPIO_IRQSTATUSSET1,
	.set_irqenable =	OMAP4_GPIO_IRQSTATUSSET0,
	.clr_irqenable =	OMAP4_GPIO_IRQSTATUSCLR0,
	.debounce =		OMAP4_GPIO_DEBOUNCINGTIME,
	.debounce_en =		OMAP4_GPIO_DEBOUNCENABLE,
	.ctrl =			OMAP4_GPIO_CTRL,
	.wkup_en =		OMAP4_GPIO_IRQWAKEN0,
	.leveldetect0 =		OMAP4_GPIO_LEVELDETECT0,
	.leveldetect1 =		OMAP4_GPIO_LEVELDETECT1,
	.risingdetect =		OMAP4_GPIO_RISINGDETECT,
	.fallingdetect =	OMAP4_GPIO_FALLINGDETECT,
};

static const struct omap_gpio_platform_data omap2_pdata = {
	.regs = &omap2_gpio_regs,
	.bank_width = 32,
	.dbck_flag = false,
};

static const struct omap_gpio_platform_data omap3_pdata = {
	.regs = &omap2_gpio_regs,
	.bank_width = 32,
	.dbck_flag = true,
};

static const struct omap_gpio_platform_data omap4_pdata = {
	.regs = &omap4_gpio_regs,
	.bank_width = 32,
	.dbck_flag = true,
};

static const struct of_device_id omap_gpio_match[] = {
	{
		.compatible = "ti,omap4-gpio",
		.data = &omap4_pdata,
	},
	{
		.compatible = "ti,omap3-gpio",
		.data = &omap3_pdata,
	},
	{
		.compatible = "ti,omap2-gpio",
		.data = &omap2_pdata,
	},
	{ },
};
MODULE_DEVICE_TABLE(of, omap_gpio_match);

static int omap_gpio_probe(struct platform_device *pdev)
{
	struct device *dev = &pdev->dev;
	struct device_node *node = dev->of_node;
	const struct of_device_id *match;
	const struct omap_gpio_platform_data *pdata;
	struct gpio_bank *bank;
	struct irq_chip *irqc;
	int ret;

	match = of_match_device(of_match_ptr(omap_gpio_match), dev);

	pdata = match ? match->data : dev_get_platdata(dev);
	if (!pdata)
		return -EINVAL;

	bank = devm_kzalloc(dev, sizeof(*bank), GFP_KERNEL);
	if (!bank)
		return -ENOMEM;

	irqc = devm_kzalloc(dev, sizeof(*irqc), GFP_KERNEL);
	if (!irqc)
		return -ENOMEM;

	irqc->irq_startup = omap_gpio_irq_startup,
	irqc->irq_shutdown = omap_gpio_irq_shutdown,
	irqc->irq_ack = dummy_irq_chip.irq_ack,
	irqc->irq_mask = omap_gpio_mask_irq,
	irqc->irq_unmask = omap_gpio_unmask_irq,
	irqc->irq_set_type = omap_gpio_irq_type,
	irqc->irq_set_wake = omap_gpio_wake_enable,
	irqc->irq_bus_lock = omap_gpio_irq_bus_lock,
	irqc->irq_bus_sync_unlock = gpio_irq_bus_sync_unlock,
	irqc->name = dev_name(&pdev->dev);
	irqc->flags = IRQCHIP_MASK_ON_SUSPEND;
	irqc->parent_device = dev;

	bank->irq = platform_get_irq(pdev, 0);
	if (bank->irq <= 0) {
		if (!bank->irq)
			bank->irq = -ENXIO;
		if (bank->irq != -EPROBE_DEFER)
			dev_err(dev,
				"can't get irq resource ret=%d\n", bank->irq);
		return bank->irq;
	}

	bank->chip.parent = dev;
	bank->chip.owner = THIS_MODULE;
	bank->dbck_flag = pdata->dbck_flag;
	bank->stride = pdata->bank_stride;
	bank->width = pdata->bank_width;
	bank->is_mpuio = pdata->is_mpuio;
	bank->non_wakeup_gpios = pdata->non_wakeup_gpios;
	bank->regs = pdata->regs;
#ifdef CONFIG_OF_GPIO
	bank->chip.of_node = of_node_get(node);
#endif

	if (node) {
		if (!of_property_read_bool(node, "ti,gpio-always-on"))
			bank->loses_context = true;
	} else {
		bank->loses_context = pdata->loses_context;

		if (bank->loses_context)
			bank->get_context_loss_count =
				pdata->get_context_loss_count;
	}

	if (bank->regs->set_dataout && bank->regs->clr_dataout)
		bank->set_dataout = omap_set_gpio_dataout_reg;
	else
		bank->set_dataout = omap_set_gpio_dataout_mask;

	raw_spin_lock_init(&bank->lock);
	raw_spin_lock_init(&bank->wa_lock);

	/* Static mapping, never released */
	bank->base = devm_platform_ioremap_resource(pdev, 0);
	if (IS_ERR(bank->base)) {
		return PTR_ERR(bank->base);
	}

	if (bank->dbck_flag) {
		bank->dbck = devm_clk_get(dev, "dbclk");
		if (IS_ERR(bank->dbck)) {
			dev_err(dev,
				"Could not get gpio dbck. Disable debounce\n");
			bank->dbck_flag = false;
		} else {
			clk_prepare(bank->dbck);
		}
	}

	platform_set_drvdata(pdev, bank);

	pm_runtime_enable(dev);
	pm_runtime_get_sync(dev);

	if (bank->is_mpuio)
		omap_mpuio_init(bank);

	omap_gpio_mod_init(bank);

	ret = omap_gpio_chip_init(bank, irqc);
	if (ret) {
		pm_runtime_put_sync(dev);
		pm_runtime_disable(dev);
		if (bank->dbck_flag)
			clk_unprepare(bank->dbck);
		return ret;
	}

	omap_gpio_show_rev(bank);

	bank->nb.notifier_call = gpio_omap_cpu_notifier;
	cpu_pm_register_notifier(&bank->nb);

	pm_runtime_put(dev);

	return 0;
}

static int omap_gpio_remove(struct platform_device *pdev)
{
	struct gpio_bank *bank = platform_get_drvdata(pdev);

	cpu_pm_unregister_notifier(&bank->nb);
	gpiochip_remove(&bank->chip);
	pm_runtime_disable(&pdev->dev);
	if (bank->dbck_flag)
		clk_unprepare(bank->dbck);

	return 0;
}

static int __maybe_unused omap_gpio_runtime_suspend(struct device *dev)
{
	struct gpio_bank *bank = dev_get_drvdata(dev);
	unsigned long flags;

	raw_spin_lock_irqsave(&bank->lock, flags);
	omap_gpio_idle(bank, true);
	bank->is_suspended = true;
	raw_spin_unlock_irqrestore(&bank->lock, flags);

	return 0;
}

static int __maybe_unused omap_gpio_runtime_resume(struct device *dev)
{
	struct gpio_bank *bank = dev_get_drvdata(dev);
	unsigned long flags;

	raw_spin_lock_irqsave(&bank->lock, flags);
	omap_gpio_unidle(bank);
	bank->is_suspended = false;
	raw_spin_unlock_irqrestore(&bank->lock, flags);

	return 0;
}

static const struct dev_pm_ops gpio_pm_ops = {
	SET_RUNTIME_PM_OPS(omap_gpio_runtime_suspend, omap_gpio_runtime_resume,
									NULL)
};

static struct platform_driver omap_gpio_driver = {
	.probe		= omap_gpio_probe,
	.remove		= omap_gpio_remove,
	.driver		= {
		.name	= "omap_gpio",
		.pm	= &gpio_pm_ops,
		.of_match_table = omap_gpio_match,
	},
};

/*
 * gpio driver register needs to be done before
 * machine_init functions access gpio APIs.
 * Hence omap_gpio_drv_reg() is a postcore_initcall.
 */
static int __init omap_gpio_drv_reg(void)
{
	return platform_driver_register(&omap_gpio_driver);
}
postcore_initcall(omap_gpio_drv_reg);

static void __exit omap_gpio_exit(void)
{
	platform_driver_unregister(&omap_gpio_driver);
}
module_exit(omap_gpio_exit);

MODULE_DESCRIPTION("omap gpio driver");
MODULE_ALIAS("platform:gpio-omap");
MODULE_LICENSE("GPL v2");<|MERGE_RESOLUTION|>--- conflicted
+++ resolved
@@ -313,13 +313,6 @@
 		else
 			bank->enabled_non_wakeup_gpios &= ~gpio_bit;
 	}
-<<<<<<< HEAD
-
-	bank->level_mask =
-		readl_relaxed(bank->base + bank->regs->leveldetect0) |
-		readl_relaxed(bank->base + bank->regs->leveldetect1);
-=======
->>>>>>> fa578e9d
 }
 
 /*
@@ -699,21 +692,11 @@
 	raw_spin_lock_irqsave(&bank->lock, flags);
 	omap_set_gpio_irqenable(bank, offset, 1);
 
-<<<<<<< HEAD
-	omap_set_gpio_irqenable(bank, offset, 1);
-
-=======
->>>>>>> fa578e9d
 	/*
 	 * For level-triggered GPIOs, clearing must be done after the source
 	 * is cleared, thus after the handler has run. OMAP4 needs this done
 	 * after enabing the interrupt to clear the wakeup status.
 	 */
-<<<<<<< HEAD
-	if (bank->level_mask & BIT(offset))
-		omap_clear_gpio_irqstatus(bank, offset);
-
-=======
 	if (bank->regs->leveldetect0 && bank->regs->wkup_en &&
 	    trigger & (IRQ_TYPE_LEVEL_HIGH | IRQ_TYPE_LEVEL_LOW))
 		omap_clear_gpio_irqstatus(bank, offset);
@@ -721,7 +704,6 @@
 	if (trigger)
 		omap_set_gpio_triggering(bank, offset, trigger);
 
->>>>>>> fa578e9d
 	raw_spin_unlock_irqrestore(&bank->lock, flags);
 }
 
