#
# GPIO infrastructure and drivers
#

config ARCH_HAVE_CUSTOM_GPIO_H
	bool
	help
	  Selecting this config option from the architecture Kconfig allows
	  the architecture to provide a custom asm/gpio.h implementation
	  overriding the default implementations.  New uses of this are
	  strongly discouraged.

menuconfig GPIOLIB
	bool "GPIO Support"
	select ANON_INODES
	help
	  This enables GPIO support through the generic GPIO library.
	  You only need to enable this, if you also want to enable
	  one or more of the GPIO drivers below.

	  If unsure, say N.

if GPIOLIB

config OF_GPIO
	def_bool y
	depends on OF
	depends on HAS_IOMEM

config GPIO_ACPI
	def_bool y
	depends on ACPI

config GPIOLIB_IRQCHIP
	select IRQ_DOMAIN
	bool

config DEBUG_GPIO
	bool "Debug GPIO calls"
	depends on DEBUG_KERNEL
	help
	  Say Y here to add some extra checks and diagnostics to GPIO calls.
	  These checks help ensure that GPIOs have been properly initialized
	  before they are used, and that sleeping calls are not made from
	  non-sleeping contexts.  They can make bitbanged serial protocols
	  slower.  The diagnostics help catch the type of setup errors
	  that are most common when setting up new platforms or boards.

config GPIO_SYSFS
	bool "/sys/class/gpio/... (sysfs interface)"
	depends on SYSFS
	help
	  Say Y here to add a sysfs interface for GPIOs.

	  This is mostly useful to work around omissions in a system's
	  kernel support.  Those are common in custom and semicustom
	  hardware assembled using standard kernels with a minimum of
	  custom patches.  In those cases, userspace code may import
	  a given GPIO from the kernel, if no kernel driver requested it.

	  Kernel drivers may also request that a particular GPIO be
	  exported to userspace; this can be useful when debugging.

config GPIO_GENERIC
	depends on HAS_IOMEM # Only for IOMEM drivers
	tristate

# put drivers in the right section, in alphabetical order

# This symbol is selected by both I2C and SPI expanders
config GPIO_MAX730X
	tristate

menu "Memory mapped GPIO drivers"
	depends on HAS_IOMEM

config GPIO_74XX_MMIO
	tristate "GPIO driver for 74xx-ICs with MMIO access"
	depends on OF_GPIO
	select GPIO_GENERIC
	help
	  Say yes here to support GPIO functionality for 74xx-compatible ICs
	  with MMIO access. Compatible models include:
	    1 bit:	741G125 (Input), 741G74 (Output)
	    2 bits:	742G125 (Input), 7474 (Output)
	    4 bits:	74125 (Input), 74175 (Output)
	    6 bits:	74365 (Input), 74174 (Output)
	    8 bits:	74244 (Input), 74273 (Output)
	    16 bits:	741624 (Input), 7416374 (Output)

config GPIO_ALTERA
	tristate "Altera GPIO"
	depends on OF_GPIO
	select GPIOLIB_IRQCHIP
	help
	  Say Y or M here to build support for the Altera PIO device.

	  If driver is built as a module it will be called gpio-altera.

config GPIO_AMDPT
	tristate "AMD Promontory GPIO support"
	depends on ACPI
	select GPIO_GENERIC
	help
	  driver for GPIO functionality on Promontory IOHub
	  Require ACPI ASL code to enumerate as a platform device.

config GPIO_ASPEED
	tristate "Aspeed GPIO support"
	depends on (ARCH_ASPEED || COMPILE_TEST) && OF_GPIO
	select GPIOLIB_IRQCHIP
	help
	  Say Y here to support Aspeed AST2400 and AST2500 GPIO controllers.

config GPIO_ATH79
	tristate "Atheros AR71XX/AR724X/AR913X GPIO support"
	default y if ATH79
	depends on ATH79 || COMPILE_TEST
	select GPIO_GENERIC
	select GPIOLIB_IRQCHIP
	help
	  Select this option to enable GPIO driver for
	  Atheros AR71XX/AR724X/AR913X SoC devices.

config GPIO_AXP209
	tristate "X-Powers AXP209 PMIC GPIO Support"
	depends on MFD_AXP20X
	help
	  Say yes to enable GPIO support for the AXP209 PMIC

config GPIO_BCM_KONA
	bool "Broadcom Kona GPIO"
	depends on OF_GPIO && (ARCH_BCM_MOBILE || COMPILE_TEST)
	help
	  Turn on GPIO support for Broadcom "Kona" chips.

config GPIO_BRCMSTB
	tristate "BRCMSTB GPIO support"
	default y if (ARCH_BRCMSTB || BMIPS_GENERIC)
	depends on OF_GPIO && (ARCH_BRCMSTB || BMIPS_GENERIC || COMPILE_TEST)
	select GPIO_GENERIC
	select GPIOLIB_IRQCHIP
	help
	  Say yes here to enable GPIO support for Broadcom STB (BCM7XXX) SoCs.

config GPIO_CLPS711X
	tristate "CLPS711X GPIO support"
	depends on ARCH_CLPS711X || COMPILE_TEST
	select GPIO_GENERIC
	help
	  Say yes here to support GPIO on CLPS711X SoCs.

config GPIO_DAVINCI
	bool "TI Davinci/Keystone GPIO support"
	default y if ARCH_DAVINCI
	depends on ARM && (ARCH_DAVINCI || ARCH_KEYSTONE)
	help
	  Say yes here to enable GPIO support for TI Davinci/Keystone SoCs.

config GPIO_DWAPB
	tristate "Synopsys DesignWare APB GPIO driver"
	select GPIO_GENERIC
	select GENERIC_IRQ_CHIP
	help
	  Say Y or M here to build support for the Synopsys DesignWare APB
	  GPIO block.

config GPIO_EM
	tristate "Emma Mobile GPIO"
	depends on (ARCH_EMEV2 || COMPILE_TEST) && OF_GPIO
	help
	  Say yes here to support GPIO on Renesas Emma Mobile SoCs.

config GPIO_EP93XX
	def_bool y
	depends on ARCH_EP93XX
	select GPIO_GENERIC

config GPIO_ETRAXFS
	bool "Axis ETRAX FS General I/O"
	depends on CRIS || COMPILE_TEST
	depends on OF_GPIO
	select GPIO_GENERIC
	select GPIOLIB_IRQCHIP
	help
	  Say yes here to support the GPIO controller on Axis ETRAX FS SoCs.

config GPIO_EXAR
	tristate "Support for GPIO pins on XR17V352/354/358"
	depends on SERIAL_8250_EXAR
	help
	  Selecting this option will enable handling of GPIO pins present
	  on Exar XR17V352/354/358 chips.

config GPIO_GE_FPGA
	bool "GE FPGA based GPIO"
	depends on GE_FPGA
	select GPIO_GENERIC
	help
	  Support for common GPIO functionality provided on some GE Single Board
	  Computers.

	  This driver provides basic support (configure as input or output, read
	  and write pin state) for GPIO implemented in a number of GE single
	  board computers.

config GPIO_FTGPIO010
	bool "Faraday FTGPIO010 GPIO"
	depends on OF_GPIO
	select GPIO_GENERIC
	select GPIOLIB_IRQCHIP
	default (ARCH_GEMINI || ARCH_MOXART)
	help
	  Support for common GPIOs from the Faraday FTGPIO010 IP core, found in
	  Cortina systems Gemini platforms, Moxa ART and others.

config GPIO_GENERIC_PLATFORM
	tristate "Generic memory-mapped GPIO controller support (MMIO platform device)"
	select GPIO_GENERIC
	help
	  Say yes here to support basic platform_device memory-mapped GPIO controllers.

config GPIO_GRGPIO
	tristate "Aeroflex Gaisler GRGPIO support"
	depends on OF_GPIO
	select GPIO_GENERIC
	select IRQ_DOMAIN
	help
	  Select this to support Aeroflex Gaisler GRGPIO cores from the GRLIB
	  VHDL IP core library.

config GPIO_ICH
	tristate "Intel ICH GPIO"
	depends on PCI && X86
	select MFD_CORE
	select LPC_ICH
	help
	  Say yes here to support the GPIO functionality of a number of Intel
	  ICH-based chipsets.  Currently supported devices: ICH6, ICH7, ICH8
	  ICH9, ICH10, Series 5/3400 (eg Ibex Peak), Series 6/C200 (eg
	  Cougar Point), NM10 (Tiger Point), and 3100 (Whitmore Lake).

	  If unsure, say N.

config GPIO_INGENIC
	tristate "Ingenic JZ47xx SoCs GPIO support"
	depends on OF
	depends on MACH_INGENIC || COMPILE_TEST
	select GPIOLIB_IRQCHIP
	help
	  Say yes here to support the GPIO functionality present on the
	  JZ4740 and JZ4780 SoCs from Ingenic.

	  If unsure, say N.

config GPIO_IOP
	tristate "Intel IOP GPIO"
	depends on ARCH_IOP32X || ARCH_IOP33X || COMPILE_TEST
	select GPIO_GENERIC
	help
	  Say yes here to support the GPIO functionality of a number of Intel
	  IOP32X or IOP33X.

	  If unsure, say N.

config GPIO_LOONGSON
	bool "Loongson-2/3 GPIO support"
	depends on CPU_LOONGSON2 || CPU_LOONGSON3
	help
	  driver for GPIO functionality on Loongson-2F/3A/3B processors.

config GPIO_LPC18XX
	tristate "NXP LPC18XX/43XX GPIO support"
	default y if ARCH_LPC18XX
	depends on OF_GPIO && (ARCH_LPC18XX || COMPILE_TEST)
	help
	  Select this option to enable GPIO driver for
	  NXP LPC18XX/43XX devices.

config GPIO_LYNXPOINT
	tristate "Intel Lynxpoint GPIO support"
	depends on ACPI && X86
	select GPIOLIB_IRQCHIP
	help
	  driver for GPIO functionality on Intel Lynxpoint PCH chipset
	  Requires ACPI device enumeration code to set up a platform device.

config GPIO_MB86S7X
	bool "GPIO support for Fujitsu MB86S7x Platforms"
	depends on ARCH_MB86S7X || COMPILE_TEST
	help
	  Say yes here to support the GPIO controller in Fujitsu MB86S70 SoCs.

config GPIO_MENZ127
	tristate "MEN 16Z127 GPIO support"
	depends on MCB
	select GPIO_GENERIC
	help
	 Say yes here to support the MEN 16Z127 GPIO Controller

config GPIO_MM_LANTIQ
	bool "Lantiq Memory mapped GPIOs"
	depends on LANTIQ && SOC_XWAY
	help
	  This enables support for memory mapped GPIOs on the External Bus Unit
	  (EBU) found on Lantiq SoCs. The gpios are output only as they are
	  created by attaching a 16bit latch to the bus.

config GPIO_MOCKUP
	tristate "GPIO Testing Driver"
	depends on GPIOLIB && SYSFS
	select GPIO_SYSFS
	select GPIOLIB_IRQCHIP
	select IRQ_SIM
	help
	  This enables GPIO Testing driver, which provides a way to test GPIO
	  subsystem through sysfs(or char device) and debugfs. GPIO_SYSFS
	  must be selected for this test.
	  User could use it through the script in
	  tools/testing/selftests/gpio/gpio-mockup.sh. Reference the usage in
	  it.

config GPIO_MPC5200
	def_bool y
	depends on PPC_MPC52xx

config GPIO_MPC8XXX
	bool "MPC512x/MPC8xxx/QorIQ GPIO support"
	depends on PPC_MPC512x || PPC_MPC831x || PPC_MPC834x || PPC_MPC837x || \
		   FSL_SOC_BOOKE || PPC_86xx || ARCH_LAYERSCAPE || ARM || \
		   COMPILE_TEST
	select GPIO_GENERIC
	select IRQ_DOMAIN
	help
	  Say Y here if you're going to use hardware that connects to the
	  MPC512x/831x/834x/837x/8572/8610/QorIQ GPIOs.

config GPIO_MVEBU
	def_bool y
	depends on PLAT_ORION || ARCH_MVEBU
	depends on OF_GPIO
	select GENERIC_IRQ_CHIP
	select REGMAP_MMIO

config GPIO_MXC
	def_bool y
	depends on ARCH_MXC
	select GPIO_GENERIC
	select GENERIC_IRQ_CHIP

config GPIO_MXS
	def_bool y
	depends on ARCH_MXS
	select GPIO_GENERIC
	select GENERIC_IRQ_CHIP

config GPIO_OCTEON
	tristate "Cavium OCTEON GPIO"
	depends on GPIOLIB && CAVIUM_OCTEON_SOC
	default y
	help
	  Say yes here to support the on-chip GPIO lines on the OCTEON
	  family of SOCs.

config GPIO_OMAP
	tristate "TI OMAP GPIO support" if ARCH_OMAP2PLUS || COMPILE_TEST
	default y if ARCH_OMAP
	depends on ARM
	select GENERIC_IRQ_CHIP
	select GPIOLIB_IRQCHIP
	help
	  Say yes here to enable GPIO support for TI OMAP SoCs.

config GPIO_PL061
	bool "PrimeCell PL061 GPIO support"
	depends on ARM_AMBA
	select IRQ_DOMAIN
	select GPIOLIB_IRQCHIP
	help
	  Say yes here to support the PrimeCell PL061 GPIO device

config GPIO_PXA
	bool "PXA GPIO support"
	depends on ARCH_PXA || ARCH_MMP
	help
	  Say yes here to support the PXA GPIO device

config GPIO_RCAR
	tristate "Renesas R-Car GPIO"
	depends on ARCH_RENESAS || COMPILE_TEST
	select GPIOLIB_IRQCHIP
	help
	  Say yes here to support GPIO on Renesas R-Car SoCs.

<<<<<<< HEAD
config GPIO_S32V234
	tristate "GPIO driver for S32V234"
	depends on PINCTRL_S32V234
	select GPIOLIB_IRQCHIP
	help
	  This enables support for the SIUL2 GPIOs found on the S32V234 chip.
	  It includes an IRQ controller for all EIRQ pins.
	  Say yes here to enable the SIUL2 to be used as an GPIO
	  controller for S32V234.

config GPIO_SAMSUNG
=======
config GPIO_REG
>>>>>>> 0ab73e6e
	bool
	help
	  A 32-bit single register GPIO fixed in/out implementation.  This
	  can be used to represent any register as a set of GPIO signals.

config GPIO_SPEAR_SPICS
	bool "ST SPEAr13xx SPI Chip Select as GPIO support"
	depends on PLAT_SPEAR
	select GENERIC_IRQ_CHIP
	help
	  Say yes here to support ST SPEAr SPI Chip Select as GPIO device

config GPIO_STA2X11
	bool "STA2x11/ConneXt GPIO support"
	depends on MFD_STA2X11
	select GENERIC_IRQ_CHIP
	help
	  Say yes here to support the STA2x11/ConneXt GPIO device.
	  The GPIO module has 128 GPIO pins with alternate functions.

config GPIO_STP_XWAY
	bool "XWAY STP GPIOs"
	depends on SOC_XWAY
	help
	  This enables support for the Serial To Parallel (STP) unit found on
	  XWAY SoC. The STP allows the SoC to drive a shift registers cascade,
	  that can be up to 24 bit. This peripheral is aimed at driving leds.
	  Some of the gpios/leds can be auto updated by the soc with dsl and
	  phy status.

config GPIO_SYSCON
	tristate "GPIO based on SYSCON"
	depends on MFD_SYSCON && OF
	help
	  Say yes here to support GPIO functionality though SYSCON driver.

config GPIO_TB10X
	bool
	select GENERIC_IRQ_CHIP
	select OF_GPIO

config GPIO_TEGRA
	bool "NVIDIA Tegra GPIO support"
	default ARCH_TEGRA
	depends on ARCH_TEGRA || COMPILE_TEST
	depends on OF_GPIO
	help
	  Say yes here to support GPIO pins on NVIDIA Tegra SoCs.

config GPIO_TS4800
	tristate "TS-4800 DIO blocks and compatibles"
	depends on OF_GPIO
	depends on SOC_IMX51 || COMPILE_TEST
	select GPIO_GENERIC
	help
	  This driver support TS-4800 FPGA GPIO controllers.

config GPIO_THUNDERX
	tristate "Cavium ThunderX/OCTEON-TX GPIO"
	depends on ARCH_THUNDER || (64BIT && COMPILE_TEST)
	depends on PCI_MSI
	select IRQ_DOMAIN_HIERARCHY
	select IRQ_FASTEOI_HIERARCHY_HANDLERS
	help
	  Say yes here to support the on-chip GPIO lines on the ThunderX
	  and OCTEON-TX families of SoCs.

config GPIO_TZ1090
	bool "Toumaz Xenif TZ1090 GPIO support"
	depends on SOC_TZ1090
	select GENERIC_IRQ_CHIP
	default y
	help
	  Say yes here to support Toumaz Xenif TZ1090 GPIOs.

config GPIO_TZ1090_PDC
	bool "Toumaz Xenif TZ1090 PDC GPIO support"
	depends on SOC_TZ1090
	default y
	help
	  Say yes here to support Toumaz Xenif TZ1090 PDC GPIOs.

config GPIO_VF610
	def_bool y
	depends on ARCH_MXC && SOC_VF610
	select GPIOLIB_IRQCHIP
	help
	  Say yes here to support Vybrid vf610 GPIOs.

config GPIO_VR41XX
	tristate "NEC VR4100 series General-purpose I/O Uint support"
	depends on CPU_VR41XX
	help
	  Say yes here to support the NEC VR4100 series General-purpose I/O Uint

config GPIO_VX855
	tristate "VIA VX855/VX875 GPIO"
	depends on (X86 || COMPILE_TEST) && PCI
	select MFD_CORE
	select MFD_VX855
	help
	  Support access to the VX855/VX875 GPIO lines through the gpio library.

	  This driver provides common support for accessing the device,
	  additional drivers must be enabled in order to use the
	  functionality of the device.

config GPIO_XGENE
	bool "APM X-Gene GPIO controller support"
	depends on ARM64 && OF_GPIO
	help
	  This driver is to support the GPIO block within the APM X-Gene SoC
	  platform's generic flash controller. The GPIO pins are muxed with
	  the generic flash controller's address and data pins. Say yes
	  here to enable the GFC GPIO functionality.

config GPIO_XGENE_SB
	tristate "APM X-Gene GPIO standby controller support"
	depends on ARCH_XGENE && OF_GPIO
	select GPIO_GENERIC
	select GPIOLIB_IRQCHIP
	select IRQ_DOMAIN_HIERARCHY
	help
	  This driver supports the GPIO block within the APM X-Gene
	  Standby Domain. Say yes here to enable the GPIO functionality.

config GPIO_XILINX
	tristate "Xilinx GPIO support"
	depends on OF_GPIO
	help
	  Say yes here to support the Xilinx FPGA GPIO device

config GPIO_XLP
	tristate "Netlogic XLP GPIO support"
	depends on OF_GPIO && (CPU_XLP || ARCH_THUNDER2 || COMPILE_TEST)
	select GPIOLIB_IRQCHIP
	help
	  This driver provides support for GPIO interface on Netlogic XLP MIPS64
	  SoCs. Currently supported XLP variants are XLP8XX, XLP3XX, XLP2XX,
	  XLP9XX and XLP5XX. The same GPIO controller block is also present in
	  Cavium's ThunderX2 CN99XX SoCs.

	  If unsure, say N.

config GPIO_XTENSA
	bool "Xtensa GPIO32 support"
	depends on XTENSA
	depends on HAVE_XTENSA_GPIO32
	depends on !SMP
	help
	  Say yes here to support the Xtensa internal GPIO32 IMPWIRE (input)
	  and EXPSTATE (output) ports

config GPIO_ZEVIO
	bool "LSI ZEVIO SoC memory mapped GPIOs"
	depends on ARM && OF_GPIO
	help
	  Say yes here to support the GPIO controller in LSI ZEVIO SoCs.

config GPIO_ZYNQ
	tristate "Xilinx Zynq GPIO support"
	depends on ARCH_ZYNQ || ARCH_ZYNQMP
	select GPIOLIB_IRQCHIP
	help
	  Say yes here to support Xilinx Zynq GPIO controller.

config GPIO_ZX
	bool "ZTE ZX GPIO support"
	depends on ARCH_ZX || COMPILE_TEST
	select GPIOLIB_IRQCHIP
	help
	  Say yes here to support the GPIO device on ZTE ZX SoCs.

config GPIO_LOONGSON1
	tristate "Loongson1 GPIO support"
	depends on MACH_LOONGSON32
	select GPIO_GENERIC
	help
	  Say Y or M here to support GPIO on Loongson1 SoCs.

endmenu

menu "Port-mapped I/O GPIO drivers"
	depends on X86 # Unconditional I/O space access

config GPIO_104_DIO_48E
	tristate "ACCES 104-DIO-48E GPIO support"
	depends on PC104 && ISA_BUS_API
	select GPIOLIB_IRQCHIP
	help
	  Enables GPIO support for the ACCES 104-DIO-48E series (104-DIO-48E,
	  104-DIO-24E). The base port addresses for the devices may be
	  configured via the base module parameter. The interrupt line numbers
	  for the devices may be configured via the irq module parameter.

config GPIO_104_IDIO_16
	tristate "ACCES 104-IDIO-16 GPIO support"
	depends on PC104 && ISA_BUS_API
	select GPIOLIB_IRQCHIP
	help
	  Enables GPIO support for the ACCES 104-IDIO-16 family (104-IDIO-16,
	  104-IDIO-16E, 104-IDO-16, 104-IDIO-8, 104-IDIO-8E, 104-IDO-8). The
	  base port addresses for the devices may be configured via the base
	  module parameter. The interrupt line numbers for the devices may be
	  configured via the irq module parameter.

config GPIO_104_IDI_48
	tristate "ACCES 104-IDI-48 GPIO support"
	depends on PC104 && ISA_BUS_API
	select GPIOLIB_IRQCHIP
	help
	  Enables GPIO support for the ACCES 104-IDI-48 family (104-IDI-48A,
	  104-IDI-48AC, 104-IDI-48B, 104-IDI-48BC). The base port addresses for
	  the devices may be configured via the base module parameter. The
	  interrupt line numbers for the devices may be configured via the irq
	  module parameter.

config GPIO_F7188X
	tristate "F71869, F71869A, F71882FG, F71889F and F81866 GPIO support"
	help
	  This option enables support for GPIOs found on Fintek Super-I/O
	  chips F71869, F71869A, F71882FG, F71889F and F81866.

	  To compile this driver as a module, choose M here: the module will
	  be called f7188x-gpio.

config GPIO_GPIO_MM
	tristate "Diamond Systems GPIO-MM GPIO support"
	depends on PC104 && ISA_BUS_API
	help
	  Enables GPIO support for the Diamond Systems GPIO-MM and GPIO-MM-12.

	  The Diamond Systems GPIO-MM device features 48 lines of digital I/O
	  via the emulation of dual 82C55A PPI chips. This driver provides GPIO
	  support for these 48 channels of digital I/O.

	  The base port addresses for the devices may be configured via the base
	  array module parameter.

config GPIO_IT87
	tristate "IT87xx GPIO support"
	help
	  Say yes here to support GPIO functionality of IT87xx Super I/O chips.

	  This driver is tested with ITE IT8728 and IT8732 Super I/O chips, and
	  supports the IT8761E, IT8620E and IT8628E Super I/O chip as well.

	  To compile this driver as a module, choose M here: the module will
	  be called gpio_it87

config GPIO_SCH
	tristate "Intel SCH/TunnelCreek/Centerton/Quark X1000 GPIO"
	depends on (X86 || COMPILE_TEST) && PCI
	select MFD_CORE
	select LPC_SCH
	help
	  Say yes here to support GPIO interface on Intel Poulsbo SCH,
	  Intel Tunnel Creek processor, Intel Centerton processor or
	  Intel Quark X1000 SoC.

	  The Intel SCH contains a total of 14 GPIO pins. Ten GPIOs are
	  powered by the core power rail and are turned off during sleep
	  modes (S3 and higher). The remaining four GPIOs are powered by
	  the Intel SCH suspend power supply. These GPIOs remain
	  active during S3. The suspend powered GPIOs can be used to wake the
	  system from the Suspend-to-RAM state.

	  The Intel Tunnel Creek processor has 5 GPIOs powered by the
	  core power rail and 9 from suspend power supply.

	  The Intel Centerton processor has a total of 30 GPIO pins.
	  Twenty-one are powered by the core power rail and 9 from the
	  suspend power supply.

	  The Intel Quark X1000 SoC has 2 GPIOs powered by the core
	  power well and 6 from the suspend power well.

config GPIO_SCH311X
	tristate "SMSC SCH311x SuperI/O GPIO"
	help
	  Driver to enable the GPIOs found on SMSC SMSC SCH3112, SCH3114 and
	  SCH3116 "Super I/O" chipsets.

	  To compile this driver as a module, choose M here: the module will
	  be called gpio-sch311x.

config GPIO_TS5500
	tristate "TS-5500 DIO blocks and compatibles"
	depends on TS5500 || COMPILE_TEST
	help
	  This driver supports Digital I/O exposed by pin blocks found on some
	  Technologic Systems platforms. It includes, but is not limited to, 3
	  blocks of the TS-5500: DIO1, DIO2 and the LCD port, and the TS-5600
	  LCD port.

config GPIO_WS16C48
	tristate "WinSystems WS16C48 GPIO support"
	depends on ISA_BUS_API
	select GPIOLIB_IRQCHIP
	help
	  Enables GPIO support for the WinSystems WS16C48. The base port
	  addresses for the devices may be configured via the base module
	  parameter. The interrupt line numbers for the devices may be
	  configured via the irq module parameter.

endmenu

menu "I2C GPIO expanders"
	depends on I2C

config GPIO_ADP5588
	tristate "ADP5588 I2C GPIO expander"
	help
	  This option enables support for 18 GPIOs found
	  on Analog Devices ADP5588 GPIO Expanders.

config GPIO_ADP5588_IRQ
	bool "Interrupt controller support for ADP5588"
	depends on GPIO_ADP5588=y
	help
	  Say yes here to enable the adp5588 to be used as an interrupt
	  controller. It requires the driver to be built in the kernel.

config GPIO_ADNP
	tristate "Avionic Design N-bit GPIO expander"
	depends on OF_GPIO
	select GPIOLIB_IRQCHIP
	help
	  This option enables support for N GPIOs found on Avionic Design
	  I2C GPIO expanders. The register space will be extended by powers
	  of two, so the controller will need to accommodate for that. For
	  example: if a controller provides 48 pins, 6 registers will be
	  enough to represent all pins, but the driver will assume a
	  register layout for 64 pins (8 registers).

config GPIO_MAX7300
	tristate "Maxim MAX7300 GPIO expander"
	select GPIO_MAX730X
	help
	  GPIO driver for Maxim MAX7300 I2C-based GPIO expander.

config GPIO_MAX732X
	tristate "MAX7319, MAX7320-7327 I2C Port Expanders"
	help
	  Say yes here to support the MAX7319, MAX7320-7327 series of I2C
	  Port Expanders. Each IO port on these chips has a fixed role of
	  Input (designated by 'I'), Push-Pull Output ('O'), or Open-Drain
	  Input and Output (designed by 'P'). The combinations are listed
	  below:

	  8 bits:	max7319 (8I), max7320 (8O), max7321 (8P),
		  	max7322 (4I4O), max7323 (4P4O)

	  16 bits:	max7324 (8I8O), max7325 (8P8O),
		  	max7326 (4I12O), max7327 (4P12O)

	  Board setup code must specify the model to use, and the start
	  number for these GPIOs.

config GPIO_MAX732X_IRQ
	bool "Interrupt controller support for MAX732x"
	depends on GPIO_MAX732X=y
	select GPIOLIB_IRQCHIP
	help
	  Say yes here to enable the max732x to be used as an interrupt
	  controller. It requires the driver to be built in the kernel.

config GPIO_MC9S08DZ60
	bool "MX35 3DS BOARD MC9S08DZ60 GPIO functions"
	depends on I2C=y && MACH_MX35_3DS
	help
	  Select this to enable the MC9S08DZ60 GPIO driver

config GPIO_PCA953X
	tristate "PCA95[357]x, PCA9698, TCA64xx, and MAX7310 I/O ports"
	help
	  Say yes here to provide access to several register-oriented
	  SMBus I/O expanders, made mostly by NXP or TI.  Compatible
	  models include:

	  4 bits:	pca9536, pca9537

	  8 bits:	max7310, max7315, pca6107, pca9534, pca9538, pca9554,
			pca9556, pca9557, pca9574, tca6408, tca9554, xra1202

	  16 bits:	max7312, max7313, pca9535, pca9539, pca9555, pca9575,
			tca6416

	  24 bits:	tca6424

	  40 bits:	pca9505, pca9698

config GPIO_PCA953X_IRQ
	bool "Interrupt controller support for PCA953x"
	depends on GPIO_PCA953X=y
	select GPIOLIB_IRQCHIP
	help
	  Say yes here to enable the pca953x to be used as an interrupt
	  controller. It requires the driver to be built in the kernel.

config GPIO_PCF857X
	tristate "PCF857x, PCA{85,96}7x, and MAX732[89] I2C GPIO expanders"
	select GPIOLIB_IRQCHIP
	select IRQ_DOMAIN
	help
	  Say yes here to provide access to most "quasi-bidirectional" I2C
	  GPIO expanders used for additional digital outputs or inputs.
	  Most of these parts are from NXP, though TI is a second source for
	  some of them.  Compatible models include:

	  8 bits:   pcf8574, pcf8574a, pca8574, pca8574a,
	            pca9670, pca9672, pca9674, pca9674a,
	  	    max7328, max7329

	  16 bits:  pcf8575, pcf8575c, pca8575,
	            pca9671, pca9673, pca9675

	  Your board setup code will need to declare the expanders in
	  use, and assign numbers to the GPIOs they expose.  Those GPIOs
	  can then be used from drivers and other kernel code, just like
	  other GPIOs, but only accessible from task contexts.

	  This driver provides an in-kernel interface to those GPIOs using
	  platform-neutral GPIO calls.

config GPIO_SX150X
	bool "Semtech SX150x I2C GPIO expander (deprecated)"
	depends on PINCTRL && I2C=y
	select PINCTRL_SX150X
	default n
	help
	  Say yes here to provide support for Semtech SX150x-series I2C
	  GPIO expanders. The GPIO driver was replaced by a Pinctrl version.

config GPIO_TPIC2810
	tristate "TPIC2810 8-Bit I2C GPO expander"
	help
	  Say yes here to enable the GPO driver for the TI TPIC2810 chip.

	  To compile this driver as a module, choose M here: the module will
	  be called gpio-tpic2810.

config GPIO_TS4900
	tristate "Technologic Systems FPGA I2C GPIO"
	depends on SOC_IMX6 || COMPILE_TEST
	select REGMAP_I2C
	help
	  Say yes here to enabled the GPIO driver for Technologic's FPGA core.
	  Series supported include TS-4100, TS-4900, TS-7970 and TS-7990.

endmenu

menu "MFD GPIO expanders"

config GPIO_ADP5520
	tristate "GPIO Support for ADP5520 PMIC"
	depends on PMIC_ADP5520
	help
	  This option enables support for on-chip GPIO found
	  on Analog Devices ADP5520 PMICs.

config GPIO_ALTERA_A10SR
	tristate "Altera Arria10 System Resource GPIO"
	depends on MFD_ALTERA_A10SR
	help
	  Driver for Arria10 Development Kit GPIO expansion which
	  includes reads of pushbuttons and DIP switches as well
	  as writes to LEDs.

config GPIO_ARIZONA
	tristate "Wolfson Microelectronics Arizona class devices"
	depends on MFD_ARIZONA
	help
	  Support for GPIOs on Wolfson Arizona class devices.

config GPIO_BD9571MWV
	tristate "ROHM BD9571 GPIO support"
	depends on MFD_BD9571MWV
	help
	  Support for GPIOs on ROHM BD9571 PMIC. There are two GPIOs
	  available on the ROHM PMIC in total, both of which can also
	  generate interrupts.

	  This driver can also be built as a module. If so, the module
	  will be called gpio-bd9571mwv.

config GPIO_CRYSTAL_COVE
	tristate "GPIO support for Crystal Cove PMIC"
	depends on (X86 || COMPILE_TEST) && INTEL_SOC_PMIC
	select GPIOLIB_IRQCHIP
	help
	  Support for GPIO pins on Crystal Cove PMIC.

	  Say Yes if you have a Intel SoC based tablet with Crystal Cove PMIC
	  inside.

	  This driver can also be built as a module. If so, the module will be
	  called gpio-crystalcove.

config GPIO_CS5535
	tristate "AMD CS5535/CS5536 GPIO support"
	depends on X86 || MIPS || COMPILE_TEST
	depends on MFD_CS5535
	help
	  The AMD CS5535 and CS5536 southbridges support 28 GPIO pins that
	  can be used for quite a number of things.  The CS5535/6 is found on
	  AMD Geode and Lemote Yeeloong devices.

	  If unsure, say N.

config GPIO_DA9052
	tristate "Dialog DA9052 GPIO"
	depends on PMIC_DA9052
	help
	  Say yes here to enable the GPIO driver for the DA9052 chip.

config GPIO_DA9055
	tristate "Dialog Semiconductor DA9055 GPIO"
	depends on MFD_DA9055
	help
	  Say yes here to enable the GPIO driver for the DA9055 chip.

	  The Dialog DA9055 PMIC chip has 3 GPIO pins that can be
	  be controller by this driver.

	  If driver is built as a module it will be called gpio-da9055.

config GPIO_DLN2
	tristate "Diolan DLN2 GPIO support"
	depends on MFD_DLN2
	select GPIOLIB_IRQCHIP

	help
	  Select this option to enable GPIO driver for the Diolan DLN2
	  board.

	  This driver can also be built as a module. If so, the module
	  will be called gpio-dln2.

config HTC_EGPIO
	bool "HTC EGPIO support"
	depends on GPIOLIB && ARM
	help
	    This driver supports the CPLD egpio chip present on
	    several HTC phones.  It provides basic support for input
	    pins, output pins, and irqs.

config GPIO_JANZ_TTL
	tristate "Janz VMOD-TTL Digital IO Module"
	depends on MFD_JANZ_CMODIO
	help
	  This enables support for the Janz VMOD-TTL Digital IO module.
	  This driver provides support for driving the pins in output
	  mode only. Input mode is not supported.

config GPIO_KEMPLD
	tristate "Kontron ETX / COMexpress GPIO"
	depends on MFD_KEMPLD
	help
	  This enables support for the PLD GPIO interface on some Kontron ETX
	  and COMexpress (ETXexpress) modules.

	  This driver can also be built as a module. If so, the module will be
	  called gpio-kempld.

config GPIO_LP3943
	tristate "TI/National Semiconductor LP3943 GPIO expander"
	depends on MFD_LP3943
	help
	  GPIO driver for LP3943 MFD.
	  LP3943 can be used as a GPIO expander which provides up to 16 GPIOs.
	  Open drain outputs are required for this usage.

config GPIO_LP873X
	tristate "TI LP873X GPO"
	depends on MFD_TI_LP873X
	help
	  This driver supports the GPO on TI Lp873x PMICs. 2 GPOs are present
	  on LP873X PMICs.

	  This driver can also be built as a module. If so, the module will be
          called gpio-lp873x.

config GPIO_LP87565
	tristate "TI LP87565 GPIO"
	depends on MFD_TI_LP87565
	help
	  This driver supports the GPIO on TI Lp873565 PMICs. 3 GPIOs are present
	  on LP87565 PMICs.

	  This driver can also be built as a module. If so, the module will be
	  called gpio-lp87565.

config GPIO_MAX77620
	tristate "GPIO support for PMIC MAX77620 and MAX20024"
	depends on MFD_MAX77620
	help
	  GPIO driver for MAX77620 and MAX20024 PMIC from Maxim Semiconductor.
	  MAX77620 PMIC has 8 pins that can be configured as GPIOs. The
	  driver also provides interrupt support for each of the gpios.
	  Say yes here to enable the max77620 to be used as gpio controller.

config GPIO_MSIC
	bool "Intel MSIC mixed signal gpio support"
	depends on (X86 || COMPILE_TEST) && MFD_INTEL_MSIC
	help
	  Enable support for GPIO on intel MSIC controllers found in
	  intel MID devices

config GPIO_PALMAS
	bool "TI PALMAS series PMICs GPIO"
	depends on MFD_PALMAS
	help
	  Select this option to enable GPIO driver for the TI PALMAS
	  series chip family.

config GPIO_RC5T583
	bool "RICOH RC5T583 GPIO"
	depends on MFD_RC5T583
	help
	  Select this option to enable GPIO driver for the Ricoh RC5T583
	  chip family.
	  This driver provides the support for driving/reading the gpio pins
	  of RC5T583 device through standard gpio library.

config GPIO_STMPE
	bool "STMPE GPIOs"
	depends on MFD_STMPE
	depends on OF_GPIO
	select GPIOLIB_IRQCHIP
	help
	  This enables support for the GPIOs found on the STMPE I/O
	  Expanders.

config GPIO_TC3589X
	bool "TC3589X GPIOs"
	depends on MFD_TC3589X
	depends on OF_GPIO
	select GPIOLIB_IRQCHIP
	help
	  This enables support for the GPIOs found on the TC3589X
	  I/O Expander.

config GPIO_TIMBERDALE
	bool "Support for timberdale GPIO IP"
	depends on MFD_TIMBERDALE
	---help---
	Add support for the GPIO IP in the timberdale FPGA.

config GPIO_TPS65086
	tristate "TI TPS65086 GPO"
	depends on MFD_TPS65086
	help
	  This driver supports the GPO on TI TPS65086x PMICs.

config GPIO_TPS65218
	tristate "TPS65218 GPIO"
	depends on MFD_TPS65218
	help
	  Select this option to enable GPIO driver for the TPS65218
	  chip family.

config GPIO_TPS6586X
	bool "TPS6586X GPIO"
	depends on MFD_TPS6586X
	help
	  Select this option to enable GPIO driver for the TPS6586X
	  chip family.

config GPIO_TPS65910
	bool "TPS65910 GPIO"
	depends on MFD_TPS65910
	help
	  Select this option to enable GPIO driver for the TPS65910
	  chip family.

config GPIO_TPS65912
	tristate "TI TPS65912 GPIO"
	depends on MFD_TPS65912
	help
	  This driver supports TPS65912 gpio chip

config GPIO_TPS68470
	bool "TPS68470 GPIO"
	depends on MFD_TPS68470
	help
	  Select this option to enable GPIO driver for the TPS68470
	  chip family.
	  There are 7 GPIOs and few sensor related GPIOs supported
	  by the TPS68470. While the 7 GPIOs can be configured as
	  input or output as appropriate, the sensor related GPIOs
	  are "output only" GPIOs.

	  This driver config is bool, as the GPIO functionality
	  of the TPS68470 must be available before dependent
	  drivers are loaded.

config GPIO_TWL4030
	tristate "TWL4030, TWL5030, and TPS659x0 GPIOs"
	depends on TWL4030_CORE
	help
	  Say yes here to access the GPIO signals of various multi-function
	  power management chips from Texas Instruments.

config GPIO_TWL6040
	tristate "TWL6040 GPO"
	depends on TWL6040_CORE
	help
	  Say yes here to access the GPO signals of twl6040
	  audio chip from Texas Instruments.

config GPIO_UCB1400
	tristate "Philips UCB1400 GPIO"
	depends on UCB1400_CORE
	help
	  This enables support for the Philips UCB1400 GPIO pins.
	  The UCB1400 is an AC97 audio codec.

config GPIO_WHISKEY_COVE
	tristate "GPIO support for Whiskey Cove PMIC"
	depends on (X86 || COMPILE_TEST) && INTEL_SOC_PMIC_BXTWC
	select GPIOLIB_IRQCHIP
	help
	  Support for GPIO pins on Whiskey Cove PMIC.

	  Say Yes if you have a Intel SoC based tablet with Whiskey Cove PMIC
	  inside.

	  This driver can also be built as a module. If so, the module will be
	  called gpio-wcove.

config GPIO_WM831X
	tristate "WM831x GPIOs"
	depends on MFD_WM831X
	help
	  Say yes here to access the GPIO signals of WM831x power management
	  chips from Wolfson Microelectronics.

config GPIO_WM8350
	tristate "WM8350 GPIOs"
	depends on MFD_WM8350
	help
	  Say yes here to access the GPIO signals of WM8350 power management
	  chips from Wolfson Microelectronics.

config GPIO_WM8994
	tristate "WM8994 GPIOs"
	depends on MFD_WM8994
	help
	  Say yes here to access the GPIO signals of WM8994 audio hub
	  CODECs from Wolfson Microelectronics.

endmenu

menu "PCI GPIO expanders"
	depends on PCI

config GPIO_AMD8111
	tristate "AMD 8111 GPIO driver"
	depends on X86 || COMPILE_TEST
	help
	  The AMD 8111 south bridge contains 32 GPIO pins which can be used.

	  Note, that usually system firmware/ACPI handles GPIO pins on their
	  own and users might easily break their systems with uncarefull usage
	  of this driver!

	  If unsure, say N

config GPIO_BT8XX
	tristate "BT8XX GPIO abuser"
	depends on VIDEO_BT848=n
	help
	  The BT8xx frame grabber chip has 24 GPIO pins that can be abused
	  as a cheap PCI GPIO card.

	  This chip can be found on Miro, Hauppauge and STB TV-cards.

	  The card needs to be physically altered for using it as a
	  GPIO card. For more information on how to build a GPIO card
	  from a BT8xx TV card, see the documentation file at
	  Documentation/bt8xxgpio.txt

	  If unsure, say N.

config GPIO_INTEL_MID
	bool "Intel MID GPIO support"
	depends on X86_INTEL_MID
	select GPIOLIB_IRQCHIP
	help
	  Say Y here to support Intel MID GPIO.

config GPIO_MERRIFIELD
	tristate "Intel Merrifield GPIO support"
	depends on X86_INTEL_MID
	select GPIOLIB_IRQCHIP
	help
	  Say Y here to support Intel Merrifield GPIO.

config GPIO_ML_IOH
	tristate "OKI SEMICONDUCTOR ML7213 IOH GPIO support"
	depends on X86 || COMPILE_TEST
	select GENERIC_IRQ_CHIP
	help
	  ML7213 is companion chip for Intel Atom E6xx series.
	  This driver can be used for OKI SEMICONDUCTOR ML7213 IOH(Input/Output
	  Hub) which is for IVI(In-Vehicle Infotainment) use.
	  This driver can access the IOH's GPIO device.

config GPIO_PCH
	tristate "Intel EG20T PCH/LAPIS Semiconductor IOH(ML7223/ML7831) GPIO"
	depends on X86_32 || MIPS || COMPILE_TEST
	select GENERIC_IRQ_CHIP
	help
	  This driver is for PCH(Platform controller Hub) GPIO of Intel Topcliff
	  which is an IOH(Input/Output Hub) for x86 embedded processor.
	  This driver can access PCH GPIO device.

	  This driver also can be used for LAPIS Semiconductor IOH(Input/
	  Output Hub), ML7223 and ML7831.
	  ML7223 IOH is for MP(Media Phone) use.
	  ML7831 IOH is for general purpose use.
	  ML7223/ML7831 is companion chip for Intel Atom E6xx series.
	  ML7223/ML7831 is completely compatible for Intel EG20T PCH.

config GPIO_PCI_IDIO_16
	tristate "ACCES PCI-IDIO-16 GPIO support"
	select GPIOLIB_IRQCHIP
	help
	  Enables GPIO support for the ACCES PCI-IDIO-16. An interrupt is
	  generated when any of the inputs change state (low to high or high to
	  low). Input filter control is not supported by this driver, and the
	  input filters are deactivated by this driver.

config GPIO_RDC321X
	tristate "RDC R-321x GPIO support"
	select MFD_CORE
	select MFD_RDC321X
	help
	  Support for the RDC R321x SoC GPIOs over southbridge
	  PCI configuration space.

config GPIO_SODAVILLE
	bool "Intel Sodaville GPIO support"
	depends on X86 && OF
	select GPIO_GENERIC
	select GENERIC_IRQ_CHIP
	help
	  Say Y here to support Intel Sodaville GPIO.

endmenu

menu "SPI GPIO expanders"
	depends on SPI_MASTER

config GPIO_74X164
	tristate "74x164 serial-in/parallel-out 8-bits shift register"
	depends on OF_GPIO
	help
	  Driver for 74x164 compatible serial-in/parallel-out 8-outputs
	  shift registers. This driver can be used to provide access
	  to more gpio outputs.

config GPIO_MAX7301
	tristate "Maxim MAX7301 GPIO expander"
	select GPIO_MAX730X
	help
	  GPIO driver for Maxim MAX7301 SPI-based GPIO expander.

config GPIO_MC33880
	tristate "Freescale MC33880 high-side/low-side switch"
	help
	  SPI driver for Freescale MC33880 high-side/low-side switch.
	  This provides GPIO interface supporting inputs and outputs.

config GPIO_PISOSR
	tristate "Generic parallel-in/serial-out shift register"
	help
	  GPIO driver for SPI compatible parallel-in/serial-out shift
	  registers. These are input only devices.

config GPIO_XRA1403
	tristate "EXAR XRA1403 16-bit GPIO expander"
	select REGMAP_SPI
	help
	  GPIO driver for EXAR XRA1403 16-bit SPI-based GPIO expander.

endmenu

menu "USB GPIO expanders"
	depends on USB

config GPIO_VIPERBOARD
	tristate "Viperboard GPIO a & b support"
	depends on MFD_VIPERBOARD
	help
	  Say yes here to access the GPIO signals of Nano River
	  Technologies Viperboard. There are two GPIO chips on the
	  board: gpioa and gpiob.
          See viperboard API specification and Nano
          River Tech's viperboard.h for detailed meaning
          of the module parameters.

endmenu

endif<|MERGE_RESOLUTION|>--- conflicted
+++ resolved
@@ -392,7 +392,6 @@
 	help
 	  Say yes here to support GPIO on Renesas R-Car SoCs.
 
-<<<<<<< HEAD
 config GPIO_S32V234
 	tristate "GPIO driver for S32V234"
 	depends on PINCTRL_S32V234
@@ -403,10 +402,7 @@
 	  Say yes here to enable the SIUL2 to be used as an GPIO
 	  controller for S32V234.
 
-config GPIO_SAMSUNG
-=======
 config GPIO_REG
->>>>>>> 0ab73e6e
 	bool
 	help
 	  A 32-bit single register GPIO fixed in/out implementation.  This
