--- conflicted
+++ resolved
@@ -32,11 +32,8 @@
 #include <linux/hyperv.h>
 #include <linux/interrupt.h>
 #include <linux/irq.h>
-<<<<<<< HEAD
-=======
 
 #include "hv_trace.h"
->>>>>>> e021bb4f
 
 /*
  * Timeout for services such as KVP and fcopy.
