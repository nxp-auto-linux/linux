--- conflicted
+++ resolved
@@ -259,8 +259,6 @@
 	struct workqueue_struct *work_queue;
 	struct workqueue_struct *handle_primary_chan_wq;
 	struct workqueue_struct *handle_sub_chan_wq;
-<<<<<<< HEAD
-=======
 
 	/*
 	 * The number of sub-channels and hv_sock channels that should be
@@ -287,7 +285,6 @@
 	 * drop to zero.
 	 */
 	struct completion ready_for_resume_event;
->>>>>>> fa578e9d
 };
 
 
