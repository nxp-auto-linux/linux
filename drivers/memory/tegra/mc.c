/*
 * Copyright (C) 2014 NVIDIA CORPORATION.  All rights reserved.
 *
 * This program is free software; you can redistribute it and/or modify
 * it under the terms of the GNU General Public License version 2 as
 * published by the Free Software Foundation.
 */

#include <linux/clk.h>
#include <linux/delay.h>
#include <linux/interrupt.h>
#include <linux/kernel.h>
#include <linux/module.h>
#include <linux/of.h>
#include <linux/platform_device.h>
#include <linux/slab.h>
#include <linux/sort.h>

#include <soc/tegra/fuse.h>

#include "mc.h"

#define MC_INTSTATUS 0x000

#define MC_INTMASK 0x004

#define MC_ERR_STATUS 0x08
#define  MC_ERR_STATUS_TYPE_SHIFT 28
#define  MC_ERR_STATUS_TYPE_INVALID_SMMU_PAGE (6 << MC_ERR_STATUS_TYPE_SHIFT)
#define  MC_ERR_STATUS_TYPE_MASK (0x7 << MC_ERR_STATUS_TYPE_SHIFT)
#define  MC_ERR_STATUS_READABLE (1 << 27)
#define  MC_ERR_STATUS_WRITABLE (1 << 26)
#define  MC_ERR_STATUS_NONSECURE (1 << 25)
#define  MC_ERR_STATUS_ADR_HI_SHIFT 20
#define  MC_ERR_STATUS_ADR_HI_MASK 0x3
#define  MC_ERR_STATUS_SECURITY (1 << 17)
#define  MC_ERR_STATUS_RW (1 << 16)

#define MC_ERR_ADR 0x0c

#define MC_DECERR_EMEM_OTHERS_STATUS	0x58
#define MC_SECURITY_VIOLATION_STATUS	0x74

#define MC_EMEM_ARB_CFG 0x90
#define  MC_EMEM_ARB_CFG_CYCLES_PER_UPDATE(x)	(((x) & 0x1ff) << 0)
#define  MC_EMEM_ARB_CFG_CYCLES_PER_UPDATE_MASK	0x1ff
#define MC_EMEM_ARB_MISC0 0xd8

#define MC_EMEM_ADR_CFG 0x54
#define MC_EMEM_ADR_CFG_EMEM_NUMDEV BIT(0)

static const struct of_device_id tegra_mc_of_match[] = {
#ifdef CONFIG_ARCH_TEGRA_2x_SOC
	{ .compatible = "nvidia,tegra20-mc", .data = &tegra20_mc_soc },
#endif
#ifdef CONFIG_ARCH_TEGRA_3x_SOC
	{ .compatible = "nvidia,tegra30-mc", .data = &tegra30_mc_soc },
#endif
#ifdef CONFIG_ARCH_TEGRA_114_SOC
	{ .compatible = "nvidia,tegra114-mc", .data = &tegra114_mc_soc },
#endif
#ifdef CONFIG_ARCH_TEGRA_124_SOC
	{ .compatible = "nvidia,tegra124-mc", .data = &tegra124_mc_soc },
#endif
#ifdef CONFIG_ARCH_TEGRA_132_SOC
	{ .compatible = "nvidia,tegra132-mc", .data = &tegra132_mc_soc },
#endif
#ifdef CONFIG_ARCH_TEGRA_210_SOC
	{ .compatible = "nvidia,tegra210-mc", .data = &tegra210_mc_soc },
#endif
	{ }
};
MODULE_DEVICE_TABLE(of, tegra_mc_of_match);

static int terga_mc_block_dma_common(struct tegra_mc *mc,
				     const struct tegra_mc_reset *rst)
{
	unsigned long flags;
	u32 value;

	spin_lock_irqsave(&mc->lock, flags);

	value = mc_readl(mc, rst->control) | BIT(rst->bit);
	mc_writel(mc, value, rst->control);

	spin_unlock_irqrestore(&mc->lock, flags);

	return 0;
}

static bool terga_mc_dma_idling_common(struct tegra_mc *mc,
				       const struct tegra_mc_reset *rst)
{
	return (mc_readl(mc, rst->status) & BIT(rst->bit)) != 0;
}

static int terga_mc_unblock_dma_common(struct tegra_mc *mc,
				       const struct tegra_mc_reset *rst)
{
	unsigned long flags;
	u32 value;

	spin_lock_irqsave(&mc->lock, flags);

	value = mc_readl(mc, rst->control) & ~BIT(rst->bit);
	mc_writel(mc, value, rst->control);

	spin_unlock_irqrestore(&mc->lock, flags);

	return 0;
}

static int terga_mc_reset_status_common(struct tegra_mc *mc,
					const struct tegra_mc_reset *rst)
{
	return (mc_readl(mc, rst->control) & BIT(rst->bit)) != 0;
}

const struct tegra_mc_reset_ops terga_mc_reset_ops_common = {
	.block_dma = terga_mc_block_dma_common,
	.dma_idling = terga_mc_dma_idling_common,
	.unblock_dma = terga_mc_unblock_dma_common,
	.reset_status = terga_mc_reset_status_common,
};

static inline struct tegra_mc *reset_to_mc(struct reset_controller_dev *rcdev)
{
	return container_of(rcdev, struct tegra_mc, reset);
}

static const struct tegra_mc_reset *tegra_mc_reset_find(struct tegra_mc *mc,
							unsigned long id)
{
	unsigned int i;

	for (i = 0; i < mc->soc->num_resets; i++)
		if (mc->soc->resets[i].id == id)
			return &mc->soc->resets[i];

	return NULL;
}

static int tegra_mc_hotreset_assert(struct reset_controller_dev *rcdev,
				    unsigned long id)
{
	struct tegra_mc *mc = reset_to_mc(rcdev);
	const struct tegra_mc_reset_ops *rst_ops;
	const struct tegra_mc_reset *rst;
	int retries = 500;
	int err;

	rst = tegra_mc_reset_find(mc, id);
	if (!rst)
		return -ENODEV;

	rst_ops = mc->soc->reset_ops;
	if (!rst_ops)
		return -ENODEV;

	if (rst_ops->block_dma) {
		/* block clients DMA requests */
		err = rst_ops->block_dma(mc, rst);
		if (err) {
			dev_err(mc->dev, "Failed to block %s DMA: %d\n",
				rst->name, err);
			return err;
		}
	}

	if (rst_ops->dma_idling) {
		/* wait for completion of the outstanding DMA requests */
		while (!rst_ops->dma_idling(mc, rst)) {
			if (!retries--) {
				dev_err(mc->dev, "Failed to flush %s DMA\n",
					rst->name);
				return -EBUSY;
			}

			usleep_range(10, 100);
		}
	}

	if (rst_ops->hotreset_assert) {
		/* clear clients DMA requests sitting before arbitration */
		err = rst_ops->hotreset_assert(mc, rst);
		if (err) {
			dev_err(mc->dev, "Failed to hot reset %s: %d\n",
				rst->name, err);
			return err;
		}
	}

	return 0;
}

static int tegra_mc_hotreset_deassert(struct reset_controller_dev *rcdev,
				      unsigned long id)
{
	struct tegra_mc *mc = reset_to_mc(rcdev);
	const struct tegra_mc_reset_ops *rst_ops;
	const struct tegra_mc_reset *rst;
	int err;

	rst = tegra_mc_reset_find(mc, id);
	if (!rst)
		return -ENODEV;

	rst_ops = mc->soc->reset_ops;
	if (!rst_ops)
		return -ENODEV;

	if (rst_ops->hotreset_deassert) {
		/* take out client from hot reset */
		err = rst_ops->hotreset_deassert(mc, rst);
		if (err) {
			dev_err(mc->dev, "Failed to deassert hot reset %s: %d\n",
				rst->name, err);
			return err;
		}
	}

	if (rst_ops->unblock_dma) {
		/* allow new DMA requests to proceed to arbitration */
		err = rst_ops->unblock_dma(mc, rst);
		if (err) {
			dev_err(mc->dev, "Failed to unblock %s DMA : %d\n",
				rst->name, err);
			return err;
		}
	}

	return 0;
}

static int tegra_mc_hotreset_status(struct reset_controller_dev *rcdev,
				    unsigned long id)
{
	struct tegra_mc *mc = reset_to_mc(rcdev);
	const struct tegra_mc_reset_ops *rst_ops;
	const struct tegra_mc_reset *rst;

	rst = tegra_mc_reset_find(mc, id);
	if (!rst)
		return -ENODEV;

	rst_ops = mc->soc->reset_ops;
	if (!rst_ops)
		return -ENODEV;

	return rst_ops->reset_status(mc, rst);
}

static const struct reset_control_ops tegra_mc_reset_ops = {
	.assert = tegra_mc_hotreset_assert,
	.deassert = tegra_mc_hotreset_deassert,
	.status = tegra_mc_hotreset_status,
};

static int tegra_mc_reset_setup(struct tegra_mc *mc)
{
	int err;

	mc->reset.ops = &tegra_mc_reset_ops;
	mc->reset.owner = THIS_MODULE;
	mc->reset.of_node = mc->dev->of_node;
	mc->reset.of_reset_n_cells = 1;
	mc->reset.nr_resets = mc->soc->num_resets;

	err = reset_controller_register(&mc->reset);
	if (err < 0)
		return err;

	return 0;
}

static int tegra_mc_setup_latency_allowance(struct tegra_mc *mc)
{
	unsigned long long tick;
	unsigned int i;
	u32 value;

	/* compute the number of MC clock cycles per tick */
	tick = mc->tick * clk_get_rate(mc->clk);
	do_div(tick, NSEC_PER_SEC);

	value = readl(mc->regs + MC_EMEM_ARB_CFG);
	value &= ~MC_EMEM_ARB_CFG_CYCLES_PER_UPDATE_MASK;
	value |= MC_EMEM_ARB_CFG_CYCLES_PER_UPDATE(tick);
	writel(value, mc->regs + MC_EMEM_ARB_CFG);

	/* write latency allowance defaults */
	for (i = 0; i < mc->soc->num_clients; i++) {
		const struct tegra_mc_la *la = &mc->soc->clients[i].la;
		u32 value;

		value = readl(mc->regs + la->reg);
		value &= ~(la->mask << la->shift);
		value |= (la->def & la->mask) << la->shift;
		writel(value, mc->regs + la->reg);
	}

	return 0;
}

void tegra_mc_write_emem_configuration(struct tegra_mc *mc, unsigned long rate)
{
	unsigned int i;
	struct tegra_mc_timing *timing = NULL;

	for (i = 0; i < mc->num_timings; i++) {
		if (mc->timings[i].rate == rate) {
			timing = &mc->timings[i];
			break;
		}
	}

	if (!timing) {
		dev_err(mc->dev, "no memory timing registered for rate %lu\n",
			rate);
		return;
	}

	for (i = 0; i < mc->soc->num_emem_regs; ++i)
		mc_writel(mc, timing->emem_data[i], mc->soc->emem_regs[i]);
}

unsigned int tegra_mc_get_emem_device_count(struct tegra_mc *mc)
{
	u8 dram_count;

	dram_count = mc_readl(mc, MC_EMEM_ADR_CFG);
	dram_count &= MC_EMEM_ADR_CFG_EMEM_NUMDEV;
	dram_count++;

	return dram_count;
}

static int load_one_timing(struct tegra_mc *mc,
			   struct tegra_mc_timing *timing,
			   struct device_node *node)
{
	int err;
	u32 tmp;

	err = of_property_read_u32(node, "clock-frequency", &tmp);
	if (err) {
		dev_err(mc->dev,
			"timing %s: failed to read rate\n", node->name);
		return err;
	}

	timing->rate = tmp;
	timing->emem_data = devm_kcalloc(mc->dev, mc->soc->num_emem_regs,
					 sizeof(u32), GFP_KERNEL);
	if (!timing->emem_data)
		return -ENOMEM;

	err = of_property_read_u32_array(node, "nvidia,emem-configuration",
					 timing->emem_data,
					 mc->soc->num_emem_regs);
	if (err) {
		dev_err(mc->dev,
			"timing %s: failed to read EMEM configuration\n",
			node->name);
		return err;
	}

	return 0;
}

static int load_timings(struct tegra_mc *mc, struct device_node *node)
{
	struct device_node *child;
	struct tegra_mc_timing *timing;
	int child_count = of_get_child_count(node);
	int i = 0, err;

	mc->timings = devm_kcalloc(mc->dev, child_count, sizeof(*timing),
				   GFP_KERNEL);
	if (!mc->timings)
		return -ENOMEM;

	mc->num_timings = child_count;

	for_each_child_of_node(node, child) {
		timing = &mc->timings[i++];

		err = load_one_timing(mc, timing, child);
		if (err) {
			of_node_put(child);
			return err;
		}
	}

	return 0;
}

static int tegra_mc_setup_timings(struct tegra_mc *mc)
{
	struct device_node *node;
	u32 ram_code, node_ram_code;
	int err;

	ram_code = tegra_read_ram_code();

	mc->num_timings = 0;

	for_each_child_of_node(mc->dev->of_node, node) {
		err = of_property_read_u32(node, "nvidia,ram-code",
					   &node_ram_code);
		if (err || (node_ram_code != ram_code))
			continue;

		err = load_timings(mc, node);
		of_node_put(node);
		if (err)
			return err;
		break;
	}

	if (mc->num_timings == 0)
		dev_warn(mc->dev,
			 "no memory timings for RAM code %u registered\n",
			 ram_code);

	return 0;
}

static const char *const status_names[32] = {
	[ 1] = "External interrupt",
	[ 6] = "EMEM address decode error",
	[ 7] = "GART page fault",
	[ 8] = "Security violation",
	[ 9] = "EMEM arbitration error",
	[10] = "Page fault",
	[11] = "Invalid APB ASID update",
	[12] = "VPR violation",
	[13] = "Secure carveout violation",
	[16] = "MTS carveout violation",
};

static const char *const error_names[8] = {
	[2] = "EMEM decode error",
	[3] = "TrustZone violation",
	[4] = "Carveout violation",
	[6] = "SMMU translation error",
};

static irqreturn_t tegra_mc_irq(int irq, void *data)
{
	struct tegra_mc *mc = data;
	unsigned long status;
	unsigned int bit;

	/* mask all interrupts to avoid flooding */
	status = mc_readl(mc, MC_INTSTATUS) & mc->soc->intmask;
	if (!status)
		return IRQ_NONE;

	for_each_set_bit(bit, &status, 32) {
		const char *error = status_names[bit] ?: "unknown";
		const char *client = "unknown", *desc;
		const char *direction, *secure;
		phys_addr_t addr = 0;
		unsigned int i;
		char perm[7];
		u8 id, type;
		u32 value;

		value = mc_readl(mc, MC_ERR_STATUS);

#ifdef CONFIG_PHYS_ADDR_T_64BIT
		if (mc->soc->num_address_bits > 32) {
			addr = ((value >> MC_ERR_STATUS_ADR_HI_SHIFT) &
				MC_ERR_STATUS_ADR_HI_MASK);
			addr <<= 32;
		}
#endif

		if (value & MC_ERR_STATUS_RW)
			direction = "write";
		else
			direction = "read";

		if (value & MC_ERR_STATUS_SECURITY)
			secure = "secure ";
		else
			secure = "";

		id = value & mc->soc->client_id_mask;

		for (i = 0; i < mc->soc->num_clients; i++) {
			if (mc->soc->clients[i].id == id) {
				client = mc->soc->clients[i].name;
				break;
			}
		}

		type = (value & MC_ERR_STATUS_TYPE_MASK) >>
		       MC_ERR_STATUS_TYPE_SHIFT;
		desc = error_names[type];

		switch (value & MC_ERR_STATUS_TYPE_MASK) {
		case MC_ERR_STATUS_TYPE_INVALID_SMMU_PAGE:
			perm[0] = ' ';
			perm[1] = '[';

			if (value & MC_ERR_STATUS_READABLE)
				perm[2] = 'R';
			else
				perm[2] = '-';

			if (value & MC_ERR_STATUS_WRITABLE)
				perm[3] = 'W';
			else
				perm[3] = '-';

			if (value & MC_ERR_STATUS_NONSECURE)
				perm[4] = '-';
			else
				perm[4] = 'S';

			perm[5] = ']';
			perm[6] = '\0';
			break;

		default:
			perm[0] = '\0';
			break;
		}

		value = mc_readl(mc, MC_ERR_ADR);
		addr |= value;

		dev_err_ratelimited(mc->dev, "%s: %s%s @%pa: %s (%s%s)\n",
				    client, secure, direction, &addr, error,
				    desc, perm);
	}

	/* clear interrupts */
	mc_writel(mc, status, MC_INTSTATUS);

	return IRQ_HANDLED;
}

static __maybe_unused irqreturn_t tegra20_mc_irq(int irq, void *data)
{
	struct tegra_mc *mc = data;
	unsigned long status;
	unsigned int bit;

	/* mask all interrupts to avoid flooding */
	status = mc_readl(mc, MC_INTSTATUS) & mc->soc->intmask;
	if (!status)
		return IRQ_NONE;

	for_each_set_bit(bit, &status, 32) {
		const char *direction = "read", *secure = "";
		const char *error = status_names[bit];
		const char *client, *desc;
		phys_addr_t addr;
		u32 value, reg;
		u8 id, type;

		switch (BIT(bit)) {
		case MC_INT_DECERR_EMEM:
			reg = MC_DECERR_EMEM_OTHERS_STATUS;
			value = mc_readl(mc, reg);

			id = value & mc->soc->client_id_mask;
			desc = error_names[2];

			if (value & BIT(31))
				direction = "write";
			break;

		case MC_INT_INVALID_GART_PAGE:
			dev_err_ratelimited(mc->dev, "%s\n", error);
			continue;

		case MC_INT_SECURITY_VIOLATION:
			reg = MC_SECURITY_VIOLATION_STATUS;
			value = mc_readl(mc, reg);

			id = value & mc->soc->client_id_mask;
			type = (value & BIT(30)) ? 4 : 3;
			desc = error_names[type];
			secure = "secure ";

			if (value & BIT(31))
				direction = "write";
			break;

		default:
			continue;
		}

		client = mc->soc->clients[id].name;
		addr = mc_readl(mc, reg + sizeof(u32));

		dev_err_ratelimited(mc->dev, "%s: %s%s @%pa: %s (%s)\n",
				    client, secure, direction, &addr, error,
				    desc);
	}

	/* clear interrupts */
	mc_writel(mc, status, MC_INTSTATUS);

	return IRQ_HANDLED;
}

static int tegra_mc_probe(struct platform_device *pdev)
{
	const struct of_device_id *match;
	struct resource *res;
	struct tegra_mc *mc;
<<<<<<< HEAD
=======
	void *isr;
>>>>>>> e021bb4f
	int err;

	match = of_match_node(tegra_mc_of_match, pdev->dev.of_node);
	if (!match)
		return -ENODEV;

	mc = devm_kzalloc(&pdev->dev, sizeof(*mc), GFP_KERNEL);
	if (!mc)
		return -ENOMEM;

	platform_set_drvdata(pdev, mc);
	spin_lock_init(&mc->lock);
	mc->soc = match->data;
	mc->dev = &pdev->dev;

	/* length of MC tick in nanoseconds */
	mc->tick = 30;

	res = platform_get_resource(pdev, IORESOURCE_MEM, 0);
	mc->regs = devm_ioremap_resource(&pdev->dev, res);
	if (IS_ERR(mc->regs))
		return PTR_ERR(mc->regs);

#ifdef CONFIG_ARCH_TEGRA_2x_SOC
	if (mc->soc == &tegra20_mc_soc) {
		res = platform_get_resource(pdev, IORESOURCE_MEM, 1);
		mc->regs2 = devm_ioremap_resource(&pdev->dev, res);
		if (IS_ERR(mc->regs2))
			return PTR_ERR(mc->regs2);

		isr = tegra20_mc_irq;
	} else
#endif
	{
		mc->clk = devm_clk_get(&pdev->dev, "mc");
		if (IS_ERR(mc->clk)) {
			dev_err(&pdev->dev, "failed to get MC clock: %ld\n",
				PTR_ERR(mc->clk));
			return PTR_ERR(mc->clk);
		}

		err = tegra_mc_setup_latency_allowance(mc);
		if (err < 0) {
			dev_err(&pdev->dev, "failed to setup latency allowance: %d\n",
				err);
			return err;
		}

		isr = tegra_mc_irq;
	}

	err = tegra_mc_setup_timings(mc);
	if (err < 0) {
		dev_err(&pdev->dev, "failed to setup timings: %d\n", err);
		return err;
	}

	mc->irq = platform_get_irq(pdev, 0);
	if (mc->irq < 0) {
		dev_err(&pdev->dev, "interrupt not specified\n");
		return mc->irq;
	}

	WARN(!mc->soc->client_id_mask, "Missing client ID mask for this SoC\n");

	mc_writel(mc, mc->soc->intmask, MC_INTMASK);

	err = devm_request_irq(&pdev->dev, mc->irq, isr, IRQF_SHARED,
			       dev_name(&pdev->dev), mc);
	if (err < 0) {
		dev_err(&pdev->dev, "failed to request IRQ#%u: %d\n", mc->irq,
			err);
		return err;
	}

<<<<<<< HEAD
	WARN(!mc->soc->client_id_mask, "Missing client ID mask for this SoC\n");

	mc_writel(mc, mc->soc->intmask, MC_INTMASK);
=======
	err = tegra_mc_reset_setup(mc);
	if (err < 0)
		dev_err(&pdev->dev, "failed to register reset controller: %d\n",
			err);

	if (IS_ENABLED(CONFIG_TEGRA_IOMMU_SMMU)) {
		mc->smmu = tegra_smmu_probe(&pdev->dev, mc->soc->smmu, mc);
		if (IS_ERR(mc->smmu))
			dev_err(&pdev->dev, "failed to probe SMMU: %ld\n",
				PTR_ERR(mc->smmu));
	}
>>>>>>> e021bb4f

	return 0;
}

static struct platform_driver tegra_mc_driver = {
	.driver = {
		.name = "tegra-mc",
		.of_match_table = tegra_mc_of_match,
		.suppress_bind_attrs = true,
	},
	.prevent_deferred_probe = true,
	.probe = tegra_mc_probe,
};

static int tegra_mc_init(void)
{
	return platform_driver_register(&tegra_mc_driver);
}
arch_initcall(tegra_mc_init);

MODULE_AUTHOR("Thierry Reding <treding@nvidia.com>");
MODULE_DESCRIPTION("NVIDIA Tegra Memory Controller driver");
MODULE_LICENSE("GPL v2");<|MERGE_RESOLUTION|>--- conflicted
+++ resolved
@@ -614,10 +614,7 @@
 	const struct of_device_id *match;
 	struct resource *res;
 	struct tegra_mc *mc;
-<<<<<<< HEAD
-=======
 	void *isr;
->>>>>>> e021bb4f
 	int err;
 
 	match = of_match_node(tegra_mc_of_match, pdev->dev.of_node);
@@ -693,11 +690,6 @@
 		return err;
 	}
 
-<<<<<<< HEAD
-	WARN(!mc->soc->client_id_mask, "Missing client ID mask for this SoC\n");
-
-	mc_writel(mc, mc->soc->intmask, MC_INTMASK);
-=======
 	err = tegra_mc_reset_setup(mc);
 	if (err < 0)
 		dev_err(&pdev->dev, "failed to register reset controller: %d\n",
@@ -709,7 +701,6 @@
 			dev_err(&pdev->dev, "failed to probe SMMU: %ld\n",
 				PTR_ERR(mc->smmu));
 	}
->>>>>>> e021bb4f
 
 	return 0;
 }
