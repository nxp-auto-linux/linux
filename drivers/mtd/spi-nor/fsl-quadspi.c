/*
 * Freescale QuadSPI driver.
 *
 * Copyright (C) 2013 Freescale Semiconductor, Inc.
 * Copyright 2017 NXP
 *
 * This program is free software; you can redistribute it and/or modify
 * it under the terms of the GNU General Public License as published by
 * the Free Software Foundation; either version 2 of the License, or
 * (at your option) any later version.
 */
#include <linux/kernel.h>
#include <linux/module.h>
#include <linux/interrupt.h>
#include <linux/errno.h>
#include <linux/platform_device.h>
#include <linux/sched.h>
#include <linux/delay.h>
#include <linux/io.h>
#include <linux/clk.h>
#include <linux/err.h>
#include <linux/of.h>
#include <linux/of_device.h>
#include <linux/timer.h>
#include <linux/jiffies.h>
#include <linux/completion.h>
#include <linux/mtd/mtd.h>
#include <linux/mtd/partitions.h>
#include <linux/mtd/spi-nor.h>
#include <linux/mutex.h>
#include <linux/pm_qos.h>
#include <linux/sizes.h>

/* Controller needs driver to swap endian */
#define QUADSPI_QUIRK_SWAP_ENDIAN	(1 << 0)
/* Controller needs 4x internal clock */
#define QUADSPI_QUIRK_4X_INT_CLK	(1 << 1)
/*
 * TKT253890, Controller needs driver to fill txfifo till 16 byte to
 * trigger data transfer even though extern data will not transferred.
 */
#define QUADSPI_QUIRK_TKT253890		(1 << 2)
/* Controller cannot wake up from wait mode, TKT245618 */
#define QUADSPI_QUIRK_TKT245618         (1 << 3)

/* The registers */
#define QUADSPI_MCR			0x00
#define QUADSPI_MCR_RESERVED_SHIFT	16
#define QUADSPI_MCR_RESERVED_MASK	(0xF << QUADSPI_MCR_RESERVED_SHIFT)
#define QUADSPI_MCR_MDIS_SHIFT		14
#define QUADSPI_MCR_MDIS_MASK		(1 << QUADSPI_MCR_MDIS_SHIFT)
#define QUADSPI_MCR_CLR_TXF_SHIFT	11
#define QUADSPI_MCR_CLR_TXF_MASK	(1 << QUADSPI_MCR_CLR_TXF_SHIFT)
#define QUADSPI_MCR_CLR_RXF_SHIFT	10
#define QUADSPI_MCR_CLR_RXF_MASK	(1 << QUADSPI_MCR_CLR_RXF_SHIFT)
#define QUADSPI_MCR_DDR_EN_SHIFT	7
#define QUADSPI_MCR_DDR_EN_MASK		(1 << QUADSPI_MCR_DDR_EN_SHIFT)
#define QUADSPI_MCR_END_CFG_SHIFT	2
#define QUADSPI_MCR_END_CFG_MASK	(3 << QUADSPI_MCR_END_CFG_SHIFT)
#define QUADSPI_MCR_SWRSTHD_SHIFT	1
#define QUADSPI_MCR_SWRSTHD_MASK	(1 << QUADSPI_MCR_SWRSTHD_SHIFT)
#define QUADSPI_MCR_SWRSTSD_SHIFT	0
#define QUADSPI_MCR_SWRSTSD_MASK	(1 << QUADSPI_MCR_SWRSTSD_SHIFT)

#define QUADSPI_IPCR			0x08
#define QUADSPI_IPCR_SEQID_SHIFT	24
#define QUADSPI_IPCR_SEQID_MASK		(0xF << QUADSPI_IPCR_SEQID_SHIFT)

#define QUADSPI_BUF0CR			0x10
#define QUADSPI_BUF1CR			0x14
#define QUADSPI_BUF2CR			0x18
#define QUADSPI_BUFXCR_INVALID_MSTRID	0xe

#define QUADSPI_BUF3CR			0x1c
#define QUADSPI_BUF3CR_ALLMST_SHIFT	31
#define QUADSPI_BUF3CR_ALLMST_MASK	(1 << QUADSPI_BUF3CR_ALLMST_SHIFT)
#define QUADSPI_BUF3CR_ADATSZ_SHIFT		8
#define QUADSPI_BUF3CR_ADATSZ_MASK	(0xFF << QUADSPI_BUF3CR_ADATSZ_SHIFT)

#define QUADSPI_BFGENCR			0x20
#define QUADSPI_BFGENCR_PAR_EN_SHIFT	16
#define QUADSPI_BFGENCR_PAR_EN_MASK	(1 << (QUADSPI_BFGENCR_PAR_EN_SHIFT))
#define QUADSPI_BFGENCR_SEQID_SHIFT	12
#define QUADSPI_BFGENCR_SEQID_MASK	(0xF << QUADSPI_BFGENCR_SEQID_SHIFT)

#define QUADSPI_BUF0IND			0x30
#define QUADSPI_BUF1IND			0x34
#define QUADSPI_BUF2IND			0x38
#define QUADSPI_SFAR			0x100

#define QUADSPI_SMPR			0x108
#define QUADSPI_SMPR_DDRSMP_SHIFT	16
#define QUADSPI_SMPR_DDRSMP_MASK	(7 << QUADSPI_SMPR_DDRSMP_SHIFT)
#define QUADSPI_SMPR_FSDLY_SHIFT	6
#define QUADSPI_SMPR_FSDLY_MASK		(1 << QUADSPI_SMPR_FSDLY_SHIFT)
#define QUADSPI_SMPR_FSPHS_SHIFT	5
#define QUADSPI_SMPR_FSPHS_MASK		(1 << QUADSPI_SMPR_FSPHS_SHIFT)
#define QUADSPI_SMPR_HSENA_SHIFT	0
#define QUADSPI_SMPR_HSENA_MASK		(1 << QUADSPI_SMPR_HSENA_SHIFT)

#define QUADSPI_RBSR			0x10c
#define QUADSPI_RBSR_RDBFL_SHIFT	8
#define QUADSPI_RBSR_RDBFL_MASK		(0x3F << QUADSPI_RBSR_RDBFL_SHIFT)

#define QUADSPI_RBCT			0x110
#define QUADSPI_RBCT_WMRK_MASK		0x1F
#define QUADSPI_RBCT_RXBRD_SHIFT	8
#define QUADSPI_RBCT_RXBRD_USEIPS	(0x1 << QUADSPI_RBCT_RXBRD_SHIFT)

#define QUADSPI_TBSR			0x150
#define QUADSPI_TBDR			0x154
#define QUADSPI_SR			0x15c
#define QUADSPI_SR_IP_ACC_SHIFT		1
#define QUADSPI_SR_IP_ACC_MASK		(0x1 << QUADSPI_SR_IP_ACC_SHIFT)
#define QUADSPI_SR_AHB_ACC_SHIFT	2
#define QUADSPI_SR_AHB_ACC_MASK		(0x1 << QUADSPI_SR_AHB_ACC_SHIFT)

#define QUADSPI_FR			0x160
#define QUADSPI_FR_TFF_MASK		0x1

#define QUADSPI_SFA1AD			0x180
#define QUADSPI_SFA2AD			0x184
#define QUADSPI_SFB1AD			0x188
#define QUADSPI_SFB2AD			0x18c
#define QUADSPI_RBDR			0x200

#define QUADSPI_LUTKEY			0x300
#define QUADSPI_LUTKEY_VALUE		0x5AF05AF0

#define QUADSPI_LCKCR			0x304
#define QUADSPI_LCKER_LOCK		0x1
#define QUADSPI_LCKER_UNLOCK		0x2

#define QUADSPI_RSER			0x164
#define QUADSPI_RSER_TFIE		(0x1 << 0)

#define QUADSPI_LUT_BASE		0x310

/*
 * The definition of the LUT register shows below:
 *
 *  ---------------------------------------------------
 *  | INSTR1 | PAD1 | OPRND1 | INSTR0 | PAD0 | OPRND0 |
 *  ---------------------------------------------------
 */
#define OPRND0_SHIFT		0
#define PAD0_SHIFT		8
#define INSTR0_SHIFT		10
#define OPRND1_SHIFT		16

/* Instruction set for the LUT register. */
#define LUT_STOP		0
#define LUT_CMD			1
#define LUT_ADDR		2
#define LUT_DUMMY		3
#define LUT_MODE		4
#define LUT_MODE2		5
#define LUT_MODE4		6
#define LUT_FSL_READ		7
#define LUT_FSL_WRITE		8
#define LUT_JMP_ON_CS		9
#define LUT_ADDR_DDR		10
#define LUT_MODE_DDR		11
#define LUT_MODE2_DDR		12
#define LUT_MODE4_DDR		13
#define LUT_FSL_READ_DDR		14
#define LUT_FSL_WRITE_DDR		15
#define LUT_DATA_LEARN		16

/*
 * The PAD definitions for LUT register.
 *
 * The pad stands for the lines number of IO[0:3].
 * For example, the Quad read need four IO lines, so you should
 * set LUT_PAD4 which means we use four IO lines.
 */
#define LUT_PAD1		0
#define LUT_PAD2		1
#define LUT_PAD4		2

/* Oprands for the LUT register. */
#define ADDR24BIT		0x18
#define ADDR32BIT		0x20

/* Macros for constructing the LUT register. */
#define LUT0(ins, pad, opr)						\
		(((opr) << OPRND0_SHIFT) | ((LUT_##pad) << PAD0_SHIFT) | \
		((LUT_##ins) << INSTR0_SHIFT))

#define LUT1(ins, pad, opr)	(LUT0(ins, pad, opr) << OPRND1_SHIFT)

/* other macros for LUT register. */
#define QUADSPI_LUT(x)          (QUADSPI_LUT_BASE + (x) * 4)
#define QUADSPI_LUT_NUM		64

/* SEQID -- we can have 16 seqids at most. */
#define SEQID_READ		0
#define SEQID_WREN		1
#define SEQID_WRDI		2
#define SEQID_RDSR		3
#define SEQID_SE		4
#define SEQID_CHIP_ERASE	5
#define SEQID_PP		6
#define SEQID_RDID		7
#define SEQID_WRSR		8
#define SEQID_RDCR		9
#define SEQID_EN4B		10
#define SEQID_BRWR		11
#define SEQID_FAST_READ		12

#define QUADSPI_MIN_IOMAP SZ_4M

enum fsl_qspi_devtype {
	FSL_QUADSPI_VYBRID,
	FSL_QUADSPI_IMX6SX,
<<<<<<< HEAD
	FSL_QUADSPI_S32V234,
=======
	FSL_QUADSPI_IMX7D,
	FSL_QUADSPI_IMX6UL,
	FSL_QUADSPI_LS1021A,
>>>>>>> 0ab73e6e
};

struct fsl_qspi_devtype_data {
	enum fsl_qspi_devtype devtype;
	int rxfifo;
	int txfifo;
	int ahb_buf_size;
	int driver_data;
};

static const struct fsl_qspi_devtype_data vybrid_data = {
	.devtype = FSL_QUADSPI_VYBRID,
	.rxfifo = 128,
	.txfifo = 64,
	.ahb_buf_size = 1024,
	.driver_data = QUADSPI_QUIRK_SWAP_ENDIAN,
};

static const struct fsl_qspi_devtype_data imx6sx_data = {
	.devtype = FSL_QUADSPI_IMX6SX,
	.rxfifo = 128,
	.txfifo = 512,
	.ahb_buf_size = 1024,
	.driver_data = QUADSPI_QUIRK_4X_INT_CLK
		       | QUADSPI_QUIRK_TKT245618,
};

static const struct fsl_qspi_devtype_data imx7d_data = {
	.devtype = FSL_QUADSPI_IMX7D,
	.rxfifo = 512,
	.txfifo = 512,
	.ahb_buf_size = 1024,
	.driver_data = QUADSPI_QUIRK_TKT253890
		       | QUADSPI_QUIRK_4X_INT_CLK,
};

static const struct fsl_qspi_devtype_data imx6ul_data = {
	.devtype = FSL_QUADSPI_IMX6UL,
	.rxfifo = 128,
	.txfifo = 512,
	.ahb_buf_size = 1024,
	.driver_data = QUADSPI_QUIRK_TKT253890
		       | QUADSPI_QUIRK_4X_INT_CLK,
};

static struct fsl_qspi_devtype_data ls1021a_data = {
	.devtype = FSL_QUADSPI_LS1021A,
	.rxfifo = 128,
	.txfifo = 64,
	.ahb_buf_size = 1024,
	.driver_data = 0,
};

static struct fsl_qspi_devtype_data s32v234_data = {
	.devtype = FSL_QUADSPI_S32V234,
	.rxfifo = 128,
	.txfifo = 128
};

#define FSL_QSPI_MAX_CHIP	4
struct fsl_qspi {
	struct spi_nor nor[FSL_QSPI_MAX_CHIP];
	void __iomem *iobase;
	void __iomem *ahb_addr;
	u32 memmap_phy;
	u32 memmap_offs;
	u32 memmap_len;
	struct clk *clk, *clk_en;
	struct device *dev;
	struct completion c;
	const struct fsl_qspi_devtype_data *devtype_data;
	u32 nor_size;
	u32 nor_num;
	u32 clk_rate;
	unsigned int chip_base_addr; /* We may support two chips. */
	bool has_second_chip;
	bool big_endian;
	struct mutex lock;
	struct pm_qos_request pm_qos_req;
};

static inline int needs_swap_endian(struct fsl_qspi *q)
{
	return q->devtype_data->driver_data & QUADSPI_QUIRK_SWAP_ENDIAN;
}

static inline int needs_4x_clock(struct fsl_qspi *q)
{
	return q->devtype_data->driver_data & QUADSPI_QUIRK_4X_INT_CLK;
}

static inline int needs_fill_txfifo(struct fsl_qspi *q)
{
	return q->devtype_data->driver_data & QUADSPI_QUIRK_TKT253890;
}

static inline int needs_wakeup_wait_mode(struct fsl_qspi *q)
{
	return q->devtype_data->driver_data & QUADSPI_QUIRK_TKT245618;
}

/*
 * R/W functions for big- or little-endian registers:
 * The qSPI controller's endian is independent of the CPU core's endian.
 * So far, although the CPU core is little-endian but the qSPI have two
 * versions for big-endian and little-endian.
 */
static void qspi_writel(struct fsl_qspi *q, u32 val, void __iomem *addr)
{
	if (q->big_endian)
		iowrite32be(val, addr);
	else
		iowrite32(val, addr);
}

static u32 qspi_readl(struct fsl_qspi *q, void __iomem *addr)
{
	if (q->big_endian)
		return ioread32be(addr);
	else
		return ioread32(addr);
}

/*
 * An IC bug makes us to re-arrange the 32-bit data.
 * The following chips, such as IMX6SLX, have fixed this bug.
 */
static inline u32 fsl_qspi_endian_xchg(struct fsl_qspi *q, u32 a)
{
	return needs_swap_endian(q) ? __swab32(a) : a;
}

static inline void fsl_qspi_unlock_lut(struct fsl_qspi *q)
{
	qspi_writel(q, QUADSPI_LUTKEY_VALUE, q->iobase + QUADSPI_LUTKEY);
	qspi_writel(q, QUADSPI_LCKER_UNLOCK, q->iobase + QUADSPI_LCKCR);
}

static inline void fsl_qspi_lock_lut(struct fsl_qspi *q)
{
	qspi_writel(q, QUADSPI_LUTKEY_VALUE, q->iobase + QUADSPI_LUTKEY);
	qspi_writel(q, QUADSPI_LCKER_LOCK, q->iobase + QUADSPI_LCKCR);
}

static irqreturn_t fsl_qspi_irq_handler(int irq, void *dev_id)
{
	struct fsl_qspi *q = dev_id;
	u32 reg;

	/* clear interrupt */
	reg = qspi_readl(q, q->iobase + QUADSPI_FR);
	qspi_writel(q, reg, q->iobase + QUADSPI_FR);

	if (reg & QUADSPI_FR_TFF_MASK)
		complete(&q->c);

	dev_dbg(q->dev, "QUADSPI_FR : 0x%.8x:0x%.8x\n", q->chip_base_addr, reg);
	return IRQ_HANDLED;
}

static void fsl_qspi_init_lut(struct fsl_qspi *q)
{
	void __iomem *base = q->iobase;
	int rxfifo = q->devtype_data->rxfifo;
	u32 lut_base;
	int i;

	struct spi_nor *nor = &q->nor[0];
	u8 addrlen = (nor->addr_width == 3) ? ADDR24BIT : ADDR32BIT;
	u8 read_op = nor->read_opcode;
	u8 read_dm = nor->read_dummy;

	fsl_qspi_unlock_lut(q);

	/* Clear all the LUT table */
	for (i = 0; i < QUADSPI_LUT_NUM; i++)
		qspi_writel(q, 0, base + QUADSPI_LUT_BASE + i * 4);

	/* Read */
	lut_base = SEQID_READ * 4;

	qspi_writel(q, LUT0(CMD, PAD1, read_op) | LUT1(ADDR, PAD1, addrlen),
			base + QUADSPI_LUT(lut_base));
	qspi_writel(q, LUT0(DUMMY, PAD1, read_dm) |
		    LUT1(FSL_READ, PAD4, rxfifo),
			base + QUADSPI_LUT(lut_base + 1));

	/* Fast read */
	lut_base = SEQID_FAST_READ * 4;

	if (q->nor_size <= SZ_16M) {
		cmd = SPINOR_OP_READ_FAST;
		addrlen = ADDR24BIT;
		dummy = 8;
	} else {
		/* use the 4-byte address */
		cmd = SPINOR_OP_READ4_FAST;
		addrlen = ADDR32BIT;
		dummy = 8;
	}

	writel(LUT0(CMD, PAD1, cmd) | LUT1(ADDR, PAD1, addrlen),
			base + QUADSPI_LUT(lut_base));
	writel(LUT0(DUMMY, PAD1, dummy) | LUT1(READ, PAD1, rxfifo),
			base + QUADSPI_LUT(lut_base + 1));

	/* Write enable */
	lut_base = SEQID_WREN * 4;
	qspi_writel(q, LUT0(CMD, PAD1, SPINOR_OP_WREN),
			base + QUADSPI_LUT(lut_base));

	/* Page Program */
	lut_base = SEQID_PP * 4;

<<<<<<< HEAD
	if (q->nor_size <= SZ_16M) {
		cmd = SPINOR_OP_PP;
		addrlen = ADDR24BIT;
	} else {
		/* use the 4-byte address */
		cmd = SPINOR_OP_PP_4B;
		addrlen = ADDR32BIT;
	}

	writel(LUT0(CMD, PAD1, cmd) | LUT1(ADDR, PAD1, addrlen),
=======
	qspi_writel(q, LUT0(CMD, PAD1, nor->program_opcode) |
		    LUT1(ADDR, PAD1, addrlen),
>>>>>>> 0ab73e6e
			base + QUADSPI_LUT(lut_base));
	qspi_writel(q, LUT0(FSL_WRITE, PAD1, 0),
			base + QUADSPI_LUT(lut_base + 1));

	/* Read Status */
	lut_base = SEQID_RDSR * 4;
	qspi_writel(q, LUT0(CMD, PAD1, SPINOR_OP_RDSR) |
			LUT1(FSL_READ, PAD1, 0x1),
			base + QUADSPI_LUT(lut_base));

	/* Erase a sector */
	lut_base = SEQID_SE * 4;

<<<<<<< HEAD
	if (q->nor_size <= SZ_16M) {
		cmd = SPINOR_OP_SE;
		addrlen = ADDR24BIT;
	} else {
		/* use the 4-byte address */
		cmd = SPINOR_OP_SE_4B;
		addrlen = ADDR32BIT;
	}

	writel(LUT0(CMD, PAD1, cmd) | LUT1(ADDR, PAD1, addrlen),
=======
	qspi_writel(q, LUT0(CMD, PAD1, nor->erase_opcode) |
		    LUT1(ADDR, PAD1, addrlen),
>>>>>>> 0ab73e6e
			base + QUADSPI_LUT(lut_base));

	/* Erase the whole chip */
	lut_base = SEQID_CHIP_ERASE * 4;
	qspi_writel(q, LUT0(CMD, PAD1, SPINOR_OP_CHIP_ERASE),
			base + QUADSPI_LUT(lut_base));

	/* READ ID */
	lut_base = SEQID_RDID * 4;
	qspi_writel(q, LUT0(CMD, PAD1, SPINOR_OP_RDID) |
			LUT1(FSL_READ, PAD1, 0x8),
			base + QUADSPI_LUT(lut_base));

	/* Write Register */
	lut_base = SEQID_WRSR * 4;
	qspi_writel(q, LUT0(CMD, PAD1, SPINOR_OP_WRSR) |
			LUT1(FSL_WRITE, PAD1, 0x2),
			base + QUADSPI_LUT(lut_base));

	/* Read Configuration Register */
	lut_base = SEQID_RDCR * 4;
	qspi_writel(q, LUT0(CMD, PAD1, SPINOR_OP_RDCR) |
			LUT1(FSL_READ, PAD1, 0x1),
			base + QUADSPI_LUT(lut_base));

	/* Write disable */
	lut_base = SEQID_WRDI * 4;
	qspi_writel(q, LUT0(CMD, PAD1, SPINOR_OP_WRDI),
			base + QUADSPI_LUT(lut_base));

	/* Enter 4 Byte Mode (Micron) */
	lut_base = SEQID_EN4B * 4;
	qspi_writel(q, LUT0(CMD, PAD1, SPINOR_OP_EN4B),
			base + QUADSPI_LUT(lut_base));

	/* Enter 4 Byte Mode (Spansion) */
	lut_base = SEQID_BRWR * 4;
	qspi_writel(q, LUT0(CMD, PAD1, SPINOR_OP_BRWR),
			base + QUADSPI_LUT(lut_base));

	fsl_qspi_lock_lut(q);
}

/* Get the SEQID for the command */
static int fsl_qspi_get_seqid(struct fsl_qspi *q, u8 cmd)
{
	switch (cmd) {
	case SPINOR_OP_READ4_FAST:
	case SPINOR_OP_READ_FAST:
		return SEQID_FAST_READ;
	case SPINOR_OP_READ_1_1_4:
		return SEQID_READ;
	case SPINOR_OP_WREN:
		return SEQID_WREN;
	case SPINOR_OP_WRDI:
		return SEQID_WRDI;
	case SPINOR_OP_RDSR:
		return SEQID_RDSR;
	case SPINOR_OP_SE:
	case SPINOR_OP_SE_4B:
		return SEQID_SE;
	case SPINOR_OP_CHIP_ERASE:
		return SEQID_CHIP_ERASE;
	case SPINOR_OP_PP:
	case SPINOR_OP_PP_4B:
		return SEQID_PP;
	case SPINOR_OP_RDID:
		return SEQID_RDID;
	case SPINOR_OP_WRSR:
		return SEQID_WRSR;
	case SPINOR_OP_RDCR:
		return SEQID_RDCR;
	case SPINOR_OP_EN4B:
		return SEQID_EN4B;
	case SPINOR_OP_BRWR:
		return SEQID_BRWR;
	default:
		if (cmd == q->nor[0].erase_opcode)
			return SEQID_SE;
		dev_err(q->dev, "Unsupported cmd 0x%.2x\n", cmd);
		break;
	}
	return -EINVAL;
}

static int
fsl_qspi_runcmd(struct fsl_qspi *q, u8 cmd, unsigned int addr, int len)
{
	void __iomem *base = q->iobase;
	int seqid;
	u32 reg, reg2;
	int err;

	init_completion(&q->c);
	dev_dbg(q->dev, "to 0x%.8x:0x%.8x, len:%d, cmd:%.2x\n",
			q->chip_base_addr, addr, len, cmd);

	/* save the reg */
	reg = qspi_readl(q, base + QUADSPI_MCR);

	qspi_writel(q, q->memmap_phy + q->chip_base_addr + addr,
			base + QUADSPI_SFAR);
	qspi_writel(q, QUADSPI_RBCT_WMRK_MASK | QUADSPI_RBCT_RXBRD_USEIPS,
			base + QUADSPI_RBCT);
	qspi_writel(q, reg | QUADSPI_MCR_CLR_RXF_MASK, base + QUADSPI_MCR);

	do {
		reg2 = qspi_readl(q, base + QUADSPI_SR);
		if (reg2 & (QUADSPI_SR_IP_ACC_MASK | QUADSPI_SR_AHB_ACC_MASK)) {
			udelay(1);
			dev_dbg(q->dev, "The controller is busy, 0x%x\n", reg2);
			continue;
		}
		break;
	} while (1);

	/* trigger the LUT now */
	seqid = fsl_qspi_get_seqid(q, cmd);
	qspi_writel(q, (seqid << QUADSPI_IPCR_SEQID_SHIFT) | len,
			base + QUADSPI_IPCR);

	/* Wait for the interrupt. */
	if (!wait_for_completion_timeout(&q->c, msecs_to_jiffies(1000))) {
		dev_err(q->dev,
			"cmd 0x%.2x timeout, addr@%.8x, FR:0x%.8x, SR:0x%.8x\n",
			cmd, addr, qspi_readl(q, base + QUADSPI_FR),
			qspi_readl(q, base + QUADSPI_SR));
		err = -ETIMEDOUT;
	} else {
		err = 0;
	}

	/* restore the MCR */
	qspi_writel(q, reg, base + QUADSPI_MCR);

	return err;
}

/* Read out the data from the QUADSPI_RBDR buffer registers. */
static void fsl_qspi_read_data(struct fsl_qspi *q, int len, u8 *rxbuf)
{
	u32 tmp;
	int i = 0;

	while (len > 0) {
		tmp = qspi_readl(q, q->iobase + QUADSPI_RBDR + i * 4);
		tmp = fsl_qspi_endian_xchg(q, tmp);
		dev_dbg(q->dev, "chip addr:0x%.8x, rcv:0x%.8x\n",
				q->chip_base_addr, tmp);

		if (len >= 4) {
			*((u32 *)rxbuf) = tmp;
			rxbuf += 4;
		} else {
			memcpy(rxbuf, &tmp, len);
			break;
		}

		len -= 4;
		i++;
	}
}

/*
 * If we have changed the content of the flash by writing or erasing,
 * we need to invalidate the AHB buffer. If we do not do so, we may read out
 * the wrong data. The spec tells us reset the AHB domain and Serial Flash
 * domain at the same time.
 */
static inline void fsl_qspi_invalid(struct fsl_qspi *q)
{
	u32 reg;

	reg = qspi_readl(q, q->iobase + QUADSPI_MCR);
	reg |= QUADSPI_MCR_SWRSTHD_MASK | QUADSPI_MCR_SWRSTSD_MASK;
	qspi_writel(q, reg, q->iobase + QUADSPI_MCR);

	/*
	 * The minimum delay : 1 AHB + 2 SFCK clocks.
	 * Delay 1 us is enough.
	 */
	udelay(1);

	reg &= ~(QUADSPI_MCR_SWRSTHD_MASK | QUADSPI_MCR_SWRSTSD_MASK);
	qspi_writel(q, reg, q->iobase + QUADSPI_MCR);
}

static ssize_t fsl_qspi_nor_write(struct fsl_qspi *q, struct spi_nor *nor,
				u8 opcode, unsigned int to, u32 *txbuf,
				unsigned count)
{
	int ret, i, j;
	u32 tmp;

	dev_dbg(q->dev, "to 0x%.8x:0x%.8x, len : %d\n",
		q->chip_base_addr, to, count);

	/* clear the TX FIFO. */
	tmp = qspi_readl(q, q->iobase + QUADSPI_MCR);
	qspi_writel(q, tmp | QUADSPI_MCR_CLR_TXF_MASK, q->iobase + QUADSPI_MCR);

	/* fill the TX data to the FIFO */
	for (j = 0, i = ((count + 3) / 4); j < i; j++) {
		tmp = fsl_qspi_endian_xchg(q, *txbuf);
		qspi_writel(q, tmp, q->iobase + QUADSPI_TBDR);
		txbuf++;
	}

	/* fill the TXFIFO upto 16 bytes for i.MX7d */
	if (needs_fill_txfifo(q))
		for (; i < 4; i++)
			qspi_writel(q, tmp, q->iobase + QUADSPI_TBDR);

	/* Trigger it */
	ret = fsl_qspi_runcmd(q, opcode, to, count);

	if (ret == 0)
		return count;

	return ret;
}

static void fsl_qspi_set_map_addr(struct fsl_qspi *q)
{
	int nor_size = q->nor_size;
	void __iomem *base = q->iobase;

	qspi_writel(q, nor_size + q->memmap_phy, base + QUADSPI_SFA1AD);
	qspi_writel(q, nor_size * 2 + q->memmap_phy, base + QUADSPI_SFA2AD);
	qspi_writel(q, nor_size * 3 + q->memmap_phy, base + QUADSPI_SFB1AD);
	qspi_writel(q, nor_size * 4 + q->memmap_phy, base + QUADSPI_SFB2AD);
}

/*
 * There are two different ways to read out the data from the flash:
 *  the "IP Command Read" and the "AHB Command Read".
 *
 * The IC guy suggests we use the "AHB Command Read" which is faster
 * then the "IP Command Read". (What's more is that there is a bug in
 * the "IP Command Read" in the Vybrid.)
 *
 * After we set up the registers for the "AHB Command Read", we can use
 * the memcpy to read the data directly. A "missed" access to the buffer
 * causes the controller to clear the buffer, and use the sequence pointed
 * by the QUADSPI_BFGENCR[SEQID] to initiate a read from the flash.
 */
static void fsl_qspi_init_abh_read(struct fsl_qspi *q)
{
	void __iomem *base = q->iobase;
	int seqid;

	/* AHB configuration for access buffer 0/1/2 .*/
	qspi_writel(q, QUADSPI_BUFXCR_INVALID_MSTRID, base + QUADSPI_BUF0CR);
	qspi_writel(q, QUADSPI_BUFXCR_INVALID_MSTRID, base + QUADSPI_BUF1CR);
	qspi_writel(q, QUADSPI_BUFXCR_INVALID_MSTRID, base + QUADSPI_BUF2CR);
	/*
	 * Set ADATSZ with the maximum AHB buffer size to improve the
	 * read performance.
	 */
	qspi_writel(q, QUADSPI_BUF3CR_ALLMST_MASK |
			((q->devtype_data->ahb_buf_size / 8)
			<< QUADSPI_BUF3CR_ADATSZ_SHIFT),
			base + QUADSPI_BUF3CR);

	/* We only use the buffer3 */
	qspi_writel(q, 0, base + QUADSPI_BUF0IND);
	qspi_writel(q, 0, base + QUADSPI_BUF1IND);
	qspi_writel(q, 0, base + QUADSPI_BUF2IND);

	/* Set the default lut sequence for AHB Read. */
	seqid = fsl_qspi_get_seqid(q, q->nor[0].read_opcode);
	qspi_writel(q, seqid << QUADSPI_BFGENCR_SEQID_SHIFT,
		q->iobase + QUADSPI_BFGENCR);
}

/* This function was used to prepare and enable QSPI clock */
static int fsl_qspi_clk_prep_enable(struct fsl_qspi *q)
{
	int ret;

	ret = clk_prepare_enable(q->clk_en);
	if (ret)
		return ret;

	ret = clk_prepare_enable(q->clk);
	if (ret) {
		clk_disable_unprepare(q->clk_en);
		return ret;
	}

	if (needs_wakeup_wait_mode(q))
		pm_qos_add_request(&q->pm_qos_req, PM_QOS_CPU_DMA_LATENCY, 0);

	return 0;
}

/* This function was used to disable and unprepare QSPI clock */
static void fsl_qspi_clk_disable_unprep(struct fsl_qspi *q)
{
	if (needs_wakeup_wait_mode(q))
		pm_qos_remove_request(&q->pm_qos_req);

	clk_disable_unprepare(q->clk);
	clk_disable_unprepare(q->clk_en);

}

/* We use this function to do some basic init for spi_nor_scan(). */
static int fsl_qspi_nor_setup(struct fsl_qspi *q)
{
	void __iomem *base = q->iobase;
	u32 reg;
	int ret;

	/* disable and unprepare clock to avoid glitch pass to controller */
	fsl_qspi_clk_disable_unprep(q);

	/* the default frequency, we will change it in the future. */
	ret = clk_set_rate(q->clk, 66000000);
	if (ret)
		return ret;

	ret = fsl_qspi_clk_prep_enable(q);
	if (ret)
		return ret;

	/* Reset the module */
	qspi_writel(q, QUADSPI_MCR_SWRSTSD_MASK | QUADSPI_MCR_SWRSTHD_MASK,
		base + QUADSPI_MCR);
	udelay(1);

	/* Init the LUT table. */
	fsl_qspi_init_lut(q);

	/* Disable the module */
	qspi_writel(q, QUADSPI_MCR_MDIS_MASK | QUADSPI_MCR_RESERVED_MASK,
			base + QUADSPI_MCR);

	reg = qspi_readl(q, base + QUADSPI_SMPR);
	qspi_writel(q, reg & ~(QUADSPI_SMPR_FSDLY_MASK
			| QUADSPI_SMPR_FSPHS_MASK
			| QUADSPI_SMPR_HSENA_MASK
			| QUADSPI_SMPR_DDRSMP_MASK), base + QUADSPI_SMPR);

	/* Enable the module */
	qspi_writel(q, QUADSPI_MCR_RESERVED_MASK | QUADSPI_MCR_END_CFG_MASK,
			base + QUADSPI_MCR);

	/* clear all interrupt status */
	qspi_writel(q, 0xffffffff, q->iobase + QUADSPI_FR);

	/* enable the interrupt */
	qspi_writel(q, QUADSPI_RSER_TFIE, q->iobase + QUADSPI_RSER);

	return 0;
}

static int fsl_qspi_nor_setup_last(struct fsl_qspi *q)
{
	unsigned long rate = q->clk_rate;
	int ret;

	if (needs_4x_clock(q))
		rate *= 4;

	/* disable and unprepare clock to avoid glitch pass to controller */
	fsl_qspi_clk_disable_unprep(q);

	ret = clk_set_rate(q->clk, rate);
	if (ret)
		return ret;

	ret = fsl_qspi_clk_prep_enable(q);
	if (ret)
		return ret;

	/* Init the LUT table again. */
	fsl_qspi_init_lut(q);

	/* Init for AHB read */
	fsl_qspi_init_abh_read(q);

	return 0;
}

static const struct of_device_id fsl_qspi_dt_ids[] = {
	{ .compatible = "fsl,vf610-qspi", .data = (void *)&vybrid_data, },
	{ .compatible = "fsl,imx6sx-qspi", .data = (void *)&imx6sx_data, },
<<<<<<< HEAD
	{ .compatible = "fsl,s32v234-qspi", .data = (void *)&s32v234_data, },
=======
	{ .compatible = "fsl,imx7d-qspi", .data = (void *)&imx7d_data, },
	{ .compatible = "fsl,imx6ul-qspi", .data = (void *)&imx6ul_data, },
	{ .compatible = "fsl,ls1021a-qspi", .data = (void *)&ls1021a_data, },
>>>>>>> 0ab73e6e
	{ /* sentinel */ }
};
MODULE_DEVICE_TABLE(of, fsl_qspi_dt_ids);

static void fsl_qspi_set_base_addr(struct fsl_qspi *q, struct spi_nor *nor)
{
	q->chip_base_addr = q->nor_size * (nor - q->nor);
}

static int fsl_qspi_read_reg(struct spi_nor *nor, u8 opcode, u8 *buf, int len)
{
	int ret;
	struct fsl_qspi *q = nor->priv;

	ret = fsl_qspi_runcmd(q, opcode, 0, len);
	if (ret)
		return ret;

	fsl_qspi_read_data(q, len, buf);
	return 0;
}

static int fsl_qspi_write_reg(struct spi_nor *nor, u8 opcode, u8 *buf, int len)
{
	struct fsl_qspi *q = nor->priv;
	int ret;

	if (!buf) {
		ret = fsl_qspi_runcmd(q, opcode, 0, 1);
		if (ret)
			return ret;

		if (opcode == SPINOR_OP_CHIP_ERASE)
			fsl_qspi_invalid(q);

	} else if (len > 0) {
		ret = fsl_qspi_nor_write(q, nor, opcode, 0,
					(u32 *)buf, len);
		if (ret > 0)
			return 0;
	} else {
		dev_err(q->dev, "invalid cmd %d\n", opcode);
		ret = -EINVAL;
	}

	return ret;
}

static ssize_t fsl_qspi_write(struct spi_nor *nor, loff_t to,
			      size_t len, const u_char *buf)
{
	struct fsl_qspi *q = nor->priv;
	ssize_t ret = fsl_qspi_nor_write(q, nor, nor->program_opcode, to,
					 (u32 *)buf, len);

	/* invalid the data in the AHB buffer. */
	fsl_qspi_invalid(q);
	return ret;
}

static ssize_t fsl_qspi_read(struct spi_nor *nor, loff_t from,
			     size_t len, u_char *buf)
{
	struct fsl_qspi *q = nor->priv;
	u8 cmd = nor->read_opcode;

<<<<<<< HEAD
	dev_dbg(q->dev, "cmd [%x],read from (0x%p, 0x%.8x, 0x%.8x),len:%zd\n",
		cmd, q->ahb_base, q->chip_base_addr, (unsigned int)from, len);
=======
	/* if necessary,ioremap buffer before AHB read, */
	if (!q->ahb_addr) {
		q->memmap_offs = q->chip_base_addr + from;
		q->memmap_len = len > QUADSPI_MIN_IOMAP ? len : QUADSPI_MIN_IOMAP;

		q->ahb_addr = ioremap_nocache(
				q->memmap_phy + q->memmap_offs,
				q->memmap_len);
		if (!q->ahb_addr) {
			dev_err(q->dev, "ioremap failed\n");
			return -ENOMEM;
		}
	/* ioremap if the data requested is out of range */
	} else if (q->chip_base_addr + from < q->memmap_offs
			|| q->chip_base_addr + from + len >
			q->memmap_offs + q->memmap_len) {
		iounmap(q->ahb_addr);

		q->memmap_offs = q->chip_base_addr + from;
		q->memmap_len = len > QUADSPI_MIN_IOMAP ? len : QUADSPI_MIN_IOMAP;
		q->ahb_addr = ioremap_nocache(
				q->memmap_phy + q->memmap_offs,
				q->memmap_len);
		if (!q->ahb_addr) {
			dev_err(q->dev, "ioremap failed\n");
			return -ENOMEM;
		}
	}

	dev_dbg(q->dev, "cmd [%x],read from %p, len:%zd\n",
		cmd, q->ahb_addr + q->chip_base_addr + from - q->memmap_offs,
		len);
>>>>>>> 0ab73e6e

	/* Read out the data directly from the AHB buffer.*/
	memcpy(buf, q->ahb_addr + q->chip_base_addr + from - q->memmap_offs,
		len);

	return len;
}

static int fsl_qspi_erase(struct spi_nor *nor, loff_t offs)
{
	struct fsl_qspi *q = nor->priv;
	int ret;

	dev_dbg(nor->dev, "%dKiB at 0x%08x:0x%08x\n",
		nor->mtd.erasesize / 1024, q->chip_base_addr, (u32)offs);

	ret = fsl_qspi_runcmd(q, nor->erase_opcode, offs, 0);
	if (ret)
		return ret;

	fsl_qspi_invalid(q);
	return 0;
}

static int fsl_qspi_prep(struct spi_nor *nor, enum spi_nor_ops ops)
{
	struct fsl_qspi *q = nor->priv;
	int ret;

	mutex_lock(&q->lock);

	ret = fsl_qspi_clk_prep_enable(q);
	if (ret)
		goto err_mutex;

	fsl_qspi_set_base_addr(q, nor);
	return 0;

err_mutex:
	mutex_unlock(&q->lock);
	return ret;
}

static void fsl_qspi_unprep(struct spi_nor *nor, enum spi_nor_ops ops)
{
	struct fsl_qspi *q = nor->priv;

	fsl_qspi_clk_disable_unprep(q);
	mutex_unlock(&q->lock);
}

static int fsl_qspi_probe(struct platform_device *pdev)
{
	const struct spi_nor_hwcaps hwcaps = {
		.mask = SNOR_HWCAPS_READ_1_1_4 |
			SNOR_HWCAPS_PP,
	};
	struct device_node *np = pdev->dev.of_node;
	struct device *dev = &pdev->dev;
	struct fsl_qspi *q;
	struct resource *res;
	struct spi_nor *nor;
	struct mtd_info *mtd;
	int ret, i = 0;

	q = devm_kzalloc(dev, sizeof(*q), GFP_KERNEL);
	if (!q)
		return -ENOMEM;

	q->nor_num = of_get_child_count(dev->of_node);
	if (!q->nor_num || q->nor_num > FSL_QSPI_MAX_CHIP)
		return -ENODEV;

	q->dev = dev;
	q->devtype_data = of_device_get_match_data(dev);
	if (!q->devtype_data)
		return -ENODEV;
	platform_set_drvdata(pdev, q);

	/* find the resources */
	res = platform_get_resource_byname(pdev, IORESOURCE_MEM, "QuadSPI");
	q->iobase = devm_ioremap_resource(dev, res);
	if (IS_ERR(q->iobase))
		return PTR_ERR(q->iobase);

	q->big_endian = of_property_read_bool(np, "big-endian");
	res = platform_get_resource_byname(pdev, IORESOURCE_MEM,
					"QuadSPI-memory");
	if (!devm_request_mem_region(dev, res->start, resource_size(res),
				     res->name)) {
		dev_err(dev, "can't request region for resource %pR\n", res);
		return -EBUSY;
	}

	q->memmap_phy = res->start;

	/* find the clocks */
	q->clk_en = devm_clk_get(dev, "qspi_en");
	if (IS_ERR(q->clk_en))
		return PTR_ERR(q->clk_en);

	q->clk = devm_clk_get(dev, "qspi");
	if (IS_ERR(q->clk))
		return PTR_ERR(q->clk);

	ret = fsl_qspi_clk_prep_enable(q);
	if (ret) {
		dev_err(dev, "can not enable the clock\n");
		goto clk_failed;
	}

	/* find the irq */
	ret = platform_get_irq(pdev, 0);
	if (ret < 0) {
		dev_err(dev, "failed to get the irq: %d\n", ret);
		goto irq_failed;
	}

	ret = devm_request_irq(dev, ret,
			fsl_qspi_irq_handler, 0, pdev->name, q);
	if (ret) {
		dev_err(dev, "failed to request irq: %d\n", ret);
		goto irq_failed;
	}

	ret = fsl_qspi_nor_setup(q);
	if (ret)
		goto irq_failed;

	if (of_get_property(np, "fsl,qspi-has-second-chip", NULL))
		q->has_second_chip = true;

	mutex_init(&q->lock);

	/* iterate the subnodes. */
	for_each_available_child_of_node(dev->of_node, np) {
		/* skip the holes */
		if (!q->has_second_chip)
			i *= 2;

		nor = &q->nor[i];
		mtd = &nor->mtd;

		nor->dev = dev;
		spi_nor_set_flash_node(nor, np);
		nor->priv = q;

		/* fill the hooks */
		nor->read_reg = fsl_qspi_read_reg;
		nor->write_reg = fsl_qspi_write_reg;
		nor->read = fsl_qspi_read;
		nor->write = fsl_qspi_write;
		nor->erase = fsl_qspi_erase;

		nor->prepare = fsl_qspi_prep;
		nor->unprepare = fsl_qspi_unprep;

		ret = of_property_read_u32(np, "spi-max-frequency",
				&q->clk_rate);
		if (ret < 0)
			goto mutex_failed;

		/* set the chip address for READID */
		fsl_qspi_set_base_addr(q, nor);

		ret = spi_nor_scan(nor, NULL, &hwcaps);
		if (ret)
			goto mutex_failed;

		ret = mtd_device_register(mtd, NULL, 0);
		if (ret)
			goto mutex_failed;

		/* Set the correct NOR size now. */
		if (q->nor_size == 0) {
			q->nor_size = mtd->size;

			/* Map the SPI NOR to accessiable address */
			fsl_qspi_set_map_addr(q);
		}

		/*
		 * The TX FIFO is 64 bytes in the Vybrid, but the Page Program
		 * may writes 265 bytes per time. The write is working in the
		 * unit of the TX FIFO, not in the unit of the SPI NOR's page
		 * size.
		 *
		 * So shrink the spi_nor->page_size if it is larger then the
		 * TX FIFO.
		 */
		if (nor->page_size > q->devtype_data->txfifo)
			nor->page_size = q->devtype_data->txfifo;

		i++;
	}

	/* finish the rest init. */
	ret = fsl_qspi_nor_setup_last(q);
	if (ret)
		goto last_init_failed;

	fsl_qspi_clk_disable_unprep(q);
	return 0;

last_init_failed:
	for (i = 0; i < q->nor_num; i++) {
		/* skip the holes */
		if (!q->has_second_chip)
			i *= 2;
		mtd_device_unregister(&q->nor[i].mtd);
	}
mutex_failed:
	mutex_destroy(&q->lock);
irq_failed:
	fsl_qspi_clk_disable_unprep(q);
clk_failed:
	dev_err(dev, "Freescale QuadSPI probe failed\n");
	return ret;
}

static int fsl_qspi_remove(struct platform_device *pdev)
{
	struct fsl_qspi *q = platform_get_drvdata(pdev);
	int i;

	for (i = 0; i < q->nor_num; i++) {
		/* skip the holes */
		if (!q->has_second_chip)
			i *= 2;
		mtd_device_unregister(&q->nor[i].mtd);
	}

	/* disable the hardware */
	qspi_writel(q, QUADSPI_MCR_MDIS_MASK, q->iobase + QUADSPI_MCR);
	qspi_writel(q, 0x0, q->iobase + QUADSPI_RSER);

	mutex_destroy(&q->lock);

	if (q->ahb_addr)
		iounmap(q->ahb_addr);

	return 0;
}

static int fsl_qspi_suspend(struct platform_device *pdev, pm_message_t state)
{
	return 0;
}

static int fsl_qspi_resume(struct platform_device *pdev)
{
	int ret;
	struct fsl_qspi *q = platform_get_drvdata(pdev);

	ret = fsl_qspi_clk_prep_enable(q);
	if (ret)
		return ret;

	fsl_qspi_nor_setup(q);
	fsl_qspi_set_map_addr(q);
	fsl_qspi_nor_setup_last(q);

	fsl_qspi_clk_disable_unprep(q);

	return 0;
}

static struct platform_driver fsl_qspi_driver = {
	.driver = {
		.name	= "fsl-quadspi",
		.bus	= &platform_bus_type,
		.of_match_table = fsl_qspi_dt_ids,
	},
	.probe          = fsl_qspi_probe,
	.remove		= fsl_qspi_remove,
	.suspend	= fsl_qspi_suspend,
	.resume		= fsl_qspi_resume,
};
module_platform_driver(fsl_qspi_driver);

MODULE_DESCRIPTION("Freescale QuadSPI Controller Driver");
MODULE_AUTHOR("Freescale Semiconductor Inc.");
MODULE_LICENSE("GPL v2");<|MERGE_RESOLUTION|>--- conflicted
+++ resolved
@@ -2,7 +2,6 @@
  * Freescale QuadSPI driver.
  *
  * Copyright (C) 2013 Freescale Semiconductor, Inc.
- * Copyright 2017 NXP
  *
  * This program is free software; you can redistribute it and/or modify
  * it under the terms of the GNU General Public License as published by
@@ -206,20 +205,15 @@
 #define SEQID_RDCR		9
 #define SEQID_EN4B		10
 #define SEQID_BRWR		11
-#define SEQID_FAST_READ		12
 
 #define QUADSPI_MIN_IOMAP SZ_4M
 
 enum fsl_qspi_devtype {
 	FSL_QUADSPI_VYBRID,
 	FSL_QUADSPI_IMX6SX,
-<<<<<<< HEAD
-	FSL_QUADSPI_S32V234,
-=======
 	FSL_QUADSPI_IMX7D,
 	FSL_QUADSPI_IMX6UL,
 	FSL_QUADSPI_LS1021A,
->>>>>>> 0ab73e6e
 };
 
 struct fsl_qspi_devtype_data {
@@ -271,12 +265,6 @@
 	.txfifo = 64,
 	.ahb_buf_size = 1024,
 	.driver_data = 0,
-};
-
-static struct fsl_qspi_devtype_data s32v234_data = {
-	.devtype = FSL_QUADSPI_S32V234,
-	.rxfifo = 128,
-	.txfifo = 128
 };
 
 #define FSL_QSPI_MAX_CHIP	4
@@ -407,25 +395,6 @@
 		    LUT1(FSL_READ, PAD4, rxfifo),
 			base + QUADSPI_LUT(lut_base + 1));
 
-	/* Fast read */
-	lut_base = SEQID_FAST_READ * 4;
-
-	if (q->nor_size <= SZ_16M) {
-		cmd = SPINOR_OP_READ_FAST;
-		addrlen = ADDR24BIT;
-		dummy = 8;
-	} else {
-		/* use the 4-byte address */
-		cmd = SPINOR_OP_READ4_FAST;
-		addrlen = ADDR32BIT;
-		dummy = 8;
-	}
-
-	writel(LUT0(CMD, PAD1, cmd) | LUT1(ADDR, PAD1, addrlen),
-			base + QUADSPI_LUT(lut_base));
-	writel(LUT0(DUMMY, PAD1, dummy) | LUT1(READ, PAD1, rxfifo),
-			base + QUADSPI_LUT(lut_base + 1));
-
 	/* Write enable */
 	lut_base = SEQID_WREN * 4;
 	qspi_writel(q, LUT0(CMD, PAD1, SPINOR_OP_WREN),
@@ -434,21 +403,8 @@
 	/* Page Program */
 	lut_base = SEQID_PP * 4;
 
-<<<<<<< HEAD
-	if (q->nor_size <= SZ_16M) {
-		cmd = SPINOR_OP_PP;
-		addrlen = ADDR24BIT;
-	} else {
-		/* use the 4-byte address */
-		cmd = SPINOR_OP_PP_4B;
-		addrlen = ADDR32BIT;
-	}
-
-	writel(LUT0(CMD, PAD1, cmd) | LUT1(ADDR, PAD1, addrlen),
-=======
 	qspi_writel(q, LUT0(CMD, PAD1, nor->program_opcode) |
 		    LUT1(ADDR, PAD1, addrlen),
->>>>>>> 0ab73e6e
 			base + QUADSPI_LUT(lut_base));
 	qspi_writel(q, LUT0(FSL_WRITE, PAD1, 0),
 			base + QUADSPI_LUT(lut_base + 1));
@@ -462,21 +418,8 @@
 	/* Erase a sector */
 	lut_base = SEQID_SE * 4;
 
-<<<<<<< HEAD
-	if (q->nor_size <= SZ_16M) {
-		cmd = SPINOR_OP_SE;
-		addrlen = ADDR24BIT;
-	} else {
-		/* use the 4-byte address */
-		cmd = SPINOR_OP_SE_4B;
-		addrlen = ADDR32BIT;
-	}
-
-	writel(LUT0(CMD, PAD1, cmd) | LUT1(ADDR, PAD1, addrlen),
-=======
 	qspi_writel(q, LUT0(CMD, PAD1, nor->erase_opcode) |
 		    LUT1(ADDR, PAD1, addrlen),
->>>>>>> 0ab73e6e
 			base + QUADSPI_LUT(lut_base));
 
 	/* Erase the whole chip */
@@ -524,9 +467,6 @@
 static int fsl_qspi_get_seqid(struct fsl_qspi *q, u8 cmd)
 {
 	switch (cmd) {
-	case SPINOR_OP_READ4_FAST:
-	case SPINOR_OP_READ_FAST:
-		return SEQID_FAST_READ;
 	case SPINOR_OP_READ_1_1_4:
 		return SEQID_READ;
 	case SPINOR_OP_WREN:
@@ -536,12 +476,10 @@
 	case SPINOR_OP_RDSR:
 		return SEQID_RDSR;
 	case SPINOR_OP_SE:
-	case SPINOR_OP_SE_4B:
 		return SEQID_SE;
 	case SPINOR_OP_CHIP_ERASE:
 		return SEQID_CHIP_ERASE;
 	case SPINOR_OP_PP:
-	case SPINOR_OP_PP_4B:
 		return SEQID_PP;
 	case SPINOR_OP_RDID:
 		return SEQID_RDID;
@@ -865,13 +803,9 @@
 static const struct of_device_id fsl_qspi_dt_ids[] = {
 	{ .compatible = "fsl,vf610-qspi", .data = (void *)&vybrid_data, },
 	{ .compatible = "fsl,imx6sx-qspi", .data = (void *)&imx6sx_data, },
-<<<<<<< HEAD
-	{ .compatible = "fsl,s32v234-qspi", .data = (void *)&s32v234_data, },
-=======
 	{ .compatible = "fsl,imx7d-qspi", .data = (void *)&imx7d_data, },
 	{ .compatible = "fsl,imx6ul-qspi", .data = (void *)&imx6ul_data, },
 	{ .compatible = "fsl,ls1021a-qspi", .data = (void *)&ls1021a_data, },
->>>>>>> 0ab73e6e
 	{ /* sentinel */ }
 };
 MODULE_DEVICE_TABLE(of, fsl_qspi_dt_ids);
@@ -938,10 +872,6 @@
 	struct fsl_qspi *q = nor->priv;
 	u8 cmd = nor->read_opcode;
 
-<<<<<<< HEAD
-	dev_dbg(q->dev, "cmd [%x],read from (0x%p, 0x%.8x, 0x%.8x),len:%zd\n",
-		cmd, q->ahb_base, q->chip_base_addr, (unsigned int)from, len);
-=======
 	/* if necessary,ioremap buffer before AHB read, */
 	if (!q->ahb_addr) {
 		q->memmap_offs = q->chip_base_addr + from;
@@ -974,7 +904,6 @@
 	dev_dbg(q->dev, "cmd [%x],read from %p, len:%zd\n",
 		cmd, q->ahb_addr + q->chip_base_addr + from - q->memmap_offs,
 		len);
->>>>>>> 0ab73e6e
 
 	/* Read out the data directly from the AHB buffer.*/
 	memcpy(buf, q->ahb_addr + q->chip_base_addr + from - q->memmap_offs,
