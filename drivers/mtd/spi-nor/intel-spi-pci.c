// SPDX-License-Identifier: GPL-2.0-only
/*
 * Intel PCH/PCU SPI flash PCI driver.
 *
 * Copyright (C) 2016, Intel Corporation
 * Author: Mika Westerberg <mika.westerberg@linux.intel.com>
 */

#include <linux/ioport.h>
#include <linux/kernel.h>
#include <linux/module.h>
#include <linux/pci.h>

#include "intel-spi.h"

#define BCR		0xdc
#define BCR_WPD		BIT(0)

static const struct intel_spi_boardinfo bxt_info = {
	.type = INTEL_SPI_BXT,
};

static int intel_spi_pci_probe(struct pci_dev *pdev,
			       const struct pci_device_id *id)
{
	struct intel_spi_boardinfo *info;
	struct intel_spi *ispi;
	u32 bcr;
	int ret;

	ret = pcim_enable_device(pdev);
	if (ret)
		return ret;

	info = devm_kmemdup(&pdev->dev, (void *)id->driver_data, sizeof(*info),
			    GFP_KERNEL);
	if (!info)
		return -ENOMEM;

	/* Try to make the chip read/write */
	pci_read_config_dword(pdev, BCR, &bcr);
	if (!(bcr & BCR_WPD)) {
		bcr |= BCR_WPD;
		pci_write_config_dword(pdev, BCR, bcr);
		pci_read_config_dword(pdev, BCR, &bcr);
	}
	info->writeable = !!(bcr & BCR_WPD);

	ispi = intel_spi_probe(&pdev->dev, &pdev->resource[0], info);
	if (IS_ERR(ispi))
		return PTR_ERR(ispi);

	pci_set_drvdata(pdev, ispi);
	return 0;
}

static void intel_spi_pci_remove(struct pci_dev *pdev)
{
	intel_spi_remove(pci_get_drvdata(pdev));
}

static const struct pci_device_id intel_spi_pci_ids[] = {
	{ PCI_VDEVICE(INTEL, 0x02a4), (unsigned long)&bxt_info },
	{ PCI_VDEVICE(INTEL, 0x18e0), (unsigned long)&bxt_info },
	{ PCI_VDEVICE(INTEL, 0x19e0), (unsigned long)&bxt_info },
	{ PCI_VDEVICE(INTEL, 0x34a4), (unsigned long)&bxt_info },
<<<<<<< HEAD
=======
	{ PCI_VDEVICE(INTEL, 0x4b24), (unsigned long)&bxt_info },
	{ PCI_VDEVICE(INTEL, 0xa0a4), (unsigned long)&bxt_info },
>>>>>>> f7688b48
	{ PCI_VDEVICE(INTEL, 0xa1a4), (unsigned long)&bxt_info },
	{ PCI_VDEVICE(INTEL, 0xa224), (unsigned long)&bxt_info },
	{ },
};
MODULE_DEVICE_TABLE(pci, intel_spi_pci_ids);

static struct pci_driver intel_spi_pci_driver = {
	.name = "intel-spi",
	.id_table = intel_spi_pci_ids,
	.probe = intel_spi_pci_probe,
	.remove = intel_spi_pci_remove,
};

module_pci_driver(intel_spi_pci_driver);

MODULE_DESCRIPTION("Intel PCH/PCU SPI flash PCI driver");
MODULE_AUTHOR("Mika Westerberg <mika.westerberg@linux.intel.com>");
MODULE_LICENSE("GPL v2");<|MERGE_RESOLUTION|>--- conflicted
+++ resolved
@@ -64,11 +64,8 @@
 	{ PCI_VDEVICE(INTEL, 0x18e0), (unsigned long)&bxt_info },
 	{ PCI_VDEVICE(INTEL, 0x19e0), (unsigned long)&bxt_info },
 	{ PCI_VDEVICE(INTEL, 0x34a4), (unsigned long)&bxt_info },
-<<<<<<< HEAD
-=======
 	{ PCI_VDEVICE(INTEL, 0x4b24), (unsigned long)&bxt_info },
 	{ PCI_VDEVICE(INTEL, 0xa0a4), (unsigned long)&bxt_info },
->>>>>>> f7688b48
 	{ PCI_VDEVICE(INTEL, 0xa1a4), (unsigned long)&bxt_info },
 	{ PCI_VDEVICE(INTEL, 0xa224), (unsigned long)&bxt_info },
 	{ },
