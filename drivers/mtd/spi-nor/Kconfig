# SPDX-License-Identifier: GPL-2.0-only
menuconfig MTD_SPI_NOR
	tristate "SPI-NOR device support"
	depends on MTD
	depends on MTD && SPI_MASTER
	select SPI_MEM
	help
	  This is the framework for the SPI NOR which can be used by the SPI
	  device drivers and the SPI-NOR device driver.

if MTD_SPI_NOR

config MTD_SPI_NOR_USE_4K_SECTORS
	bool "Use small 4096 B erase sectors"
	default y
	help
	  Many flash memories support erasing small (4096 B) sectors. Depending
	  on the usage this feature may provide performance gain in comparison
	  to erasing whole blocks (32/64 KiB).
	  Changing a small part of the flash's contents is usually faster with
	  small sectors. On the other hand erasing should be faster when using
	  64 KiB block instead of 16 × 4 KiB sectors.

	  Please note that some tools/drivers/filesystems may not work with
	  4096 B erase size (e.g. UBIFS requires 15 KiB as a minimum).

config SPI_ASPEED_SMC
	tristate "Aspeed flash controllers in SPI mode"
	depends on ARCH_ASPEED || COMPILE_TEST
	depends on HAS_IOMEM && OF
	help
	  This enables support for the Firmware Memory controller (FMC)
	  in the Aspeed AST2500/AST2400 SoCs when attached to SPI NOR chips,
	  and support for the SPI flash memory controller (SPI) for
	  the host firmware. The implementation only supports SPI NOR.

<<<<<<< HEAD
config SPI_ATMEL_QUADSPI
	tristate "Atmel Quad SPI Controller"
	depends on ARCH_AT91 || (ARM && COMPILE_TEST && !ARCH_EBSA110)
	depends on OF && HAS_IOMEM
	help
	  This enables support for the Quad SPI controller in master mode.
	  This driver does not support generic SPI. The implementation only
	  supports SPI NOR.

=======
>>>>>>> fa578e9d
config SPI_CADENCE_QUADSPI
	tristate "Cadence Quad SPI controller"
	depends on OF && (ARM || ARM64 || COMPILE_TEST)
	help
	  Enable support for the Cadence Quad SPI Flash controller.

	  Cadence QSPI is a specialized controller for connecting an SPI
	  Flash over 1/2/4-bit wide bus. Enable this option if you have a
	  device with a Cadence QSPI controller and want to access the
	  Flash as an MTD device.

<<<<<<< HEAD
config SPI_FSL_QUADSPI
	tristate "Freescale Quad SPI controller"
	depends on ARCH_MXC || SOC_LS1021A || ARCH_LAYERSCAPE || ARCH_S32 \
	|| COMPILE_TEST
	depends on HAS_IOMEM
	help
	  This enables support for the Quad SPI controller in master mode.
	  This controller does not support generic SPI. It only supports
	  SPI NOR.

=======
>>>>>>> fa578e9d
config SPI_HISI_SFC
	tristate "Hisilicon SPI-NOR Flash Controller(SFC)"
	depends on ARCH_HISI || COMPILE_TEST
	depends on HAS_IOMEM
	help
	  This enables support for hisilicon SPI-NOR flash controller.

config SPI_MTK_QUADSPI
	tristate "MediaTek Quad SPI controller"
	depends on HAS_IOMEM
	help
	  This enables support for the Quad SPI controller in master mode.
	  This controller does not support generic SPI. It only supports
	  SPI NOR.

config SPI_NXP_SPIFI
	tristate "NXP SPI Flash Interface (SPIFI)"
	depends on OF && (ARCH_LPC18XX || COMPILE_TEST)
	depends on HAS_IOMEM
	help
	  Enable support for the NXP LPC SPI Flash Interface controller.

	  SPIFI is a specialized controller for connecting serial SPI
	  Flash. Enable this option if you have a device with a SPIFI
	  controller and want to access the Flash as a mtd device.

config SPI_INTEL_SPI
	tristate

config SPI_INTEL_SPI_PCI
	tristate "Intel PCH/PCU SPI flash PCI driver (DANGEROUS)"
	depends on X86 && PCI
	select SPI_INTEL_SPI
	help
	  This enables PCI support for the Intel PCH/PCU SPI controller in
	  master mode. This controller is present in modern Intel hardware
	  and is used to hold BIOS and other persistent settings. Using
	  this driver it is possible to upgrade BIOS directly from Linux.

	  Say N here unless you know what you are doing. Overwriting the
	  SPI flash may render the system unbootable.

	  To compile this driver as a module, choose M here: the module
	  will be called intel-spi-pci.

config SPI_INTEL_SPI_PLATFORM
	tristate "Intel PCH/PCU SPI flash platform driver (DANGEROUS)"
	depends on X86
	select SPI_INTEL_SPI
	help
	  This enables platform support for the Intel PCH/PCU SPI
	  controller in master mode. This controller is present in modern
	  Intel hardware and is used to hold BIOS and other persistent
	  settings. Using this driver it is possible to upgrade BIOS
	  directly from Linux.

	  Say N here unless you know what you are doing. Overwriting the
	  SPI flash may render the system unbootable.

	  To compile this driver as a module, choose M here: the module
	  will be called intel-spi-platform.

endif # MTD_SPI_NOR<|MERGE_RESOLUTION|>--- conflicted
+++ resolved
@@ -34,18 +34,6 @@
 	  and support for the SPI flash memory controller (SPI) for
 	  the host firmware. The implementation only supports SPI NOR.
 
-<<<<<<< HEAD
-config SPI_ATMEL_QUADSPI
-	tristate "Atmel Quad SPI Controller"
-	depends on ARCH_AT91 || (ARM && COMPILE_TEST && !ARCH_EBSA110)
-	depends on OF && HAS_IOMEM
-	help
-	  This enables support for the Quad SPI controller in master mode.
-	  This driver does not support generic SPI. The implementation only
-	  supports SPI NOR.
-
-=======
->>>>>>> fa578e9d
 config SPI_CADENCE_QUADSPI
 	tristate "Cadence Quad SPI controller"
 	depends on OF && (ARM || ARM64 || COMPILE_TEST)
@@ -57,19 +45,6 @@
 	  device with a Cadence QSPI controller and want to access the
 	  Flash as an MTD device.
 
-<<<<<<< HEAD
-config SPI_FSL_QUADSPI
-	tristate "Freescale Quad SPI controller"
-	depends on ARCH_MXC || SOC_LS1021A || ARCH_LAYERSCAPE || ARCH_S32 \
-	|| COMPILE_TEST
-	depends on HAS_IOMEM
-	help
-	  This enables support for the Quad SPI controller in master mode.
-	  This controller does not support generic SPI. It only supports
-	  SPI NOR.
-
-=======
->>>>>>> fa578e9d
 config SPI_HISI_SFC
 	tristate "Hisilicon SPI-NOR Flash Controller(SFC)"
 	depends on ARCH_HISI || COMPILE_TEST
