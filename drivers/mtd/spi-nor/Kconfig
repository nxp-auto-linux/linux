menuconfig MTD_SPI_NOR
	tristate "SPI-NOR device support"
	depends on MTD
	help
	  This is the framework for the SPI NOR which can be used by the SPI
	  device drivers and the SPI-NOR device driver.

if MTD_SPI_NOR

config MTD_MT81xx_NOR
	tristate "Mediatek MT81xx SPI NOR flash controller"
	depends on HAS_IOMEM
	help
	  This enables access to SPI NOR flash, using MT81xx SPI NOR flash
	  controller. This controller does not support generic SPI BUS, it only
	  supports SPI NOR Flash.

config MTD_SPI_NOR_USE_4K_SECTORS
	bool "Use small 4096 B erase sectors"
	default y
	help
	  Many flash memories support erasing small (4096 B) sectors. Depending
	  on the usage this feature may provide performance gain in comparison
	  to erasing whole blocks (32/64 KiB).
	  Changing a small part of the flash's contents is usually faster with
	  small sectors. On the other hand erasing should be faster when using
	  64 KiB block instead of 16 × 4 KiB sectors.

	  Please note that some tools/drivers/filesystems may not work with
	  4096 B erase size (e.g. UBIFS requires 15 KiB as a minimum).

config SPI_ASPEED_SMC
	tristate "Aspeed flash controllers in SPI mode"
	depends on ARCH_ASPEED || COMPILE_TEST
	depends on HAS_IOMEM && OF
	help
	  This enables support for the Firmware Memory controller (FMC)
	  in the Aspeed AST2500/AST2400 SoCs when attached to SPI NOR chips,
	  and support for the SPI flash memory controller (SPI) for
	  the host firmware. The implementation only supports SPI NOR.

config SPI_ATMEL_QUADSPI
	tristate "Atmel Quad SPI Controller"
	depends on ARCH_AT91 || (ARM && COMPILE_TEST)
	depends on OF && HAS_IOMEM
	help
	  This enables support for the Quad SPI controller in master mode.
	  This driver does not support generic SPI. The implementation only
	  supports SPI NOR.

config SPI_CADENCE_QUADSPI
	tristate "Cadence Quad SPI controller"
	depends on OF && (ARM || COMPILE_TEST)
	help
	  Enable support for the Cadence Quad SPI Flash controller.

	  Cadence QSPI is a specialized controller for connecting an SPI
	  Flash over 1/2/4-bit wide bus. Enable this option if you have a
	  device with a Cadence QSPI controller and want to access the
	  Flash as an MTD device.

config SPI_FSL_QUADSPI
	tristate "Freescale Quad SPI controller"
<<<<<<< HEAD
	depends on (ARCH_MXC || ARCH_S32)
=======
	depends on ARCH_MXC || SOC_LS1021A || ARCH_LAYERSCAPE || COMPILE_TEST
	depends on HAS_IOMEM
>>>>>>> 0ab73e6e
	help
	  This enables support for the Quad SPI controller in master mode.
	  This controller does not support generic SPI. It only supports
	  SPI NOR.

config SPI_HISI_SFC
	tristate "Hisilicon SPI-NOR Flash Controller(SFC)"
	depends on ARCH_HISI || COMPILE_TEST
	depends on HAS_IOMEM && HAS_DMA
	help
	  This enables support for hisilicon SPI-NOR flash controller.

config SPI_NXP_SPIFI
	tristate "NXP SPI Flash Interface (SPIFI)"
	depends on OF && (ARCH_LPC18XX || COMPILE_TEST)
	depends on HAS_IOMEM
	help
	  Enable support for the NXP LPC SPI Flash Interface controller.

	  SPIFI is a specialized controller for connecting serial SPI
	  Flash. Enable this option if you have a device with a SPIFI
	  controller and want to access the Flash as a mtd device.

config SPI_INTEL_SPI
	tristate

config SPI_INTEL_SPI_PCI
	tristate "Intel PCH/PCU SPI flash PCI driver" if EXPERT
	depends on X86 && PCI
	select SPI_INTEL_SPI
	help
	  This enables PCI support for the Intel PCH/PCU SPI controller in
	  master mode. This controller is present in modern Intel hardware
	  and is used to hold BIOS and other persistent settings. Using
	  this driver it is possible to upgrade BIOS directly from Linux.

	  Say N here unless you know what you are doing. Overwriting the
	  SPI flash may render the system unbootable.

	  To compile this driver as a module, choose M here: the module
	  will be called intel-spi-pci.

config SPI_INTEL_SPI_PLATFORM
	tristate "Intel PCH/PCU SPI flash platform driver" if EXPERT
	depends on X86
	select SPI_INTEL_SPI
	help
	  This enables platform support for the Intel PCH/PCU SPI
	  controller in master mode. This controller is present in modern
	  Intel hardware and is used to hold BIOS and other persistent
	  settings. Using this driver it is possible to upgrade BIOS
	  directly from Linux.

	  Say N here unless you know what you are doing. Overwriting the
	  SPI flash may render the system unbootable.

	  To compile this driver as a module, choose M here: the module
	  will be called intel-spi-platform.

config SPI_STM32_QUADSPI
	tristate "STM32 Quad SPI controller"
	depends on ARCH_STM32 || COMPILE_TEST
	help
	  This enables support for the STM32 Quad SPI controller.
	  We only connect the NOR to this controller.

endif # MTD_SPI_NOR<|MERGE_RESOLUTION|>--- conflicted
+++ resolved
@@ -61,12 +61,9 @@
 
 config SPI_FSL_QUADSPI
 	tristate "Freescale Quad SPI controller"
-<<<<<<< HEAD
-	depends on (ARCH_MXC || ARCH_S32)
-=======
-	depends on ARCH_MXC || SOC_LS1021A || ARCH_LAYERSCAPE || COMPILE_TEST
+	depends on ARCH_MXC || SOC_LS1021A || ARCH_LAYERSCAPE || ARCH_S32 \
+	|| COMPILE_TEST
 	depends on HAS_IOMEM
->>>>>>> 0ab73e6e
 	help
 	  This enables support for the Quad SPI controller in master mode.
 	  This controller does not support generic SPI. It only supports
