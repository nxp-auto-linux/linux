/*
 * Common Flash Interface support:
 *   AMD & Fujitsu Standard Vendor Command Set (ID 0x0002)
 *
 * Copyright (C) 2000 Crossnet Co. <info@crossnet.co.jp>
 * Copyright (C) 2004 Arcom Control Systems Ltd <linux@arcom.com>
 * Copyright (C) 2005 MontaVista Software Inc. <source@mvista.com>
 *
 * 2_by_8 routines added by Simon Munton
 *
 * 4_by_16 work by Carolyn J. Smith
 *
 * XIP support hooks by Vitaly Wool (based on code for Intel flash
 * by Nicolas Pitre)
 *
 * 25/09/2008 Christopher Moore: TopBottom fixup for many Macronix with CFI V1.0
 *
 * Occasionally maintained by Thayne Harbaugh tharbaugh at lnxi dot com
 *
 * This code is GPL
 */

#include <linux/module.h>
#include <linux/types.h>
#include <linux/kernel.h>
#include <linux/sched.h>
#include <asm/io.h>
#include <asm/byteorder.h>

#include <linux/errno.h>
#include <linux/slab.h>
#include <linux/delay.h>
#include <linux/interrupt.h>
#include <linux/reboot.h>
#include <linux/of.h>
#include <linux/of_platform.h>
#include <linux/mtd/map.h>
#include <linux/mtd/mtd.h>
#include <linux/mtd/cfi.h>
#include <linux/mtd/xip.h>

#define AMD_BOOTLOC_BUG
#define FORCE_WORD_WRITE 0

#define MAX_RETRIES 3

#define SST49LF004B		0x0060
#define SST49LF040B		0x0050
#define SST49LF008A		0x005a
#define AT49BV6416		0x00d6

static int cfi_amdstd_read (struct mtd_info *, loff_t, size_t, size_t *, u_char *);
static int cfi_amdstd_write_words(struct mtd_info *, loff_t, size_t, size_t *, const u_char *);
static int cfi_amdstd_write_buffers(struct mtd_info *, loff_t, size_t, size_t *, const u_char *);
static int cfi_amdstd_erase_chip(struct mtd_info *, struct erase_info *);
static int cfi_amdstd_erase_varsize(struct mtd_info *, struct erase_info *);
static void cfi_amdstd_sync (struct mtd_info *);
static int cfi_amdstd_suspend (struct mtd_info *);
static void cfi_amdstd_resume (struct mtd_info *);
static int cfi_amdstd_reboot(struct notifier_block *, unsigned long, void *);
static int cfi_amdstd_get_fact_prot_info(struct mtd_info *, size_t,
					 size_t *, struct otp_info *);
static int cfi_amdstd_get_user_prot_info(struct mtd_info *, size_t,
					 size_t *, struct otp_info *);
static int cfi_amdstd_secsi_read (struct mtd_info *, loff_t, size_t, size_t *, u_char *);
static int cfi_amdstd_read_fact_prot_reg(struct mtd_info *, loff_t, size_t,
					 size_t *, u_char *);
static int cfi_amdstd_read_user_prot_reg(struct mtd_info *, loff_t, size_t,
					 size_t *, u_char *);
static int cfi_amdstd_write_user_prot_reg(struct mtd_info *, loff_t, size_t,
					  size_t *, u_char *);
static int cfi_amdstd_lock_user_prot_reg(struct mtd_info *, loff_t, size_t);

static int cfi_amdstd_panic_write(struct mtd_info *mtd, loff_t to, size_t len,
				  size_t *retlen, const u_char *buf);

static void cfi_amdstd_destroy(struct mtd_info *);

struct mtd_info *cfi_cmdset_0002(struct map_info *, int);
static struct mtd_info *cfi_amdstd_setup (struct mtd_info *);

static int get_chip(struct map_info *map, struct flchip *chip, unsigned long adr, int mode);
static void put_chip(struct map_info *map, struct flchip *chip, unsigned long adr);
#include "fwh_lock.h"

static int cfi_atmel_lock(struct mtd_info *mtd, loff_t ofs, uint64_t len);
static int cfi_atmel_unlock(struct mtd_info *mtd, loff_t ofs, uint64_t len);

static int cfi_ppb_lock(struct mtd_info *mtd, loff_t ofs, uint64_t len);
static int cfi_ppb_unlock(struct mtd_info *mtd, loff_t ofs, uint64_t len);
static int cfi_ppb_is_locked(struct mtd_info *mtd, loff_t ofs, uint64_t len);

static struct mtd_chip_driver cfi_amdstd_chipdrv = {
	.probe		= NULL, /* Not usable directly */
	.destroy	= cfi_amdstd_destroy,
	.name		= "cfi_cmdset_0002",
	.module		= THIS_MODULE
};


/* #define DEBUG_CFI_FEATURES */


#ifdef DEBUG_CFI_FEATURES
static void cfi_tell_features(struct cfi_pri_amdstd *extp)
{
	const char* erase_suspend[3] = {
		"Not supported", "Read only", "Read/write"
	};
	const char* top_bottom[6] = {
		"No WP", "8x8KiB sectors at top & bottom, no WP",
		"Bottom boot", "Top boot",
		"Uniform, Bottom WP", "Uniform, Top WP"
	};

	printk("  Silicon revision: %d\n", extp->SiliconRevision >> 1);
	printk("  Address sensitive unlock: %s\n",
	       (extp->SiliconRevision & 1) ? "Not required" : "Required");

	if (extp->EraseSuspend < ARRAY_SIZE(erase_suspend))
		printk("  Erase Suspend: %s\n", erase_suspend[extp->EraseSuspend]);
	else
		printk("  Erase Suspend: Unknown value %d\n", extp->EraseSuspend);

	if (extp->BlkProt == 0)
		printk("  Block protection: Not supported\n");
	else
		printk("  Block protection: %d sectors per group\n", extp->BlkProt);


	printk("  Temporary block unprotect: %s\n",
	       extp->TmpBlkUnprotect ? "Supported" : "Not supported");
	printk("  Block protect/unprotect scheme: %d\n", extp->BlkProtUnprot);
	printk("  Number of simultaneous operations: %d\n", extp->SimultaneousOps);
	printk("  Burst mode: %s\n",
	       extp->BurstMode ? "Supported" : "Not supported");
	if (extp->PageMode == 0)
		printk("  Page mode: Not supported\n");
	else
		printk("  Page mode: %d word page\n", extp->PageMode << 2);

	printk("  Vpp Supply Minimum Program/Erase Voltage: %d.%d V\n",
	       extp->VppMin >> 4, extp->VppMin & 0xf);
	printk("  Vpp Supply Maximum Program/Erase Voltage: %d.%d V\n",
	       extp->VppMax >> 4, extp->VppMax & 0xf);

	if (extp->TopBottom < ARRAY_SIZE(top_bottom))
		printk("  Top/Bottom Boot Block: %s\n", top_bottom[extp->TopBottom]);
	else
		printk("  Top/Bottom Boot Block: Unknown value %d\n", extp->TopBottom);
}
#endif

#ifdef AMD_BOOTLOC_BUG
/* Wheee. Bring me the head of someone at AMD. */
static void fixup_amd_bootblock(struct mtd_info *mtd)
{
	struct map_info *map = mtd->priv;
	struct cfi_private *cfi = map->fldrv_priv;
	struct cfi_pri_amdstd *extp = cfi->cmdset_priv;
	__u8 major = extp->MajorVersion;
	__u8 minor = extp->MinorVersion;

	if (((major << 8) | minor) < 0x3131) {
		/* CFI version 1.0 => don't trust bootloc */

		pr_debug("%s: JEDEC Vendor ID is 0x%02X Device ID is 0x%02X\n",
			map->name, cfi->mfr, cfi->id);

		/* AFAICS all 29LV400 with a bottom boot block have a device ID
		 * of 0x22BA in 16-bit mode and 0xBA in 8-bit mode.
		 * These were badly detected as they have the 0x80 bit set
		 * so treat them as a special case.
		 */
		if (((cfi->id == 0xBA) || (cfi->id == 0x22BA)) &&

			/* Macronix added CFI to their 2nd generation
			 * MX29LV400C B/T but AFAICS no other 29LV400 (AMD,
			 * Fujitsu, Spansion, EON, ESI and older Macronix)
			 * has CFI.
			 *
			 * Therefore also check the manufacturer.
			 * This reduces the risk of false detection due to
			 * the 8-bit device ID.
			 */
			(cfi->mfr == CFI_MFR_MACRONIX)) {
			pr_debug("%s: Macronix MX29LV400C with bottom boot block"
				" detected\n", map->name);
			extp->TopBottom = 2;	/* bottom boot */
		} else
		if (cfi->id & 0x80) {
			printk(KERN_WARNING "%s: JEDEC Device ID is 0x%02X. Assuming broken CFI table.\n", map->name, cfi->id);
			extp->TopBottom = 3;	/* top boot */
		} else {
			extp->TopBottom = 2;	/* bottom boot */
		}

		pr_debug("%s: AMD CFI PRI V%c.%c has no boot block field;"
			" deduced %s from Device ID\n", map->name, major, minor,
			extp->TopBottom == 2 ? "bottom" : "top");
	}
}
#endif

static void fixup_use_write_buffers(struct mtd_info *mtd)
{
	struct map_info *map = mtd->priv;
	struct cfi_private *cfi = map->fldrv_priv;
	if (cfi->cfiq->BufWriteTimeoutTyp) {
		pr_debug("Using buffer write method\n");
		mtd->_write = cfi_amdstd_write_buffers;
	}
}

/* Atmel chips don't use the same PRI format as AMD chips */
static void fixup_convert_atmel_pri(struct mtd_info *mtd)
{
	struct map_info *map = mtd->priv;
	struct cfi_private *cfi = map->fldrv_priv;
	struct cfi_pri_amdstd *extp = cfi->cmdset_priv;
	struct cfi_pri_atmel atmel_pri;

	memcpy(&atmel_pri, extp, sizeof(atmel_pri));
	memset((char *)extp + 5, 0, sizeof(*extp) - 5);

	if (atmel_pri.Features & 0x02)
		extp->EraseSuspend = 2;

	/* Some chips got it backwards... */
	if (cfi->id == AT49BV6416) {
		if (atmel_pri.BottomBoot)
			extp->TopBottom = 3;
		else
			extp->TopBottom = 2;
	} else {
		if (atmel_pri.BottomBoot)
			extp->TopBottom = 2;
		else
			extp->TopBottom = 3;
	}

	/* burst write mode not supported */
	cfi->cfiq->BufWriteTimeoutTyp = 0;
	cfi->cfiq->BufWriteTimeoutMax = 0;
}

static void fixup_use_secsi(struct mtd_info *mtd)
{
	/* Setup for chips with a secsi area */
	mtd->_read_user_prot_reg = cfi_amdstd_secsi_read;
	mtd->_read_fact_prot_reg = cfi_amdstd_secsi_read;
}

static void fixup_use_erase_chip(struct mtd_info *mtd)
{
	struct map_info *map = mtd->priv;
	struct cfi_private *cfi = map->fldrv_priv;
	if ((cfi->cfiq->NumEraseRegions == 1) &&
		((cfi->cfiq->EraseRegionInfo[0] & 0xffff) == 0)) {
		mtd->_erase = cfi_amdstd_erase_chip;
	}

}

/*
 * Some Atmel chips (e.g. the AT49BV6416) power-up with all sectors
 * locked by default.
 */
static void fixup_use_atmel_lock(struct mtd_info *mtd)
{
	mtd->_lock = cfi_atmel_lock;
	mtd->_unlock = cfi_atmel_unlock;
	mtd->flags |= MTD_POWERUP_LOCK;
}

static void fixup_old_sst_eraseregion(struct mtd_info *mtd)
{
	struct map_info *map = mtd->priv;
	struct cfi_private *cfi = map->fldrv_priv;

	/*
	 * These flashes report two separate eraseblock regions based on the
	 * sector_erase-size and block_erase-size, although they both operate on the
	 * same memory. This is not allowed according to CFI, so we just pick the
	 * sector_erase-size.
	 */
	cfi->cfiq->NumEraseRegions = 1;
}

static void fixup_sst39vf(struct mtd_info *mtd)
{
	struct map_info *map = mtd->priv;
	struct cfi_private *cfi = map->fldrv_priv;

	fixup_old_sst_eraseregion(mtd);

	cfi->addr_unlock1 = 0x5555;
	cfi->addr_unlock2 = 0x2AAA;
}

static void fixup_sst39vf_rev_b(struct mtd_info *mtd)
{
	struct map_info *map = mtd->priv;
	struct cfi_private *cfi = map->fldrv_priv;

	fixup_old_sst_eraseregion(mtd);

	cfi->addr_unlock1 = 0x555;
	cfi->addr_unlock2 = 0x2AA;

	cfi->sector_erase_cmd = CMD(0x50);
}

static void fixup_sst38vf640x_sectorsize(struct mtd_info *mtd)
{
	struct map_info *map = mtd->priv;
	struct cfi_private *cfi = map->fldrv_priv;

	fixup_sst39vf_rev_b(mtd);

	/*
	 * CFI reports 1024 sectors (0x03ff+1) of 64KBytes (0x0100*256) where
	 * it should report a size of 8KBytes (0x0020*256).
	 */
	cfi->cfiq->EraseRegionInfo[0] = 0x002003ff;
	pr_warn("%s: Bad 38VF640x CFI data; adjusting sector size from 64 to 8KiB\n",
		mtd->name);
}

static void fixup_s29gl064n_sectors(struct mtd_info *mtd)
{
	struct map_info *map = mtd->priv;
	struct cfi_private *cfi = map->fldrv_priv;

	if ((cfi->cfiq->EraseRegionInfo[0] & 0xffff) == 0x003f) {
		cfi->cfiq->EraseRegionInfo[0] |= 0x0040;
		pr_warn("%s: Bad S29GL064N CFI data; adjust from 64 to 128 sectors\n",
			mtd->name);
	}
}

static void fixup_s29gl032n_sectors(struct mtd_info *mtd)
{
	struct map_info *map = mtd->priv;
	struct cfi_private *cfi = map->fldrv_priv;

	if ((cfi->cfiq->EraseRegionInfo[1] & 0xffff) == 0x007e) {
		cfi->cfiq->EraseRegionInfo[1] &= ~0x0040;
		pr_warn("%s: Bad S29GL032N CFI data; adjust from 127 to 63 sectors\n",
			mtd->name);
	}
}

static void fixup_s29ns512p_sectors(struct mtd_info *mtd)
{
	struct map_info *map = mtd->priv;
	struct cfi_private *cfi = map->fldrv_priv;

	/*
	 *  S29NS512P flash uses more than 8bits to report number of sectors,
	 * which is not permitted by CFI.
	 */
	cfi->cfiq->EraseRegionInfo[0] = 0x020001ff;
	pr_warn("%s: Bad S29NS512P CFI data; adjust to 512 sectors\n",
		mtd->name);
}

/* Used to fix CFI-Tables of chips without Extended Query Tables */
static struct cfi_fixup cfi_nopri_fixup_table[] = {
	{ CFI_MFR_SST, 0x234a, fixup_sst39vf }, /* SST39VF1602 */
	{ CFI_MFR_SST, 0x234b, fixup_sst39vf }, /* SST39VF1601 */
	{ CFI_MFR_SST, 0x235a, fixup_sst39vf }, /* SST39VF3202 */
	{ CFI_MFR_SST, 0x235b, fixup_sst39vf }, /* SST39VF3201 */
	{ CFI_MFR_SST, 0x235c, fixup_sst39vf_rev_b }, /* SST39VF3202B */
	{ CFI_MFR_SST, 0x235d, fixup_sst39vf_rev_b }, /* SST39VF3201B */
	{ CFI_MFR_SST, 0x236c, fixup_sst39vf_rev_b }, /* SST39VF6402B */
	{ CFI_MFR_SST, 0x236d, fixup_sst39vf_rev_b }, /* SST39VF6401B */
	{ 0, 0, NULL }
};

static struct cfi_fixup cfi_fixup_table[] = {
	{ CFI_MFR_ATMEL, CFI_ID_ANY, fixup_convert_atmel_pri },
#ifdef AMD_BOOTLOC_BUG
	{ CFI_MFR_AMD, CFI_ID_ANY, fixup_amd_bootblock },
	{ CFI_MFR_AMIC, CFI_ID_ANY, fixup_amd_bootblock },
	{ CFI_MFR_MACRONIX, CFI_ID_ANY, fixup_amd_bootblock },
#endif
	{ CFI_MFR_AMD, 0x0050, fixup_use_secsi },
	{ CFI_MFR_AMD, 0x0053, fixup_use_secsi },
	{ CFI_MFR_AMD, 0x0055, fixup_use_secsi },
	{ CFI_MFR_AMD, 0x0056, fixup_use_secsi },
	{ CFI_MFR_AMD, 0x005C, fixup_use_secsi },
	{ CFI_MFR_AMD, 0x005F, fixup_use_secsi },
	{ CFI_MFR_AMD, 0x0c01, fixup_s29gl064n_sectors },
	{ CFI_MFR_AMD, 0x1301, fixup_s29gl064n_sectors },
	{ CFI_MFR_AMD, 0x1a00, fixup_s29gl032n_sectors },
	{ CFI_MFR_AMD, 0x1a01, fixup_s29gl032n_sectors },
	{ CFI_MFR_AMD, 0x3f00, fixup_s29ns512p_sectors },
	{ CFI_MFR_SST, 0x536a, fixup_sst38vf640x_sectorsize }, /* SST38VF6402 */
	{ CFI_MFR_SST, 0x536b, fixup_sst38vf640x_sectorsize }, /* SST38VF6401 */
	{ CFI_MFR_SST, 0x536c, fixup_sst38vf640x_sectorsize }, /* SST38VF6404 */
	{ CFI_MFR_SST, 0x536d, fixup_sst38vf640x_sectorsize }, /* SST38VF6403 */
#if !FORCE_WORD_WRITE
	{ CFI_MFR_ANY, CFI_ID_ANY, fixup_use_write_buffers },
#endif
	{ 0, 0, NULL }
};
static struct cfi_fixup jedec_fixup_table[] = {
	{ CFI_MFR_SST, SST49LF004B, fixup_use_fwh_lock },
	{ CFI_MFR_SST, SST49LF040B, fixup_use_fwh_lock },
	{ CFI_MFR_SST, SST49LF008A, fixup_use_fwh_lock },
	{ 0, 0, NULL }
};

static struct cfi_fixup fixup_table[] = {
	/* The CFI vendor ids and the JEDEC vendor IDs appear
	 * to be common.  It is like the devices id's are as
	 * well.  This table is to pick all cases where
	 * we know that is the case.
	 */
	{ CFI_MFR_ANY, CFI_ID_ANY, fixup_use_erase_chip },
	{ CFI_MFR_ATMEL, AT49BV6416, fixup_use_atmel_lock },
	{ 0, 0, NULL }
};


static void cfi_fixup_major_minor(struct cfi_private *cfi,
				  struct cfi_pri_amdstd *extp)
{
	if (cfi->mfr == CFI_MFR_SAMSUNG) {
		if ((extp->MajorVersion == '0' && extp->MinorVersion == '0') ||
		    (extp->MajorVersion == '3' && extp->MinorVersion == '3')) {
			/*
			 * Samsung K8P2815UQB and K8D6x16UxM chips
			 * report major=0 / minor=0.
			 * K8D3x16UxC chips report major=3 / minor=3.
			 */
			printk(KERN_NOTICE "  Fixing Samsung's Amd/Fujitsu"
			       " Extended Query version to 1.%c\n",
			       extp->MinorVersion);
			extp->MajorVersion = '1';
		}
	}

	/*
	 * SST 38VF640x chips report major=0xFF / minor=0xFF.
	 */
	if (cfi->mfr == CFI_MFR_SST && (cfi->id >> 4) == 0x0536) {
		extp->MajorVersion = '1';
		extp->MinorVersion = '0';
	}
}

static int is_m29ew(struct cfi_private *cfi)
{
	if (cfi->mfr == CFI_MFR_INTEL &&
	    ((cfi->device_type == CFI_DEVICETYPE_X8 && (cfi->id & 0xff) == 0x7e) ||
	     (cfi->device_type == CFI_DEVICETYPE_X16 && cfi->id == 0x227e)))
		return 1;
	return 0;
}

/*
 * From TN-13-07: Patching the Linux Kernel and U-Boot for M29 Flash, page 20:
 * Some revisions of the M29EW suffer from erase suspend hang ups. In
 * particular, it can occur when the sequence
 * Erase Confirm -> Suspend -> Program -> Resume
 * causes a lockup due to internal timing issues. The consequence is that the
 * erase cannot be resumed without inserting a dummy command after programming
 * and prior to resuming. [...] The work-around is to issue a dummy write cycle
 * that writes an F0 command code before the RESUME command.
 */
static void cfi_fixup_m29ew_erase_suspend(struct map_info *map,
					  unsigned long adr)
{
	struct cfi_private *cfi = map->fldrv_priv;
	/* before resume, insert a dummy 0xF0 cycle for Micron M29EW devices */
	if (is_m29ew(cfi))
		map_write(map, CMD(0xF0), adr);
}

/*
 * From TN-13-07: Patching the Linux Kernel and U-Boot for M29 Flash, page 22:
 *
 * Some revisions of the M29EW (for example, A1 and A2 step revisions)
 * are affected by a problem that could cause a hang up when an ERASE SUSPEND
 * command is issued after an ERASE RESUME operation without waiting for a
 * minimum delay.  The result is that once the ERASE seems to be completed
 * (no bits are toggling), the contents of the Flash memory block on which
 * the erase was ongoing could be inconsistent with the expected values
 * (typically, the array value is stuck to the 0xC0, 0xC4, 0x80, or 0x84
 * values), causing a consequent failure of the ERASE operation.
 * The occurrence of this issue could be high, especially when file system
 * operations on the Flash are intensive.  As a result, it is recommended
 * that a patch be applied.  Intensive file system operations can cause many
 * calls to the garbage routine to free Flash space (also by erasing physical
 * Flash blocks) and as a result, many consecutive SUSPEND and RESUME
 * commands can occur.  The problem disappears when a delay is inserted after
 * the RESUME command by using the udelay() function available in Linux.
 * The DELAY value must be tuned based on the customer's platform.
 * The maximum value that fixes the problem in all cases is 500us.
 * But, in our experience, a delay of 30 µs to 50 µs is sufficient
 * in most cases.
 * We have chosen 500µs because this latency is acceptable.
 */
static void cfi_fixup_m29ew_delay_after_resume(struct cfi_private *cfi)
{
	/*
	 * Resolving the Delay After Resume Issue see Micron TN-13-07
	 * Worst case delay must be 500µs but 30-50µs should be ok as well
	 */
	if (is_m29ew(cfi))
		cfi_udelay(500);
}

struct mtd_info *cfi_cmdset_0002(struct map_info *map, int primary)
{
	struct cfi_private *cfi = map->fldrv_priv;
	struct device_node __maybe_unused *np = map->device_node;
	struct mtd_info *mtd;
	int i;

	mtd = kzalloc(sizeof(*mtd), GFP_KERNEL);
	if (!mtd)
		return NULL;
	mtd->priv = map;
	mtd->type = MTD_NORFLASH;

	/* Fill in the default mtd operations */
	mtd->_erase   = cfi_amdstd_erase_varsize;
	mtd->_write   = cfi_amdstd_write_words;
	mtd->_read    = cfi_amdstd_read;
	mtd->_sync    = cfi_amdstd_sync;
	mtd->_suspend = cfi_amdstd_suspend;
	mtd->_resume  = cfi_amdstd_resume;
	mtd->_read_user_prot_reg = cfi_amdstd_read_user_prot_reg;
	mtd->_read_fact_prot_reg = cfi_amdstd_read_fact_prot_reg;
	mtd->_get_fact_prot_info = cfi_amdstd_get_fact_prot_info;
	mtd->_get_user_prot_info = cfi_amdstd_get_user_prot_info;
	mtd->_write_user_prot_reg = cfi_amdstd_write_user_prot_reg;
	mtd->_lock_user_prot_reg = cfi_amdstd_lock_user_prot_reg;
	mtd->flags   = MTD_CAP_NORFLASH;
	mtd->name    = map->name;
	mtd->writesize = 1;
	mtd->writebufsize = cfi_interleave(cfi) << cfi->cfiq->MaxBufWriteSize;

	pr_debug("MTD %s(): write buffer size %d\n", __func__,
			mtd->writebufsize);

	mtd->_panic_write = cfi_amdstd_panic_write;
	mtd->reboot_notifier.notifier_call = cfi_amdstd_reboot;

	if (cfi->cfi_mode==CFI_MODE_CFI){
		unsigned char bootloc;
		__u16 adr = primary?cfi->cfiq->P_ADR:cfi->cfiq->A_ADR;
		struct cfi_pri_amdstd *extp;

		extp = (struct cfi_pri_amdstd*)cfi_read_pri(map, adr, sizeof(*extp), "Amd/Fujitsu");
		if (extp) {
			/*
			 * It's a real CFI chip, not one for which the probe
			 * routine faked a CFI structure.
			 */
			cfi_fixup_major_minor(cfi, extp);

			/*
			 * Valid primary extension versions are: 1.0, 1.1, 1.2, 1.3, 1.4, 1.5
			 * see: http://cs.ozerki.net/zap/pub/axim-x5/docs/cfi_r20.pdf, page 19 
			 *      http://www.spansion.com/Support/AppNotes/cfi_100_20011201.pdf
			 *      http://www.spansion.com/Support/Datasheets/s29ws-p_00_a12_e.pdf
			 *      http://www.spansion.com/Support/Datasheets/S29GL_128S_01GS_00_02_e.pdf
			 */
			if (extp->MajorVersion != '1' ||
			    (extp->MajorVersion == '1' && (extp->MinorVersion < '0' || extp->MinorVersion > '5'))) {
				printk(KERN_ERR "  Unknown Amd/Fujitsu Extended Query "
				       "version %c.%c (%#02x/%#02x).\n",
				       extp->MajorVersion, extp->MinorVersion,
				       extp->MajorVersion, extp->MinorVersion);
				kfree(extp);
				kfree(mtd);
				return NULL;
			}

			printk(KERN_INFO "  Amd/Fujitsu Extended Query version %c.%c.\n",
			       extp->MajorVersion, extp->MinorVersion);

			/* Install our own private info structure */
			cfi->cmdset_priv = extp;

			/* Apply cfi device specific fixups */
			cfi_fixup(mtd, cfi_fixup_table);

#ifdef DEBUG_CFI_FEATURES
			/* Tell the user about it in lots of lovely detail */
			cfi_tell_features(extp);
#endif

#ifdef CONFIG_OF
			if (np && of_property_read_bool(
				    np, "use-advanced-sector-protection")
			    && extp->BlkProtUnprot == 8) {
				printk(KERN_INFO "  Advanced Sector Protection (PPB Locking) supported\n");
				mtd->_lock = cfi_ppb_lock;
				mtd->_unlock = cfi_ppb_unlock;
				mtd->_is_locked = cfi_ppb_is_locked;
			}
#endif

			bootloc = extp->TopBottom;
			if ((bootloc < 2) || (bootloc > 5)) {
				printk(KERN_WARNING "%s: CFI contains unrecognised boot "
				       "bank location (%d). Assuming bottom.\n",
				       map->name, bootloc);
				bootloc = 2;
			}

			if (bootloc == 3 && cfi->cfiq->NumEraseRegions > 1) {
				printk(KERN_WARNING "%s: Swapping erase regions for top-boot CFI table.\n", map->name);

				for (i=0; i<cfi->cfiq->NumEraseRegions / 2; i++) {
					int j = (cfi->cfiq->NumEraseRegions-1)-i;

					swap(cfi->cfiq->EraseRegionInfo[i],
					     cfi->cfiq->EraseRegionInfo[j]);
				}
			}
			/* Set the default CFI lock/unlock addresses */
			cfi->addr_unlock1 = 0x555;
			cfi->addr_unlock2 = 0x2aa;
		}
		cfi_fixup(mtd, cfi_nopri_fixup_table);

		if (!cfi->addr_unlock1 || !cfi->addr_unlock2) {
			kfree(mtd);
			return NULL;
		}

	} /* CFI mode */
	else if (cfi->cfi_mode == CFI_MODE_JEDEC) {
		/* Apply jedec specific fixups */
		cfi_fixup(mtd, jedec_fixup_table);
	}
	/* Apply generic fixups */
	cfi_fixup(mtd, fixup_table);

	for (i=0; i< cfi->numchips; i++) {
		cfi->chips[i].word_write_time = 1<<cfi->cfiq->WordWriteTimeoutTyp;
		cfi->chips[i].buffer_write_time = 1<<cfi->cfiq->BufWriteTimeoutTyp;
		cfi->chips[i].erase_time = 1<<cfi->cfiq->BlockEraseTimeoutTyp;
		/*
		 * First calculate the timeout max according to timeout field
		 * of struct cfi_ident that probed from chip's CFI aera, if
		 * available. Specify a minimum of 2000us, in case the CFI data
		 * is wrong.
		 */
		if (cfi->cfiq->BufWriteTimeoutTyp &&
		    cfi->cfiq->BufWriteTimeoutMax)
			cfi->chips[i].buffer_write_time_max =
				1 << (cfi->cfiq->BufWriteTimeoutTyp +
				      cfi->cfiq->BufWriteTimeoutMax);
		else
			cfi->chips[i].buffer_write_time_max = 0;

		cfi->chips[i].buffer_write_time_max =
			max(cfi->chips[i].buffer_write_time_max, 2000);

		cfi->chips[i].ref_point_counter = 0;
		init_waitqueue_head(&(cfi->chips[i].wq));
	}

	map->fldrv = &cfi_amdstd_chipdrv;

	return cfi_amdstd_setup(mtd);
}
struct mtd_info *cfi_cmdset_0006(struct map_info *map, int primary) __attribute__((alias("cfi_cmdset_0002")));
struct mtd_info *cfi_cmdset_0701(struct map_info *map, int primary) __attribute__((alias("cfi_cmdset_0002")));
EXPORT_SYMBOL_GPL(cfi_cmdset_0002);
EXPORT_SYMBOL_GPL(cfi_cmdset_0006);
EXPORT_SYMBOL_GPL(cfi_cmdset_0701);

static struct mtd_info *cfi_amdstd_setup(struct mtd_info *mtd)
{
	struct map_info *map = mtd->priv;
	struct cfi_private *cfi = map->fldrv_priv;
	unsigned long devsize = (1<<cfi->cfiq->DevSize) * cfi->interleave;
	unsigned long offset = 0;
	int i,j;

	printk(KERN_NOTICE "number of %s chips: %d\n",
	       (cfi->cfi_mode == CFI_MODE_CFI)?"CFI":"JEDEC",cfi->numchips);
	/* Select the correct geometry setup */
	mtd->size = devsize * cfi->numchips;

	mtd->numeraseregions = cfi->cfiq->NumEraseRegions * cfi->numchips;
	mtd->eraseregions = kmalloc_array(mtd->numeraseregions,
					  sizeof(struct mtd_erase_region_info),
					  GFP_KERNEL);
	if (!mtd->eraseregions)
		goto setup_err;

	for (i=0; i<cfi->cfiq->NumEraseRegions; i++) {
		unsigned long ernum, ersize;
		ersize = ((cfi->cfiq->EraseRegionInfo[i] >> 8) & ~0xff) * cfi->interleave;
		ernum = (cfi->cfiq->EraseRegionInfo[i] & 0xffff) + 1;

		if (mtd->erasesize < ersize) {
			mtd->erasesize = ersize;
		}
		for (j=0; j<cfi->numchips; j++) {
			mtd->eraseregions[(j*cfi->cfiq->NumEraseRegions)+i].offset = (j*devsize)+offset;
			mtd->eraseregions[(j*cfi->cfiq->NumEraseRegions)+i].erasesize = ersize;
			mtd->eraseregions[(j*cfi->cfiq->NumEraseRegions)+i].numblocks = ernum;
		}
		offset += (ersize * ernum);
	}
	if (offset != devsize) {
		/* Argh */
		printk(KERN_WARNING "Sum of regions (%lx) != total size of set of interleaved chips (%lx)\n", offset, devsize);
		goto setup_err;
	}

	__module_get(THIS_MODULE);
	register_reboot_notifier(&mtd->reboot_notifier);
	return mtd;

 setup_err:
	kfree(mtd->eraseregions);
	kfree(mtd);
	kfree(cfi->cmdset_priv);
	kfree(cfi->cfiq);
	return NULL;
}

/*
 * Return true if the chip is ready.
 *
 * Ready is one of: read mode, query mode, erase-suspend-read mode (in any
 * non-suspended sector) and is indicated by no toggle bits toggling.
 *
 * Note that anything more complicated than checking if no bits are toggling
 * (including checking DQ5 for an error status) is tricky to get working
 * correctly and is therefore not done	(particularly with interleaved chips
 * as each chip must be checked independently of the others).
 */
static int __xipram chip_ready(struct map_info *map, unsigned long addr)
{
	map_word d, t;

	d = map_read(map, addr);
	t = map_read(map, addr);

	return map_word_equal(map, d, t);
}

/*
 * Return true if the chip is ready and has the correct value.
 *
 * Ready is one of: read mode, query mode, erase-suspend-read mode (in any
 * non-suspended sector) and it is indicated by no bits toggling.
 *
 * Error are indicated by toggling bits or bits held with the wrong value,
 * or with bits toggling.
 *
 * Note that anything more complicated than checking if no bits are toggling
 * (including checking DQ5 for an error status) is tricky to get working
 * correctly and is therefore not done	(particularly with interleaved chips
 * as each chip must be checked independently of the others).
 *
 */
static int __xipram chip_good(struct map_info *map, unsigned long addr, map_word expected)
{
	map_word oldd, curd;

	oldd = map_read(map, addr);
	curd = map_read(map, addr);

	return	map_word_equal(map, oldd, curd) &&
		map_word_equal(map, curd, expected);
}

static int get_chip(struct map_info *map, struct flchip *chip, unsigned long adr, int mode)
{
	DECLARE_WAITQUEUE(wait, current);
	struct cfi_private *cfi = map->fldrv_priv;
	unsigned long timeo;
	struct cfi_pri_amdstd *cfip = (struct cfi_pri_amdstd *)cfi->cmdset_priv;

 resettime:
	timeo = jiffies + HZ;
 retry:
	switch (chip->state) {

	case FL_STATUS:
		for (;;) {
			if (chip_ready(map, adr))
				break;

			if (time_after(jiffies, timeo)) {
				printk(KERN_ERR "Waiting for chip to be ready timed out.\n");
				return -EIO;
			}
			mutex_unlock(&chip->mutex);
			cfi_udelay(1);
			mutex_lock(&chip->mutex);
			/* Someone else might have been playing with it. */
			goto retry;
		}

	case FL_READY:
	case FL_CFI_QUERY:
	case FL_JEDEC_QUERY:
		return 0;

	case FL_ERASING:
		if (!cfip || !(cfip->EraseSuspend & (0x1|0x2)) ||
		    !(mode == FL_READY || mode == FL_POINT ||
		    (mode == FL_WRITING && (cfip->EraseSuspend & 0x2))))
			goto sleep;

		/* Do not allow suspend iff read/write to EB address */
		if ((adr & chip->in_progress_block_mask) ==
		    chip->in_progress_block_addr)
			goto sleep;

		/* Erase suspend */
		/* It's harmless to issue the Erase-Suspend and Erase-Resume
		 * commands when the erase algorithm isn't in progress. */
		map_write(map, CMD(0xB0), chip->in_progress_block_addr);
		chip->oldstate = FL_ERASING;
		chip->state = FL_ERASE_SUSPENDING;
		chip->erase_suspended = 1;
		for (;;) {
			if (chip_ready(map, adr))
				break;

			if (time_after(jiffies, timeo)) {
				/* Should have suspended the erase by now.
				 * Send an Erase-Resume command as either
				 * there was an error (so leave the erase
				 * routine to recover from it) or we trying to
				 * use the erase-in-progress sector. */
				put_chip(map, chip, adr);
				printk(KERN_ERR "MTD %s(): chip not ready after erase suspend\n", __func__);
				return -EIO;
			}

			mutex_unlock(&chip->mutex);
			cfi_udelay(1);
			mutex_lock(&chip->mutex);
			/* Nobody will touch it while it's in state FL_ERASE_SUSPENDING.
			   So we can just loop here. */
		}
		chip->state = FL_READY;
		return 0;

	case FL_XIP_WHILE_ERASING:
		if (mode != FL_READY && mode != FL_POINT &&
		    (!cfip || !(cfip->EraseSuspend&2)))
			goto sleep;
		chip->oldstate = chip->state;
		chip->state = FL_READY;
		return 0;

	case FL_SHUTDOWN:
		/* The machine is rebooting */
		return -EIO;

	case FL_POINT:
		/* Only if there's no operation suspended... */
		if (mode == FL_READY && chip->oldstate == FL_READY)
			return 0;

	default:
	sleep:
		set_current_state(TASK_UNINTERRUPTIBLE);
		add_wait_queue(&chip->wq, &wait);
		mutex_unlock(&chip->mutex);
		schedule();
		remove_wait_queue(&chip->wq, &wait);
		mutex_lock(&chip->mutex);
		goto resettime;
	}
}


static void put_chip(struct map_info *map, struct flchip *chip, unsigned long adr)
{
	struct cfi_private *cfi = map->fldrv_priv;

	switch(chip->oldstate) {
	case FL_ERASING:
		cfi_fixup_m29ew_erase_suspend(map,
			chip->in_progress_block_addr);
		map_write(map, cfi->sector_erase_cmd, chip->in_progress_block_addr);
		cfi_fixup_m29ew_delay_after_resume(cfi);
		chip->oldstate = FL_READY;
		chip->state = FL_ERASING;
		break;

	case FL_XIP_WHILE_ERASING:
		chip->state = chip->oldstate;
		chip->oldstate = FL_READY;
		break;

	case FL_READY:
	case FL_STATUS:
		break;
	default:
		printk(KERN_ERR "MTD: put_chip() called with oldstate %d!!\n", chip->oldstate);
	}
	wake_up(&chip->wq);
}

#ifdef CONFIG_MTD_XIP

/*
 * No interrupt what so ever can be serviced while the flash isn't in array
 * mode.  This is ensured by the xip_disable() and xip_enable() functions
 * enclosing any code path where the flash is known not to be in array mode.
 * And within a XIP disabled code path, only functions marked with __xipram
 * may be called and nothing else (it's a good thing to inspect generated
 * assembly to make sure inline functions were actually inlined and that gcc
 * didn't emit calls to its own support functions). Also configuring MTD CFI
 * support to a single buswidth and a single interleave is also recommended.
 */

static void xip_disable(struct map_info *map, struct flchip *chip,
			unsigned long adr)
{
	/* TODO: chips with no XIP use should ignore and return */
	(void) map_read(map, adr); /* ensure mmu mapping is up to date */
	local_irq_disable();
}

static void __xipram xip_enable(struct map_info *map, struct flchip *chip,
				unsigned long adr)
{
	struct cfi_private *cfi = map->fldrv_priv;

	if (chip->state != FL_POINT && chip->state != FL_READY) {
		map_write(map, CMD(0xf0), adr);
		chip->state = FL_READY;
	}
	(void) map_read(map, adr);
	xip_iprefetch();
	local_irq_enable();
}

/*
 * When a delay is required for the flash operation to complete, the
 * xip_udelay() function is polling for both the given timeout and pending
 * (but still masked) hardware interrupts.  Whenever there is an interrupt
 * pending then the flash erase operation is suspended, array mode restored
 * and interrupts unmasked.  Task scheduling might also happen at that
 * point.  The CPU eventually returns from the interrupt or the call to
 * schedule() and the suspended flash operation is resumed for the remaining
 * of the delay period.
 *
 * Warning: this function _will_ fool interrupt latency tracing tools.
 */

static void __xipram xip_udelay(struct map_info *map, struct flchip *chip,
				unsigned long adr, int usec)
{
	struct cfi_private *cfi = map->fldrv_priv;
	struct cfi_pri_amdstd *extp = cfi->cmdset_priv;
	map_word status, OK = CMD(0x80);
	unsigned long suspended, start = xip_currtime();
	flstate_t oldstate;

	do {
		cpu_relax();
		if (xip_irqpending() && extp &&
		    ((chip->state == FL_ERASING && (extp->EraseSuspend & 2))) &&
		    (cfi_interleave_is_1(cfi) || chip->oldstate == FL_READY)) {
			/*
			 * Let's suspend the erase operation when supported.
			 * Note that we currently don't try to suspend
			 * interleaved chips if there is already another
			 * operation suspended (imagine what happens
			 * when one chip was already done with the current
			 * operation while another chip suspended it, then
			 * we resume the whole thing at once).  Yes, it
			 * can happen!
			 */
			map_write(map, CMD(0xb0), adr);
			usec -= xip_elapsed_since(start);
			suspended = xip_currtime();
			do {
				if (xip_elapsed_since(suspended) > 100000) {
					/*
					 * The chip doesn't want to suspend
					 * after waiting for 100 msecs.
					 * This is a critical error but there
					 * is not much we can do here.
					 */
					return;
				}
				status = map_read(map, adr);
			} while (!map_word_andequal(map, status, OK, OK));

			/* Suspend succeeded */
			oldstate = chip->state;
			if (!map_word_bitsset(map, status, CMD(0x40)))
				break;
			chip->state = FL_XIP_WHILE_ERASING;
			chip->erase_suspended = 1;
			map_write(map, CMD(0xf0), adr);
			(void) map_read(map, adr);
			xip_iprefetch();
			local_irq_enable();
			mutex_unlock(&chip->mutex);
			xip_iprefetch();
			cond_resched();

			/*
			 * We're back.  However someone else might have
			 * decided to go write to the chip if we are in
			 * a suspended erase state.  If so let's wait
			 * until it's done.
			 */
			mutex_lock(&chip->mutex);
			while (chip->state != FL_XIP_WHILE_ERASING) {
				DECLARE_WAITQUEUE(wait, current);
				set_current_state(TASK_UNINTERRUPTIBLE);
				add_wait_queue(&chip->wq, &wait);
				mutex_unlock(&chip->mutex);
				schedule();
				remove_wait_queue(&chip->wq, &wait);
				mutex_lock(&chip->mutex);
			}
			/* Disallow XIP again */
			local_irq_disable();

			/* Correct Erase Suspend Hangups for M29EW */
			cfi_fixup_m29ew_erase_suspend(map, adr);
			/* Resume the write or erase operation */
			map_write(map, cfi->sector_erase_cmd, adr);
			chip->state = oldstate;
			start = xip_currtime();
		} else if (usec >= 1000000/HZ) {
			/*
			 * Try to save on CPU power when waiting delay
			 * is at least a system timer tick period.
			 * No need to be extremely accurate here.
			 */
			xip_cpu_idle();
		}
		status = map_read(map, adr);
	} while (!map_word_andequal(map, status, OK, OK)
		 && xip_elapsed_since(start) < usec);
}

#define UDELAY(map, chip, adr, usec)  xip_udelay(map, chip, adr, usec)

/*
 * The INVALIDATE_CACHED_RANGE() macro is normally used in parallel while
 * the flash is actively programming or erasing since we have to poll for
 * the operation to complete anyway.  We can't do that in a generic way with
 * a XIP setup so do it before the actual flash operation in this case
 * and stub it out from INVALIDATE_CACHE_UDELAY.
 */
#define XIP_INVAL_CACHED_RANGE(map, from, size)  \
	INVALIDATE_CACHED_RANGE(map, from, size)

#define INVALIDATE_CACHE_UDELAY(map, chip, adr, len, usec)  \
	UDELAY(map, chip, adr, usec)

/*
 * Extra notes:
 *
 * Activating this XIP support changes the way the code works a bit.  For
 * example the code to suspend the current process when concurrent access
 * happens is never executed because xip_udelay() will always return with the
 * same chip state as it was entered with.  This is why there is no care for
 * the presence of add_wait_queue() or schedule() calls from within a couple
 * xip_disable()'d  areas of code, like in do_erase_oneblock for example.
 * The queueing and scheduling are always happening within xip_udelay().
 *
 * Similarly, get_chip() and put_chip() just happen to always be executed
 * with chip->state set to FL_READY (or FL_XIP_WHILE_*) where flash state
 * is in array mode, therefore never executing many cases therein and not
 * causing any problem with XIP.
 */

#else

#define xip_disable(map, chip, adr)
#define xip_enable(map, chip, adr)
#define XIP_INVAL_CACHED_RANGE(x...)

#define UDELAY(map, chip, adr, usec)  \
do {  \
	mutex_unlock(&chip->mutex);  \
	cfi_udelay(usec);  \
	mutex_lock(&chip->mutex);  \
} while (0)

#define INVALIDATE_CACHE_UDELAY(map, chip, adr, len, usec)  \
do {  \
	mutex_unlock(&chip->mutex);  \
	INVALIDATE_CACHED_RANGE(map, adr, len);  \
	cfi_udelay(usec);  \
	mutex_lock(&chip->mutex);  \
} while (0)

#endif

static inline int do_read_onechip(struct map_info *map, struct flchip *chip, loff_t adr, size_t len, u_char *buf)
{
	unsigned long cmd_addr;
	struct cfi_private *cfi = map->fldrv_priv;
	int ret;

	adr += chip->start;

	/* Ensure cmd read/writes are aligned. */
	cmd_addr = adr & ~(map_bankwidth(map)-1);

	mutex_lock(&chip->mutex);
	ret = get_chip(map, chip, cmd_addr, FL_READY);
	if (ret) {
		mutex_unlock(&chip->mutex);
		return ret;
	}

	if (chip->state != FL_POINT && chip->state != FL_READY) {
		map_write(map, CMD(0xf0), cmd_addr);
		chip->state = FL_READY;
	}

	map_copy_from(map, buf, adr, len);

	put_chip(map, chip, cmd_addr);

	mutex_unlock(&chip->mutex);
	return 0;
}


static int cfi_amdstd_read (struct mtd_info *mtd, loff_t from, size_t len, size_t *retlen, u_char *buf)
{
	struct map_info *map = mtd->priv;
	struct cfi_private *cfi = map->fldrv_priv;
	unsigned long ofs;
	int chipnum;
	int ret = 0;

	/* ofs: offset within the first chip that the first read should start */
	chipnum = (from >> cfi->chipshift);
	ofs = from - (chipnum <<  cfi->chipshift);

	while (len) {
		unsigned long thislen;

		if (chipnum >= cfi->numchips)
			break;

		if ((len + ofs -1) >> cfi->chipshift)
			thislen = (1<<cfi->chipshift) - ofs;
		else
			thislen = len;

		ret = do_read_onechip(map, &cfi->chips[chipnum], ofs, thislen, buf);
		if (ret)
			break;

		*retlen += thislen;
		len -= thislen;
		buf += thislen;

		ofs = 0;
		chipnum++;
	}
	return ret;
}

typedef int (*otp_op_t)(struct map_info *map, struct flchip *chip,
			loff_t adr, size_t len, u_char *buf, size_t grouplen);

static inline void otp_enter(struct map_info *map, struct flchip *chip,
			     loff_t adr, size_t len)
{
	struct cfi_private *cfi = map->fldrv_priv;

	cfi_send_gen_cmd(0xAA, cfi->addr_unlock1, chip->start, map, cfi,
			 cfi->device_type, NULL);
	cfi_send_gen_cmd(0x55, cfi->addr_unlock2, chip->start, map, cfi,
			 cfi->device_type, NULL);
	cfi_send_gen_cmd(0x88, cfi->addr_unlock1, chip->start, map, cfi,
			 cfi->device_type, NULL);

	INVALIDATE_CACHED_RANGE(map, chip->start + adr, len);
}

static inline void otp_exit(struct map_info *map, struct flchip *chip,
			    loff_t adr, size_t len)
{
	struct cfi_private *cfi = map->fldrv_priv;

	cfi_send_gen_cmd(0xAA, cfi->addr_unlock1, chip->start, map, cfi,
			 cfi->device_type, NULL);
	cfi_send_gen_cmd(0x55, cfi->addr_unlock2, chip->start, map, cfi,
			 cfi->device_type, NULL);
	cfi_send_gen_cmd(0x90, cfi->addr_unlock1, chip->start, map, cfi,
			 cfi->device_type, NULL);
	cfi_send_gen_cmd(0x00, cfi->addr_unlock1, chip->start, map, cfi,
			 cfi->device_type, NULL);

	INVALIDATE_CACHED_RANGE(map, chip->start + adr, len);
}

static inline int do_read_secsi_onechip(struct map_info *map,
					struct flchip *chip, loff_t adr,
					size_t len, u_char *buf,
					size_t grouplen)
{
	DECLARE_WAITQUEUE(wait, current);

 retry:
	mutex_lock(&chip->mutex);

	if (chip->state != FL_READY){
		set_current_state(TASK_UNINTERRUPTIBLE);
		add_wait_queue(&chip->wq, &wait);

		mutex_unlock(&chip->mutex);

		schedule();
		remove_wait_queue(&chip->wq, &wait);

		goto retry;
	}

	adr += chip->start;

	chip->state = FL_READY;

	otp_enter(map, chip, adr, len);
	map_copy_from(map, buf, adr, len);
	otp_exit(map, chip, adr, len);

	wake_up(&chip->wq);
	mutex_unlock(&chip->mutex);

	return 0;
}

static int cfi_amdstd_secsi_read (struct mtd_info *mtd, loff_t from, size_t len, size_t *retlen, u_char *buf)
{
	struct map_info *map = mtd->priv;
	struct cfi_private *cfi = map->fldrv_priv;
	unsigned long ofs;
	int chipnum;
	int ret = 0;

	/* ofs: offset within the first chip that the first read should start */
	/* 8 secsi bytes per chip */
	chipnum=from>>3;
	ofs=from & 7;

	while (len) {
		unsigned long thislen;

		if (chipnum >= cfi->numchips)
			break;

		if ((len + ofs -1) >> 3)
			thislen = (1<<3) - ofs;
		else
			thislen = len;

		ret = do_read_secsi_onechip(map, &cfi->chips[chipnum], ofs,
					    thislen, buf, 0);
		if (ret)
			break;

		*retlen += thislen;
		len -= thislen;
		buf += thislen;

		ofs = 0;
		chipnum++;
	}
	return ret;
}

static int __xipram do_write_oneword(struct map_info *map, struct flchip *chip,
				     unsigned long adr, map_word datum,
				     int mode);

static int do_otp_write(struct map_info *map, struct flchip *chip, loff_t adr,
			size_t len, u_char *buf, size_t grouplen)
{
	int ret;
	while (len) {
		unsigned long bus_ofs = adr & ~(map_bankwidth(map)-1);
		int gap = adr - bus_ofs;
		int n = min_t(int, len, map_bankwidth(map) - gap);
		map_word datum = map_word_ff(map);

		if (n != map_bankwidth(map)) {
			/* partial write of a word, load old contents */
			otp_enter(map, chip, bus_ofs, map_bankwidth(map));
			datum = map_read(map, bus_ofs);
			otp_exit(map, chip, bus_ofs, map_bankwidth(map));
		}

		datum = map_word_load_partial(map, datum, buf, gap, n);
		ret = do_write_oneword(map, chip, bus_ofs, datum, FL_OTP_WRITE);
		if (ret)
			return ret;

		adr += n;
		buf += n;
		len -= n;
	}

	return 0;
}

static int do_otp_lock(struct map_info *map, struct flchip *chip, loff_t adr,
		       size_t len, u_char *buf, size_t grouplen)
{
	struct cfi_private *cfi = map->fldrv_priv;
	uint8_t lockreg;
	unsigned long timeo;
	int ret;

	/* make sure area matches group boundaries */
	if ((adr != 0) || (len != grouplen))
		return -EINVAL;

	mutex_lock(&chip->mutex);
	ret = get_chip(map, chip, chip->start, FL_LOCKING);
	if (ret) {
		mutex_unlock(&chip->mutex);
		return ret;
	}
	chip->state = FL_LOCKING;

	/* Enter lock register command */
	cfi_send_gen_cmd(0xAA, cfi->addr_unlock1, chip->start, map, cfi,
			 cfi->device_type, NULL);
	cfi_send_gen_cmd(0x55, cfi->addr_unlock2, chip->start, map, cfi,
			 cfi->device_type, NULL);
	cfi_send_gen_cmd(0x40, cfi->addr_unlock1, chip->start, map, cfi,
			 cfi->device_type, NULL);

	/* read lock register */
	lockreg = cfi_read_query(map, 0);

	/* set bit 0 to protect extended memory block */
	lockreg &= ~0x01;

	/* set bit 0 to protect extended memory block */
	/* write lock register */
	map_write(map, CMD(0xA0), chip->start);
	map_write(map, CMD(lockreg), chip->start);

	/* wait for chip to become ready */
	timeo = jiffies + msecs_to_jiffies(2);
	for (;;) {
		if (chip_ready(map, adr))
			break;

		if (time_after(jiffies, timeo)) {
			pr_err("Waiting for chip to be ready timed out.\n");
			ret = -EIO;
			break;
		}
		UDELAY(map, chip, 0, 1);
	}

	/* exit protection commands */
	map_write(map, CMD(0x90), chip->start);
	map_write(map, CMD(0x00), chip->start);

	chip->state = FL_READY;
	put_chip(map, chip, chip->start);
	mutex_unlock(&chip->mutex);

	return ret;
}

static int cfi_amdstd_otp_walk(struct mtd_info *mtd, loff_t from, size_t len,
			       size_t *retlen, u_char *buf,
			       otp_op_t action, int user_regs)
{
	struct map_info *map = mtd->priv;
	struct cfi_private *cfi = map->fldrv_priv;
	int ofs_factor = cfi->interleave * cfi->device_type;
	unsigned long base;
	int chipnum;
	struct flchip *chip;
	uint8_t otp, lockreg;
	int ret;

	size_t user_size, factory_size, otpsize;
	loff_t user_offset, factory_offset, otpoffset;
	int user_locked = 0, otplocked;

	*retlen = 0;

	for (chipnum = 0; chipnum < cfi->numchips; chipnum++) {
		chip = &cfi->chips[chipnum];
		factory_size = 0;
		user_size = 0;

		/* Micron M29EW family */
		if (is_m29ew(cfi)) {
			base = chip->start;

			/* check whether secsi area is factory locked
			   or user lockable */
			mutex_lock(&chip->mutex);
			ret = get_chip(map, chip, base, FL_CFI_QUERY);
			if (ret) {
				mutex_unlock(&chip->mutex);
				return ret;
			}
			cfi_qry_mode_on(base, map, cfi);
			otp = cfi_read_query(map, base + 0x3 * ofs_factor);
			cfi_qry_mode_off(base, map, cfi);
			put_chip(map, chip, base);
			mutex_unlock(&chip->mutex);

			if (otp & 0x80) {
				/* factory locked */
				factory_offset = 0;
				factory_size = 0x100;
			} else {
				/* customer lockable */
				user_offset = 0;
				user_size = 0x100;

				mutex_lock(&chip->mutex);
				ret = get_chip(map, chip, base, FL_LOCKING);
				if (ret) {
					mutex_unlock(&chip->mutex);
					return ret;
				}

				/* Enter lock register command */
				cfi_send_gen_cmd(0xAA, cfi->addr_unlock1,
						 chip->start, map, cfi,
						 cfi->device_type, NULL);
				cfi_send_gen_cmd(0x55, cfi->addr_unlock2,
						 chip->start, map, cfi,
						 cfi->device_type, NULL);
				cfi_send_gen_cmd(0x40, cfi->addr_unlock1,
						 chip->start, map, cfi,
						 cfi->device_type, NULL);
				/* read lock register */
				lockreg = cfi_read_query(map, 0);
				/* exit protection commands */
				map_write(map, CMD(0x90), chip->start);
				map_write(map, CMD(0x00), chip->start);
				put_chip(map, chip, chip->start);
				mutex_unlock(&chip->mutex);

				user_locked = ((lockreg & 0x01) == 0x00);
			}
		}

		otpsize = user_regs ? user_size : factory_size;
		if (!otpsize)
			continue;
		otpoffset = user_regs ? user_offset : factory_offset;
		otplocked = user_regs ? user_locked : 1;

		if (!action) {
			/* return otpinfo */
			struct otp_info *otpinfo;
			len -= sizeof(*otpinfo);
			if (len <= 0)
				return -ENOSPC;
			otpinfo = (struct otp_info *)buf;
			otpinfo->start = from;
			otpinfo->length = otpsize;
			otpinfo->locked = otplocked;
			buf += sizeof(*otpinfo);
			*retlen += sizeof(*otpinfo);
			from += otpsize;
		} else if ((from < otpsize) && (len > 0)) {
			size_t size;
			size = (len < otpsize - from) ? len : otpsize - from;
			ret = action(map, chip, otpoffset + from, size, buf,
				     otpsize);
			if (ret < 0)
				return ret;

			buf += size;
			len -= size;
			*retlen += size;
			from = 0;
		} else {
			from -= otpsize;
		}
	}
	return 0;
}

static int cfi_amdstd_get_fact_prot_info(struct mtd_info *mtd, size_t len,
					 size_t *retlen, struct otp_info *buf)
{
	return cfi_amdstd_otp_walk(mtd, 0, len, retlen, (u_char *)buf,
				   NULL, 0);
}

static int cfi_amdstd_get_user_prot_info(struct mtd_info *mtd, size_t len,
					 size_t *retlen, struct otp_info *buf)
{
	return cfi_amdstd_otp_walk(mtd, 0, len, retlen, (u_char *)buf,
				   NULL, 1);
}

static int cfi_amdstd_read_fact_prot_reg(struct mtd_info *mtd, loff_t from,
					 size_t len, size_t *retlen,
					 u_char *buf)
{
	return cfi_amdstd_otp_walk(mtd, from, len, retlen,
				   buf, do_read_secsi_onechip, 0);
}

static int cfi_amdstd_read_user_prot_reg(struct mtd_info *mtd, loff_t from,
					 size_t len, size_t *retlen,
					 u_char *buf)
{
	return cfi_amdstd_otp_walk(mtd, from, len, retlen,
				   buf, do_read_secsi_onechip, 1);
}

static int cfi_amdstd_write_user_prot_reg(struct mtd_info *mtd, loff_t from,
					  size_t len, size_t *retlen,
					  u_char *buf)
{
	return cfi_amdstd_otp_walk(mtd, from, len, retlen, buf,
				   do_otp_write, 1);
}

static int cfi_amdstd_lock_user_prot_reg(struct mtd_info *mtd, loff_t from,
					 size_t len)
{
	size_t retlen;
	return cfi_amdstd_otp_walk(mtd, from, len, &retlen, NULL,
				   do_otp_lock, 1);
}

static int __xipram do_write_oneword(struct map_info *map, struct flchip *chip,
				     unsigned long adr, map_word datum,
				     int mode)
{
	struct cfi_private *cfi = map->fldrv_priv;
	unsigned long timeo = jiffies + HZ;
	/*
	 * We use a 1ms + 1 jiffies generic timeout for writes (most devices
	 * have a max write time of a few hundreds usec). However, we should
	 * use the maximum timeout value given by the chip at probe time
	 * instead.  Unfortunately, struct flchip does have a field for
	 * maximum timeout, only for typical which can be far too short
	 * depending of the conditions.	 The ' + 1' is to avoid having a
	 * timeout of 0 jiffies if HZ is smaller than 1000.
	 */
	unsigned long uWriteTimeout = (HZ / 1000) + 1;
	int ret = 0;
	map_word oldd;
	int retry_cnt = 0;

	adr += chip->start;

	mutex_lock(&chip->mutex);
	ret = get_chip(map, chip, adr, mode);
	if (ret) {
		mutex_unlock(&chip->mutex);
		return ret;
	}

	pr_debug("MTD %s(): WRITE 0x%.8lx(0x%.8lx)\n",
		 __func__, adr, datum.x[0]);

	if (mode == FL_OTP_WRITE)
		otp_enter(map, chip, adr, map_bankwidth(map));

	/*
	 * Check for a NOP for the case when the datum to write is already
	 * present - it saves time and works around buggy chips that corrupt
	 * data at other locations when 0xff is written to a location that
	 * already contains 0xff.
	 */
	oldd = map_read(map, adr);
	if (map_word_equal(map, oldd, datum)) {
		pr_debug("MTD %s(): NOP\n",
		       __func__);
		goto op_done;
	}

	XIP_INVAL_CACHED_RANGE(map, adr, map_bankwidth(map));
	ENABLE_VPP(map);
	xip_disable(map, chip, adr);

 retry:
	cfi_send_gen_cmd(0xAA, cfi->addr_unlock1, chip->start, map, cfi, cfi->device_type, NULL);
	cfi_send_gen_cmd(0x55, cfi->addr_unlock2, chip->start, map, cfi, cfi->device_type, NULL);
	cfi_send_gen_cmd(0xA0, cfi->addr_unlock1, chip->start, map, cfi, cfi->device_type, NULL);
	map_write(map, datum, adr);
	chip->state = mode;

	INVALIDATE_CACHE_UDELAY(map, chip,
				adr, map_bankwidth(map),
				chip->word_write_time);

	/* See comment above for timeout value. */
	timeo = jiffies + uWriteTimeout;
	for (;;) {
		if (chip->state != mode) {
			/* Someone's suspended the write. Sleep */
			DECLARE_WAITQUEUE(wait, current);

			set_current_state(TASK_UNINTERRUPTIBLE);
			add_wait_queue(&chip->wq, &wait);
			mutex_unlock(&chip->mutex);
			schedule();
			remove_wait_queue(&chip->wq, &wait);
			timeo = jiffies + (HZ / 2); /* FIXME */
			mutex_lock(&chip->mutex);
			continue;
		}

		if (time_after(jiffies, timeo) && !chip_ready(map, adr)){
			xip_enable(map, chip, adr);
			printk(KERN_WARNING "MTD %s(): software timeout\n", __func__);
			xip_disable(map, chip, adr);
			break;
		}

		if (chip_ready(map, adr))
			break;

		/* Latency issues. Drop the lock, wait a while and retry */
		UDELAY(map, chip, adr, 1);
	}
	/* Did we succeed? */
	if (!chip_good(map, adr, datum)) {
		/* reset on all failures. */
		map_write(map, CMD(0xF0), chip->start);
		/* FIXME - should have reset delay before continuing */

		if (++retry_cnt <= MAX_RETRIES)
			goto retry;

		ret = -EIO;
	}
	xip_enable(map, chip, adr);
 op_done:
	if (mode == FL_OTP_WRITE)
		otp_exit(map, chip, adr, map_bankwidth(map));
	chip->state = FL_READY;
	DISABLE_VPP(map);
	put_chip(map, chip, adr);
	mutex_unlock(&chip->mutex);

	return ret;
}


static int cfi_amdstd_write_words(struct mtd_info *mtd, loff_t to, size_t len,
				  size_t *retlen, const u_char *buf)
{
	struct map_info *map = mtd->priv;
	struct cfi_private *cfi = map->fldrv_priv;
	int ret = 0;
	int chipnum;
	unsigned long ofs, chipstart;
	DECLARE_WAITQUEUE(wait, current);

	chipnum = to >> cfi->chipshift;
	ofs = to  - (chipnum << cfi->chipshift);
	chipstart = cfi->chips[chipnum].start;

	/* If it's not bus-aligned, do the first byte write */
	if (ofs & (map_bankwidth(map)-1)) {
		unsigned long bus_ofs = ofs & ~(map_bankwidth(map)-1);
		int i = ofs - bus_ofs;
		int n = 0;
		map_word tmp_buf;

 retry:
		mutex_lock(&cfi->chips[chipnum].mutex);

		if (cfi->chips[chipnum].state != FL_READY) {
			set_current_state(TASK_UNINTERRUPTIBLE);
			add_wait_queue(&cfi->chips[chipnum].wq, &wait);

			mutex_unlock(&cfi->chips[chipnum].mutex);

			schedule();
			remove_wait_queue(&cfi->chips[chipnum].wq, &wait);
			goto retry;
		}

		/* Load 'tmp_buf' with old contents of flash */
		tmp_buf = map_read(map, bus_ofs+chipstart);

		mutex_unlock(&cfi->chips[chipnum].mutex);

		/* Number of bytes to copy from buffer */
		n = min_t(int, len, map_bankwidth(map)-i);

		tmp_buf = map_word_load_partial(map, tmp_buf, buf, i, n);

		ret = do_write_oneword(map, &cfi->chips[chipnum],
				       bus_ofs, tmp_buf, FL_WRITING);
		if (ret)
			return ret;

		ofs += n;
		buf += n;
		(*retlen) += n;
		len -= n;

		if (ofs >> cfi->chipshift) {
			chipnum ++;
			ofs = 0;
			if (chipnum == cfi->numchips)
				return 0;
		}
	}

	/* We are now aligned, write as much as possible */
	while(len >= map_bankwidth(map)) {
		map_word datum;

		datum = map_word_load(map, buf);

		ret = do_write_oneword(map, &cfi->chips[chipnum],
				       ofs, datum, FL_WRITING);
		if (ret)
			return ret;

		ofs += map_bankwidth(map);
		buf += map_bankwidth(map);
		(*retlen) += map_bankwidth(map);
		len -= map_bankwidth(map);

		if (ofs >> cfi->chipshift) {
			chipnum ++;
			ofs = 0;
			if (chipnum == cfi->numchips)
				return 0;
			chipstart = cfi->chips[chipnum].start;
		}
	}

	/* Write the trailing bytes if any */
	if (len & (map_bankwidth(map)-1)) {
		map_word tmp_buf;

 retry1:
		mutex_lock(&cfi->chips[chipnum].mutex);

		if (cfi->chips[chipnum].state != FL_READY) {
			set_current_state(TASK_UNINTERRUPTIBLE);
			add_wait_queue(&cfi->chips[chipnum].wq, &wait);

			mutex_unlock(&cfi->chips[chipnum].mutex);

			schedule();
			remove_wait_queue(&cfi->chips[chipnum].wq, &wait);
			goto retry1;
		}

		tmp_buf = map_read(map, ofs + chipstart);

		mutex_unlock(&cfi->chips[chipnum].mutex);

		tmp_buf = map_word_load_partial(map, tmp_buf, buf, 0, len);

		ret = do_write_oneword(map, &cfi->chips[chipnum],
				       ofs, tmp_buf, FL_WRITING);
		if (ret)
			return ret;

		(*retlen) += len;
	}

	return 0;
}


/*
 * FIXME: interleaved mode not tested, and probably not supported!
 */
static int __xipram do_write_buffer(struct map_info *map, struct flchip *chip,
				    unsigned long adr, const u_char *buf,
				    int len)
{
	struct cfi_private *cfi = map->fldrv_priv;
	unsigned long timeo = jiffies + HZ;
	/*
	 * Timeout is calculated according to CFI data, if available.
	 * See more comments in cfi_cmdset_0002().
	 */
	unsigned long uWriteTimeout =
				usecs_to_jiffies(chip->buffer_write_time_max);
	int ret = -EIO;
	unsigned long cmd_adr;
	int z, words;
	map_word datum;

	adr += chip->start;
	cmd_adr = adr;

	mutex_lock(&chip->mutex);
	ret = get_chip(map, chip, adr, FL_WRITING);
	if (ret) {
		mutex_unlock(&chip->mutex);
		return ret;
	}

	datum = map_word_load(map, buf);

	pr_debug("MTD %s(): WRITE 0x%.8lx(0x%.8lx)\n",
		 __func__, adr, datum.x[0]);

	XIP_INVAL_CACHED_RANGE(map, adr, len);
	ENABLE_VPP(map);
	xip_disable(map, chip, cmd_adr);

	cfi_send_gen_cmd(0xAA, cfi->addr_unlock1, chip->start, map, cfi, cfi->device_type, NULL);
	cfi_send_gen_cmd(0x55, cfi->addr_unlock2, chip->start, map, cfi, cfi->device_type, NULL);

	/* Write Buffer Load */
	map_write(map, CMD(0x25), cmd_adr);

	chip->state = FL_WRITING_TO_BUFFER;

	/* Write length of data to come */
	words = len / map_bankwidth(map);
	map_write(map, CMD(words - 1), cmd_adr);
	/* Write data */
	z = 0;
	while(z < words * map_bankwidth(map)) {
		datum = map_word_load(map, buf);
		map_write(map, datum, adr + z);

		z += map_bankwidth(map);
		buf += map_bankwidth(map);
	}
	z -= map_bankwidth(map);

	adr += z;

	/* Write Buffer Program Confirm: GO GO GO */
	map_write(map, CMD(0x29), cmd_adr);
	chip->state = FL_WRITING;

	INVALIDATE_CACHE_UDELAY(map, chip,
				adr, map_bankwidth(map),
				chip->word_write_time);

	timeo = jiffies + uWriteTimeout;

	for (;;) {
		if (chip->state != FL_WRITING) {
			/* Someone's suspended the write. Sleep */
			DECLARE_WAITQUEUE(wait, current);

			set_current_state(TASK_UNINTERRUPTIBLE);
			add_wait_queue(&chip->wq, &wait);
			mutex_unlock(&chip->mutex);
			schedule();
			remove_wait_queue(&chip->wq, &wait);
			timeo = jiffies + (HZ / 2); /* FIXME */
			mutex_lock(&chip->mutex);
			continue;
		}

		if (time_after(jiffies, timeo) && !chip_ready(map, adr))
			break;

		if (chip_good(map, adr, datum)) {
			xip_enable(map, chip, adr);
			goto op_done;
		}

		/* Latency issues. Drop the lock, wait a while and retry */
		UDELAY(map, chip, adr, 1);
	}

	/*
	 * Recovery from write-buffer programming failures requires
	 * the write-to-buffer-reset sequence.  Since the last part
	 * of the sequence also works as a normal reset, we can run
	 * the same commands regardless of why we are here.
	 * See e.g.
	 * http://www.spansion.com/Support/Application%20Notes/MirrorBit_Write_Buffer_Prog_Page_Buffer_Read_AN.pdf
	 */
	cfi_send_gen_cmd(0xAA, cfi->addr_unlock1, chip->start, map, cfi,
			 cfi->device_type, NULL);
	cfi_send_gen_cmd(0x55, cfi->addr_unlock2, chip->start, map, cfi,
			 cfi->device_type, NULL);
	cfi_send_gen_cmd(0xF0, cfi->addr_unlock1, chip->start, map, cfi,
			 cfi->device_type, NULL);
	xip_enable(map, chip, adr);
	/* FIXME - should have reset delay before continuing */

	printk(KERN_WARNING "MTD %s(): software timeout, address:0x%.8lx.\n",
	       __func__, adr);

	ret = -EIO;
 op_done:
	chip->state = FL_READY;
	DISABLE_VPP(map);
	put_chip(map, chip, adr);
	mutex_unlock(&chip->mutex);

	return ret;
}


static int cfi_amdstd_write_buffers(struct mtd_info *mtd, loff_t to, size_t len,
				    size_t *retlen, const u_char *buf)
{
	struct map_info *map = mtd->priv;
	struct cfi_private *cfi = map->fldrv_priv;
	int wbufsize = cfi_interleave(cfi) << cfi->cfiq->MaxBufWriteSize;
	int ret = 0;
	int chipnum;
	unsigned long ofs;

	chipnum = to >> cfi->chipshift;
	ofs = to  - (chipnum << cfi->chipshift);

	/* If it's not bus-aligned, do the first word write */
	if (ofs & (map_bankwidth(map)-1)) {
		size_t local_len = (-ofs)&(map_bankwidth(map)-1);
		if (local_len > len)
			local_len = len;
		ret = cfi_amdstd_write_words(mtd, ofs + (chipnum<<cfi->chipshift),
					     local_len, retlen, buf);
		if (ret)
			return ret;
		ofs += local_len;
		buf += local_len;
		len -= local_len;

		if (ofs >> cfi->chipshift) {
			chipnum ++;
			ofs = 0;
			if (chipnum == cfi->numchips)
				return 0;
		}
	}

	/* Write buffer is worth it only if more than one word to write... */
	while (len >= map_bankwidth(map) * 2) {
		/* We must not cross write block boundaries */
		int size = wbufsize - (ofs & (wbufsize-1));

		if (size > len)
			size = len;
		if (size % map_bankwidth(map))
			size -= size % map_bankwidth(map);

		ret = do_write_buffer(map, &cfi->chips[chipnum],
				      ofs, buf, size);
		if (ret)
			return ret;

		ofs += size;
		buf += size;
		(*retlen) += size;
		len -= size;

		if (ofs >> cfi->chipshift) {
			chipnum ++;
			ofs = 0;
			if (chipnum == cfi->numchips)
				return 0;
		}
	}

	if (len) {
		size_t retlen_dregs = 0;

		ret = cfi_amdstd_write_words(mtd, ofs + (chipnum<<cfi->chipshift),
					     len, &retlen_dregs, buf);

		*retlen += retlen_dregs;
		return ret;
	}

	return 0;
}

/*
 * Wait for the flash chip to become ready to write data
 *
 * This is only called during the panic_write() path. When panic_write()
 * is called, the kernel is in the process of a panic, and will soon be
 * dead. Therefore we don't take any locks, and attempt to get access
 * to the chip as soon as possible.
 */
static int cfi_amdstd_panic_wait(struct map_info *map, struct flchip *chip,
				 unsigned long adr)
{
	struct cfi_private *cfi = map->fldrv_priv;
	int retries = 10;
	int i;

	/*
	 * If the driver thinks the chip is idle, and no toggle bits
	 * are changing, then the chip is actually idle for sure.
	 */
	if (chip->state == FL_READY && chip_ready(map, adr))
		return 0;

	/*
	 * Try several times to reset the chip and then wait for it
	 * to become idle. The upper limit of a few milliseconds of
	 * delay isn't a big problem: the kernel is dying anyway. It
	 * is more important to save the messages.
	 */
	while (retries > 0) {
		const unsigned long timeo = (HZ / 1000) + 1;

		/* send the reset command */
		map_write(map, CMD(0xF0), chip->start);

		/* wait for the chip to become ready */
		for (i = 0; i < jiffies_to_usecs(timeo); i++) {
			if (chip_ready(map, adr))
				return 0;

			udelay(1);
		}

		retries--;
	}

	/* the chip never became ready */
	return -EBUSY;
}

/*
 * Write out one word of data to a single flash chip during a kernel panic
 *
 * This is only called during the panic_write() path. When panic_write()
 * is called, the kernel is in the process of a panic, and will soon be
 * dead. Therefore we don't take any locks, and attempt to get access
 * to the chip as soon as possible.
 *
 * The implementation of this routine is intentionally similar to
 * do_write_oneword(), in order to ease code maintenance.
 */
static int do_panic_write_oneword(struct map_info *map, struct flchip *chip,
				  unsigned long adr, map_word datum)
{
	const unsigned long uWriteTimeout = (HZ / 1000) + 1;
	struct cfi_private *cfi = map->fldrv_priv;
	int retry_cnt = 0;
	map_word oldd;
	int ret = 0;
	int i;

	adr += chip->start;

	ret = cfi_amdstd_panic_wait(map, chip, adr);
	if (ret)
		return ret;

	pr_debug("MTD %s(): PANIC WRITE 0x%.8lx(0x%.8lx)\n",
			__func__, adr, datum.x[0]);

	/*
	 * Check for a NOP for the case when the datum to write is already
	 * present - it saves time and works around buggy chips that corrupt
	 * data at other locations when 0xff is written to a location that
	 * already contains 0xff.
	 */
	oldd = map_read(map, adr);
	if (map_word_equal(map, oldd, datum)) {
		pr_debug("MTD %s(): NOP\n", __func__);
		goto op_done;
	}

	ENABLE_VPP(map);

retry:
	cfi_send_gen_cmd(0xAA, cfi->addr_unlock1, chip->start, map, cfi, cfi->device_type, NULL);
	cfi_send_gen_cmd(0x55, cfi->addr_unlock2, chip->start, map, cfi, cfi->device_type, NULL);
	cfi_send_gen_cmd(0xA0, cfi->addr_unlock1, chip->start, map, cfi, cfi->device_type, NULL);
	map_write(map, datum, adr);

	for (i = 0; i < jiffies_to_usecs(uWriteTimeout); i++) {
		if (chip_ready(map, adr))
			break;

		udelay(1);
	}

	if (!chip_good(map, adr, datum)) {
		/* reset on all failures. */
		map_write(map, CMD(0xF0), chip->start);
		/* FIXME - should have reset delay before continuing */

		if (++retry_cnt <= MAX_RETRIES)
			goto retry;

		ret = -EIO;
	}

op_done:
	DISABLE_VPP(map);
	return ret;
}

/*
 * Write out some data during a kernel panic
 *
 * This is used by the mtdoops driver to save the dying messages from a
 * kernel which has panic'd.
 *
 * This routine ignores all of the locking used throughout the rest of the
 * driver, in order to ensure that the data gets written out no matter what
 * state this driver (and the flash chip itself) was in when the kernel crashed.
 *
 * The implementation of this routine is intentionally similar to
 * cfi_amdstd_write_words(), in order to ease code maintenance.
 */
static int cfi_amdstd_panic_write(struct mtd_info *mtd, loff_t to, size_t len,
				  size_t *retlen, const u_char *buf)
{
	struct map_info *map = mtd->priv;
	struct cfi_private *cfi = map->fldrv_priv;
	unsigned long ofs, chipstart;
	int ret = 0;
	int chipnum;

	chipnum = to >> cfi->chipshift;
	ofs = to - (chipnum << cfi->chipshift);
	chipstart = cfi->chips[chipnum].start;

	/* If it's not bus aligned, do the first byte write */
	if (ofs & (map_bankwidth(map) - 1)) {
		unsigned long bus_ofs = ofs & ~(map_bankwidth(map) - 1);
		int i = ofs - bus_ofs;
		int n = 0;
		map_word tmp_buf;

		ret = cfi_amdstd_panic_wait(map, &cfi->chips[chipnum], bus_ofs);
		if (ret)
			return ret;

		/* Load 'tmp_buf' with old contents of flash */
		tmp_buf = map_read(map, bus_ofs + chipstart);

		/* Number of bytes to copy from buffer */
		n = min_t(int, len, map_bankwidth(map) - i);

		tmp_buf = map_word_load_partial(map, tmp_buf, buf, i, n);

		ret = do_panic_write_oneword(map, &cfi->chips[chipnum],
					     bus_ofs, tmp_buf);
		if (ret)
			return ret;

		ofs += n;
		buf += n;
		(*retlen) += n;
		len -= n;

		if (ofs >> cfi->chipshift) {
			chipnum++;
			ofs = 0;
			if (chipnum == cfi->numchips)
				return 0;
		}
	}

	/* We are now aligned, write as much as possible */
	while (len >= map_bankwidth(map)) {
		map_word datum;

		datum = map_word_load(map, buf);

		ret = do_panic_write_oneword(map, &cfi->chips[chipnum],
					     ofs, datum);
		if (ret)
			return ret;

		ofs += map_bankwidth(map);
		buf += map_bankwidth(map);
		(*retlen) += map_bankwidth(map);
		len -= map_bankwidth(map);

		if (ofs >> cfi->chipshift) {
			chipnum++;
			ofs = 0;
			if (chipnum == cfi->numchips)
				return 0;

			chipstart = cfi->chips[chipnum].start;
		}
	}

	/* Write the trailing bytes if any */
	if (len & (map_bankwidth(map) - 1)) {
		map_word tmp_buf;

		ret = cfi_amdstd_panic_wait(map, &cfi->chips[chipnum], ofs);
		if (ret)
			return ret;

		tmp_buf = map_read(map, ofs + chipstart);

		tmp_buf = map_word_load_partial(map, tmp_buf, buf, 0, len);

		ret = do_panic_write_oneword(map, &cfi->chips[chipnum],
					     ofs, tmp_buf);
		if (ret)
			return ret;

		(*retlen) += len;
	}

	return 0;
}


/*
 * Handle devices with one erase region, that only implement
 * the chip erase command.
 */
static int __xipram do_erase_chip(struct map_info *map, struct flchip *chip)
{
	struct cfi_private *cfi = map->fldrv_priv;
	unsigned long timeo = jiffies + HZ;
	unsigned long int adr;
	DECLARE_WAITQUEUE(wait, current);
	int ret = 0;
	int retry_cnt = 0;

	adr = cfi->addr_unlock1;

	mutex_lock(&chip->mutex);
	ret = get_chip(map, chip, adr, FL_WRITING);
	if (ret) {
		mutex_unlock(&chip->mutex);
		return ret;
	}

	pr_debug("MTD %s(): ERASE 0x%.8lx\n",
	       __func__, chip->start);

	XIP_INVAL_CACHED_RANGE(map, adr, map->size);
	ENABLE_VPP(map);
	xip_disable(map, chip, adr);

 retry:
	cfi_send_gen_cmd(0xAA, cfi->addr_unlock1, chip->start, map, cfi, cfi->device_type, NULL);
	cfi_send_gen_cmd(0x55, cfi->addr_unlock2, chip->start, map, cfi, cfi->device_type, NULL);
	cfi_send_gen_cmd(0x80, cfi->addr_unlock1, chip->start, map, cfi, cfi->device_type, NULL);
	cfi_send_gen_cmd(0xAA, cfi->addr_unlock1, chip->start, map, cfi, cfi->device_type, NULL);
	cfi_send_gen_cmd(0x55, cfi->addr_unlock2, chip->start, map, cfi, cfi->device_type, NULL);
	cfi_send_gen_cmd(0x10, cfi->addr_unlock1, chip->start, map, cfi, cfi->device_type, NULL);

	chip->state = FL_ERASING;
	chip->erase_suspended = 0;
	chip->in_progress_block_addr = adr;
	chip->in_progress_block_mask = ~(map->size - 1);

	INVALIDATE_CACHE_UDELAY(map, chip,
				adr, map->size,
				chip->erase_time*500);

	timeo = jiffies + (HZ*20);

	for (;;) {
		if (chip->state != FL_ERASING) {
			/* Someone's suspended the erase. Sleep */
			set_current_state(TASK_UNINTERRUPTIBLE);
			add_wait_queue(&chip->wq, &wait);
			mutex_unlock(&chip->mutex);
			schedule();
			remove_wait_queue(&chip->wq, &wait);
			mutex_lock(&chip->mutex);
			continue;
		}
		if (chip->erase_suspended) {
			/* This erase was suspended and resumed.
			   Adjust the timeout */
			timeo = jiffies + (HZ*20); /* FIXME */
			chip->erase_suspended = 0;
		}

		if (chip_good(map, adr, map_word_ff(map)))
			break;

		if (time_after(jiffies, timeo)) {
			printk(KERN_WARNING "MTD %s(): software timeout\n",
<<<<<<< HEAD
				__func__ );
=======
			       __func__);
>>>>>>> e021bb4f
			ret = -EIO;
			break;
		}

		/* Latency issues. Drop the lock, wait a while and retry */
		UDELAY(map, chip, adr, 1000000/HZ);
	}
	/* Did we succeed? */
	if (ret) {
		/* reset on all failures. */
		map_write(map, CMD(0xF0), chip->start);
		/* FIXME - should have reset delay before continuing */

		if (++retry_cnt <= MAX_RETRIES) {
			ret = 0;
			goto retry;
		}
	}

	chip->state = FL_READY;
	xip_enable(map, chip, adr);
	DISABLE_VPP(map);
	put_chip(map, chip, adr);
	mutex_unlock(&chip->mutex);

	return ret;
}


static int __xipram do_erase_oneblock(struct map_info *map, struct flchip *chip, unsigned long adr, int len, void *thunk)
{
	struct cfi_private *cfi = map->fldrv_priv;
	unsigned long timeo = jiffies + HZ;
	DECLARE_WAITQUEUE(wait, current);
	int ret = 0;
	int retry_cnt = 0;

	adr += chip->start;

	mutex_lock(&chip->mutex);
	ret = get_chip(map, chip, adr, FL_ERASING);
	if (ret) {
		mutex_unlock(&chip->mutex);
		return ret;
	}

	pr_debug("MTD %s(): ERASE 0x%.8lx\n",
		 __func__, adr);

	XIP_INVAL_CACHED_RANGE(map, adr, len);
	ENABLE_VPP(map);
	xip_disable(map, chip, adr);

 retry:
	cfi_send_gen_cmd(0xAA, cfi->addr_unlock1, chip->start, map, cfi, cfi->device_type, NULL);
	cfi_send_gen_cmd(0x55, cfi->addr_unlock2, chip->start, map, cfi, cfi->device_type, NULL);
	cfi_send_gen_cmd(0x80, cfi->addr_unlock1, chip->start, map, cfi, cfi->device_type, NULL);
	cfi_send_gen_cmd(0xAA, cfi->addr_unlock1, chip->start, map, cfi, cfi->device_type, NULL);
	cfi_send_gen_cmd(0x55, cfi->addr_unlock2, chip->start, map, cfi, cfi->device_type, NULL);
	map_write(map, cfi->sector_erase_cmd, adr);

	chip->state = FL_ERASING;
	chip->erase_suspended = 0;
	chip->in_progress_block_addr = adr;
	chip->in_progress_block_mask = ~(len - 1);

	INVALIDATE_CACHE_UDELAY(map, chip,
				adr, len,
				chip->erase_time*500);

	timeo = jiffies + (HZ*20);

	for (;;) {
		if (chip->state != FL_ERASING) {
			/* Someone's suspended the erase. Sleep */
			set_current_state(TASK_UNINTERRUPTIBLE);
			add_wait_queue(&chip->wq, &wait);
			mutex_unlock(&chip->mutex);
			schedule();
			remove_wait_queue(&chip->wq, &wait);
			mutex_lock(&chip->mutex);
			continue;
		}
		if (chip->erase_suspended) {
			/* This erase was suspended and resumed.
			   Adjust the timeout */
			timeo = jiffies + (HZ*20); /* FIXME */
			chip->erase_suspended = 0;
		}

<<<<<<< HEAD
		if (chip_good(map, adr, map_word_ff(map))) {
			xip_enable(map, chip, adr);
=======
		if (chip_good(map, adr, map_word_ff(map)))
>>>>>>> e021bb4f
			break;

		if (time_after(jiffies, timeo)) {
			printk(KERN_WARNING "MTD %s(): software timeout\n",
<<<<<<< HEAD
				__func__ );
=======
			       __func__);
>>>>>>> e021bb4f
			ret = -EIO;
			break;
		}

		/* Latency issues. Drop the lock, wait a while and retry */
		UDELAY(map, chip, adr, 1000000/HZ);
	}
	/* Did we succeed? */
	if (ret) {
		/* reset on all failures. */
		map_write(map, CMD(0xF0), chip->start);
		/* FIXME - should have reset delay before continuing */

		if (++retry_cnt <= MAX_RETRIES) {
			ret = 0;
			goto retry;
		}
	}

	chip->state = FL_READY;
	xip_enable(map, chip, adr);
	DISABLE_VPP(map);
	put_chip(map, chip, adr);
	mutex_unlock(&chip->mutex);
	return ret;
}


static int cfi_amdstd_erase_varsize(struct mtd_info *mtd, struct erase_info *instr)
{
	return cfi_varsize_frob(mtd, do_erase_oneblock, instr->addr,
				instr->len, NULL);
}


static int cfi_amdstd_erase_chip(struct mtd_info *mtd, struct erase_info *instr)
{
	struct map_info *map = mtd->priv;
	struct cfi_private *cfi = map->fldrv_priv;

	if (instr->addr != 0)
		return -EINVAL;

	if (instr->len != mtd->size)
		return -EINVAL;

	return do_erase_chip(map, &cfi->chips[0]);
}

static int do_atmel_lock(struct map_info *map, struct flchip *chip,
			 unsigned long adr, int len, void *thunk)
{
	struct cfi_private *cfi = map->fldrv_priv;
	int ret;

	mutex_lock(&chip->mutex);
	ret = get_chip(map, chip, adr + chip->start, FL_LOCKING);
	if (ret)
		goto out_unlock;
	chip->state = FL_LOCKING;

	pr_debug("MTD %s(): LOCK 0x%08lx len %d\n", __func__, adr, len);

	cfi_send_gen_cmd(0xAA, cfi->addr_unlock1, chip->start, map, cfi,
			 cfi->device_type, NULL);
	cfi_send_gen_cmd(0x55, cfi->addr_unlock2, chip->start, map, cfi,
			 cfi->device_type, NULL);
	cfi_send_gen_cmd(0x80, cfi->addr_unlock1, chip->start, map, cfi,
			 cfi->device_type, NULL);
	cfi_send_gen_cmd(0xAA, cfi->addr_unlock1, chip->start, map, cfi,
			 cfi->device_type, NULL);
	cfi_send_gen_cmd(0x55, cfi->addr_unlock2, chip->start, map, cfi,
			 cfi->device_type, NULL);
	map_write(map, CMD(0x40), chip->start + adr);

	chip->state = FL_READY;
	put_chip(map, chip, adr + chip->start);
	ret = 0;

out_unlock:
	mutex_unlock(&chip->mutex);
	return ret;
}

static int do_atmel_unlock(struct map_info *map, struct flchip *chip,
			   unsigned long adr, int len, void *thunk)
{
	struct cfi_private *cfi = map->fldrv_priv;
	int ret;

	mutex_lock(&chip->mutex);
	ret = get_chip(map, chip, adr + chip->start, FL_UNLOCKING);
	if (ret)
		goto out_unlock;
	chip->state = FL_UNLOCKING;

	pr_debug("MTD %s(): LOCK 0x%08lx len %d\n", __func__, adr, len);

	cfi_send_gen_cmd(0xAA, cfi->addr_unlock1, chip->start, map, cfi,
			 cfi->device_type, NULL);
	map_write(map, CMD(0x70), adr);

	chip->state = FL_READY;
	put_chip(map, chip, adr + chip->start);
	ret = 0;

out_unlock:
	mutex_unlock(&chip->mutex);
	return ret;
}

static int cfi_atmel_lock(struct mtd_info *mtd, loff_t ofs, uint64_t len)
{
	return cfi_varsize_frob(mtd, do_atmel_lock, ofs, len, NULL);
}

static int cfi_atmel_unlock(struct mtd_info *mtd, loff_t ofs, uint64_t len)
{
	return cfi_varsize_frob(mtd, do_atmel_unlock, ofs, len, NULL);
}

/*
 * Advanced Sector Protection - PPB (Persistent Protection Bit) locking
 */

struct ppb_lock {
	struct flchip *chip;
	unsigned long adr;
	int locked;
};

#define MAX_SECTORS			512

#define DO_XXLOCK_ONEBLOCK_LOCK		((void *)1)
#define DO_XXLOCK_ONEBLOCK_UNLOCK	((void *)2)
#define DO_XXLOCK_ONEBLOCK_GETLOCK	((void *)3)

static int __maybe_unused do_ppb_xxlock(struct map_info *map,
					struct flchip *chip,
					unsigned long adr, int len, void *thunk)
{
	struct cfi_private *cfi = map->fldrv_priv;
	unsigned long timeo;
	int ret;

	adr += chip->start;
	mutex_lock(&chip->mutex);
	ret = get_chip(map, chip, adr, FL_LOCKING);
	if (ret) {
		mutex_unlock(&chip->mutex);
		return ret;
	}

	pr_debug("MTD %s(): XXLOCK 0x%08lx len %d\n", __func__, adr, len);

	cfi_send_gen_cmd(0xAA, cfi->addr_unlock1, chip->start, map, cfi,
			 cfi->device_type, NULL);
	cfi_send_gen_cmd(0x55, cfi->addr_unlock2, chip->start, map, cfi,
			 cfi->device_type, NULL);
	/* PPB entry command */
	cfi_send_gen_cmd(0xC0, cfi->addr_unlock1, chip->start, map, cfi,
			 cfi->device_type, NULL);

	if (thunk == DO_XXLOCK_ONEBLOCK_LOCK) {
		chip->state = FL_LOCKING;
		map_write(map, CMD(0xA0), adr);
		map_write(map, CMD(0x00), adr);
	} else if (thunk == DO_XXLOCK_ONEBLOCK_UNLOCK) {
		/*
		 * Unlocking of one specific sector is not supported, so we
		 * have to unlock all sectors of this device instead
		 */
		chip->state = FL_UNLOCKING;
		map_write(map, CMD(0x80), chip->start);
		map_write(map, CMD(0x30), chip->start);
	} else if (thunk == DO_XXLOCK_ONEBLOCK_GETLOCK) {
		chip->state = FL_JEDEC_QUERY;
		/* Return locked status: 0->locked, 1->unlocked */
		ret = !cfi_read_query(map, adr);
	} else
		BUG();

	/*
	 * Wait for some time as unlocking of all sectors takes quite long
	 */
	timeo = jiffies + msecs_to_jiffies(2000);	/* 2s max (un)locking */
	for (;;) {
		if (chip_ready(map, adr))
			break;

		if (time_after(jiffies, timeo)) {
			printk(KERN_ERR "Waiting for chip to be ready timed out.\n");
			ret = -EIO;
			break;
		}

		UDELAY(map, chip, adr, 1);
	}

	/* Exit BC commands */
	map_write(map, CMD(0x90), chip->start);
	map_write(map, CMD(0x00), chip->start);

	chip->state = FL_READY;
	put_chip(map, chip, adr);
	mutex_unlock(&chip->mutex);

	return ret;
}

static int __maybe_unused cfi_ppb_lock(struct mtd_info *mtd, loff_t ofs,
				       uint64_t len)
{
	return cfi_varsize_frob(mtd, do_ppb_xxlock, ofs, len,
				DO_XXLOCK_ONEBLOCK_LOCK);
}

static int __maybe_unused cfi_ppb_unlock(struct mtd_info *mtd, loff_t ofs,
					 uint64_t len)
{
	struct mtd_erase_region_info *regions = mtd->eraseregions;
	struct map_info *map = mtd->priv;
	struct cfi_private *cfi = map->fldrv_priv;
	struct ppb_lock *sect;
	unsigned long adr;
	loff_t offset;
	uint64_t length;
	int chipnum;
	int i;
	int sectors;
	int ret;

	/*
	 * PPB unlocking always unlocks all sectors of the flash chip.
	 * We need to re-lock all previously locked sectors. So lets
	 * first check the locking status of all sectors and save
	 * it for future use.
	 */
	sect = kcalloc(MAX_SECTORS, sizeof(struct ppb_lock), GFP_KERNEL);
	if (!sect)
		return -ENOMEM;

	/*
	 * This code to walk all sectors is a slightly modified version
	 * of the cfi_varsize_frob() code.
	 */
	i = 0;
	chipnum = 0;
	adr = 0;
	sectors = 0;
	offset = 0;
	length = mtd->size;

	while (length) {
		int size = regions[i].erasesize;

		/*
		 * Only test sectors that shall not be unlocked. The other
		 * sectors shall be unlocked, so lets keep their locking
		 * status at "unlocked" (locked=0) for the final re-locking.
		 */
		if ((offset < ofs) || (offset >= (ofs + len))) {
			sect[sectors].chip = &cfi->chips[chipnum];
			sect[sectors].adr = adr;
			sect[sectors].locked = do_ppb_xxlock(
				map, &cfi->chips[chipnum], adr, 0,
				DO_XXLOCK_ONEBLOCK_GETLOCK);
		}

		adr += size;
		offset += size;
		length -= size;

		if (offset == regions[i].offset + size * regions[i].numblocks)
			i++;

		if (adr >> cfi->chipshift) {
			if (offset >= (ofs + len))
				break;
			adr = 0;
			chipnum++;

			if (chipnum >= cfi->numchips)
				break;
		}

		sectors++;
		if (sectors >= MAX_SECTORS) {
			printk(KERN_ERR "Only %d sectors for PPB locking supported!\n",
			       MAX_SECTORS);
			kfree(sect);
			return -EINVAL;
		}
	}

	/* Now unlock the whole chip */
	ret = cfi_varsize_frob(mtd, do_ppb_xxlock, ofs, len,
			       DO_XXLOCK_ONEBLOCK_UNLOCK);
	if (ret) {
		kfree(sect);
		return ret;
	}

	/*
	 * PPB unlocking always unlocks all sectors of the flash chip.
	 * We need to re-lock all previously locked sectors.
	 */
	for (i = 0; i < sectors; i++) {
		if (sect[i].locked)
			do_ppb_xxlock(map, sect[i].chip, sect[i].adr, 0,
				      DO_XXLOCK_ONEBLOCK_LOCK);
	}

	kfree(sect);
	return ret;
}

static int __maybe_unused cfi_ppb_is_locked(struct mtd_info *mtd, loff_t ofs,
					    uint64_t len)
{
	return cfi_varsize_frob(mtd, do_ppb_xxlock, ofs, len,
				DO_XXLOCK_ONEBLOCK_GETLOCK) ? 1 : 0;
}

static void cfi_amdstd_sync (struct mtd_info *mtd)
{
	struct map_info *map = mtd->priv;
	struct cfi_private *cfi = map->fldrv_priv;
	int i;
	struct flchip *chip;
	int ret = 0;
	DECLARE_WAITQUEUE(wait, current);

	for (i=0; !ret && i<cfi->numchips; i++) {
		chip = &cfi->chips[i];

	retry:
		mutex_lock(&chip->mutex);

		switch(chip->state) {
		case FL_READY:
		case FL_STATUS:
		case FL_CFI_QUERY:
		case FL_JEDEC_QUERY:
			chip->oldstate = chip->state;
			chip->state = FL_SYNCING;
			/* No need to wake_up() on this state change -
			 * as the whole point is that nobody can do anything
			 * with the chip now anyway.
			 */
		case FL_SYNCING:
			mutex_unlock(&chip->mutex);
			break;

		default:
			/* Not an idle state */
			set_current_state(TASK_UNINTERRUPTIBLE);
			add_wait_queue(&chip->wq, &wait);

			mutex_unlock(&chip->mutex);

			schedule();

			remove_wait_queue(&chip->wq, &wait);

			goto retry;
		}
	}

	/* Unlock the chips again */

	for (i--; i >=0; i--) {
		chip = &cfi->chips[i];

		mutex_lock(&chip->mutex);

		if (chip->state == FL_SYNCING) {
			chip->state = chip->oldstate;
			wake_up(&chip->wq);
		}
		mutex_unlock(&chip->mutex);
	}
}


static int cfi_amdstd_suspend(struct mtd_info *mtd)
{
	struct map_info *map = mtd->priv;
	struct cfi_private *cfi = map->fldrv_priv;
	int i;
	struct flchip *chip;
	int ret = 0;

	for (i=0; !ret && i<cfi->numchips; i++) {
		chip = &cfi->chips[i];

		mutex_lock(&chip->mutex);

		switch(chip->state) {
		case FL_READY:
		case FL_STATUS:
		case FL_CFI_QUERY:
		case FL_JEDEC_QUERY:
			chip->oldstate = chip->state;
			chip->state = FL_PM_SUSPENDED;
			/* No need to wake_up() on this state change -
			 * as the whole point is that nobody can do anything
			 * with the chip now anyway.
			 */
		case FL_PM_SUSPENDED:
			break;

		default:
			ret = -EAGAIN;
			break;
		}
		mutex_unlock(&chip->mutex);
	}

	/* Unlock the chips again */

	if (ret) {
		for (i--; i >=0; i--) {
			chip = &cfi->chips[i];

			mutex_lock(&chip->mutex);

			if (chip->state == FL_PM_SUSPENDED) {
				chip->state = chip->oldstate;
				wake_up(&chip->wq);
			}
			mutex_unlock(&chip->mutex);
		}
	}

	return ret;
}


static void cfi_amdstd_resume(struct mtd_info *mtd)
{
	struct map_info *map = mtd->priv;
	struct cfi_private *cfi = map->fldrv_priv;
	int i;
	struct flchip *chip;

	for (i=0; i<cfi->numchips; i++) {

		chip = &cfi->chips[i];

		mutex_lock(&chip->mutex);

		if (chip->state == FL_PM_SUSPENDED) {
			chip->state = FL_READY;
			map_write(map, CMD(0xF0), chip->start);
			wake_up(&chip->wq);
		}
		else
			printk(KERN_ERR "Argh. Chip not in PM_SUSPENDED state upon resume()\n");

		mutex_unlock(&chip->mutex);
	}
}


/*
 * Ensure that the flash device is put back into read array mode before
 * unloading the driver or rebooting.  On some systems, rebooting while
 * the flash is in query/program/erase mode will prevent the CPU from
 * fetching the bootloader code, requiring a hard reset or power cycle.
 */
static int cfi_amdstd_reset(struct mtd_info *mtd)
{
	struct map_info *map = mtd->priv;
	struct cfi_private *cfi = map->fldrv_priv;
	int i, ret;
	struct flchip *chip;

	for (i = 0; i < cfi->numchips; i++) {

		chip = &cfi->chips[i];

		mutex_lock(&chip->mutex);

		ret = get_chip(map, chip, chip->start, FL_SHUTDOWN);
		if (!ret) {
			map_write(map, CMD(0xF0), chip->start);
			chip->state = FL_SHUTDOWN;
			put_chip(map, chip, chip->start);
		}

		mutex_unlock(&chip->mutex);
	}

	return 0;
}


static int cfi_amdstd_reboot(struct notifier_block *nb, unsigned long val,
			       void *v)
{
	struct mtd_info *mtd;

	mtd = container_of(nb, struct mtd_info, reboot_notifier);
	cfi_amdstd_reset(mtd);
	return NOTIFY_DONE;
}


static void cfi_amdstd_destroy(struct mtd_info *mtd)
{
	struct map_info *map = mtd->priv;
	struct cfi_private *cfi = map->fldrv_priv;

	cfi_amdstd_reset(mtd);
	unregister_reboot_notifier(&mtd->reboot_notifier);
	kfree(cfi->cmdset_priv);
	kfree(cfi->cfiq);
	kfree(cfi);
	kfree(mtd->eraseregions);
}

MODULE_LICENSE("GPL");
MODULE_AUTHOR("Crossnet Co. <info@crossnet.co.jp> et al.");
MODULE_DESCRIPTION("MTD chip driver for AMD/Fujitsu flash chips");
MODULE_ALIAS("cfi_cmdset_0006");
MODULE_ALIAS("cfi_cmdset_0701");<|MERGE_RESOLUTION|>--- conflicted
+++ resolved
@@ -2300,11 +2300,7 @@
 
 		if (time_after(jiffies, timeo)) {
 			printk(KERN_WARNING "MTD %s(): software timeout\n",
-<<<<<<< HEAD
-				__func__ );
-=======
 			       __func__);
->>>>>>> e021bb4f
 			ret = -EIO;
 			break;
 		}
@@ -2395,21 +2391,12 @@
 			chip->erase_suspended = 0;
 		}
 
-<<<<<<< HEAD
-		if (chip_good(map, adr, map_word_ff(map))) {
-			xip_enable(map, chip, adr);
-=======
 		if (chip_good(map, adr, map_word_ff(map)))
->>>>>>> e021bb4f
 			break;
 
 		if (time_after(jiffies, timeo)) {
 			printk(KERN_WARNING "MTD %s(): software timeout\n",
-<<<<<<< HEAD
-				__func__ );
-=======
 			       __func__);
->>>>>>> e021bb4f
 			ret = -EIO;
 			break;
 		}
