/*
 * NVMe over Fabrics RDMA target.
 * Copyright (c) 2015-2016 HGST, a Western Digital Company.
 *
 * This program is free software; you can redistribute it and/or modify it
 * under the terms and conditions of the GNU General Public License,
 * version 2, as published by the Free Software Foundation.
 *
 * This program is distributed in the hope it will be useful, but WITHOUT
 * ANY WARRANTY; without even the implied warranty of MERCHANTABILITY or
 * FITNESS FOR A PARTICULAR PURPOSE.  See the GNU General Public License for
 * more details.
 */
#define pr_fmt(fmt) KBUILD_MODNAME ": " fmt
#include <linux/atomic.h>
#include <linux/ctype.h>
#include <linux/delay.h>
#include <linux/err.h>
#include <linux/init.h>
#include <linux/module.h>
#include <linux/nvme.h>
#include <linux/slab.h>
#include <linux/string.h>
#include <linux/wait.h>
#include <linux/inet.h>
#include <asm/unaligned.h>

#include <rdma/ib_verbs.h>
#include <rdma/rdma_cm.h>
#include <rdma/rw.h>

#include <linux/nvme-rdma.h>
#include "nvmet.h"

/*
 * We allow at least 1 page, up to 4 SGEs, and up to 16KB of inline data
 */
#define NVMET_RDMA_DEFAULT_INLINE_DATA_SIZE	PAGE_SIZE
#define NVMET_RDMA_MAX_INLINE_SGE		4
#define NVMET_RDMA_MAX_INLINE_DATA_SIZE		max_t(int, SZ_16K, PAGE_SIZE)

struct nvmet_rdma_cmd {
	struct ib_sge		sge[NVMET_RDMA_MAX_INLINE_SGE + 1];
	struct ib_cqe		cqe;
	struct ib_recv_wr	wr;
	struct scatterlist	inline_sg[NVMET_RDMA_MAX_INLINE_SGE];
	struct nvme_command     *nvme_cmd;
	struct nvmet_rdma_queue	*queue;
};

enum {
	NVMET_RDMA_REQ_INLINE_DATA	= (1 << 0),
	NVMET_RDMA_REQ_INVALIDATE_RKEY	= (1 << 1),
};

struct nvmet_rdma_rsp {
	struct ib_sge		send_sge;
	struct ib_cqe		send_cqe;
	struct ib_send_wr	send_wr;

	struct nvmet_rdma_cmd	*cmd;
	struct nvmet_rdma_queue	*queue;

	struct ib_cqe		read_cqe;
	struct rdma_rw_ctx	rw;

	struct nvmet_req	req;

	bool			allocated;
	u8			n_rdma;
	u32			flags;
	u32			invalidate_rkey;

	struct list_head	wait_list;
	struct list_head	free_list;
};

enum nvmet_rdma_queue_state {
	NVMET_RDMA_Q_CONNECTING,
	NVMET_RDMA_Q_LIVE,
	NVMET_RDMA_Q_DISCONNECTING,
};

struct nvmet_rdma_queue {
	struct rdma_cm_id	*cm_id;
	struct nvmet_port	*port;
	struct ib_cq		*cq;
	atomic_t		sq_wr_avail;
	struct nvmet_rdma_device *dev;
	spinlock_t		state_lock;
	enum nvmet_rdma_queue_state state;
	struct nvmet_cq		nvme_cq;
	struct nvmet_sq		nvme_sq;

	struct nvmet_rdma_rsp	*rsps;
	struct list_head	free_rsps;
	spinlock_t		rsps_lock;
	struct nvmet_rdma_cmd	*cmds;

	struct work_struct	release_work;
	struct list_head	rsp_wait_list;
	struct list_head	rsp_wr_wait_list;
	spinlock_t		rsp_wr_wait_lock;

	int			idx;
	int			host_qid;
	int			recv_queue_size;
	int			send_queue_size;

	struct list_head	queue_list;
};

struct nvmet_rdma_device {
	struct ib_device	*device;
	struct ib_pd		*pd;
	struct ib_srq		*srq;
	struct nvmet_rdma_cmd	*srq_cmds;
	size_t			srq_size;
	struct kref		ref;
	struct list_head	entry;
	int			inline_data_size;
	int			inline_page_count;
};

static bool nvmet_rdma_use_srq;
module_param_named(use_srq, nvmet_rdma_use_srq, bool, 0444);
MODULE_PARM_DESC(use_srq, "Use shared receive queue.");

static DEFINE_IDA(nvmet_rdma_queue_ida);
static LIST_HEAD(nvmet_rdma_queue_list);
static DEFINE_MUTEX(nvmet_rdma_queue_mutex);

static LIST_HEAD(device_list);
static DEFINE_MUTEX(device_list_mutex);

static bool nvmet_rdma_execute_command(struct nvmet_rdma_rsp *rsp);
static void nvmet_rdma_send_done(struct ib_cq *cq, struct ib_wc *wc);
static void nvmet_rdma_recv_done(struct ib_cq *cq, struct ib_wc *wc);
static void nvmet_rdma_read_data_done(struct ib_cq *cq, struct ib_wc *wc);
static void nvmet_rdma_qp_event(struct ib_event *event, void *priv);
static void nvmet_rdma_queue_disconnect(struct nvmet_rdma_queue *queue);
static void nvmet_rdma_free_rsp(struct nvmet_rdma_device *ndev,
				struct nvmet_rdma_rsp *r);
static int nvmet_rdma_alloc_rsp(struct nvmet_rdma_device *ndev,
				struct nvmet_rdma_rsp *r);

static const struct nvmet_fabrics_ops nvmet_rdma_ops;

static int num_pages(int len)
{
	return 1 + (((len - 1) & PAGE_MASK) >> PAGE_SHIFT);
}

/* XXX: really should move to a generic header sooner or later.. */
static inline u32 get_unaligned_le24(const u8 *p)
{
	return (u32)p[0] | (u32)p[1] << 8 | (u32)p[2] << 16;
}

static inline bool nvmet_rdma_need_data_in(struct nvmet_rdma_rsp *rsp)
{
	return nvme_is_write(rsp->req.cmd) &&
		rsp->req.transfer_len &&
		!(rsp->flags & NVMET_RDMA_REQ_INLINE_DATA);
}

static inline bool nvmet_rdma_need_data_out(struct nvmet_rdma_rsp *rsp)
{
	return !nvme_is_write(rsp->req.cmd) &&
		rsp->req.transfer_len &&
		!rsp->req.rsp->status &&
		!(rsp->flags & NVMET_RDMA_REQ_INLINE_DATA);
}

static inline struct nvmet_rdma_rsp *
nvmet_rdma_get_rsp(struct nvmet_rdma_queue *queue)
{
	struct nvmet_rdma_rsp *rsp;
	unsigned long flags;

	spin_lock_irqsave(&queue->rsps_lock, flags);
	rsp = list_first_entry_or_null(&queue->free_rsps,
				struct nvmet_rdma_rsp, free_list);
	if (likely(rsp))
		list_del(&rsp->free_list);
	spin_unlock_irqrestore(&queue->rsps_lock, flags);

	if (unlikely(!rsp)) {
<<<<<<< HEAD
		rsp = kmalloc(sizeof(*rsp), GFP_KERNEL);
		if (unlikely(!rsp))
			return NULL;
=======
		int ret;

		rsp = kzalloc(sizeof(*rsp), GFP_KERNEL);
		if (unlikely(!rsp))
			return NULL;
		ret = nvmet_rdma_alloc_rsp(queue->dev, rsp);
		if (unlikely(ret)) {
			kfree(rsp);
			return NULL;
		}

>>>>>>> e021bb4f
		rsp->allocated = true;
	}

	return rsp;
}

static inline void
nvmet_rdma_put_rsp(struct nvmet_rdma_rsp *rsp)
{
	unsigned long flags;

<<<<<<< HEAD
	if (rsp->allocated) {
=======
	if (unlikely(rsp->allocated)) {
		nvmet_rdma_free_rsp(rsp->queue->dev, rsp);
>>>>>>> e021bb4f
		kfree(rsp);
		return;
	}

	spin_lock_irqsave(&rsp->queue->rsps_lock, flags);
	list_add_tail(&rsp->free_list, &rsp->queue->free_rsps);
	spin_unlock_irqrestore(&rsp->queue->rsps_lock, flags);
}

static void nvmet_rdma_free_inline_pages(struct nvmet_rdma_device *ndev,
				struct nvmet_rdma_cmd *c)
{
	struct scatterlist *sg;
	struct ib_sge *sge;
	int i;

	if (!ndev->inline_data_size)
		return;

	sg = c->inline_sg;
	sge = &c->sge[1];

	for (i = 0; i < ndev->inline_page_count; i++, sg++, sge++) {
		if (sge->length)
			ib_dma_unmap_page(ndev->device, sge->addr,
					sge->length, DMA_FROM_DEVICE);
		if (sg_page(sg))
			__free_page(sg_page(sg));
	}
}

static int nvmet_rdma_alloc_inline_pages(struct nvmet_rdma_device *ndev,
				struct nvmet_rdma_cmd *c)
{
	struct scatterlist *sg;
	struct ib_sge *sge;
	struct page *pg;
	int len;
	int i;

	if (!ndev->inline_data_size)
		return 0;

	sg = c->inline_sg;
	sg_init_table(sg, ndev->inline_page_count);
	sge = &c->sge[1];
	len = ndev->inline_data_size;

	for (i = 0; i < ndev->inline_page_count; i++, sg++, sge++) {
		pg = alloc_page(GFP_KERNEL);
		if (!pg)
			goto out_err;
		sg_assign_page(sg, pg);
		sge->addr = ib_dma_map_page(ndev->device,
			pg, 0, PAGE_SIZE, DMA_FROM_DEVICE);
		if (ib_dma_mapping_error(ndev->device, sge->addr))
			goto out_err;
		sge->length = min_t(int, len, PAGE_SIZE);
		sge->lkey = ndev->pd->local_dma_lkey;
		len -= sge->length;
	}

	return 0;
out_err:
	for (; i >= 0; i--, sg--, sge--) {
		if (sge->length)
			ib_dma_unmap_page(ndev->device, sge->addr,
					sge->length, DMA_FROM_DEVICE);
		if (sg_page(sg))
			__free_page(sg_page(sg));
	}
	return -ENOMEM;
}

static int nvmet_rdma_alloc_cmd(struct nvmet_rdma_device *ndev,
			struct nvmet_rdma_cmd *c, bool admin)
{
	/* NVMe command / RDMA RECV */
	c->nvme_cmd = kmalloc(sizeof(*c->nvme_cmd), GFP_KERNEL);
	if (!c->nvme_cmd)
		goto out;

	c->sge[0].addr = ib_dma_map_single(ndev->device, c->nvme_cmd,
			sizeof(*c->nvme_cmd), DMA_FROM_DEVICE);
	if (ib_dma_mapping_error(ndev->device, c->sge[0].addr))
		goto out_free_cmd;

	c->sge[0].length = sizeof(*c->nvme_cmd);
	c->sge[0].lkey = ndev->pd->local_dma_lkey;

	if (!admin && nvmet_rdma_alloc_inline_pages(ndev, c))
		goto out_unmap_cmd;

	c->cqe.done = nvmet_rdma_recv_done;

	c->wr.wr_cqe = &c->cqe;
	c->wr.sg_list = c->sge;
	c->wr.num_sge = admin ? 1 : ndev->inline_page_count + 1;

	return 0;

out_unmap_cmd:
	ib_dma_unmap_single(ndev->device, c->sge[0].addr,
			sizeof(*c->nvme_cmd), DMA_FROM_DEVICE);
out_free_cmd:
	kfree(c->nvme_cmd);

out:
	return -ENOMEM;
}

static void nvmet_rdma_free_cmd(struct nvmet_rdma_device *ndev,
		struct nvmet_rdma_cmd *c, bool admin)
{
	if (!admin)
		nvmet_rdma_free_inline_pages(ndev, c);
	ib_dma_unmap_single(ndev->device, c->sge[0].addr,
				sizeof(*c->nvme_cmd), DMA_FROM_DEVICE);
	kfree(c->nvme_cmd);
}

static struct nvmet_rdma_cmd *
nvmet_rdma_alloc_cmds(struct nvmet_rdma_device *ndev,
		int nr_cmds, bool admin)
{
	struct nvmet_rdma_cmd *cmds;
	int ret = -EINVAL, i;

	cmds = kcalloc(nr_cmds, sizeof(struct nvmet_rdma_cmd), GFP_KERNEL);
	if (!cmds)
		goto out;

	for (i = 0; i < nr_cmds; i++) {
		ret = nvmet_rdma_alloc_cmd(ndev, cmds + i, admin);
		if (ret)
			goto out_free;
	}

	return cmds;

out_free:
	while (--i >= 0)
		nvmet_rdma_free_cmd(ndev, cmds + i, admin);
	kfree(cmds);
out:
	return ERR_PTR(ret);
}

static void nvmet_rdma_free_cmds(struct nvmet_rdma_device *ndev,
		struct nvmet_rdma_cmd *cmds, int nr_cmds, bool admin)
{
	int i;

	for (i = 0; i < nr_cmds; i++)
		nvmet_rdma_free_cmd(ndev, cmds + i, admin);
	kfree(cmds);
}

static int nvmet_rdma_alloc_rsp(struct nvmet_rdma_device *ndev,
		struct nvmet_rdma_rsp *r)
{
	/* NVMe CQE / RDMA SEND */
	r->req.rsp = kmalloc(sizeof(*r->req.rsp), GFP_KERNEL);
	if (!r->req.rsp)
		goto out;

	r->send_sge.addr = ib_dma_map_single(ndev->device, r->req.rsp,
			sizeof(*r->req.rsp), DMA_TO_DEVICE);
	if (ib_dma_mapping_error(ndev->device, r->send_sge.addr))
		goto out_free_rsp;

	r->send_sge.length = sizeof(*r->req.rsp);
	r->send_sge.lkey = ndev->pd->local_dma_lkey;

	r->send_cqe.done = nvmet_rdma_send_done;

	r->send_wr.wr_cqe = &r->send_cqe;
	r->send_wr.sg_list = &r->send_sge;
	r->send_wr.num_sge = 1;
	r->send_wr.send_flags = IB_SEND_SIGNALED;

	/* Data In / RDMA READ */
	r->read_cqe.done = nvmet_rdma_read_data_done;
	return 0;

out_free_rsp:
	kfree(r->req.rsp);
out:
	return -ENOMEM;
}

static void nvmet_rdma_free_rsp(struct nvmet_rdma_device *ndev,
		struct nvmet_rdma_rsp *r)
{
	ib_dma_unmap_single(ndev->device, r->send_sge.addr,
				sizeof(*r->req.rsp), DMA_TO_DEVICE);
	kfree(r->req.rsp);
}

static int
nvmet_rdma_alloc_rsps(struct nvmet_rdma_queue *queue)
{
	struct nvmet_rdma_device *ndev = queue->dev;
	int nr_rsps = queue->recv_queue_size * 2;
	int ret = -EINVAL, i;

	queue->rsps = kcalloc(nr_rsps, sizeof(struct nvmet_rdma_rsp),
			GFP_KERNEL);
	if (!queue->rsps)
		goto out;

	for (i = 0; i < nr_rsps; i++) {
		struct nvmet_rdma_rsp *rsp = &queue->rsps[i];

		ret = nvmet_rdma_alloc_rsp(ndev, rsp);
		if (ret)
			goto out_free;

		list_add_tail(&rsp->free_list, &queue->free_rsps);
	}

	return 0;

out_free:
	while (--i >= 0) {
		struct nvmet_rdma_rsp *rsp = &queue->rsps[i];

		list_del(&rsp->free_list);
		nvmet_rdma_free_rsp(ndev, rsp);
	}
	kfree(queue->rsps);
out:
	return ret;
}

static void nvmet_rdma_free_rsps(struct nvmet_rdma_queue *queue)
{
	struct nvmet_rdma_device *ndev = queue->dev;
	int i, nr_rsps = queue->recv_queue_size * 2;

	for (i = 0; i < nr_rsps; i++) {
		struct nvmet_rdma_rsp *rsp = &queue->rsps[i];

		list_del(&rsp->free_list);
		nvmet_rdma_free_rsp(ndev, rsp);
	}
	kfree(queue->rsps);
}

static int nvmet_rdma_post_recv(struct nvmet_rdma_device *ndev,
		struct nvmet_rdma_cmd *cmd)
{
	int ret;

	ib_dma_sync_single_for_device(ndev->device,
		cmd->sge[0].addr, cmd->sge[0].length,
		DMA_FROM_DEVICE);

	if (ndev->srq)
		ret = ib_post_srq_recv(ndev->srq, &cmd->wr, NULL);
	else
		ret = ib_post_recv(cmd->queue->cm_id->qp, &cmd->wr, NULL);

	if (unlikely(ret))
		pr_err("post_recv cmd failed\n");

	return ret;
}

static void nvmet_rdma_process_wr_wait_list(struct nvmet_rdma_queue *queue)
{
	spin_lock(&queue->rsp_wr_wait_lock);
	while (!list_empty(&queue->rsp_wr_wait_list)) {
		struct nvmet_rdma_rsp *rsp;
		bool ret;

		rsp = list_entry(queue->rsp_wr_wait_list.next,
				struct nvmet_rdma_rsp, wait_list);
		list_del(&rsp->wait_list);

		spin_unlock(&queue->rsp_wr_wait_lock);
		ret = nvmet_rdma_execute_command(rsp);
		spin_lock(&queue->rsp_wr_wait_lock);

		if (!ret) {
			list_add(&rsp->wait_list, &queue->rsp_wr_wait_list);
			break;
		}
	}
	spin_unlock(&queue->rsp_wr_wait_lock);
}


static void nvmet_rdma_release_rsp(struct nvmet_rdma_rsp *rsp)
{
	struct nvmet_rdma_queue *queue = rsp->queue;

	atomic_add(1 + rsp->n_rdma, &queue->sq_wr_avail);

	if (rsp->n_rdma) {
		rdma_rw_ctx_destroy(&rsp->rw, queue->cm_id->qp,
				queue->cm_id->port_num, rsp->req.sg,
				rsp->req.sg_cnt, nvmet_data_dir(&rsp->req));
	}

	if (rsp->req.sg != rsp->cmd->inline_sg)
		sgl_free(rsp->req.sg);

	if (unlikely(!list_empty_careful(&queue->rsp_wr_wait_list)))
		nvmet_rdma_process_wr_wait_list(queue);

	nvmet_rdma_put_rsp(rsp);
}

static void nvmet_rdma_error_comp(struct nvmet_rdma_queue *queue)
{
	if (queue->nvme_sq.ctrl) {
		nvmet_ctrl_fatal_error(queue->nvme_sq.ctrl);
	} else {
		/*
		 * we didn't setup the controller yet in case
		 * of admin connect error, just disconnect and
		 * cleanup the queue
		 */
		nvmet_rdma_queue_disconnect(queue);
	}
}

static void nvmet_rdma_send_done(struct ib_cq *cq, struct ib_wc *wc)
{
	struct nvmet_rdma_rsp *rsp =
		container_of(wc->wr_cqe, struct nvmet_rdma_rsp, send_cqe);
	struct nvmet_rdma_queue *queue = cq->cq_context;

	nvmet_rdma_release_rsp(rsp);

	if (unlikely(wc->status != IB_WC_SUCCESS &&
		     wc->status != IB_WC_WR_FLUSH_ERR)) {
		pr_err("SEND for CQE 0x%p failed with status %s (%d).\n",
			wc->wr_cqe, ib_wc_status_msg(wc->status), wc->status);
		nvmet_rdma_error_comp(queue);
	}
}

static void nvmet_rdma_queue_response(struct nvmet_req *req)
{
	struct nvmet_rdma_rsp *rsp =
		container_of(req, struct nvmet_rdma_rsp, req);
	struct rdma_cm_id *cm_id = rsp->queue->cm_id;
	struct ib_send_wr *first_wr;

	if (rsp->flags & NVMET_RDMA_REQ_INVALIDATE_RKEY) {
		rsp->send_wr.opcode = IB_WR_SEND_WITH_INV;
		rsp->send_wr.ex.invalidate_rkey = rsp->invalidate_rkey;
	} else {
		rsp->send_wr.opcode = IB_WR_SEND;
	}

	if (nvmet_rdma_need_data_out(rsp))
		first_wr = rdma_rw_ctx_wrs(&rsp->rw, cm_id->qp,
				cm_id->port_num, NULL, &rsp->send_wr);
	else
		first_wr = &rsp->send_wr;

	nvmet_rdma_post_recv(rsp->queue->dev, rsp->cmd);

	ib_dma_sync_single_for_device(rsp->queue->dev->device,
		rsp->send_sge.addr, rsp->send_sge.length,
		DMA_TO_DEVICE);

	if (unlikely(ib_post_send(cm_id->qp, first_wr, NULL))) {
		pr_err("sending cmd response failed\n");
		nvmet_rdma_release_rsp(rsp);
	}
}

static void nvmet_rdma_read_data_done(struct ib_cq *cq, struct ib_wc *wc)
{
	struct nvmet_rdma_rsp *rsp =
		container_of(wc->wr_cqe, struct nvmet_rdma_rsp, read_cqe);
	struct nvmet_rdma_queue *queue = cq->cq_context;

	WARN_ON(rsp->n_rdma <= 0);
	atomic_add(rsp->n_rdma, &queue->sq_wr_avail);
	rdma_rw_ctx_destroy(&rsp->rw, queue->cm_id->qp,
			queue->cm_id->port_num, rsp->req.sg,
			rsp->req.sg_cnt, nvmet_data_dir(&rsp->req));
	rsp->n_rdma = 0;

	if (unlikely(wc->status != IB_WC_SUCCESS)) {
		nvmet_req_uninit(&rsp->req);
		nvmet_rdma_release_rsp(rsp);
		if (wc->status != IB_WC_WR_FLUSH_ERR) {
			pr_info("RDMA READ for CQE 0x%p failed with status %s (%d).\n",
				wc->wr_cqe, ib_wc_status_msg(wc->status), wc->status);
			nvmet_rdma_error_comp(queue);
		}
		return;
	}

	nvmet_req_execute(&rsp->req);
}

static void nvmet_rdma_use_inline_sg(struct nvmet_rdma_rsp *rsp, u32 len,
		u64 off)
{
	int sg_count = num_pages(len);
	struct scatterlist *sg;
	int i;

	sg = rsp->cmd->inline_sg;
	for (i = 0; i < sg_count; i++, sg++) {
		if (i < sg_count - 1)
			sg_unmark_end(sg);
		else
			sg_mark_end(sg);
		sg->offset = off;
		sg->length = min_t(int, len, PAGE_SIZE - off);
		len -= sg->length;
		if (!i)
			off = 0;
	}

	rsp->req.sg = rsp->cmd->inline_sg;
	rsp->req.sg_cnt = sg_count;
}

static u16 nvmet_rdma_map_sgl_inline(struct nvmet_rdma_rsp *rsp)
{
	struct nvme_sgl_desc *sgl = &rsp->req.cmd->common.dptr.sgl;
	u64 off = le64_to_cpu(sgl->addr);
	u32 len = le32_to_cpu(sgl->length);

	if (!nvme_is_write(rsp->req.cmd))
		return NVME_SC_INVALID_FIELD | NVME_SC_DNR;

	if (off + len > rsp->queue->dev->inline_data_size) {
		pr_err("invalid inline data offset!\n");
		return NVME_SC_SGL_INVALID_OFFSET | NVME_SC_DNR;
	}

	/* no data command? */
	if (!len)
		return 0;

	nvmet_rdma_use_inline_sg(rsp, len, off);
	rsp->flags |= NVMET_RDMA_REQ_INLINE_DATA;
	rsp->req.transfer_len += len;
	return 0;
}

static u16 nvmet_rdma_map_sgl_keyed(struct nvmet_rdma_rsp *rsp,
		struct nvme_keyed_sgl_desc *sgl, bool invalidate)
{
	struct rdma_cm_id *cm_id = rsp->queue->cm_id;
	u64 addr = le64_to_cpu(sgl->addr);
	u32 len = get_unaligned_le24(sgl->length);
	u32 key = get_unaligned_le32(sgl->key);
	int ret;

	/* no data command? */
	if (!len)
		return 0;

	rsp->req.sg = sgl_alloc(len, GFP_KERNEL, &rsp->req.sg_cnt);
	if (!rsp->req.sg)
		return NVME_SC_INTERNAL;

	ret = rdma_rw_ctx_init(&rsp->rw, cm_id->qp, cm_id->port_num,
			rsp->req.sg, rsp->req.sg_cnt, 0, addr, key,
			nvmet_data_dir(&rsp->req));
	if (ret < 0)
		return NVME_SC_INTERNAL;
	rsp->req.transfer_len += len;
	rsp->n_rdma += ret;

	if (invalidate) {
		rsp->invalidate_rkey = key;
		rsp->flags |= NVMET_RDMA_REQ_INVALIDATE_RKEY;
	}

	return 0;
}

static u16 nvmet_rdma_map_sgl(struct nvmet_rdma_rsp *rsp)
{
	struct nvme_keyed_sgl_desc *sgl = &rsp->req.cmd->common.dptr.ksgl;

	switch (sgl->type >> 4) {
	case NVME_SGL_FMT_DATA_DESC:
		switch (sgl->type & 0xf) {
		case NVME_SGL_FMT_OFFSET:
			return nvmet_rdma_map_sgl_inline(rsp);
		default:
			pr_err("invalid SGL subtype: %#x\n", sgl->type);
			return NVME_SC_INVALID_FIELD | NVME_SC_DNR;
		}
	case NVME_KEY_SGL_FMT_DATA_DESC:
		switch (sgl->type & 0xf) {
		case NVME_SGL_FMT_ADDRESS | NVME_SGL_FMT_INVALIDATE:
			return nvmet_rdma_map_sgl_keyed(rsp, sgl, true);
		case NVME_SGL_FMT_ADDRESS:
			return nvmet_rdma_map_sgl_keyed(rsp, sgl, false);
		default:
			pr_err("invalid SGL subtype: %#x\n", sgl->type);
			return NVME_SC_INVALID_FIELD | NVME_SC_DNR;
		}
	default:
		pr_err("invalid SGL type: %#x\n", sgl->type);
		return NVME_SC_SGL_INVALID_TYPE | NVME_SC_DNR;
	}
}

static bool nvmet_rdma_execute_command(struct nvmet_rdma_rsp *rsp)
{
	struct nvmet_rdma_queue *queue = rsp->queue;

	if (unlikely(atomic_sub_return(1 + rsp->n_rdma,
			&queue->sq_wr_avail) < 0)) {
		pr_debug("IB send queue full (needed %d): queue %u cntlid %u\n",
				1 + rsp->n_rdma, queue->idx,
				queue->nvme_sq.ctrl->cntlid);
		atomic_add(1 + rsp->n_rdma, &queue->sq_wr_avail);
		return false;
	}

	if (nvmet_rdma_need_data_in(rsp)) {
		if (rdma_rw_ctx_post(&rsp->rw, queue->cm_id->qp,
				queue->cm_id->port_num, &rsp->read_cqe, NULL))
			nvmet_req_complete(&rsp->req, NVME_SC_DATA_XFER_ERROR);
	} else {
		nvmet_req_execute(&rsp->req);
	}

	return true;
}

static void nvmet_rdma_handle_command(struct nvmet_rdma_queue *queue,
		struct nvmet_rdma_rsp *cmd)
{
	u16 status;

	ib_dma_sync_single_for_cpu(queue->dev->device,
		cmd->cmd->sge[0].addr, cmd->cmd->sge[0].length,
		DMA_FROM_DEVICE);
	ib_dma_sync_single_for_cpu(queue->dev->device,
		cmd->send_sge.addr, cmd->send_sge.length,
		DMA_TO_DEVICE);

	if (!nvmet_req_init(&cmd->req, &queue->nvme_cq,
			&queue->nvme_sq, &nvmet_rdma_ops))
		return;

	status = nvmet_rdma_map_sgl(cmd);
	if (status)
		goto out_err;

	if (unlikely(!nvmet_rdma_execute_command(cmd))) {
		spin_lock(&queue->rsp_wr_wait_lock);
		list_add_tail(&cmd->wait_list, &queue->rsp_wr_wait_list);
		spin_unlock(&queue->rsp_wr_wait_lock);
	}

	return;

out_err:
	nvmet_req_complete(&cmd->req, status);
}

static void nvmet_rdma_recv_done(struct ib_cq *cq, struct ib_wc *wc)
{
	struct nvmet_rdma_cmd *cmd =
		container_of(wc->wr_cqe, struct nvmet_rdma_cmd, cqe);
	struct nvmet_rdma_queue *queue = cq->cq_context;
	struct nvmet_rdma_rsp *rsp;

	if (unlikely(wc->status != IB_WC_SUCCESS)) {
		if (wc->status != IB_WC_WR_FLUSH_ERR) {
			pr_err("RECV for CQE 0x%p failed with status %s (%d)\n",
				wc->wr_cqe, ib_wc_status_msg(wc->status),
				wc->status);
			nvmet_rdma_error_comp(queue);
		}
		return;
	}

	if (unlikely(wc->byte_len < sizeof(struct nvme_command))) {
		pr_err("Ctrl Fatal Error: capsule size less than 64 bytes\n");
		nvmet_rdma_error_comp(queue);
		return;
	}

	cmd->queue = queue;
	rsp = nvmet_rdma_get_rsp(queue);
	if (unlikely(!rsp)) {
		/*
		 * we get here only under memory pressure,
		 * silently drop and have the host retry
		 * as we can't even fail it.
		 */
		nvmet_rdma_post_recv(queue->dev, cmd);
		return;
	}
	rsp->queue = queue;
	rsp->cmd = cmd;
	rsp->flags = 0;
	rsp->req.cmd = cmd->nvme_cmd;
	rsp->req.port = queue->port;
	rsp->n_rdma = 0;

	if (unlikely(queue->state != NVMET_RDMA_Q_LIVE)) {
		unsigned long flags;

		spin_lock_irqsave(&queue->state_lock, flags);
		if (queue->state == NVMET_RDMA_Q_CONNECTING)
			list_add_tail(&rsp->wait_list, &queue->rsp_wait_list);
		else
			nvmet_rdma_put_rsp(rsp);
		spin_unlock_irqrestore(&queue->state_lock, flags);
		return;
	}

	nvmet_rdma_handle_command(queue, rsp);
}

static void nvmet_rdma_destroy_srq(struct nvmet_rdma_device *ndev)
{
	if (!ndev->srq)
		return;

	nvmet_rdma_free_cmds(ndev, ndev->srq_cmds, ndev->srq_size, false);
	ib_destroy_srq(ndev->srq);
}

static int nvmet_rdma_init_srq(struct nvmet_rdma_device *ndev)
{
	struct ib_srq_init_attr srq_attr = { NULL, };
	struct ib_srq *srq;
	size_t srq_size;
	int ret, i;

	srq_size = 4095;	/* XXX: tune */

	srq_attr.attr.max_wr = srq_size;
	srq_attr.attr.max_sge = 1 + ndev->inline_page_count;
	srq_attr.attr.srq_limit = 0;
	srq_attr.srq_type = IB_SRQT_BASIC;
	srq = ib_create_srq(ndev->pd, &srq_attr);
	if (IS_ERR(srq)) {
		/*
		 * If SRQs aren't supported we just go ahead and use normal
		 * non-shared receive queues.
		 */
		pr_info("SRQ requested but not supported.\n");
		return 0;
	}

	ndev->srq_cmds = nvmet_rdma_alloc_cmds(ndev, srq_size, false);
	if (IS_ERR(ndev->srq_cmds)) {
		ret = PTR_ERR(ndev->srq_cmds);
		goto out_destroy_srq;
	}

	ndev->srq = srq;
	ndev->srq_size = srq_size;

	for (i = 0; i < srq_size; i++) {
		ret = nvmet_rdma_post_recv(ndev, &ndev->srq_cmds[i]);
		if (ret)
			goto out_free_cmds;
	}

	return 0;

out_free_cmds:
	nvmet_rdma_free_cmds(ndev, ndev->srq_cmds, ndev->srq_size, false);
out_destroy_srq:
	ib_destroy_srq(srq);
	return ret;
}

static void nvmet_rdma_free_dev(struct kref *ref)
{
	struct nvmet_rdma_device *ndev =
		container_of(ref, struct nvmet_rdma_device, ref);

	mutex_lock(&device_list_mutex);
	list_del(&ndev->entry);
	mutex_unlock(&device_list_mutex);

	nvmet_rdma_destroy_srq(ndev);
	ib_dealloc_pd(ndev->pd);

	kfree(ndev);
}

static struct nvmet_rdma_device *
nvmet_rdma_find_get_device(struct rdma_cm_id *cm_id)
{
	struct nvmet_port *port = cm_id->context;
	struct nvmet_rdma_device *ndev;
	int inline_page_count;
	int inline_sge_count;
	int ret;

	mutex_lock(&device_list_mutex);
	list_for_each_entry(ndev, &device_list, entry) {
		if (ndev->device->node_guid == cm_id->device->node_guid &&
		    kref_get_unless_zero(&ndev->ref))
			goto out_unlock;
	}

	ndev = kzalloc(sizeof(*ndev), GFP_KERNEL);
	if (!ndev)
		goto out_err;

	inline_page_count = num_pages(port->inline_data_size);
	inline_sge_count = max(cm_id->device->attrs.max_sge_rd,
				cm_id->device->attrs.max_recv_sge) - 1;
	if (inline_page_count > inline_sge_count) {
		pr_warn("inline_data_size %d cannot be supported by device %s. Reducing to %lu.\n",
			port->inline_data_size, cm_id->device->name,
			inline_sge_count * PAGE_SIZE);
		port->inline_data_size = inline_sge_count * PAGE_SIZE;
		inline_page_count = inline_sge_count;
	}
	ndev->inline_data_size = port->inline_data_size;
	ndev->inline_page_count = inline_page_count;
	ndev->device = cm_id->device;
	kref_init(&ndev->ref);

	ndev->pd = ib_alloc_pd(ndev->device, 0);
	if (IS_ERR(ndev->pd))
		goto out_free_dev;

	if (nvmet_rdma_use_srq) {
		ret = nvmet_rdma_init_srq(ndev);
		if (ret)
			goto out_free_pd;
	}

	list_add(&ndev->entry, &device_list);
out_unlock:
	mutex_unlock(&device_list_mutex);
	pr_debug("added %s.\n", ndev->device->name);
	return ndev;

out_free_pd:
	ib_dealloc_pd(ndev->pd);
out_free_dev:
	kfree(ndev);
out_err:
	mutex_unlock(&device_list_mutex);
	return NULL;
}

static int nvmet_rdma_create_queue_ib(struct nvmet_rdma_queue *queue)
{
	struct ib_qp_init_attr qp_attr;
	struct nvmet_rdma_device *ndev = queue->dev;
	int comp_vector, nr_cqe, ret, i;

	/*
	 * Spread the io queues across completion vectors,
	 * but still keep all admin queues on vector 0.
	 */
	comp_vector = !queue->host_qid ? 0 :
		queue->idx % ndev->device->num_comp_vectors;

	/*
	 * Reserve CQ slots for RECV + RDMA_READ/RDMA_WRITE + RDMA_SEND.
	 */
	nr_cqe = queue->recv_queue_size + 2 * queue->send_queue_size;

	queue->cq = ib_alloc_cq(ndev->device, queue,
			nr_cqe + 1, comp_vector,
			IB_POLL_WORKQUEUE);
	if (IS_ERR(queue->cq)) {
		ret = PTR_ERR(queue->cq);
		pr_err("failed to create CQ cqe= %d ret= %d\n",
		       nr_cqe + 1, ret);
		goto out;
	}

	memset(&qp_attr, 0, sizeof(qp_attr));
	qp_attr.qp_context = queue;
	qp_attr.event_handler = nvmet_rdma_qp_event;
	qp_attr.send_cq = queue->cq;
	qp_attr.recv_cq = queue->cq;
	qp_attr.sq_sig_type = IB_SIGNAL_REQ_WR;
	qp_attr.qp_type = IB_QPT_RC;
	/* +1 for drain */
	qp_attr.cap.max_send_wr = queue->send_queue_size + 1;
	qp_attr.cap.max_rdma_ctxs = queue->send_queue_size;
	qp_attr.cap.max_send_sge = max(ndev->device->attrs.max_sge_rd,
					ndev->device->attrs.max_send_sge);

	if (ndev->srq) {
		qp_attr.srq = ndev->srq;
	} else {
		/* +1 for drain */
		qp_attr.cap.max_recv_wr = 1 + queue->recv_queue_size;
		qp_attr.cap.max_recv_sge = 1 + ndev->inline_page_count;
	}

	ret = rdma_create_qp(queue->cm_id, ndev->pd, &qp_attr);
	if (ret) {
		pr_err("failed to create_qp ret= %d\n", ret);
		goto err_destroy_cq;
	}

	atomic_set(&queue->sq_wr_avail, qp_attr.cap.max_send_wr);

	pr_debug("%s: max_cqe= %d max_sge= %d sq_size = %d cm_id= %p\n",
		 __func__, queue->cq->cqe, qp_attr.cap.max_send_sge,
		 qp_attr.cap.max_send_wr, queue->cm_id);

	if (!ndev->srq) {
		for (i = 0; i < queue->recv_queue_size; i++) {
			queue->cmds[i].queue = queue;
			ret = nvmet_rdma_post_recv(ndev, &queue->cmds[i]);
			if (ret)
				goto err_destroy_qp;
		}
	}

out:
	return ret;

err_destroy_qp:
	rdma_destroy_qp(queue->cm_id);
err_destroy_cq:
	ib_free_cq(queue->cq);
	goto out;
}

static void nvmet_rdma_destroy_queue_ib(struct nvmet_rdma_queue *queue)
{
	struct ib_qp *qp = queue->cm_id->qp;

	ib_drain_qp(qp);
	rdma_destroy_id(queue->cm_id);
	ib_destroy_qp(qp);
	ib_free_cq(queue->cq);
}

static void nvmet_rdma_free_queue(struct nvmet_rdma_queue *queue)
{
	pr_debug("freeing queue %d\n", queue->idx);

	nvmet_sq_destroy(&queue->nvme_sq);

	nvmet_rdma_destroy_queue_ib(queue);
	if (!queue->dev->srq) {
		nvmet_rdma_free_cmds(queue->dev, queue->cmds,
				queue->recv_queue_size,
				!queue->host_qid);
	}
	nvmet_rdma_free_rsps(queue);
	ida_simple_remove(&nvmet_rdma_queue_ida, queue->idx);
	kfree(queue);
}

static void nvmet_rdma_release_queue_work(struct work_struct *w)
{
	struct nvmet_rdma_queue *queue =
		container_of(w, struct nvmet_rdma_queue, release_work);
	struct nvmet_rdma_device *dev = queue->dev;

	nvmet_rdma_free_queue(queue);

	kref_put(&dev->ref, nvmet_rdma_free_dev);
}

static int
nvmet_rdma_parse_cm_connect_req(struct rdma_conn_param *conn,
				struct nvmet_rdma_queue *queue)
{
	struct nvme_rdma_cm_req *req;

	req = (struct nvme_rdma_cm_req *)conn->private_data;
	if (!req || conn->private_data_len == 0)
		return NVME_RDMA_CM_INVALID_LEN;

	if (le16_to_cpu(req->recfmt) != NVME_RDMA_CM_FMT_1_0)
		return NVME_RDMA_CM_INVALID_RECFMT;

	queue->host_qid = le16_to_cpu(req->qid);

	/*
	 * req->hsqsize corresponds to our recv queue size plus 1
	 * req->hrqsize corresponds to our send queue size
	 */
	queue->recv_queue_size = le16_to_cpu(req->hsqsize) + 1;
	queue->send_queue_size = le16_to_cpu(req->hrqsize);

	if (!queue->host_qid && queue->recv_queue_size > NVME_AQ_DEPTH)
		return NVME_RDMA_CM_INVALID_HSQSIZE;

	/* XXX: Should we enforce some kind of max for IO queues? */

	return 0;
}

static int nvmet_rdma_cm_reject(struct rdma_cm_id *cm_id,
				enum nvme_rdma_cm_status status)
{
	struct nvme_rdma_cm_rej rej;

	pr_debug("rejecting connect request: status %d (%s)\n",
		 status, nvme_rdma_cm_msg(status));

	rej.recfmt = cpu_to_le16(NVME_RDMA_CM_FMT_1_0);
	rej.sts = cpu_to_le16(status);

	return rdma_reject(cm_id, (void *)&rej, sizeof(rej));
}

static struct nvmet_rdma_queue *
nvmet_rdma_alloc_queue(struct nvmet_rdma_device *ndev,
		struct rdma_cm_id *cm_id,
		struct rdma_cm_event *event)
{
	struct nvmet_rdma_queue *queue;
	int ret;

	queue = kzalloc(sizeof(*queue), GFP_KERNEL);
	if (!queue) {
		ret = NVME_RDMA_CM_NO_RSC;
		goto out_reject;
	}

	ret = nvmet_sq_init(&queue->nvme_sq);
	if (ret) {
		ret = NVME_RDMA_CM_NO_RSC;
		goto out_free_queue;
	}

	ret = nvmet_rdma_parse_cm_connect_req(&event->param.conn, queue);
	if (ret)
		goto out_destroy_sq;

	/*
	 * Schedules the actual release because calling rdma_destroy_id from
	 * inside a CM callback would trigger a deadlock. (great API design..)
	 */
	INIT_WORK(&queue->release_work, nvmet_rdma_release_queue_work);
	queue->dev = ndev;
	queue->cm_id = cm_id;

	spin_lock_init(&queue->state_lock);
	queue->state = NVMET_RDMA_Q_CONNECTING;
	INIT_LIST_HEAD(&queue->rsp_wait_list);
	INIT_LIST_HEAD(&queue->rsp_wr_wait_list);
	spin_lock_init(&queue->rsp_wr_wait_lock);
	INIT_LIST_HEAD(&queue->free_rsps);
	spin_lock_init(&queue->rsps_lock);
	INIT_LIST_HEAD(&queue->queue_list);

	queue->idx = ida_simple_get(&nvmet_rdma_queue_ida, 0, 0, GFP_KERNEL);
	if (queue->idx < 0) {
		ret = NVME_RDMA_CM_NO_RSC;
		goto out_destroy_sq;
	}

	ret = nvmet_rdma_alloc_rsps(queue);
	if (ret) {
		ret = NVME_RDMA_CM_NO_RSC;
		goto out_ida_remove;
	}

	if (!ndev->srq) {
		queue->cmds = nvmet_rdma_alloc_cmds(ndev,
				queue->recv_queue_size,
				!queue->host_qid);
		if (IS_ERR(queue->cmds)) {
			ret = NVME_RDMA_CM_NO_RSC;
			goto out_free_responses;
		}
	}

	ret = nvmet_rdma_create_queue_ib(queue);
	if (ret) {
		pr_err("%s: creating RDMA queue failed (%d).\n",
			__func__, ret);
		ret = NVME_RDMA_CM_NO_RSC;
		goto out_free_cmds;
	}

	return queue;

out_free_cmds:
	if (!ndev->srq) {
		nvmet_rdma_free_cmds(queue->dev, queue->cmds,
				queue->recv_queue_size,
				!queue->host_qid);
	}
out_free_responses:
	nvmet_rdma_free_rsps(queue);
out_ida_remove:
	ida_simple_remove(&nvmet_rdma_queue_ida, queue->idx);
out_destroy_sq:
	nvmet_sq_destroy(&queue->nvme_sq);
out_free_queue:
	kfree(queue);
out_reject:
	nvmet_rdma_cm_reject(cm_id, ret);
	return NULL;
}

static void nvmet_rdma_qp_event(struct ib_event *event, void *priv)
{
	struct nvmet_rdma_queue *queue = priv;

	switch (event->event) {
	case IB_EVENT_COMM_EST:
		rdma_notify(queue->cm_id, event->event);
		break;
	default:
		pr_err("received IB QP event: %s (%d)\n",
		       ib_event_msg(event->event), event->event);
		break;
	}
}

static int nvmet_rdma_cm_accept(struct rdma_cm_id *cm_id,
		struct nvmet_rdma_queue *queue,
		struct rdma_conn_param *p)
{
	struct rdma_conn_param  param = { };
	struct nvme_rdma_cm_rep priv = { };
	int ret = -ENOMEM;

	param.rnr_retry_count = 7;
	param.flow_control = 1;
	param.initiator_depth = min_t(u8, p->initiator_depth,
		queue->dev->device->attrs.max_qp_init_rd_atom);
	param.private_data = &priv;
	param.private_data_len = sizeof(priv);
	priv.recfmt = cpu_to_le16(NVME_RDMA_CM_FMT_1_0);
	priv.crqsize = cpu_to_le16(queue->recv_queue_size);

	ret = rdma_accept(cm_id, &param);
	if (ret)
		pr_err("rdma_accept failed (error code = %d)\n", ret);

	return ret;
}

static int nvmet_rdma_queue_connect(struct rdma_cm_id *cm_id,
		struct rdma_cm_event *event)
{
	struct nvmet_rdma_device *ndev;
	struct nvmet_rdma_queue *queue;
	int ret = -EINVAL;

	ndev = nvmet_rdma_find_get_device(cm_id);
	if (!ndev) {
		nvmet_rdma_cm_reject(cm_id, NVME_RDMA_CM_NO_RSC);
		return -ECONNREFUSED;
	}

	queue = nvmet_rdma_alloc_queue(ndev, cm_id, event);
	if (!queue) {
		ret = -ENOMEM;
		goto put_device;
	}
	queue->port = cm_id->context;

	if (queue->host_qid == 0) {
		/* Let inflight controller teardown complete */
		flush_scheduled_work();
	}

	ret = nvmet_rdma_cm_accept(cm_id, queue, &event->param.conn);
	if (ret) {
		schedule_work(&queue->release_work);
		/* Destroying rdma_cm id is not needed here */
		return 0;
	}

	mutex_lock(&nvmet_rdma_queue_mutex);
	list_add_tail(&queue->queue_list, &nvmet_rdma_queue_list);
	mutex_unlock(&nvmet_rdma_queue_mutex);

	return 0;

put_device:
	kref_put(&ndev->ref, nvmet_rdma_free_dev);

	return ret;
}

static void nvmet_rdma_queue_established(struct nvmet_rdma_queue *queue)
{
	unsigned long flags;

	spin_lock_irqsave(&queue->state_lock, flags);
	if (queue->state != NVMET_RDMA_Q_CONNECTING) {
		pr_warn("trying to establish a connected queue\n");
		goto out_unlock;
	}
	queue->state = NVMET_RDMA_Q_LIVE;

	while (!list_empty(&queue->rsp_wait_list)) {
		struct nvmet_rdma_rsp *cmd;

		cmd = list_first_entry(&queue->rsp_wait_list,
					struct nvmet_rdma_rsp, wait_list);
		list_del(&cmd->wait_list);

		spin_unlock_irqrestore(&queue->state_lock, flags);
		nvmet_rdma_handle_command(queue, cmd);
		spin_lock_irqsave(&queue->state_lock, flags);
	}

out_unlock:
	spin_unlock_irqrestore(&queue->state_lock, flags);
}

static void __nvmet_rdma_queue_disconnect(struct nvmet_rdma_queue *queue)
{
	bool disconnect = false;
	unsigned long flags;

	pr_debug("cm_id= %p queue->state= %d\n", queue->cm_id, queue->state);

	spin_lock_irqsave(&queue->state_lock, flags);
	switch (queue->state) {
	case NVMET_RDMA_Q_CONNECTING:
	case NVMET_RDMA_Q_LIVE:
		queue->state = NVMET_RDMA_Q_DISCONNECTING;
		disconnect = true;
		break;
	case NVMET_RDMA_Q_DISCONNECTING:
		break;
	}
	spin_unlock_irqrestore(&queue->state_lock, flags);

	if (disconnect) {
		rdma_disconnect(queue->cm_id);
		schedule_work(&queue->release_work);
	}
}

static void nvmet_rdma_queue_disconnect(struct nvmet_rdma_queue *queue)
{
	bool disconnect = false;

	mutex_lock(&nvmet_rdma_queue_mutex);
	if (!list_empty(&queue->queue_list)) {
		list_del_init(&queue->queue_list);
		disconnect = true;
	}
	mutex_unlock(&nvmet_rdma_queue_mutex);

	if (disconnect)
		__nvmet_rdma_queue_disconnect(queue);
}

static void nvmet_rdma_queue_connect_fail(struct rdma_cm_id *cm_id,
		struct nvmet_rdma_queue *queue)
{
	WARN_ON_ONCE(queue->state != NVMET_RDMA_Q_CONNECTING);

	mutex_lock(&nvmet_rdma_queue_mutex);
	if (!list_empty(&queue->queue_list))
		list_del_init(&queue->queue_list);
	mutex_unlock(&nvmet_rdma_queue_mutex);

	pr_err("failed to connect queue %d\n", queue->idx);
	schedule_work(&queue->release_work);
}

/**
 * nvme_rdma_device_removal() - Handle RDMA device removal
 * @cm_id:	rdma_cm id, used for nvmet port
 * @queue:      nvmet rdma queue (cm id qp_context)
 *
 * DEVICE_REMOVAL event notifies us that the RDMA device is about
 * to unplug. Note that this event can be generated on a normal
 * queue cm_id and/or a device bound listener cm_id (where in this
 * case queue will be null).
 *
 * We registered an ib_client to handle device removal for queues,
 * so we only need to handle the listening port cm_ids. In this case
 * we nullify the priv to prevent double cm_id destruction and destroying
 * the cm_id implicitely by returning a non-zero rc to the callout.
 */
static int nvmet_rdma_device_removal(struct rdma_cm_id *cm_id,
		struct nvmet_rdma_queue *queue)
{
	struct nvmet_port *port;

	if (queue) {
		/*
		 * This is a queue cm_id. we have registered
		 * an ib_client to handle queues removal
		 * so don't interfear and just return.
		 */
		return 0;
	}

	port = cm_id->context;

	/*
	 * This is a listener cm_id. Make sure that
	 * future remove_port won't invoke a double
	 * cm_id destroy. use atomic xchg to make sure
	 * we don't compete with remove_port.
	 */
	if (xchg(&port->priv, NULL) != cm_id)
		return 0;

	/*
	 * We need to return 1 so that the core will destroy
	 * it's own ID.  What a great API design..
	 */
	return 1;
}

static int nvmet_rdma_cm_handler(struct rdma_cm_id *cm_id,
		struct rdma_cm_event *event)
{
	struct nvmet_rdma_queue *queue = NULL;
	int ret = 0;

	if (cm_id->qp)
		queue = cm_id->qp->qp_context;

	pr_debug("%s (%d): status %d id %p\n",
		rdma_event_msg(event->event), event->event,
		event->status, cm_id);

	switch (event->event) {
	case RDMA_CM_EVENT_CONNECT_REQUEST:
		ret = nvmet_rdma_queue_connect(cm_id, event);
		break;
	case RDMA_CM_EVENT_ESTABLISHED:
		nvmet_rdma_queue_established(queue);
		break;
	case RDMA_CM_EVENT_ADDR_CHANGE:
	case RDMA_CM_EVENT_DISCONNECTED:
	case RDMA_CM_EVENT_TIMEWAIT_EXIT:
		nvmet_rdma_queue_disconnect(queue);
		break;
	case RDMA_CM_EVENT_DEVICE_REMOVAL:
		ret = nvmet_rdma_device_removal(cm_id, queue);
		break;
	case RDMA_CM_EVENT_REJECTED:
		pr_debug("Connection rejected: %s\n",
			 rdma_reject_msg(cm_id, event->status));
		/* FALLTHROUGH */
	case RDMA_CM_EVENT_UNREACHABLE:
	case RDMA_CM_EVENT_CONNECT_ERROR:
		nvmet_rdma_queue_connect_fail(cm_id, queue);
		break;
	default:
		pr_err("received unrecognized RDMA CM event %d\n",
			event->event);
		break;
	}

	return ret;
}

static void nvmet_rdma_delete_ctrl(struct nvmet_ctrl *ctrl)
{
	struct nvmet_rdma_queue *queue;

restart:
	mutex_lock(&nvmet_rdma_queue_mutex);
	list_for_each_entry(queue, &nvmet_rdma_queue_list, queue_list) {
		if (queue->nvme_sq.ctrl == ctrl) {
			list_del_init(&queue->queue_list);
			mutex_unlock(&nvmet_rdma_queue_mutex);

			__nvmet_rdma_queue_disconnect(queue);
			goto restart;
		}
	}
	mutex_unlock(&nvmet_rdma_queue_mutex);
}

static int nvmet_rdma_add_port(struct nvmet_port *port)
{
	struct rdma_cm_id *cm_id;
	struct sockaddr_storage addr = { };
	__kernel_sa_family_t af;
	int ret;

	switch (port->disc_addr.adrfam) {
	case NVMF_ADDR_FAMILY_IP4:
		af = AF_INET;
		break;
	case NVMF_ADDR_FAMILY_IP6:
		af = AF_INET6;
		break;
	default:
		pr_err("address family %d not supported\n",
				port->disc_addr.adrfam);
		return -EINVAL;
	}

	if (port->inline_data_size < 0) {
		port->inline_data_size = NVMET_RDMA_DEFAULT_INLINE_DATA_SIZE;
	} else if (port->inline_data_size > NVMET_RDMA_MAX_INLINE_DATA_SIZE) {
		pr_warn("inline_data_size %u is too large, reducing to %u\n",
			port->inline_data_size,
			NVMET_RDMA_MAX_INLINE_DATA_SIZE);
		port->inline_data_size = NVMET_RDMA_MAX_INLINE_DATA_SIZE;
	}

	ret = inet_pton_with_scope(&init_net, af, port->disc_addr.traddr,
			port->disc_addr.trsvcid, &addr);
	if (ret) {
		pr_err("malformed ip/port passed: %s:%s\n",
			port->disc_addr.traddr, port->disc_addr.trsvcid);
		return ret;
	}

	cm_id = rdma_create_id(&init_net, nvmet_rdma_cm_handler, port,
			RDMA_PS_TCP, IB_QPT_RC);
	if (IS_ERR(cm_id)) {
		pr_err("CM ID creation failed\n");
		return PTR_ERR(cm_id);
	}

	/*
	 * Allow both IPv4 and IPv6 sockets to bind a single port
	 * at the same time.
	 */
	ret = rdma_set_afonly(cm_id, 1);
	if (ret) {
		pr_err("rdma_set_afonly failed (%d)\n", ret);
		goto out_destroy_id;
	}

	ret = rdma_bind_addr(cm_id, (struct sockaddr *)&addr);
	if (ret) {
		pr_err("binding CM ID to %pISpcs failed (%d)\n",
			(struct sockaddr *)&addr, ret);
		goto out_destroy_id;
	}

	ret = rdma_listen(cm_id, 128);
	if (ret) {
		pr_err("listening to %pISpcs failed (%d)\n",
			(struct sockaddr *)&addr, ret);
		goto out_destroy_id;
	}

	pr_info("enabling port %d (%pISpcs)\n",
		le16_to_cpu(port->disc_addr.portid), (struct sockaddr *)&addr);
	port->priv = cm_id;
	return 0;

out_destroy_id:
	rdma_destroy_id(cm_id);
	return ret;
}

static void nvmet_rdma_remove_port(struct nvmet_port *port)
{
	struct rdma_cm_id *cm_id = xchg(&port->priv, NULL);

	if (cm_id)
		rdma_destroy_id(cm_id);
}

static void nvmet_rdma_disc_port_addr(struct nvmet_req *req,
		struct nvmet_port *port, char *traddr)
{
	struct rdma_cm_id *cm_id = port->priv;

	if (inet_addr_is_any((struct sockaddr *)&cm_id->route.addr.src_addr)) {
		struct nvmet_rdma_rsp *rsp =
			container_of(req, struct nvmet_rdma_rsp, req);
		struct rdma_cm_id *req_cm_id = rsp->queue->cm_id;
		struct sockaddr *addr = (void *)&req_cm_id->route.addr.src_addr;

		sprintf(traddr, "%pISc", addr);
	} else {
		memcpy(traddr, port->disc_addr.traddr, NVMF_TRADDR_SIZE);
	}
}

static const struct nvmet_fabrics_ops nvmet_rdma_ops = {
	.owner			= THIS_MODULE,
	.type			= NVMF_TRTYPE_RDMA,
	.msdbd			= 1,
	.has_keyed_sgls		= 1,
	.add_port		= nvmet_rdma_add_port,
	.remove_port		= nvmet_rdma_remove_port,
	.queue_response		= nvmet_rdma_queue_response,
	.delete_ctrl		= nvmet_rdma_delete_ctrl,
	.disc_traddr		= nvmet_rdma_disc_port_addr,
};

static void nvmet_rdma_remove_one(struct ib_device *ib_device, void *client_data)
{
	struct nvmet_rdma_queue *queue, *tmp;
<<<<<<< HEAD
=======
	struct nvmet_rdma_device *ndev;
	bool found = false;
>>>>>>> e021bb4f

	mutex_lock(&device_list_mutex);
	list_for_each_entry(ndev, &device_list, entry) {
		if (ndev->device == ib_device) {
			found = true;
			break;
		}
	}
	mutex_unlock(&device_list_mutex);

	if (!found)
		return;

	/*
	 * IB Device that is used by nvmet controllers is being removed,
	 * delete all queues using this device.
	 */
	mutex_lock(&nvmet_rdma_queue_mutex);
	list_for_each_entry_safe(queue, tmp, &nvmet_rdma_queue_list,
				 queue_list) {
		if (queue->dev->device != ib_device)
			continue;

		pr_info("Removing queue %d\n", queue->idx);
		list_del_init(&queue->queue_list);
		__nvmet_rdma_queue_disconnect(queue);
	}
	mutex_unlock(&nvmet_rdma_queue_mutex);

	flush_scheduled_work();
}

static struct ib_client nvmet_rdma_ib_client = {
	.name   = "nvmet_rdma",
	.remove = nvmet_rdma_remove_one
};

static int __init nvmet_rdma_init(void)
{
	int ret;

	ret = ib_register_client(&nvmet_rdma_ib_client);
	if (ret)
		return ret;

	ret = nvmet_register_transport(&nvmet_rdma_ops);
	if (ret)
		goto err_ib_client;

	return 0;

err_ib_client:
	ib_unregister_client(&nvmet_rdma_ib_client);
	return ret;
}

static void __exit nvmet_rdma_exit(void)
{
	nvmet_unregister_transport(&nvmet_rdma_ops);
	ib_unregister_client(&nvmet_rdma_ib_client);
	WARN_ON_ONCE(!list_empty(&nvmet_rdma_queue_list));
	ida_destroy(&nvmet_rdma_queue_ida);
}

module_init(nvmet_rdma_init);
module_exit(nvmet_rdma_exit);

MODULE_LICENSE("GPL v2");
MODULE_ALIAS("nvmet-transport-1"); /* 1 == NVMF_TRTYPE_RDMA */<|MERGE_RESOLUTION|>--- conflicted
+++ resolved
@@ -186,11 +186,6 @@
 	spin_unlock_irqrestore(&queue->rsps_lock, flags);
 
 	if (unlikely(!rsp)) {
-<<<<<<< HEAD
-		rsp = kmalloc(sizeof(*rsp), GFP_KERNEL);
-		if (unlikely(!rsp))
-			return NULL;
-=======
 		int ret;
 
 		rsp = kzalloc(sizeof(*rsp), GFP_KERNEL);
@@ -202,7 +197,6 @@
 			return NULL;
 		}
 
->>>>>>> e021bb4f
 		rsp->allocated = true;
 	}
 
@@ -214,12 +208,8 @@
 {
 	unsigned long flags;
 
-<<<<<<< HEAD
-	if (rsp->allocated) {
-=======
 	if (unlikely(rsp->allocated)) {
 		nvmet_rdma_free_rsp(rsp->queue->dev, rsp);
->>>>>>> e021bb4f
 		kfree(rsp);
 		return;
 	}
@@ -1622,11 +1612,8 @@
 static void nvmet_rdma_remove_one(struct ib_device *ib_device, void *client_data)
 {
 	struct nvmet_rdma_queue *queue, *tmp;
-<<<<<<< HEAD
-=======
 	struct nvmet_rdma_device *ndev;
 	bool found = false;
->>>>>>> e021bb4f
 
 	mutex_lock(&device_list_mutex);
 	list_for_each_entry(ndev, &device_list, entry) {
