/*
 * Copyright (c) 2016 Avago Technologies.  All rights reserved.
 *
 * This program is free software; you can redistribute it and/or modify
 * it under the terms of version 2 of the GNU General Public License as
 * published by the Free Software Foundation.
 *
 * This program is distributed in the hope that it will be useful.
 * ALL EXPRESS OR IMPLIED CONDITIONS, REPRESENTATIONS AND WARRANTIES,
 * INCLUDING ANY IMPLIED WARRANTY OF MERCHANTABILITY, FITNESS FOR A
 * PARTICULAR PURPOSE, OR NON-INFRINGEMENT, ARE DISCLAIMED, EXCEPT TO
 * THE EXTENT THAT SUCH DISCLAIMERS ARE HELD TO BE LEGALLY INVALID.
 * See the GNU General Public License for more details, a copy of which
 * can be found in the file COPYING included with this package
 *
 */
#define pr_fmt(fmt) KBUILD_MODNAME ": " fmt
#include <linux/module.h>
#include <linux/parser.h>
#include <uapi/scsi/fc/fc_fs.h>
#include <uapi/scsi/fc/fc_els.h>
#include <linux/delay.h>

#include "nvme.h"
#include "fabrics.h"
#include <linux/nvme-fc-driver.h>
#include <linux/nvme-fc.h>


/* *************************** Data Structures/Defines ****************** */


enum nvme_fc_queue_flags {
<<<<<<< HEAD
	NVME_FC_Q_CONNECTED = (1 << 0),
	NVME_FC_Q_LIVE = (1 << 1),
=======
	NVME_FC_Q_CONNECTED = 0,
	NVME_FC_Q_LIVE,
>>>>>>> e021bb4f
};

#define NVME_FC_DEFAULT_DEV_LOSS_TMO	60	/* seconds */

struct nvme_fc_queue {
	struct nvme_fc_ctrl	*ctrl;
	struct device		*dev;
	struct blk_mq_hw_ctx	*hctx;
	void			*lldd_handle;
	size_t			cmnd_capsule_len;
	u32			qnum;
	u32			rqcnt;
	u32			seqno;

	u64			connection_id;
	atomic_t		csn;

	unsigned long		flags;
} __aligned(sizeof(u64));	/* alignment for other things alloc'd with */

enum nvme_fcop_flags {
	FCOP_FLAGS_TERMIO	= (1 << 0),
	FCOP_FLAGS_AEN		= (1 << 1),
};

struct nvmefc_ls_req_op {
	struct nvmefc_ls_req	ls_req;

	struct nvme_fc_rport	*rport;
	struct nvme_fc_queue	*queue;
	struct request		*rq;
	u32			flags;

	int			ls_error;
	struct completion	ls_done;
	struct list_head	lsreq_list;	/* rport->ls_req_list */
	bool			req_queued;
};

enum nvme_fcpop_state {
	FCPOP_STATE_UNINIT	= 0,
	FCPOP_STATE_IDLE	= 1,
	FCPOP_STATE_ACTIVE	= 2,
	FCPOP_STATE_ABORTED	= 3,
	FCPOP_STATE_COMPLETE	= 4,
};

struct nvme_fc_fcp_op {
	struct nvme_request	nreq;		/*
						 * nvme/host/core.c
						 * requires this to be
						 * the 1st element in the
						 * private structure
						 * associated with the
						 * request.
						 */
	struct nvmefc_fcp_req	fcp_req;

	struct nvme_fc_ctrl	*ctrl;
	struct nvme_fc_queue	*queue;
	struct request		*rq;

	atomic_t		state;
	u32			flags;
	u32			rqno;
	u32			nents;

	struct nvme_fc_cmd_iu	cmd_iu;
	struct nvme_fc_ersp_iu	rsp_iu;
};

struct nvme_fc_lport {
	struct nvme_fc_local_port	localport;

	struct ida			endp_cnt;
	struct list_head		port_list;	/* nvme_fc_port_list */
	struct list_head		endp_list;
	struct device			*dev;	/* physical device for dma */
	struct nvme_fc_port_template	*ops;
	struct kref			ref;
	atomic_t                        act_rport_cnt;
} __aligned(sizeof(u64));	/* alignment for other things alloc'd with */

struct nvme_fc_rport {
	struct nvme_fc_remote_port	remoteport;

	struct list_head		endp_list; /* for lport->endp_list */
	struct list_head		ctrl_list;
	struct list_head		ls_req_list;
	struct device			*dev;	/* physical device for dma */
	struct nvme_fc_lport		*lport;
	spinlock_t			lock;
	struct kref			ref;
	atomic_t                        act_ctrl_cnt;
	unsigned long			dev_loss_end;
} __aligned(sizeof(u64));	/* alignment for other things alloc'd with */

enum nvme_fcctrl_flags {
	FCCTRL_TERMIO		= (1 << 0),
};

struct nvme_fc_ctrl {
	spinlock_t		lock;
	struct nvme_fc_queue	*queues;
	struct device		*dev;
	struct nvme_fc_lport	*lport;
	struct nvme_fc_rport	*rport;
	u32			cnum;

	bool			ioq_live;
	bool			assoc_active;
	atomic_t		err_work_active;
	u64			association_id;

	struct list_head	ctrl_list;	/* rport->ctrl_list */

	struct blk_mq_tag_set	admin_tag_set;
	struct blk_mq_tag_set	tag_set;

	struct delayed_work	connect_work;
	struct work_struct	err_work;

	struct kref		ref;
	u32			flags;
	u32			iocnt;
	wait_queue_head_t	ioabort_wait;

	struct nvme_fc_fcp_op	aen_ops[NVME_NR_AEN_COMMANDS];

	struct nvme_ctrl	ctrl;
};

static inline struct nvme_fc_ctrl *
to_fc_ctrl(struct nvme_ctrl *ctrl)
{
	return container_of(ctrl, struct nvme_fc_ctrl, ctrl);
}

static inline struct nvme_fc_lport *
localport_to_lport(struct nvme_fc_local_port *portptr)
{
	return container_of(portptr, struct nvme_fc_lport, localport);
}

static inline struct nvme_fc_rport *
remoteport_to_rport(struct nvme_fc_remote_port *portptr)
{
	return container_of(portptr, struct nvme_fc_rport, remoteport);
}

static inline struct nvmefc_ls_req_op *
ls_req_to_lsop(struct nvmefc_ls_req *lsreq)
{
	return container_of(lsreq, struct nvmefc_ls_req_op, ls_req);
}

static inline struct nvme_fc_fcp_op *
fcp_req_to_fcp_op(struct nvmefc_fcp_req *fcpreq)
{
	return container_of(fcpreq, struct nvme_fc_fcp_op, fcp_req);
}



/* *************************** Globals **************************** */


static DEFINE_SPINLOCK(nvme_fc_lock);

static LIST_HEAD(nvme_fc_lport_list);
static DEFINE_IDA(nvme_fc_local_port_cnt);
static DEFINE_IDA(nvme_fc_ctrl_cnt);



/*
 * These items are short-term. They will eventually be moved into
 * a generic FC class. See comments in module init.
 */
static struct class *fc_class;
static struct device *fc_udev_device;


/* *********************** FC-NVME Port Management ************************ */

static void __nvme_fc_delete_hw_queue(struct nvme_fc_ctrl *,
			struct nvme_fc_queue *, unsigned int);

static void
nvme_fc_free_lport(struct kref *ref)
{
	struct nvme_fc_lport *lport =
		container_of(ref, struct nvme_fc_lport, ref);
	unsigned long flags;

	WARN_ON(lport->localport.port_state != FC_OBJSTATE_DELETED);
	WARN_ON(!list_empty(&lport->endp_list));

	/* remove from transport list */
	spin_lock_irqsave(&nvme_fc_lock, flags);
	list_del(&lport->port_list);
	spin_unlock_irqrestore(&nvme_fc_lock, flags);

	ida_simple_remove(&nvme_fc_local_port_cnt, lport->localport.port_num);
	ida_destroy(&lport->endp_cnt);

	put_device(lport->dev);

	kfree(lport);
}

static void
nvme_fc_lport_put(struct nvme_fc_lport *lport)
{
	kref_put(&lport->ref, nvme_fc_free_lport);
}

static int
nvme_fc_lport_get(struct nvme_fc_lport *lport)
{
	return kref_get_unless_zero(&lport->ref);
}


static struct nvme_fc_lport *
nvme_fc_attach_to_unreg_lport(struct nvme_fc_port_info *pinfo,
			struct nvme_fc_port_template *ops,
			struct device *dev)
{
	struct nvme_fc_lport *lport;
	unsigned long flags;

	spin_lock_irqsave(&nvme_fc_lock, flags);

	list_for_each_entry(lport, &nvme_fc_lport_list, port_list) {
		if (lport->localport.node_name != pinfo->node_name ||
		    lport->localport.port_name != pinfo->port_name)
			continue;

		if (lport->dev != dev) {
			lport = ERR_PTR(-EXDEV);
			goto out_done;
		}

		if (lport->localport.port_state != FC_OBJSTATE_DELETED) {
			lport = ERR_PTR(-EEXIST);
			goto out_done;
		}

		if (!nvme_fc_lport_get(lport)) {
			/*
			 * fails if ref cnt already 0. If so,
			 * act as if lport already deleted
			 */
			lport = NULL;
			goto out_done;
		}

		/* resume the lport */

		lport->ops = ops;
		lport->localport.port_role = pinfo->port_role;
		lport->localport.port_id = pinfo->port_id;
		lport->localport.port_state = FC_OBJSTATE_ONLINE;

		spin_unlock_irqrestore(&nvme_fc_lock, flags);

		return lport;
	}

	lport = NULL;

out_done:
	spin_unlock_irqrestore(&nvme_fc_lock, flags);

	return lport;
}

/**
 * nvme_fc_register_localport - transport entry point called by an
 *                              LLDD to register the existence of a NVME
 *                              host FC port.
 * @pinfo:     pointer to information about the port to be registered
 * @template:  LLDD entrypoints and operational parameters for the port
 * @dev:       physical hardware device node port corresponds to. Will be
 *             used for DMA mappings
 * @lport_p:   pointer to a local port pointer. Upon success, the routine
 *             will allocate a nvme_fc_local_port structure and place its
 *             address in the local port pointer. Upon failure, local port
 *             pointer will be set to 0.
 *
 * Returns:
 * a completion status. Must be 0 upon success; a negative errno
 * (ex: -ENXIO) upon failure.
 */
int
nvme_fc_register_localport(struct nvme_fc_port_info *pinfo,
			struct nvme_fc_port_template *template,
			struct device *dev,
			struct nvme_fc_local_port **portptr)
{
	struct nvme_fc_lport *newrec;
	unsigned long flags;
	int ret, idx;

	if (!template->localport_delete || !template->remoteport_delete ||
	    !template->ls_req || !template->fcp_io ||
	    !template->ls_abort || !template->fcp_abort ||
	    !template->max_hw_queues || !template->max_sgl_segments ||
	    !template->max_dif_sgl_segments || !template->dma_boundary) {
		ret = -EINVAL;
		goto out_reghost_failed;
	}

	/*
	 * look to see if there is already a localport that had been
	 * deregistered and in the process of waiting for all the
	 * references to fully be removed.  If the references haven't
	 * expired, we can simply re-enable the localport. Remoteports
	 * and controller reconnections should resume naturally.
	 */
	newrec = nvme_fc_attach_to_unreg_lport(pinfo, template, dev);

	/* found an lport, but something about its state is bad */
	if (IS_ERR(newrec)) {
		ret = PTR_ERR(newrec);
		goto out_reghost_failed;

	/* found existing lport, which was resumed */
	} else if (newrec) {
		*portptr = &newrec->localport;
		return 0;
	}

	/* nothing found - allocate a new localport struct */

	newrec = kmalloc((sizeof(*newrec) + template->local_priv_sz),
			 GFP_KERNEL);
	if (!newrec) {
		ret = -ENOMEM;
		goto out_reghost_failed;
	}

	idx = ida_simple_get(&nvme_fc_local_port_cnt, 0, 0, GFP_KERNEL);
	if (idx < 0) {
		ret = -ENOSPC;
		goto out_fail_kfree;
	}

	if (!get_device(dev) && dev) {
		ret = -ENODEV;
		goto out_ida_put;
	}

	INIT_LIST_HEAD(&newrec->port_list);
	INIT_LIST_HEAD(&newrec->endp_list);
	kref_init(&newrec->ref);
	atomic_set(&newrec->act_rport_cnt, 0);
	newrec->ops = template;
	newrec->dev = dev;
	ida_init(&newrec->endp_cnt);
	newrec->localport.private = &newrec[1];
	newrec->localport.node_name = pinfo->node_name;
	newrec->localport.port_name = pinfo->port_name;
	newrec->localport.port_role = pinfo->port_role;
	newrec->localport.port_id = pinfo->port_id;
	newrec->localport.port_state = FC_OBJSTATE_ONLINE;
	newrec->localport.port_num = idx;

	spin_lock_irqsave(&nvme_fc_lock, flags);
	list_add_tail(&newrec->port_list, &nvme_fc_lport_list);
	spin_unlock_irqrestore(&nvme_fc_lock, flags);

	if (dev)
		dma_set_seg_boundary(dev, template->dma_boundary);

	*portptr = &newrec->localport;
	return 0;

out_ida_put:
	ida_simple_remove(&nvme_fc_local_port_cnt, idx);
out_fail_kfree:
	kfree(newrec);
out_reghost_failed:
	*portptr = NULL;

	return ret;
}
EXPORT_SYMBOL_GPL(nvme_fc_register_localport);

/**
 * nvme_fc_unregister_localport - transport entry point called by an
 *                              LLDD to deregister/remove a previously
 *                              registered a NVME host FC port.
 * @localport: pointer to the (registered) local port that is to be
 *             deregistered.
 *
 * Returns:
 * a completion status. Must be 0 upon success; a negative errno
 * (ex: -ENXIO) upon failure.
 */
int
nvme_fc_unregister_localport(struct nvme_fc_local_port *portptr)
{
	struct nvme_fc_lport *lport = localport_to_lport(portptr);
	unsigned long flags;

	if (!portptr)
		return -EINVAL;

	spin_lock_irqsave(&nvme_fc_lock, flags);

	if (portptr->port_state != FC_OBJSTATE_ONLINE) {
		spin_unlock_irqrestore(&nvme_fc_lock, flags);
		return -EINVAL;
	}
	portptr->port_state = FC_OBJSTATE_DELETED;

	spin_unlock_irqrestore(&nvme_fc_lock, flags);

	if (atomic_read(&lport->act_rport_cnt) == 0)
		lport->ops->localport_delete(&lport->localport);

	nvme_fc_lport_put(lport);

	return 0;
}
EXPORT_SYMBOL_GPL(nvme_fc_unregister_localport);

/*
 * TRADDR strings, per FC-NVME are fixed format:
 *   "nn-0x<16hexdigits>:pn-0x<16hexdigits>" - 43 characters
 * udev event will only differ by prefix of what field is
 * being specified:
 *    "NVMEFC_HOST_TRADDR=" or "NVMEFC_TRADDR=" - 19 max characters
 *  19 + 43 + null_fudge = 64 characters
 */
#define FCNVME_TRADDR_LENGTH		64

static void
nvme_fc_signal_discovery_scan(struct nvme_fc_lport *lport,
		struct nvme_fc_rport *rport)
{
	char hostaddr[FCNVME_TRADDR_LENGTH];	/* NVMEFC_HOST_TRADDR=...*/
	char tgtaddr[FCNVME_TRADDR_LENGTH];	/* NVMEFC_TRADDR=...*/
	char *envp[4] = { "FC_EVENT=nvmediscovery", hostaddr, tgtaddr, NULL };

	if (!(rport->remoteport.port_role & FC_PORT_ROLE_NVME_DISCOVERY))
		return;

	snprintf(hostaddr, sizeof(hostaddr),
		"NVMEFC_HOST_TRADDR=nn-0x%016llx:pn-0x%016llx",
		lport->localport.node_name, lport->localport.port_name);
	snprintf(tgtaddr, sizeof(tgtaddr),
		"NVMEFC_TRADDR=nn-0x%016llx:pn-0x%016llx",
		rport->remoteport.node_name, rport->remoteport.port_name);
	kobject_uevent_env(&fc_udev_device->kobj, KOBJ_CHANGE, envp);
}

static void
nvme_fc_free_rport(struct kref *ref)
{
	struct nvme_fc_rport *rport =
		container_of(ref, struct nvme_fc_rport, ref);
	struct nvme_fc_lport *lport =
			localport_to_lport(rport->remoteport.localport);
	unsigned long flags;

	WARN_ON(rport->remoteport.port_state != FC_OBJSTATE_DELETED);
	WARN_ON(!list_empty(&rport->ctrl_list));

	/* remove from lport list */
	spin_lock_irqsave(&nvme_fc_lock, flags);
	list_del(&rport->endp_list);
	spin_unlock_irqrestore(&nvme_fc_lock, flags);

	ida_simple_remove(&lport->endp_cnt, rport->remoteport.port_num);

	kfree(rport);

	nvme_fc_lport_put(lport);
}

static void
nvme_fc_rport_put(struct nvme_fc_rport *rport)
{
	kref_put(&rport->ref, nvme_fc_free_rport);
}

static int
nvme_fc_rport_get(struct nvme_fc_rport *rport)
{
	return kref_get_unless_zero(&rport->ref);
}

static void
nvme_fc_resume_controller(struct nvme_fc_ctrl *ctrl)
{
	switch (ctrl->ctrl.state) {
	case NVME_CTRL_NEW:
	case NVME_CTRL_CONNECTING:
		/*
		 * As all reconnects were suppressed, schedule a
		 * connect.
		 */
		dev_info(ctrl->ctrl.device,
			"NVME-FC{%d}: connectivity re-established. "
			"Attempting reconnect\n", ctrl->cnum);

		queue_delayed_work(nvme_wq, &ctrl->connect_work, 0);
		break;

	case NVME_CTRL_RESETTING:
		/*
		 * Controller is already in the process of terminating the
		 * association. No need to do anything further. The reconnect
		 * step will naturally occur after the reset completes.
		 */
		break;

	default:
		/* no action to take - let it delete */
		break;
	}
}

static struct nvme_fc_rport *
nvme_fc_attach_to_suspended_rport(struct nvme_fc_lport *lport,
				struct nvme_fc_port_info *pinfo)
{
	struct nvme_fc_rport *rport;
	struct nvme_fc_ctrl *ctrl;
	unsigned long flags;

	spin_lock_irqsave(&nvme_fc_lock, flags);

	list_for_each_entry(rport, &lport->endp_list, endp_list) {
		if (rport->remoteport.node_name != pinfo->node_name ||
		    rport->remoteport.port_name != pinfo->port_name)
			continue;

		if (!nvme_fc_rport_get(rport)) {
			rport = ERR_PTR(-ENOLCK);
			goto out_done;
		}

		spin_unlock_irqrestore(&nvme_fc_lock, flags);

		spin_lock_irqsave(&rport->lock, flags);

		/* has it been unregistered */
		if (rport->remoteport.port_state != FC_OBJSTATE_DELETED) {
			/* means lldd called us twice */
			spin_unlock_irqrestore(&rport->lock, flags);
			nvme_fc_rport_put(rport);
			return ERR_PTR(-ESTALE);
		}

		rport->remoteport.port_role = pinfo->port_role;
		rport->remoteport.port_id = pinfo->port_id;
		rport->remoteport.port_state = FC_OBJSTATE_ONLINE;
		rport->dev_loss_end = 0;

		/*
		 * kick off a reconnect attempt on all associations to the
		 * remote port. A successful reconnects will resume i/o.
		 */
		list_for_each_entry(ctrl, &rport->ctrl_list, ctrl_list)
			nvme_fc_resume_controller(ctrl);

		spin_unlock_irqrestore(&rport->lock, flags);

		return rport;
	}

	rport = NULL;

out_done:
	spin_unlock_irqrestore(&nvme_fc_lock, flags);

	return rport;
}

static inline void
__nvme_fc_set_dev_loss_tmo(struct nvme_fc_rport *rport,
			struct nvme_fc_port_info *pinfo)
{
	if (pinfo->dev_loss_tmo)
		rport->remoteport.dev_loss_tmo = pinfo->dev_loss_tmo;
	else
		rport->remoteport.dev_loss_tmo = NVME_FC_DEFAULT_DEV_LOSS_TMO;
}

/**
 * nvme_fc_register_remoteport - transport entry point called by an
 *                              LLDD to register the existence of a NVME
 *                              subsystem FC port on its fabric.
 * @localport: pointer to the (registered) local port that the remote
 *             subsystem port is connected to.
 * @pinfo:     pointer to information about the port to be registered
 * @rport_p:   pointer to a remote port pointer. Upon success, the routine
 *             will allocate a nvme_fc_remote_port structure and place its
 *             address in the remote port pointer. Upon failure, remote port
 *             pointer will be set to 0.
 *
 * Returns:
 * a completion status. Must be 0 upon success; a negative errno
 * (ex: -ENXIO) upon failure.
 */
int
nvme_fc_register_remoteport(struct nvme_fc_local_port *localport,
				struct nvme_fc_port_info *pinfo,
				struct nvme_fc_remote_port **portptr)
{
	struct nvme_fc_lport *lport = localport_to_lport(localport);
	struct nvme_fc_rport *newrec;
	unsigned long flags;
	int ret, idx;

	if (!nvme_fc_lport_get(lport)) {
		ret = -ESHUTDOWN;
		goto out_reghost_failed;
	}

	/*
	 * look to see if there is already a remoteport that is waiting
	 * for a reconnect (within dev_loss_tmo) with the same WWN's.
	 * If so, transition to it and reconnect.
	 */
	newrec = nvme_fc_attach_to_suspended_rport(lport, pinfo);

	/* found an rport, but something about its state is bad */
	if (IS_ERR(newrec)) {
		ret = PTR_ERR(newrec);
		goto out_lport_put;

	/* found existing rport, which was resumed */
	} else if (newrec) {
		nvme_fc_lport_put(lport);
		__nvme_fc_set_dev_loss_tmo(newrec, pinfo);
		nvme_fc_signal_discovery_scan(lport, newrec);
		*portptr = &newrec->remoteport;
		return 0;
	}

	/* nothing found - allocate a new remoteport struct */

	newrec = kmalloc((sizeof(*newrec) + lport->ops->remote_priv_sz),
			 GFP_KERNEL);
	if (!newrec) {
		ret = -ENOMEM;
		goto out_lport_put;
	}

	idx = ida_simple_get(&lport->endp_cnt, 0, 0, GFP_KERNEL);
	if (idx < 0) {
		ret = -ENOSPC;
		goto out_kfree_rport;
	}

	INIT_LIST_HEAD(&newrec->endp_list);
	INIT_LIST_HEAD(&newrec->ctrl_list);
	INIT_LIST_HEAD(&newrec->ls_req_list);
	kref_init(&newrec->ref);
	atomic_set(&newrec->act_ctrl_cnt, 0);
	spin_lock_init(&newrec->lock);
	newrec->remoteport.localport = &lport->localport;
	newrec->dev = lport->dev;
	newrec->lport = lport;
	newrec->remoteport.private = &newrec[1];
	newrec->remoteport.port_role = pinfo->port_role;
	newrec->remoteport.node_name = pinfo->node_name;
	newrec->remoteport.port_name = pinfo->port_name;
	newrec->remoteport.port_id = pinfo->port_id;
	newrec->remoteport.port_state = FC_OBJSTATE_ONLINE;
	newrec->remoteport.port_num = idx;
	__nvme_fc_set_dev_loss_tmo(newrec, pinfo);

	spin_lock_irqsave(&nvme_fc_lock, flags);
	list_add_tail(&newrec->endp_list, &lport->endp_list);
	spin_unlock_irqrestore(&nvme_fc_lock, flags);

	nvme_fc_signal_discovery_scan(lport, newrec);

	*portptr = &newrec->remoteport;
	return 0;

out_kfree_rport:
	kfree(newrec);
out_lport_put:
	nvme_fc_lport_put(lport);
out_reghost_failed:
	*portptr = NULL;
	return ret;
}
EXPORT_SYMBOL_GPL(nvme_fc_register_remoteport);

static int
nvme_fc_abort_lsops(struct nvme_fc_rport *rport)
{
	struct nvmefc_ls_req_op *lsop;
	unsigned long flags;

restart:
	spin_lock_irqsave(&rport->lock, flags);

	list_for_each_entry(lsop, &rport->ls_req_list, lsreq_list) {
		if (!(lsop->flags & FCOP_FLAGS_TERMIO)) {
			lsop->flags |= FCOP_FLAGS_TERMIO;
			spin_unlock_irqrestore(&rport->lock, flags);
			rport->lport->ops->ls_abort(&rport->lport->localport,
						&rport->remoteport,
						&lsop->ls_req);
			goto restart;
		}
	}
	spin_unlock_irqrestore(&rport->lock, flags);

	return 0;
}

static void
nvme_fc_ctrl_connectivity_loss(struct nvme_fc_ctrl *ctrl)
{
	dev_info(ctrl->ctrl.device,
		"NVME-FC{%d}: controller connectivity lost. Awaiting "
		"Reconnect", ctrl->cnum);

	switch (ctrl->ctrl.state) {
	case NVME_CTRL_NEW:
	case NVME_CTRL_LIVE:
		/*
		 * Schedule a controller reset. The reset will terminate the
		 * association and schedule the reconnect timer.  Reconnects
		 * will be attempted until either the ctlr_loss_tmo
		 * (max_retries * connect_delay) expires or the remoteport's
		 * dev_loss_tmo expires.
		 */
		if (nvme_reset_ctrl(&ctrl->ctrl)) {
			dev_warn(ctrl->ctrl.device,
				"NVME-FC{%d}: Couldn't schedule reset.\n",
				ctrl->cnum);
			nvme_delete_ctrl(&ctrl->ctrl);
		}
		break;

	case NVME_CTRL_CONNECTING:
		/*
		 * The association has already been terminated and the
		 * controller is attempting reconnects.  No need to do anything
		 * futher.  Reconnects will be attempted until either the
		 * ctlr_loss_tmo (max_retries * connect_delay) expires or the
		 * remoteport's dev_loss_tmo expires.
		 */
		break;

	case NVME_CTRL_RESETTING:
		/*
		 * Controller is already in the process of terminating the
		 * association.  No need to do anything further. The reconnect
		 * step will kick in naturally after the association is
		 * terminated.
		 */
		break;

	case NVME_CTRL_DELETING:
	default:
		/* no action to take - let it delete */
		break;
	}
}

/**
 * nvme_fc_unregister_remoteport - transport entry point called by an
 *                              LLDD to deregister/remove a previously
 *                              registered a NVME subsystem FC port.
 * @remoteport: pointer to the (registered) remote port that is to be
 *              deregistered.
 *
 * Returns:
 * a completion status. Must be 0 upon success; a negative errno
 * (ex: -ENXIO) upon failure.
 */
int
nvme_fc_unregister_remoteport(struct nvme_fc_remote_port *portptr)
{
	struct nvme_fc_rport *rport = remoteport_to_rport(portptr);
	struct nvme_fc_ctrl *ctrl;
	unsigned long flags;

	if (!portptr)
		return -EINVAL;

	spin_lock_irqsave(&rport->lock, flags);

	if (portptr->port_state != FC_OBJSTATE_ONLINE) {
		spin_unlock_irqrestore(&rport->lock, flags);
		return -EINVAL;
	}
	portptr->port_state = FC_OBJSTATE_DELETED;

	rport->dev_loss_end = jiffies + (portptr->dev_loss_tmo * HZ);

	list_for_each_entry(ctrl, &rport->ctrl_list, ctrl_list) {
		/* if dev_loss_tmo==0, dev loss is immediate */
		if (!portptr->dev_loss_tmo) {
			dev_warn(ctrl->ctrl.device,
				"NVME-FC{%d}: controller connectivity lost.\n",
				ctrl->cnum);
			nvme_delete_ctrl(&ctrl->ctrl);
		} else
			nvme_fc_ctrl_connectivity_loss(ctrl);
	}

	spin_unlock_irqrestore(&rport->lock, flags);

	nvme_fc_abort_lsops(rport);

	if (atomic_read(&rport->act_ctrl_cnt) == 0)
		rport->lport->ops->remoteport_delete(portptr);

	/*
	 * release the reference, which will allow, if all controllers
	 * go away, which should only occur after dev_loss_tmo occurs,
	 * for the rport to be torn down.
	 */
	nvme_fc_rport_put(rport);

	return 0;
}
EXPORT_SYMBOL_GPL(nvme_fc_unregister_remoteport);

/**
 * nvme_fc_rescan_remoteport - transport entry point called by an
 *                              LLDD to request a nvme device rescan.
 * @remoteport: pointer to the (registered) remote port that is to be
 *              rescanned.
 *
 * Returns: N/A
 */
void
nvme_fc_rescan_remoteport(struct nvme_fc_remote_port *remoteport)
{
	struct nvme_fc_rport *rport = remoteport_to_rport(remoteport);

	nvme_fc_signal_discovery_scan(rport->lport, rport);
}
EXPORT_SYMBOL_GPL(nvme_fc_rescan_remoteport);

int
nvme_fc_set_remoteport_devloss(struct nvme_fc_remote_port *portptr,
			u32 dev_loss_tmo)
{
	struct nvme_fc_rport *rport = remoteport_to_rport(portptr);
	unsigned long flags;

	spin_lock_irqsave(&rport->lock, flags);

	if (portptr->port_state != FC_OBJSTATE_ONLINE) {
		spin_unlock_irqrestore(&rport->lock, flags);
		return -EINVAL;
	}

	/* a dev_loss_tmo of 0 (immediate) is allowed to be set */
	rport->remoteport.dev_loss_tmo = dev_loss_tmo;

	spin_unlock_irqrestore(&rport->lock, flags);

	return 0;
}
EXPORT_SYMBOL_GPL(nvme_fc_set_remoteport_devloss);


/* *********************** FC-NVME DMA Handling **************************** */

/*
 * The fcloop device passes in a NULL device pointer. Real LLD's will
 * pass in a valid device pointer. If NULL is passed to the dma mapping
 * routines, depending on the platform, it may or may not succeed, and
 * may crash.
 *
 * As such:
 * Wrapper all the dma routines and check the dev pointer.
 *
 * If simple mappings (return just a dma address, we'll noop them,
 * returning a dma address of 0.
 *
 * On more complex mappings (dma_map_sg), a pseudo routine fills
 * in the scatter list, setting all dma addresses to 0.
 */

static inline dma_addr_t
fc_dma_map_single(struct device *dev, void *ptr, size_t size,
		enum dma_data_direction dir)
{
	return dev ? dma_map_single(dev, ptr, size, dir) : (dma_addr_t)0L;
}

static inline int
fc_dma_mapping_error(struct device *dev, dma_addr_t dma_addr)
{
	return dev ? dma_mapping_error(dev, dma_addr) : 0;
}

static inline void
fc_dma_unmap_single(struct device *dev, dma_addr_t addr, size_t size,
	enum dma_data_direction dir)
{
	if (dev)
		dma_unmap_single(dev, addr, size, dir);
}

static inline void
fc_dma_sync_single_for_cpu(struct device *dev, dma_addr_t addr, size_t size,
		enum dma_data_direction dir)
{
	if (dev)
		dma_sync_single_for_cpu(dev, addr, size, dir);
}

static inline void
fc_dma_sync_single_for_device(struct device *dev, dma_addr_t addr, size_t size,
		enum dma_data_direction dir)
{
	if (dev)
		dma_sync_single_for_device(dev, addr, size, dir);
}

/* pseudo dma_map_sg call */
static int
fc_map_sg(struct scatterlist *sg, int nents)
{
	struct scatterlist *s;
	int i;

	WARN_ON(nents == 0 || sg[0].length == 0);

	for_each_sg(sg, s, nents, i) {
		s->dma_address = 0L;
#ifdef CONFIG_NEED_SG_DMA_LENGTH
		s->dma_length = s->length;
#endif
	}
	return nents;
}

static inline int
fc_dma_map_sg(struct device *dev, struct scatterlist *sg, int nents,
		enum dma_data_direction dir)
{
	return dev ? dma_map_sg(dev, sg, nents, dir) : fc_map_sg(sg, nents);
}

static inline void
fc_dma_unmap_sg(struct device *dev, struct scatterlist *sg, int nents,
		enum dma_data_direction dir)
{
	if (dev)
		dma_unmap_sg(dev, sg, nents, dir);
}

/* *********************** FC-NVME LS Handling **************************** */

static void nvme_fc_ctrl_put(struct nvme_fc_ctrl *);
static int nvme_fc_ctrl_get(struct nvme_fc_ctrl *);


static void
__nvme_fc_finish_ls_req(struct nvmefc_ls_req_op *lsop)
{
	struct nvme_fc_rport *rport = lsop->rport;
	struct nvmefc_ls_req *lsreq = &lsop->ls_req;
	unsigned long flags;

	spin_lock_irqsave(&rport->lock, flags);

	if (!lsop->req_queued) {
		spin_unlock_irqrestore(&rport->lock, flags);
		return;
	}

	list_del(&lsop->lsreq_list);

	lsop->req_queued = false;

	spin_unlock_irqrestore(&rport->lock, flags);

	fc_dma_unmap_single(rport->dev, lsreq->rqstdma,
				  (lsreq->rqstlen + lsreq->rsplen),
				  DMA_BIDIRECTIONAL);

	nvme_fc_rport_put(rport);
}

static int
__nvme_fc_send_ls_req(struct nvme_fc_rport *rport,
		struct nvmefc_ls_req_op *lsop,
		void (*done)(struct nvmefc_ls_req *req, int status))
{
	struct nvmefc_ls_req *lsreq = &lsop->ls_req;
	unsigned long flags;
	int ret = 0;

	if (rport->remoteport.port_state != FC_OBJSTATE_ONLINE)
		return -ECONNREFUSED;

	if (!nvme_fc_rport_get(rport))
		return -ESHUTDOWN;

	lsreq->done = done;
	lsop->rport = rport;
	lsop->req_queued = false;
	INIT_LIST_HEAD(&lsop->lsreq_list);
	init_completion(&lsop->ls_done);

	lsreq->rqstdma = fc_dma_map_single(rport->dev, lsreq->rqstaddr,
				  lsreq->rqstlen + lsreq->rsplen,
				  DMA_BIDIRECTIONAL);
	if (fc_dma_mapping_error(rport->dev, lsreq->rqstdma)) {
		ret = -EFAULT;
		goto out_putrport;
	}
	lsreq->rspdma = lsreq->rqstdma + lsreq->rqstlen;

	spin_lock_irqsave(&rport->lock, flags);

	list_add_tail(&lsop->lsreq_list, &rport->ls_req_list);

	lsop->req_queued = true;

	spin_unlock_irqrestore(&rport->lock, flags);

	ret = rport->lport->ops->ls_req(&rport->lport->localport,
					&rport->remoteport, lsreq);
	if (ret)
		goto out_unlink;

	return 0;

out_unlink:
	lsop->ls_error = ret;
	spin_lock_irqsave(&rport->lock, flags);
	lsop->req_queued = false;
	list_del(&lsop->lsreq_list);
	spin_unlock_irqrestore(&rport->lock, flags);
	fc_dma_unmap_single(rport->dev, lsreq->rqstdma,
				  (lsreq->rqstlen + lsreq->rsplen),
				  DMA_BIDIRECTIONAL);
out_putrport:
	nvme_fc_rport_put(rport);

	return ret;
}

static void
nvme_fc_send_ls_req_done(struct nvmefc_ls_req *lsreq, int status)
{
	struct nvmefc_ls_req_op *lsop = ls_req_to_lsop(lsreq);

	lsop->ls_error = status;
	complete(&lsop->ls_done);
}

static int
nvme_fc_send_ls_req(struct nvme_fc_rport *rport, struct nvmefc_ls_req_op *lsop)
{
	struct nvmefc_ls_req *lsreq = &lsop->ls_req;
	struct fcnvme_ls_rjt *rjt = lsreq->rspaddr;
	int ret;

	ret = __nvme_fc_send_ls_req(rport, lsop, nvme_fc_send_ls_req_done);

	if (!ret) {
		/*
		 * No timeout/not interruptible as we need the struct
		 * to exist until the lldd calls us back. Thus mandate
		 * wait until driver calls back. lldd responsible for
		 * the timeout action
		 */
		wait_for_completion(&lsop->ls_done);

		__nvme_fc_finish_ls_req(lsop);

		ret = lsop->ls_error;
	}

	if (ret)
		return ret;

	/* ACC or RJT payload ? */
	if (rjt->w0.ls_cmd == FCNVME_LS_RJT)
		return -ENXIO;

	return 0;
}

static int
nvme_fc_send_ls_req_async(struct nvme_fc_rport *rport,
		struct nvmefc_ls_req_op *lsop,
		void (*done)(struct nvmefc_ls_req *req, int status))
{
	/* don't wait for completion */

	return __nvme_fc_send_ls_req(rport, lsop, done);
}

/* Validation Error indexes into the string table below */
enum {
	VERR_NO_ERROR		= 0,
	VERR_LSACC		= 1,
	VERR_LSDESC_RQST	= 2,
	VERR_LSDESC_RQST_LEN	= 3,
	VERR_ASSOC_ID		= 4,
	VERR_ASSOC_ID_LEN	= 5,
	VERR_CONN_ID		= 6,
	VERR_CONN_ID_LEN	= 7,
	VERR_CR_ASSOC		= 8,
	VERR_CR_ASSOC_ACC_LEN	= 9,
	VERR_CR_CONN		= 10,
	VERR_CR_CONN_ACC_LEN	= 11,
	VERR_DISCONN		= 12,
	VERR_DISCONN_ACC_LEN	= 13,
};

static char *validation_errors[] = {
	"OK",
	"Not LS_ACC",
	"Not LSDESC_RQST",
	"Bad LSDESC_RQST Length",
	"Not Association ID",
	"Bad Association ID Length",
	"Not Connection ID",
	"Bad Connection ID Length",
	"Not CR_ASSOC Rqst",
	"Bad CR_ASSOC ACC Length",
	"Not CR_CONN Rqst",
	"Bad CR_CONN ACC Length",
	"Not Disconnect Rqst",
	"Bad Disconnect ACC Length",
};

static int
nvme_fc_connect_admin_queue(struct nvme_fc_ctrl *ctrl,
	struct nvme_fc_queue *queue, u16 qsize, u16 ersp_ratio)
{
	struct nvmefc_ls_req_op *lsop;
	struct nvmefc_ls_req *lsreq;
	struct fcnvme_ls_cr_assoc_rqst *assoc_rqst;
	struct fcnvme_ls_cr_assoc_acc *assoc_acc;
	int ret, fcret = 0;

	lsop = kzalloc((sizeof(*lsop) +
			 ctrl->lport->ops->lsrqst_priv_sz +
			 sizeof(*assoc_rqst) + sizeof(*assoc_acc)), GFP_KERNEL);
	if (!lsop) {
		ret = -ENOMEM;
		goto out_no_memory;
	}
	lsreq = &lsop->ls_req;

	lsreq->private = (void *)&lsop[1];
	assoc_rqst = (struct fcnvme_ls_cr_assoc_rqst *)
			(lsreq->private + ctrl->lport->ops->lsrqst_priv_sz);
	assoc_acc = (struct fcnvme_ls_cr_assoc_acc *)&assoc_rqst[1];

	assoc_rqst->w0.ls_cmd = FCNVME_LS_CREATE_ASSOCIATION;
	assoc_rqst->desc_list_len =
			cpu_to_be32(sizeof(struct fcnvme_lsdesc_cr_assoc_cmd));

	assoc_rqst->assoc_cmd.desc_tag =
			cpu_to_be32(FCNVME_LSDESC_CREATE_ASSOC_CMD);
	assoc_rqst->assoc_cmd.desc_len =
			fcnvme_lsdesc_len(
				sizeof(struct fcnvme_lsdesc_cr_assoc_cmd));

	assoc_rqst->assoc_cmd.ersp_ratio = cpu_to_be16(ersp_ratio);
	assoc_rqst->assoc_cmd.sqsize = cpu_to_be16(qsize - 1);
	/* Linux supports only Dynamic controllers */
	assoc_rqst->assoc_cmd.cntlid = cpu_to_be16(0xffff);
	uuid_copy(&assoc_rqst->assoc_cmd.hostid, &ctrl->ctrl.opts->host->id);
	strncpy(assoc_rqst->assoc_cmd.hostnqn, ctrl->ctrl.opts->host->nqn,
		min(FCNVME_ASSOC_HOSTNQN_LEN, NVMF_NQN_SIZE));
	strncpy(assoc_rqst->assoc_cmd.subnqn, ctrl->ctrl.opts->subsysnqn,
		min(FCNVME_ASSOC_SUBNQN_LEN, NVMF_NQN_SIZE));

	lsop->queue = queue;
	lsreq->rqstaddr = assoc_rqst;
	lsreq->rqstlen = sizeof(*assoc_rqst);
	lsreq->rspaddr = assoc_acc;
	lsreq->rsplen = sizeof(*assoc_acc);
	lsreq->timeout = NVME_FC_CONNECT_TIMEOUT_SEC;

	ret = nvme_fc_send_ls_req(ctrl->rport, lsop);
	if (ret)
		goto out_free_buffer;

	/* process connect LS completion */

	/* validate the ACC response */
	if (assoc_acc->hdr.w0.ls_cmd != FCNVME_LS_ACC)
		fcret = VERR_LSACC;
	else if (assoc_acc->hdr.desc_list_len !=
			fcnvme_lsdesc_len(
				sizeof(struct fcnvme_ls_cr_assoc_acc)))
		fcret = VERR_CR_ASSOC_ACC_LEN;
	else if (assoc_acc->hdr.rqst.desc_tag !=
			cpu_to_be32(FCNVME_LSDESC_RQST))
		fcret = VERR_LSDESC_RQST;
	else if (assoc_acc->hdr.rqst.desc_len !=
			fcnvme_lsdesc_len(sizeof(struct fcnvme_lsdesc_rqst)))
		fcret = VERR_LSDESC_RQST_LEN;
	else if (assoc_acc->hdr.rqst.w0.ls_cmd != FCNVME_LS_CREATE_ASSOCIATION)
		fcret = VERR_CR_ASSOC;
	else if (assoc_acc->associd.desc_tag !=
			cpu_to_be32(FCNVME_LSDESC_ASSOC_ID))
		fcret = VERR_ASSOC_ID;
	else if (assoc_acc->associd.desc_len !=
			fcnvme_lsdesc_len(
				sizeof(struct fcnvme_lsdesc_assoc_id)))
		fcret = VERR_ASSOC_ID_LEN;
	else if (assoc_acc->connectid.desc_tag !=
			cpu_to_be32(FCNVME_LSDESC_CONN_ID))
		fcret = VERR_CONN_ID;
	else if (assoc_acc->connectid.desc_len !=
			fcnvme_lsdesc_len(sizeof(struct fcnvme_lsdesc_conn_id)))
		fcret = VERR_CONN_ID_LEN;

	if (fcret) {
		ret = -EBADF;
		dev_err(ctrl->dev,
			"q %d connect failed: %s\n",
			queue->qnum, validation_errors[fcret]);
	} else {
		ctrl->association_id =
			be64_to_cpu(assoc_acc->associd.association_id);
		queue->connection_id =
			be64_to_cpu(assoc_acc->connectid.connection_id);
		set_bit(NVME_FC_Q_CONNECTED, &queue->flags);
	}

out_free_buffer:
	kfree(lsop);
out_no_memory:
	if (ret)
		dev_err(ctrl->dev,
			"queue %d connect admin queue failed (%d).\n",
			queue->qnum, ret);
	return ret;
}

static int
nvme_fc_connect_queue(struct nvme_fc_ctrl *ctrl, struct nvme_fc_queue *queue,
			u16 qsize, u16 ersp_ratio)
{
	struct nvmefc_ls_req_op *lsop;
	struct nvmefc_ls_req *lsreq;
	struct fcnvme_ls_cr_conn_rqst *conn_rqst;
	struct fcnvme_ls_cr_conn_acc *conn_acc;
	int ret, fcret = 0;

	lsop = kzalloc((sizeof(*lsop) +
			 ctrl->lport->ops->lsrqst_priv_sz +
			 sizeof(*conn_rqst) + sizeof(*conn_acc)), GFP_KERNEL);
	if (!lsop) {
		ret = -ENOMEM;
		goto out_no_memory;
	}
	lsreq = &lsop->ls_req;

	lsreq->private = (void *)&lsop[1];
	conn_rqst = (struct fcnvme_ls_cr_conn_rqst *)
			(lsreq->private + ctrl->lport->ops->lsrqst_priv_sz);
	conn_acc = (struct fcnvme_ls_cr_conn_acc *)&conn_rqst[1];

	conn_rqst->w0.ls_cmd = FCNVME_LS_CREATE_CONNECTION;
	conn_rqst->desc_list_len = cpu_to_be32(
				sizeof(struct fcnvme_lsdesc_assoc_id) +
				sizeof(struct fcnvme_lsdesc_cr_conn_cmd));

	conn_rqst->associd.desc_tag = cpu_to_be32(FCNVME_LSDESC_ASSOC_ID);
	conn_rqst->associd.desc_len =
			fcnvme_lsdesc_len(
				sizeof(struct fcnvme_lsdesc_assoc_id));
	conn_rqst->associd.association_id = cpu_to_be64(ctrl->association_id);
	conn_rqst->connect_cmd.desc_tag =
			cpu_to_be32(FCNVME_LSDESC_CREATE_CONN_CMD);
	conn_rqst->connect_cmd.desc_len =
			fcnvme_lsdesc_len(
				sizeof(struct fcnvme_lsdesc_cr_conn_cmd));
	conn_rqst->connect_cmd.ersp_ratio = cpu_to_be16(ersp_ratio);
	conn_rqst->connect_cmd.qid  = cpu_to_be16(queue->qnum);
	conn_rqst->connect_cmd.sqsize = cpu_to_be16(qsize - 1);

	lsop->queue = queue;
	lsreq->rqstaddr = conn_rqst;
	lsreq->rqstlen = sizeof(*conn_rqst);
	lsreq->rspaddr = conn_acc;
	lsreq->rsplen = sizeof(*conn_acc);
	lsreq->timeout = NVME_FC_CONNECT_TIMEOUT_SEC;

	ret = nvme_fc_send_ls_req(ctrl->rport, lsop);
	if (ret)
		goto out_free_buffer;

	/* process connect LS completion */

	/* validate the ACC response */
	if (conn_acc->hdr.w0.ls_cmd != FCNVME_LS_ACC)
		fcret = VERR_LSACC;
	else if (conn_acc->hdr.desc_list_len !=
			fcnvme_lsdesc_len(sizeof(struct fcnvme_ls_cr_conn_acc)))
		fcret = VERR_CR_CONN_ACC_LEN;
	else if (conn_acc->hdr.rqst.desc_tag != cpu_to_be32(FCNVME_LSDESC_RQST))
		fcret = VERR_LSDESC_RQST;
	else if (conn_acc->hdr.rqst.desc_len !=
			fcnvme_lsdesc_len(sizeof(struct fcnvme_lsdesc_rqst)))
		fcret = VERR_LSDESC_RQST_LEN;
	else if (conn_acc->hdr.rqst.w0.ls_cmd != FCNVME_LS_CREATE_CONNECTION)
		fcret = VERR_CR_CONN;
	else if (conn_acc->connectid.desc_tag !=
			cpu_to_be32(FCNVME_LSDESC_CONN_ID))
		fcret = VERR_CONN_ID;
	else if (conn_acc->connectid.desc_len !=
			fcnvme_lsdesc_len(sizeof(struct fcnvme_lsdesc_conn_id)))
		fcret = VERR_CONN_ID_LEN;

	if (fcret) {
		ret = -EBADF;
		dev_err(ctrl->dev,
			"q %d connect failed: %s\n",
			queue->qnum, validation_errors[fcret]);
	} else {
		queue->connection_id =
			be64_to_cpu(conn_acc->connectid.connection_id);
		set_bit(NVME_FC_Q_CONNECTED, &queue->flags);
	}

out_free_buffer:
	kfree(lsop);
out_no_memory:
	if (ret)
		dev_err(ctrl->dev,
			"queue %d connect command failed (%d).\n",
			queue->qnum, ret);
	return ret;
}

static void
nvme_fc_disconnect_assoc_done(struct nvmefc_ls_req *lsreq, int status)
{
	struct nvmefc_ls_req_op *lsop = ls_req_to_lsop(lsreq);

	__nvme_fc_finish_ls_req(lsop);

	/* fc-nvme iniator doesn't care about success or failure of cmd */

	kfree(lsop);
}

/*
 * This routine sends a FC-NVME LS to disconnect (aka terminate)
 * the FC-NVME Association.  Terminating the association also
 * terminates the FC-NVME connections (per queue, both admin and io
 * queues) that are part of the association. E.g. things are torn
 * down, and the related FC-NVME Association ID and Connection IDs
 * become invalid.
 *
 * The behavior of the fc-nvme initiator is such that it's
 * understanding of the association and connections will implicitly
 * be torn down. The action is implicit as it may be due to a loss of
 * connectivity with the fc-nvme target, so you may never get a
 * response even if you tried.  As such, the action of this routine
 * is to asynchronously send the LS, ignore any results of the LS, and
 * continue on with terminating the association. If the fc-nvme target
 * is present and receives the LS, it too can tear down.
 */
static void
nvme_fc_xmt_disconnect_assoc(struct nvme_fc_ctrl *ctrl)
{
	struct fcnvme_ls_disconnect_rqst *discon_rqst;
	struct fcnvme_ls_disconnect_acc *discon_acc;
	struct nvmefc_ls_req_op *lsop;
	struct nvmefc_ls_req *lsreq;
	int ret;

	lsop = kzalloc((sizeof(*lsop) +
			 ctrl->lport->ops->lsrqst_priv_sz +
			 sizeof(*discon_rqst) + sizeof(*discon_acc)),
			GFP_KERNEL);
	if (!lsop)
		/* couldn't sent it... too bad */
		return;

	lsreq = &lsop->ls_req;

	lsreq->private = (void *)&lsop[1];
	discon_rqst = (struct fcnvme_ls_disconnect_rqst *)
			(lsreq->private + ctrl->lport->ops->lsrqst_priv_sz);
	discon_acc = (struct fcnvme_ls_disconnect_acc *)&discon_rqst[1];

	discon_rqst->w0.ls_cmd = FCNVME_LS_DISCONNECT;
	discon_rqst->desc_list_len = cpu_to_be32(
				sizeof(struct fcnvme_lsdesc_assoc_id) +
				sizeof(struct fcnvme_lsdesc_disconn_cmd));

	discon_rqst->associd.desc_tag = cpu_to_be32(FCNVME_LSDESC_ASSOC_ID);
	discon_rqst->associd.desc_len =
			fcnvme_lsdesc_len(
				sizeof(struct fcnvme_lsdesc_assoc_id));

	discon_rqst->associd.association_id = cpu_to_be64(ctrl->association_id);

	discon_rqst->discon_cmd.desc_tag = cpu_to_be32(
						FCNVME_LSDESC_DISCONN_CMD);
	discon_rqst->discon_cmd.desc_len =
			fcnvme_lsdesc_len(
				sizeof(struct fcnvme_lsdesc_disconn_cmd));
	discon_rqst->discon_cmd.scope = FCNVME_DISCONN_ASSOCIATION;
	discon_rqst->discon_cmd.id = cpu_to_be64(ctrl->association_id);

	lsreq->rqstaddr = discon_rqst;
	lsreq->rqstlen = sizeof(*discon_rqst);
	lsreq->rspaddr = discon_acc;
	lsreq->rsplen = sizeof(*discon_acc);
	lsreq->timeout = NVME_FC_CONNECT_TIMEOUT_SEC;

	ret = nvme_fc_send_ls_req_async(ctrl->rport, lsop,
				nvme_fc_disconnect_assoc_done);
	if (ret)
		kfree(lsop);

	/* only meaningful part to terminating the association */
	ctrl->association_id = 0;
}


/* *********************** NVME Ctrl Routines **************************** */

static void nvme_fc_error_recovery(struct nvme_fc_ctrl *ctrl, char *errmsg);

static void
__nvme_fc_exit_request(struct nvme_fc_ctrl *ctrl,
		struct nvme_fc_fcp_op *op)
{
	fc_dma_unmap_single(ctrl->lport->dev, op->fcp_req.rspdma,
				sizeof(op->rsp_iu), DMA_FROM_DEVICE);
	fc_dma_unmap_single(ctrl->lport->dev, op->fcp_req.cmddma,
				sizeof(op->cmd_iu), DMA_TO_DEVICE);

	atomic_set(&op->state, FCPOP_STATE_UNINIT);
}

static void
nvme_fc_exit_request(struct blk_mq_tag_set *set, struct request *rq,
		unsigned int hctx_idx)
{
	struct nvme_fc_fcp_op *op = blk_mq_rq_to_pdu(rq);

	return __nvme_fc_exit_request(set->driver_data, op);
}

static int
__nvme_fc_abort_op(struct nvme_fc_ctrl *ctrl, struct nvme_fc_fcp_op *op)
{
	unsigned long flags;
	int opstate;

	spin_lock_irqsave(&ctrl->lock, flags);
	opstate = atomic_xchg(&op->state, FCPOP_STATE_ABORTED);
	if (opstate != FCPOP_STATE_ACTIVE)
		atomic_set(&op->state, opstate);
	else if (ctrl->flags & FCCTRL_TERMIO)
		ctrl->iocnt++;
	spin_unlock_irqrestore(&ctrl->lock, flags);

	if (opstate != FCPOP_STATE_ACTIVE)
		return -ECANCELED;

	ctrl->lport->ops->fcp_abort(&ctrl->lport->localport,
					&ctrl->rport->remoteport,
					op->queue->lldd_handle,
					&op->fcp_req);

	return 0;
}

static void
nvme_fc_abort_aen_ops(struct nvme_fc_ctrl *ctrl)
{
	struct nvme_fc_fcp_op *aen_op = ctrl->aen_ops;
	int i;

	/* ensure we've initialized the ops once */
	if (!(aen_op->flags & FCOP_FLAGS_AEN))
		return;

	for (i = 0; i < NVME_NR_AEN_COMMANDS; i++, aen_op++)
		__nvme_fc_abort_op(ctrl, aen_op);
}

static inline void
__nvme_fc_fcpop_chk_teardowns(struct nvme_fc_ctrl *ctrl,
		struct nvme_fc_fcp_op *op, int opstate)
{
	unsigned long flags;

	if (opstate == FCPOP_STATE_ABORTED) {
		spin_lock_irqsave(&ctrl->lock, flags);
		if (ctrl->flags & FCCTRL_TERMIO) {
			if (!--ctrl->iocnt)
				wake_up(&ctrl->ioabort_wait);
		}
		spin_unlock_irqrestore(&ctrl->lock, flags);
	}
}

static void
nvme_fc_fcpio_done(struct nvmefc_fcp_req *req)
{
	struct nvme_fc_fcp_op *op = fcp_req_to_fcp_op(req);
	struct request *rq = op->rq;
	struct nvmefc_fcp_req *freq = &op->fcp_req;
	struct nvme_fc_ctrl *ctrl = op->ctrl;
	struct nvme_fc_queue *queue = op->queue;
	struct nvme_completion *cqe = &op->rsp_iu.cqe;
	struct nvme_command *sqe = &op->cmd_iu.sqe;
	__le16 status = cpu_to_le16(NVME_SC_SUCCESS << 1);
	union nvme_result result;
	bool terminate_assoc = true;
	int opstate;

	/*
	 * WARNING:
	 * The current linux implementation of a nvme controller
	 * allocates a single tag set for all io queues and sizes
	 * the io queues to fully hold all possible tags. Thus, the
	 * implementation does not reference or care about the sqhd
	 * value as it never needs to use the sqhd/sqtail pointers
	 * for submission pacing.
	 *
	 * This affects the FC-NVME implementation in two ways:
	 * 1) As the value doesn't matter, we don't need to waste
	 *    cycles extracting it from ERSPs and stamping it in the
	 *    cases where the transport fabricates CQEs on successful
	 *    completions.
	 * 2) The FC-NVME implementation requires that delivery of
	 *    ERSP completions are to go back to the nvme layer in order
	 *    relative to the rsn, such that the sqhd value will always
	 *    be "in order" for the nvme layer. As the nvme layer in
	 *    linux doesn't care about sqhd, there's no need to return
	 *    them in order.
	 *
	 * Additionally:
	 * As the core nvme layer in linux currently does not look at
	 * every field in the cqe - in cases where the FC transport must
	 * fabricate a CQE, the following fields will not be set as they
	 * are not referenced:
	 *      cqe.sqid,  cqe.sqhd,  cqe.command_id
	 *
	 * Failure or error of an individual i/o, in a transport
	 * detected fashion unrelated to the nvme completion status,
	 * potentially cause the initiator and target sides to get out
	 * of sync on SQ head/tail (aka outstanding io count allowed).
	 * Per FC-NVME spec, failure of an individual command requires
	 * the connection to be terminated, which in turn requires the
	 * association to be terminated.
	 */

	opstate = atomic_xchg(&op->state, FCPOP_STATE_COMPLETE);

	fc_dma_sync_single_for_cpu(ctrl->lport->dev, op->fcp_req.rspdma,
				sizeof(op->rsp_iu), DMA_FROM_DEVICE);

	if (opstate == FCPOP_STATE_ABORTED)
		status = cpu_to_le16(NVME_SC_ABORT_REQ << 1);
	else if (freq->status)
		status = cpu_to_le16(NVME_SC_INTERNAL << 1);

	/*
	 * For the linux implementation, if we have an unsuccesful
	 * status, they blk-mq layer can typically be called with the
	 * non-zero status and the content of the cqe isn't important.
	 */
	if (status)
		goto done;

	/*
	 * command completed successfully relative to the wire
	 * protocol. However, validate anything received and
	 * extract the status and result from the cqe (create it
	 * where necessary).
	 */

	switch (freq->rcv_rsplen) {

	case 0:
	case NVME_FC_SIZEOF_ZEROS_RSP:
		/*
		 * No response payload or 12 bytes of payload (which
		 * should all be zeros) are considered successful and
		 * no payload in the CQE by the transport.
		 */
		if (freq->transferred_length !=
			be32_to_cpu(op->cmd_iu.data_len)) {
			status = cpu_to_le16(NVME_SC_INTERNAL << 1);
			goto done;
		}
		result.u64 = 0;
		break;

	case sizeof(struct nvme_fc_ersp_iu):
		/*
		 * The ERSP IU contains a full completion with CQE.
		 * Validate ERSP IU and look at cqe.
		 */
		if (unlikely(be16_to_cpu(op->rsp_iu.iu_len) !=
					(freq->rcv_rsplen / 4) ||
			     be32_to_cpu(op->rsp_iu.xfrd_len) !=
					freq->transferred_length ||
			     op->rsp_iu.status_code ||
			     sqe->common.command_id != cqe->command_id)) {
			status = cpu_to_le16(NVME_SC_INTERNAL << 1);
			goto done;
		}
		result = cqe->result;
		status = cqe->status;
		break;

	default:
		status = cpu_to_le16(NVME_SC_INTERNAL << 1);
		goto done;
	}

	terminate_assoc = false;

done:
	if (op->flags & FCOP_FLAGS_AEN) {
		nvme_complete_async_event(&queue->ctrl->ctrl, status, &result);
		__nvme_fc_fcpop_chk_teardowns(ctrl, op, opstate);
		atomic_set(&op->state, FCPOP_STATE_IDLE);
		op->flags = FCOP_FLAGS_AEN;	/* clear other flags */
		nvme_fc_ctrl_put(ctrl);
		goto check_error;
	}

	__nvme_fc_fcpop_chk_teardowns(ctrl, op, opstate);
	nvme_end_request(rq, status, result);

check_error:
	if (terminate_assoc)
		nvme_fc_error_recovery(ctrl, "transport detected io error");
}

static int
__nvme_fc_init_request(struct nvme_fc_ctrl *ctrl,
		struct nvme_fc_queue *queue, struct nvme_fc_fcp_op *op,
		struct request *rq, u32 rqno)
{
	struct nvme_fc_cmd_iu *cmdiu = &op->cmd_iu;
	int ret = 0;

	memset(op, 0, sizeof(*op));
	op->fcp_req.cmdaddr = &op->cmd_iu;
	op->fcp_req.cmdlen = sizeof(op->cmd_iu);
	op->fcp_req.rspaddr = &op->rsp_iu;
	op->fcp_req.rsplen = sizeof(op->rsp_iu);
	op->fcp_req.done = nvme_fc_fcpio_done;
	op->fcp_req.first_sgl = (struct scatterlist *)&op[1];
	op->fcp_req.private = &op->fcp_req.first_sgl[SG_CHUNK_SIZE];
	op->ctrl = ctrl;
	op->queue = queue;
	op->rq = rq;
	op->rqno = rqno;

	cmdiu->scsi_id = NVME_CMD_SCSI_ID;
	cmdiu->fc_id = NVME_CMD_FC_ID;
	cmdiu->iu_len = cpu_to_be16(sizeof(*cmdiu) / sizeof(u32));

	op->fcp_req.cmddma = fc_dma_map_single(ctrl->lport->dev,
				&op->cmd_iu, sizeof(op->cmd_iu), DMA_TO_DEVICE);
	if (fc_dma_mapping_error(ctrl->lport->dev, op->fcp_req.cmddma)) {
		dev_err(ctrl->dev,
			"FCP Op failed - cmdiu dma mapping failed.\n");
		ret = EFAULT;
		goto out_on_error;
	}

	op->fcp_req.rspdma = fc_dma_map_single(ctrl->lport->dev,
				&op->rsp_iu, sizeof(op->rsp_iu),
				DMA_FROM_DEVICE);
	if (fc_dma_mapping_error(ctrl->lport->dev, op->fcp_req.rspdma)) {
		dev_err(ctrl->dev,
			"FCP Op failed - rspiu dma mapping failed.\n");
		ret = EFAULT;
	}

	atomic_set(&op->state, FCPOP_STATE_IDLE);
out_on_error:
	return ret;
}

static int
nvme_fc_init_request(struct blk_mq_tag_set *set, struct request *rq,
		unsigned int hctx_idx, unsigned int numa_node)
{
	struct nvme_fc_ctrl *ctrl = set->driver_data;
	struct nvme_fc_fcp_op *op = blk_mq_rq_to_pdu(rq);
	int queue_idx = (set == &ctrl->tag_set) ? hctx_idx + 1 : 0;
	struct nvme_fc_queue *queue = &ctrl->queues[queue_idx];

	nvme_req(rq)->ctrl = &ctrl->ctrl;
	return __nvme_fc_init_request(ctrl, queue, op, rq, queue->rqcnt++);
}

static int
nvme_fc_init_aen_ops(struct nvme_fc_ctrl *ctrl)
{
	struct nvme_fc_fcp_op *aen_op;
	struct nvme_fc_cmd_iu *cmdiu;
	struct nvme_command *sqe;
	void *private;
	int i, ret;

	aen_op = ctrl->aen_ops;
	for (i = 0; i < NVME_NR_AEN_COMMANDS; i++, aen_op++) {
		private = kzalloc(ctrl->lport->ops->fcprqst_priv_sz,
						GFP_KERNEL);
		if (!private)
			return -ENOMEM;

		cmdiu = &aen_op->cmd_iu;
		sqe = &cmdiu->sqe;
		ret = __nvme_fc_init_request(ctrl, &ctrl->queues[0],
				aen_op, (struct request *)NULL,
				(NVME_AQ_BLK_MQ_DEPTH + i));
		if (ret) {
			kfree(private);
			return ret;
		}

		aen_op->flags = FCOP_FLAGS_AEN;
		aen_op->fcp_req.first_sgl = NULL; /* no sg list */
		aen_op->fcp_req.private = private;

		memset(sqe, 0, sizeof(*sqe));
		sqe->common.opcode = nvme_admin_async_event;
		/* Note: core layer may overwrite the sqe.command_id value */
		sqe->common.command_id = NVME_AQ_BLK_MQ_DEPTH + i;
	}
	return 0;
}

static void
nvme_fc_term_aen_ops(struct nvme_fc_ctrl *ctrl)
{
	struct nvme_fc_fcp_op *aen_op;
	int i;

	aen_op = ctrl->aen_ops;
	for (i = 0; i < NVME_NR_AEN_COMMANDS; i++, aen_op++) {
		if (!aen_op->fcp_req.private)
			continue;

		__nvme_fc_exit_request(ctrl, aen_op);

		kfree(aen_op->fcp_req.private);
		aen_op->fcp_req.private = NULL;
	}
}

static inline void
__nvme_fc_init_hctx(struct blk_mq_hw_ctx *hctx, struct nvme_fc_ctrl *ctrl,
		unsigned int qidx)
{
	struct nvme_fc_queue *queue = &ctrl->queues[qidx];

	hctx->driver_data = queue;
	queue->hctx = hctx;
}

static int
nvme_fc_init_hctx(struct blk_mq_hw_ctx *hctx, void *data,
		unsigned int hctx_idx)
{
	struct nvme_fc_ctrl *ctrl = data;

	__nvme_fc_init_hctx(hctx, ctrl, hctx_idx + 1);

	return 0;
}

static int
nvme_fc_init_admin_hctx(struct blk_mq_hw_ctx *hctx, void *data,
		unsigned int hctx_idx)
{
	struct nvme_fc_ctrl *ctrl = data;

	__nvme_fc_init_hctx(hctx, ctrl, hctx_idx);

	return 0;
}

static void
nvme_fc_init_queue(struct nvme_fc_ctrl *ctrl, int idx)
{
	struct nvme_fc_queue *queue;

	queue = &ctrl->queues[idx];
	memset(queue, 0, sizeof(*queue));
	queue->ctrl = ctrl;
	queue->qnum = idx;
	atomic_set(&queue->csn, 1);
	queue->dev = ctrl->dev;

	if (idx > 0)
		queue->cmnd_capsule_len = ctrl->ctrl.ioccsz * 16;
	else
		queue->cmnd_capsule_len = sizeof(struct nvme_command);

	/*
	 * Considered whether we should allocate buffers for all SQEs
	 * and CQEs and dma map them - mapping their respective entries
	 * into the request structures (kernel vm addr and dma address)
	 * thus the driver could use the buffers/mappings directly.
	 * It only makes sense if the LLDD would use them for its
	 * messaging api. It's very unlikely most adapter api's would use
	 * a native NVME sqe/cqe. More reasonable if FC-NVME IU payload
	 * structures were used instead.
	 */
}

/*
 * This routine terminates a queue at the transport level.
 * The transport has already ensured that all outstanding ios on
 * the queue have been terminated.
 * The transport will send a Disconnect LS request to terminate
 * the queue's connection. Termination of the admin queue will also
 * terminate the association at the target.
 */
static void
nvme_fc_free_queue(struct nvme_fc_queue *queue)
{
	if (!test_and_clear_bit(NVME_FC_Q_CONNECTED, &queue->flags))
		return;

	clear_bit(NVME_FC_Q_LIVE, &queue->flags);
	/*
	 * Current implementation never disconnects a single queue.
	 * It always terminates a whole association. So there is never
	 * a disconnect(queue) LS sent to the target.
	 */

	queue->connection_id = 0;
<<<<<<< HEAD
=======
	atomic_set(&queue->csn, 1);
>>>>>>> e021bb4f
}

static void
__nvme_fc_delete_hw_queue(struct nvme_fc_ctrl *ctrl,
	struct nvme_fc_queue *queue, unsigned int qidx)
{
	if (ctrl->lport->ops->delete_queue)
		ctrl->lport->ops->delete_queue(&ctrl->lport->localport, qidx,
				queue->lldd_handle);
	queue->lldd_handle = NULL;
}

static void
nvme_fc_free_io_queues(struct nvme_fc_ctrl *ctrl)
{
	int i;

	for (i = 1; i < ctrl->ctrl.queue_count; i++)
		nvme_fc_free_queue(&ctrl->queues[i]);
}

static int
__nvme_fc_create_hw_queue(struct nvme_fc_ctrl *ctrl,
	struct nvme_fc_queue *queue, unsigned int qidx, u16 qsize)
{
	int ret = 0;

	queue->lldd_handle = NULL;
	if (ctrl->lport->ops->create_queue)
		ret = ctrl->lport->ops->create_queue(&ctrl->lport->localport,
				qidx, qsize, &queue->lldd_handle);

	return ret;
}

static void
nvme_fc_delete_hw_io_queues(struct nvme_fc_ctrl *ctrl)
{
	struct nvme_fc_queue *queue = &ctrl->queues[ctrl->ctrl.queue_count - 1];
	int i;

	for (i = ctrl->ctrl.queue_count - 1; i >= 1; i--, queue--)
		__nvme_fc_delete_hw_queue(ctrl, queue, i);
}

static int
nvme_fc_create_hw_io_queues(struct nvme_fc_ctrl *ctrl, u16 qsize)
{
	struct nvme_fc_queue *queue = &ctrl->queues[1];
	int i, ret;

	for (i = 1; i < ctrl->ctrl.queue_count; i++, queue++) {
		ret = __nvme_fc_create_hw_queue(ctrl, queue, i, qsize);
		if (ret)
			goto delete_queues;
	}

	return 0;

delete_queues:
	for (; i >= 0; i--)
		__nvme_fc_delete_hw_queue(ctrl, &ctrl->queues[i], i);
	return ret;
}

static int
nvme_fc_connect_io_queues(struct nvme_fc_ctrl *ctrl, u16 qsize)
{
	int i, ret = 0;

	for (i = 1; i < ctrl->ctrl.queue_count; i++) {
		ret = nvme_fc_connect_queue(ctrl, &ctrl->queues[i], qsize,
					(qsize / 5));
		if (ret)
			break;
		ret = nvmf_connect_io_queue(&ctrl->ctrl, i);
		if (ret)
			break;

		set_bit(NVME_FC_Q_LIVE, &ctrl->queues[i].flags);
	}

	return ret;
}

static void
nvme_fc_init_io_queues(struct nvme_fc_ctrl *ctrl)
{
	int i;

	for (i = 1; i < ctrl->ctrl.queue_count; i++)
		nvme_fc_init_queue(ctrl, i);
}

static void
nvme_fc_ctrl_free(struct kref *ref)
{
	struct nvme_fc_ctrl *ctrl =
		container_of(ref, struct nvme_fc_ctrl, ref);
	unsigned long flags;

	if (ctrl->ctrl.tagset) {
		blk_cleanup_queue(ctrl->ctrl.connect_q);
		blk_mq_free_tag_set(&ctrl->tag_set);
	}

	/* remove from rport list */
	spin_lock_irqsave(&ctrl->rport->lock, flags);
	list_del(&ctrl->ctrl_list);
	spin_unlock_irqrestore(&ctrl->rport->lock, flags);

	blk_mq_unquiesce_queue(ctrl->ctrl.admin_q);
	blk_cleanup_queue(ctrl->ctrl.admin_q);
	blk_mq_free_tag_set(&ctrl->admin_tag_set);

	kfree(ctrl->queues);

	put_device(ctrl->dev);
	nvme_fc_rport_put(ctrl->rport);

	ida_simple_remove(&nvme_fc_ctrl_cnt, ctrl->cnum);
	if (ctrl->ctrl.opts)
		nvmf_free_options(ctrl->ctrl.opts);
	kfree(ctrl);
}

static void
nvme_fc_ctrl_put(struct nvme_fc_ctrl *ctrl)
{
	kref_put(&ctrl->ref, nvme_fc_ctrl_free);
}

static int
nvme_fc_ctrl_get(struct nvme_fc_ctrl *ctrl)
{
	return kref_get_unless_zero(&ctrl->ref);
}

/*
 * All accesses from nvme core layer done - can now free the
 * controller. Called after last nvme_put_ctrl() call
 */
static void
nvme_fc_nvme_ctrl_freed(struct nvme_ctrl *nctrl)
{
	struct nvme_fc_ctrl *ctrl = to_fc_ctrl(nctrl);

	WARN_ON(nctrl != &ctrl->ctrl);

	nvme_fc_ctrl_put(ctrl);
}

static void
nvme_fc_error_recovery(struct nvme_fc_ctrl *ctrl, char *errmsg)
{
	int active;

	/*
	 * if an error (io timeout, etc) while (re)connecting,
	 * it's an error on creating the new association.
	 * Start the error recovery thread if it hasn't already
	 * been started. It is expected there could be multiple
	 * ios hitting this path before things are cleaned up.
	 */
	if (ctrl->ctrl.state == NVME_CTRL_CONNECTING) {
		active = atomic_xchg(&ctrl->err_work_active, 1);
		if (!active && !schedule_work(&ctrl->err_work)) {
			atomic_set(&ctrl->err_work_active, 0);
			WARN_ON(1);
		}
		return;
	}

	/* Otherwise, only proceed if in LIVE state - e.g. on first error */
	if (ctrl->ctrl.state != NVME_CTRL_LIVE)
		return;

	dev_warn(ctrl->ctrl.device,
		"NVME-FC{%d}: transport association error detected: %s\n",
		ctrl->cnum, errmsg);
	dev_warn(ctrl->ctrl.device,
		"NVME-FC{%d}: resetting controller\n", ctrl->cnum);

	nvme_reset_ctrl(&ctrl->ctrl);
}

static enum blk_eh_timer_return
nvme_fc_timeout(struct request *rq, bool reserved)
{
	struct nvme_fc_fcp_op *op = blk_mq_rq_to_pdu(rq);
	struct nvme_fc_ctrl *ctrl = op->ctrl;

	/*
	 * we can't individually ABTS an io without affecting the queue,
	 * thus killing the queue, and thus the association.
	 * So resolve by performing a controller reset, which will stop
	 * the host/io stack, terminate the association on the link,
	 * and recreate an association on the link.
	 */
	nvme_fc_error_recovery(ctrl, "io timeout error");

	/*
	 * the io abort has been initiated. Have the reset timer
	 * restarted and the abort completion will complete the io
	 * shortly. Avoids a synchronous wait while the abort finishes.
	 */
	return BLK_EH_RESET_TIMER;
}

static int
nvme_fc_map_data(struct nvme_fc_ctrl *ctrl, struct request *rq,
		struct nvme_fc_fcp_op *op)
{
	struct nvmefc_fcp_req *freq = &op->fcp_req;
	enum dma_data_direction dir;
	int ret;

	freq->sg_cnt = 0;

	if (!blk_rq_payload_bytes(rq))
		return 0;

	freq->sg_table.sgl = freq->first_sgl;
	ret = sg_alloc_table_chained(&freq->sg_table,
			blk_rq_nr_phys_segments(rq), freq->sg_table.sgl);
	if (ret)
		return -ENOMEM;

	op->nents = blk_rq_map_sg(rq->q, rq, freq->sg_table.sgl);
	WARN_ON(op->nents > blk_rq_nr_phys_segments(rq));
	dir = (rq_data_dir(rq) == WRITE) ? DMA_TO_DEVICE : DMA_FROM_DEVICE;
	freq->sg_cnt = fc_dma_map_sg(ctrl->lport->dev, freq->sg_table.sgl,
				op->nents, dir);
	if (unlikely(freq->sg_cnt <= 0)) {
		sg_free_table_chained(&freq->sg_table, true);
		freq->sg_cnt = 0;
		return -EFAULT;
	}

	/*
	 * TODO: blk_integrity_rq(rq)  for DIF
	 */
	return 0;
}

static void
nvme_fc_unmap_data(struct nvme_fc_ctrl *ctrl, struct request *rq,
		struct nvme_fc_fcp_op *op)
{
	struct nvmefc_fcp_req *freq = &op->fcp_req;

	if (!freq->sg_cnt)
		return;

	fc_dma_unmap_sg(ctrl->lport->dev, freq->sg_table.sgl, op->nents,
				((rq_data_dir(rq) == WRITE) ?
					DMA_TO_DEVICE : DMA_FROM_DEVICE));

	nvme_cleanup_cmd(rq);

	sg_free_table_chained(&freq->sg_table, true);

	freq->sg_cnt = 0;
}

/*
 * In FC, the queue is a logical thing. At transport connect, the target
 * creates its "queue" and returns a handle that is to be given to the
 * target whenever it posts something to the corresponding SQ.  When an
 * SQE is sent on a SQ, FC effectively considers the SQE, or rather the
 * command contained within the SQE, an io, and assigns a FC exchange
 * to it. The SQE and the associated SQ handle are sent in the initial
 * CMD IU sents on the exchange. All transfers relative to the io occur
 * as part of the exchange.  The CQE is the last thing for the io,
 * which is transferred (explicitly or implicitly) with the RSP IU
 * sent on the exchange. After the CQE is received, the FC exchange is
 * terminaed and the Exchange may be used on a different io.
 *
 * The transport to LLDD api has the transport making a request for a
 * new fcp io request to the LLDD. The LLDD then allocates a FC exchange
 * resource and transfers the command. The LLDD will then process all
 * steps to complete the io. Upon completion, the transport done routine
 * is called.
 *
 * So - while the operation is outstanding to the LLDD, there is a link
 * level FC exchange resource that is also outstanding. This must be
 * considered in all cleanup operations.
 */
static blk_status_t
nvme_fc_start_fcp_op(struct nvme_fc_ctrl *ctrl, struct nvme_fc_queue *queue,
	struct nvme_fc_fcp_op *op, u32 data_len,
	enum nvmefc_fcp_datadir	io_dir)
{
	struct nvme_fc_cmd_iu *cmdiu = &op->cmd_iu;
	struct nvme_command *sqe = &cmdiu->sqe;
	u32 csn;
	int ret, opstate;

	/*
	 * before attempting to send the io, check to see if we believe
	 * the target device is present
	 */
	if (ctrl->rport->remoteport.port_state != FC_OBJSTATE_ONLINE)
		return BLK_STS_RESOURCE;

	if (!nvme_fc_ctrl_get(ctrl))
		return BLK_STS_IOERR;

	/* format the FC-NVME CMD IU and fcp_req */
	cmdiu->connection_id = cpu_to_be64(queue->connection_id);
	csn = atomic_inc_return(&queue->csn);
	cmdiu->csn = cpu_to_be32(csn);
	cmdiu->data_len = cpu_to_be32(data_len);
	switch (io_dir) {
	case NVMEFC_FCP_WRITE:
		cmdiu->flags = FCNVME_CMD_FLAGS_WRITE;
		break;
	case NVMEFC_FCP_READ:
		cmdiu->flags = FCNVME_CMD_FLAGS_READ;
		break;
	case NVMEFC_FCP_NODATA:
		cmdiu->flags = 0;
		break;
	}
	op->fcp_req.payload_length = data_len;
	op->fcp_req.io_dir = io_dir;
	op->fcp_req.transferred_length = 0;
	op->fcp_req.rcv_rsplen = 0;
	op->fcp_req.status = NVME_SC_SUCCESS;
	op->fcp_req.sqid = cpu_to_le16(queue->qnum);

	/*
	 * validate per fabric rules, set fields mandated by fabric spec
	 * as well as those by FC-NVME spec.
	 */
	WARN_ON_ONCE(sqe->common.metadata);
	sqe->common.flags |= NVME_CMD_SGL_METABUF;

	/*
	 * format SQE DPTR field per FC-NVME rules:
	 *    type=0x5     Transport SGL Data Block Descriptor
	 *    subtype=0xA  Transport-specific value
	 *    address=0
	 *    length=length of the data series
	 */
	sqe->rw.dptr.sgl.type = (NVME_TRANSPORT_SGL_DATA_DESC << 4) |
					NVME_SGL_FMT_TRANSPORT_A;
	sqe->rw.dptr.sgl.length = cpu_to_le32(data_len);
	sqe->rw.dptr.sgl.addr = 0;

	if (!(op->flags & FCOP_FLAGS_AEN)) {
		ret = nvme_fc_map_data(ctrl, op->rq, op);
		if (ret < 0) {
			nvme_cleanup_cmd(op->rq);
			nvme_fc_ctrl_put(ctrl);
			if (ret == -ENOMEM || ret == -EAGAIN)
				return BLK_STS_RESOURCE;
			return BLK_STS_IOERR;
		}
	}

	fc_dma_sync_single_for_device(ctrl->lport->dev, op->fcp_req.cmddma,
				  sizeof(op->cmd_iu), DMA_TO_DEVICE);

	atomic_set(&op->state, FCPOP_STATE_ACTIVE);

	if (!(op->flags & FCOP_FLAGS_AEN))
		blk_mq_start_request(op->rq);

	ret = ctrl->lport->ops->fcp_io(&ctrl->lport->localport,
					&ctrl->rport->remoteport,
					queue->lldd_handle, &op->fcp_req);

	if (ret) {
		opstate = atomic_xchg(&op->state, FCPOP_STATE_COMPLETE);
		__nvme_fc_fcpop_chk_teardowns(ctrl, op, opstate);

		if (!(op->flags & FCOP_FLAGS_AEN))
			nvme_fc_unmap_data(ctrl, op->rq, op);

		nvme_fc_ctrl_put(ctrl);

		if (ctrl->rport->remoteport.port_state == FC_OBJSTATE_ONLINE &&
				ret != -EBUSY)
			return BLK_STS_IOERR;

		return BLK_STS_RESOURCE;
	}

	return BLK_STS_OK;
}

static inline blk_status_t nvme_fc_is_ready(struct nvme_fc_queue *queue,
		struct request *rq)
{
	if (unlikely(!test_bit(NVME_FC_Q_LIVE, &queue->flags)))
		return nvmf_check_init_req(&queue->ctrl->ctrl, rq);
	return BLK_STS_OK;
}

static blk_status_t
nvme_fc_queue_rq(struct blk_mq_hw_ctx *hctx,
			const struct blk_mq_queue_data *bd)
{
	struct nvme_ns *ns = hctx->queue->queuedata;
	struct nvme_fc_queue *queue = hctx->driver_data;
	struct nvme_fc_ctrl *ctrl = queue->ctrl;
	struct request *rq = bd->rq;
	struct nvme_fc_fcp_op *op = blk_mq_rq_to_pdu(rq);
	struct nvme_fc_cmd_iu *cmdiu = &op->cmd_iu;
	struct nvme_command *sqe = &cmdiu->sqe;
	enum nvmefc_fcp_datadir	io_dir;
	bool queue_ready = test_bit(NVME_FC_Q_LIVE, &queue->flags);
	u32 data_len;
	blk_status_t ret;

<<<<<<< HEAD
	ret = nvme_fc_is_ready(queue, rq);
	if (unlikely(ret))
		return ret;
=======
	if (ctrl->rport->remoteport.port_state != FC_OBJSTATE_ONLINE ||
	    !nvmf_check_ready(&queue->ctrl->ctrl, rq, queue_ready))
		return nvmf_fail_nonready_command(&queue->ctrl->ctrl, rq);
>>>>>>> e021bb4f

	ret = nvme_setup_cmd(ns, rq, sqe);
	if (ret)
		return ret;

	data_len = blk_rq_payload_bytes(rq);
	if (data_len)
		io_dir = ((rq_data_dir(rq) == WRITE) ?
					NVMEFC_FCP_WRITE : NVMEFC_FCP_READ);
	else
		io_dir = NVMEFC_FCP_NODATA;

	return nvme_fc_start_fcp_op(ctrl, queue, op, data_len, io_dir);
}

static struct blk_mq_tags *
nvme_fc_tagset(struct nvme_fc_queue *queue)
{
	if (queue->qnum == 0)
		return queue->ctrl->admin_tag_set.tags[queue->qnum];

	return queue->ctrl->tag_set.tags[queue->qnum - 1];
}

static int
nvme_fc_poll(struct blk_mq_hw_ctx *hctx, unsigned int tag)

{
	struct nvme_fc_queue *queue = hctx->driver_data;
	struct nvme_fc_ctrl *ctrl = queue->ctrl;
	struct request *req;
	struct nvme_fc_fcp_op *op;

	req = blk_mq_tag_to_rq(nvme_fc_tagset(queue), tag);
	if (!req)
		return 0;

	op = blk_mq_rq_to_pdu(req);

	if ((atomic_read(&op->state) == FCPOP_STATE_ACTIVE) &&
		 (ctrl->lport->ops->poll_queue))
		ctrl->lport->ops->poll_queue(&ctrl->lport->localport,
						 queue->lldd_handle);

	return ((atomic_read(&op->state) != FCPOP_STATE_ACTIVE));
}

static void
nvme_fc_submit_async_event(struct nvme_ctrl *arg)
{
	struct nvme_fc_ctrl *ctrl = to_fc_ctrl(arg);
	struct nvme_fc_fcp_op *aen_op;
	unsigned long flags;
	bool terminating = false;
	blk_status_t ret;

	spin_lock_irqsave(&ctrl->lock, flags);
	if (ctrl->flags & FCCTRL_TERMIO)
		terminating = true;
	spin_unlock_irqrestore(&ctrl->lock, flags);

	if (terminating)
		return;

	aen_op = &ctrl->aen_ops[0];

	ret = nvme_fc_start_fcp_op(ctrl, aen_op->queue, aen_op, 0,
					NVMEFC_FCP_NODATA);
	if (ret)
		dev_err(ctrl->ctrl.device,
			"failed async event work\n");
}

static void
nvme_fc_complete_rq(struct request *rq)
{
	struct nvme_fc_fcp_op *op = blk_mq_rq_to_pdu(rq);
	struct nvme_fc_ctrl *ctrl = op->ctrl;

	atomic_set(&op->state, FCPOP_STATE_IDLE);

	nvme_fc_unmap_data(ctrl, rq, op);
	nvme_complete_rq(rq);
	nvme_fc_ctrl_put(ctrl);
}

/*
 * This routine is used by the transport when it needs to find active
 * io on a queue that is to be terminated. The transport uses
 * blk_mq_tagset_busy_itr() to find the busy requests, which then invoke
 * this routine to kill them on a 1 by 1 basis.
 *
 * As FC allocates FC exchange for each io, the transport must contact
 * the LLDD to terminate the exchange, thus releasing the FC exchange.
 * After terminating the exchange the LLDD will call the transport's
 * normal io done path for the request, but it will have an aborted
 * status. The done path will return the io request back to the block
 * layer with an error status.
 */
static void
nvme_fc_terminate_exchange(struct request *req, void *data, bool reserved)
{
	struct nvme_ctrl *nctrl = data;
	struct nvme_fc_ctrl *ctrl = to_fc_ctrl(nctrl);
	struct nvme_fc_fcp_op *op = blk_mq_rq_to_pdu(req);

	__nvme_fc_abort_op(ctrl, op);
}


static const struct blk_mq_ops nvme_fc_mq_ops = {
	.queue_rq	= nvme_fc_queue_rq,
	.complete	= nvme_fc_complete_rq,
	.init_request	= nvme_fc_init_request,
	.exit_request	= nvme_fc_exit_request,
	.init_hctx	= nvme_fc_init_hctx,
	.poll		= nvme_fc_poll,
	.timeout	= nvme_fc_timeout,
};

static int
nvme_fc_create_io_queues(struct nvme_fc_ctrl *ctrl)
{
	struct nvmf_ctrl_options *opts = ctrl->ctrl.opts;
	unsigned int nr_io_queues;
	int ret;

	nr_io_queues = min(min(opts->nr_io_queues, num_online_cpus()),
				ctrl->lport->ops->max_hw_queues);
	ret = nvme_set_queue_count(&ctrl->ctrl, &nr_io_queues);
	if (ret) {
		dev_info(ctrl->ctrl.device,
			"set_queue_count failed: %d\n", ret);
		return ret;
	}

	ctrl->ctrl.queue_count = nr_io_queues + 1;
	if (!nr_io_queues)
		return 0;

	nvme_fc_init_io_queues(ctrl);

	memset(&ctrl->tag_set, 0, sizeof(ctrl->tag_set));
	ctrl->tag_set.ops = &nvme_fc_mq_ops;
	ctrl->tag_set.queue_depth = ctrl->ctrl.opts->queue_size;
	ctrl->tag_set.reserved_tags = 1; /* fabric connect */
	ctrl->tag_set.numa_node = NUMA_NO_NODE;
	ctrl->tag_set.flags = BLK_MQ_F_SHOULD_MERGE;
	ctrl->tag_set.cmd_size = sizeof(struct nvme_fc_fcp_op) +
					(SG_CHUNK_SIZE *
						sizeof(struct scatterlist)) +
					ctrl->lport->ops->fcprqst_priv_sz;
	ctrl->tag_set.driver_data = ctrl;
	ctrl->tag_set.nr_hw_queues = ctrl->ctrl.queue_count - 1;
	ctrl->tag_set.timeout = NVME_IO_TIMEOUT;

	ret = blk_mq_alloc_tag_set(&ctrl->tag_set);
	if (ret)
		return ret;

	ctrl->ctrl.tagset = &ctrl->tag_set;

	ctrl->ctrl.connect_q = blk_mq_init_queue(&ctrl->tag_set);
	if (IS_ERR(ctrl->ctrl.connect_q)) {
		ret = PTR_ERR(ctrl->ctrl.connect_q);
		goto out_free_tag_set;
	}

	ret = nvme_fc_create_hw_io_queues(ctrl, ctrl->ctrl.sqsize + 1);
	if (ret)
		goto out_cleanup_blk_queue;

	ret = nvme_fc_connect_io_queues(ctrl, ctrl->ctrl.sqsize + 1);
	if (ret)
		goto out_delete_hw_queues;

	ctrl->ioq_live = true;

	return 0;

out_delete_hw_queues:
	nvme_fc_delete_hw_io_queues(ctrl);
out_cleanup_blk_queue:
	blk_cleanup_queue(ctrl->ctrl.connect_q);
out_free_tag_set:
	blk_mq_free_tag_set(&ctrl->tag_set);
	nvme_fc_free_io_queues(ctrl);

	/* force put free routine to ignore io queues */
	ctrl->ctrl.tagset = NULL;

	return ret;
}

static int
nvme_fc_recreate_io_queues(struct nvme_fc_ctrl *ctrl)
{
	struct nvmf_ctrl_options *opts = ctrl->ctrl.opts;
	unsigned int nr_io_queues;
	int ret;

	nr_io_queues = min(min(opts->nr_io_queues, num_online_cpus()),
				ctrl->lport->ops->max_hw_queues);
	ret = nvme_set_queue_count(&ctrl->ctrl, &nr_io_queues);
	if (ret) {
		dev_info(ctrl->ctrl.device,
			"set_queue_count failed: %d\n", ret);
		return ret;
	}

	ctrl->ctrl.queue_count = nr_io_queues + 1;
	/* check for io queues existing */
	if (ctrl->ctrl.queue_count == 1)
		return 0;

	ret = nvme_fc_create_hw_io_queues(ctrl, ctrl->ctrl.sqsize + 1);
	if (ret)
		goto out_free_io_queues;

	ret = nvme_fc_connect_io_queues(ctrl, ctrl->ctrl.sqsize + 1);
	if (ret)
		goto out_delete_hw_queues;

	blk_mq_update_nr_hw_queues(&ctrl->tag_set, nr_io_queues);

	return 0;

out_delete_hw_queues:
	nvme_fc_delete_hw_io_queues(ctrl);
out_free_io_queues:
	nvme_fc_free_io_queues(ctrl);
	return ret;
}

static void
nvme_fc_rport_active_on_lport(struct nvme_fc_rport *rport)
{
	struct nvme_fc_lport *lport = rport->lport;

	atomic_inc(&lport->act_rport_cnt);
}

static void
nvme_fc_rport_inactive_on_lport(struct nvme_fc_rport *rport)
{
	struct nvme_fc_lport *lport = rport->lport;
	u32 cnt;

	cnt = atomic_dec_return(&lport->act_rport_cnt);
	if (cnt == 0 && lport->localport.port_state == FC_OBJSTATE_DELETED)
		lport->ops->localport_delete(&lport->localport);
}

static int
nvme_fc_ctlr_active_on_rport(struct nvme_fc_ctrl *ctrl)
{
	struct nvme_fc_rport *rport = ctrl->rport;
	u32 cnt;

	if (ctrl->assoc_active)
		return 1;

	ctrl->assoc_active = true;
	cnt = atomic_inc_return(&rport->act_ctrl_cnt);
	if (cnt == 1)
		nvme_fc_rport_active_on_lport(rport);

	return 0;
}

static int
nvme_fc_ctlr_inactive_on_rport(struct nvme_fc_ctrl *ctrl)
{
	struct nvme_fc_rport *rport = ctrl->rport;
	struct nvme_fc_lport *lport = rport->lport;
	u32 cnt;

	/* ctrl->assoc_active=false will be set independently */

	cnt = atomic_dec_return(&rport->act_ctrl_cnt);
	if (cnt == 0) {
		if (rport->remoteport.port_state == FC_OBJSTATE_DELETED)
			lport->ops->remoteport_delete(&rport->remoteport);
		nvme_fc_rport_inactive_on_lport(rport);
	}

	return 0;
}

/*
 * This routine restarts the controller on the host side, and
 * on the link side, recreates the controller association.
 */
static int
nvme_fc_create_association(struct nvme_fc_ctrl *ctrl)
{
	struct nvmf_ctrl_options *opts = ctrl->ctrl.opts;
	int ret;
	bool changed;

	++ctrl->ctrl.nr_reconnects;

	if (ctrl->rport->remoteport.port_state != FC_OBJSTATE_ONLINE)
		return -ENODEV;

	if (nvme_fc_ctlr_active_on_rport(ctrl))
		return -ENOTUNIQ;

	/*
	 * Create the admin queue
	 */

	ret = __nvme_fc_create_hw_queue(ctrl, &ctrl->queues[0], 0,
				NVME_AQ_DEPTH);
	if (ret)
		goto out_free_queue;

	ret = nvme_fc_connect_admin_queue(ctrl, &ctrl->queues[0],
				NVME_AQ_DEPTH, (NVME_AQ_DEPTH / 4));
	if (ret)
		goto out_delete_hw_queue;

	blk_mq_unquiesce_queue(ctrl->ctrl.admin_q);

	ret = nvmf_connect_admin_queue(&ctrl->ctrl);
	if (ret)
		goto out_disconnect_admin_queue;

	set_bit(NVME_FC_Q_LIVE, &ctrl->queues[0].flags);

	/*
	 * Check controller capabilities
	 *
	 * todo:- add code to check if ctrl attributes changed from
	 * prior connection values
	 */

	ret = nvmf_reg_read64(&ctrl->ctrl, NVME_REG_CAP, &ctrl->ctrl.cap);
	if (ret) {
		dev_err(ctrl->ctrl.device,
			"prop_get NVME_REG_CAP failed\n");
		goto out_disconnect_admin_queue;
	}

	ctrl->ctrl.sqsize =
		min_t(int, NVME_CAP_MQES(ctrl->ctrl.cap), ctrl->ctrl.sqsize);

	ret = nvme_enable_ctrl(&ctrl->ctrl, ctrl->ctrl.cap);
	if (ret)
		goto out_disconnect_admin_queue;

	ctrl->ctrl.max_hw_sectors =
		(ctrl->lport->ops->max_sgl_segments - 1) << (PAGE_SHIFT - 9);

	ret = nvme_init_identify(&ctrl->ctrl);
	if (ret)
		goto out_disconnect_admin_queue;

	/* sanity checks */

	/* FC-NVME does not have other data in the capsule */
	if (ctrl->ctrl.icdoff) {
		dev_err(ctrl->ctrl.device, "icdoff %d is not supported!\n",
				ctrl->ctrl.icdoff);
		goto out_disconnect_admin_queue;
	}

	/* FC-NVME supports normal SGL Data Block Descriptors */

	if (opts->queue_size > ctrl->ctrl.maxcmd) {
		/* warn if maxcmd is lower than queue_size */
		dev_warn(ctrl->ctrl.device,
			"queue_size %zu > ctrl maxcmd %u, reducing "
			"to queue_size\n",
			opts->queue_size, ctrl->ctrl.maxcmd);
		opts->queue_size = ctrl->ctrl.maxcmd;
	}

	if (opts->queue_size > ctrl->ctrl.sqsize + 1) {
		/* warn if sqsize is lower than queue_size */
		dev_warn(ctrl->ctrl.device,
			"queue_size %zu > ctrl sqsize %u, clamping down\n",
			opts->queue_size, ctrl->ctrl.sqsize + 1);
		opts->queue_size = ctrl->ctrl.sqsize + 1;
	}

	ret = nvme_fc_init_aen_ops(ctrl);
	if (ret)
		goto out_term_aen_ops;

	/*
	 * Create the io queues
	 */

	if (ctrl->ctrl.queue_count > 1) {
		if (!ctrl->ioq_live)
			ret = nvme_fc_create_io_queues(ctrl);
		else
			ret = nvme_fc_recreate_io_queues(ctrl);
		if (ret)
			goto out_term_aen_ops;
	}

	changed = nvme_change_ctrl_state(&ctrl->ctrl, NVME_CTRL_LIVE);

	ctrl->ctrl.nr_reconnects = 0;

	if (changed)
		nvme_start_ctrl(&ctrl->ctrl);

	return 0;	/* Success */

out_term_aen_ops:
	nvme_fc_term_aen_ops(ctrl);
out_disconnect_admin_queue:
	/* send a Disconnect(association) LS to fc-nvme target */
	nvme_fc_xmt_disconnect_assoc(ctrl);
out_delete_hw_queue:
	__nvme_fc_delete_hw_queue(ctrl, &ctrl->queues[0], 0);
out_free_queue:
	nvme_fc_free_queue(&ctrl->queues[0]);
	ctrl->assoc_active = false;
	nvme_fc_ctlr_inactive_on_rport(ctrl);

	return ret;
}

/*
 * This routine stops operation of the controller on the host side.
 * On the host os stack side: Admin and IO queues are stopped,
 *   outstanding ios on them terminated via FC ABTS.
 * On the link side: the association is terminated.
 */
static void
nvme_fc_delete_association(struct nvme_fc_ctrl *ctrl)
{
	unsigned long flags;

	if (!ctrl->assoc_active)
		return;
	ctrl->assoc_active = false;

	spin_lock_irqsave(&ctrl->lock, flags);
	ctrl->flags |= FCCTRL_TERMIO;
	ctrl->iocnt = 0;
	spin_unlock_irqrestore(&ctrl->lock, flags);

	/*
	 * If io queues are present, stop them and terminate all outstanding
	 * ios on them. As FC allocates FC exchange for each io, the
	 * transport must contact the LLDD to terminate the exchange,
	 * thus releasing the FC exchange. We use blk_mq_tagset_busy_itr()
	 * to tell us what io's are busy and invoke a transport routine
	 * to kill them with the LLDD.  After terminating the exchange
	 * the LLDD will call the transport's normal io done path, but it
	 * will have an aborted status. The done path will return the
	 * io requests back to the block layer as part of normal completions
	 * (but with error status).
	 */
	if (ctrl->ctrl.queue_count > 1) {
		nvme_stop_queues(&ctrl->ctrl);
		blk_mq_tagset_busy_iter(&ctrl->tag_set,
				nvme_fc_terminate_exchange, &ctrl->ctrl);
	}

	/*
	 * Other transports, which don't have link-level contexts bound
	 * to sqe's, would try to gracefully shutdown the controller by
	 * writing the registers for shutdown and polling (call
	 * nvme_shutdown_ctrl()). Given a bunch of i/o was potentially
	 * just aborted and we will wait on those contexts, and given
	 * there was no indication of how live the controlelr is on the
	 * link, don't send more io to create more contexts for the
	 * shutdown. Let the controller fail via keepalive failure if
	 * its still present.
	 */

	/*
	 * clean up the admin queue. Same thing as above.
	 * use blk_mq_tagset_busy_itr() and the transport routine to
	 * terminate the exchanges.
	 */
	blk_mq_quiesce_queue(ctrl->ctrl.admin_q);
	blk_mq_tagset_busy_iter(&ctrl->admin_tag_set,
				nvme_fc_terminate_exchange, &ctrl->ctrl);

	/* kill the aens as they are a separate path */
	nvme_fc_abort_aen_ops(ctrl);

	/* wait for all io that had to be aborted */
	spin_lock_irq(&ctrl->lock);
	wait_event_lock_irq(ctrl->ioabort_wait, ctrl->iocnt == 0, ctrl->lock);
	ctrl->flags &= ~FCCTRL_TERMIO;
	spin_unlock_irq(&ctrl->lock);

	nvme_fc_term_aen_ops(ctrl);

	/*
	 * send a Disconnect(association) LS to fc-nvme target
	 * Note: could have been sent at top of process, but
	 * cleaner on link traffic if after the aborts complete.
	 * Note: if association doesn't exist, association_id will be 0
	 */
	if (ctrl->association_id)
		nvme_fc_xmt_disconnect_assoc(ctrl);

	if (ctrl->ctrl.tagset) {
		nvme_fc_delete_hw_io_queues(ctrl);
		nvme_fc_free_io_queues(ctrl);
	}

	__nvme_fc_delete_hw_queue(ctrl, &ctrl->queues[0], 0);
	nvme_fc_free_queue(&ctrl->queues[0]);

	/* re-enable the admin_q so anything new can fast fail */
	blk_mq_unquiesce_queue(ctrl->ctrl.admin_q);

	/* resume the io queues so that things will fast fail */
	nvme_start_queues(&ctrl->ctrl);

	nvme_fc_ctlr_inactive_on_rport(ctrl);
}

static void
nvme_fc_delete_ctrl(struct nvme_ctrl *nctrl)
{
	struct nvme_fc_ctrl *ctrl = to_fc_ctrl(nctrl);

	cancel_work_sync(&ctrl->err_work);
	cancel_delayed_work_sync(&ctrl->connect_work);
	/*
	 * kill the association on the link side.  this will block
	 * waiting for io to terminate
	 */
	nvme_fc_delete_association(ctrl);
}

static void
nvme_fc_reconnect_or_delete(struct nvme_fc_ctrl *ctrl, int status)
{
	struct nvme_fc_rport *rport = ctrl->rport;
	struct nvme_fc_remote_port *portptr = &rport->remoteport;
	unsigned long recon_delay = ctrl->ctrl.opts->reconnect_delay * HZ;
	bool recon = true;

	if (ctrl->ctrl.state != NVME_CTRL_CONNECTING)
		return;

	if (portptr->port_state == FC_OBJSTATE_ONLINE)
		dev_info(ctrl->ctrl.device,
			"NVME-FC{%d}: reset: Reconnect attempt failed (%d)\n",
			ctrl->cnum, status);
	else if (time_after_eq(jiffies, rport->dev_loss_end))
		recon = false;

	if (recon && nvmf_should_reconnect(&ctrl->ctrl)) {
		if (portptr->port_state == FC_OBJSTATE_ONLINE)
			dev_info(ctrl->ctrl.device,
				"NVME-FC{%d}: Reconnect attempt in %ld "
				"seconds\n",
				ctrl->cnum, recon_delay / HZ);
		else if (time_after(jiffies + recon_delay, rport->dev_loss_end))
			recon_delay = rport->dev_loss_end - jiffies;

		queue_delayed_work(nvme_wq, &ctrl->connect_work, recon_delay);
	} else {
		if (portptr->port_state == FC_OBJSTATE_ONLINE)
			dev_warn(ctrl->ctrl.device,
				"NVME-FC{%d}: Max reconnect attempts (%d) "
				"reached.\n",
				ctrl->cnum, ctrl->ctrl.nr_reconnects);
		else
			dev_warn(ctrl->ctrl.device,
				"NVME-FC{%d}: dev_loss_tmo (%d) expired "
				"while waiting for remoteport connectivity.\n",
				ctrl->cnum, portptr->dev_loss_tmo);
		WARN_ON(nvme_delete_ctrl(&ctrl->ctrl));
	}
}

static void
__nvme_fc_terminate_io(struct nvme_fc_ctrl *ctrl)
{
	nvme_stop_keep_alive(&ctrl->ctrl);

	/* will block will waiting for io to terminate */
	nvme_fc_delete_association(ctrl);

	if (ctrl->ctrl.state != NVME_CTRL_CONNECTING &&
	    !nvme_change_ctrl_state(&ctrl->ctrl, NVME_CTRL_CONNECTING))
		dev_err(ctrl->ctrl.device,
			"NVME-FC{%d}: error_recovery: Couldn't change state "
			"to CONNECTING\n", ctrl->cnum);
}

static void
nvme_fc_reset_ctrl_work(struct work_struct *work)
{
	struct nvme_fc_ctrl *ctrl =
		container_of(work, struct nvme_fc_ctrl, ctrl.reset_work);
	int ret;

	__nvme_fc_terminate_io(ctrl);

	nvme_stop_ctrl(&ctrl->ctrl);

	if (ctrl->rport->remoteport.port_state == FC_OBJSTATE_ONLINE)
		ret = nvme_fc_create_association(ctrl);
	else
		ret = -ENOTCONN;

	if (ret)
		nvme_fc_reconnect_or_delete(ctrl, ret);
	else
		dev_info(ctrl->ctrl.device,
			"NVME-FC{%d}: controller reset complete\n",
			ctrl->cnum);
}

static void
nvme_fc_connect_err_work(struct work_struct *work)
{
	struct nvme_fc_ctrl *ctrl =
			container_of(work, struct nvme_fc_ctrl, err_work);

	__nvme_fc_terminate_io(ctrl);

	atomic_set(&ctrl->err_work_active, 0);

	/*
	 * Rescheduling the connection after recovering
	 * from the io error is left to the reconnect work
	 * item, which is what should have stalled waiting on
	 * the io that had the error that scheduled this work.
	 */
}

static const struct nvme_ctrl_ops nvme_fc_ctrl_ops = {
	.name			= "fc",
	.module			= THIS_MODULE,
	.flags			= NVME_F_FABRICS,
	.reg_read32		= nvmf_reg_read32,
	.reg_read64		= nvmf_reg_read64,
	.reg_write32		= nvmf_reg_write32,
	.free_ctrl		= nvme_fc_nvme_ctrl_freed,
	.submit_async_event	= nvme_fc_submit_async_event,
	.delete_ctrl		= nvme_fc_delete_ctrl,
	.get_address		= nvmf_get_address,
};

static void
nvme_fc_connect_ctrl_work(struct work_struct *work)
{
	int ret;

	struct nvme_fc_ctrl *ctrl =
			container_of(to_delayed_work(work),
				struct nvme_fc_ctrl, connect_work);

	ret = nvme_fc_create_association(ctrl);
	if (ret)
		nvme_fc_reconnect_or_delete(ctrl, ret);
	else
		dev_info(ctrl->ctrl.device,
			"NVME-FC{%d}: controller connect complete\n",
			ctrl->cnum);
}


static const struct blk_mq_ops nvme_fc_admin_mq_ops = {
	.queue_rq	= nvme_fc_queue_rq,
	.complete	= nvme_fc_complete_rq,
	.init_request	= nvme_fc_init_request,
	.exit_request	= nvme_fc_exit_request,
	.init_hctx	= nvme_fc_init_admin_hctx,
	.timeout	= nvme_fc_timeout,
};


/*
 * Fails a controller request if it matches an existing controller
 * (association) with the same tuple:
 * <Host NQN, Host ID, local FC port, remote FC port, SUBSYS NQN>
 *
 * The ports don't need to be compared as they are intrinsically
 * already matched by the port pointers supplied.
 */
static bool
nvme_fc_existing_controller(struct nvme_fc_rport *rport,
		struct nvmf_ctrl_options *opts)
{
	struct nvme_fc_ctrl *ctrl;
	unsigned long flags;
	bool found = false;

	spin_lock_irqsave(&rport->lock, flags);
	list_for_each_entry(ctrl, &rport->ctrl_list, ctrl_list) {
		found = nvmf_ctlr_matches_baseopts(&ctrl->ctrl, opts);
		if (found)
			break;
	}
	spin_unlock_irqrestore(&rport->lock, flags);

	return found;
}

static struct nvme_ctrl *
nvme_fc_init_ctrl(struct device *dev, struct nvmf_ctrl_options *opts,
	struct nvme_fc_lport *lport, struct nvme_fc_rport *rport)
{
	struct nvme_fc_ctrl *ctrl;
	unsigned long flags;
	int ret, idx;

	if (!(rport->remoteport.port_role &
	    (FC_PORT_ROLE_NVME_DISCOVERY | FC_PORT_ROLE_NVME_TARGET))) {
		ret = -EBADR;
		goto out_fail;
	}

	if (!opts->duplicate_connect &&
	    nvme_fc_existing_controller(rport, opts)) {
		ret = -EALREADY;
		goto out_fail;
	}

	ctrl = kzalloc(sizeof(*ctrl), GFP_KERNEL);
	if (!ctrl) {
		ret = -ENOMEM;
		goto out_fail;
	}

	idx = ida_simple_get(&nvme_fc_ctrl_cnt, 0, 0, GFP_KERNEL);
	if (idx < 0) {
		ret = -ENOSPC;
		goto out_free_ctrl;
	}

	ctrl->ctrl.opts = opts;
	ctrl->ctrl.nr_reconnects = 0;
	INIT_LIST_HEAD(&ctrl->ctrl_list);
	ctrl->lport = lport;
	ctrl->rport = rport;
	ctrl->dev = lport->dev;
	ctrl->cnum = idx;
	ctrl->ioq_live = false;
	ctrl->assoc_active = false;
	atomic_set(&ctrl->err_work_active, 0);
	init_waitqueue_head(&ctrl->ioabort_wait);

	get_device(ctrl->dev);
	kref_init(&ctrl->ref);

	INIT_WORK(&ctrl->ctrl.reset_work, nvme_fc_reset_ctrl_work);
	INIT_DELAYED_WORK(&ctrl->connect_work, nvme_fc_connect_ctrl_work);
	INIT_WORK(&ctrl->err_work, nvme_fc_connect_err_work);
	spin_lock_init(&ctrl->lock);

	/* io queue count */
	ctrl->ctrl.queue_count = min_t(unsigned int,
				opts->nr_io_queues,
				lport->ops->max_hw_queues);
	ctrl->ctrl.queue_count++;	/* +1 for admin queue */

	ctrl->ctrl.sqsize = opts->queue_size - 1;
	ctrl->ctrl.kato = opts->kato;
	ctrl->ctrl.cntlid = 0xffff;

	ret = -ENOMEM;
	ctrl->queues = kcalloc(ctrl->ctrl.queue_count,
				sizeof(struct nvme_fc_queue), GFP_KERNEL);
	if (!ctrl->queues)
		goto out_free_ida;

	nvme_fc_init_queue(ctrl, 0);

	memset(&ctrl->admin_tag_set, 0, sizeof(ctrl->admin_tag_set));
	ctrl->admin_tag_set.ops = &nvme_fc_admin_mq_ops;
	ctrl->admin_tag_set.queue_depth = NVME_AQ_MQ_TAG_DEPTH;
	ctrl->admin_tag_set.reserved_tags = 2; /* fabric connect + Keep-Alive */
	ctrl->admin_tag_set.numa_node = NUMA_NO_NODE;
	ctrl->admin_tag_set.cmd_size = sizeof(struct nvme_fc_fcp_op) +
					(SG_CHUNK_SIZE *
						sizeof(struct scatterlist)) +
					ctrl->lport->ops->fcprqst_priv_sz;
	ctrl->admin_tag_set.driver_data = ctrl;
	ctrl->admin_tag_set.nr_hw_queues = 1;
	ctrl->admin_tag_set.timeout = ADMIN_TIMEOUT;
	ctrl->admin_tag_set.flags = BLK_MQ_F_NO_SCHED;

	ret = blk_mq_alloc_tag_set(&ctrl->admin_tag_set);
	if (ret)
		goto out_free_queues;
	ctrl->ctrl.admin_tagset = &ctrl->admin_tag_set;

	ctrl->ctrl.admin_q = blk_mq_init_queue(&ctrl->admin_tag_set);
	if (IS_ERR(ctrl->ctrl.admin_q)) {
		ret = PTR_ERR(ctrl->ctrl.admin_q);
		goto out_free_admin_tag_set;
	}

	/*
	 * Would have been nice to init io queues tag set as well.
	 * However, we require interaction from the controller
	 * for max io queue count before we can do so.
	 * Defer this to the connect path.
	 */

	ret = nvme_init_ctrl(&ctrl->ctrl, dev, &nvme_fc_ctrl_ops, 0);
	if (ret)
		goto out_cleanup_admin_q;

	/* at this point, teardown path changes to ref counting on nvme ctrl */

	spin_lock_irqsave(&rport->lock, flags);
	list_add_tail(&ctrl->ctrl_list, &rport->ctrl_list);
	spin_unlock_irqrestore(&rport->lock, flags);

<<<<<<< HEAD
	/*
	 * It's possible that transactions used to create the association
	 * may fail. Examples: CreateAssociation LS or CreateIOConnection
	 * LS gets dropped/corrupted/fails; or a frame gets dropped or a
	 * command times out for one of the actions to init the controller
	 * (Connect, Get/Set_Property, Set_Features, etc). Many of these
	 * transport errors (frame drop, LS failure) inherently must kill
	 * the association. The transport is coded so that any command used
	 * to create the association (prior to a LIVE state transition
	 * while NEW or RECONNECTING) will fail if it completes in error or
	 * times out.
	 *
	 * As such: as the connect request was mostly likely due to a
	 * udev event that discovered the remote port, meaning there is
	 * not an admin or script there to restart if the connect
	 * request fails, retry the initial connection creation up to
	 * three times before giving up and declaring failure.
	 */
	for (retry = 0; retry < 3; retry++) {
		ret = nvme_fc_create_association(ctrl);
		if (!ret)
			break;
	}

	if (ret) {
		nvme_change_ctrl_state(&ctrl->ctrl, NVME_CTRL_DELETING);
		cancel_work_sync(&ctrl->ctrl.reset_work);
		cancel_delayed_work_sync(&ctrl->connect_work);

		/* couldn't schedule retry - fail out */
=======
	if (!nvme_change_ctrl_state(&ctrl->ctrl, NVME_CTRL_RESETTING) ||
	    !nvme_change_ctrl_state(&ctrl->ctrl, NVME_CTRL_CONNECTING)) {
>>>>>>> e021bb4f
		dev_err(ctrl->ctrl.device,
			"NVME-FC{%d}: failed to init ctrl state\n", ctrl->cnum);
		goto fail_ctrl;
	}

<<<<<<< HEAD
		/* initiate nvme ctrl ref counting teardown */
		nvme_uninit_ctrl(&ctrl->ctrl);
=======
	nvme_get_ctrl(&ctrl->ctrl);
>>>>>>> e021bb4f

	if (!queue_delayed_work(nvme_wq, &ctrl->connect_work, 0)) {
		nvme_put_ctrl(&ctrl->ctrl);
		dev_err(ctrl->ctrl.device,
			"NVME-FC{%d}: failed to schedule initial connect\n",
			ctrl->cnum);
		goto fail_ctrl;
	}

	flush_delayed_work(&ctrl->connect_work);

	dev_info(ctrl->ctrl.device,
		"NVME-FC{%d}: new ctrl: NQN \"%s\"\n",
		ctrl->cnum, ctrl->ctrl.opts->subsysnqn);

	return &ctrl->ctrl;

fail_ctrl:
	nvme_change_ctrl_state(&ctrl->ctrl, NVME_CTRL_DELETING);
	cancel_work_sync(&ctrl->ctrl.reset_work);
	cancel_work_sync(&ctrl->err_work);
	cancel_delayed_work_sync(&ctrl->connect_work);

	ctrl->ctrl.opts = NULL;

	/* initiate nvme ctrl ref counting teardown */
	nvme_uninit_ctrl(&ctrl->ctrl);

	/* Remove core ctrl ref. */
	nvme_put_ctrl(&ctrl->ctrl);

	/* as we're past the point where we transition to the ref
	 * counting teardown path, if we return a bad pointer here,
	 * the calling routine, thinking it's prior to the
	 * transition, will do an rport put. Since the teardown
	 * path also does a rport put, we do an extra get here to
	 * so proper order/teardown happens.
	 */
	nvme_fc_rport_get(rport);

	return ERR_PTR(-EIO);

out_cleanup_admin_q:
	blk_cleanup_queue(ctrl->ctrl.admin_q);
out_free_admin_tag_set:
	blk_mq_free_tag_set(&ctrl->admin_tag_set);
out_free_queues:
	kfree(ctrl->queues);
out_free_ida:
	put_device(ctrl->dev);
	ida_simple_remove(&nvme_fc_ctrl_cnt, ctrl->cnum);
out_free_ctrl:
	kfree(ctrl);
out_fail:
	/* exit via here doesn't follow ctlr ref points */
	return ERR_PTR(ret);
}


struct nvmet_fc_traddr {
	u64	nn;
	u64	pn;
};

static int
__nvme_fc_parse_u64(substring_t *sstr, u64 *val)
{
	u64 token64;

	if (match_u64(sstr, &token64))
		return -EINVAL;
	*val = token64;

	return 0;
}

/*
 * This routine validates and extracts the WWN's from the TRADDR string.
 * As kernel parsers need the 0x to determine number base, universally
 * build string to parse with 0x prefix before parsing name strings.
 */
static int
nvme_fc_parse_traddr(struct nvmet_fc_traddr *traddr, char *buf, size_t blen)
{
	char name[2 + NVME_FC_TRADDR_HEXNAMELEN + 1];
	substring_t wwn = { name, &name[sizeof(name)-1] };
	int nnoffset, pnoffset;

	/* validate it string one of the 2 allowed formats */
	if (strnlen(buf, blen) == NVME_FC_TRADDR_MAXLENGTH &&
			!strncmp(buf, "nn-0x", NVME_FC_TRADDR_OXNNLEN) &&
			!strncmp(&buf[NVME_FC_TRADDR_MAX_PN_OFFSET],
				"pn-0x", NVME_FC_TRADDR_OXNNLEN)) {
		nnoffset = NVME_FC_TRADDR_OXNNLEN;
		pnoffset = NVME_FC_TRADDR_MAX_PN_OFFSET +
						NVME_FC_TRADDR_OXNNLEN;
	} else if ((strnlen(buf, blen) == NVME_FC_TRADDR_MINLENGTH &&
			!strncmp(buf, "nn-", NVME_FC_TRADDR_NNLEN) &&
			!strncmp(&buf[NVME_FC_TRADDR_MIN_PN_OFFSET],
				"pn-", NVME_FC_TRADDR_NNLEN))) {
		nnoffset = NVME_FC_TRADDR_NNLEN;
		pnoffset = NVME_FC_TRADDR_MIN_PN_OFFSET + NVME_FC_TRADDR_NNLEN;
	} else
		goto out_einval;

	name[0] = '0';
	name[1] = 'x';
	name[2 + NVME_FC_TRADDR_HEXNAMELEN] = 0;

	memcpy(&name[2], &buf[nnoffset], NVME_FC_TRADDR_HEXNAMELEN);
	if (__nvme_fc_parse_u64(&wwn, &traddr->nn))
		goto out_einval;

	memcpy(&name[2], &buf[pnoffset], NVME_FC_TRADDR_HEXNAMELEN);
	if (__nvme_fc_parse_u64(&wwn, &traddr->pn))
		goto out_einval;

	return 0;

out_einval:
	pr_warn("%s: bad traddr string\n", __func__);
	return -EINVAL;
}

static struct nvme_ctrl *
nvme_fc_create_ctrl(struct device *dev, struct nvmf_ctrl_options *opts)
{
	struct nvme_fc_lport *lport;
	struct nvme_fc_rport *rport;
	struct nvme_ctrl *ctrl;
	struct nvmet_fc_traddr laddr = { 0L, 0L };
	struct nvmet_fc_traddr raddr = { 0L, 0L };
	unsigned long flags;
	int ret;

	ret = nvme_fc_parse_traddr(&raddr, opts->traddr, NVMF_TRADDR_SIZE);
	if (ret || !raddr.nn || !raddr.pn)
		return ERR_PTR(-EINVAL);

	ret = nvme_fc_parse_traddr(&laddr, opts->host_traddr, NVMF_TRADDR_SIZE);
	if (ret || !laddr.nn || !laddr.pn)
		return ERR_PTR(-EINVAL);

	/* find the host and remote ports to connect together */
	spin_lock_irqsave(&nvme_fc_lock, flags);
	list_for_each_entry(lport, &nvme_fc_lport_list, port_list) {
		if (lport->localport.node_name != laddr.nn ||
		    lport->localport.port_name != laddr.pn)
			continue;

		list_for_each_entry(rport, &lport->endp_list, endp_list) {
			if (rport->remoteport.node_name != raddr.nn ||
			    rport->remoteport.port_name != raddr.pn)
				continue;

			/* if fail to get reference fall through. Will error */
			if (!nvme_fc_rport_get(rport))
				break;

			spin_unlock_irqrestore(&nvme_fc_lock, flags);

			ctrl = nvme_fc_init_ctrl(dev, opts, lport, rport);
			if (IS_ERR(ctrl))
				nvme_fc_rport_put(rport);
			return ctrl;
		}
	}
	spin_unlock_irqrestore(&nvme_fc_lock, flags);

	pr_warn("%s: %s - %s combination not found\n",
		__func__, opts->traddr, opts->host_traddr);
	return ERR_PTR(-ENOENT);
}


static struct nvmf_transport_ops nvme_fc_transport = {
	.name		= "fc",
	.module		= THIS_MODULE,
	.required_opts	= NVMF_OPT_TRADDR | NVMF_OPT_HOST_TRADDR,
	.allowed_opts	= NVMF_OPT_RECONNECT_DELAY | NVMF_OPT_CTRL_LOSS_TMO,
	.create_ctrl	= nvme_fc_create_ctrl,
};

static int __init nvme_fc_init_module(void)
{
	int ret;

	/*
	 * NOTE:
	 * It is expected that in the future the kernel will combine
	 * the FC-isms that are currently under scsi and now being
	 * added to by NVME into a new standalone FC class. The SCSI
	 * and NVME protocols and their devices would be under this
	 * new FC class.
	 *
	 * As we need something to post FC-specific udev events to,
	 * specifically for nvme probe events, start by creating the
	 * new device class.  When the new standalone FC class is
	 * put in place, this code will move to a more generic
	 * location for the class.
	 */
	fc_class = class_create(THIS_MODULE, "fc");
	if (IS_ERR(fc_class)) {
		pr_err("couldn't register class fc\n");
		return PTR_ERR(fc_class);
	}

	/*
	 * Create a device for the FC-centric udev events
	 */
	fc_udev_device = device_create(fc_class, NULL, MKDEV(0, 0), NULL,
				"fc_udev_device");
	if (IS_ERR(fc_udev_device)) {
		pr_err("couldn't create fc_udev device!\n");
		ret = PTR_ERR(fc_udev_device);
		goto out_destroy_class;
	}

	ret = nvmf_register_transport(&nvme_fc_transport);
	if (ret)
		goto out_destroy_device;

	return 0;

out_destroy_device:
	device_destroy(fc_class, MKDEV(0, 0));
out_destroy_class:
	class_destroy(fc_class);
	return ret;
}

static void __exit nvme_fc_exit_module(void)
{
	/* sanity check - all lports should be removed */
	if (!list_empty(&nvme_fc_lport_list))
		pr_warn("%s: localport list not empty\n", __func__);

	nvmf_unregister_transport(&nvme_fc_transport);

	ida_destroy(&nvme_fc_local_port_cnt);
	ida_destroy(&nvme_fc_ctrl_cnt);

	device_destroy(fc_class, MKDEV(0, 0));
	class_destroy(fc_class);
}

module_init(nvme_fc_init_module);
module_exit(nvme_fc_exit_module);

MODULE_LICENSE("GPL v2");<|MERGE_RESOLUTION|>--- conflicted
+++ resolved
@@ -31,13 +31,8 @@
 
 
 enum nvme_fc_queue_flags {
-<<<<<<< HEAD
-	NVME_FC_Q_CONNECTED = (1 << 0),
-	NVME_FC_Q_LIVE = (1 << 1),
-=======
 	NVME_FC_Q_CONNECTED = 0,
 	NVME_FC_Q_LIVE,
->>>>>>> e021bb4f
 };
 
 #define NVME_FC_DEFAULT_DEV_LOSS_TMO	60	/* seconds */
@@ -1891,10 +1886,7 @@
 	 */
 
 	queue->connection_id = 0;
-<<<<<<< HEAD
-=======
 	atomic_set(&queue->csn, 1);
->>>>>>> e021bb4f
 }
 
 static void
@@ -2287,14 +2279,6 @@
 	return BLK_STS_OK;
 }
 
-static inline blk_status_t nvme_fc_is_ready(struct nvme_fc_queue *queue,
-		struct request *rq)
-{
-	if (unlikely(!test_bit(NVME_FC_Q_LIVE, &queue->flags)))
-		return nvmf_check_init_req(&queue->ctrl->ctrl, rq);
-	return BLK_STS_OK;
-}
-
 static blk_status_t
 nvme_fc_queue_rq(struct blk_mq_hw_ctx *hctx,
 			const struct blk_mq_queue_data *bd)
@@ -2311,15 +2295,9 @@
 	u32 data_len;
 	blk_status_t ret;
 
-<<<<<<< HEAD
-	ret = nvme_fc_is_ready(queue, rq);
-	if (unlikely(ret))
-		return ret;
-=======
 	if (ctrl->rport->remoteport.port_state != FC_OBJSTATE_ONLINE ||
 	    !nvmf_check_ready(&queue->ctrl->ctrl, rq, queue_ready))
 		return nvmf_fail_nonready_command(&queue->ctrl->ctrl, rq);
->>>>>>> e021bb4f
 
 	ret = nvme_setup_cmd(ns, rq, sqe);
 	if (ret)
@@ -3138,52 +3116,14 @@
 	list_add_tail(&ctrl->ctrl_list, &rport->ctrl_list);
 	spin_unlock_irqrestore(&rport->lock, flags);
 
-<<<<<<< HEAD
-	/*
-	 * It's possible that transactions used to create the association
-	 * may fail. Examples: CreateAssociation LS or CreateIOConnection
-	 * LS gets dropped/corrupted/fails; or a frame gets dropped or a
-	 * command times out for one of the actions to init the controller
-	 * (Connect, Get/Set_Property, Set_Features, etc). Many of these
-	 * transport errors (frame drop, LS failure) inherently must kill
-	 * the association. The transport is coded so that any command used
-	 * to create the association (prior to a LIVE state transition
-	 * while NEW or RECONNECTING) will fail if it completes in error or
-	 * times out.
-	 *
-	 * As such: as the connect request was mostly likely due to a
-	 * udev event that discovered the remote port, meaning there is
-	 * not an admin or script there to restart if the connect
-	 * request fails, retry the initial connection creation up to
-	 * three times before giving up and declaring failure.
-	 */
-	for (retry = 0; retry < 3; retry++) {
-		ret = nvme_fc_create_association(ctrl);
-		if (!ret)
-			break;
-	}
-
-	if (ret) {
-		nvme_change_ctrl_state(&ctrl->ctrl, NVME_CTRL_DELETING);
-		cancel_work_sync(&ctrl->ctrl.reset_work);
-		cancel_delayed_work_sync(&ctrl->connect_work);
-
-		/* couldn't schedule retry - fail out */
-=======
 	if (!nvme_change_ctrl_state(&ctrl->ctrl, NVME_CTRL_RESETTING) ||
 	    !nvme_change_ctrl_state(&ctrl->ctrl, NVME_CTRL_CONNECTING)) {
->>>>>>> e021bb4f
 		dev_err(ctrl->ctrl.device,
 			"NVME-FC{%d}: failed to init ctrl state\n", ctrl->cnum);
 		goto fail_ctrl;
 	}
 
-<<<<<<< HEAD
-		/* initiate nvme ctrl ref counting teardown */
-		nvme_uninit_ctrl(&ctrl->ctrl);
-=======
 	nvme_get_ctrl(&ctrl->ctrl);
->>>>>>> e021bb4f
 
 	if (!queue_delayed_work(nvme_wq, &ctrl->connect_work, 0)) {
 		nvme_put_ctrl(&ctrl->ctrl);
