--- conflicted
+++ resolved
@@ -95,10 +95,7 @@
 		}
 		break;
 	case NVME_SC_HOST_PATH_ERROR:
-<<<<<<< HEAD
-=======
 	case NVME_SC_HOST_ABORTED_CMD:
->>>>>>> fa578e9d
 		/*
 		 * Temporary transport disruption in talking to the controller.
 		 * Try to send on a new path.
