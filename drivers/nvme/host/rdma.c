/*
 * NVMe over Fabrics RDMA host code.
 * Copyright (c) 2015-2016 HGST, a Western Digital Company.
 *
 * This program is free software; you can redistribute it and/or modify it
 * under the terms and conditions of the GNU General Public License,
 * version 2, as published by the Free Software Foundation.
 *
 * This program is distributed in the hope it will be useful, but WITHOUT
 * ANY WARRANTY; without even the implied warranty of MERCHANTABILITY or
 * FITNESS FOR A PARTICULAR PURPOSE.  See the GNU General Public License for
 * more details.
 */
#define pr_fmt(fmt) KBUILD_MODNAME ": " fmt
#include <linux/module.h>
#include <linux/init.h>
#include <linux/slab.h>
#include <rdma/mr_pool.h>
#include <linux/err.h>
#include <linux/string.h>
#include <linux/atomic.h>
#include <linux/blk-mq.h>
#include <linux/blk-mq-rdma.h>
#include <linux/types.h>
#include <linux/list.h>
#include <linux/mutex.h>
#include <linux/scatterlist.h>
#include <linux/nvme.h>
#include <asm/unaligned.h>

#include <rdma/ib_verbs.h>
#include <rdma/rdma_cm.h>
#include <linux/nvme-rdma.h>

#include "nvme.h"
#include "fabrics.h"


#define NVME_RDMA_CONNECT_TIMEOUT_MS	3000		/* 3 second */

#define NVME_RDMA_MAX_SEGMENTS		256

#define NVME_RDMA_MAX_INLINE_SEGMENTS	4

struct nvme_rdma_device {
	struct ib_device	*dev;
	struct ib_pd		*pd;
	struct kref		ref;
	struct list_head	entry;
	unsigned int		num_inline_segments;
};

struct nvme_rdma_qe {
	struct ib_cqe		cqe;
	void			*data;
	u64			dma;
};

struct nvme_rdma_queue;
struct nvme_rdma_request {
	struct nvme_request	req;
	struct ib_mr		*mr;
	struct nvme_rdma_qe	sqe;
	union nvme_result	result;
	__le16			status;
	refcount_t		ref;
	struct ib_sge		sge[1 + NVME_RDMA_MAX_INLINE_SEGMENTS];
	u32			num_sge;
	int			nents;
	struct ib_reg_wr	reg_wr;
	struct ib_cqe		reg_cqe;
	struct nvme_rdma_queue  *queue;
	struct sg_table		sg_table;
	struct scatterlist	first_sgl[];
};

enum nvme_rdma_queue_flags {
	NVME_RDMA_Q_ALLOCATED		= 0,
	NVME_RDMA_Q_LIVE		= 1,
	NVME_RDMA_Q_TR_READY		= 2,
};

struct nvme_rdma_queue {
	struct nvme_rdma_qe	*rsp_ring;
	int			queue_size;
	size_t			cmnd_capsule_len;
	struct nvme_rdma_ctrl	*ctrl;
	struct nvme_rdma_device	*device;
	struct ib_cq		*ib_cq;
	struct ib_qp		*qp;

	unsigned long		flags;
	struct rdma_cm_id	*cm_id;
	int			cm_error;
	struct completion	cm_done;
};

struct nvme_rdma_ctrl {
	/* read only in the hot path */
	struct nvme_rdma_queue	*queues;

	/* other member variables */
	struct blk_mq_tag_set	tag_set;
	struct work_struct	err_work;

	struct nvme_rdma_qe	async_event_sqe;

	struct delayed_work	reconnect_work;

	struct list_head	list;

	struct blk_mq_tag_set	admin_tag_set;
	struct nvme_rdma_device	*device;

	u32			max_fr_pages;

	struct sockaddr_storage addr;
	struct sockaddr_storage src_addr;

	struct nvme_ctrl	ctrl;
	bool			use_inline_data;
};

static inline struct nvme_rdma_ctrl *to_rdma_ctrl(struct nvme_ctrl *ctrl)
{
	return container_of(ctrl, struct nvme_rdma_ctrl, ctrl);
}

static LIST_HEAD(device_list);
static DEFINE_MUTEX(device_list_mutex);

static LIST_HEAD(nvme_rdma_ctrl_list);
static DEFINE_MUTEX(nvme_rdma_ctrl_mutex);

/*
 * Disabling this option makes small I/O goes faster, but is fundamentally
 * unsafe.  With it turned off we will have to register a global rkey that
 * allows read and write access to all physical memory.
 */
static bool register_always = true;
module_param(register_always, bool, 0444);
MODULE_PARM_DESC(register_always,
	 "Use memory registration even for contiguous memory regions");

static int nvme_rdma_cm_handler(struct rdma_cm_id *cm_id,
		struct rdma_cm_event *event);
static void nvme_rdma_recv_done(struct ib_cq *cq, struct ib_wc *wc);

static const struct blk_mq_ops nvme_rdma_mq_ops;
static const struct blk_mq_ops nvme_rdma_admin_mq_ops;

/* XXX: really should move to a generic header sooner or later.. */
static inline void put_unaligned_le24(u32 val, u8 *p)
{
	*p++ = val;
	*p++ = val >> 8;
	*p++ = val >> 16;
}

static inline int nvme_rdma_queue_idx(struct nvme_rdma_queue *queue)
{
	return queue - queue->ctrl->queues;
}

static inline size_t nvme_rdma_inline_data_size(struct nvme_rdma_queue *queue)
{
	return queue->cmnd_capsule_len - sizeof(struct nvme_command);
}

static void nvme_rdma_free_qe(struct ib_device *ibdev, struct nvme_rdma_qe *qe,
		size_t capsule_size, enum dma_data_direction dir)
{
	ib_dma_unmap_single(ibdev, qe->dma, capsule_size, dir);
	kfree(qe->data);
}

static int nvme_rdma_alloc_qe(struct ib_device *ibdev, struct nvme_rdma_qe *qe,
		size_t capsule_size, enum dma_data_direction dir)
{
	qe->data = kzalloc(capsule_size, GFP_KERNEL);
	if (!qe->data)
		return -ENOMEM;

	qe->dma = ib_dma_map_single(ibdev, qe->data, capsule_size, dir);
	if (ib_dma_mapping_error(ibdev, qe->dma)) {
		kfree(qe->data);
		qe->data = NULL;
		return -ENOMEM;
	}

	return 0;
}

static void nvme_rdma_free_ring(struct ib_device *ibdev,
		struct nvme_rdma_qe *ring, size_t ib_queue_size,
		size_t capsule_size, enum dma_data_direction dir)
{
	int i;

	for (i = 0; i < ib_queue_size; i++)
		nvme_rdma_free_qe(ibdev, &ring[i], capsule_size, dir);
	kfree(ring);
}

static struct nvme_rdma_qe *nvme_rdma_alloc_ring(struct ib_device *ibdev,
		size_t ib_queue_size, size_t capsule_size,
		enum dma_data_direction dir)
{
	struct nvme_rdma_qe *ring;
	int i;

	ring = kcalloc(ib_queue_size, sizeof(struct nvme_rdma_qe), GFP_KERNEL);
	if (!ring)
		return NULL;

	for (i = 0; i < ib_queue_size; i++) {
		if (nvme_rdma_alloc_qe(ibdev, &ring[i], capsule_size, dir))
			goto out_free_ring;
	}

	return ring;

out_free_ring:
	nvme_rdma_free_ring(ibdev, ring, i, capsule_size, dir);
	return NULL;
}

static void nvme_rdma_qp_event(struct ib_event *event, void *context)
{
	pr_debug("QP event %s (%d)\n",
		 ib_event_msg(event->event), event->event);

}

static int nvme_rdma_wait_for_cm(struct nvme_rdma_queue *queue)
{
	wait_for_completion_interruptible_timeout(&queue->cm_done,
			msecs_to_jiffies(NVME_RDMA_CONNECT_TIMEOUT_MS) + 1);
	return queue->cm_error;
}

static int nvme_rdma_create_qp(struct nvme_rdma_queue *queue, const int factor)
{
	struct nvme_rdma_device *dev = queue->device;
	struct ib_qp_init_attr init_attr;
	int ret;

	memset(&init_attr, 0, sizeof(init_attr));
	init_attr.event_handler = nvme_rdma_qp_event;
	/* +1 for drain */
	init_attr.cap.max_send_wr = factor * queue->queue_size + 1;
	/* +1 for drain */
	init_attr.cap.max_recv_wr = queue->queue_size + 1;
	init_attr.cap.max_recv_sge = 1;
	init_attr.cap.max_send_sge = 1 + dev->num_inline_segments;
	init_attr.sq_sig_type = IB_SIGNAL_REQ_WR;
	init_attr.qp_type = IB_QPT_RC;
	init_attr.send_cq = queue->ib_cq;
	init_attr.recv_cq = queue->ib_cq;

	ret = rdma_create_qp(queue->cm_id, dev->pd, &init_attr);

	queue->qp = queue->cm_id->qp;
	return ret;
}

static void nvme_rdma_exit_request(struct blk_mq_tag_set *set,
		struct request *rq, unsigned int hctx_idx)
{
	struct nvme_rdma_ctrl *ctrl = set->driver_data;
	struct nvme_rdma_request *req = blk_mq_rq_to_pdu(rq);
	int queue_idx = (set == &ctrl->tag_set) ? hctx_idx + 1 : 0;
	struct nvme_rdma_queue *queue = &ctrl->queues[queue_idx];
	struct nvme_rdma_device *dev = queue->device;

	nvme_rdma_free_qe(dev->dev, &req->sqe, sizeof(struct nvme_command),
			DMA_TO_DEVICE);
}

static int nvme_rdma_init_request(struct blk_mq_tag_set *set,
		struct request *rq, unsigned int hctx_idx,
		unsigned int numa_node)
{
	struct nvme_rdma_ctrl *ctrl = set->driver_data;
	struct nvme_rdma_request *req = blk_mq_rq_to_pdu(rq);
	int queue_idx = (set == &ctrl->tag_set) ? hctx_idx + 1 : 0;
	struct nvme_rdma_queue *queue = &ctrl->queues[queue_idx];
	struct nvme_rdma_device *dev = queue->device;
	struct ib_device *ibdev = dev->dev;
	int ret;

	nvme_req(rq)->ctrl = &ctrl->ctrl;
	ret = nvme_rdma_alloc_qe(ibdev, &req->sqe, sizeof(struct nvme_command),
			DMA_TO_DEVICE);
	if (ret)
		return ret;

	req->queue = queue;

	return 0;
}

static int nvme_rdma_init_hctx(struct blk_mq_hw_ctx *hctx, void *data,
		unsigned int hctx_idx)
{
	struct nvme_rdma_ctrl *ctrl = data;
	struct nvme_rdma_queue *queue = &ctrl->queues[hctx_idx + 1];

	BUG_ON(hctx_idx >= ctrl->ctrl.queue_count);

	hctx->driver_data = queue;
	return 0;
}

static int nvme_rdma_init_admin_hctx(struct blk_mq_hw_ctx *hctx, void *data,
		unsigned int hctx_idx)
{
	struct nvme_rdma_ctrl *ctrl = data;
	struct nvme_rdma_queue *queue = &ctrl->queues[0];

	BUG_ON(hctx_idx != 0);

	hctx->driver_data = queue;
	return 0;
}

static void nvme_rdma_free_dev(struct kref *ref)
{
	struct nvme_rdma_device *ndev =
		container_of(ref, struct nvme_rdma_device, ref);

	mutex_lock(&device_list_mutex);
	list_del(&ndev->entry);
	mutex_unlock(&device_list_mutex);

	ib_dealloc_pd(ndev->pd);
	kfree(ndev);
}

static void nvme_rdma_dev_put(struct nvme_rdma_device *dev)
{
	kref_put(&dev->ref, nvme_rdma_free_dev);
}

static int nvme_rdma_dev_get(struct nvme_rdma_device *dev)
{
	return kref_get_unless_zero(&dev->ref);
}

static struct nvme_rdma_device *
nvme_rdma_find_get_device(struct rdma_cm_id *cm_id)
{
	struct nvme_rdma_device *ndev;

	mutex_lock(&device_list_mutex);
	list_for_each_entry(ndev, &device_list, entry) {
		if (ndev->dev->node_guid == cm_id->device->node_guid &&
		    nvme_rdma_dev_get(ndev))
			goto out_unlock;
	}

	ndev = kzalloc(sizeof(*ndev), GFP_KERNEL);
	if (!ndev)
		goto out_err;

	ndev->dev = cm_id->device;
	kref_init(&ndev->ref);

	ndev->pd = ib_alloc_pd(ndev->dev,
		register_always ? 0 : IB_PD_UNSAFE_GLOBAL_RKEY);
	if (IS_ERR(ndev->pd))
		goto out_free_dev;

	if (!(ndev->dev->attrs.device_cap_flags &
	      IB_DEVICE_MEM_MGT_EXTENSIONS)) {
		dev_err(&ndev->dev->dev,
			"Memory registrations not supported.\n");
		goto out_free_pd;
	}

	ndev->num_inline_segments = min(NVME_RDMA_MAX_INLINE_SEGMENTS,
					ndev->dev->attrs.max_send_sge - 1);
	list_add(&ndev->entry, &device_list);
out_unlock:
	mutex_unlock(&device_list_mutex);
	return ndev;

out_free_pd:
	ib_dealloc_pd(ndev->pd);
out_free_dev:
	kfree(ndev);
out_err:
	mutex_unlock(&device_list_mutex);
	return NULL;
}

static void nvme_rdma_destroy_queue_ib(struct nvme_rdma_queue *queue)
{
	struct nvme_rdma_device *dev;
	struct ib_device *ibdev;

	if (!test_and_clear_bit(NVME_RDMA_Q_TR_READY, &queue->flags))
		return;

	dev = queue->device;
	ibdev = dev->dev;

	ib_mr_pool_destroy(queue->qp, &queue->qp->rdma_mrs);

	/*
	 * The cm_id object might have been destroyed during RDMA connection
	 * establishment error flow to avoid getting other cma events, thus
	 * the destruction of the QP shouldn't use rdma_cm API.
	 */
	ib_destroy_qp(queue->qp);
	ib_free_cq(queue->ib_cq);

	nvme_rdma_free_ring(ibdev, queue->rsp_ring, queue->queue_size,
			sizeof(struct nvme_completion), DMA_FROM_DEVICE);

	nvme_rdma_dev_put(dev);
}

static int nvme_rdma_get_max_fr_pages(struct ib_device *ibdev)
{
	return min_t(u32, NVME_RDMA_MAX_SEGMENTS,
		     ibdev->attrs.max_fast_reg_page_list_len);
}

static int nvme_rdma_create_queue_ib(struct nvme_rdma_queue *queue)
{
	struct ib_device *ibdev;
	const int send_wr_factor = 3;			/* MR, SEND, INV */
	const int cq_factor = send_wr_factor + 1;	/* + RECV */
	int comp_vector, idx = nvme_rdma_queue_idx(queue);
	int ret;

	queue->device = nvme_rdma_find_get_device(queue->cm_id);
	if (!queue->device) {
		dev_err(queue->cm_id->device->dev.parent,
			"no client data found!\n");
		return -ECONNREFUSED;
	}
	ibdev = queue->device->dev;

	/*
	 * Spread I/O queues completion vectors according their queue index.
	 * Admin queues can always go on completion vector 0.
	 */
	comp_vector = idx == 0 ? idx : idx - 1;

	/* +1 for ib_stop_cq */
	queue->ib_cq = ib_alloc_cq(ibdev, queue,
				cq_factor * queue->queue_size + 1,
				comp_vector, IB_POLL_SOFTIRQ);
	if (IS_ERR(queue->ib_cq)) {
		ret = PTR_ERR(queue->ib_cq);
		goto out_put_dev;
	}

	ret = nvme_rdma_create_qp(queue, send_wr_factor);
	if (ret)
		goto out_destroy_ib_cq;

	queue->rsp_ring = nvme_rdma_alloc_ring(ibdev, queue->queue_size,
			sizeof(struct nvme_completion), DMA_FROM_DEVICE);
	if (!queue->rsp_ring) {
		ret = -ENOMEM;
		goto out_destroy_qp;
	}

	ret = ib_mr_pool_init(queue->qp, &queue->qp->rdma_mrs,
			      queue->queue_size,
			      IB_MR_TYPE_MEM_REG,
			      nvme_rdma_get_max_fr_pages(ibdev));
	if (ret) {
		dev_err(queue->ctrl->ctrl.device,
			"failed to initialize MR pool sized %d for QID %d\n",
			queue->queue_size, idx);
		goto out_destroy_ring;
	}

	set_bit(NVME_RDMA_Q_TR_READY, &queue->flags);

	return 0;

out_destroy_ring:
	nvme_rdma_free_ring(ibdev, queue->rsp_ring, queue->queue_size,
			    sizeof(struct nvme_completion), DMA_FROM_DEVICE);
out_destroy_qp:
	rdma_destroy_qp(queue->cm_id);
out_destroy_ib_cq:
	ib_free_cq(queue->ib_cq);
out_put_dev:
	nvme_rdma_dev_put(queue->device);
	return ret;
}

static int nvme_rdma_alloc_queue(struct nvme_rdma_ctrl *ctrl,
		int idx, size_t queue_size)
{
	struct nvme_rdma_queue *queue;
	struct sockaddr *src_addr = NULL;
	int ret;

	queue = &ctrl->queues[idx];
	queue->ctrl = ctrl;
	init_completion(&queue->cm_done);

	if (idx > 0)
		queue->cmnd_capsule_len = ctrl->ctrl.ioccsz * 16;
	else
		queue->cmnd_capsule_len = sizeof(struct nvme_command);

	queue->queue_size = queue_size;

	queue->cm_id = rdma_create_id(&init_net, nvme_rdma_cm_handler, queue,
			RDMA_PS_TCP, IB_QPT_RC);
	if (IS_ERR(queue->cm_id)) {
		dev_info(ctrl->ctrl.device,
			"failed to create CM ID: %ld\n", PTR_ERR(queue->cm_id));
		return PTR_ERR(queue->cm_id);
	}

	if (ctrl->ctrl.opts->mask & NVMF_OPT_HOST_TRADDR)
		src_addr = (struct sockaddr *)&ctrl->src_addr;

	queue->cm_error = -ETIMEDOUT;
	ret = rdma_resolve_addr(queue->cm_id, src_addr,
			(struct sockaddr *)&ctrl->addr,
			NVME_RDMA_CONNECT_TIMEOUT_MS);
	if (ret) {
		dev_info(ctrl->ctrl.device,
			"rdma_resolve_addr failed (%d).\n", ret);
		goto out_destroy_cm_id;
	}

	ret = nvme_rdma_wait_for_cm(queue);
	if (ret) {
		dev_info(ctrl->ctrl.device,
			"rdma connection establishment failed (%d)\n", ret);
		goto out_destroy_cm_id;
	}

	set_bit(NVME_RDMA_Q_ALLOCATED, &queue->flags);

	return 0;

out_destroy_cm_id:
	rdma_destroy_id(queue->cm_id);
	nvme_rdma_destroy_queue_ib(queue);
	return ret;
}

static void nvme_rdma_stop_queue(struct nvme_rdma_queue *queue)
{
	if (!test_and_clear_bit(NVME_RDMA_Q_LIVE, &queue->flags))
		return;

	rdma_disconnect(queue->cm_id);
	ib_drain_qp(queue->qp);
}

static void nvme_rdma_free_queue(struct nvme_rdma_queue *queue)
{
	if (!test_and_clear_bit(NVME_RDMA_Q_ALLOCATED, &queue->flags))
		return;

	nvme_rdma_destroy_queue_ib(queue);
	rdma_destroy_id(queue->cm_id);
}

static void nvme_rdma_free_io_queues(struct nvme_rdma_ctrl *ctrl)
{
	int i;

	for (i = 1; i < ctrl->ctrl.queue_count; i++)
		nvme_rdma_free_queue(&ctrl->queues[i]);
}

static void nvme_rdma_stop_io_queues(struct nvme_rdma_ctrl *ctrl)
{
	int i;

	for (i = 1; i < ctrl->ctrl.queue_count; i++)
		nvme_rdma_stop_queue(&ctrl->queues[i]);
}

static int nvme_rdma_start_queue(struct nvme_rdma_ctrl *ctrl, int idx)
{
	int ret;

	if (idx)
		ret = nvmf_connect_io_queue(&ctrl->ctrl, idx);
	else
		ret = nvmf_connect_admin_queue(&ctrl->ctrl);

	if (!ret)
		set_bit(NVME_RDMA_Q_LIVE, &ctrl->queues[idx].flags);
	else
		dev_info(ctrl->ctrl.device,
			"failed to connect queue: %d ret=%d\n", idx, ret);
	return ret;
}

static int nvme_rdma_start_io_queues(struct nvme_rdma_ctrl *ctrl)
{
	int i, ret = 0;

	for (i = 1; i < ctrl->ctrl.queue_count; i++) {
		ret = nvme_rdma_start_queue(ctrl, i);
		if (ret)
			goto out_stop_queues;
	}

	return 0;

out_stop_queues:
	for (i--; i >= 1; i--)
		nvme_rdma_stop_queue(&ctrl->queues[i]);
	return ret;
}

static int nvme_rdma_alloc_io_queues(struct nvme_rdma_ctrl *ctrl)
{
	struct nvmf_ctrl_options *opts = ctrl->ctrl.opts;
	struct ib_device *ibdev = ctrl->device->dev;
	unsigned int nr_io_queues;
	int i, ret;

	nr_io_queues = min(opts->nr_io_queues, num_online_cpus());

	/*
	 * we map queues according to the device irq vectors for
	 * optimal locality so we don't need more queues than
	 * completion vectors.
	 */
	nr_io_queues = min_t(unsigned int, nr_io_queues,
				ibdev->num_comp_vectors);

	ret = nvme_set_queue_count(&ctrl->ctrl, &nr_io_queues);
	if (ret)
		return ret;

	ctrl->ctrl.queue_count = nr_io_queues + 1;
	if (ctrl->ctrl.queue_count < 2)
		return 0;

	dev_info(ctrl->ctrl.device,
		"creating %d I/O queues.\n", nr_io_queues);

	for (i = 1; i < ctrl->ctrl.queue_count; i++) {
		ret = nvme_rdma_alloc_queue(ctrl, i,
				ctrl->ctrl.sqsize + 1);
		if (ret)
			goto out_free_queues;
	}

	return 0;

out_free_queues:
	for (i--; i >= 1; i--)
		nvme_rdma_free_queue(&ctrl->queues[i]);

	return ret;
}

static void nvme_rdma_free_tagset(struct nvme_ctrl *nctrl,
		struct blk_mq_tag_set *set)
{
	struct nvme_rdma_ctrl *ctrl = to_rdma_ctrl(nctrl);

	blk_mq_free_tag_set(set);
	nvme_rdma_dev_put(ctrl->device);
}

static struct blk_mq_tag_set *nvme_rdma_alloc_tagset(struct nvme_ctrl *nctrl,
		bool admin)
{
	struct nvme_rdma_ctrl *ctrl = to_rdma_ctrl(nctrl);
	struct blk_mq_tag_set *set;
	int ret;

	if (admin) {
		set = &ctrl->admin_tag_set;
		memset(set, 0, sizeof(*set));
		set->ops = &nvme_rdma_admin_mq_ops;
		set->queue_depth = NVME_AQ_MQ_TAG_DEPTH;
		set->reserved_tags = 2; /* connect + keep-alive */
		set->numa_node = NUMA_NO_NODE;
		set->cmd_size = sizeof(struct nvme_rdma_request) +
			SG_CHUNK_SIZE * sizeof(struct scatterlist);
		set->driver_data = ctrl;
		set->nr_hw_queues = 1;
		set->timeout = ADMIN_TIMEOUT;
		set->flags = BLK_MQ_F_NO_SCHED;
	} else {
		set = &ctrl->tag_set;
		memset(set, 0, sizeof(*set));
		set->ops = &nvme_rdma_mq_ops;
		set->queue_depth = nctrl->sqsize + 1;
		set->reserved_tags = 1; /* fabric connect */
		set->numa_node = NUMA_NO_NODE;
		set->flags = BLK_MQ_F_SHOULD_MERGE;
		set->cmd_size = sizeof(struct nvme_rdma_request) +
			SG_CHUNK_SIZE * sizeof(struct scatterlist);
		set->driver_data = ctrl;
		set->nr_hw_queues = nctrl->queue_count - 1;
		set->timeout = NVME_IO_TIMEOUT;
	}

	ret = blk_mq_alloc_tag_set(set);
	if (ret)
		goto out;

	/*
	 * We need a reference on the device as long as the tag_set is alive,
	 * as the MRs in the request structures need a valid ib_device.
	 */
	ret = nvme_rdma_dev_get(ctrl->device);
	if (!ret) {
		ret = -EINVAL;
		goto out_free_tagset;
	}

	return set;

out_free_tagset:
	blk_mq_free_tag_set(set);
out:
	return ERR_PTR(ret);
}

static void nvme_rdma_destroy_admin_queue(struct nvme_rdma_ctrl *ctrl,
		bool remove)
{
	if (remove) {
		blk_cleanup_queue(ctrl->ctrl.admin_q);
		nvme_rdma_free_tagset(&ctrl->ctrl, ctrl->ctrl.admin_tagset);
	}
	if (ctrl->async_event_sqe.data) {
		nvme_rdma_free_qe(ctrl->device->dev, &ctrl->async_event_sqe,
				sizeof(struct nvme_command), DMA_TO_DEVICE);
		ctrl->async_event_sqe.data = NULL;
	}
	nvme_rdma_free_queue(&ctrl->queues[0]);
}

static int nvme_rdma_configure_admin_queue(struct nvme_rdma_ctrl *ctrl,
		bool new)
{
	int error;

	error = nvme_rdma_alloc_queue(ctrl, 0, NVME_AQ_DEPTH);
	if (error)
		return error;

	ctrl->device = ctrl->queues[0].device;

	ctrl->max_fr_pages = nvme_rdma_get_max_fr_pages(ctrl->device->dev);

	error = nvme_rdma_alloc_qe(ctrl->device->dev, &ctrl->async_event_sqe,
			sizeof(struct nvme_command), DMA_TO_DEVICE);
	if (error)
		goto out_free_queue;

	if (new) {
		ctrl->ctrl.admin_tagset = nvme_rdma_alloc_tagset(&ctrl->ctrl, true);
		if (IS_ERR(ctrl->ctrl.admin_tagset)) {
			error = PTR_ERR(ctrl->ctrl.admin_tagset);
			goto out_free_async_qe;
		}

		ctrl->ctrl.admin_q = blk_mq_init_queue(&ctrl->admin_tag_set);
		if (IS_ERR(ctrl->ctrl.admin_q)) {
			error = PTR_ERR(ctrl->ctrl.admin_q);
			goto out_free_tagset;
		}
	}

	error = nvme_rdma_start_queue(ctrl, 0);
	if (error)
		goto out_cleanup_queue;

	error = ctrl->ctrl.ops->reg_read64(&ctrl->ctrl, NVME_REG_CAP,
			&ctrl->ctrl.cap);
	if (error) {
		dev_err(ctrl->ctrl.device,
			"prop_get NVME_REG_CAP failed\n");
		goto out_stop_queue;
	}

	ctrl->ctrl.sqsize =
		min_t(int, NVME_CAP_MQES(ctrl->ctrl.cap), ctrl->ctrl.sqsize);

	error = nvme_enable_ctrl(&ctrl->ctrl, ctrl->ctrl.cap);
	if (error)
		goto out_stop_queue;

	ctrl->ctrl.max_hw_sectors =
		(ctrl->max_fr_pages - 1) << (ilog2(SZ_4K) - 9);

	error = nvme_init_identify(&ctrl->ctrl);
	if (error)
		goto out_stop_queue;
<<<<<<< HEAD

	error = nvme_rdma_alloc_qe(ctrl->queues[0].device->dev,
			&ctrl->async_event_sqe, sizeof(struct nvme_command),
			DMA_TO_DEVICE);
	if (error)
		goto out_stop_queue;
=======
>>>>>>> e021bb4f

	return 0;

out_stop_queue:
	nvme_rdma_stop_queue(&ctrl->queues[0]);
out_cleanup_queue:
	if (new)
		blk_cleanup_queue(ctrl->ctrl.admin_q);
out_free_tagset:
	if (new)
		nvme_rdma_free_tagset(&ctrl->ctrl, ctrl->ctrl.admin_tagset);
out_free_async_qe:
	nvme_rdma_free_qe(ctrl->device->dev, &ctrl->async_event_sqe,
		sizeof(struct nvme_command), DMA_TO_DEVICE);
	ctrl->async_event_sqe.data = NULL;
out_free_queue:
	nvme_rdma_free_queue(&ctrl->queues[0]);
	return error;
}

static void nvme_rdma_destroy_io_queues(struct nvme_rdma_ctrl *ctrl,
		bool remove)
{
	if (remove) {
		blk_cleanup_queue(ctrl->ctrl.connect_q);
		nvme_rdma_free_tagset(&ctrl->ctrl, ctrl->ctrl.tagset);
	}
	nvme_rdma_free_io_queues(ctrl);
}

static int nvme_rdma_configure_io_queues(struct nvme_rdma_ctrl *ctrl, bool new)
{
	int ret;

	ret = nvme_rdma_alloc_io_queues(ctrl);
	if (ret)
		return ret;

	if (new) {
		ctrl->ctrl.tagset = nvme_rdma_alloc_tagset(&ctrl->ctrl, false);
		if (IS_ERR(ctrl->ctrl.tagset)) {
			ret = PTR_ERR(ctrl->ctrl.tagset);
			goto out_free_io_queues;
		}

		ctrl->ctrl.connect_q = blk_mq_init_queue(&ctrl->tag_set);
		if (IS_ERR(ctrl->ctrl.connect_q)) {
			ret = PTR_ERR(ctrl->ctrl.connect_q);
			goto out_free_tag_set;
		}
	} else {
		blk_mq_update_nr_hw_queues(&ctrl->tag_set,
			ctrl->ctrl.queue_count - 1);
	}

	ret = nvme_rdma_start_io_queues(ctrl);
	if (ret)
		goto out_cleanup_connect_q;

	return 0;

out_cleanup_connect_q:
	if (new)
		blk_cleanup_queue(ctrl->ctrl.connect_q);
out_free_tag_set:
	if (new)
		nvme_rdma_free_tagset(&ctrl->ctrl, ctrl->ctrl.tagset);
out_free_io_queues:
	nvme_rdma_free_io_queues(ctrl);
	return ret;
}

static void nvme_rdma_teardown_admin_queue(struct nvme_rdma_ctrl *ctrl,
		bool remove)
{
	blk_mq_quiesce_queue(ctrl->ctrl.admin_q);
	nvme_rdma_stop_queue(&ctrl->queues[0]);
	blk_mq_tagset_busy_iter(&ctrl->admin_tag_set, nvme_cancel_request,
			&ctrl->ctrl);
	blk_mq_unquiesce_queue(ctrl->ctrl.admin_q);
	nvme_rdma_destroy_admin_queue(ctrl, remove);
}

static void nvme_rdma_teardown_io_queues(struct nvme_rdma_ctrl *ctrl,
		bool remove)
{
	if (ctrl->ctrl.queue_count > 1) {
		nvme_stop_queues(&ctrl->ctrl);
		nvme_rdma_stop_io_queues(ctrl);
		blk_mq_tagset_busy_iter(&ctrl->tag_set, nvme_cancel_request,
				&ctrl->ctrl);
		if (remove)
			nvme_start_queues(&ctrl->ctrl);
		nvme_rdma_destroy_io_queues(ctrl, remove);
	}
}

static void nvme_rdma_stop_ctrl(struct nvme_ctrl *nctrl)
{
	struct nvme_rdma_ctrl *ctrl = to_rdma_ctrl(nctrl);

	cancel_work_sync(&ctrl->err_work);
	cancel_delayed_work_sync(&ctrl->reconnect_work);
}

static void nvme_rdma_free_ctrl(struct nvme_ctrl *nctrl)
{
	struct nvme_rdma_ctrl *ctrl = to_rdma_ctrl(nctrl);

	if (list_empty(&ctrl->list))
		goto free_ctrl;

	mutex_lock(&nvme_rdma_ctrl_mutex);
	list_del(&ctrl->list);
	mutex_unlock(&nvme_rdma_ctrl_mutex);

	nvmf_free_options(nctrl->opts);
free_ctrl:
	kfree(ctrl->queues);
	kfree(ctrl);
}

static void nvme_rdma_reconnect_or_remove(struct nvme_rdma_ctrl *ctrl)
{
	/* If we are resetting/deleting then do nothing */
	if (ctrl->ctrl.state != NVME_CTRL_CONNECTING) {
		WARN_ON_ONCE(ctrl->ctrl.state == NVME_CTRL_NEW ||
			ctrl->ctrl.state == NVME_CTRL_LIVE);
		return;
	}

	if (nvmf_should_reconnect(&ctrl->ctrl)) {
		dev_info(ctrl->ctrl.device, "Reconnecting in %d seconds...\n",
			ctrl->ctrl.opts->reconnect_delay);
		queue_delayed_work(nvme_wq, &ctrl->reconnect_work,
				ctrl->ctrl.opts->reconnect_delay * HZ);
	} else {
		nvme_delete_ctrl(&ctrl->ctrl);
	}
}

static int nvme_rdma_setup_ctrl(struct nvme_rdma_ctrl *ctrl, bool new)
{
	int ret = -EINVAL;
	bool changed;

	ret = nvme_rdma_configure_admin_queue(ctrl, new);
	if (ret)
		return ret;

	if (ctrl->ctrl.icdoff) {
		dev_err(ctrl->ctrl.device, "icdoff is not supported!\n");
		goto destroy_admin;
	}

	if (!(ctrl->ctrl.sgls & (1 << 2))) {
		dev_err(ctrl->ctrl.device,
			"Mandatory keyed sgls are not supported!\n");
		goto destroy_admin;
	}

	if (ctrl->ctrl.opts->queue_size > ctrl->ctrl.sqsize + 1) {
		dev_warn(ctrl->ctrl.device,
			"queue_size %zu > ctrl sqsize %u, clamping down\n",
			ctrl->ctrl.opts->queue_size, ctrl->ctrl.sqsize + 1);
	}

	if (ctrl->ctrl.sqsize + 1 > ctrl->ctrl.maxcmd) {
		dev_warn(ctrl->ctrl.device,
			"sqsize %u > ctrl maxcmd %u, clamping down\n",
			ctrl->ctrl.sqsize + 1, ctrl->ctrl.maxcmd);
		ctrl->ctrl.sqsize = ctrl->ctrl.maxcmd - 1;
	}

	if (ctrl->ctrl.sgls & (1 << 20))
		ctrl->use_inline_data = true;

	if (ctrl->ctrl.queue_count > 1) {
		ret = nvme_rdma_configure_io_queues(ctrl, new);
		if (ret)
			goto destroy_admin;
	}

	changed = nvme_change_ctrl_state(&ctrl->ctrl, NVME_CTRL_LIVE);
	if (!changed) {
		/* state change failure is ok if we're in DELETING state */
		WARN_ON_ONCE(ctrl->ctrl.state != NVME_CTRL_DELETING);
		ret = -EINVAL;
		goto destroy_io;
	}

	nvme_start_ctrl(&ctrl->ctrl);
	return 0;

destroy_io:
	if (ctrl->ctrl.queue_count > 1)
		nvme_rdma_destroy_io_queues(ctrl, new);
destroy_admin:
	nvme_rdma_stop_queue(&ctrl->queues[0]);
	nvme_rdma_destroy_admin_queue(ctrl, new);
	return ret;
}

static void nvme_rdma_reconnect_ctrl_work(struct work_struct *work)
{
	struct nvme_rdma_ctrl *ctrl = container_of(to_delayed_work(work),
			struct nvme_rdma_ctrl, reconnect_work);

	++ctrl->ctrl.nr_reconnects;

	if (nvme_rdma_setup_ctrl(ctrl, false))
		goto requeue;

	dev_info(ctrl->ctrl.device, "Successfully reconnected (%d attempts)\n",
			ctrl->ctrl.nr_reconnects);

	ctrl->ctrl.nr_reconnects = 0;

	return;

requeue:
	dev_info(ctrl->ctrl.device, "Failed reconnect attempt %d\n",
			ctrl->ctrl.nr_reconnects);
	nvme_rdma_reconnect_or_remove(ctrl);
}

static void nvme_rdma_error_recovery_work(struct work_struct *work)
{
	struct nvme_rdma_ctrl *ctrl = container_of(work,
			struct nvme_rdma_ctrl, err_work);

	nvme_stop_keep_alive(&ctrl->ctrl);
	nvme_rdma_teardown_io_queues(ctrl, false);
	nvme_start_queues(&ctrl->ctrl);
	nvme_rdma_teardown_admin_queue(ctrl, false);

	if (!nvme_change_ctrl_state(&ctrl->ctrl, NVME_CTRL_CONNECTING)) {
		/* state change failure is ok if we're in DELETING state */
		WARN_ON_ONCE(ctrl->ctrl.state != NVME_CTRL_DELETING);
		return;
	}

	nvme_rdma_reconnect_or_remove(ctrl);
}

static void nvme_rdma_error_recovery(struct nvme_rdma_ctrl *ctrl)
{
	if (!nvme_change_ctrl_state(&ctrl->ctrl, NVME_CTRL_RESETTING))
		return;

	queue_work(nvme_wq, &ctrl->err_work);
}

static void nvme_rdma_wr_error(struct ib_cq *cq, struct ib_wc *wc,
		const char *op)
{
	struct nvme_rdma_queue *queue = cq->cq_context;
	struct nvme_rdma_ctrl *ctrl = queue->ctrl;

	if (ctrl->ctrl.state == NVME_CTRL_LIVE)
		dev_info(ctrl->ctrl.device,
			     "%s for CQE 0x%p failed with status %s (%d)\n",
			     op, wc->wr_cqe,
			     ib_wc_status_msg(wc->status), wc->status);
	nvme_rdma_error_recovery(ctrl);
}

static void nvme_rdma_memreg_done(struct ib_cq *cq, struct ib_wc *wc)
{
	if (unlikely(wc->status != IB_WC_SUCCESS))
		nvme_rdma_wr_error(cq, wc, "MEMREG");
}

static void nvme_rdma_inv_rkey_done(struct ib_cq *cq, struct ib_wc *wc)
{
	struct nvme_rdma_request *req =
		container_of(wc->wr_cqe, struct nvme_rdma_request, reg_cqe);
	struct request *rq = blk_mq_rq_from_pdu(req);

	if (unlikely(wc->status != IB_WC_SUCCESS)) {
		nvme_rdma_wr_error(cq, wc, "LOCAL_INV");
		return;
	}

	if (refcount_dec_and_test(&req->ref))
		nvme_end_request(rq, req->status, req->result);

}

static int nvme_rdma_inv_rkey(struct nvme_rdma_queue *queue,
		struct nvme_rdma_request *req)
{
	struct ib_send_wr wr = {
		.opcode		    = IB_WR_LOCAL_INV,
		.next		    = NULL,
		.num_sge	    = 0,
		.send_flags	    = IB_SEND_SIGNALED,
		.ex.invalidate_rkey = req->mr->rkey,
	};

	req->reg_cqe.done = nvme_rdma_inv_rkey_done;
	wr.wr_cqe = &req->reg_cqe;

	return ib_post_send(queue->qp, &wr, NULL);
}

static void nvme_rdma_unmap_data(struct nvme_rdma_queue *queue,
		struct request *rq)
{
	struct nvme_rdma_request *req = blk_mq_rq_to_pdu(rq);
	struct nvme_rdma_device *dev = queue->device;
	struct ib_device *ibdev = dev->dev;

	if (!blk_rq_payload_bytes(rq))
		return;

	if (req->mr) {
		ib_mr_pool_put(queue->qp, &queue->qp->rdma_mrs, req->mr);
		req->mr = NULL;
	}

	ib_dma_unmap_sg(ibdev, req->sg_table.sgl,
			req->nents, rq_data_dir(rq) ==
				    WRITE ? DMA_TO_DEVICE : DMA_FROM_DEVICE);

	nvme_cleanup_cmd(rq);
	sg_free_table_chained(&req->sg_table, true);
}

static int nvme_rdma_set_sg_null(struct nvme_command *c)
{
	struct nvme_keyed_sgl_desc *sg = &c->common.dptr.ksgl;

	sg->addr = 0;
	put_unaligned_le24(0, sg->length);
	put_unaligned_le32(0, sg->key);
	sg->type = NVME_KEY_SGL_FMT_DATA_DESC << 4;
	return 0;
}

static int nvme_rdma_map_sg_inline(struct nvme_rdma_queue *queue,
		struct nvme_rdma_request *req, struct nvme_command *c,
		int count)
{
	struct nvme_sgl_desc *sg = &c->common.dptr.sgl;
	struct scatterlist *sgl = req->sg_table.sgl;
	struct ib_sge *sge = &req->sge[1];
	u32 len = 0;
	int i;

	for (i = 0; i < count; i++, sgl++, sge++) {
		sge->addr = sg_dma_address(sgl);
		sge->length = sg_dma_len(sgl);
		sge->lkey = queue->device->pd->local_dma_lkey;
		len += sge->length;
	}

	sg->addr = cpu_to_le64(queue->ctrl->ctrl.icdoff);
	sg->length = cpu_to_le32(len);
	sg->type = (NVME_SGL_FMT_DATA_DESC << 4) | NVME_SGL_FMT_OFFSET;

	req->num_sge += count;
	return 0;
}

static int nvme_rdma_map_sg_single(struct nvme_rdma_queue *queue,
		struct nvme_rdma_request *req, struct nvme_command *c)
{
	struct nvme_keyed_sgl_desc *sg = &c->common.dptr.ksgl;

	sg->addr = cpu_to_le64(sg_dma_address(req->sg_table.sgl));
	put_unaligned_le24(sg_dma_len(req->sg_table.sgl), sg->length);
	put_unaligned_le32(queue->device->pd->unsafe_global_rkey, sg->key);
	sg->type = NVME_KEY_SGL_FMT_DATA_DESC << 4;
	return 0;
}

static int nvme_rdma_map_sg_fr(struct nvme_rdma_queue *queue,
		struct nvme_rdma_request *req, struct nvme_command *c,
		int count)
{
	struct nvme_keyed_sgl_desc *sg = &c->common.dptr.ksgl;
	int nr;

	req->mr = ib_mr_pool_get(queue->qp, &queue->qp->rdma_mrs);
	if (WARN_ON_ONCE(!req->mr))
		return -EAGAIN;

	/*
	 * Align the MR to a 4K page size to match the ctrl page size and
	 * the block virtual boundary.
	 */
	nr = ib_map_mr_sg(req->mr, req->sg_table.sgl, count, NULL, SZ_4K);
	if (unlikely(nr < count)) {
		ib_mr_pool_put(queue->qp, &queue->qp->rdma_mrs, req->mr);
		req->mr = NULL;
		if (nr < 0)
			return nr;
		return -EINVAL;
	}

	ib_update_fast_reg_key(req->mr, ib_inc_rkey(req->mr->rkey));

	req->reg_cqe.done = nvme_rdma_memreg_done;
	memset(&req->reg_wr, 0, sizeof(req->reg_wr));
	req->reg_wr.wr.opcode = IB_WR_REG_MR;
	req->reg_wr.wr.wr_cqe = &req->reg_cqe;
	req->reg_wr.wr.num_sge = 0;
	req->reg_wr.mr = req->mr;
	req->reg_wr.key = req->mr->rkey;
	req->reg_wr.access = IB_ACCESS_LOCAL_WRITE |
			     IB_ACCESS_REMOTE_READ |
			     IB_ACCESS_REMOTE_WRITE;

	sg->addr = cpu_to_le64(req->mr->iova);
	put_unaligned_le24(req->mr->length, sg->length);
	put_unaligned_le32(req->mr->rkey, sg->key);
	sg->type = (NVME_KEY_SGL_FMT_DATA_DESC << 4) |
			NVME_SGL_FMT_INVALIDATE;

	return 0;
}

static int nvme_rdma_map_data(struct nvme_rdma_queue *queue,
		struct request *rq, struct nvme_command *c)
{
	struct nvme_rdma_request *req = blk_mq_rq_to_pdu(rq);
	struct nvme_rdma_device *dev = queue->device;
	struct ib_device *ibdev = dev->dev;
	int count, ret;

	req->num_sge = 1;
<<<<<<< HEAD
	req->inline_data = false;
	req->mr->need_inval = false;
=======
>>>>>>> e021bb4f
	refcount_set(&req->ref, 2); /* send and recv completions */

	c->common.flags |= NVME_CMD_SGL_METABUF;

	if (!blk_rq_payload_bytes(rq))
		return nvme_rdma_set_sg_null(c);

	req->sg_table.sgl = req->first_sgl;
	ret = sg_alloc_table_chained(&req->sg_table,
			blk_rq_nr_phys_segments(rq), req->sg_table.sgl);
	if (ret)
		return -ENOMEM;

	req->nents = blk_rq_map_sg(rq->q, rq, req->sg_table.sgl);

	count = ib_dma_map_sg(ibdev, req->sg_table.sgl, req->nents,
		    rq_data_dir(rq) == WRITE ? DMA_TO_DEVICE : DMA_FROM_DEVICE);
	if (unlikely(count <= 0)) {
		ret = -EIO;
		goto out_free_table;
	}

	if (count <= dev->num_inline_segments) {
		if (rq_data_dir(rq) == WRITE && nvme_rdma_queue_idx(queue) &&
		    queue->ctrl->use_inline_data &&
		    blk_rq_payload_bytes(rq) <=
				nvme_rdma_inline_data_size(queue)) {
			ret = nvme_rdma_map_sg_inline(queue, req, c, count);
			goto out;
		}

		if (count == 1 && dev->pd->flags & IB_PD_UNSAFE_GLOBAL_RKEY) {
			ret = nvme_rdma_map_sg_single(queue, req, c);
			goto out;
		}
	}

	ret = nvme_rdma_map_sg_fr(queue, req, c, count);
out:
	if (unlikely(ret))
		goto out_unmap_sg;

	return 0;

out_unmap_sg:
	ib_dma_unmap_sg(ibdev, req->sg_table.sgl,
			req->nents, rq_data_dir(rq) ==
			WRITE ? DMA_TO_DEVICE : DMA_FROM_DEVICE);
out_free_table:
	sg_free_table_chained(&req->sg_table, true);
	return ret;
}

static void nvme_rdma_send_done(struct ib_cq *cq, struct ib_wc *wc)
{
	struct nvme_rdma_qe *qe =
		container_of(wc->wr_cqe, struct nvme_rdma_qe, cqe);
	struct nvme_rdma_request *req =
		container_of(qe, struct nvme_rdma_request, sqe);
	struct request *rq = blk_mq_rq_from_pdu(req);

	if (unlikely(wc->status != IB_WC_SUCCESS)) {
		nvme_rdma_wr_error(cq, wc, "SEND");
		return;
	}

	if (refcount_dec_and_test(&req->ref))
		nvme_end_request(rq, req->status, req->result);
}

static int nvme_rdma_post_send(struct nvme_rdma_queue *queue,
		struct nvme_rdma_qe *qe, struct ib_sge *sge, u32 num_sge,
		struct ib_send_wr *first)
{
	struct ib_send_wr wr;
	int ret;

	sge->addr   = qe->dma;
	sge->length = sizeof(struct nvme_command),
	sge->lkey   = queue->device->pd->local_dma_lkey;

	wr.next       = NULL;
	wr.wr_cqe     = &qe->cqe;
	wr.sg_list    = sge;
	wr.num_sge    = num_sge;
	wr.opcode     = IB_WR_SEND;
	wr.send_flags = IB_SEND_SIGNALED;

	if (first)
		first->next = &wr;
	else
		first = &wr;

	ret = ib_post_send(queue->qp, first, NULL);
	if (unlikely(ret)) {
		dev_err(queue->ctrl->ctrl.device,
			     "%s failed with error code %d\n", __func__, ret);
	}
	return ret;
}

static int nvme_rdma_post_recv(struct nvme_rdma_queue *queue,
		struct nvme_rdma_qe *qe)
{
	struct ib_recv_wr wr;
	struct ib_sge list;
	int ret;

	list.addr   = qe->dma;
	list.length = sizeof(struct nvme_completion);
	list.lkey   = queue->device->pd->local_dma_lkey;

	qe->cqe.done = nvme_rdma_recv_done;

	wr.next     = NULL;
	wr.wr_cqe   = &qe->cqe;
	wr.sg_list  = &list;
	wr.num_sge  = 1;

	ret = ib_post_recv(queue->qp, &wr, NULL);
	if (unlikely(ret)) {
		dev_err(queue->ctrl->ctrl.device,
			"%s failed with error code %d\n", __func__, ret);
	}
	return ret;
}

static struct blk_mq_tags *nvme_rdma_tagset(struct nvme_rdma_queue *queue)
{
	u32 queue_idx = nvme_rdma_queue_idx(queue);

	if (queue_idx == 0)
		return queue->ctrl->admin_tag_set.tags[queue_idx];
	return queue->ctrl->tag_set.tags[queue_idx - 1];
}

static void nvme_rdma_async_done(struct ib_cq *cq, struct ib_wc *wc)
{
	if (unlikely(wc->status != IB_WC_SUCCESS))
		nvme_rdma_wr_error(cq, wc, "ASYNC");
}

<<<<<<< HEAD
static void nvme_rdma_submit_async_event(struct nvme_ctrl *arg, int aer_idx)
=======
static void nvme_rdma_submit_async_event(struct nvme_ctrl *arg)
>>>>>>> e021bb4f
{
	struct nvme_rdma_ctrl *ctrl = to_rdma_ctrl(arg);
	struct nvme_rdma_queue *queue = &ctrl->queues[0];
	struct ib_device *dev = queue->device->dev;
	struct nvme_rdma_qe *sqe = &ctrl->async_event_sqe;
	struct nvme_command *cmd = sqe->data;
	struct ib_sge sge;
	int ret;

	ib_dma_sync_single_for_cpu(dev, sqe->dma, sizeof(*cmd), DMA_TO_DEVICE);

	memset(cmd, 0, sizeof(*cmd));
	cmd->common.opcode = nvme_admin_async_event;
	cmd->common.command_id = NVME_AQ_BLK_MQ_DEPTH;
	cmd->common.flags |= NVME_CMD_SGL_METABUF;
	nvme_rdma_set_sg_null(cmd);

	sqe->cqe.done = nvme_rdma_async_done;

	ib_dma_sync_single_for_device(dev, sqe->dma, sizeof(*cmd),
			DMA_TO_DEVICE);

	ret = nvme_rdma_post_send(queue, sqe, &sge, 1, NULL);
	WARN_ON_ONCE(ret);
}

static int nvme_rdma_process_nvme_rsp(struct nvme_rdma_queue *queue,
		struct nvme_completion *cqe, struct ib_wc *wc, int tag)
{
	struct request *rq;
	struct nvme_rdma_request *req;
	int ret = 0;

	rq = blk_mq_tag_to_rq(nvme_rdma_tagset(queue), cqe->command_id);
	if (!rq) {
		dev_err(queue->ctrl->ctrl.device,
			"tag 0x%x on QP %#x not found\n",
			cqe->command_id, queue->qp->qp_num);
		nvme_rdma_error_recovery(queue->ctrl);
		return ret;
	}
	req = blk_mq_rq_to_pdu(rq);

	req->status = cqe->status;
	req->result = cqe->result;
<<<<<<< HEAD
=======

	if (wc->wc_flags & IB_WC_WITH_INVALIDATE) {
		if (unlikely(wc->ex.invalidate_rkey != req->mr->rkey)) {
			dev_err(queue->ctrl->ctrl.device,
				"Bogus remote invalidation for rkey %#x\n",
				req->mr->rkey);
			nvme_rdma_error_recovery(queue->ctrl);
		}
	} else if (req->mr) {
		ret = nvme_rdma_inv_rkey(queue, req);
		if (unlikely(ret < 0)) {
			dev_err(queue->ctrl->ctrl.device,
				"Queueing INV WR for rkey %#x failed (%d)\n",
				req->mr->rkey, ret);
			nvme_rdma_error_recovery(queue->ctrl);
		}
		/* the local invalidation completion will end the request */
		return 0;
	}
>>>>>>> e021bb4f

	if (refcount_dec_and_test(&req->ref)) {
		if (rq->tag == tag)
			ret = 1;
		nvme_end_request(rq, req->status, req->result);
	}

<<<<<<< HEAD
	if (refcount_dec_and_test(&req->ref)) {
		if (rq->tag == tag)
			ret = 1;
		nvme_end_request(rq, req->status, req->result);
	}

=======
>>>>>>> e021bb4f
	return ret;
}

static int __nvme_rdma_recv_done(struct ib_cq *cq, struct ib_wc *wc, int tag)
{
	struct nvme_rdma_qe *qe =
		container_of(wc->wr_cqe, struct nvme_rdma_qe, cqe);
	struct nvme_rdma_queue *queue = cq->cq_context;
	struct ib_device *ibdev = queue->device->dev;
	struct nvme_completion *cqe = qe->data;
	const size_t len = sizeof(struct nvme_completion);
	int ret = 0;

	if (unlikely(wc->status != IB_WC_SUCCESS)) {
		nvme_rdma_wr_error(cq, wc, "RECV");
		return 0;
	}

	ib_dma_sync_single_for_cpu(ibdev, qe->dma, len, DMA_FROM_DEVICE);
	/*
	 * AEN requests are special as they don't time out and can
	 * survive any kind of queue freeze and often don't respond to
	 * aborts.  We don't even bother to allocate a struct request
	 * for them but rather special case them here.
	 */
	if (unlikely(nvme_rdma_queue_idx(queue) == 0 &&
			cqe->command_id >= NVME_AQ_BLK_MQ_DEPTH))
		nvme_complete_async_event(&queue->ctrl->ctrl, cqe->status,
				&cqe->result);
	else
		ret = nvme_rdma_process_nvme_rsp(queue, cqe, wc, tag);
	ib_dma_sync_single_for_device(ibdev, qe->dma, len, DMA_FROM_DEVICE);

	nvme_rdma_post_recv(queue, qe);
	return ret;
}

static void nvme_rdma_recv_done(struct ib_cq *cq, struct ib_wc *wc)
{
	__nvme_rdma_recv_done(cq, wc, -1);
}

static int nvme_rdma_conn_established(struct nvme_rdma_queue *queue)
{
	int ret, i;

	for (i = 0; i < queue->queue_size; i++) {
		ret = nvme_rdma_post_recv(queue, &queue->rsp_ring[i]);
		if (ret)
			goto out_destroy_queue_ib;
	}

	return 0;

out_destroy_queue_ib:
	nvme_rdma_destroy_queue_ib(queue);
	return ret;
}

static int nvme_rdma_conn_rejected(struct nvme_rdma_queue *queue,
		struct rdma_cm_event *ev)
{
	struct rdma_cm_id *cm_id = queue->cm_id;
	int status = ev->status;
	const char *rej_msg;
	const struct nvme_rdma_cm_rej *rej_data;
	u8 rej_data_len;

	rej_msg = rdma_reject_msg(cm_id, status);
	rej_data = rdma_consumer_reject_data(cm_id, ev, &rej_data_len);

	if (rej_data && rej_data_len >= sizeof(u16)) {
		u16 sts = le16_to_cpu(rej_data->sts);

		dev_err(queue->ctrl->ctrl.device,
		      "Connect rejected: status %d (%s) nvme status %d (%s).\n",
		      status, rej_msg, sts, nvme_rdma_cm_msg(sts));
	} else {
		dev_err(queue->ctrl->ctrl.device,
			"Connect rejected: status %d (%s).\n", status, rej_msg);
	}

	return -ECONNRESET;
}

static int nvme_rdma_addr_resolved(struct nvme_rdma_queue *queue)
{
	int ret;

	ret = nvme_rdma_create_queue_ib(queue);
	if (ret)
		return ret;

	ret = rdma_resolve_route(queue->cm_id, NVME_RDMA_CONNECT_TIMEOUT_MS);
	if (ret) {
		dev_err(queue->ctrl->ctrl.device,
			"rdma_resolve_route failed (%d).\n",
			queue->cm_error);
		goto out_destroy_queue;
	}

	return 0;

out_destroy_queue:
	nvme_rdma_destroy_queue_ib(queue);
	return ret;
}

static int nvme_rdma_route_resolved(struct nvme_rdma_queue *queue)
{
	struct nvme_rdma_ctrl *ctrl = queue->ctrl;
	struct rdma_conn_param param = { };
	struct nvme_rdma_cm_req priv = { };
	int ret;

	param.qp_num = queue->qp->qp_num;
	param.flow_control = 1;

	param.responder_resources = queue->device->dev->attrs.max_qp_rd_atom;
	/* maximum retry count */
	param.retry_count = 7;
	param.rnr_retry_count = 7;
	param.private_data = &priv;
	param.private_data_len = sizeof(priv);

	priv.recfmt = cpu_to_le16(NVME_RDMA_CM_FMT_1_0);
	priv.qid = cpu_to_le16(nvme_rdma_queue_idx(queue));
	/*
	 * set the admin queue depth to the minimum size
	 * specified by the Fabrics standard.
	 */
	if (priv.qid == 0) {
		priv.hrqsize = cpu_to_le16(NVME_AQ_DEPTH);
		priv.hsqsize = cpu_to_le16(NVME_AQ_DEPTH - 1);
	} else {
		/*
		 * current interpretation of the fabrics spec
		 * is at minimum you make hrqsize sqsize+1, or a
		 * 1's based representation of sqsize.
		 */
		priv.hrqsize = cpu_to_le16(queue->queue_size);
		priv.hsqsize = cpu_to_le16(queue->ctrl->ctrl.sqsize);
	}

	ret = rdma_connect(queue->cm_id, &param);
	if (ret) {
		dev_err(ctrl->ctrl.device,
			"rdma_connect failed (%d).\n", ret);
		goto out_destroy_queue_ib;
	}

	return 0;

out_destroy_queue_ib:
	nvme_rdma_destroy_queue_ib(queue);
	return ret;
}

static int nvme_rdma_cm_handler(struct rdma_cm_id *cm_id,
		struct rdma_cm_event *ev)
{
	struct nvme_rdma_queue *queue = cm_id->context;
	int cm_error = 0;

	dev_dbg(queue->ctrl->ctrl.device, "%s (%d): status %d id %p\n",
		rdma_event_msg(ev->event), ev->event,
		ev->status, cm_id);

	switch (ev->event) {
	case RDMA_CM_EVENT_ADDR_RESOLVED:
		cm_error = nvme_rdma_addr_resolved(queue);
		break;
	case RDMA_CM_EVENT_ROUTE_RESOLVED:
		cm_error = nvme_rdma_route_resolved(queue);
		break;
	case RDMA_CM_EVENT_ESTABLISHED:
		queue->cm_error = nvme_rdma_conn_established(queue);
		/* complete cm_done regardless of success/failure */
		complete(&queue->cm_done);
		return 0;
	case RDMA_CM_EVENT_REJECTED:
		nvme_rdma_destroy_queue_ib(queue);
		cm_error = nvme_rdma_conn_rejected(queue, ev);
		break;
	case RDMA_CM_EVENT_ROUTE_ERROR:
	case RDMA_CM_EVENT_CONNECT_ERROR:
	case RDMA_CM_EVENT_UNREACHABLE:
		nvme_rdma_destroy_queue_ib(queue);
		/* fall through */
	case RDMA_CM_EVENT_ADDR_ERROR:
		dev_dbg(queue->ctrl->ctrl.device,
			"CM error event %d\n", ev->event);
		cm_error = -ECONNRESET;
		break;
	case RDMA_CM_EVENT_DISCONNECTED:
	case RDMA_CM_EVENT_ADDR_CHANGE:
	case RDMA_CM_EVENT_TIMEWAIT_EXIT:
		dev_dbg(queue->ctrl->ctrl.device,
			"disconnect received - connection closed\n");
		nvme_rdma_error_recovery(queue->ctrl);
		break;
	case RDMA_CM_EVENT_DEVICE_REMOVAL:
		/* device removal is handled via the ib_client API */
		break;
	default:
		dev_err(queue->ctrl->ctrl.device,
			"Unexpected RDMA CM event (%d)\n", ev->event);
		nvme_rdma_error_recovery(queue->ctrl);
		break;
	}

	if (cm_error) {
		queue->cm_error = cm_error;
		complete(&queue->cm_done);
	}

	return 0;
}

static enum blk_eh_timer_return
nvme_rdma_timeout(struct request *rq, bool reserved)
{
	struct nvme_rdma_request *req = blk_mq_rq_to_pdu(rq);

	dev_warn(req->queue->ctrl->ctrl.device,
		 "I/O %d QID %d timeout, reset controller\n",
		 rq->tag, nvme_rdma_queue_idx(req->queue));

	/* queue error recovery */
	nvme_rdma_error_recovery(req->queue->ctrl);

	/* fail with DNR on cmd timeout */
	nvme_req(rq)->status = NVME_SC_ABORT_REQ | NVME_SC_DNR;

<<<<<<< HEAD
	return BLK_EH_HANDLED;
}

/*
 * We cannot accept any other command until the Connect command has completed.
 */
static inline blk_status_t
nvme_rdma_is_ready(struct nvme_rdma_queue *queue, struct request *rq)
{
	if (unlikely(!test_bit(NVME_RDMA_Q_LIVE, &queue->flags)))
		return nvmf_check_init_req(&queue->ctrl->ctrl, rq);
	return BLK_STS_OK;
=======
	return BLK_EH_DONE;
>>>>>>> e021bb4f
}

static blk_status_t nvme_rdma_queue_rq(struct blk_mq_hw_ctx *hctx,
		const struct blk_mq_queue_data *bd)
{
	struct nvme_ns *ns = hctx->queue->queuedata;
	struct nvme_rdma_queue *queue = hctx->driver_data;
	struct request *rq = bd->rq;
	struct nvme_rdma_request *req = blk_mq_rq_to_pdu(rq);
	struct nvme_rdma_qe *sqe = &req->sqe;
	struct nvme_command *c = sqe->data;
	struct ib_device *dev;
	bool queue_ready = test_bit(NVME_RDMA_Q_LIVE, &queue->flags);
	blk_status_t ret;
	int err;

	WARN_ON_ONCE(rq->tag < 0);

<<<<<<< HEAD
	ret = nvme_rdma_is_ready(queue, rq);
	if (unlikely(ret))
		return ret;
=======
	if (!nvmf_check_ready(&queue->ctrl->ctrl, rq, queue_ready))
		return nvmf_fail_nonready_command(&queue->ctrl->ctrl, rq);
>>>>>>> e021bb4f

	dev = queue->device->dev;
	ib_dma_sync_single_for_cpu(dev, sqe->dma,
			sizeof(struct nvme_command), DMA_TO_DEVICE);

	ret = nvme_setup_cmd(ns, rq, c);
	if (ret)
		return ret;

	blk_mq_start_request(rq);

	err = nvme_rdma_map_data(queue, rq, c);
	if (unlikely(err < 0)) {
		dev_err(queue->ctrl->ctrl.device,
			     "Failed to map data (%d)\n", err);
		nvme_cleanup_cmd(rq);
		goto err;
	}

	sqe->cqe.done = nvme_rdma_send_done;

	ib_dma_sync_single_for_device(dev, sqe->dma,
			sizeof(struct nvme_command), DMA_TO_DEVICE);

	err = nvme_rdma_post_send(queue, sqe, req->sge, req->num_sge,
<<<<<<< HEAD
			req->mr->need_inval ? &req->reg_wr.wr : NULL);
=======
			req->mr ? &req->reg_wr.wr : NULL);
>>>>>>> e021bb4f
	if (unlikely(err)) {
		nvme_rdma_unmap_data(queue, rq);
		goto err;
	}

	return BLK_STS_OK;
err:
	if (err == -ENOMEM || err == -EAGAIN)
		return BLK_STS_RESOURCE;
	return BLK_STS_IOERR;
}

static int nvme_rdma_poll(struct blk_mq_hw_ctx *hctx, unsigned int tag)
{
	struct nvme_rdma_queue *queue = hctx->driver_data;
	struct ib_cq *cq = queue->ib_cq;
	struct ib_wc wc;
	int found = 0;

	while (ib_poll_cq(cq, 1, &wc) > 0) {
		struct ib_cqe *cqe = wc.wr_cqe;

		if (cqe) {
			if (cqe->done == nvme_rdma_recv_done)
				found |= __nvme_rdma_recv_done(cq, &wc, tag);
			else
				cqe->done(cq, &wc);
		}
	}

	return found;
}

static void nvme_rdma_complete_rq(struct request *rq)
{
	struct nvme_rdma_request *req = blk_mq_rq_to_pdu(rq);

	nvme_rdma_unmap_data(req->queue, rq);
	nvme_complete_rq(rq);
}

static int nvme_rdma_map_queues(struct blk_mq_tag_set *set)
{
	struct nvme_rdma_ctrl *ctrl = set->driver_data;

	return blk_mq_rdma_map_queues(set, ctrl->device->dev, 0);
}

static const struct blk_mq_ops nvme_rdma_mq_ops = {
	.queue_rq	= nvme_rdma_queue_rq,
	.complete	= nvme_rdma_complete_rq,
	.init_request	= nvme_rdma_init_request,
	.exit_request	= nvme_rdma_exit_request,
	.init_hctx	= nvme_rdma_init_hctx,
	.poll		= nvme_rdma_poll,
	.timeout	= nvme_rdma_timeout,
	.map_queues	= nvme_rdma_map_queues,
};

static const struct blk_mq_ops nvme_rdma_admin_mq_ops = {
	.queue_rq	= nvme_rdma_queue_rq,
	.complete	= nvme_rdma_complete_rq,
	.init_request	= nvme_rdma_init_request,
	.exit_request	= nvme_rdma_exit_request,
	.init_hctx	= nvme_rdma_init_admin_hctx,
	.timeout	= nvme_rdma_timeout,
};

static void nvme_rdma_shutdown_ctrl(struct nvme_rdma_ctrl *ctrl, bool shutdown)
{
<<<<<<< HEAD
	cancel_work_sync(&ctrl->err_work);
	cancel_delayed_work_sync(&ctrl->reconnect_work);

	if (ctrl->ctrl.queue_count > 1) {
		nvme_stop_queues(&ctrl->ctrl);
		blk_mq_tagset_busy_iter(&ctrl->tag_set,
					nvme_cancel_request, &ctrl->ctrl);
		if (shutdown)
			nvme_start_queues(&ctrl->ctrl);
		nvme_rdma_destroy_io_queues(ctrl, shutdown);
	}

=======
	nvme_rdma_teardown_io_queues(ctrl, shutdown);
>>>>>>> e021bb4f
	if (shutdown)
		nvme_shutdown_ctrl(&ctrl->ctrl);
	else
		nvme_disable_ctrl(&ctrl->ctrl, ctrl->ctrl.cap);
	nvme_rdma_teardown_admin_queue(ctrl, shutdown);
}

static void nvme_rdma_delete_ctrl(struct nvme_ctrl *ctrl)
{
	nvme_rdma_shutdown_ctrl(to_rdma_ctrl(ctrl), true);
}

static void nvme_rdma_reset_ctrl_work(struct work_struct *work)
{
	struct nvme_rdma_ctrl *ctrl =
		container_of(work, struct nvme_rdma_ctrl, ctrl.reset_work);

	nvme_stop_ctrl(&ctrl->ctrl);
	nvme_rdma_shutdown_ctrl(ctrl, false);

	if (!nvme_change_ctrl_state(&ctrl->ctrl, NVME_CTRL_CONNECTING)) {
		/* state change failure should never happen */
		WARN_ON_ONCE(1);
		return;
	}

	if (nvme_rdma_setup_ctrl(ctrl, false))
		goto out_fail;

	return;

out_fail:
	++ctrl->ctrl.nr_reconnects;
	nvme_rdma_reconnect_or_remove(ctrl);
}

static const struct nvme_ctrl_ops nvme_rdma_ctrl_ops = {
	.name			= "rdma",
	.module			= THIS_MODULE,
	.flags			= NVME_F_FABRICS,
	.reg_read32		= nvmf_reg_read32,
	.reg_read64		= nvmf_reg_read64,
	.reg_write32		= nvmf_reg_write32,
	.free_ctrl		= nvme_rdma_free_ctrl,
	.submit_async_event	= nvme_rdma_submit_async_event,
	.delete_ctrl		= nvme_rdma_delete_ctrl,
	.get_address		= nvmf_get_address,
	.stop_ctrl		= nvme_rdma_stop_ctrl,
};

static inline bool
__nvme_rdma_options_match(struct nvme_rdma_ctrl *ctrl,
	struct nvmf_ctrl_options *opts)
{
	char *stdport = __stringify(NVME_RDMA_IP_PORT);


	if (!nvmf_ctlr_matches_baseopts(&ctrl->ctrl, opts) ||
	    strcmp(opts->traddr, ctrl->ctrl.opts->traddr))
		return false;

	if (opts->mask & NVMF_OPT_TRSVCID &&
	    ctrl->ctrl.opts->mask & NVMF_OPT_TRSVCID) {
		if (strcmp(opts->trsvcid, ctrl->ctrl.opts->trsvcid))
			return false;
	} else if (opts->mask & NVMF_OPT_TRSVCID) {
		if (strcmp(opts->trsvcid, stdport))
			return false;
	} else if (ctrl->ctrl.opts->mask & NVMF_OPT_TRSVCID) {
		if (strcmp(stdport, ctrl->ctrl.opts->trsvcid))
			return false;
	}
	/* else, it's a match as both have stdport. Fall to next checks */

	/*
	 * checking the local address is rough. In most cases, one
	 * is not specified and the host port is selected by the stack.
	 *
	 * Assume no match if:
	 *  local address is specified and address is not the same
	 *  local address is not specified but remote is, or vice versa
	 *    (admin using specific host_traddr when it matters).
	 */
	if (opts->mask & NVMF_OPT_HOST_TRADDR &&
	    ctrl->ctrl.opts->mask & NVMF_OPT_HOST_TRADDR) {
		if (strcmp(opts->host_traddr, ctrl->ctrl.opts->host_traddr))
			return false;
	} else if (opts->mask & NVMF_OPT_HOST_TRADDR ||
		   ctrl->ctrl.opts->mask & NVMF_OPT_HOST_TRADDR)
		return false;
	/*
	 * if neither controller had an host port specified, assume it's
	 * a match as everything else matched.
	 */

	return true;
}

/*
 * Fails a connection request if it matches an existing controller
 * (association) with the same tuple:
 * <Host NQN, Host ID, local address, remote address, remote port, SUBSYS NQN>
 *
 * if local address is not specified in the request, it will match an
 * existing controller with all the other parameters the same and no
 * local port address specified as well.
 *
 * The ports don't need to be compared as they are intrinsically
 * already matched by the port pointers supplied.
 */
static bool
nvme_rdma_existing_controller(struct nvmf_ctrl_options *opts)
{
	struct nvme_rdma_ctrl *ctrl;
	bool found = false;

	mutex_lock(&nvme_rdma_ctrl_mutex);
	list_for_each_entry(ctrl, &nvme_rdma_ctrl_list, list) {
		found = __nvme_rdma_options_match(ctrl, opts);
		if (found)
			break;
	}
	mutex_unlock(&nvme_rdma_ctrl_mutex);

	return found;
}

static struct nvme_ctrl *nvme_rdma_create_ctrl(struct device *dev,
		struct nvmf_ctrl_options *opts)
{
	struct nvme_rdma_ctrl *ctrl;
	int ret;
	bool changed;
	char *port;

	ctrl = kzalloc(sizeof(*ctrl), GFP_KERNEL);
	if (!ctrl)
		return ERR_PTR(-ENOMEM);
	ctrl->ctrl.opts = opts;
	INIT_LIST_HEAD(&ctrl->list);

	if (opts->mask & NVMF_OPT_TRSVCID)
		port = opts->trsvcid;
	else
		port = __stringify(NVME_RDMA_IP_PORT);

	ret = inet_pton_with_scope(&init_net, AF_UNSPEC,
			opts->traddr, port, &ctrl->addr);
	if (ret) {
		pr_err("malformed address passed: %s:%s\n", opts->traddr, port);
		goto out_free_ctrl;
	}

	if (opts->mask & NVMF_OPT_HOST_TRADDR) {
		ret = inet_pton_with_scope(&init_net, AF_UNSPEC,
			opts->host_traddr, NULL, &ctrl->src_addr);
		if (ret) {
			pr_err("malformed src address passed: %s\n",
			       opts->host_traddr);
			goto out_free_ctrl;
		}
	}

	if (!opts->duplicate_connect && nvme_rdma_existing_controller(opts)) {
		ret = -EALREADY;
		goto out_free_ctrl;
	}

	INIT_DELAYED_WORK(&ctrl->reconnect_work,
			nvme_rdma_reconnect_ctrl_work);
	INIT_WORK(&ctrl->err_work, nvme_rdma_error_recovery_work);
	INIT_WORK(&ctrl->ctrl.reset_work, nvme_rdma_reset_ctrl_work);

	ctrl->ctrl.queue_count = opts->nr_io_queues + 1; /* +1 for admin queue */
	ctrl->ctrl.sqsize = opts->queue_size - 1;
	ctrl->ctrl.kato = opts->kato;

	ret = -ENOMEM;
	ctrl->queues = kcalloc(ctrl->ctrl.queue_count, sizeof(*ctrl->queues),
				GFP_KERNEL);
	if (!ctrl->queues)
		goto out_free_ctrl;

	ret = nvme_init_ctrl(&ctrl->ctrl, dev, &nvme_rdma_ctrl_ops,
				0 /* no quirks, we're perfect! */);
	if (ret)
		goto out_kfree_queues;

	changed = nvme_change_ctrl_state(&ctrl->ctrl, NVME_CTRL_CONNECTING);
	WARN_ON_ONCE(!changed);

	ret = nvme_rdma_setup_ctrl(ctrl, true);
	if (ret)
		goto out_uninit_ctrl;

	dev_info(ctrl->ctrl.device, "new ctrl: NQN \"%s\", addr %pISpcs\n",
		ctrl->ctrl.opts->subsysnqn, &ctrl->addr);

	nvme_get_ctrl(&ctrl->ctrl);

	mutex_lock(&nvme_rdma_ctrl_mutex);
	list_add_tail(&ctrl->list, &nvme_rdma_ctrl_list);
	mutex_unlock(&nvme_rdma_ctrl_mutex);

	return &ctrl->ctrl;

out_uninit_ctrl:
	nvme_uninit_ctrl(&ctrl->ctrl);
	nvme_put_ctrl(&ctrl->ctrl);
	if (ret > 0)
		ret = -EIO;
	return ERR_PTR(ret);
out_kfree_queues:
	kfree(ctrl->queues);
out_free_ctrl:
	kfree(ctrl);
	return ERR_PTR(ret);
}

static struct nvmf_transport_ops nvme_rdma_transport = {
	.name		= "rdma",
	.module		= THIS_MODULE,
	.required_opts	= NVMF_OPT_TRADDR,
	.allowed_opts	= NVMF_OPT_TRSVCID | NVMF_OPT_RECONNECT_DELAY |
			  NVMF_OPT_HOST_TRADDR | NVMF_OPT_CTRL_LOSS_TMO,
	.create_ctrl	= nvme_rdma_create_ctrl,
};

static void nvme_rdma_remove_one(struct ib_device *ib_device, void *client_data)
{
	struct nvme_rdma_ctrl *ctrl;
	struct nvme_rdma_device *ndev;
	bool found = false;

	mutex_lock(&device_list_mutex);
	list_for_each_entry(ndev, &device_list, entry) {
		if (ndev->dev == ib_device) {
			found = true;
			break;
		}
	}
	mutex_unlock(&device_list_mutex);

	if (!found)
		return;

	/* Delete all controllers using this device */
	mutex_lock(&nvme_rdma_ctrl_mutex);
	list_for_each_entry(ctrl, &nvme_rdma_ctrl_list, list) {
		if (ctrl->device->dev != ib_device)
			continue;
		nvme_delete_ctrl(&ctrl->ctrl);
	}
	mutex_unlock(&nvme_rdma_ctrl_mutex);

	flush_workqueue(nvme_delete_wq);
}

static struct ib_client nvme_rdma_ib_client = {
	.name   = "nvme_rdma",
	.remove = nvme_rdma_remove_one
};

static int __init nvme_rdma_init_module(void)
{
	int ret;

	ret = ib_register_client(&nvme_rdma_ib_client);
	if (ret)
		return ret;

	ret = nvmf_register_transport(&nvme_rdma_transport);
	if (ret)
		goto err_unreg_client;

	return 0;

err_unreg_client:
	ib_unregister_client(&nvme_rdma_ib_client);
	return ret;
}

static void __exit nvme_rdma_cleanup_module(void)
{
	nvmf_unregister_transport(&nvme_rdma_transport);
	ib_unregister_client(&nvme_rdma_ib_client);
}

module_init(nvme_rdma_init_module);
module_exit(nvme_rdma_cleanup_module);

MODULE_LICENSE("GPL v2");<|MERGE_RESOLUTION|>--- conflicted
+++ resolved
@@ -803,15 +803,6 @@
 	error = nvme_init_identify(&ctrl->ctrl);
 	if (error)
 		goto out_stop_queue;
-<<<<<<< HEAD
-
-	error = nvme_rdma_alloc_qe(ctrl->queues[0].device->dev,
-			&ctrl->async_event_sqe, sizeof(struct nvme_command),
-			DMA_TO_DEVICE);
-	if (error)
-		goto out_stop_queue;
-=======
->>>>>>> e021bb4f
 
 	return 0;
 
@@ -1244,11 +1235,6 @@
 	int count, ret;
 
 	req->num_sge = 1;
-<<<<<<< HEAD
-	req->inline_data = false;
-	req->mr->need_inval = false;
-=======
->>>>>>> e021bb4f
 	refcount_set(&req->ref, 2); /* send and recv completions */
 
 	c->common.flags |= NVME_CMD_SGL_METABUF;
@@ -1391,11 +1377,7 @@
 		nvme_rdma_wr_error(cq, wc, "ASYNC");
 }
 
-<<<<<<< HEAD
-static void nvme_rdma_submit_async_event(struct nvme_ctrl *arg, int aer_idx)
-=======
 static void nvme_rdma_submit_async_event(struct nvme_ctrl *arg)
->>>>>>> e021bb4f
 {
 	struct nvme_rdma_ctrl *ctrl = to_rdma_ctrl(arg);
 	struct nvme_rdma_queue *queue = &ctrl->queues[0];
@@ -1441,8 +1423,6 @@
 
 	req->status = cqe->status;
 	req->result = cqe->result;
-<<<<<<< HEAD
-=======
 
 	if (wc->wc_flags & IB_WC_WITH_INVALIDATE) {
 		if (unlikely(wc->ex.invalidate_rkey != req->mr->rkey)) {
@@ -1462,7 +1442,6 @@
 		/* the local invalidation completion will end the request */
 		return 0;
 	}
->>>>>>> e021bb4f
 
 	if (refcount_dec_and_test(&req->ref)) {
 		if (rq->tag == tag)
@@ -1470,15 +1449,6 @@
 		nvme_end_request(rq, req->status, req->result);
 	}
 
-<<<<<<< HEAD
-	if (refcount_dec_and_test(&req->ref)) {
-		if (rq->tag == tag)
-			ret = 1;
-		nvme_end_request(rq, req->status, req->result);
-	}
-
-=======
->>>>>>> e021bb4f
 	return ret;
 }
 
@@ -1713,22 +1683,7 @@
 	/* fail with DNR on cmd timeout */
 	nvme_req(rq)->status = NVME_SC_ABORT_REQ | NVME_SC_DNR;
 
-<<<<<<< HEAD
-	return BLK_EH_HANDLED;
-}
-
-/*
- * We cannot accept any other command until the Connect command has completed.
- */
-static inline blk_status_t
-nvme_rdma_is_ready(struct nvme_rdma_queue *queue, struct request *rq)
-{
-	if (unlikely(!test_bit(NVME_RDMA_Q_LIVE, &queue->flags)))
-		return nvmf_check_init_req(&queue->ctrl->ctrl, rq);
-	return BLK_STS_OK;
-=======
 	return BLK_EH_DONE;
->>>>>>> e021bb4f
 }
 
 static blk_status_t nvme_rdma_queue_rq(struct blk_mq_hw_ctx *hctx,
@@ -1747,14 +1702,8 @@
 
 	WARN_ON_ONCE(rq->tag < 0);
 
-<<<<<<< HEAD
-	ret = nvme_rdma_is_ready(queue, rq);
-	if (unlikely(ret))
-		return ret;
-=======
 	if (!nvmf_check_ready(&queue->ctrl->ctrl, rq, queue_ready))
 		return nvmf_fail_nonready_command(&queue->ctrl->ctrl, rq);
->>>>>>> e021bb4f
 
 	dev = queue->device->dev;
 	ib_dma_sync_single_for_cpu(dev, sqe->dma,
@@ -1780,11 +1729,7 @@
 			sizeof(struct nvme_command), DMA_TO_DEVICE);
 
 	err = nvme_rdma_post_send(queue, sqe, req->sge, req->num_sge,
-<<<<<<< HEAD
-			req->mr->need_inval ? &req->reg_wr.wr : NULL);
-=======
 			req->mr ? &req->reg_wr.wr : NULL);
->>>>>>> e021bb4f
 	if (unlikely(err)) {
 		nvme_rdma_unmap_data(queue, rq);
 		goto err;
@@ -1855,22 +1800,7 @@
 
 static void nvme_rdma_shutdown_ctrl(struct nvme_rdma_ctrl *ctrl, bool shutdown)
 {
-<<<<<<< HEAD
-	cancel_work_sync(&ctrl->err_work);
-	cancel_delayed_work_sync(&ctrl->reconnect_work);
-
-	if (ctrl->ctrl.queue_count > 1) {
-		nvme_stop_queues(&ctrl->ctrl);
-		blk_mq_tagset_busy_iter(&ctrl->tag_set,
-					nvme_cancel_request, &ctrl->ctrl);
-		if (shutdown)
-			nvme_start_queues(&ctrl->ctrl);
-		nvme_rdma_destroy_io_queues(ctrl, shutdown);
-	}
-
-=======
 	nvme_rdma_teardown_io_queues(ctrl, shutdown);
->>>>>>> e021bb4f
 	if (shutdown)
 		nvme_shutdown_ctrl(&ctrl->ctrl);
 	else
