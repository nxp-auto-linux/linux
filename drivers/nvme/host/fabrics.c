/*
 * NVMe over Fabrics common host code.
 * Copyright (c) 2015-2016 HGST, a Western Digital Company.
 *
 * This program is free software; you can redistribute it and/or modify it
 * under the terms and conditions of the GNU General Public License,
 * version 2, as published by the Free Software Foundation.
 *
 * This program is distributed in the hope it will be useful, but WITHOUT
 * ANY WARRANTY; without even the implied warranty of MERCHANTABILITY or
 * FITNESS FOR A PARTICULAR PURPOSE.  See the GNU General Public License for
 * more details.
 */
#define pr_fmt(fmt) KBUILD_MODNAME ": " fmt
#include <linux/init.h>
#include <linux/miscdevice.h>
#include <linux/module.h>
#include <linux/mutex.h>
#include <linux/parser.h>
#include <linux/seq_file.h>
#include "nvme.h"
#include "fabrics.h"

static LIST_HEAD(nvmf_transports);
static DECLARE_RWSEM(nvmf_transports_rwsem);

static LIST_HEAD(nvmf_hosts);
static DEFINE_MUTEX(nvmf_hosts_mutex);

static struct nvmf_host *nvmf_default_host;

static struct nvmf_host *__nvmf_host_find(const char *hostnqn)
{
	struct nvmf_host *host;

	list_for_each_entry(host, &nvmf_hosts, list) {
		if (!strcmp(host->nqn, hostnqn))
			return host;
	}

	return NULL;
}

static struct nvmf_host *nvmf_host_add(const char *hostnqn)
{
	struct nvmf_host *host;

	mutex_lock(&nvmf_hosts_mutex);
	host = __nvmf_host_find(hostnqn);
	if (host) {
		kref_get(&host->ref);
		goto out_unlock;
	}

	host = kmalloc(sizeof(*host), GFP_KERNEL);
	if (!host)
		goto out_unlock;

	kref_init(&host->ref);
	strlcpy(host->nqn, hostnqn, NVMF_NQN_SIZE);

	list_add_tail(&host->list, &nvmf_hosts);
out_unlock:
	mutex_unlock(&nvmf_hosts_mutex);
	return host;
}

static struct nvmf_host *nvmf_host_default(void)
{
	struct nvmf_host *host;

	host = kmalloc(sizeof(*host), GFP_KERNEL);
	if (!host)
		return NULL;

	kref_init(&host->ref);
	uuid_gen(&host->id);
	snprintf(host->nqn, NVMF_NQN_SIZE,
		"nqn.2014-08.org.nvmexpress:uuid:%pUb", &host->id);

	mutex_lock(&nvmf_hosts_mutex);
	list_add_tail(&host->list, &nvmf_hosts);
	mutex_unlock(&nvmf_hosts_mutex);

	return host;
}

static void nvmf_host_destroy(struct kref *ref)
{
	struct nvmf_host *host = container_of(ref, struct nvmf_host, ref);

	mutex_lock(&nvmf_hosts_mutex);
	list_del(&host->list);
	mutex_unlock(&nvmf_hosts_mutex);

	kfree(host);
}

static void nvmf_host_put(struct nvmf_host *host)
{
	if (host)
		kref_put(&host->ref, nvmf_host_destroy);
}

/**
 * nvmf_get_address() -  Get address/port
 * @ctrl:	Host NVMe controller instance which we got the address
 * @buf:	OUTPUT parameter that will contain the address/port
 * @size:	buffer size
 */
int nvmf_get_address(struct nvme_ctrl *ctrl, char *buf, int size)
{
	int len = 0;

	if (ctrl->opts->mask & NVMF_OPT_TRADDR)
		len += snprintf(buf, size, "traddr=%s", ctrl->opts->traddr);
	if (ctrl->opts->mask & NVMF_OPT_TRSVCID)
		len += snprintf(buf + len, size - len, "%strsvcid=%s",
				(len) ? "," : "", ctrl->opts->trsvcid);
	if (ctrl->opts->mask & NVMF_OPT_HOST_TRADDR)
		len += snprintf(buf + len, size - len, "%shost_traddr=%s",
				(len) ? "," : "", ctrl->opts->host_traddr);
	len += snprintf(buf + len, size - len, "\n");

	return len;
}
EXPORT_SYMBOL_GPL(nvmf_get_address);

/**
 * nvmf_reg_read32() -  NVMe Fabrics "Property Get" API function.
 * @ctrl:	Host NVMe controller instance maintaining the admin
 *		queue used to submit the property read command to
 *		the allocated NVMe controller resource on the target system.
 * @off:	Starting offset value of the targeted property
 *		register (see the fabrics section of the NVMe standard).
 * @val:	OUTPUT parameter that will contain the value of
 *		the property after a successful read.
 *
 * Used by the host system to retrieve a 32-bit capsule property value
 * from an NVMe controller on the target system.
 *
 * ("Capsule property" is an "PCIe register concept" applied to the
 * NVMe fabrics space.)
 *
 * Return:
 *	0: successful read
 *	> 0: NVMe error status code
 *	< 0: Linux errno error code
 */
int nvmf_reg_read32(struct nvme_ctrl *ctrl, u32 off, u32 *val)
{
	struct nvme_command cmd;
	union nvme_result res;
	int ret;

	memset(&cmd, 0, sizeof(cmd));
	cmd.prop_get.opcode = nvme_fabrics_command;
	cmd.prop_get.fctype = nvme_fabrics_type_property_get;
	cmd.prop_get.offset = cpu_to_le32(off);

	ret = __nvme_submit_sync_cmd(ctrl->admin_q, &cmd, &res, NULL, 0, 0,
			NVME_QID_ANY, 0, 0);

	if (ret >= 0)
		*val = le64_to_cpu(res.u64);
	if (unlikely(ret != 0))
		dev_err(ctrl->device,
			"Property Get error: %d, offset %#x\n",
			ret > 0 ? ret & ~NVME_SC_DNR : ret, off);

	return ret;
}
EXPORT_SYMBOL_GPL(nvmf_reg_read32);

/**
 * nvmf_reg_read64() -  NVMe Fabrics "Property Get" API function.
 * @ctrl:	Host NVMe controller instance maintaining the admin
 *		queue used to submit the property read command to
 *		the allocated controller resource on the target system.
 * @off:	Starting offset value of the targeted property
 *		register (see the fabrics section of the NVMe standard).
 * @val:	OUTPUT parameter that will contain the value of
 *		the property after a successful read.
 *
 * Used by the host system to retrieve a 64-bit capsule property value
 * from an NVMe controller on the target system.
 *
 * ("Capsule property" is an "PCIe register concept" applied to the
 * NVMe fabrics space.)
 *
 * Return:
 *	0: successful read
 *	> 0: NVMe error status code
 *	< 0: Linux errno error code
 */
int nvmf_reg_read64(struct nvme_ctrl *ctrl, u32 off, u64 *val)
{
	struct nvme_command cmd;
	union nvme_result res;
	int ret;

	memset(&cmd, 0, sizeof(cmd));
	cmd.prop_get.opcode = nvme_fabrics_command;
	cmd.prop_get.fctype = nvme_fabrics_type_property_get;
	cmd.prop_get.attrib = 1;
	cmd.prop_get.offset = cpu_to_le32(off);

	ret = __nvme_submit_sync_cmd(ctrl->admin_q, &cmd, &res, NULL, 0, 0,
			NVME_QID_ANY, 0, 0);

	if (ret >= 0)
		*val = le64_to_cpu(res.u64);
	if (unlikely(ret != 0))
		dev_err(ctrl->device,
			"Property Get error: %d, offset %#x\n",
			ret > 0 ? ret & ~NVME_SC_DNR : ret, off);
	return ret;
}
EXPORT_SYMBOL_GPL(nvmf_reg_read64);

/**
 * nvmf_reg_write32() -  NVMe Fabrics "Property Write" API function.
 * @ctrl:	Host NVMe controller instance maintaining the admin
 *		queue used to submit the property read command to
 *		the allocated NVMe controller resource on the target system.
 * @off:	Starting offset value of the targeted property
 *		register (see the fabrics section of the NVMe standard).
 * @val:	Input parameter that contains the value to be
 *		written to the property.
 *
 * Used by the NVMe host system to write a 32-bit capsule property value
 * to an NVMe controller on the target system.
 *
 * ("Capsule property" is an "PCIe register concept" applied to the
 * NVMe fabrics space.)
 *
 * Return:
 *	0: successful write
 *	> 0: NVMe error status code
 *	< 0: Linux errno error code
 */
int nvmf_reg_write32(struct nvme_ctrl *ctrl, u32 off, u32 val)
{
	struct nvme_command cmd;
	int ret;

	memset(&cmd, 0, sizeof(cmd));
	cmd.prop_set.opcode = nvme_fabrics_command;
	cmd.prop_set.fctype = nvme_fabrics_type_property_set;
	cmd.prop_set.attrib = 0;
	cmd.prop_set.offset = cpu_to_le32(off);
	cmd.prop_set.value = cpu_to_le64(val);

	ret = __nvme_submit_sync_cmd(ctrl->admin_q, &cmd, NULL, NULL, 0, 0,
			NVME_QID_ANY, 0, 0);
	if (unlikely(ret))
		dev_err(ctrl->device,
			"Property Set error: %d, offset %#x\n",
			ret > 0 ? ret & ~NVME_SC_DNR : ret, off);
	return ret;
}
EXPORT_SYMBOL_GPL(nvmf_reg_write32);

/**
 * nvmf_log_connect_error() - Error-parsing-diagnostic print
 * out function for connect() errors.
 *
 * @ctrl: the specific /dev/nvmeX device that had the error.
 *
 * @errval: Error code to be decoded in a more human-friendly
 *	    printout.
 *
 * @offset: For use with the NVMe error code NVME_SC_CONNECT_INVALID_PARAM.
 *
 * @cmd: This is the SQE portion of a submission capsule.
 *
 * @data: This is the "Data" portion of a submission capsule.
 */
static void nvmf_log_connect_error(struct nvme_ctrl *ctrl,
		int errval, int offset, struct nvme_command *cmd,
		struct nvmf_connect_data *data)
{
	int err_sctype = errval & (~NVME_SC_DNR);

	switch (err_sctype) {

	case (NVME_SC_CONNECT_INVALID_PARAM):
		if (offset >> 16) {
			char *inv_data = "Connect Invalid Data Parameter";

			switch (offset & 0xffff) {
			case (offsetof(struct nvmf_connect_data, cntlid)):
				dev_err(ctrl->device,
					"%s, cntlid: %d\n",
					inv_data, data->cntlid);
				break;
			case (offsetof(struct nvmf_connect_data, hostnqn)):
				dev_err(ctrl->device,
					"%s, hostnqn \"%s\"\n",
					inv_data, data->hostnqn);
				break;
			case (offsetof(struct nvmf_connect_data, subsysnqn)):
				dev_err(ctrl->device,
					"%s, subsysnqn \"%s\"\n",
					inv_data, data->subsysnqn);
				break;
			default:
				dev_err(ctrl->device,
					"%s, starting byte offset: %d\n",
				       inv_data, offset & 0xffff);
				break;
			}
		} else {
			char *inv_sqe = "Connect Invalid SQE Parameter";

			switch (offset) {
			case (offsetof(struct nvmf_connect_command, qid)):
				dev_err(ctrl->device,
				       "%s, qid %d\n",
					inv_sqe, cmd->connect.qid);
				break;
			default:
				dev_err(ctrl->device,
					"%s, starting byte offset: %d\n",
					inv_sqe, offset);
			}
		}
		break;

	case NVME_SC_CONNECT_INVALID_HOST:
		dev_err(ctrl->device,
			"Connect for subsystem %s is not allowed, hostnqn: %s\n",
			data->subsysnqn, data->hostnqn);
		break;

	case NVME_SC_CONNECT_CTRL_BUSY:
		dev_err(ctrl->device,
			"Connect command failed: controller is busy or not available\n");
		break;

	case NVME_SC_CONNECT_FORMAT:
		dev_err(ctrl->device,
			"Connect incompatible format: %d",
			cmd->connect.recfmt);
		break;

	default:
		dev_err(ctrl->device,
			"Connect command failed, error wo/DNR bit: %d\n",
			err_sctype);
		break;
	} /* switch (err_sctype) */
}

/**
 * nvmf_connect_admin_queue() - NVMe Fabrics Admin Queue "Connect"
 *				API function.
 * @ctrl:	Host nvme controller instance used to request
 *              a new NVMe controller allocation on the target
 *              system and  establish an NVMe Admin connection to
 *              that controller.
 *
 * This function enables an NVMe host device to request a new allocation of
 * an NVMe controller resource on a target system as well establish a
 * fabrics-protocol connection of the NVMe Admin queue between the
 * host system device and the allocated NVMe controller on the
 * target system via a NVMe Fabrics "Connect" command.
 *
 * Return:
 *	0: success
 *	> 0: NVMe error status code
 *	< 0: Linux errno error code
 *
 */
int nvmf_connect_admin_queue(struct nvme_ctrl *ctrl)
{
	struct nvme_command cmd;
	union nvme_result res;
	struct nvmf_connect_data *data;
	int ret;

	memset(&cmd, 0, sizeof(cmd));
	cmd.connect.opcode = nvme_fabrics_command;
	cmd.connect.fctype = nvme_fabrics_type_connect;
	cmd.connect.qid = 0;
	cmd.connect.sqsize = cpu_to_le16(NVME_AQ_DEPTH - 1);

	/*
	 * Set keep-alive timeout in seconds granularity (ms * 1000)
	 * and add a grace period for controller kato enforcement
	 */
	cmd.connect.kato = ctrl->opts->discovery_nqn ? 0 :
		cpu_to_le32((ctrl->kato + NVME_KATO_GRACE) * 1000);

	data = kzalloc(sizeof(*data), GFP_KERNEL);
	if (!data)
		return -ENOMEM;

	uuid_copy(&data->hostid, &ctrl->opts->host->id);
	data->cntlid = cpu_to_le16(0xffff);
	strncpy(data->subsysnqn, ctrl->opts->subsysnqn, NVMF_NQN_SIZE);
	strncpy(data->hostnqn, ctrl->opts->host->nqn, NVMF_NQN_SIZE);

	ret = __nvme_submit_sync_cmd(ctrl->admin_q, &cmd, &res,
			data, sizeof(*data), 0, NVME_QID_ANY, 1,
			BLK_MQ_REQ_RESERVED | BLK_MQ_REQ_NOWAIT);
	if (ret) {
		nvmf_log_connect_error(ctrl, ret, le32_to_cpu(res.u32),
				       &cmd, data);
		goto out_free_data;
	}

	ctrl->cntlid = le16_to_cpu(res.u16);

out_free_data:
	kfree(data);
	return ret;
}
EXPORT_SYMBOL_GPL(nvmf_connect_admin_queue);

/**
 * nvmf_connect_io_queue() - NVMe Fabrics I/O Queue "Connect"
 *			     API function.
 * @ctrl:	Host nvme controller instance used to establish an
 *		NVMe I/O queue connection to the already allocated NVMe
 *		controller on the target system.
 * @qid:	NVMe I/O queue number for the new I/O connection between
 *		host and target (note qid == 0 is illegal as this is
 *		the Admin queue, per NVMe standard).
 *
 * This function issues a fabrics-protocol connection
 * of a NVMe I/O queue (via NVMe Fabrics "Connect" command)
 * between the host system device and the allocated NVMe controller
 * on the target system.
 *
 * Return:
 *	0: success
 *	> 0: NVMe error status code
 *	< 0: Linux errno error code
 */
int nvmf_connect_io_queue(struct nvme_ctrl *ctrl, u16 qid)
{
	struct nvme_command cmd;
	struct nvmf_connect_data *data;
	union nvme_result res;
	int ret;

	memset(&cmd, 0, sizeof(cmd));
	cmd.connect.opcode = nvme_fabrics_command;
	cmd.connect.fctype = nvme_fabrics_type_connect;
	cmd.connect.qid = cpu_to_le16(qid);
	cmd.connect.sqsize = cpu_to_le16(ctrl->sqsize);

	data = kzalloc(sizeof(*data), GFP_KERNEL);
	if (!data)
		return -ENOMEM;

	uuid_copy(&data->hostid, &ctrl->opts->host->id);
	data->cntlid = cpu_to_le16(ctrl->cntlid);
	strncpy(data->subsysnqn, ctrl->opts->subsysnqn, NVMF_NQN_SIZE);
	strncpy(data->hostnqn, ctrl->opts->host->nqn, NVMF_NQN_SIZE);

	ret = __nvme_submit_sync_cmd(ctrl->connect_q, &cmd, &res,
			data, sizeof(*data), 0, qid, 1,
			BLK_MQ_REQ_RESERVED | BLK_MQ_REQ_NOWAIT);
	if (ret) {
		nvmf_log_connect_error(ctrl, ret, le32_to_cpu(res.u32),
				       &cmd, data);
	}
	kfree(data);
	return ret;
}
EXPORT_SYMBOL_GPL(nvmf_connect_io_queue);

bool nvmf_should_reconnect(struct nvme_ctrl *ctrl)
{
	if (ctrl->opts->max_reconnects == -1 ||
	    ctrl->nr_reconnects < ctrl->opts->max_reconnects)
		return true;

	return false;
}
EXPORT_SYMBOL_GPL(nvmf_should_reconnect);

/**
 * nvmf_register_transport() - NVMe Fabrics Library registration function.
 * @ops:	Transport ops instance to be registered to the
 *		common fabrics library.
 *
 * API function that registers the type of specific transport fabric
 * being implemented to the common NVMe fabrics library. Part of
 * the overall init sequence of starting up a fabrics driver.
 */
int nvmf_register_transport(struct nvmf_transport_ops *ops)
{
	if (!ops->create_ctrl)
		return -EINVAL;

	down_write(&nvmf_transports_rwsem);
	list_add_tail(&ops->entry, &nvmf_transports);
	up_write(&nvmf_transports_rwsem);

	return 0;
}
EXPORT_SYMBOL_GPL(nvmf_register_transport);

/**
 * nvmf_unregister_transport() - NVMe Fabrics Library unregistration function.
 * @ops:	Transport ops instance to be unregistered from the
 *		common fabrics library.
 *
 * Fabrics API function that unregisters the type of specific transport
 * fabric being implemented from the common NVMe fabrics library.
 * Part of the overall exit sequence of unloading the implemented driver.
 */
void nvmf_unregister_transport(struct nvmf_transport_ops *ops)
{
	down_write(&nvmf_transports_rwsem);
	list_del(&ops->entry);
	up_write(&nvmf_transports_rwsem);
}
EXPORT_SYMBOL_GPL(nvmf_unregister_transport);

static struct nvmf_transport_ops *nvmf_lookup_transport(
		struct nvmf_ctrl_options *opts)
{
	struct nvmf_transport_ops *ops;

	lockdep_assert_held(&nvmf_transports_rwsem);

	list_for_each_entry(ops, &nvmf_transports, entry) {
		if (strcmp(ops->name, opts->transport) == 0)
			return ops;
	}

	return NULL;
}

/*
 * For something we're not in a state to send to the device the default action
 * is to busy it and retry it after the controller state is recovered.  However,
 * if the controller is deleting or if anything is marked for failfast or
 * nvme multipath it is immediately failed.
 *
 * Note: commands used to initialize the controller will be marked for failfast.
 * Note: nvme cli/ioctl commands are marked for failfast.
 */
blk_status_t nvmf_fail_nonready_command(struct nvme_ctrl *ctrl,
		struct request *rq)
{
	if (ctrl->state != NVME_CTRL_DELETING &&
	    ctrl->state != NVME_CTRL_DEAD &&
	    !blk_noretry_request(rq) && !(rq->cmd_flags & REQ_NVME_MPATH))
		return BLK_STS_RESOURCE;

	nvme_req(rq)->status = NVME_SC_HOST_PATH_ERROR;
	blk_mq_start_request(rq);
	nvme_complete_rq(rq);
	return BLK_STS_OK;
}
EXPORT_SYMBOL_GPL(nvmf_fail_nonready_command);

bool __nvmf_check_ready(struct nvme_ctrl *ctrl, struct request *rq,
		bool queue_live)
{
	struct nvme_request *req = nvme_req(rq);

	/*
	 * If we are in some state of setup or teardown only allow
	 * internally generated commands.
	 */
	if (!blk_rq_is_passthrough(rq) || (req->flags & NVME_REQ_USERCMD))
		return false;

	/*
	 * Only allow commands on a live queue, except for the connect command,
	 * which is require to set the queue live in the appropinquate states.
	 */
	switch (ctrl->state) {
	case NVME_CTRL_NEW:
	case NVME_CTRL_CONNECTING:
		if (req->cmd->common.opcode == nvme_fabrics_command &&
		    req->cmd->fabrics.fctype == nvme_fabrics_type_connect)
			return true;
		break;
	default:
		break;
	case NVME_CTRL_DEAD:
		return false;
	}

	return queue_live;
}
EXPORT_SYMBOL_GPL(__nvmf_check_ready);

static const match_table_t opt_tokens = {
	{ NVMF_OPT_TRANSPORT,		"transport=%s"		},
	{ NVMF_OPT_TRADDR,		"traddr=%s"		},
	{ NVMF_OPT_TRSVCID,		"trsvcid=%s"		},
	{ NVMF_OPT_NQN,			"nqn=%s"		},
	{ NVMF_OPT_QUEUE_SIZE,		"queue_size=%d"		},
	{ NVMF_OPT_NR_IO_QUEUES,	"nr_io_queues=%d"	},
	{ NVMF_OPT_RECONNECT_DELAY,	"reconnect_delay=%d"	},
	{ NVMF_OPT_CTRL_LOSS_TMO,	"ctrl_loss_tmo=%d"	},
	{ NVMF_OPT_KATO,		"keep_alive_tmo=%d"	},
	{ NVMF_OPT_HOSTNQN,		"hostnqn=%s"		},
	{ NVMF_OPT_HOST_TRADDR,		"host_traddr=%s"	},
	{ NVMF_OPT_HOST_ID,		"hostid=%s"		},
	{ NVMF_OPT_DUP_CONNECT,		"duplicate_connect"	},
	{ NVMF_OPT_ERR,			NULL			}
};

static int nvmf_parse_options(struct nvmf_ctrl_options *opts,
		const char *buf)
{
	substring_t args[MAX_OPT_ARGS];
	char *options, *o, *p;
	int token, ret = 0;
	size_t nqnlen  = 0;
	int ctrl_loss_tmo = NVMF_DEF_CTRL_LOSS_TMO;
	uuid_t hostid;

	/* Set defaults */
	opts->queue_size = NVMF_DEF_QUEUE_SIZE;
	opts->nr_io_queues = num_online_cpus();
	opts->reconnect_delay = NVMF_DEF_RECONNECT_DELAY;
	opts->kato = NVME_DEFAULT_KATO;
	opts->duplicate_connect = false;

	options = o = kstrdup(buf, GFP_KERNEL);
	if (!options)
		return -ENOMEM;

	uuid_gen(&hostid);

	while ((p = strsep(&o, ",\n")) != NULL) {
		if (!*p)
			continue;

		token = match_token(p, opt_tokens, args);
		opts->mask |= token;
		switch (token) {
		case NVMF_OPT_TRANSPORT:
			p = match_strdup(args);
			if (!p) {
				ret = -ENOMEM;
				goto out;
			}
			kfree(opts->transport);
			opts->transport = p;
			break;
		case NVMF_OPT_NQN:
			p = match_strdup(args);
			if (!p) {
				ret = -ENOMEM;
				goto out;
			}
			kfree(opts->subsysnqn);
			opts->subsysnqn = p;
			nqnlen = strlen(opts->subsysnqn);
			if (nqnlen >= NVMF_NQN_SIZE) {
				pr_err("%s needs to be < %d bytes\n",
					opts->subsysnqn, NVMF_NQN_SIZE);
				ret = -EINVAL;
				goto out;
			}
			opts->discovery_nqn =
				!(strcmp(opts->subsysnqn,
					 NVME_DISC_SUBSYS_NAME));
<<<<<<< HEAD
			if (opts->discovery_nqn) {
				opts->kato = 0;
				opts->nr_io_queues = 0;
			}
=======
>>>>>>> e021bb4f
			break;
		case NVMF_OPT_TRADDR:
			p = match_strdup(args);
			if (!p) {
				ret = -ENOMEM;
				goto out;
			}
			kfree(opts->traddr);
			opts->traddr = p;
			break;
		case NVMF_OPT_TRSVCID:
			p = match_strdup(args);
			if (!p) {
				ret = -ENOMEM;
				goto out;
			}
			kfree(opts->trsvcid);
			opts->trsvcid = p;
			break;
		case NVMF_OPT_QUEUE_SIZE:
			if (match_int(args, &token)) {
				ret = -EINVAL;
				goto out;
			}
			if (token < NVMF_MIN_QUEUE_SIZE ||
			    token > NVMF_MAX_QUEUE_SIZE) {
				pr_err("Invalid queue_size %d\n", token);
				ret = -EINVAL;
				goto out;
			}
			opts->queue_size = token;
			break;
		case NVMF_OPT_NR_IO_QUEUES:
			if (match_int(args, &token)) {
				ret = -EINVAL;
				goto out;
			}
			if (token <= 0) {
				pr_err("Invalid number of IOQs %d\n", token);
				ret = -EINVAL;
				goto out;
			}
			if (opts->discovery_nqn) {
				pr_debug("Ignoring nr_io_queues value for discovery controller\n");
				break;
			}

			opts->nr_io_queues = min_t(unsigned int,
					num_online_cpus(), token);
			break;
		case NVMF_OPT_KATO:
			if (match_int(args, &token)) {
				ret = -EINVAL;
				goto out;
			}

			if (token < 0) {
				pr_err("Invalid keep_alive_tmo %d\n", token);
				ret = -EINVAL;
				goto out;
			} else if (token == 0 && !opts->discovery_nqn) {
				/* Allowed for debug */
				pr_warn("keep_alive_tmo 0 won't execute keep alives!!!\n");
			}
			opts->kato = token;

			if (opts->discovery_nqn && opts->kato) {
				pr_err("Discovery controllers cannot accept KATO != 0\n");
				ret = -EINVAL;
				goto out;
			}

			break;
		case NVMF_OPT_CTRL_LOSS_TMO:
			if (match_int(args, &token)) {
				ret = -EINVAL;
				goto out;
			}

			if (token < 0)
				pr_warn("ctrl_loss_tmo < 0 will reconnect forever\n");
			ctrl_loss_tmo = token;
			break;
		case NVMF_OPT_HOSTNQN:
			if (opts->host) {
				pr_err("hostnqn already user-assigned: %s\n",
				       opts->host->nqn);
				ret = -EADDRINUSE;
				goto out;
			}
			p = match_strdup(args);
			if (!p) {
				ret = -ENOMEM;
				goto out;
			}
			nqnlen = strlen(p);
			if (nqnlen >= NVMF_NQN_SIZE) {
				pr_err("%s needs to be < %d bytes\n",
					p, NVMF_NQN_SIZE);
				kfree(p);
				ret = -EINVAL;
				goto out;
			}
			nvmf_host_put(opts->host);
			opts->host = nvmf_host_add(p);
			kfree(p);
			if (!opts->host) {
				ret = -ENOMEM;
				goto out;
			}
			break;
		case NVMF_OPT_RECONNECT_DELAY:
			if (match_int(args, &token)) {
				ret = -EINVAL;
				goto out;
			}
			if (token <= 0) {
				pr_err("Invalid reconnect_delay %d\n", token);
				ret = -EINVAL;
				goto out;
			}
			opts->reconnect_delay = token;
			break;
		case NVMF_OPT_HOST_TRADDR:
			p = match_strdup(args);
			if (!p) {
				ret = -ENOMEM;
				goto out;
			}
			kfree(opts->host_traddr);
			opts->host_traddr = p;
			break;
		case NVMF_OPT_HOST_ID:
			p = match_strdup(args);
			if (!p) {
				ret = -ENOMEM;
				goto out;
			}
			ret = uuid_parse(p, &hostid);
			if (ret) {
				pr_err("Invalid hostid %s\n", p);
				ret = -EINVAL;
				kfree(p);
				goto out;
			}
			kfree(p);
			break;
		case NVMF_OPT_DUP_CONNECT:
			opts->duplicate_connect = true;
			break;
		default:
			pr_warn("unknown parameter or missing value '%s' in ctrl creation request\n",
				p);
			ret = -EINVAL;
			goto out;
		}
	}

	if (opts->discovery_nqn) {
		opts->kato = 0;
		opts->nr_io_queues = 0;
		opts->duplicate_connect = true;
	}
	if (ctrl_loss_tmo < 0)
		opts->max_reconnects = -1;
	else
		opts->max_reconnects = DIV_ROUND_UP(ctrl_loss_tmo,
						opts->reconnect_delay);

	if (!opts->host) {
		kref_get(&nvmf_default_host->ref);
		opts->host = nvmf_default_host;
	}

	uuid_copy(&opts->host->id, &hostid);

out:
	kfree(options);
	return ret;
}

static int nvmf_check_required_opts(struct nvmf_ctrl_options *opts,
		unsigned int required_opts)
{
	if ((opts->mask & required_opts) != required_opts) {
		int i;

		for (i = 0; i < ARRAY_SIZE(opt_tokens); i++) {
			if ((opt_tokens[i].token & required_opts) &&
			    !(opt_tokens[i].token & opts->mask)) {
				pr_warn("missing parameter '%s'\n",
					opt_tokens[i].pattern);
			}
		}

		return -EINVAL;
	}

	return 0;
}

static int nvmf_check_allowed_opts(struct nvmf_ctrl_options *opts,
		unsigned int allowed_opts)
{
	if (opts->mask & ~allowed_opts) {
		int i;

		for (i = 0; i < ARRAY_SIZE(opt_tokens); i++) {
			if ((opt_tokens[i].token & opts->mask) &&
			    (opt_tokens[i].token & ~allowed_opts)) {
				pr_warn("invalid parameter '%s'\n",
					opt_tokens[i].pattern);
			}
		}

		return -EINVAL;
	}

	return 0;
}

void nvmf_free_options(struct nvmf_ctrl_options *opts)
{
	nvmf_host_put(opts->host);
	kfree(opts->transport);
	kfree(opts->traddr);
	kfree(opts->trsvcid);
	kfree(opts->subsysnqn);
	kfree(opts->host_traddr);
	kfree(opts);
}
EXPORT_SYMBOL_GPL(nvmf_free_options);

#define NVMF_REQUIRED_OPTS	(NVMF_OPT_TRANSPORT | NVMF_OPT_NQN)
#define NVMF_ALLOWED_OPTS	(NVMF_OPT_QUEUE_SIZE | NVMF_OPT_NR_IO_QUEUES | \
				 NVMF_OPT_KATO | NVMF_OPT_HOSTNQN | \
				 NVMF_OPT_HOST_ID | NVMF_OPT_DUP_CONNECT)

static struct nvme_ctrl *
nvmf_create_ctrl(struct device *dev, const char *buf, size_t count)
{
	struct nvmf_ctrl_options *opts;
	struct nvmf_transport_ops *ops;
	struct nvme_ctrl *ctrl;
	int ret;

	opts = kzalloc(sizeof(*opts), GFP_KERNEL);
	if (!opts)
		return ERR_PTR(-ENOMEM);

	ret = nvmf_parse_options(opts, buf);
	if (ret)
		goto out_free_opts;


	request_module("nvme-%s", opts->transport);

	/*
	 * Check the generic options first as we need a valid transport for
	 * the lookup below.  Then clear the generic flags so that transport
	 * drivers don't have to care about them.
	 */
	ret = nvmf_check_required_opts(opts, NVMF_REQUIRED_OPTS);
	if (ret)
		goto out_free_opts;
	opts->mask &= ~NVMF_REQUIRED_OPTS;

	down_read(&nvmf_transports_rwsem);
	ops = nvmf_lookup_transport(opts);
	if (!ops) {
		pr_info("no handler found for transport %s.\n",
			opts->transport);
		ret = -EINVAL;
		goto out_unlock;
	}

	if (!try_module_get(ops->module)) {
		ret = -EBUSY;
		goto out_unlock;
	}
	up_read(&nvmf_transports_rwsem);

	ret = nvmf_check_required_opts(opts, ops->required_opts);
	if (ret)
		goto out_module_put;
	ret = nvmf_check_allowed_opts(opts, NVMF_ALLOWED_OPTS |
				ops->allowed_opts | ops->required_opts);
	if (ret)
		goto out_module_put;

	ctrl = ops->create_ctrl(dev, opts);
	if (IS_ERR(ctrl)) {
		ret = PTR_ERR(ctrl);
		goto out_module_put;
	}

	module_put(ops->module);
	return ctrl;

out_module_put:
	module_put(ops->module);
	goto out_free_opts;
out_unlock:
	up_read(&nvmf_transports_rwsem);
out_free_opts:
	nvmf_free_options(opts);
	return ERR_PTR(ret);
}

static struct class *nvmf_class;
static struct device *nvmf_device;
static DEFINE_MUTEX(nvmf_dev_mutex);

static ssize_t nvmf_dev_write(struct file *file, const char __user *ubuf,
		size_t count, loff_t *pos)
{
	struct seq_file *seq_file = file->private_data;
	struct nvme_ctrl *ctrl;
	const char *buf;
	int ret = 0;

	if (count > PAGE_SIZE)
		return -ENOMEM;

	buf = memdup_user_nul(ubuf, count);
	if (IS_ERR(buf))
		return PTR_ERR(buf);

	mutex_lock(&nvmf_dev_mutex);
	if (seq_file->private) {
		ret = -EINVAL;
		goto out_unlock;
	}

	ctrl = nvmf_create_ctrl(nvmf_device, buf, count);
	if (IS_ERR(ctrl)) {
		ret = PTR_ERR(ctrl);
		goto out_unlock;
	}

	seq_file->private = ctrl;

out_unlock:
	mutex_unlock(&nvmf_dev_mutex);
	kfree(buf);
	return ret ? ret : count;
}

static int nvmf_dev_show(struct seq_file *seq_file, void *private)
{
	struct nvme_ctrl *ctrl;
	int ret = 0;

	mutex_lock(&nvmf_dev_mutex);
	ctrl = seq_file->private;
	if (!ctrl) {
		ret = -EINVAL;
		goto out_unlock;
	}

	seq_printf(seq_file, "instance=%d,cntlid=%d\n",
			ctrl->instance, ctrl->cntlid);

out_unlock:
	mutex_unlock(&nvmf_dev_mutex);
	return ret;
}

static int nvmf_dev_open(struct inode *inode, struct file *file)
{
	/*
	 * The miscdevice code initializes file->private_data, but doesn't
	 * make use of it later.
	 */
	file->private_data = NULL;
	return single_open(file, nvmf_dev_show, NULL);
}

static int nvmf_dev_release(struct inode *inode, struct file *file)
{
	struct seq_file *seq_file = file->private_data;
	struct nvme_ctrl *ctrl = seq_file->private;

	if (ctrl)
		nvme_put_ctrl(ctrl);
	return single_release(inode, file);
}

static const struct file_operations nvmf_dev_fops = {
	.owner		= THIS_MODULE,
	.write		= nvmf_dev_write,
	.read		= seq_read,
	.open		= nvmf_dev_open,
	.release	= nvmf_dev_release,
};

static struct miscdevice nvmf_misc = {
	.minor		= MISC_DYNAMIC_MINOR,
	.name           = "nvme-fabrics",
	.fops		= &nvmf_dev_fops,
};

static int __init nvmf_init(void)
{
	int ret;

	nvmf_default_host = nvmf_host_default();
	if (!nvmf_default_host)
		return -ENOMEM;

	nvmf_class = class_create(THIS_MODULE, "nvme-fabrics");
	if (IS_ERR(nvmf_class)) {
		pr_err("couldn't register class nvme-fabrics\n");
		ret = PTR_ERR(nvmf_class);
		goto out_free_host;
	}

	nvmf_device =
		device_create(nvmf_class, NULL, MKDEV(0, 0), NULL, "ctl");
	if (IS_ERR(nvmf_device)) {
		pr_err("couldn't create nvme-fabris device!\n");
		ret = PTR_ERR(nvmf_device);
		goto out_destroy_class;
	}

	ret = misc_register(&nvmf_misc);
	if (ret) {
		pr_err("couldn't register misc device: %d\n", ret);
		goto out_destroy_device;
	}

	return 0;

out_destroy_device:
	device_destroy(nvmf_class, MKDEV(0, 0));
out_destroy_class:
	class_destroy(nvmf_class);
out_free_host:
	nvmf_host_put(nvmf_default_host);
	return ret;
}

static void __exit nvmf_exit(void)
{
	misc_deregister(&nvmf_misc);
	device_destroy(nvmf_class, MKDEV(0, 0));
	class_destroy(nvmf_class);
	nvmf_host_put(nvmf_default_host);

	BUILD_BUG_ON(sizeof(struct nvmf_connect_command) != 64);
	BUILD_BUG_ON(sizeof(struct nvmf_property_get_command) != 64);
	BUILD_BUG_ON(sizeof(struct nvmf_property_set_command) != 64);
	BUILD_BUG_ON(sizeof(struct nvmf_connect_data) != 1024);
}

MODULE_LICENSE("GPL v2");

module_init(nvmf_init);
module_exit(nvmf_exit);<|MERGE_RESOLUTION|>--- conflicted
+++ resolved
@@ -667,13 +667,6 @@
 			opts->discovery_nqn =
 				!(strcmp(opts->subsysnqn,
 					 NVME_DISC_SUBSYS_NAME));
-<<<<<<< HEAD
-			if (opts->discovery_nqn) {
-				opts->kato = 0;
-				opts->nr_io_queues = 0;
-			}
-=======
->>>>>>> e021bb4f
 			break;
 		case NVMF_OPT_TRADDR:
 			p = match_strdup(args);
