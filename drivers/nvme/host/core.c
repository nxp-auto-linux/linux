--- conflicted
+++ resolved
@@ -3007,11 +3007,7 @@
 
 	down_read(&ctrl->namespaces_rwsem);
 	list_for_each_entry(ns, &ctrl->namespaces, list) {
-<<<<<<< HEAD
-		if (ns->ns_id == nsid) {
-=======
 		if (ns->head->ns_id == nsid) {
->>>>>>> e021bb4f
 			if (!kref_get_unless_zero(&ns->kref))
 				continue;
 			ret = ns;
