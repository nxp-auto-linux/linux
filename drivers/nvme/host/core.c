--- conflicted
+++ resolved
@@ -965,21 +965,14 @@
 		return;
 	}
 
-<<<<<<< HEAD
-=======
 	ctrl->comp_seen = false;
->>>>>>> fa578e9d
 	spin_lock_irqsave(&ctrl->lock, flags);
 	if (ctrl->state == NVME_CTRL_LIVE ||
 	    ctrl->state == NVME_CTRL_CONNECTING)
 		startka = true;
 	spin_unlock_irqrestore(&ctrl->lock, flags);
 	if (startka)
-<<<<<<< HEAD
-		schedule_delayed_work(&ctrl->ka_work, ctrl->kato * HZ);
-=======
 		queue_delayed_work(nvme_wq, &ctrl->ka_work, ctrl->kato * HZ);
->>>>>>> fa578e9d
 }
 
 static int nvme_keep_alive(struct nvme_ctrl *ctrl)
@@ -1340,12 +1333,9 @@
 	 */
 	if (effects & (NVME_CMD_EFFECTS_LBCC | NVME_CMD_EFFECTS_CSE_MASK)) {
 		mutex_lock(&ctrl->scan_lock);
-<<<<<<< HEAD
-=======
 		mutex_lock(&ctrl->subsys->lock);
 		nvme_mpath_start_freeze(ctrl->subsys);
 		nvme_mpath_wait_freeze(ctrl->subsys);
->>>>>>> fa578e9d
 		nvme_start_freeze(ctrl);
 		nvme_wait_freeze(ctrl);
 	}
@@ -1374,12 +1364,9 @@
 		nvme_update_formats(ctrl);
 	if (effects & (NVME_CMD_EFFECTS_LBCC | NVME_CMD_EFFECTS_CSE_MASK)) {
 		nvme_unfreeze(ctrl);
-<<<<<<< HEAD
-=======
 		nvme_mpath_unfreeze(ctrl->subsys);
 		mutex_unlock(&ctrl->subsys->lock);
 		nvme_remove_invalid_namespaces(ctrl, NVME_NSID_ALL);
->>>>>>> fa578e9d
 		mutex_unlock(&ctrl->scan_lock);
 	}
 	if (effects & NVME_CMD_EFFECTS_CCC)
@@ -1513,58 +1500,6 @@
 		srcu_read_unlock(&head->srcu, idx);
 }
 
-<<<<<<< HEAD
-static int nvme_ioctl(struct block_device *bdev, fmode_t mode,
-		unsigned int cmd, unsigned long arg)
-{
-	struct nvme_ns_head *head = NULL;
-	void __user *argp = (void __user *)arg;
-	struct nvme_ns *ns;
-	int srcu_idx, ret;
-
-	ns = nvme_get_ns_from_disk(bdev->bd_disk, &head, &srcu_idx);
-	if (unlikely(!ns))
-		return -EWOULDBLOCK;
-
-	/*
-	 * Handle ioctls that apply to the controller instead of the namespace
-	 * seperately and drop the ns SRCU reference early.  This avoids a
-	 * deadlock when deleting namespaces using the passthrough interface.
-	 */
-	if (cmd == NVME_IOCTL_ADMIN_CMD || is_sed_ioctl(cmd)) {
-		struct nvme_ctrl *ctrl = ns->ctrl;
-
-		nvme_get_ctrl(ns->ctrl);
-		nvme_put_ns_from_disk(head, srcu_idx);
-
-		if (cmd == NVME_IOCTL_ADMIN_CMD)
-			ret = nvme_user_cmd(ctrl, NULL, argp);
-		else
-			ret = sed_ioctl(ctrl->opal_dev, cmd, argp);
-
-		nvme_put_ctrl(ctrl);
-		return ret;
-	}
-
-	switch (cmd) {
-	case NVME_IOCTL_ID:
-		force_successful_syscall_return();
-		ret = ns->head->ns_id;
-		break;
-	case NVME_IOCTL_IO_CMD:
-		ret = nvme_user_cmd(ns->ctrl, ns, argp);
-		break;
-	case NVME_IOCTL_SUBMIT_IO:
-		ret = nvme_submit_io(ns, argp);
-		break;
-	default:
-		if (ns->ndev)
-			ret = nvme_nvm_ioctl(ns, cmd, arg);
-		else
-			ret = -ENOTTY;
-	}
-
-=======
 static bool is_ctrl_ioctl(unsigned int cmd)
 {
 	if (cmd == NVME_IOCTL_ADMIN_CMD || cmd == NVME_IOCTL_ADMIN64_CMD)
@@ -1641,7 +1576,6 @@
 			ret = -ENOTTY;
 	}
 
->>>>>>> fa578e9d
 	nvme_put_ns_from_disk(head, srcu_idx);
 	return ret;
 }
@@ -1912,10 +1846,7 @@
 	if (ns->head->disk) {
 		nvme_update_disk_info(ns->head->disk, ns, id);
 		blk_queue_stack_limits(ns->head->disk->queue, ns->queue);
-<<<<<<< HEAD
-=======
 		revalidate_disk(ns->head->disk);
->>>>>>> fa578e9d
 	}
 #endif
 }
@@ -4050,10 +3981,7 @@
 
 void nvme_uninit_ctrl(struct nvme_ctrl *ctrl)
 {
-<<<<<<< HEAD
-=======
 	nvme_fault_inject_fini(&ctrl->fault_inject);
->>>>>>> fa578e9d
 	dev_pm_qos_hide_latency_tolerance(ctrl->device);
 	cdev_device_del(&ctrl->cdev, ctrl->device);
 }
