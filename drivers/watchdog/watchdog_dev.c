--- conflicted
+++ resolved
@@ -156,12 +156,8 @@
 		ktime_t t = watchdog_next_keepalive(wdd);
 
 		if (t > 0)
-<<<<<<< HEAD
-			hrtimer_start(&wd_data->timer, t, HRTIMER_MODE_REL_HARD);
-=======
 			hrtimer_start(&wd_data->timer, t,
 				      HRTIMER_MODE_REL_HARD);
->>>>>>> fa578e9d
 	} else {
 		hrtimer_cancel(&wd_data->timer);
 	}
@@ -1036,12 +1032,8 @@
 		__module_get(wdd->ops->owner);
 		get_device(&wd_data->dev);
 		if (handle_boot_enabled)
-<<<<<<< HEAD
-			hrtimer_start(&wd_data->timer, 0, HRTIMER_MODE_REL_HARD);
-=======
 			hrtimer_start(&wd_data->timer, 0,
 				      HRTIMER_MODE_REL_HARD);
->>>>>>> fa578e9d
 		else
 			pr_info("watchdog%d running and kernel based pre-userspace handler disabled\n",
 				wdd->id);
