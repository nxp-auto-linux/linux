--- conflicted
+++ resolved
@@ -252,11 +252,6 @@
 		wdt->ctrl |= WDT_CTRL_WDT_EXT;
 	if (of_property_read_bool(np, "aspeed,alt-boot"))
 		wdt->ctrl |= WDT_CTRL_BOOT_SECONDARY;
-<<<<<<< HEAD
-
-	writel(wdt->ctrl, wdt->base + WDT_CTRL);
-=======
->>>>>>> e021bb4f
 
 	if (readl(wdt->base + WDT_CTRL) & WDT_CTRL_ENABLE)  {
 		/*
