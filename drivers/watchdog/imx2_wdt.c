// SPDX-License-Identifier: GPL-2.0
/*
 * Watchdog driver for IMX2 and later processors
 *
 *  Copyright (C) 2010 Wolfram Sang, Pengutronix e.K. <w.sang@pengutronix.de>
 *  Copyright (C) 2014 Freescale Semiconductor, Inc.
 *
 * some parts adapted by similar drivers from Darius Augulis and Vladimir
 * Zapolskiy, additional improvements by Wim Van Sebroeck.
 *
 * NOTE: MX1 has a slightly different Watchdog than MX2 and later:
 *
 *			MX1:		MX2+:
 *			----		-----
 * Registers:		32-bit		16-bit
 * Stopable timer:	Yes		No
 * Need to enable clk:	No		Yes
 * Halt on suspend:	Manual		Can be automatic
 */

#include <linux/clk.h>
#include <linux/delay.h>
#include <linux/init.h>
#include <linux/interrupt.h>
#include <linux/io.h>
#include <linux/kernel.h>
#include <linux/module.h>
#include <linux/moduleparam.h>
#include <linux/of_address.h>
#include <linux/platform_device.h>
#include <linux/regmap.h>
#include <linux/watchdog.h>

#define DRIVER_NAME "imx2-wdt"

#define IMX2_WDT_WCR		0x00		/* Control Register */
#define IMX2_WDT_WCR_WT		(0xFF << 8)	/* -> Watchdog Timeout Field */
#define IMX2_WDT_WCR_WDA	BIT(5)		/* -> External Reset WDOG_B */
#define IMX2_WDT_WCR_SRS	BIT(4)		/* -> Software Reset Signal */
#define IMX2_WDT_WCR_WRE	BIT(3)		/* -> WDOG Reset Enable */
#define IMX2_WDT_WCR_WDE	BIT(2)		/* -> Watchdog Enable */
#define IMX2_WDT_WCR_WDZST	BIT(0)		/* -> Watchdog timer Suspend */

#define IMX2_WDT_WSR		0x02		/* Service Register */
#define IMX2_WDT_SEQ1		0x5555		/* -> service sequence 1 */
#define IMX2_WDT_SEQ2		0xAAAA		/* -> service sequence 2 */

#define IMX2_WDT_WRSR		0x04		/* Reset Status Register */
#define IMX2_WDT_WRSR_TOUT	BIT(1)		/* -> Reset due to Timeout */

#define IMX2_WDT_WICR		0x06		/* Interrupt Control Register */
#define IMX2_WDT_WICR_WIE	BIT(15)		/* -> Interrupt Enable */
#define IMX2_WDT_WICR_WTIS	BIT(14)		/* -> Interrupt Status */
#define IMX2_WDT_WICR_WICT	0xFF		/* -> Interrupt Count Timeout */

#define IMX2_WDT_WMCR		0x08		/* Misc Register */

#define IMX2_WDT_MAX_TIME	128U
#define IMX2_WDT_DEFAULT_TIME	60		/* in seconds */

#define WDOG_SEC_TO_COUNT(s)	((s * 2 - 1) << 8)

struct imx2_wdt_device {
	struct clk *clk;
	struct regmap *regmap;
	struct watchdog_device wdog;
	bool ext_reset;
};

static bool nowayout = WATCHDOG_NOWAYOUT;
module_param(nowayout, bool, 0);
MODULE_PARM_DESC(nowayout, "Watchdog cannot be stopped once started (default="
				__MODULE_STRING(WATCHDOG_NOWAYOUT) ")");


static unsigned timeout;
module_param(timeout, uint, 0);
MODULE_PARM_DESC(timeout, "Watchdog timeout in seconds (default="
				__MODULE_STRING(IMX2_WDT_DEFAULT_TIME) ")");

static const struct watchdog_info imx2_wdt_info = {
	.identity = "imx2+ watchdog",
	.options = WDIOF_KEEPALIVEPING | WDIOF_SETTIMEOUT | WDIOF_MAGICCLOSE,
};

static const struct watchdog_info imx2_wdt_pretimeout_info = {
	.identity = "imx2+ watchdog",
	.options = WDIOF_KEEPALIVEPING | WDIOF_SETTIMEOUT | WDIOF_MAGICCLOSE |
		   WDIOF_PRETIMEOUT,
};

static int imx2_wdt_restart(struct watchdog_device *wdog, unsigned long action,
			    void *data)
{
	struct imx2_wdt_device *wdev = watchdog_get_drvdata(wdog);
	unsigned int wcr_enable = IMX2_WDT_WCR_WDE;

	/* Use internal reset or external - not both */
	if (wdev->ext_reset)
		wcr_enable |= IMX2_WDT_WCR_SRS; /* do not assert int reset */
	else
		wcr_enable |= IMX2_WDT_WCR_WDA; /* do not assert ext-reset */

	/* Assert SRS signal */
	regmap_write(wdev->regmap, IMX2_WDT_WCR, wcr_enable);
	/*
	 * Due to imx6q errata ERR004346 (WDOG: WDOG SRS bit requires to be
	 * written twice), we add another two writes to ensure there must be at
	 * least two writes happen in the same one 32kHz clock period.  We save
	 * the target check here, since the writes shouldn't be a huge burden
	 * for other platforms.
	 */
	regmap_write(wdev->regmap, IMX2_WDT_WCR, wcr_enable);
	regmap_write(wdev->regmap, IMX2_WDT_WCR, wcr_enable);

	/* wait for reset to assert... */
	mdelay(500);

	return 0;
}

static inline void imx2_wdt_setup(struct watchdog_device *wdog)
{
	struct imx2_wdt_device *wdev = watchdog_get_drvdata(wdog);
	u32 val;

	regmap_read(wdev->regmap, IMX2_WDT_WCR, &val);

	/* Suspend timer in low power mode, write once-only */
	val |= IMX2_WDT_WCR_WDZST;
	/* Strip the old watchdog Time-Out value */
	val &= ~IMX2_WDT_WCR_WT;
	/* Generate internal chip-level reset if WDOG times out */
	if (!wdev->ext_reset)
		val &= ~IMX2_WDT_WCR_WRE;
	/* Or if external-reset assert WDOG_B reset only on time-out */
	else
		val |= IMX2_WDT_WCR_WRE;
	/* Keep Watchdog Disabled */
	val &= ~IMX2_WDT_WCR_WDE;
	/* Set the watchdog's Time-Out value */
	val |= WDOG_SEC_TO_COUNT(wdog->timeout);

	regmap_write(wdev->regmap, IMX2_WDT_WCR, val);

	/* enable the watchdog */
	val |= IMX2_WDT_WCR_WDE;
	regmap_write(wdev->regmap, IMX2_WDT_WCR, val);
}

static inline bool imx2_wdt_is_running(struct imx2_wdt_device *wdev)
{
	u32 val;

	regmap_read(wdev->regmap, IMX2_WDT_WCR, &val);

	return val & IMX2_WDT_WCR_WDE;
}

static int imx2_wdt_ping(struct watchdog_device *wdog)
{
	struct imx2_wdt_device *wdev = watchdog_get_drvdata(wdog);

	regmap_write(wdev->regmap, IMX2_WDT_WSR, IMX2_WDT_SEQ1);
	regmap_write(wdev->regmap, IMX2_WDT_WSR, IMX2_WDT_SEQ2);
	return 0;
}

static void __imx2_wdt_set_timeout(struct watchdog_device *wdog,
				   unsigned int new_timeout)
{
	struct imx2_wdt_device *wdev = watchdog_get_drvdata(wdog);

	regmap_update_bits(wdev->regmap, IMX2_WDT_WCR, IMX2_WDT_WCR_WT,
			   WDOG_SEC_TO_COUNT(new_timeout));
}

static int imx2_wdt_set_timeout(struct watchdog_device *wdog,
				unsigned int new_timeout)
{
	unsigned int actual;

<<<<<<< HEAD
	actual = min(new_timeout, wdog->max_hw_heartbeat_ms * 1000);
=======
	actual = min(new_timeout, IMX2_WDT_MAX_TIME);
>>>>>>> fa578e9d
	__imx2_wdt_set_timeout(wdog, actual);
	wdog->timeout = new_timeout;
	return 0;
}

static int imx2_wdt_set_pretimeout(struct watchdog_device *wdog,
				   unsigned int new_pretimeout)
{
	struct imx2_wdt_device *wdev = watchdog_get_drvdata(wdog);

	if (new_pretimeout >= IMX2_WDT_MAX_TIME)
		return -EINVAL;

	wdog->pretimeout = new_pretimeout;

	regmap_update_bits(wdev->regmap, IMX2_WDT_WICR,
			   IMX2_WDT_WICR_WIE | IMX2_WDT_WICR_WICT,
			   IMX2_WDT_WICR_WIE | (new_pretimeout << 1));
	return 0;
}

static irqreturn_t imx2_wdt_isr(int irq, void *wdog_arg)
{
	struct watchdog_device *wdog = wdog_arg;
	struct imx2_wdt_device *wdev = watchdog_get_drvdata(wdog);

	regmap_write_bits(wdev->regmap, IMX2_WDT_WICR,
			  IMX2_WDT_WICR_WTIS, IMX2_WDT_WICR_WTIS);

	watchdog_notify_pretimeout(wdog);

	return IRQ_HANDLED;
}

static int imx2_wdt_start(struct watchdog_device *wdog)
{
	struct imx2_wdt_device *wdev = watchdog_get_drvdata(wdog);

	if (imx2_wdt_is_running(wdev))
		imx2_wdt_set_timeout(wdog, wdog->timeout);
	else
		imx2_wdt_setup(wdog);

	set_bit(WDOG_HW_RUNNING, &wdog->status);

	return imx2_wdt_ping(wdog);
}

static const struct watchdog_ops imx2_wdt_ops = {
	.owner = THIS_MODULE,
	.start = imx2_wdt_start,
	.ping = imx2_wdt_ping,
	.set_timeout = imx2_wdt_set_timeout,
	.set_pretimeout = imx2_wdt_set_pretimeout,
	.restart = imx2_wdt_restart,
};

static const struct regmap_config imx2_wdt_regmap_config = {
	.reg_bits = 16,
	.reg_stride = 2,
	.val_bits = 16,
	.max_register = 0x8,
};

static int __init imx2_wdt_probe(struct platform_device *pdev)
{
	struct imx2_wdt_device *wdev;
	struct watchdog_device *wdog;
	void __iomem *base;
	int ret;
	u32 val;

	wdev = devm_kzalloc(&pdev->dev, sizeof(*wdev), GFP_KERNEL);
	if (!wdev)
		return -ENOMEM;

	base = devm_platform_ioremap_resource(pdev, 0);
	if (IS_ERR(base))
		return PTR_ERR(base);

	wdev->regmap = devm_regmap_init_mmio_clk(&pdev->dev, NULL, base,
						 &imx2_wdt_regmap_config);
	if (IS_ERR(wdev->regmap)) {
		dev_err(&pdev->dev, "regmap init failed\n");
		return PTR_ERR(wdev->regmap);
	}

	wdev->clk = devm_clk_get(&pdev->dev, NULL);
	if (IS_ERR(wdev->clk)) {
		dev_err(&pdev->dev, "can't get Watchdog clock\n");
		return PTR_ERR(wdev->clk);
	}

	wdog			= &wdev->wdog;
	wdog->info		= &imx2_wdt_info;
	wdog->ops		= &imx2_wdt_ops;
	wdog->min_timeout	= 1;
	wdog->timeout		= IMX2_WDT_DEFAULT_TIME;
	wdog->max_hw_heartbeat_ms = IMX2_WDT_MAX_TIME * 1000;
	wdog->parent		= &pdev->dev;

	ret = platform_get_irq(pdev, 0);
	if (ret > 0)
		if (!devm_request_irq(&pdev->dev, ret, imx2_wdt_isr, 0,
				      dev_name(&pdev->dev), wdog))
			wdog->info = &imx2_wdt_pretimeout_info;

	ret = clk_prepare_enable(wdev->clk);
	if (ret)
		return ret;

	regmap_read(wdev->regmap, IMX2_WDT_WRSR, &val);
	wdog->bootstatus = val & IMX2_WDT_WRSR_TOUT ? WDIOF_CARDRESET : 0;

	wdev->ext_reset = of_property_read_bool(pdev->dev.of_node,
						"fsl,ext-reset-output");
	platform_set_drvdata(pdev, wdog);
	watchdog_set_drvdata(wdog, wdev);
	watchdog_set_nowayout(wdog, nowayout);
	watchdog_set_restart_priority(wdog, 128);
	watchdog_init_timeout(wdog, timeout, &pdev->dev);

	if (imx2_wdt_is_running(wdev)) {
		imx2_wdt_set_timeout(wdog, wdog->timeout);
		set_bit(WDOG_HW_RUNNING, &wdog->status);
	}

	/*
	 * Disable the watchdog power down counter at boot. Otherwise the power
	 * down counter will pull down the #WDOG interrupt line for one clock
	 * cycle.
	 */
	regmap_write(wdev->regmap, IMX2_WDT_WMCR, 0);

	ret = watchdog_register_device(wdog);
	if (ret)
		goto disable_clk;

	dev_info(&pdev->dev, "timeout %d sec (nowayout=%d)\n",
		 wdog->timeout, nowayout);

	return 0;

disable_clk:
	clk_disable_unprepare(wdev->clk);
	return ret;
}

static int __exit imx2_wdt_remove(struct platform_device *pdev)
{
	struct watchdog_device *wdog = platform_get_drvdata(pdev);
	struct imx2_wdt_device *wdev = watchdog_get_drvdata(wdog);

	watchdog_unregister_device(wdog);

	if (imx2_wdt_is_running(wdev)) {
		imx2_wdt_ping(wdog);
		dev_crit(&pdev->dev, "Device removed: Expect reboot!\n");
	}
	return 0;
}

static void imx2_wdt_shutdown(struct platform_device *pdev)
{
	struct watchdog_device *wdog = platform_get_drvdata(pdev);
	struct imx2_wdt_device *wdev = watchdog_get_drvdata(wdog);

	if (imx2_wdt_is_running(wdev)) {
		/*
		 * We are running, configure max timeout before reboot
		 * will take place.
		 */
		imx2_wdt_set_timeout(wdog, IMX2_WDT_MAX_TIME);
		imx2_wdt_ping(wdog);
		dev_crit(&pdev->dev, "Device shutdown: Expect reboot!\n");
	}
}

#ifdef CONFIG_PM_SLEEP
/* Disable watchdog if it is active or non-active but still running */
static int imx2_wdt_suspend(struct device *dev)
{
	struct watchdog_device *wdog = dev_get_drvdata(dev);
	struct imx2_wdt_device *wdev = watchdog_get_drvdata(wdog);

	/* The watchdog IP block is running */
	if (imx2_wdt_is_running(wdev)) {
		/*
		 * Don't update wdog->timeout, we'll restore the current value
		 * during resume.
		 */
		__imx2_wdt_set_timeout(wdog, IMX2_WDT_MAX_TIME);
		imx2_wdt_ping(wdog);
	}

	clk_disable_unprepare(wdev->clk);

	return 0;
}

/* Enable watchdog and configure it if necessary */
static int imx2_wdt_resume(struct device *dev)
{
	struct watchdog_device *wdog = dev_get_drvdata(dev);
	struct imx2_wdt_device *wdev = watchdog_get_drvdata(wdog);
	int ret;

	ret = clk_prepare_enable(wdev->clk);
	if (ret)
		return ret;

	if (watchdog_active(wdog) && !imx2_wdt_is_running(wdev)) {
		/*
		 * If the watchdog is still active and resumes
		 * from deep sleep state, need to restart the
		 * watchdog again.
		 */
		imx2_wdt_setup(wdog);
	}
	if (imx2_wdt_is_running(wdev)) {
		imx2_wdt_set_timeout(wdog, wdog->timeout);
		imx2_wdt_ping(wdog);
	}

	return 0;
}
#endif

static SIMPLE_DEV_PM_OPS(imx2_wdt_pm_ops, imx2_wdt_suspend,
			 imx2_wdt_resume);

static const struct of_device_id imx2_wdt_dt_ids[] = {
	{ .compatible = "fsl,imx21-wdt", },
	{ /* sentinel */ }
};
MODULE_DEVICE_TABLE(of, imx2_wdt_dt_ids);

static struct platform_driver imx2_wdt_driver = {
	.remove		= __exit_p(imx2_wdt_remove),
	.shutdown	= imx2_wdt_shutdown,
	.driver		= {
		.name	= DRIVER_NAME,
		.pm     = &imx2_wdt_pm_ops,
		.of_match_table = imx2_wdt_dt_ids,
	},
};

module_platform_driver_probe(imx2_wdt_driver, imx2_wdt_probe);

MODULE_AUTHOR("Wolfram Sang");
MODULE_DESCRIPTION("Watchdog driver for IMX2 and later");
MODULE_LICENSE("GPL v2");
MODULE_ALIAS("platform:" DRIVER_NAME);<|MERGE_RESOLUTION|>--- conflicted
+++ resolved
@@ -180,11 +180,7 @@
 {
 	unsigned int actual;
 
-<<<<<<< HEAD
-	actual = min(new_timeout, wdog->max_hw_heartbeat_ms * 1000);
-=======
 	actual = min(new_timeout, IMX2_WDT_MAX_TIME);
->>>>>>> fa578e9d
 	__imx2_wdt_set_timeout(wdog, actual);
 	wdog->timeout = new_timeout;
 	return 0;
