--- conflicted
+++ resolved
@@ -53,20 +53,11 @@
 #define SB800_PM_WATCHDOG_BASE		0x48
 #define SB800_PM_WATCHDOG_CONFIG	0x4C
 
-<<<<<<< HEAD
-#define SB800_PCI_WATCHDOG_DECODE_EN	(1 << 0)
-#define SB800_PM_WATCHDOG_DISABLE	(1 << 1)
-#define SB800_PM_WATCHDOG_SECOND_RES	(3 << 0)
-#define SB800_ACPI_MMIO_DECODE_EN	(1 << 0)
-#define SB800_ACPI_MMIO_SEL		(1 << 1)
-
-=======
 #define SB800_PCI_WATCHDOG_DECODE_EN	BIT(0)
 #define SB800_PM_WATCHDOG_DISABLE	((u8)BIT(1))
 #define SB800_PM_WATCHDOG_SECOND_RES	GENMASK(1, 0)
 #define SB800_ACPI_MMIO_DECODE_EN	BIT(0)
 #define SB800_ACPI_MMIO_SEL		BIT(1)
->>>>>>> e021bb4f
 
 #define SB800_PM_WDT_MMIO_OFFSET	0xB00
 
