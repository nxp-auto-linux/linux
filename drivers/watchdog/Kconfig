--- conflicted
+++ resolved
@@ -708,16 +708,6 @@
 	  To compile this driver as a module, choose M here: the
 	  module will be called imx2_wdt.
 
-<<<<<<< HEAD
-config SAC58R_WDT
-	tristate "SAC58R/S32V234 Watchdog"
-	depends on (ARCH_MXC && SOC_SAC58R) || (ARCH_S32 && SOC_S32V234) || \
-				(ARCH_S32 && SOC_S32GEN1)
-	select WATCHDOG_CORE
-	help
-	  This is the driver for the hardware watchdog
-	  on the Freescale SAC58R, S32V234 and S32Gen1 processor.
-=======
 config IMX_SC_WDT
 	tristate "IMX SC Watchdog"
 	depends on HAVE_ARM_SMCCC
@@ -747,7 +737,6 @@
 
 	  To compile this driver as a module, choose M here: the
 	  module will be called imx7ulp_wdt.
->>>>>>> fa578e9d
 
 config UX500_WATCHDOG
 	tristate "ST-Ericsson Ux500 watchdog"
@@ -2133,57 +2122,4 @@
 
 	  Most people will say N.
 
-<<<<<<< HEAD
-comment "Watchdog Pretimeout Governors"
-
-config WATCHDOG_PRETIMEOUT_GOV
-	bool "Enable watchdog pretimeout governors"
-	depends on WATCHDOG_CORE
-	help
-	  The option allows to select watchdog pretimeout governors.
-
-if WATCHDOG_PRETIMEOUT_GOV
-
-choice
-	prompt "Default Watchdog Pretimeout Governor"
-	default WATCHDOG_PRETIMEOUT_DEFAULT_GOV_PANIC
-	help
-	  This option selects a default watchdog pretimeout governor.
-	  The governor takes its action, if a watchdog is capable
-	  to report a pretimeout event.
-
-config WATCHDOG_PRETIMEOUT_DEFAULT_GOV_NOOP
-	bool "noop"
-	select WATCHDOG_PRETIMEOUT_GOV_NOOP
-	help
-	  Use noop watchdog pretimeout governor by default. If noop
-	  governor is selected by a user, write a short message to
-	  the kernel log buffer and don't do any system changes.
-
-config WATCHDOG_PRETIMEOUT_DEFAULT_GOV_PANIC
-	bool "panic"
-	select WATCHDOG_PRETIMEOUT_GOV_PANIC
-	help
-	  Use panic watchdog pretimeout governor by default, if
-	  a watchdog pretimeout event happens, consider that
-	  a watchdog feeder is dead and reboot is unavoidable.
-
-endchoice
-
-config WATCHDOG_PRETIMEOUT_GOV_NOOP
-	tristate "Noop watchdog pretimeout governor"
-	help
-	  Noop watchdog pretimeout governor, only an informational
-	  message is added to kernel log buffer.
-
-config WATCHDOG_PRETIMEOUT_GOV_PANIC
-	tristate "Panic watchdog pretimeout governor"
-	help
-	  Panic watchdog pretimeout governor, on watchdog pretimeout
-	  event put the kernel into panic.
-
-endif # WATCHDOG_PRETIMEOUT_GOV
-
-=======
->>>>>>> fa578e9d
 endif # WATCHDOG