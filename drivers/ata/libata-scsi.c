--- conflicted
+++ resolved
@@ -4292,11 +4292,7 @@
 #ifdef ATA_VERBOSE_DEBUG
 	struct scsi_device *scsidev = cmd->device;
 
-<<<<<<< HEAD
-	DPRINTK("CDB (%u:%d,%d,%lld) %9ph\n",
-=======
 	VPRINTK("CDB (%u:%d,%d,%lld) %9ph\n",
->>>>>>> e021bb4f
 		ap->print_id,
 		scsidev->channel, scsidev->id, scsidev->lun,
 		cmd->cmnd);
