--- conflicted
+++ resolved
@@ -82,11 +82,7 @@
  *
  * Return: 0 on success; Error code otherwise.
  */
-<<<<<<< HEAD
-int ahci_mvebu_stop_engine(struct ata_port *ap)
-=======
 static int ahci_mvebu_stop_engine(struct ata_port *ap)
->>>>>>> e021bb4f
 {
 	void __iomem *port_mmio = ahci_port_base(ap);
 	u32 tmp, port_fbs;
