--- conflicted
+++ resolved
@@ -425,7 +425,6 @@
 	  This driver can also be built as a module. If so, the module
 	  will be called rtc-pcf8523.
 
-<<<<<<< HEAD
 config RTC_DRV_PCF85263
 	depends on I2C
 	select REGMAP_I2C
@@ -435,7 +434,7 @@
 
 	  This driver can also be built as a module. If so, the module
 	  will be called rtc-pcf85263.
-=======
+
 config RTC_DRV_PCF85063
 	tristate "NXP PCF85063"
 	help
@@ -443,7 +442,6 @@
 
 	  This driver can also be built as a module. If so, the module
 	  will be called rtc-pcf85063.
->>>>>>> 0ab73e6e
 
 config RTC_DRV_PCF8563
 	tristate "Philips PCF8563/Epson RTC8564"
