--- conflicted
+++ resolved
@@ -1929,15 +1929,6 @@
 	  Goldfish is a code name for the virtual platform developed by Google
 	  for Android emulation.
 
-<<<<<<< HEAD
-config RTC_DRV_S32GEN1
-	bool "RTC driver for S32GEN1"
-	depends on TARGET_S32V344 || TARGET_S32G275 || TARGET_S32R45X || SOC_S32GEN1
-	default y
-	help
-	  Say yes to enable RTC driver for platforms based on the S32GEN1 SoC
-	  family.
-=======
 config RTC_DRV_WILCO_EC
 	tristate "Wilco EC RTC"
 	depends on WILCO_EC
@@ -1948,6 +1939,5 @@
 
 	  This can also be built as a module. If so, the module will
 	  be named "rtc_wilco_ec".
->>>>>>> fa578e9d
 
 endif # RTC_CLASS