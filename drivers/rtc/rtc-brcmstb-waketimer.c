--- conflicted
+++ resolved
@@ -265,10 +265,6 @@
 	ret = rtc_register_device(timer->rtc);
 	if (ret) {
 		dev_err(dev, "unable to register device\n");
-<<<<<<< HEAD
-		ret = PTR_ERR(timer->rtc);
-=======
->>>>>>> e021bb4f
 		goto err_notifier;
 	}
 
