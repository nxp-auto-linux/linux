--- conflicted
+++ resolved
@@ -249,14 +249,6 @@
 
 	count = min(count, (size_t)(end - pos));
 
-	if (res->flags & IORESOURCE_MEM) {
-		down_read(&vdev->memory_lock);
-		if (!__vfio_pci_memory_enabled(vdev)) {
-			up_read(&vdev->memory_lock);
-			return -EIO;
-		}
-	}
-
 	if (bar == PCI_ROM_RESOURCE) {
 		/*
 		 * The ROM can fill less space than the BAR, so we start the
@@ -293,12 +285,6 @@
 	if (bar == PCI_ROM_RESOURCE)
 		pci_unmap_rom(pdev, io);
 out:
-<<<<<<< HEAD
-	if (res->flags & IORESOURCE_MEM)
-		up_read(&vdev->memory_lock);
-
-=======
->>>>>>> d1988041
 	return done;
 }
 
