--- conflicted
+++ resolved
@@ -1,14 +1,7 @@
 # SPDX-License-Identifier: GPL-2.0-only
-<<<<<<< HEAD
-config VFIO_PCI
-	tristate "VFIO support for PCI devices"
-	depends on VFIO && PCI && EVENTFD
-	depends on MMU
-=======
 if PCI && MMU
 config VFIO_PCI_CORE
 	tristate
->>>>>>> 3b17187f
 	select VFIO_VIRQFD
 	select IRQ_BYPASS_MANAGER
 
@@ -49,26 +42,5 @@
 	  and LPC bridge config space.
 
 	  To enable Intel IGD assignment through vfio-pci, say Y.
-<<<<<<< HEAD
-
-config VFIO_PCI_NVLINK2
-	def_bool y
-	depends on VFIO_PCI && PPC_POWERNV && SPAPR_TCE_IOMMU
-	help
-	  VFIO PCI support for P9 Witherspoon machine with NVIDIA V100 GPUs
-
-config VFIO_PCI_ZDEV
-	bool "VFIO PCI ZPCI device CLP support"
-	depends on VFIO_PCI && S390
-	default y
-	help
-	  Enabling this option exposes VFIO capabilities containing hardware
-	  configuration for zPCI devices. This enables userspace (e.g. QEMU)
-	  to supply proper configuration values instead of hard-coded defaults
-	  for zPCI devices passed through via VFIO on s390.
-
-	  Say Y here.
-=======
 endif
-endif
->>>>>>> 3b17187f
+endif