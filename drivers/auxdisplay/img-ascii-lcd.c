// SPDX-License-Identifier: GPL-2.0-or-later
/*
 * Copyright (C) 2016 Imagination Technologies
 * Author: Paul Burton <paul.burton@mips.com>
 */

#include <linux/kernel.h>
#include <linux/io.h>
#include <linux/mfd/syscon.h>
#include <linux/module.h>
#include <linux/of_address.h>
#include <linux/of_platform.h>
#include <linux/platform_device.h>
#include <linux/regmap.h>
#include <linux/slab.h>

#include "line-display.h"

struct img_ascii_lcd_ctx;

/**
 * struct img_ascii_lcd_config - Configuration information about an LCD model
 * @num_chars: the number of characters the LCD can display
 * @external_regmap: true if registers are in a system controller, else false
 * @update: function called to update the LCD
 */
struct img_ascii_lcd_config {
	unsigned int num_chars;
	bool external_regmap;
	void (*update)(struct linedisp *linedisp);
};

/**
 * struct img_ascii_lcd_ctx - Private data structure
 * @base: the base address of the LCD registers
 * @regmap: the regmap through which LCD registers are accessed
 * @offset: the offset within regmap to the start of the LCD registers
 * @cfg: pointer to the LCD model configuration
 * @linedisp: line display structure
 * @curr: the string currently displayed on the LCD
 */
struct img_ascii_lcd_ctx {
	union {
		void __iomem *base;
		struct regmap *regmap;
	};
	u32 offset;
	const struct img_ascii_lcd_config *cfg;
	struct linedisp linedisp;
	char curr[] __aligned(8);
};

/*
 * MIPS Boston development board
 */

static void boston_update(struct linedisp *linedisp)
{
	struct img_ascii_lcd_ctx *ctx =
		container_of(linedisp, struct img_ascii_lcd_ctx, linedisp);
	ulong val;

#if BITS_PER_LONG == 64
	val = *((u64 *)&ctx->curr[0]);
	__raw_writeq(val, ctx->base);
#elif BITS_PER_LONG == 32
	val = *((u32 *)&ctx->curr[0]);
	__raw_writel(val, ctx->base);
	val = *((u32 *)&ctx->curr[4]);
	__raw_writel(val, ctx->base + 4);
#else
# error Not 32 or 64 bit
#endif
}

static struct img_ascii_lcd_config boston_config = {
	.num_chars = 8,
	.update = boston_update,
};

/*
 * MIPS Malta development board
 */

static void malta_update(struct linedisp *linedisp)
{
	struct img_ascii_lcd_ctx *ctx =
		container_of(linedisp, struct img_ascii_lcd_ctx, linedisp);
	unsigned int i;
	int err = 0;

	for (i = 0; i < linedisp->num_chars; i++) {
		err = regmap_write(ctx->regmap,
				   ctx->offset + (i * 8), ctx->curr[i]);
		if (err)
			break;
	}

	if (unlikely(err))
		pr_err_ratelimited("Failed to update LCD display: %d\n", err);
}

static struct img_ascii_lcd_config malta_config = {
	.num_chars = 8,
	.external_regmap = true,
	.update = malta_update,
};

/*
 * MIPS SEAD3 development board
 */

enum {
	SEAD3_REG_LCD_CTRL		= 0x00,
#define SEAD3_REG_LCD_CTRL_SETDRAM	BIT(7)
	SEAD3_REG_LCD_DATA		= 0x08,
	SEAD3_REG_CPLD_STATUS		= 0x10,
#define SEAD3_REG_CPLD_STATUS_BUSY	BIT(0)
	SEAD3_REG_CPLD_DATA		= 0x18,
#define SEAD3_REG_CPLD_DATA_BUSY	BIT(7)
};

static int sead3_wait_sm_idle(struct img_ascii_lcd_ctx *ctx)
{
	unsigned int status;
	int err;

	do {
		err = regmap_read(ctx->regmap,
				  ctx->offset + SEAD3_REG_CPLD_STATUS,
				  &status);
		if (err)
			return err;
	} while (status & SEAD3_REG_CPLD_STATUS_BUSY);

	return 0;

}

static int sead3_wait_lcd_idle(struct img_ascii_lcd_ctx *ctx)
{
	unsigned int cpld_data;
	int err;

	err = sead3_wait_sm_idle(ctx);
	if (err)
		return err;

	do {
		err = regmap_read(ctx->regmap,
				  ctx->offset + SEAD3_REG_LCD_CTRL,
				  &cpld_data);
		if (err)
			return err;

		err = sead3_wait_sm_idle(ctx);
		if (err)
			return err;

		err = regmap_read(ctx->regmap,
				  ctx->offset + SEAD3_REG_CPLD_DATA,
				  &cpld_data);
		if (err)
			return err;
	} while (cpld_data & SEAD3_REG_CPLD_DATA_BUSY);

	return 0;
}

static void sead3_update(struct linedisp *linedisp)
{
	struct img_ascii_lcd_ctx *ctx =
		container_of(linedisp, struct img_ascii_lcd_ctx, linedisp);
	unsigned int i;
	int err = 0;

	for (i = 0; i < linedisp->num_chars; i++) {
		err = sead3_wait_lcd_idle(ctx);
		if (err)
			break;

		err = regmap_write(ctx->regmap,
				   ctx->offset + SEAD3_REG_LCD_CTRL,
				   SEAD3_REG_LCD_CTRL_SETDRAM | i);
		if (err)
			break;

		err = sead3_wait_lcd_idle(ctx);
		if (err)
			break;

		err = regmap_write(ctx->regmap,
				   ctx->offset + SEAD3_REG_LCD_DATA,
				   ctx->curr[i]);
		if (err)
			break;
	}

	if (unlikely(err))
		pr_err_ratelimited("Failed to update LCD display: %d\n", err);
}

static struct img_ascii_lcd_config sead3_config = {
	.num_chars = 16,
	.external_regmap = true,
	.update = sead3_update,
};

static const struct of_device_id img_ascii_lcd_matches[] = {
	{ .compatible = "img,boston-lcd", .data = &boston_config },
	{ .compatible = "mti,malta-lcd", .data = &malta_config },
	{ .compatible = "mti,sead3-lcd", .data = &sead3_config },
	{ /* sentinel */ }
};
MODULE_DEVICE_TABLE(of, img_ascii_lcd_matches);

/**
<<<<<<< HEAD
 * img_ascii_lcd_scroll() - scroll the display by a character
 * @t: really a pointer to the private data structure
 *
 * Scroll the current message along the LCD by one character, rearming the
 * timer if required.
 */
static void img_ascii_lcd_scroll(struct timer_list *t)
{
	struct img_ascii_lcd_ctx *ctx = from_timer(ctx, t, timer);
	unsigned int i, ch = ctx->scroll_pos;
	unsigned int num_chars = ctx->cfg->num_chars;

	/* update the current message string */
	for (i = 0; i < num_chars;) {
		/* copy as many characters from the string as possible */
		for (; i < num_chars && ch < ctx->message_len; i++, ch++)
			ctx->curr[i] = ctx->message[ch];

		/* wrap around to the start of the string */
		ch = 0;
	}

	/* update the LCD */
	ctx->cfg->update(ctx);

	/* move on to the next character */
	ctx->scroll_pos++;
	ctx->scroll_pos %= ctx->message_len;

	/* rearm the timer */
	if (ctx->message_len > ctx->cfg->num_chars)
		mod_timer(&ctx->timer, jiffies + ctx->scroll_rate);
}

/**
 * img_ascii_lcd_display() - set the message to be displayed
 * @ctx: pointer to the private data structure
 * @msg: the message to display
 * @count: length of msg, or -1
 *
 * Display a new message @msg on the LCD. @msg can be longer than the number of
 * characters the LCD can display, in which case it will begin scrolling across
 * the LCD display.
 *
 * Return: 0 on success, -ENOMEM on memory allocation failure
 */
static int img_ascii_lcd_display(struct img_ascii_lcd_ctx *ctx,
			     const char *msg, ssize_t count)
{
	char *new_msg;

	/* stop the scroll timer */
	del_timer_sync(&ctx->timer);

	if (count == -1)
		count = strlen(msg);

	/* if the string ends with a newline, trim it */
	if (msg[count - 1] == '\n')
		count--;

	if (!count) {
		/* clear the LCD */
		devm_kfree(&ctx->pdev->dev, ctx->message);
		ctx->message = NULL;
		ctx->message_len = 0;
		memset(ctx->curr, ' ', ctx->cfg->num_chars);
		ctx->cfg->update(ctx);
		return 0;
	}

	new_msg = devm_kmalloc(&ctx->pdev->dev, count + 1, GFP_KERNEL);
	if (!new_msg)
		return -ENOMEM;

	memcpy(new_msg, msg, count);
	new_msg[count] = 0;

	if (ctx->message)
		devm_kfree(&ctx->pdev->dev, ctx->message);

	ctx->message = new_msg;
	ctx->message_len = count;
	ctx->scroll_pos = 0;

	/* update the LCD */
	img_ascii_lcd_scroll(&ctx->timer);

	return 0;
}

/**
 * message_show() - read message via sysfs
 * @dev: the LCD device
 * @attr: the LCD message attribute
 * @buf: the buffer to read the message into
 *
 * Read the current message being displayed or scrolled across the LCD display
 * into @buf, for reads from sysfs.
 *
 * Return: the number of characters written to @buf
 */
static ssize_t message_show(struct device *dev, struct device_attribute *attr,
			    char *buf)
{
	struct img_ascii_lcd_ctx *ctx = dev_get_drvdata(dev);

	return sprintf(buf, "%s\n", ctx->message);
}

/**
 * message_store() - write a new message via sysfs
 * @dev: the LCD device
 * @attr: the LCD message attribute
 * @buf: the buffer containing the new message
 * @count: the size of the message in @buf
 *
 * Write a new message to display or scroll across the LCD display from sysfs.
 *
 * Return: the size of the message on success, else -ERRNO
 */
static ssize_t message_store(struct device *dev, struct device_attribute *attr,
			     const char *buf, size_t count)
{
	struct img_ascii_lcd_ctx *ctx = dev_get_drvdata(dev);
	int err;

	err = img_ascii_lcd_display(ctx, buf, count);
	return err ?: count;
}

static DEVICE_ATTR_RW(message);

/**
=======
>>>>>>> 92b4b594
 * img_ascii_lcd_probe() - probe an LCD display device
 * @pdev: the LCD platform device
 *
 * Probe an LCD display device, ensuring that we have the required resources in
 * order to access the LCD & setting up private data as well as sysfs files.
 *
 * Return: 0 on success, else -ERRNO
 */
static int img_ascii_lcd_probe(struct platform_device *pdev)
{
	const struct of_device_id *match;
	const struct img_ascii_lcd_config *cfg;
	struct device *dev = &pdev->dev;
	struct img_ascii_lcd_ctx *ctx;
	int err;

	match = of_match_device(img_ascii_lcd_matches, dev);
	if (!match)
		return -ENODEV;

	cfg = match->data;
	ctx = devm_kzalloc(dev, sizeof(*ctx) + cfg->num_chars, GFP_KERNEL);
	if (!ctx)
		return -ENOMEM;

	if (cfg->external_regmap) {
		ctx->regmap = syscon_node_to_regmap(dev->parent->of_node);
		if (IS_ERR(ctx->regmap))
			return PTR_ERR(ctx->regmap);

		if (of_property_read_u32(dev->of_node, "offset", &ctx->offset))
			return -EINVAL;
	} else {
		ctx->base = devm_platform_ioremap_resource(pdev, 0);
		if (IS_ERR(ctx->base))
			return PTR_ERR(ctx->base);
	}

	err = linedisp_register(&ctx->linedisp, dev, cfg->num_chars, ctx->curr,
				cfg->update);
	if (err)
		return err;

	/* for backwards compatibility */
	err = compat_only_sysfs_link_entry_to_kobj(&dev->kobj,
						   &ctx->linedisp.dev.kobj,
						   "message", NULL);
	if (err)
		goto err_unregister;

	platform_set_drvdata(pdev, ctx);
	return 0;

err_unregister:
	linedisp_unregister(&ctx->linedisp);
	return err;
}

/**
 * img_ascii_lcd_remove() - remove an LCD display device
 * @pdev: the LCD platform device
 *
 * Remove an LCD display device, freeing private resources & ensuring that the
 * driver stops using the LCD display registers.
 *
 * Return: 0
 */
static int img_ascii_lcd_remove(struct platform_device *pdev)
{
	struct img_ascii_lcd_ctx *ctx = platform_get_drvdata(pdev);

	sysfs_remove_link(&pdev->dev.kobj, "message");
	linedisp_unregister(&ctx->linedisp);
	return 0;
}

static struct platform_driver img_ascii_lcd_driver = {
	.driver = {
		.name		= "img-ascii-lcd",
		.of_match_table	= img_ascii_lcd_matches,
	},
	.probe	= img_ascii_lcd_probe,
	.remove	= img_ascii_lcd_remove,
};
module_platform_driver(img_ascii_lcd_driver);

MODULE_DESCRIPTION("Imagination Technologies ASCII LCD Display");
MODULE_AUTHOR("Paul Burton <paul.burton@mips.com>");
MODULE_LICENSE("GPL");<|MERGE_RESOLUTION|>--- conflicted
+++ resolved
@@ -215,143 +215,6 @@
 MODULE_DEVICE_TABLE(of, img_ascii_lcd_matches);
 
 /**
-<<<<<<< HEAD
- * img_ascii_lcd_scroll() - scroll the display by a character
- * @t: really a pointer to the private data structure
- *
- * Scroll the current message along the LCD by one character, rearming the
- * timer if required.
- */
-static void img_ascii_lcd_scroll(struct timer_list *t)
-{
-	struct img_ascii_lcd_ctx *ctx = from_timer(ctx, t, timer);
-	unsigned int i, ch = ctx->scroll_pos;
-	unsigned int num_chars = ctx->cfg->num_chars;
-
-	/* update the current message string */
-	for (i = 0; i < num_chars;) {
-		/* copy as many characters from the string as possible */
-		for (; i < num_chars && ch < ctx->message_len; i++, ch++)
-			ctx->curr[i] = ctx->message[ch];
-
-		/* wrap around to the start of the string */
-		ch = 0;
-	}
-
-	/* update the LCD */
-	ctx->cfg->update(ctx);
-
-	/* move on to the next character */
-	ctx->scroll_pos++;
-	ctx->scroll_pos %= ctx->message_len;
-
-	/* rearm the timer */
-	if (ctx->message_len > ctx->cfg->num_chars)
-		mod_timer(&ctx->timer, jiffies + ctx->scroll_rate);
-}
-
-/**
- * img_ascii_lcd_display() - set the message to be displayed
- * @ctx: pointer to the private data structure
- * @msg: the message to display
- * @count: length of msg, or -1
- *
- * Display a new message @msg on the LCD. @msg can be longer than the number of
- * characters the LCD can display, in which case it will begin scrolling across
- * the LCD display.
- *
- * Return: 0 on success, -ENOMEM on memory allocation failure
- */
-static int img_ascii_lcd_display(struct img_ascii_lcd_ctx *ctx,
-			     const char *msg, ssize_t count)
-{
-	char *new_msg;
-
-	/* stop the scroll timer */
-	del_timer_sync(&ctx->timer);
-
-	if (count == -1)
-		count = strlen(msg);
-
-	/* if the string ends with a newline, trim it */
-	if (msg[count - 1] == '\n')
-		count--;
-
-	if (!count) {
-		/* clear the LCD */
-		devm_kfree(&ctx->pdev->dev, ctx->message);
-		ctx->message = NULL;
-		ctx->message_len = 0;
-		memset(ctx->curr, ' ', ctx->cfg->num_chars);
-		ctx->cfg->update(ctx);
-		return 0;
-	}
-
-	new_msg = devm_kmalloc(&ctx->pdev->dev, count + 1, GFP_KERNEL);
-	if (!new_msg)
-		return -ENOMEM;
-
-	memcpy(new_msg, msg, count);
-	new_msg[count] = 0;
-
-	if (ctx->message)
-		devm_kfree(&ctx->pdev->dev, ctx->message);
-
-	ctx->message = new_msg;
-	ctx->message_len = count;
-	ctx->scroll_pos = 0;
-
-	/* update the LCD */
-	img_ascii_lcd_scroll(&ctx->timer);
-
-	return 0;
-}
-
-/**
- * message_show() - read message via sysfs
- * @dev: the LCD device
- * @attr: the LCD message attribute
- * @buf: the buffer to read the message into
- *
- * Read the current message being displayed or scrolled across the LCD display
- * into @buf, for reads from sysfs.
- *
- * Return: the number of characters written to @buf
- */
-static ssize_t message_show(struct device *dev, struct device_attribute *attr,
-			    char *buf)
-{
-	struct img_ascii_lcd_ctx *ctx = dev_get_drvdata(dev);
-
-	return sprintf(buf, "%s\n", ctx->message);
-}
-
-/**
- * message_store() - write a new message via sysfs
- * @dev: the LCD device
- * @attr: the LCD message attribute
- * @buf: the buffer containing the new message
- * @count: the size of the message in @buf
- *
- * Write a new message to display or scroll across the LCD display from sysfs.
- *
- * Return: the size of the message on success, else -ERRNO
- */
-static ssize_t message_store(struct device *dev, struct device_attribute *attr,
-			     const char *buf, size_t count)
-{
-	struct img_ascii_lcd_ctx *ctx = dev_get_drvdata(dev);
-	int err;
-
-	err = img_ascii_lcd_display(ctx, buf, count);
-	return err ?: count;
-}
-
-static DEVICE_ATTR_RW(message);
-
-/**
-=======
->>>>>>> 92b4b594
  * img_ascii_lcd_probe() - probe an LCD display device
  * @pdev: the LCD platform device
  *
