// SPDX-License-Identifier: GPL-2.0+
/*
 * HD44780 Character LCD driver for Linux
 *
 * Copyright (C) 2000-2008, Willy Tarreau <w@1wt.eu>
 * Copyright (C) 2016-2017 Glider bvba
 */

#include <linux/delay.h>
#include <linux/gpio/consumer.h>
#include <linux/module.h>
#include <linux/mod_devicetable.h>
#include <linux/platform_device.h>
#include <linux/property.h>
#include <linux/slab.h>

#include "charlcd.h"

enum hd44780_pin {
	/* Order does matter due to writing to GPIO array subsets! */
	PIN_DATA0,	/* Optional */
	PIN_DATA1,	/* Optional */
	PIN_DATA2,	/* Optional */
	PIN_DATA3,	/* Optional */
	PIN_DATA4,
	PIN_DATA5,
	PIN_DATA6,
	PIN_DATA7,
	PIN_CTRL_RS,
	PIN_CTRL_RW,	/* Optional */
	PIN_CTRL_E,
	PIN_CTRL_BL,   /* Optional */
	PIN_NUM
};

struct hd44780 {
	struct gpio_desc *pins[PIN_NUM];
};

static void hd44780_backlight(struct charlcd *lcd, int on)
{
	struct hd44780 *hd = lcd->drvdata;

	if (hd->pins[PIN_CTRL_BL])
		gpiod_set_value_cansleep(hd->pins[PIN_CTRL_BL], on);
}

static void hd44780_strobe_gpio(struct hd44780 *hd)
{
	/* Maintain the data during 20 us before the strobe */
	udelay(20);

	gpiod_set_value_cansleep(hd->pins[PIN_CTRL_E], 1);

	/* Maintain the strobe during 40 us */
	udelay(40);

	gpiod_set_value_cansleep(hd->pins[PIN_CTRL_E], 0);
}

/* write to an LCD panel register in 8 bit GPIO mode */
static void hd44780_write_gpio8(struct hd44780 *hd, u8 val, unsigned int rs)
{
	DECLARE_BITMAP(values, 10); /* for DATA[0-7], RS, RW */
	unsigned int n;

	values[0] = val;
	__assign_bit(8, values, rs);
	n = hd->pins[PIN_CTRL_RW] ? 10 : 9;

	/* Present the data to the port */
	gpiod_set_array_value_cansleep(n, &hd->pins[PIN_DATA0], NULL, values);

	hd44780_strobe_gpio(hd);
}

/* write to an LCD panel register in 4 bit GPIO mode */
static void hd44780_write_gpio4(struct hd44780 *hd, u8 val, unsigned int rs)
{
	DECLARE_BITMAP(values, 6); /* for DATA[4-7], RS, RW */
	unsigned int n;

	/* High nibble + RS, RW */
	values[0] = val >> 4;
	__assign_bit(4, values, rs);
	n = hd->pins[PIN_CTRL_RW] ? 6 : 5;

	/* Present the data to the port */
	gpiod_set_array_value_cansleep(n, &hd->pins[PIN_DATA4], NULL, values);

	hd44780_strobe_gpio(hd);

	/* Low nibble */
	values[0] &= ~0x0fUL;
	values[0] |= val & 0x0f;

	/* Present the data to the port */
	gpiod_set_array_value_cansleep(n, &hd->pins[PIN_DATA4], NULL, values);

	hd44780_strobe_gpio(hd);
}

/* Send a command to the LCD panel in 8 bit GPIO mode */
static void hd44780_write_cmd_gpio8(struct charlcd *lcd, int cmd)
{
	struct hd44780 *hd = lcd->drvdata;

	hd44780_write_gpio8(hd, cmd, 0);

	/* The shortest command takes at least 120 us */
	udelay(120);
}

/* Send data to the LCD panel in 8 bit GPIO mode */
static void hd44780_write_data_gpio8(struct charlcd *lcd, int data)
{
	struct hd44780 *hd = lcd->drvdata;

	hd44780_write_gpio8(hd, data, 1);

	/* The shortest data takes at least 45 us */
	udelay(45);
}

static const struct charlcd_ops hd44780_ops_gpio8 = {
	.write_cmd	= hd44780_write_cmd_gpio8,
	.write_data	= hd44780_write_data_gpio8,
	.backlight	= hd44780_backlight,
};

/* Send a command to the LCD panel in 4 bit GPIO mode */
static void hd44780_write_cmd_gpio4(struct charlcd *lcd, int cmd)
{
	struct hd44780 *hd = lcd->drvdata;

	hd44780_write_gpio4(hd, cmd, 0);

	/* The shortest command takes at least 120 us */
	udelay(120);
}

/* Send 4-bits of a command to the LCD panel in raw 4 bit GPIO mode */
static void hd44780_write_cmd_raw_gpio4(struct charlcd *lcd, int cmd)
{
	DECLARE_BITMAP(values, 6); /* for DATA[4-7], RS, RW */
	struct hd44780 *hd = lcd->drvdata;
	unsigned int n;

	/* Command nibble + RS, RW */
	values[0] = cmd & 0x0f;
	n = hd->pins[PIN_CTRL_RW] ? 6 : 5;

	/* Present the data to the port */
	gpiod_set_array_value_cansleep(n, &hd->pins[PIN_DATA4], NULL, values);

	hd44780_strobe_gpio(hd);
}

/* Send data to the LCD panel in 4 bit GPIO mode */
static void hd44780_write_data_gpio4(struct charlcd *lcd, int data)
{
	struct hd44780 *hd = lcd->drvdata;

	hd44780_write_gpio4(hd, data, 1);

	/* The shortest data takes at least 45 us */
	udelay(45);
}

static const struct charlcd_ops hd44780_ops_gpio4 = {
	.write_cmd	= hd44780_write_cmd_gpio4,
	.write_cmd_raw4	= hd44780_write_cmd_raw_gpio4,
	.write_data	= hd44780_write_data_gpio4,
	.backlight	= hd44780_backlight,
};

static int hd44780_probe(struct platform_device *pdev)
{
	struct device *dev = &pdev->dev;
	unsigned int i, base;
	struct charlcd *lcd;
	struct hd44780 *hd;
	int ifwidth, ret;

	/* Required pins */
	ifwidth = gpiod_count(dev, "data");
	if (ifwidth < 0)
		return ifwidth;

	switch (ifwidth) {
	case 4:
		base = PIN_DATA4;
		break;
	case 8:
		base = PIN_DATA0;
		break;
	default:
		return -EINVAL;
	}

	lcd = charlcd_alloc(sizeof(struct hd44780));
	if (!lcd)
		return -ENOMEM;

	hd = lcd->drvdata;

	for (i = 0; i < ifwidth; i++) {
		hd->pins[base + i] = devm_gpiod_get_index(dev, "data", i,
							  GPIOD_OUT_LOW);
		if (IS_ERR(hd->pins[base + i])) {
			ret = PTR_ERR(hd->pins[base + i]);
			goto fail;
		}
	}

	hd->pins[PIN_CTRL_E] = devm_gpiod_get(dev, "enable", GPIOD_OUT_LOW);
	if (IS_ERR(hd->pins[PIN_CTRL_E])) {
		ret = PTR_ERR(hd->pins[PIN_CTRL_E]);
		goto fail;
	}

	hd->pins[PIN_CTRL_RS] = devm_gpiod_get(dev, "rs", GPIOD_OUT_HIGH);
	if (IS_ERR(hd->pins[PIN_CTRL_RS])) {
		ret = PTR_ERR(hd->pins[PIN_CTRL_RS]);
		goto fail;
	}

	/* Optional pins */
	hd->pins[PIN_CTRL_RW] = devm_gpiod_get_optional(dev, "rw",
							GPIOD_OUT_LOW);
	if (IS_ERR(hd->pins[PIN_CTRL_RW])) {
		ret = PTR_ERR(hd->pins[PIN_CTRL_RW]);
		goto fail;
	}

	hd->pins[PIN_CTRL_BL] = devm_gpiod_get_optional(dev, "backlight",
							GPIOD_OUT_LOW);
	if (IS_ERR(hd->pins[PIN_CTRL_BL])) {
		ret = PTR_ERR(hd->pins[PIN_CTRL_BL]);
		goto fail;
	}

	/* Required properties */
	ret = device_property_read_u32(dev, "display-height-chars",
				       &lcd->height);
	if (ret)
		goto fail;
	ret = device_property_read_u32(dev, "display-width-chars", &lcd->width);
	if (ret)
		goto fail;

	/*
	 * On displays with more than two rows, the internal buffer width is
	 * usually equal to the display width
	 */
	if (lcd->height > 2)
		lcd->bwidth = lcd->width;

	/* Optional properties */
	device_property_read_u32(dev, "internal-buffer-width", &lcd->bwidth);

	lcd->ifwidth = ifwidth;
	lcd->ops = ifwidth == 8 ? &hd44780_ops_gpio8 : &hd44780_ops_gpio4;

	ret = charlcd_register(lcd);
	if (ret)
		goto fail;

	platform_set_drvdata(pdev, lcd);
	return 0;

fail:
	charlcd_free(lcd);
	return ret;
}

static int hd44780_remove(struct platform_device *pdev)
{
	struct charlcd *lcd = platform_get_drvdata(pdev);

	charlcd_unregister(lcd);

<<<<<<< HEAD
	kfree(lcd);
=======
	charlcd_free(lcd);
>>>>>>> fa578e9d
	return 0;
}

static const struct of_device_id hd44780_of_match[] = {
	{ .compatible = "hit,hd44780" },
	{ /* sentinel */ }
};
MODULE_DEVICE_TABLE(of, hd44780_of_match);

static struct platform_driver hd44780_driver = {
	.probe = hd44780_probe,
	.remove = hd44780_remove,
	.driver		= {
		.name	= "hd44780",
		.of_match_table = hd44780_of_match,
	},
};

module_platform_driver(hd44780_driver);
MODULE_DESCRIPTION("HD44780 Character LCD driver");
MODULE_AUTHOR("Geert Uytterhoeven <geert@linux-m68k.org>");
MODULE_LICENSE("GPL");<|MERGE_RESOLUTION|>--- conflicted
+++ resolved
@@ -280,11 +280,7 @@
 
 	charlcd_unregister(lcd);
 
-<<<<<<< HEAD
-	kfree(lcd);
-=======
 	charlcd_free(lcd);
->>>>>>> fa578e9d
 	return 0;
 }
 
