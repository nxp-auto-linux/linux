--- conflicted
+++ resolved
@@ -101,19 +101,6 @@
 	if (ret)
 		return ret;
 
-<<<<<<< HEAD
-	do {
-		unsigned int dwaddress, dwords;
-		u8 data[USB4_DATA_DWORDS * 4];
-		size_t nbytes;
-		int ret;
-
-		offset = address & 3;
-		nbytes = min_t(size_t, size + offset, USB4_DATA_DWORDS * 4);
-
-		dwaddress = address / 4;
-		dwords = ALIGN(nbytes, 4) / 4;
-=======
 	ret = tb_sw_read(sw, &val, TB_CFG_SWITCH, ROUTER_CS_26, 1);
 	if (ret)
 		return ret;
@@ -124,23 +111,11 @@
 	if (status)
 		*status = (val & ROUTER_CS_26_STATUS_MASK) >>
 			ROUTER_CS_26_STATUS_SHIFT;
->>>>>>> 3b17187f
 
 	if (metadata) {
 		ret = tb_sw_read(sw, metadata, TB_CFG_SWITCH, ROUTER_CS_25, 1);
 		if (ret)
 			return ret;
-<<<<<<< HEAD
-		}
-
-		nbytes -= offset;
-		memcpy(buf, data + offset, nbytes);
-
-		size -= nbytes;
-		address += nbytes;
-		buf += nbytes;
-	} while (size > 0);
-=======
 	}
 	if (rx_dwords) {
 		ret = tb_sw_read(sw, rx_data, TB_CFG_SWITCH, ROUTER_CS_9,
@@ -148,7 +123,6 @@
 		if (ret)
 			return ret;
 	}
->>>>>>> 3b17187f
 
 	return 0;
 }
