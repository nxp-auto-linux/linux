--- conflicted
+++ resolved
@@ -729,10 +729,7 @@
 	 * the new tunnel too early.
 	 */
 	pci_lock_rescan_remove();
-<<<<<<< HEAD
-=======
 	pm_runtime_get_sync(&sw->dev);
->>>>>>> e021bb4f
 
 	switch (val) {
 	/* Approve switch */
@@ -753,11 +750,8 @@
 		break;
 	}
 
-<<<<<<< HEAD
-=======
 	pm_runtime_mark_last_busy(&sw->dev);
 	pm_runtime_put_autosuspend(&sw->dev);
->>>>>>> e021bb4f
 	pci_unlock_rescan_remove();
 
 	if (!ret) {
