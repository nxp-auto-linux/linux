// SPDX-License-Identifier: GPL-2.0
/*
 * Thunderbolt driver - switch/port utility functions
 *
 * Copyright (c) 2014 Andreas Noever <andreas.noever@gmail.com>
 * Copyright (C) 2018, Intel Corporation
 */

#include <linux/delay.h>
#include <linux/idr.h>
#include <linux/nvmem-provider.h>
#include <linux/pm_runtime.h>
#include <linux/sched/signal.h>
#include <linux/sizes.h>
#include <linux/slab.h>
#include <linux/vmalloc.h>

#include "tb.h"

/* Switch NVM support */

#define NVM_DEVID		0x05
#define NVM_VERSION		0x08
#define NVM_CSS			0x10
#define NVM_FLASH_SIZE		0x45

#define NVM_MIN_SIZE		SZ_32K
#define NVM_MAX_SIZE		SZ_512K

static DEFINE_IDA(nvm_ida);

struct nvm_auth_status {
	struct list_head list;
	uuid_t uuid;
	u32 status;
};

/*
 * Hold NVM authentication failure status per switch This information
 * needs to stay around even when the switch gets power cycled so we
 * keep it separately.
 */
static LIST_HEAD(nvm_auth_status_cache);
static DEFINE_MUTEX(nvm_auth_status_lock);

static struct nvm_auth_status *__nvm_get_auth_status(const struct tb_switch *sw)
{
	struct nvm_auth_status *st;

	list_for_each_entry(st, &nvm_auth_status_cache, list) {
		if (uuid_equal(&st->uuid, sw->uuid))
			return st;
	}

	return NULL;
}

static void nvm_get_auth_status(const struct tb_switch *sw, u32 *status)
{
	struct nvm_auth_status *st;

	mutex_lock(&nvm_auth_status_lock);
	st = __nvm_get_auth_status(sw);
	mutex_unlock(&nvm_auth_status_lock);

	*status = st ? st->status : 0;
}

static void nvm_set_auth_status(const struct tb_switch *sw, u32 status)
{
	struct nvm_auth_status *st;

	if (WARN_ON(!sw->uuid))
		return;

	mutex_lock(&nvm_auth_status_lock);
	st = __nvm_get_auth_status(sw);

	if (!st) {
		st = kzalloc(sizeof(*st), GFP_KERNEL);
		if (!st)
			goto unlock;

		memcpy(&st->uuid, sw->uuid, sizeof(st->uuid));
		INIT_LIST_HEAD(&st->list);
		list_add_tail(&st->list, &nvm_auth_status_cache);
	}

	st->status = status;
unlock:
	mutex_unlock(&nvm_auth_status_lock);
}

static void nvm_clear_auth_status(const struct tb_switch *sw)
{
	struct nvm_auth_status *st;

	mutex_lock(&nvm_auth_status_lock);
	st = __nvm_get_auth_status(sw);
	if (st) {
		list_del(&st->list);
		kfree(st);
	}
	mutex_unlock(&nvm_auth_status_lock);
}

static int nvm_validate_and_write(struct tb_switch *sw)
{
	unsigned int image_size, hdr_size;
	const u8 *buf = sw->nvm->buf;
	u16 ds_size;
	int ret;

	if (!buf)
		return -EINVAL;

	image_size = sw->nvm->buf_data_size;
	if (image_size < NVM_MIN_SIZE || image_size > NVM_MAX_SIZE)
		return -EINVAL;

	/*
	 * FARB pointer must point inside the image and must at least
	 * contain parts of the digital section we will be reading here.
	 */
	hdr_size = (*(u32 *)buf) & 0xffffff;
	if (hdr_size + NVM_DEVID + 2 >= image_size)
		return -EINVAL;

	/* Digital section start should be aligned to 4k page */
	if (!IS_ALIGNED(hdr_size, SZ_4K))
		return -EINVAL;

	/*
	 * Read digital section size and check that it also fits inside
	 * the image.
	 */
	ds_size = *(u16 *)(buf + hdr_size);
	if (ds_size >= image_size)
		return -EINVAL;

	if (!sw->safe_mode) {
		u16 device_id;

		/*
		 * Make sure the device ID in the image matches the one
		 * we read from the switch config space.
		 */
		device_id = *(u16 *)(buf + hdr_size + NVM_DEVID);
		if (device_id != sw->config.device_id)
			return -EINVAL;

		if (sw->generation < 3) {
			/* Write CSS headers first */
			ret = dma_port_flash_write(sw->dma_port,
				DMA_PORT_CSS_ADDRESS, buf + NVM_CSS,
				DMA_PORT_CSS_MAX_SIZE);
			if (ret)
				return ret;
		}

		/* Skip headers in the image */
		buf += hdr_size;
		image_size -= hdr_size;
	}

	return dma_port_flash_write(sw->dma_port, 0, buf, image_size);
}

static int nvm_authenticate_host(struct tb_switch *sw)
{
	int ret = 0;

	/*
	 * Root switch NVM upgrade requires that we disconnect the
	 * existing paths first (in case it is not in safe mode
	 * already).
	 */
	if (!sw->safe_mode) {
		u32 status;

		ret = tb_domain_disconnect_all_paths(sw->tb);
		if (ret)
			return ret;
		/*
		 * The host controller goes away pretty soon after this if
		 * everything goes well so getting timeout is expected.
		 */
		ret = dma_port_flash_update_auth(sw->dma_port);
		if (!ret || ret == -ETIMEDOUT)
			return 0;

		/*
		 * Any error from update auth operation requires power
		 * cycling of the host router.
		 */
		tb_sw_warn(sw, "failed to authenticate NVM, power cycling\n");
		if (dma_port_flash_update_auth_status(sw->dma_port, &status) > 0)
			nvm_set_auth_status(sw, status);
	}

	/*
	 * From safe mode we can get out by just power cycling the
	 * switch.
	 */
	dma_port_power_cycle(sw->dma_port);
	return ret;
}

static int nvm_authenticate_device(struct tb_switch *sw)
{
	int ret, retries = 10;

	ret = dma_port_flash_update_auth(sw->dma_port);
	switch (ret) {
	case 0:
	case -ETIMEDOUT:
	case -EACCES:
	case -EINVAL:
		/* Power cycle is required */
		break;
	default:
		return ret;
	}

	/*
	 * Poll here for the authentication status. It takes some time
	 * for the device to respond (we get timeout for a while). Once
	 * we get response the device needs to be power cycled in order
	 * to the new NVM to be taken into use.
	 */
	do {
		u32 status;

		ret = dma_port_flash_update_auth_status(sw->dma_port, &status);
		if (ret < 0 && ret != -ETIMEDOUT)
			return ret;
		if (ret > 0) {
			if (status) {
				tb_sw_warn(sw, "failed to authenticate NVM\n");
				nvm_set_auth_status(sw, status);
			}

			tb_sw_info(sw, "power cycling the switch now\n");
			dma_port_power_cycle(sw->dma_port);
			return 0;
		}

		msleep(500);
	} while (--retries);

	return -ETIMEDOUT;
}

static int tb_switch_nvm_read(void *priv, unsigned int offset, void *val,
			      size_t bytes)
{
	struct tb_switch *sw = priv;
	int ret;

	pm_runtime_get_sync(&sw->dev);

	if (!mutex_trylock(&sw->tb->lock)) {
		ret = restart_syscall();
		goto out;
	}

	ret = dma_port_flash_read(sw->dma_port, offset, val, bytes);
	mutex_unlock(&sw->tb->lock);

out:
	pm_runtime_mark_last_busy(&sw->dev);
	pm_runtime_put_autosuspend(&sw->dev);

	return ret;
}

static int tb_switch_nvm_no_read(void *priv, unsigned int offset, void *val,
				 size_t bytes)
{
	return -EPERM;
}

static int tb_switch_nvm_write(void *priv, unsigned int offset, void *val,
			       size_t bytes)
{
	struct tb_switch *sw = priv;
	int ret = 0;

	if (!mutex_trylock(&sw->tb->lock))
		return restart_syscall();

	/*
	 * Since writing the NVM image might require some special steps,
	 * for example when CSS headers are written, we cache the image
	 * locally here and handle the special cases when the user asks
	 * us to authenticate the image.
	 */
	if (!sw->nvm->buf) {
		sw->nvm->buf = vmalloc(NVM_MAX_SIZE);
		if (!sw->nvm->buf) {
			ret = -ENOMEM;
			goto unlock;
		}
	}

	sw->nvm->buf_data_size = offset + bytes;
	memcpy(sw->nvm->buf + offset, val, bytes);

unlock:
	mutex_unlock(&sw->tb->lock);

	return ret;
}

static struct nvmem_device *register_nvmem(struct tb_switch *sw, int id,
					   size_t size, bool active)
{
	struct nvmem_config config;

	memset(&config, 0, sizeof(config));

	if (active) {
		config.name = "nvm_active";
		config.reg_read = tb_switch_nvm_read;
		config.read_only = true;
	} else {
		config.name = "nvm_non_active";
		config.reg_read = tb_switch_nvm_no_read;
		config.reg_write = tb_switch_nvm_write;
		config.root_only = true;
	}

	config.id = id;
	config.stride = 4;
	config.word_size = 4;
	config.size = size;
	config.dev = &sw->dev;
	config.owner = THIS_MODULE;
	config.priv = sw;

	return nvmem_register(&config);
}

static int tb_switch_nvm_add(struct tb_switch *sw)
{
	struct nvmem_device *nvm_dev;
	struct tb_switch_nvm *nvm;
	u32 val;
	int ret;

	if (!sw->dma_port)
		return 0;

	nvm = kzalloc(sizeof(*nvm), GFP_KERNEL);
	if (!nvm)
		return -ENOMEM;

	nvm->id = ida_simple_get(&nvm_ida, 0, 0, GFP_KERNEL);

	/*
	 * If the switch is in safe-mode the only accessible portion of
	 * the NVM is the non-active one where userspace is expected to
	 * write new functional NVM.
	 */
	if (!sw->safe_mode) {
		u32 nvm_size, hdr_size;

		ret = dma_port_flash_read(sw->dma_port, NVM_FLASH_SIZE, &val,
					  sizeof(val));
		if (ret)
			goto err_ida;

		hdr_size = sw->generation < 3 ? SZ_8K : SZ_16K;
		nvm_size = (SZ_1M << (val & 7)) / 8;
		nvm_size = (nvm_size - hdr_size) / 2;

		ret = dma_port_flash_read(sw->dma_port, NVM_VERSION, &val,
					  sizeof(val));
		if (ret)
			goto err_ida;

		nvm->major = val >> 16;
		nvm->minor = val >> 8;

		nvm_dev = register_nvmem(sw, nvm->id, nvm_size, true);
		if (IS_ERR(nvm_dev)) {
			ret = PTR_ERR(nvm_dev);
			goto err_ida;
		}
		nvm->active = nvm_dev;
	}

	if (!sw->no_nvm_upgrade) {
		nvm_dev = register_nvmem(sw, nvm->id, NVM_MAX_SIZE, false);
		if (IS_ERR(nvm_dev)) {
			ret = PTR_ERR(nvm_dev);
			goto err_nvm_active;
		}
		nvm->non_active = nvm_dev;
	}

	sw->nvm = nvm;
	return 0;

err_nvm_active:
	if (nvm->active)
		nvmem_unregister(nvm->active);
err_ida:
	ida_simple_remove(&nvm_ida, nvm->id);
	kfree(nvm);

	return ret;
}

static void tb_switch_nvm_remove(struct tb_switch *sw)
{
	struct tb_switch_nvm *nvm;

	nvm = sw->nvm;
	sw->nvm = NULL;

	if (!nvm)
		return;

	/* Remove authentication status in case the switch is unplugged */
	if (!nvm->authenticating)
		nvm_clear_auth_status(sw);

	if (nvm->non_active)
		nvmem_unregister(nvm->non_active);
	if (nvm->active)
		nvmem_unregister(nvm->active);
	ida_simple_remove(&nvm_ida, nvm->id);
	vfree(nvm->buf);
	kfree(nvm);
}

/* port utility functions */

static const char *tb_port_type(struct tb_regs_port_header *port)
{
	switch (port->type >> 16) {
	case 0:
		switch ((u8) port->type) {
		case 0:
			return "Inactive";
		case 1:
			return "Port";
		case 2:
			return "NHI";
		default:
			return "unknown";
		}
	case 0x2:
		return "Ethernet";
	case 0x8:
		return "SATA";
	case 0xe:
		return "DP/HDMI";
	case 0x10:
		return "PCIe";
	case 0x20:
		return "USB";
	default:
		return "unknown";
	}
}

static void tb_dump_port(struct tb *tb, struct tb_regs_port_header *port)
{
	tb_dbg(tb,
	       " Port %d: %x:%x (Revision: %d, TB Version: %d, Type: %s (%#x))\n",
	       port->port_number, port->vendor_id, port->device_id,
	       port->revision, port->thunderbolt_version, tb_port_type(port),
	       port->type);
	tb_dbg(tb, "  Max hop id (in/out): %d/%d\n",
	       port->max_in_hop_id, port->max_out_hop_id);
	tb_dbg(tb, "  Max counters: %d\n", port->max_counters);
	tb_dbg(tb, "  NFC Credits: %#x\n", port->nfc_credits);
}

/**
 * tb_port_state() - get connectedness state of a port
 *
 * The port must have a TB_CAP_PHY (i.e. it should be a real port).
 *
 * Return: Returns an enum tb_port_state on success or an error code on failure.
 */
static int tb_port_state(struct tb_port *port)
{
	struct tb_cap_phy phy;
	int res;
	if (port->cap_phy == 0) {
		tb_port_WARN(port, "does not have a PHY\n");
		return -EINVAL;
	}
	res = tb_port_read(port, &phy, TB_CFG_PORT, port->cap_phy, 2);
	if (res)
		return res;
	return phy.state;
}

/**
 * tb_wait_for_port() - wait for a port to become ready
 *
 * Wait up to 1 second for a port to reach state TB_PORT_UP. If
 * wait_if_unplugged is set then we also wait if the port is in state
 * TB_PORT_UNPLUGGED (it takes a while for the device to be registered after
 * switch resume). Otherwise we only wait if a device is registered but the link
 * has not yet been established.
 *
 * Return: Returns an error code on failure. Returns 0 if the port is not
 * connected or failed to reach state TB_PORT_UP within one second. Returns 1
 * if the port is connected and in state TB_PORT_UP.
 */
int tb_wait_for_port(struct tb_port *port, bool wait_if_unplugged)
{
	int retries = 10;
	int state;
	if (!port->cap_phy) {
		tb_port_WARN(port, "does not have PHY\n");
		return -EINVAL;
	}
	if (tb_is_upstream_port(port)) {
		tb_port_WARN(port, "is the upstream port\n");
		return -EINVAL;
	}

	while (retries--) {
		state = tb_port_state(port);
		if (state < 0)
			return state;
		if (state == TB_PORT_DISABLED) {
			tb_port_dbg(port, "is disabled (state: 0)\n");
			return 0;
		}
		if (state == TB_PORT_UNPLUGGED) {
			if (wait_if_unplugged) {
				/* used during resume */
				tb_port_dbg(port,
					    "is unplugged (state: 7), retrying...\n");
				msleep(100);
				continue;
			}
			tb_port_dbg(port, "is unplugged (state: 7)\n");
			return 0;
		}
		if (state == TB_PORT_UP) {
			tb_port_dbg(port, "is connected, link is up (state: 2)\n");
			return 1;
		}

		/*
		 * After plug-in the state is TB_PORT_CONNECTING. Give it some
		 * time.
		 */
		tb_port_dbg(port,
			    "is connected, link is not up (state: %d), retrying...\n",
			    state);
		msleep(100);
	}
	tb_port_warn(port,
		     "failed to reach state TB_PORT_UP. Ignoring port...\n");
	return 0;
}

/**
 * tb_port_add_nfc_credits() - add/remove non flow controlled credits to port
 *
 * Change the number of NFC credits allocated to @port by @credits. To remove
 * NFC credits pass a negative amount of credits.
 *
 * Return: Returns 0 on success or an error code on failure.
 */
int tb_port_add_nfc_credits(struct tb_port *port, int credits)
{
	u32 nfc_credits;

	if (credits == 0 || port->sw->is_unplugged)
		return 0;

	nfc_credits = port->config.nfc_credits & TB_PORT_NFC_CREDITS_MASK;
	nfc_credits += credits;

	tb_port_dbg(port, "adding %d NFC credits to %lu",
		    credits, port->config.nfc_credits & TB_PORT_NFC_CREDITS_MASK);

	port->config.nfc_credits &= ~TB_PORT_NFC_CREDITS_MASK;
	port->config.nfc_credits |= nfc_credits;

	return tb_port_write(port, &port->config.nfc_credits,
			     TB_CFG_PORT, 4, 1);
}

/**
 * tb_port_set_initial_credits() - Set initial port link credits allocated
 * @port: Port to set the initial credits
 * @credits: Number of credits to to allocate
 *
 * Set initial credits value to be used for ingress shared buffering.
 */
int tb_port_set_initial_credits(struct tb_port *port, u32 credits)
{
	u32 data;
	int ret;

	ret = tb_port_read(port, &data, TB_CFG_PORT, 5, 1);
	if (ret)
		return ret;

	data &= ~TB_PORT_LCA_MASK;
	data |= (credits << TB_PORT_LCA_SHIFT) & TB_PORT_LCA_MASK;

	return tb_port_write(port, &data, TB_CFG_PORT, 5, 1);
}

/**
 * tb_port_clear_counter() - clear a counter in TB_CFG_COUNTER
 *
 * Return: Returns 0 on success or an error code on failure.
 */
int tb_port_clear_counter(struct tb_port *port, int counter)
{
	u32 zero[3] = { 0, 0, 0 };
	tb_port_dbg(port, "clearing counter %d\n", counter);
	return tb_port_write(port, zero, TB_CFG_COUNTERS, 3 * counter, 3);
}

/**
 * tb_init_port() - initialize a port
 *
 * This is a helper method for tb_switch_alloc. Does not check or initialize
 * any downstream switches.
 *
 * Return: Returns 0 on success or an error code on failure.
 */
static int tb_init_port(struct tb_port *port)
{
	int res;
	int cap;

	res = tb_port_read(port, &port->config, TB_CFG_PORT, 0, 8);
	if (res) {
		if (res == -ENODEV) {
			tb_dbg(port->sw->tb, " Port %d: not implemented\n",
			       port->port);
			return 0;
		}
		return res;
	}

	/* Port 0 is the switch itself and has no PHY. */
	if (port->config.type == TB_TYPE_PORT && port->port != 0) {
		cap = tb_port_find_cap(port, TB_PORT_CAP_PHY);

		if (cap > 0)
			port->cap_phy = cap;
		else
			tb_port_WARN(port, "non switch port without a PHY\n");
	} else if (port->port != 0) {
		cap = tb_port_find_cap(port, TB_PORT_CAP_ADAP);
		if (cap > 0)
			port->cap_adap = cap;
	}

	tb_dump_port(port->sw->tb, &port->config);

	/* Control port does not need HopID allocation */
	if (port->port) {
		ida_init(&port->in_hopids);
		ida_init(&port->out_hopids);
	}

	return 0;

}

static int tb_port_alloc_hopid(struct tb_port *port, bool in, int min_hopid,
			       int max_hopid)
{
	int port_max_hopid;
	struct ida *ida;

	if (in) {
		port_max_hopid = port->config.max_in_hop_id;
		ida = &port->in_hopids;
	} else {
		port_max_hopid = port->config.max_out_hop_id;
		ida = &port->out_hopids;
	}

	/* HopIDs 0-7 are reserved */
	if (min_hopid < TB_PATH_MIN_HOPID)
		min_hopid = TB_PATH_MIN_HOPID;

	if (max_hopid < 0 || max_hopid > port_max_hopid)
		max_hopid = port_max_hopid;

	return ida_simple_get(ida, min_hopid, max_hopid + 1, GFP_KERNEL);
}

/**
 * tb_port_alloc_in_hopid() - Allocate input HopID from port
 * @port: Port to allocate HopID for
 * @min_hopid: Minimum acceptable input HopID
 * @max_hopid: Maximum acceptable input HopID
 *
 * Return: HopID between @min_hopid and @max_hopid or negative errno in
 * case of error.
 */
int tb_port_alloc_in_hopid(struct tb_port *port, int min_hopid, int max_hopid)
{
	return tb_port_alloc_hopid(port, true, min_hopid, max_hopid);
}

/**
 * tb_port_alloc_out_hopid() - Allocate output HopID from port
 * @port: Port to allocate HopID for
 * @min_hopid: Minimum acceptable output HopID
 * @max_hopid: Maximum acceptable output HopID
 *
 * Return: HopID between @min_hopid and @max_hopid or negative errno in
 * case of error.
 */
int tb_port_alloc_out_hopid(struct tb_port *port, int min_hopid, int max_hopid)
{
	return tb_port_alloc_hopid(port, false, min_hopid, max_hopid);
}

/**
 * tb_port_release_in_hopid() - Release allocated input HopID from port
 * @port: Port whose HopID to release
 * @hopid: HopID to release
 */
void tb_port_release_in_hopid(struct tb_port *port, int hopid)
{
	ida_simple_remove(&port->in_hopids, hopid);
}

/**
 * tb_port_release_out_hopid() - Release allocated output HopID from port
 * @port: Port whose HopID to release
 * @hopid: HopID to release
 */
void tb_port_release_out_hopid(struct tb_port *port, int hopid)
{
	ida_simple_remove(&port->out_hopids, hopid);
}

/**
 * tb_next_port_on_path() - Return next port for given port on a path
 * @start: Start port of the walk
 * @end: End port of the walk
 * @prev: Previous port (%NULL if this is the first)
 *
 * This function can be used to walk from one port to another if they
 * are connected through zero or more switches. If the @prev is dual
 * link port, the function follows that link and returns another end on
 * that same link.
 *
 * If the @end port has been reached, return %NULL.
 *
 * Domain tb->lock must be held when this function is called.
 */
struct tb_port *tb_next_port_on_path(struct tb_port *start, struct tb_port *end,
				     struct tb_port *prev)
{
	struct tb_port *next;

	if (!prev)
		return start;

	if (prev->sw == end->sw) {
		if (prev == end)
			return NULL;
		return end;
	}

	if (start->sw->config.depth < end->sw->config.depth) {
		if (prev->remote &&
		    prev->remote->sw->config.depth > prev->sw->config.depth)
			next = prev->remote;
		else
			next = tb_port_at(tb_route(end->sw), prev->sw);
	} else {
		if (tb_is_upstream_port(prev)) {
			next = prev->remote;
		} else {
			next = tb_upstream_port(prev->sw);
			/*
			 * Keep the same link if prev and next are both
			 * dual link ports.
			 */
			if (next->dual_link_port &&
			    next->link_nr != prev->link_nr) {
				next = next->dual_link_port;
			}
		}
	}

	return next;
}

/**
 * tb_port_is_enabled() - Is the adapter port enabled
 * @port: Port to check
 */
bool tb_port_is_enabled(struct tb_port *port)
{
	switch (port->config.type) {
	case TB_TYPE_PCIE_UP:
	case TB_TYPE_PCIE_DOWN:
		return tb_pci_port_is_enabled(port);

	case TB_TYPE_DP_HDMI_IN:
	case TB_TYPE_DP_HDMI_OUT:
		return tb_dp_port_is_enabled(port);

	default:
		return false;
	}
}

/**
 * tb_pci_port_is_enabled() - Is the PCIe adapter port enabled
 * @port: PCIe port to check
 */
bool tb_pci_port_is_enabled(struct tb_port *port)
{
	u32 data;

	if (tb_port_read(port, &data, TB_CFG_PORT, port->cap_adap, 1))
		return false;

	return !!(data & TB_PCI_EN);
}

/**
 * tb_pci_port_enable() - Enable PCIe adapter port
 * @port: PCIe port to enable
 * @enable: Enable/disable the PCIe adapter
 */
int tb_pci_port_enable(struct tb_port *port, bool enable)
{
	u32 word = enable ? TB_PCI_EN : 0x0;
	if (!port->cap_adap)
		return -ENXIO;
	return tb_port_write(port, &word, TB_CFG_PORT, port->cap_adap, 1);
}

/**
 * tb_dp_port_hpd_is_active() - Is HPD already active
 * @port: DP out port to check
 *
 * Checks if the DP OUT adapter port has HDP bit already set.
 */
int tb_dp_port_hpd_is_active(struct tb_port *port)
{
	u32 data;
	int ret;

	ret = tb_port_read(port, &data, TB_CFG_PORT, port->cap_adap + 2, 1);
	if (ret)
		return ret;

	return !!(data & TB_DP_HDP);
}

/**
 * tb_dp_port_hpd_clear() - Clear HPD from DP IN port
 * @port: Port to clear HPD
 *
 * If the DP IN port has HDP set, this function can be used to clear it.
 */
int tb_dp_port_hpd_clear(struct tb_port *port)
{
	u32 data;
	int ret;

	ret = tb_port_read(port, &data, TB_CFG_PORT, port->cap_adap + 3, 1);
	if (ret)
		return ret;

	data |= TB_DP_HPDC;
	return tb_port_write(port, &data, TB_CFG_PORT, port->cap_adap + 3, 1);
}

/**
 * tb_dp_port_set_hops() - Set video/aux Hop IDs for DP port
 * @port: DP IN/OUT port to set hops
 * @video: Video Hop ID
 * @aux_tx: AUX TX Hop ID
 * @aux_rx: AUX RX Hop ID
 *
 * Programs specified Hop IDs for DP IN/OUT port.
 */
int tb_dp_port_set_hops(struct tb_port *port, unsigned int video,
			unsigned int aux_tx, unsigned int aux_rx)
{
	u32 data[2];
	int ret;

	ret = tb_port_read(port, data, TB_CFG_PORT, port->cap_adap,
			   ARRAY_SIZE(data));
	if (ret)
		return ret;

	data[0] &= ~TB_DP_VIDEO_HOPID_MASK;
	data[1] &= ~(TB_DP_AUX_RX_HOPID_MASK | TB_DP_AUX_TX_HOPID_MASK);

	data[0] |= (video << TB_DP_VIDEO_HOPID_SHIFT) & TB_DP_VIDEO_HOPID_MASK;
	data[1] |= aux_tx & TB_DP_AUX_TX_HOPID_MASK;
	data[1] |= (aux_rx << TB_DP_AUX_RX_HOPID_SHIFT) & TB_DP_AUX_RX_HOPID_MASK;

	return tb_port_write(port, data, TB_CFG_PORT, port->cap_adap,
			     ARRAY_SIZE(data));
}

/**
 * tb_dp_port_is_enabled() - Is DP adapter port enabled
 * @port: DP adapter port to check
 */
bool tb_dp_port_is_enabled(struct tb_port *port)
{
	u32 data[2];

	if (tb_port_read(port, data, TB_CFG_PORT, port->cap_adap,
			 ARRAY_SIZE(data)))
		return false;

	return !!(data[0] & (TB_DP_VIDEO_EN | TB_DP_AUX_EN));
}

/**
 * tb_dp_port_enable() - Enables/disables DP paths of a port
 * @port: DP IN/OUT port
 * @enable: Enable/disable DP path
 *
 * Once Hop IDs are programmed DP paths can be enabled or disabled by
 * calling this function.
 */
int tb_dp_port_enable(struct tb_port *port, bool enable)
{
	u32 data[2];
	int ret;

	ret = tb_port_read(port, data, TB_CFG_PORT, port->cap_adap,
			   ARRAY_SIZE(data));
	if (ret)
		return ret;

	if (enable)
		data[0] |= TB_DP_VIDEO_EN | TB_DP_AUX_EN;
	else
		data[0] &= ~(TB_DP_VIDEO_EN | TB_DP_AUX_EN);

	return tb_port_write(port, data, TB_CFG_PORT, port->cap_adap,
			     ARRAY_SIZE(data));
}

/* switch utility functions */

static void tb_dump_switch(struct tb *tb, struct tb_regs_switch_header *sw)
{
	tb_dbg(tb, " Switch: %x:%x (Revision: %d, TB Version: %d)\n",
	       sw->vendor_id, sw->device_id, sw->revision,
	       sw->thunderbolt_version);
	tb_dbg(tb, "  Max Port Number: %d\n", sw->max_port_number);
	tb_dbg(tb, "  Config:\n");
	tb_dbg(tb,
		"   Upstream Port Number: %d Depth: %d Route String: %#llx Enabled: %d, PlugEventsDelay: %dms\n",
	       sw->upstream_port_number, sw->depth,
	       (((u64) sw->route_hi) << 32) | sw->route_lo,
	       sw->enabled, sw->plug_events_delay);
	tb_dbg(tb, "   unknown1: %#x unknown4: %#x\n",
	       sw->__unknown1, sw->__unknown4);
}

/**
 * reset_switch() - reconfigure route, enable and send TB_CFG_PKG_RESET
 *
 * Return: Returns 0 on success or an error code on failure.
 */
int tb_switch_reset(struct tb *tb, u64 route)
{
	struct tb_cfg_result res;
	struct tb_regs_switch_header header = {
		header.route_hi = route >> 32,
		header.route_lo = route,
		header.enabled = true,
	};
	tb_dbg(tb, "resetting switch at %llx\n", route);
	res.err = tb_cfg_write(tb->ctl, ((u32 *) &header) + 2, route,
			0, 2, 2, 2);
	if (res.err)
		return res.err;
	res = tb_cfg_reset(tb->ctl, route, TB_CFG_DEFAULT_TIMEOUT);
	if (res.err > 0)
		return -EIO;
	return res.err;
}

/**
 * tb_plug_events_active() - enable/disable plug events on a switch
 *
 * Also configures a sane plug_events_delay of 255ms.
 *
 * Return: Returns 0 on success or an error code on failure.
 */
static int tb_plug_events_active(struct tb_switch *sw, bool active)
{
	u32 data;
	int res;

	if (!sw->config.enabled)
		return 0;

	sw->config.plug_events_delay = 0xff;
	res = tb_sw_write(sw, ((u32 *) &sw->config) + 4, TB_CFG_SWITCH, 4, 1);
	if (res)
		return res;

	res = tb_sw_read(sw, &data, TB_CFG_SWITCH, sw->cap_plug_events + 1, 1);
	if (res)
		return res;

	if (active) {
		data = data & 0xFFFFFF83;
		switch (sw->config.device_id) {
		case PCI_DEVICE_ID_INTEL_LIGHT_RIDGE:
		case PCI_DEVICE_ID_INTEL_EAGLE_RIDGE:
		case PCI_DEVICE_ID_INTEL_PORT_RIDGE:
			break;
		default:
			data |= 4;
		}
	} else {
		data = data | 0x7c;
	}
	return tb_sw_write(sw, &data, TB_CFG_SWITCH,
			   sw->cap_plug_events + 1, 1);
}

static ssize_t authorized_show(struct device *dev,
			       struct device_attribute *attr,
			       char *buf)
{
	struct tb_switch *sw = tb_to_switch(dev);

	return sprintf(buf, "%u\n", sw->authorized);
}

static int tb_switch_set_authorized(struct tb_switch *sw, unsigned int val)
{
	int ret = -EINVAL;

	if (!mutex_trylock(&sw->tb->lock))
		return restart_syscall();

	if (sw->authorized)
		goto unlock;

	switch (val) {
	/* Approve switch */
	case 1:
		if (sw->key)
			ret = tb_domain_approve_switch_key(sw->tb, sw);
		else
			ret = tb_domain_approve_switch(sw->tb, sw);
		break;

	/* Challenge switch */
	case 2:
		if (sw->key)
			ret = tb_domain_challenge_switch_key(sw->tb, sw);
		break;

	default:
		break;
	}

	if (!ret) {
		sw->authorized = val;
		/* Notify status change to the userspace */
		kobject_uevent(&sw->dev.kobj, KOBJ_CHANGE);
	}

unlock:
	mutex_unlock(&sw->tb->lock);
	return ret;
}

static ssize_t authorized_store(struct device *dev,
				struct device_attribute *attr,
				const char *buf, size_t count)
{
	struct tb_switch *sw = tb_to_switch(dev);
	unsigned int val;
	ssize_t ret;

	ret = kstrtouint(buf, 0, &val);
	if (ret)
		return ret;
	if (val > 2)
		return -EINVAL;

	pm_runtime_get_sync(&sw->dev);
	ret = tb_switch_set_authorized(sw, val);
	pm_runtime_mark_last_busy(&sw->dev);
	pm_runtime_put_autosuspend(&sw->dev);

	return ret ? ret : count;
}
static DEVICE_ATTR_RW(authorized);

static ssize_t boot_show(struct device *dev, struct device_attribute *attr,
			 char *buf)
{
	struct tb_switch *sw = tb_to_switch(dev);

	return sprintf(buf, "%u\n", sw->boot);
}
static DEVICE_ATTR_RO(boot);

static ssize_t device_show(struct device *dev, struct device_attribute *attr,
			   char *buf)
{
	struct tb_switch *sw = tb_to_switch(dev);

	return sprintf(buf, "%#x\n", sw->device);
}
static DEVICE_ATTR_RO(device);

static ssize_t
device_name_show(struct device *dev, struct device_attribute *attr, char *buf)
{
	struct tb_switch *sw = tb_to_switch(dev);

	return sprintf(buf, "%s\n", sw->device_name ? sw->device_name : "");
}
static DEVICE_ATTR_RO(device_name);

static ssize_t key_show(struct device *dev, struct device_attribute *attr,
			char *buf)
{
	struct tb_switch *sw = tb_to_switch(dev);
	ssize_t ret;

	if (!mutex_trylock(&sw->tb->lock))
		return restart_syscall();

	if (sw->key)
		ret = sprintf(buf, "%*phN\n", TB_SWITCH_KEY_SIZE, sw->key);
	else
		ret = sprintf(buf, "\n");

	mutex_unlock(&sw->tb->lock);
	return ret;
}

static ssize_t key_store(struct device *dev, struct device_attribute *attr,
			 const char *buf, size_t count)
{
	struct tb_switch *sw = tb_to_switch(dev);
	u8 key[TB_SWITCH_KEY_SIZE];
	ssize_t ret = count;
	bool clear = false;

	if (!strcmp(buf, "\n"))
		clear = true;
	else if (hex2bin(key, buf, sizeof(key)))
		return -EINVAL;

	if (!mutex_trylock(&sw->tb->lock))
		return restart_syscall();

	if (sw->authorized) {
		ret = -EBUSY;
	} else {
		kfree(sw->key);
		if (clear) {
			sw->key = NULL;
		} else {
			sw->key = kmemdup(key, sizeof(key), GFP_KERNEL);
			if (!sw->key)
				ret = -ENOMEM;
		}
	}

	mutex_unlock(&sw->tb->lock);
	return ret;
}
static DEVICE_ATTR(key, 0600, key_show, key_store);

static void nvm_authenticate_start(struct tb_switch *sw)
{
	struct pci_dev *root_port;

	/*
	 * During host router NVM upgrade we should not allow root port to
	 * go into D3cold because some root ports cannot trigger PME
	 * itself. To be on the safe side keep the root port in D0 during
	 * the whole upgrade process.
	 */
	root_port = pci_find_pcie_root_port(sw->tb->nhi->pdev);
	if (root_port)
		pm_runtime_get_noresume(&root_port->dev);
}

static void nvm_authenticate_complete(struct tb_switch *sw)
{
	struct pci_dev *root_port;

	root_port = pci_find_pcie_root_port(sw->tb->nhi->pdev);
	if (root_port)
		pm_runtime_put(&root_port->dev);
}

static ssize_t nvm_authenticate_show(struct device *dev,
	struct device_attribute *attr, char *buf)
{
	struct tb_switch *sw = tb_to_switch(dev);
	u32 status;

	nvm_get_auth_status(sw, &status);
	return sprintf(buf, "%#x\n", status);
}

static ssize_t nvm_authenticate_store(struct device *dev,
	struct device_attribute *attr, const char *buf, size_t count)
{
	struct tb_switch *sw = tb_to_switch(dev);
	bool val;
	int ret;

<<<<<<< HEAD
	if (!mutex_trylock(&sw->tb->lock))
		return restart_syscall();
=======
	pm_runtime_get_sync(&sw->dev);

	if (!mutex_trylock(&sw->tb->lock)) {
		ret = restart_syscall();
		goto exit_rpm;
	}
>>>>>>> fa578e9d

	/* If NVMem devices are not yet added */
	if (!sw->nvm) {
		ret = -EAGAIN;
		goto exit_unlock;
	}

	ret = kstrtobool(buf, &val);
	if (ret)
		goto exit_unlock;

	/* Always clear the authentication status */
	nvm_clear_auth_status(sw);

	if (val) {
		if (!sw->nvm->buf) {
			ret = -EINVAL;
			goto exit_unlock;
		}

		ret = nvm_validate_and_write(sw);
		if (ret)
			goto exit_unlock;

		sw->nvm->authenticating = true;

		if (!tb_route(sw)) {
			/*
			 * Keep root port from suspending as long as the
			 * NVM upgrade process is running.
			 */
			nvm_authenticate_start(sw);
			ret = nvm_authenticate_host(sw);
<<<<<<< HEAD
			if (ret)
				nvm_authenticate_complete(sw);
		} else {
			ret = nvm_authenticate_device(sw);
		}
		pm_runtime_mark_last_busy(&sw->dev);
		pm_runtime_put_autosuspend(&sw->dev);
=======
		} else {
			ret = nvm_authenticate_device(sw);
		}
>>>>>>> fa578e9d
	}

exit_unlock:
	mutex_unlock(&sw->tb->lock);
<<<<<<< HEAD
=======
exit_rpm:
	pm_runtime_mark_last_busy(&sw->dev);
	pm_runtime_put_autosuspend(&sw->dev);
>>>>>>> fa578e9d

	if (ret)
		return ret;
	return count;
}
static DEVICE_ATTR_RW(nvm_authenticate);

static ssize_t nvm_version_show(struct device *dev,
				struct device_attribute *attr, char *buf)
{
	struct tb_switch *sw = tb_to_switch(dev);
	int ret;

	if (!mutex_trylock(&sw->tb->lock))
		return restart_syscall();

	if (sw->safe_mode)
		ret = -ENODATA;
	else if (!sw->nvm)
		ret = -EAGAIN;
	else
		ret = sprintf(buf, "%x.%x\n", sw->nvm->major, sw->nvm->minor);

	mutex_unlock(&sw->tb->lock);

	return ret;
}
static DEVICE_ATTR_RO(nvm_version);

static ssize_t vendor_show(struct device *dev, struct device_attribute *attr,
			   char *buf)
{
	struct tb_switch *sw = tb_to_switch(dev);

	return sprintf(buf, "%#x\n", sw->vendor);
}
static DEVICE_ATTR_RO(vendor);

static ssize_t
vendor_name_show(struct device *dev, struct device_attribute *attr, char *buf)
{
	struct tb_switch *sw = tb_to_switch(dev);

	return sprintf(buf, "%s\n", sw->vendor_name ? sw->vendor_name : "");
}
static DEVICE_ATTR_RO(vendor_name);

static ssize_t unique_id_show(struct device *dev, struct device_attribute *attr,
			      char *buf)
{
	struct tb_switch *sw = tb_to_switch(dev);

	return sprintf(buf, "%pUb\n", sw->uuid);
}
static DEVICE_ATTR_RO(unique_id);

static struct attribute *switch_attrs[] = {
	&dev_attr_authorized.attr,
	&dev_attr_boot.attr,
	&dev_attr_device.attr,
	&dev_attr_device_name.attr,
	&dev_attr_key.attr,
	&dev_attr_nvm_authenticate.attr,
	&dev_attr_nvm_version.attr,
	&dev_attr_vendor.attr,
	&dev_attr_vendor_name.attr,
	&dev_attr_unique_id.attr,
	NULL,
};

static umode_t switch_attr_is_visible(struct kobject *kobj,
				      struct attribute *attr, int n)
{
	struct device *dev = container_of(kobj, struct device, kobj);
	struct tb_switch *sw = tb_to_switch(dev);

	if (attr == &dev_attr_device.attr) {
		if (!sw->device)
			return 0;
	} else if (attr == &dev_attr_device_name.attr) {
		if (!sw->device_name)
			return 0;
	} else if (attr == &dev_attr_vendor.attr)  {
		if (!sw->vendor)
			return 0;
	} else if (attr == &dev_attr_vendor_name.attr)  {
		if (!sw->vendor_name)
			return 0;
	} else if (attr == &dev_attr_key.attr) {
		if (tb_route(sw) &&
		    sw->tb->security_level == TB_SECURITY_SECURE &&
		    sw->security_level == TB_SECURITY_SECURE)
			return attr->mode;
		return 0;
	} else if (attr == &dev_attr_nvm_authenticate.attr) {
		if (sw->dma_port && !sw->no_nvm_upgrade)
			return attr->mode;
		return 0;
	} else if (attr == &dev_attr_nvm_version.attr) {
		if (sw->dma_port)
			return attr->mode;
		return 0;
	} else if (attr == &dev_attr_boot.attr) {
		if (tb_route(sw))
			return attr->mode;
		return 0;
	}

	return sw->safe_mode ? 0 : attr->mode;
}

static struct attribute_group switch_group = {
	.is_visible = switch_attr_is_visible,
	.attrs = switch_attrs,
};

static const struct attribute_group *switch_groups[] = {
	&switch_group,
	NULL,
};

static void tb_switch_release(struct device *dev)
{
	struct tb_switch *sw = tb_to_switch(dev);
	int i;

	dma_port_free(sw->dma_port);

	for (i = 1; i <= sw->config.max_port_number; i++) {
		if (!sw->ports[i].disabled) {
			ida_destroy(&sw->ports[i].in_hopids);
			ida_destroy(&sw->ports[i].out_hopids);
		}
	}

	kfree(sw->uuid);
	kfree(sw->device_name);
	kfree(sw->vendor_name);
	kfree(sw->ports);
	kfree(sw->drom);
	kfree(sw->key);
	kfree(sw);
}

/*
 * Currently only need to provide the callbacks. Everything else is handled
 * in the connection manager.
 */
static int __maybe_unused tb_switch_runtime_suspend(struct device *dev)
{
	struct tb_switch *sw = tb_to_switch(dev);
	const struct tb_cm_ops *cm_ops = sw->tb->cm_ops;

	if (cm_ops->runtime_suspend_switch)
		return cm_ops->runtime_suspend_switch(sw);

	return 0;
}

static int __maybe_unused tb_switch_runtime_resume(struct device *dev)
{
	struct tb_switch *sw = tb_to_switch(dev);
	const struct tb_cm_ops *cm_ops = sw->tb->cm_ops;

	if (cm_ops->runtime_resume_switch)
		return cm_ops->runtime_resume_switch(sw);
	return 0;
}

static const struct dev_pm_ops tb_switch_pm_ops = {
	SET_RUNTIME_PM_OPS(tb_switch_runtime_suspend, tb_switch_runtime_resume,
			   NULL)
};

struct device_type tb_switch_type = {
	.name = "thunderbolt_device",
	.release = tb_switch_release,
	.pm = &tb_switch_pm_ops,
};

static int tb_switch_get_generation(struct tb_switch *sw)
{
	switch (sw->config.device_id) {
	case PCI_DEVICE_ID_INTEL_LIGHT_RIDGE:
	case PCI_DEVICE_ID_INTEL_EAGLE_RIDGE:
	case PCI_DEVICE_ID_INTEL_LIGHT_PEAK:
	case PCI_DEVICE_ID_INTEL_CACTUS_RIDGE_2C:
	case PCI_DEVICE_ID_INTEL_CACTUS_RIDGE_4C:
	case PCI_DEVICE_ID_INTEL_PORT_RIDGE:
	case PCI_DEVICE_ID_INTEL_REDWOOD_RIDGE_2C_BRIDGE:
	case PCI_DEVICE_ID_INTEL_REDWOOD_RIDGE_4C_BRIDGE:
		return 1;

	case PCI_DEVICE_ID_INTEL_WIN_RIDGE_2C_BRIDGE:
	case PCI_DEVICE_ID_INTEL_FALCON_RIDGE_2C_BRIDGE:
	case PCI_DEVICE_ID_INTEL_FALCON_RIDGE_4C_BRIDGE:
		return 2;

	case PCI_DEVICE_ID_INTEL_ALPINE_RIDGE_LP_BRIDGE:
	case PCI_DEVICE_ID_INTEL_ALPINE_RIDGE_2C_BRIDGE:
	case PCI_DEVICE_ID_INTEL_ALPINE_RIDGE_4C_BRIDGE:
	case PCI_DEVICE_ID_INTEL_ALPINE_RIDGE_C_2C_BRIDGE:
	case PCI_DEVICE_ID_INTEL_ALPINE_RIDGE_C_4C_BRIDGE:
	case PCI_DEVICE_ID_INTEL_TITAN_RIDGE_2C_BRIDGE:
	case PCI_DEVICE_ID_INTEL_TITAN_RIDGE_4C_BRIDGE:
	case PCI_DEVICE_ID_INTEL_TITAN_RIDGE_DD_BRIDGE:
	case PCI_DEVICE_ID_INTEL_ICL_NHI0:
	case PCI_DEVICE_ID_INTEL_ICL_NHI1:
		return 3;

	default:
		/*
		 * For unknown switches assume generation to be 1 to be
		 * on the safe side.
		 */
		tb_sw_warn(sw, "unsupported switch device id %#x\n",
			   sw->config.device_id);
		return 1;
	}
}

/**
 * tb_switch_alloc() - allocate a switch
 * @tb: Pointer to the owning domain
 * @parent: Parent device for this switch
 * @route: Route string for this switch
 *
 * Allocates and initializes a switch. Will not upload configuration to
 * the switch. For that you need to call tb_switch_configure()
 * separately. The returned switch should be released by calling
 * tb_switch_put().
 *
 * Return: Pointer to the allocated switch or ERR_PTR() in case of
 * failure.
 */
struct tb_switch *tb_switch_alloc(struct tb *tb, struct device *parent,
				  u64 route)
{
	struct tb_switch *sw;
	int upstream_port;
	int i, ret, depth;

	/* Make sure we do not exceed maximum topology limit */
	depth = tb_route_length(route);
	if (depth > TB_SWITCH_MAX_DEPTH)
		return ERR_PTR(-EADDRNOTAVAIL);

	upstream_port = tb_cfg_get_upstream_port(tb->ctl, route);
	if (upstream_port < 0)
		return ERR_PTR(upstream_port);

	sw = kzalloc(sizeof(*sw), GFP_KERNEL);
	if (!sw)
		return ERR_PTR(-ENOMEM);

	sw->tb = tb;
	ret = tb_cfg_read(tb->ctl, &sw->config, route, 0, TB_CFG_SWITCH, 0, 5);
	if (ret)
		goto err_free_sw_ports;

	tb_dbg(tb, "current switch config:\n");
	tb_dump_switch(tb, &sw->config);

	/* configure switch */
	sw->config.upstream_port_number = upstream_port;
	sw->config.depth = depth;
	sw->config.route_hi = upper_32_bits(route);
	sw->config.route_lo = lower_32_bits(route);
	sw->config.enabled = 0;

	/* initialize ports */
	sw->ports = kcalloc(sw->config.max_port_number + 1, sizeof(*sw->ports),
				GFP_KERNEL);
	if (!sw->ports) {
		ret = -ENOMEM;
		goto err_free_sw_ports;
	}

	for (i = 0; i <= sw->config.max_port_number; i++) {
		/* minimum setup for tb_find_cap and tb_drom_read to work */
		sw->ports[i].sw = sw;
		sw->ports[i].port = i;
	}

	sw->generation = tb_switch_get_generation(sw);

	ret = tb_switch_find_vse_cap(sw, TB_VSE_CAP_PLUG_EVENTS);
	if (ret < 0) {
		tb_sw_warn(sw, "cannot find TB_VSE_CAP_PLUG_EVENTS aborting\n");
		goto err_free_sw_ports;
	}
	sw->cap_plug_events = ret;

	ret = tb_switch_find_vse_cap(sw, TB_VSE_CAP_LINK_CONTROLLER);
	if (ret > 0)
		sw->cap_lc = ret;

	/* Root switch is always authorized */
	if (!route)
		sw->authorized = true;

	device_initialize(&sw->dev);
	sw->dev.parent = parent;
	sw->dev.bus = &tb_bus_type;
	sw->dev.type = &tb_switch_type;
	sw->dev.groups = switch_groups;
	dev_set_name(&sw->dev, "%u-%llx", tb->index, tb_route(sw));

	return sw;

err_free_sw_ports:
	kfree(sw->ports);
	kfree(sw);

	return ERR_PTR(ret);
}

/**
 * tb_switch_alloc_safe_mode() - allocate a switch that is in safe mode
 * @tb: Pointer to the owning domain
 * @parent: Parent device for this switch
 * @route: Route string for this switch
 *
 * This creates a switch in safe mode. This means the switch pretty much
 * lacks all capabilities except DMA configuration port before it is
 * flashed with a valid NVM firmware.
 *
 * The returned switch must be released by calling tb_switch_put().
 *
 * Return: Pointer to the allocated switch or ERR_PTR() in case of failure
 */
struct tb_switch *
tb_switch_alloc_safe_mode(struct tb *tb, struct device *parent, u64 route)
{
	struct tb_switch *sw;

	sw = kzalloc(sizeof(*sw), GFP_KERNEL);
	if (!sw)
		return ERR_PTR(-ENOMEM);

	sw->tb = tb;
	sw->config.depth = tb_route_length(route);
	sw->config.route_hi = upper_32_bits(route);
	sw->config.route_lo = lower_32_bits(route);
	sw->safe_mode = true;

	device_initialize(&sw->dev);
	sw->dev.parent = parent;
	sw->dev.bus = &tb_bus_type;
	sw->dev.type = &tb_switch_type;
	sw->dev.groups = switch_groups;
	dev_set_name(&sw->dev, "%u-%llx", tb->index, tb_route(sw));

	return sw;
}

/**
 * tb_switch_configure() - Uploads configuration to the switch
 * @sw: Switch to configure
 *
 * Call this function before the switch is added to the system. It will
 * upload configuration to the switch and makes it available for the
 * connection manager to use.
 *
 * Return: %0 in case of success and negative errno in case of failure
 */
int tb_switch_configure(struct tb_switch *sw)
{
	struct tb *tb = sw->tb;
	u64 route;
	int ret;

	route = tb_route(sw);
	tb_dbg(tb, "initializing Switch at %#llx (depth: %d, up port: %d)\n",
	       route, tb_route_length(route), sw->config.upstream_port_number);

	if (sw->config.vendor_id != PCI_VENDOR_ID_INTEL)
		tb_sw_warn(sw, "unknown switch vendor id %#x\n",
			   sw->config.vendor_id);

	sw->config.enabled = 1;

	/* upload configuration */
	ret = tb_sw_write(sw, 1 + (u32 *)&sw->config, TB_CFG_SWITCH, 1, 3);
	if (ret)
		return ret;

	ret = tb_lc_configure_link(sw);
	if (ret)
		return ret;

	return tb_plug_events_active(sw, true);
}

static int tb_switch_set_uuid(struct tb_switch *sw)
{
	u32 uuid[4];
<<<<<<< HEAD
	int cap, ret;
=======
	int ret;
>>>>>>> fa578e9d

	ret = 0;
	if (sw->uuid)
<<<<<<< HEAD
		return ret;
=======
		return 0;
>>>>>>> fa578e9d

	/*
	 * The newer controllers include fused UUID as part of link
	 * controller specific registers
	 */
<<<<<<< HEAD
	cap = tb_switch_find_vse_cap(sw, TB_VSE_CAP_LINK_CONTROLLER);
	if (cap > 0) {
		ret = tb_sw_read(sw, uuid, TB_CFG_SWITCH, cap + 3, 4);
		if (ret)
			return ret;
	} else {
=======
	ret = tb_lc_read_uuid(sw, uuid);
	if (ret) {
>>>>>>> fa578e9d
		/*
		 * ICM generates UUID based on UID and fills the upper
		 * two words with ones. This is not strictly following
		 * UUID format but we want to be compatible with it so
		 * we do the same here.
		 */
		uuid[0] = sw->uid & 0xffffffff;
		uuid[1] = (sw->uid >> 32) & 0xffffffff;
		uuid[2] = 0xffffffff;
		uuid[3] = 0xffffffff;
	}

	sw->uuid = kmemdup(uuid, sizeof(uuid), GFP_KERNEL);
	if (!sw->uuid)
<<<<<<< HEAD
		ret = -ENOMEM;
	return ret;
=======
		return -ENOMEM;
	return 0;
>>>>>>> fa578e9d
}

static int tb_switch_add_dma_port(struct tb_switch *sw)
{
	u32 status;
	int ret;

	switch (sw->generation) {
	case 2:
		/* Only root switch can be upgraded */
		if (tb_route(sw))
			return 0;

		/* fallthrough */
	case 3:
		ret = tb_switch_set_uuid(sw);
		if (ret)
			return ret;
		break;

	default:
		/*
		 * DMA port is the only thing available when the switch
		 * is in safe mode.
		 */
		if (!sw->safe_mode)
			return 0;
		break;
	}

	/* Root switch DMA port requires running firmware */
	if (!tb_route(sw) && sw->config.enabled)
		return 0;

	sw->dma_port = dma_port_alloc(sw);
	if (!sw->dma_port)
		return 0;

	if (sw->no_nvm_upgrade)
		return 0;

	/*
	 * If there is status already set then authentication failed
	 * when the dma_port_flash_update_auth() returned. Power cycling
	 * is not needed (it was done already) so only thing we do here
	 * is to unblock runtime PM of the root port.
	 */
	nvm_get_auth_status(sw, &status);
	if (status) {
		if (!tb_route(sw))
			nvm_authenticate_complete(sw);
		return 0;
	}

	/*
	 * Check status of the previous flash authentication. If there
	 * is one we need to power cycle the switch in any case to make
	 * it functional again.
	 */
	ret = dma_port_flash_update_auth_status(sw->dma_port, &status);
	if (ret <= 0)
		return ret;

	/* Now we can allow root port to suspend again */
	if (!tb_route(sw))
		nvm_authenticate_complete(sw);

	if (status) {
		tb_sw_info(sw, "switch flash authentication failed\n");
<<<<<<< HEAD
		ret = tb_switch_set_uuid(sw);
		if (ret)
			return ret;
=======
>>>>>>> fa578e9d
		nvm_set_auth_status(sw, status);
	}

	tb_sw_info(sw, "power cycling the switch now\n");
	dma_port_power_cycle(sw->dma_port);

	/*
	 * We return error here which causes the switch adding failure.
	 * It should appear back after power cycle is complete.
	 */
	return -ESHUTDOWN;
}

/**
 * tb_switch_add() - Add a switch to the domain
 * @sw: Switch to add
 *
 * This is the last step in adding switch to the domain. It will read
 * identification information from DROM and initializes ports so that
 * they can be used to connect other switches. The switch will be
 * exposed to the userspace when this function successfully returns. To
 * remove and release the switch, call tb_switch_remove().
 *
 * Return: %0 in case of success and negative errno in case of failure
 */
int tb_switch_add(struct tb_switch *sw)
{
	int i, ret;

	/*
	 * Initialize DMA control port now before we read DROM. Recent
	 * host controllers have more complete DROM on NVM that includes
	 * vendor and model identification strings which we then expose
	 * to the userspace. NVM can be accessed through DMA
	 * configuration based mailbox.
	 */
	ret = tb_switch_add_dma_port(sw);
	if (ret)
		return ret;

	if (!sw->safe_mode) {
		/* read drom */
		ret = tb_drom_read(sw);
		if (ret) {
			tb_sw_warn(sw, "tb_eeprom_read_rom failed\n");
			return ret;
		}
		tb_sw_dbg(sw, "uid: %#llx\n", sw->uid);

		ret = tb_switch_set_uuid(sw);
		if (ret)
			return ret;

		for (i = 0; i <= sw->config.max_port_number; i++) {
			if (sw->ports[i].disabled) {
				tb_port_dbg(&sw->ports[i], "disabled by eeprom\n");
				continue;
			}
			ret = tb_init_port(&sw->ports[i]);
			if (ret)
				return ret;
		}
	}

	ret = device_add(&sw->dev);
	if (ret)
		return ret;

	if (tb_route(sw)) {
		dev_info(&sw->dev, "new device found, vendor=%#x device=%#x\n",
			 sw->vendor, sw->device);
		if (sw->vendor_name && sw->device_name)
			dev_info(&sw->dev, "%s %s\n", sw->vendor_name,
				 sw->device_name);
	}

	ret = tb_switch_nvm_add(sw);
	if (ret) {
		device_del(&sw->dev);
		return ret;
	}

	pm_runtime_set_active(&sw->dev);
	if (sw->rpm) {
		pm_runtime_set_autosuspend_delay(&sw->dev, TB_AUTOSUSPEND_DELAY);
		pm_runtime_use_autosuspend(&sw->dev);
		pm_runtime_mark_last_busy(&sw->dev);
		pm_runtime_enable(&sw->dev);
		pm_request_autosuspend(&sw->dev);
	}

	return 0;
}

/**
 * tb_switch_remove() - Remove and release a switch
 * @sw: Switch to remove
 *
 * This will remove the switch from the domain and release it after last
 * reference count drops to zero. If there are switches connected below
 * this switch, they will be removed as well.
 */
void tb_switch_remove(struct tb_switch *sw)
{
	int i;

	if (sw->rpm) {
		pm_runtime_get_sync(&sw->dev);
		pm_runtime_disable(&sw->dev);
	}

	/* port 0 is the switch itself and never has a remote */
	for (i = 1; i <= sw->config.max_port_number; i++) {
		if (tb_port_has_remote(&sw->ports[i])) {
			tb_switch_remove(sw->ports[i].remote->sw);
			sw->ports[i].remote = NULL;
		} else if (sw->ports[i].xdomain) {
			tb_xdomain_remove(sw->ports[i].xdomain);
			sw->ports[i].xdomain = NULL;
		}
	}

	if (!sw->is_unplugged)
		tb_plug_events_active(sw, false);
	tb_lc_unconfigure_link(sw);

	tb_switch_nvm_remove(sw);

	if (tb_route(sw))
		dev_info(&sw->dev, "device disconnected\n");
	device_unregister(&sw->dev);
}

/**
 * tb_sw_set_unplugged() - set is_unplugged on switch and downstream switches
 */
void tb_sw_set_unplugged(struct tb_switch *sw)
{
	int i;
	if (sw == sw->tb->root_switch) {
		tb_sw_WARN(sw, "cannot unplug root switch\n");
		return;
	}
	if (sw->is_unplugged) {
		tb_sw_WARN(sw, "is_unplugged already set\n");
		return;
	}
	sw->is_unplugged = true;
	for (i = 0; i <= sw->config.max_port_number; i++) {
		if (tb_port_has_remote(&sw->ports[i]))
			tb_sw_set_unplugged(sw->ports[i].remote->sw);
		else if (sw->ports[i].xdomain)
			sw->ports[i].xdomain->is_unplugged = true;
	}
}

int tb_switch_resume(struct tb_switch *sw)
{
	int i, err;
	tb_sw_dbg(sw, "resuming switch\n");

	/*
	 * Check for UID of the connected switches except for root
	 * switch which we assume cannot be removed.
	 */
	if (tb_route(sw)) {
		u64 uid;

		/*
		 * Check first that we can still read the switch config
		 * space. It may be that there is now another domain
		 * connected.
		 */
		err = tb_cfg_get_upstream_port(sw->tb->ctl, tb_route(sw));
		if (err < 0) {
			tb_sw_info(sw, "switch not present anymore\n");
			return err;
		}

		err = tb_drom_read_uid_only(sw, &uid);
		if (err) {
			tb_sw_warn(sw, "uid read failed\n");
			return err;
		}
		if (sw->uid != uid) {
			tb_sw_info(sw,
				"changed while suspended (uid %#llx -> %#llx)\n",
				sw->uid, uid);
			return -ENODEV;
		}
	}

	/* upload configuration */
	err = tb_sw_write(sw, 1 + (u32 *) &sw->config, TB_CFG_SWITCH, 1, 3);
	if (err)
		return err;

	err = tb_lc_configure_link(sw);
	if (err)
		return err;

	err = tb_plug_events_active(sw, true);
	if (err)
		return err;

	/* check for surviving downstream switches */
	for (i = 1; i <= sw->config.max_port_number; i++) {
		struct tb_port *port = &sw->ports[i];

		if (!tb_port_has_remote(port) && !port->xdomain)
			continue;

		if (tb_wait_for_port(port, true) <= 0) {
			tb_port_warn(port,
				     "lost during suspend, disconnecting\n");
			if (tb_port_has_remote(port))
				tb_sw_set_unplugged(port->remote->sw);
			else if (port->xdomain)
				port->xdomain->is_unplugged = true;
		} else if (tb_port_has_remote(port)) {
			if (tb_switch_resume(port->remote->sw)) {
				tb_port_warn(port,
					     "lost during suspend, disconnecting\n");
				tb_sw_set_unplugged(port->remote->sw);
			}
		}
	}
	return 0;
}

void tb_switch_suspend(struct tb_switch *sw)
{
	int i, err;
	err = tb_plug_events_active(sw, false);
	if (err)
		return;

	for (i = 1; i <= sw->config.max_port_number; i++) {
		if (tb_port_has_remote(&sw->ports[i]))
			tb_switch_suspend(sw->ports[i].remote->sw);
	}

	tb_lc_set_sleep(sw);
}

struct tb_sw_lookup {
	struct tb *tb;
	u8 link;
	u8 depth;
	const uuid_t *uuid;
	u64 route;
};

static int tb_switch_match(struct device *dev, const void *data)
{
	struct tb_switch *sw = tb_to_switch(dev);
	const struct tb_sw_lookup *lookup = data;

	if (!sw)
		return 0;
	if (sw->tb != lookup->tb)
		return 0;

	if (lookup->uuid)
		return !memcmp(sw->uuid, lookup->uuid, sizeof(*lookup->uuid));

	if (lookup->route) {
		return sw->config.route_lo == lower_32_bits(lookup->route) &&
		       sw->config.route_hi == upper_32_bits(lookup->route);
	}

	/* Root switch is matched only by depth */
	if (!lookup->depth)
		return !sw->depth;

	return sw->link == lookup->link && sw->depth == lookup->depth;
}

/**
 * tb_switch_find_by_link_depth() - Find switch by link and depth
 * @tb: Domain the switch belongs
 * @link: Link number the switch is connected
 * @depth: Depth of the switch in link
 *
 * Returned switch has reference count increased so the caller needs to
 * call tb_switch_put() when done with the switch.
 */
struct tb_switch *tb_switch_find_by_link_depth(struct tb *tb, u8 link, u8 depth)
{
	struct tb_sw_lookup lookup;
	struct device *dev;

	memset(&lookup, 0, sizeof(lookup));
	lookup.tb = tb;
	lookup.link = link;
	lookup.depth = depth;

	dev = bus_find_device(&tb_bus_type, NULL, &lookup, tb_switch_match);
	if (dev)
		return tb_to_switch(dev);

	return NULL;
}

/**
 * tb_switch_find_by_uuid() - Find switch by UUID
 * @tb: Domain the switch belongs
 * @uuid: UUID to look for
 *
 * Returned switch has reference count increased so the caller needs to
 * call tb_switch_put() when done with the switch.
 */
struct tb_switch *tb_switch_find_by_uuid(struct tb *tb, const uuid_t *uuid)
{
	struct tb_sw_lookup lookup;
	struct device *dev;

	memset(&lookup, 0, sizeof(lookup));
	lookup.tb = tb;
	lookup.uuid = uuid;

	dev = bus_find_device(&tb_bus_type, NULL, &lookup, tb_switch_match);
	if (dev)
		return tb_to_switch(dev);

	return NULL;
}

/**
 * tb_switch_find_by_route() - Find switch by route string
 * @tb: Domain the switch belongs
 * @route: Route string to look for
 *
 * Returned switch has reference count increased so the caller needs to
 * call tb_switch_put() when done with the switch.
 */
struct tb_switch *tb_switch_find_by_route(struct tb *tb, u64 route)
{
	struct tb_sw_lookup lookup;
	struct device *dev;

	if (!route)
		return tb_switch_get(tb->root_switch);

	memset(&lookup, 0, sizeof(lookup));
	lookup.tb = tb;
	lookup.route = route;

	dev = bus_find_device(&tb_bus_type, NULL, &lookup, tb_switch_match);
	if (dev)
		return tb_to_switch(dev);

	return NULL;
}

void tb_switch_exit(void)
{
	ida_destroy(&nvm_ida);
}<|MERGE_RESOLUTION|>--- conflicted
+++ resolved
@@ -1233,17 +1233,12 @@
 	bool val;
 	int ret;
 
-<<<<<<< HEAD
-	if (!mutex_trylock(&sw->tb->lock))
-		return restart_syscall();
-=======
 	pm_runtime_get_sync(&sw->dev);
 
 	if (!mutex_trylock(&sw->tb->lock)) {
 		ret = restart_syscall();
 		goto exit_rpm;
 	}
->>>>>>> fa578e9d
 
 	/* If NVMem devices are not yet added */
 	if (!sw->nvm) {
@@ -1277,29 +1272,16 @@
 			 */
 			nvm_authenticate_start(sw);
 			ret = nvm_authenticate_host(sw);
-<<<<<<< HEAD
-			if (ret)
-				nvm_authenticate_complete(sw);
 		} else {
 			ret = nvm_authenticate_device(sw);
 		}
-		pm_runtime_mark_last_busy(&sw->dev);
-		pm_runtime_put_autosuspend(&sw->dev);
-=======
-		} else {
-			ret = nvm_authenticate_device(sw);
-		}
->>>>>>> fa578e9d
 	}
 
 exit_unlock:
 	mutex_unlock(&sw->tb->lock);
-<<<<<<< HEAD
-=======
 exit_rpm:
 	pm_runtime_mark_last_busy(&sw->dev);
 	pm_runtime_put_autosuspend(&sw->dev);
->>>>>>> fa578e9d
 
 	if (ret)
 		return ret;
@@ -1697,35 +1679,18 @@
 static int tb_switch_set_uuid(struct tb_switch *sw)
 {
 	u32 uuid[4];
-<<<<<<< HEAD
-	int cap, ret;
-=======
 	int ret;
->>>>>>> fa578e9d
 
 	ret = 0;
 	if (sw->uuid)
-<<<<<<< HEAD
-		return ret;
-=======
 		return 0;
->>>>>>> fa578e9d
 
 	/*
 	 * The newer controllers include fused UUID as part of link
 	 * controller specific registers
 	 */
-<<<<<<< HEAD
-	cap = tb_switch_find_vse_cap(sw, TB_VSE_CAP_LINK_CONTROLLER);
-	if (cap > 0) {
-		ret = tb_sw_read(sw, uuid, TB_CFG_SWITCH, cap + 3, 4);
-		if (ret)
-			return ret;
-	} else {
-=======
 	ret = tb_lc_read_uuid(sw, uuid);
 	if (ret) {
->>>>>>> fa578e9d
 		/*
 		 * ICM generates UUID based on UID and fills the upper
 		 * two words with ones. This is not strictly following
@@ -1740,13 +1705,8 @@
 
 	sw->uuid = kmemdup(uuid, sizeof(uuid), GFP_KERNEL);
 	if (!sw->uuid)
-<<<<<<< HEAD
-		ret = -ENOMEM;
-	return ret;
-=======
 		return -ENOMEM;
 	return 0;
->>>>>>> fa578e9d
 }
 
 static int tb_switch_add_dma_port(struct tb_switch *sw)
@@ -1816,12 +1776,6 @@
 
 	if (status) {
 		tb_sw_info(sw, "switch flash authentication failed\n");
-<<<<<<< HEAD
-		ret = tb_switch_set_uuid(sw);
-		if (ret)
-			return ret;
-=======
->>>>>>> fa578e9d
 		nvm_set_auth_status(sw, status);
 	}
 
