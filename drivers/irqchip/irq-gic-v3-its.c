--- conflicted
+++ resolved
@@ -1446,11 +1446,6 @@
  * The consequence of the above is that allocation is cost is low, but
  * freeing is expensive. We assumes that freeing rarely occurs.
  */
-<<<<<<< HEAD
-#define IRQS_PER_CHUNK_SHIFT	5
-#define IRQS_PER_CHUNK		(1UL << IRQS_PER_CHUNK_SHIFT)
-=======
->>>>>>> e021bb4f
 #define ITS_MAX_LPI_NRBITS	16 /* 64K LPIs */
 
 static DEFINE_MUTEX(lpi_range_lock);
@@ -1984,27 +1979,6 @@
 
 	return 0;
 }
-<<<<<<< HEAD
-
-static void its_cpu_init_lpis(void)
-{
-	void __iomem *rbase = gic_data_rdist_rd_base();
-	struct page *pend_page;
-	phys_addr_t paddr;
-	u64 val, tmp;
-
-	if (gic_data_rdist()->lpi_enabled)
-		return;
-
-	pend_page = gic_data_rdist()->pend_page;
-	paddr = page_to_phys(pend_page);
-
-	/* Disable LPIs */
-	val = readl_relaxed(rbase + GICR_CTLR);
-	val &= ~GICR_CTLR_ENABLE_LPIS;
-	writel_relaxed(val, rbase + GICR_CTLR);
-=======
->>>>>>> e021bb4f
 
 static void its_cpu_init_lpis(void)
 {
@@ -2081,14 +2055,9 @@
 	int cpu = smp_processor_id();
 	u64 target;
 
-<<<<<<< HEAD
-	raw_spin_lock(&its_lock);
-	cpu = smp_processor_id();
-=======
 	/* avoid cross node collections and its mapping */
 	if (its->flags & ITS_FLAGS_WORKAROUND_CAVIUM_23144) {
 		struct device_node *cpu_node;
->>>>>>> e021bb4f
 
 		cpu_node = of_get_cpu_node(cpu, NULL);
 		if (its->numa_node != NUMA_NO_NODE &&
@@ -2120,8 +2089,6 @@
 	its_send_invall(its, &its->collections[cpu]);
 }
 
-<<<<<<< HEAD
-=======
 static void its_cpu_init_collections(void)
 {
 	struct its_node *its;
@@ -2131,7 +2098,6 @@
 	list_for_each_entry(its, &its_nodes, entry)
 		its_cpu_init_collection(its);
 
->>>>>>> e021bb4f
 	raw_spin_unlock(&its_lock);
 }
 
@@ -2269,17 +2235,10 @@
 
 	dev = kzalloc(sizeof(*dev), GFP_KERNEL);
 	/*
-<<<<<<< HEAD
-	 * We allocate at least one chunk worth of LPIs bet device,
-	 * and thus that many ITEs. The device may require less though.
-	 */
-	nr_ites = max(IRQS_PER_CHUNK, roundup_pow_of_two(nvecs));
-=======
 	 * Even if the device wants a single LPI, the ITT must be
 	 * sized as a power of two (and you need at least one bit...).
 	 */
 	nr_ites = max(2, nvecs);
->>>>>>> e021bb4f
 	sz = nr_ites * its->ite_size;
 	sz = max(sz, ITS_ITT_ALIGN) + ITS_ITT_ALIGN - 1;
 	itt = kzalloc(sz, GFP_KERNEL);
@@ -2481,11 +2440,7 @@
 	cpu = cpumask_first_and(cpu_mask, cpu_online_mask);
 	if (cpu >= nr_cpu_ids) {
 		if (its_dev->its->flags & ITS_FLAGS_WORKAROUND_CAVIUM_23144)
-<<<<<<< HEAD
-			return;
-=======
 			return -EINVAL;
->>>>>>> e021bb4f
 
 		cpu = cpumask_first(cpu_online_mask);
 	}
