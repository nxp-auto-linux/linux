// SPDX-License-Identifier: GPL-2.0-only
/*
 * Copyright (C) 2013-2017 ARM Limited, All Rights Reserved.
 * Author: Marc Zyngier <marc.zyngier@arm.com>
 */

#include <linux/acpi.h>
#include <linux/acpi_iort.h>
#include <linux/bitmap.h>
#include <linux/cpu.h>
#include <linux/crash_dump.h>
#include <linux/delay.h>
#include <linux/dma-iommu.h>
#include <linux/efi.h>
#include <linux/interrupt.h>
#include <linux/irqdomain.h>
#include <linux/list.h>
#include <linux/log2.h>
#include <linux/memblock.h>
#include <linux/mm.h>
#include <linux/msi.h>
#include <linux/of.h>
#include <linux/of_address.h>
#include <linux/of_irq.h>
#include <linux/of_pci.h>
#include <linux/of_platform.h>
#include <linux/percpu.h>
#include <linux/slab.h>
#include <linux/syscore_ops.h>

#include <linux/irqchip.h>
#include <linux/irqchip/arm-gic-v3.h>
#include <linux/irqchip/arm-gic-v4.h>

#include <asm/cputype.h>
#include <asm/exception.h>

#include "irq-gic-common.h"

#define ITS_FLAGS_CMDQ_NEEDS_FLUSHING		(1ULL << 0)
#define ITS_FLAGS_WORKAROUND_CAVIUM_22375	(1ULL << 1)
#define ITS_FLAGS_WORKAROUND_CAVIUM_23144	(1ULL << 2)
#define ITS_FLAGS_SAVE_SUSPEND_STATE		(1ULL << 3)

#define RDIST_FLAGS_PROPBASE_NEEDS_FLUSHING	(1 << 0)
#define RDIST_FLAGS_RD_TABLES_PREALLOCATED	(1 << 1)

static u32 lpi_id_bits;

/*
 * We allocate memory for PROPBASE to cover 2 ^ lpi_id_bits LPIs to
 * deal with (one configuration byte per interrupt). PENDBASE has to
 * be 64kB aligned (one bit per LPI, plus 8192 bits for SPI/PPI/SGI).
 */
#define LPI_NRBITS		lpi_id_bits
#define LPI_PROPBASE_SZ		ALIGN(BIT(LPI_NRBITS), SZ_64K)
#define LPI_PENDBASE_SZ		ALIGN(BIT(LPI_NRBITS) / 8, SZ_64K)

#define LPI_PROP_DEFAULT_PRIO	GICD_INT_DEF_PRI

/*
 * Collection structure - just an ID, and a redistributor address to
 * ping. We use one per CPU as a bag of interrupts assigned to this
 * CPU.
 */
struct its_collection {
	u64			target_address;
	u16			col_id;
};

/*
 * The ITS_BASER structure - contains memory information, cached
 * value of BASER register configuration and ITS page size.
 */
struct its_baser {
	void		*base;
	u64		val;
	u32		order;
	u32		psz;
};

struct its_device;

/*
 * The ITS structure - contains most of the infrastructure, with the
 * top-level MSI domain, the command queue, the collections, and the
 * list of devices writing to it.
 *
 * dev_alloc_lock has to be taken for device allocations, while the
 * spinlock must be taken to parse data structures such as the device
 * list.
 */
struct its_node {
	raw_spinlock_t		lock;
	struct mutex		dev_alloc_lock;
	struct list_head	entry;
	void __iomem		*base;
	phys_addr_t		phys_base;
	struct its_cmd_block	*cmd_base;
	struct its_cmd_block	*cmd_write;
	struct its_baser	tables[GITS_BASER_NR_REGS];
	struct its_collection	*collections;
	struct fwnode_handle	*fwnode_handle;
	u64			(*get_msi_base)(struct its_device *its_dev);
	u64			cbaser_save;
	u32			ctlr_save;
	struct list_head	its_device_list;
	u64			flags;
	unsigned long		list_nr;
	u32			ite_size;
	u32			device_ids;
	int			numa_node;
	unsigned int		msi_domain_flags;
	u32			pre_its_base; /* for Socionext Synquacer */
	bool			is_v4;
	int			vlpi_redist_offset;
};

#define ITS_ITT_ALIGN		SZ_256

/* The maximum number of VPEID bits supported by VLPI commands */
#define ITS_MAX_VPEID_BITS	(16)
#define ITS_MAX_VPEID		(1 << (ITS_MAX_VPEID_BITS))

/* Convert page order to size in bytes */
#define PAGE_ORDER_TO_SIZE(o)	(PAGE_SIZE << (o))

struct event_lpi_map {
	unsigned long		*lpi_map;
	u16			*col_map;
	irq_hw_number_t		lpi_base;
	int			nr_lpis;
	struct mutex		vlpi_lock;
	struct its_vm		*vm;
	struct its_vlpi_map	*vlpi_maps;
	int			nr_vlpis;
};

/*
 * The ITS view of a device - belongs to an ITS, owns an interrupt
 * translation table, and a list of interrupts.  If it some of its
 * LPIs are injected into a guest (GICv4), the event_map.vm field
 * indicates which one.
 */
struct its_device {
	struct list_head	entry;
	struct its_node		*its;
	struct event_lpi_map	event_map;
	void			*itt;
	u32			nr_ites;
	u32			device_id;
	bool			shared;
};

static struct {
	raw_spinlock_t		lock;
	struct its_device	*dev;
	struct its_vpe		**vpes;
	int			next_victim;
} vpe_proxy;

static LIST_HEAD(its_nodes);
static DEFINE_RAW_SPINLOCK(its_lock);
static struct rdists *gic_rdists;
static struct irq_domain *its_parent;

static unsigned long its_list_map;
static u16 vmovp_seq_num;
static DEFINE_RAW_SPINLOCK(vmovp_lock);

static DEFINE_IDA(its_vpeid_ida);

#define gic_data_rdist()		(raw_cpu_ptr(gic_rdists->rdist))
#define gic_data_rdist_cpu(cpu)		(per_cpu_ptr(gic_rdists->rdist, cpu))
#define gic_data_rdist_rd_base()	(gic_data_rdist()->rd_base)
#define gic_data_rdist_vlpi_base()	(gic_data_rdist_rd_base() + SZ_128K)

static u16 get_its_list(struct its_vm *vm)
{
	struct its_node *its;
	unsigned long its_list = 0;

	list_for_each_entry(its, &its_nodes, entry) {
		if (!its->is_v4)
			continue;

		if (vm->vlpi_count[its->list_nr])
			__set_bit(its->list_nr, &its_list);
	}

	return (u16)its_list;
}

static struct its_collection *dev_event_to_col(struct its_device *its_dev,
					       u32 event)
{
	struct its_node *its = its_dev->its;

	return its->collections + its_dev->event_map.col_map[event];
}

static struct its_collection *valid_col(struct its_collection *col)
{
	if (WARN_ON_ONCE(col->target_address & GENMASK_ULL(15, 0)))
		return NULL;

	return col;
}

static struct its_vpe *valid_vpe(struct its_node *its, struct its_vpe *vpe)
{
	if (valid_col(its->collections + vpe->col_idx))
		return vpe;

	return NULL;
}

/*
 * ITS command descriptors - parameters to be encoded in a command
 * block.
 */
struct its_cmd_desc {
	union {
		struct {
			struct its_device *dev;
			u32 event_id;
		} its_inv_cmd;

		struct {
			struct its_device *dev;
			u32 event_id;
		} its_clear_cmd;

		struct {
			struct its_device *dev;
			u32 event_id;
		} its_int_cmd;

		struct {
			struct its_device *dev;
			int valid;
		} its_mapd_cmd;

		struct {
			struct its_collection *col;
			int valid;
		} its_mapc_cmd;

		struct {
			struct its_device *dev;
			u32 phys_id;
			u32 event_id;
		} its_mapti_cmd;

		struct {
			struct its_device *dev;
			struct its_collection *col;
			u32 event_id;
		} its_movi_cmd;

		struct {
			struct its_device *dev;
			u32 event_id;
		} its_discard_cmd;

		struct {
			struct its_collection *col;
		} its_invall_cmd;

		struct {
			struct its_vpe *vpe;
		} its_vinvall_cmd;

		struct {
			struct its_vpe *vpe;
			struct its_collection *col;
			bool valid;
		} its_vmapp_cmd;

		struct {
			struct its_vpe *vpe;
			struct its_device *dev;
			u32 virt_id;
			u32 event_id;
			bool db_enabled;
		} its_vmapti_cmd;

		struct {
			struct its_vpe *vpe;
			struct its_device *dev;
			u32 event_id;
			bool db_enabled;
		} its_vmovi_cmd;

		struct {
			struct its_vpe *vpe;
			struct its_collection *col;
			u16 seq_num;
			u16 its_list;
		} its_vmovp_cmd;
	};
};

/*
 * The ITS command block, which is what the ITS actually parses.
 */
struct its_cmd_block {
	u64	raw_cmd[4];
};

#define ITS_CMD_QUEUE_SZ		SZ_64K
#define ITS_CMD_QUEUE_NR_ENTRIES	(ITS_CMD_QUEUE_SZ / sizeof(struct its_cmd_block))

typedef struct its_collection *(*its_cmd_builder_t)(struct its_node *,
						    struct its_cmd_block *,
						    struct its_cmd_desc *);

typedef struct its_vpe *(*its_cmd_vbuilder_t)(struct its_node *,
					      struct its_cmd_block *,
					      struct its_cmd_desc *);

static void its_mask_encode(u64 *raw_cmd, u64 val, int h, int l)
{
	u64 mask = GENMASK_ULL(h, l);
	*raw_cmd &= ~mask;
	*raw_cmd |= (val << l) & mask;
}

static void its_encode_cmd(struct its_cmd_block *cmd, u8 cmd_nr)
{
	its_mask_encode(&cmd->raw_cmd[0], cmd_nr, 7, 0);
}

static void its_encode_devid(struct its_cmd_block *cmd, u32 devid)
{
	its_mask_encode(&cmd->raw_cmd[0], devid, 63, 32);
}

static void its_encode_event_id(struct its_cmd_block *cmd, u32 id)
{
	its_mask_encode(&cmd->raw_cmd[1], id, 31, 0);
}

static void its_encode_phys_id(struct its_cmd_block *cmd, u32 phys_id)
{
	its_mask_encode(&cmd->raw_cmd[1], phys_id, 63, 32);
}

static void its_encode_size(struct its_cmd_block *cmd, u8 size)
{
	its_mask_encode(&cmd->raw_cmd[1], size, 4, 0);
}

static void its_encode_itt(struct its_cmd_block *cmd, u64 itt_addr)
{
	its_mask_encode(&cmd->raw_cmd[2], itt_addr >> 8, 51, 8);
}

static void its_encode_valid(struct its_cmd_block *cmd, int valid)
{
	its_mask_encode(&cmd->raw_cmd[2], !!valid, 63, 63);
}

static void its_encode_target(struct its_cmd_block *cmd, u64 target_addr)
{
	its_mask_encode(&cmd->raw_cmd[2], target_addr >> 16, 51, 16);
}

static void its_encode_collection(struct its_cmd_block *cmd, u16 col)
{
	its_mask_encode(&cmd->raw_cmd[2], col, 15, 0);
}

static void its_encode_vpeid(struct its_cmd_block *cmd, u16 vpeid)
{
	its_mask_encode(&cmd->raw_cmd[1], vpeid, 47, 32);
}

static void its_encode_virt_id(struct its_cmd_block *cmd, u32 virt_id)
{
	its_mask_encode(&cmd->raw_cmd[2], virt_id, 31, 0);
}

static void its_encode_db_phys_id(struct its_cmd_block *cmd, u32 db_phys_id)
{
	its_mask_encode(&cmd->raw_cmd[2], db_phys_id, 63, 32);
}

static void its_encode_db_valid(struct its_cmd_block *cmd, bool db_valid)
{
	its_mask_encode(&cmd->raw_cmd[2], db_valid, 0, 0);
}

static void its_encode_seq_num(struct its_cmd_block *cmd, u16 seq_num)
{
	its_mask_encode(&cmd->raw_cmd[0], seq_num, 47, 32);
}

static void its_encode_its_list(struct its_cmd_block *cmd, u16 its_list)
{
	its_mask_encode(&cmd->raw_cmd[1], its_list, 15, 0);
}

static void its_encode_vpt_addr(struct its_cmd_block *cmd, u64 vpt_pa)
{
	its_mask_encode(&cmd->raw_cmd[3], vpt_pa >> 16, 51, 16);
}

static void its_encode_vpt_size(struct its_cmd_block *cmd, u8 vpt_size)
{
	its_mask_encode(&cmd->raw_cmd[3], vpt_size, 4, 0);
}

static inline void its_fixup_cmd(struct its_cmd_block *cmd)
{
	/* Let's fixup BE commands */
	cmd->raw_cmd[0] = cpu_to_le64(cmd->raw_cmd[0]);
	cmd->raw_cmd[1] = cpu_to_le64(cmd->raw_cmd[1]);
	cmd->raw_cmd[2] = cpu_to_le64(cmd->raw_cmd[2]);
	cmd->raw_cmd[3] = cpu_to_le64(cmd->raw_cmd[3]);
}

static struct its_collection *its_build_mapd_cmd(struct its_node *its,
						 struct its_cmd_block *cmd,
						 struct its_cmd_desc *desc)
{
	unsigned long itt_addr;
	u8 size = ilog2(desc->its_mapd_cmd.dev->nr_ites);

	itt_addr = virt_to_phys(desc->its_mapd_cmd.dev->itt);
	itt_addr = ALIGN(itt_addr, ITS_ITT_ALIGN);

	its_encode_cmd(cmd, GITS_CMD_MAPD);
	its_encode_devid(cmd, desc->its_mapd_cmd.dev->device_id);
	its_encode_size(cmd, size - 1);
	its_encode_itt(cmd, itt_addr);
	its_encode_valid(cmd, desc->its_mapd_cmd.valid);

	its_fixup_cmd(cmd);

	return NULL;
}

static struct its_collection *its_build_mapc_cmd(struct its_node *its,
						 struct its_cmd_block *cmd,
						 struct its_cmd_desc *desc)
{
	its_encode_cmd(cmd, GITS_CMD_MAPC);
	its_encode_collection(cmd, desc->its_mapc_cmd.col->col_id);
	its_encode_target(cmd, desc->its_mapc_cmd.col->target_address);
	its_encode_valid(cmd, desc->its_mapc_cmd.valid);

	its_fixup_cmd(cmd);

	return desc->its_mapc_cmd.col;
}

static struct its_collection *its_build_mapti_cmd(struct its_node *its,
						  struct its_cmd_block *cmd,
						  struct its_cmd_desc *desc)
{
	struct its_collection *col;

	col = dev_event_to_col(desc->its_mapti_cmd.dev,
			       desc->its_mapti_cmd.event_id);

	its_encode_cmd(cmd, GITS_CMD_MAPTI);
	its_encode_devid(cmd, desc->its_mapti_cmd.dev->device_id);
	its_encode_event_id(cmd, desc->its_mapti_cmd.event_id);
	its_encode_phys_id(cmd, desc->its_mapti_cmd.phys_id);
	its_encode_collection(cmd, col->col_id);

	its_fixup_cmd(cmd);

	return valid_col(col);
}

static struct its_collection *its_build_movi_cmd(struct its_node *its,
						 struct its_cmd_block *cmd,
						 struct its_cmd_desc *desc)
{
	struct its_collection *col;

	col = dev_event_to_col(desc->its_movi_cmd.dev,
			       desc->its_movi_cmd.event_id);

	its_encode_cmd(cmd, GITS_CMD_MOVI);
	its_encode_devid(cmd, desc->its_movi_cmd.dev->device_id);
	its_encode_event_id(cmd, desc->its_movi_cmd.event_id);
	its_encode_collection(cmd, desc->its_movi_cmd.col->col_id);

	its_fixup_cmd(cmd);

	return valid_col(col);
}

static struct its_collection *its_build_discard_cmd(struct its_node *its,
						    struct its_cmd_block *cmd,
						    struct its_cmd_desc *desc)
{
	struct its_collection *col;

	col = dev_event_to_col(desc->its_discard_cmd.dev,
			       desc->its_discard_cmd.event_id);

	its_encode_cmd(cmd, GITS_CMD_DISCARD);
	its_encode_devid(cmd, desc->its_discard_cmd.dev->device_id);
	its_encode_event_id(cmd, desc->its_discard_cmd.event_id);

	its_fixup_cmd(cmd);

	return valid_col(col);
}

static struct its_collection *its_build_inv_cmd(struct its_node *its,
						struct its_cmd_block *cmd,
						struct its_cmd_desc *desc)
{
	struct its_collection *col;

	col = dev_event_to_col(desc->its_inv_cmd.dev,
			       desc->its_inv_cmd.event_id);

	its_encode_cmd(cmd, GITS_CMD_INV);
	its_encode_devid(cmd, desc->its_inv_cmd.dev->device_id);
	its_encode_event_id(cmd, desc->its_inv_cmd.event_id);

	its_fixup_cmd(cmd);

	return valid_col(col);
}

static struct its_collection *its_build_int_cmd(struct its_node *its,
						struct its_cmd_block *cmd,
						struct its_cmd_desc *desc)
{
	struct its_collection *col;

	col = dev_event_to_col(desc->its_int_cmd.dev,
			       desc->its_int_cmd.event_id);

	its_encode_cmd(cmd, GITS_CMD_INT);
	its_encode_devid(cmd, desc->its_int_cmd.dev->device_id);
	its_encode_event_id(cmd, desc->its_int_cmd.event_id);

	its_fixup_cmd(cmd);

	return valid_col(col);
}

static struct its_collection *its_build_clear_cmd(struct its_node *its,
						  struct its_cmd_block *cmd,
						  struct its_cmd_desc *desc)
{
	struct its_collection *col;

	col = dev_event_to_col(desc->its_clear_cmd.dev,
			       desc->its_clear_cmd.event_id);

	its_encode_cmd(cmd, GITS_CMD_CLEAR);
	its_encode_devid(cmd, desc->its_clear_cmd.dev->device_id);
	its_encode_event_id(cmd, desc->its_clear_cmd.event_id);

	its_fixup_cmd(cmd);

	return valid_col(col);
}

static struct its_collection *its_build_invall_cmd(struct its_node *its,
						   struct its_cmd_block *cmd,
						   struct its_cmd_desc *desc)
{
	its_encode_cmd(cmd, GITS_CMD_INVALL);
	its_encode_collection(cmd, desc->its_invall_cmd.col->col_id);

	its_fixup_cmd(cmd);

	return NULL;
}

static struct its_vpe *its_build_vinvall_cmd(struct its_node *its,
					     struct its_cmd_block *cmd,
					     struct its_cmd_desc *desc)
{
	its_encode_cmd(cmd, GITS_CMD_VINVALL);
	its_encode_vpeid(cmd, desc->its_vinvall_cmd.vpe->vpe_id);

	its_fixup_cmd(cmd);

	return valid_vpe(its, desc->its_vinvall_cmd.vpe);
}

static struct its_vpe *its_build_vmapp_cmd(struct its_node *its,
					   struct its_cmd_block *cmd,
					   struct its_cmd_desc *desc)
{
	unsigned long vpt_addr;
	u64 target;

	vpt_addr = virt_to_phys(page_address(desc->its_vmapp_cmd.vpe->vpt_page));
	target = desc->its_vmapp_cmd.col->target_address + its->vlpi_redist_offset;

	its_encode_cmd(cmd, GITS_CMD_VMAPP);
	its_encode_vpeid(cmd, desc->its_vmapp_cmd.vpe->vpe_id);
	its_encode_valid(cmd, desc->its_vmapp_cmd.valid);
	its_encode_target(cmd, target);
	its_encode_vpt_addr(cmd, vpt_addr);
	its_encode_vpt_size(cmd, LPI_NRBITS - 1);

	its_fixup_cmd(cmd);

	return valid_vpe(its, desc->its_vmapp_cmd.vpe);
}

static struct its_vpe *its_build_vmapti_cmd(struct its_node *its,
					    struct its_cmd_block *cmd,
					    struct its_cmd_desc *desc)
{
	u32 db;

	if (desc->its_vmapti_cmd.db_enabled)
		db = desc->its_vmapti_cmd.vpe->vpe_db_lpi;
	else
		db = 1023;

	its_encode_cmd(cmd, GITS_CMD_VMAPTI);
	its_encode_devid(cmd, desc->its_vmapti_cmd.dev->device_id);
	its_encode_vpeid(cmd, desc->its_vmapti_cmd.vpe->vpe_id);
	its_encode_event_id(cmd, desc->its_vmapti_cmd.event_id);
	its_encode_db_phys_id(cmd, db);
	its_encode_virt_id(cmd, desc->its_vmapti_cmd.virt_id);

	its_fixup_cmd(cmd);

	return valid_vpe(its, desc->its_vmapti_cmd.vpe);
}

static struct its_vpe *its_build_vmovi_cmd(struct its_node *its,
					   struct its_cmd_block *cmd,
					   struct its_cmd_desc *desc)
{
	u32 db;

	if (desc->its_vmovi_cmd.db_enabled)
		db = desc->its_vmovi_cmd.vpe->vpe_db_lpi;
	else
		db = 1023;

	its_encode_cmd(cmd, GITS_CMD_VMOVI);
	its_encode_devid(cmd, desc->its_vmovi_cmd.dev->device_id);
	its_encode_vpeid(cmd, desc->its_vmovi_cmd.vpe->vpe_id);
	its_encode_event_id(cmd, desc->its_vmovi_cmd.event_id);
	its_encode_db_phys_id(cmd, db);
	its_encode_db_valid(cmd, true);

	its_fixup_cmd(cmd);

	return valid_vpe(its, desc->its_vmovi_cmd.vpe);
}

static struct its_vpe *its_build_vmovp_cmd(struct its_node *its,
					   struct its_cmd_block *cmd,
					   struct its_cmd_desc *desc)
{
	u64 target;

	target = desc->its_vmovp_cmd.col->target_address + its->vlpi_redist_offset;
	its_encode_cmd(cmd, GITS_CMD_VMOVP);
	its_encode_seq_num(cmd, desc->its_vmovp_cmd.seq_num);
	its_encode_its_list(cmd, desc->its_vmovp_cmd.its_list);
	its_encode_vpeid(cmd, desc->its_vmovp_cmd.vpe->vpe_id);
	its_encode_target(cmd, target);

	its_fixup_cmd(cmd);

	return valid_vpe(its, desc->its_vmovp_cmd.vpe);
}

static u64 its_cmd_ptr_to_offset(struct its_node *its,
				 struct its_cmd_block *ptr)
{
	return (ptr - its->cmd_base) * sizeof(*ptr);
}

static int its_queue_full(struct its_node *its)
{
	int widx;
	int ridx;

	widx = its->cmd_write - its->cmd_base;
	ridx = readl_relaxed(its->base + GITS_CREADR) / sizeof(struct its_cmd_block);

	/* This is incredibly unlikely to happen, unless the ITS locks up. */
	if (((widx + 1) % ITS_CMD_QUEUE_NR_ENTRIES) == ridx)
		return 1;

	return 0;
}

static struct its_cmd_block *its_allocate_entry(struct its_node *its)
{
	struct its_cmd_block *cmd;
	u32 count = 1000000;	/* 1s! */

	while (its_queue_full(its)) {
		count--;
		if (!count) {
			pr_err_ratelimited("ITS queue not draining\n");
			return NULL;
		}
		cpu_relax();
		udelay(1);
	}

	cmd = its->cmd_write++;

	/* Handle queue wrapping */
	if (its->cmd_write == (its->cmd_base + ITS_CMD_QUEUE_NR_ENTRIES))
		its->cmd_write = its->cmd_base;

	/* Clear command  */
	cmd->raw_cmd[0] = 0;
	cmd->raw_cmd[1] = 0;
	cmd->raw_cmd[2] = 0;
	cmd->raw_cmd[3] = 0;

	return cmd;
}

static struct its_cmd_block *its_post_commands(struct its_node *its)
{
	u64 wr = its_cmd_ptr_to_offset(its, its->cmd_write);

	writel_relaxed(wr, its->base + GITS_CWRITER);

	return its->cmd_write;
}

static void its_flush_cmd(struct its_node *its, struct its_cmd_block *cmd)
{
	/*
	 * Make sure the commands written to memory are observable by
	 * the ITS.
	 */
	if (its->flags & ITS_FLAGS_CMDQ_NEEDS_FLUSHING)
		gic_flush_dcache_to_poc(cmd, sizeof(*cmd));
	else
		dsb(ishst);
}

static int its_wait_for_range_completion(struct its_node *its,
					 u64	prev_idx,
					 struct its_cmd_block *to)
{
	u64 rd_idx, to_idx, linear_idx;
	u32 count = 1000000;	/* 1s! */

	/* Linearize to_idx if the command set has wrapped around */
	to_idx = its_cmd_ptr_to_offset(its, to);
	if (to_idx < prev_idx)
		to_idx += ITS_CMD_QUEUE_SZ;

	linear_idx = prev_idx;

	while (1) {
		s64 delta;

		rd_idx = readl_relaxed(its->base + GITS_CREADR);

		/*
		 * Compute the read pointer progress, taking the
		 * potential wrap-around into account.
		 */
		delta = rd_idx - prev_idx;
		if (rd_idx < prev_idx)
			delta += ITS_CMD_QUEUE_SZ;

		linear_idx += delta;
		if (linear_idx >= to_idx)
			break;

		count--;
		if (!count) {
			pr_err_ratelimited("ITS queue timeout (%llu %llu)\n",
					   to_idx, linear_idx);
			return -1;
		}
		prev_idx = rd_idx;
		cpu_relax();
		udelay(1);
	}

	return 0;
}

/* Warning, macro hell follows */
#define BUILD_SINGLE_CMD_FUNC(name, buildtype, synctype, buildfn)	\
void name(struct its_node *its,						\
	  buildtype builder,						\
	  struct its_cmd_desc *desc)					\
{									\
	struct its_cmd_block *cmd, *sync_cmd, *next_cmd;		\
	synctype *sync_obj;						\
	unsigned long flags;						\
	u64 rd_idx;							\
									\
	raw_spin_lock_irqsave(&its->lock, flags);			\
									\
	cmd = its_allocate_entry(its);					\
	if (!cmd) {		/* We're soooooo screewed... */		\
		raw_spin_unlock_irqrestore(&its->lock, flags);		\
		return;							\
	}								\
	sync_obj = builder(its, cmd, desc);				\
	its_flush_cmd(its, cmd);					\
									\
	if (sync_obj) {							\
		sync_cmd = its_allocate_entry(its);			\
		if (!sync_cmd)						\
			goto post;					\
									\
		buildfn(its, sync_cmd, sync_obj);			\
		its_flush_cmd(its, sync_cmd);				\
	}								\
									\
post:									\
	rd_idx = readl_relaxed(its->base + GITS_CREADR);		\
	next_cmd = its_post_commands(its);				\
	raw_spin_unlock_irqrestore(&its->lock, flags);			\
									\
	if (its_wait_for_range_completion(its, rd_idx, next_cmd))	\
		pr_err_ratelimited("ITS cmd %ps failed\n", builder);	\
}

static void its_build_sync_cmd(struct its_node *its,
			       struct its_cmd_block *sync_cmd,
			       struct its_collection *sync_col)
{
	its_encode_cmd(sync_cmd, GITS_CMD_SYNC);
	its_encode_target(sync_cmd, sync_col->target_address);

	its_fixup_cmd(sync_cmd);
}

static BUILD_SINGLE_CMD_FUNC(its_send_single_command, its_cmd_builder_t,
			     struct its_collection, its_build_sync_cmd)

static void its_build_vsync_cmd(struct its_node *its,
				struct its_cmd_block *sync_cmd,
				struct its_vpe *sync_vpe)
{
	its_encode_cmd(sync_cmd, GITS_CMD_VSYNC);
	its_encode_vpeid(sync_cmd, sync_vpe->vpe_id);

	its_fixup_cmd(sync_cmd);
}

static BUILD_SINGLE_CMD_FUNC(its_send_single_vcommand, its_cmd_vbuilder_t,
			     struct its_vpe, its_build_vsync_cmd)

static void its_send_int(struct its_device *dev, u32 event_id)
{
	struct its_cmd_desc desc;

	desc.its_int_cmd.dev = dev;
	desc.its_int_cmd.event_id = event_id;

	its_send_single_command(dev->its, its_build_int_cmd, &desc);
}

static void its_send_clear(struct its_device *dev, u32 event_id)
{
	struct its_cmd_desc desc;

	desc.its_clear_cmd.dev = dev;
	desc.its_clear_cmd.event_id = event_id;

	its_send_single_command(dev->its, its_build_clear_cmd, &desc);
}

static void its_send_inv(struct its_device *dev, u32 event_id)
{
	struct its_cmd_desc desc;

	desc.its_inv_cmd.dev = dev;
	desc.its_inv_cmd.event_id = event_id;

	its_send_single_command(dev->its, its_build_inv_cmd, &desc);
}

static void its_send_mapd(struct its_device *dev, int valid)
{
	struct its_cmd_desc desc;

	desc.its_mapd_cmd.dev = dev;
	desc.its_mapd_cmd.valid = !!valid;

	its_send_single_command(dev->its, its_build_mapd_cmd, &desc);
}

static void its_send_mapc(struct its_node *its, struct its_collection *col,
			  int valid)
{
	struct its_cmd_desc desc;

	desc.its_mapc_cmd.col = col;
	desc.its_mapc_cmd.valid = !!valid;

	its_send_single_command(its, its_build_mapc_cmd, &desc);
}

static void its_send_mapti(struct its_device *dev, u32 irq_id, u32 id)
{
	struct its_cmd_desc desc;

	desc.its_mapti_cmd.dev = dev;
	desc.its_mapti_cmd.phys_id = irq_id;
	desc.its_mapti_cmd.event_id = id;

	its_send_single_command(dev->its, its_build_mapti_cmd, &desc);
}

static void its_send_movi(struct its_device *dev,
			  struct its_collection *col, u32 id)
{
	struct its_cmd_desc desc;

	desc.its_movi_cmd.dev = dev;
	desc.its_movi_cmd.col = col;
	desc.its_movi_cmd.event_id = id;

	its_send_single_command(dev->its, its_build_movi_cmd, &desc);
}

static void its_send_discard(struct its_device *dev, u32 id)
{
	struct its_cmd_desc desc;

	desc.its_discard_cmd.dev = dev;
	desc.its_discard_cmd.event_id = id;

	its_send_single_command(dev->its, its_build_discard_cmd, &desc);
}

static void its_send_invall(struct its_node *its, struct its_collection *col)
{
	struct its_cmd_desc desc;

	desc.its_invall_cmd.col = col;

	its_send_single_command(its, its_build_invall_cmd, &desc);
}

static void its_send_vmapti(struct its_device *dev, u32 id)
{
	struct its_vlpi_map *map = &dev->event_map.vlpi_maps[id];
	struct its_cmd_desc desc;

	desc.its_vmapti_cmd.vpe = map->vpe;
	desc.its_vmapti_cmd.dev = dev;
	desc.its_vmapti_cmd.virt_id = map->vintid;
	desc.its_vmapti_cmd.event_id = id;
	desc.its_vmapti_cmd.db_enabled = map->db_enabled;

	its_send_single_vcommand(dev->its, its_build_vmapti_cmd, &desc);
}

static void its_send_vmovi(struct its_device *dev, u32 id)
{
	struct its_vlpi_map *map = &dev->event_map.vlpi_maps[id];
	struct its_cmd_desc desc;

	desc.its_vmovi_cmd.vpe = map->vpe;
	desc.its_vmovi_cmd.dev = dev;
	desc.its_vmovi_cmd.event_id = id;
	desc.its_vmovi_cmd.db_enabled = map->db_enabled;

	its_send_single_vcommand(dev->its, its_build_vmovi_cmd, &desc);
}

static void its_send_vmapp(struct its_node *its,
			   struct its_vpe *vpe, bool valid)
{
	struct its_cmd_desc desc;

	desc.its_vmapp_cmd.vpe = vpe;
	desc.its_vmapp_cmd.valid = valid;
	desc.its_vmapp_cmd.col = &its->collections[vpe->col_idx];

	its_send_single_vcommand(its, its_build_vmapp_cmd, &desc);
}

static void its_send_vmovp(struct its_vpe *vpe)
{
	struct its_cmd_desc desc = {};
	struct its_node *its;
	unsigned long flags;
	int col_id = vpe->col_idx;

	desc.its_vmovp_cmd.vpe = vpe;

	if (!its_list_map) {
		its = list_first_entry(&its_nodes, struct its_node, entry);
		desc.its_vmovp_cmd.col = &its->collections[col_id];
		its_send_single_vcommand(its, its_build_vmovp_cmd, &desc);
		return;
	}

	/*
	 * Yet another marvel of the architecture. If using the
	 * its_list "feature", we need to make sure that all ITSs
	 * receive all VMOVP commands in the same order. The only way
	 * to guarantee this is to make vmovp a serialization point.
	 *
	 * Wall <-- Head.
	 */
	raw_spin_lock_irqsave(&vmovp_lock, flags);

	desc.its_vmovp_cmd.seq_num = vmovp_seq_num++;
	desc.its_vmovp_cmd.its_list = get_its_list(vpe->its_vm);

	/* Emit VMOVPs */
	list_for_each_entry(its, &its_nodes, entry) {
		if (!its->is_v4)
			continue;

		if (!vpe->its_vm->vlpi_count[its->list_nr])
			continue;

		desc.its_vmovp_cmd.col = &its->collections[col_id];
		its_send_single_vcommand(its, its_build_vmovp_cmd, &desc);
	}

	raw_spin_unlock_irqrestore(&vmovp_lock, flags);
}

static void its_send_vinvall(struct its_node *its, struct its_vpe *vpe)
{
	struct its_cmd_desc desc;

	desc.its_vinvall_cmd.vpe = vpe;
	its_send_single_vcommand(its, its_build_vinvall_cmd, &desc);
}

/*
 * irqchip functions - assumes MSI, mostly.
 */

static inline u32 its_get_event_id(struct irq_data *d)
{
	struct its_device *its_dev = irq_data_get_irq_chip_data(d);
	return d->hwirq - its_dev->event_map.lpi_base;
}

static void lpi_write_config(struct irq_data *d, u8 clr, u8 set)
{
	irq_hw_number_t hwirq;
	void *va;
	u8 *cfg;

	if (irqd_is_forwarded_to_vcpu(d)) {
		struct its_device *its_dev = irq_data_get_irq_chip_data(d);
		u32 event = its_get_event_id(d);
		struct its_vlpi_map *map;

		va = page_address(its_dev->event_map.vm->vprop_page);
		map = &its_dev->event_map.vlpi_maps[event];
		hwirq = map->vintid;

		/* Remember the updated property */
		map->properties &= ~clr;
		map->properties |= set | LPI_PROP_GROUP1;
	} else {
		va = gic_rdists->prop_table_va;
		hwirq = d->hwirq;
	}

	cfg = va + hwirq - 8192;
	*cfg &= ~clr;
	*cfg |= set | LPI_PROP_GROUP1;

	/*
	 * Make the above write visible to the redistributors.
	 * And yes, we're flushing exactly: One. Single. Byte.
	 * Humpf...
	 */
	if (gic_rdists->flags & RDIST_FLAGS_PROPBASE_NEEDS_FLUSHING)
		gic_flush_dcache_to_poc(cfg, sizeof(*cfg));
	else
		dsb(ishst);
}

static void lpi_update_config(struct irq_data *d, u8 clr, u8 set)
{
	struct its_device *its_dev = irq_data_get_irq_chip_data(d);

	lpi_write_config(d, clr, set);
	its_send_inv(its_dev, its_get_event_id(d));
}

static void its_vlpi_set_doorbell(struct irq_data *d, bool enable)
{
	struct its_device *its_dev = irq_data_get_irq_chip_data(d);
	u32 event = its_get_event_id(d);

	if (its_dev->event_map.vlpi_maps[event].db_enabled == enable)
		return;

	its_dev->event_map.vlpi_maps[event].db_enabled = enable;

	/*
	 * More fun with the architecture:
	 *
	 * Ideally, we'd issue a VMAPTI to set the doorbell to its LPI
	 * value or to 1023, depending on the enable bit. But that
	 * would be issueing a mapping for an /existing/ DevID+EventID
	 * pair, which is UNPREDICTABLE. Instead, let's issue a VMOVI
	 * to the /same/ vPE, using this opportunity to adjust the
	 * doorbell. Mouahahahaha. We loves it, Precious.
	 */
	its_send_vmovi(its_dev, event);
}

static void its_mask_irq(struct irq_data *d)
{
	if (irqd_is_forwarded_to_vcpu(d))
		its_vlpi_set_doorbell(d, false);

	lpi_update_config(d, LPI_PROP_ENABLED, 0);
}

static void its_unmask_irq(struct irq_data *d)
{
	if (irqd_is_forwarded_to_vcpu(d))
		its_vlpi_set_doorbell(d, true);

	lpi_update_config(d, 0, LPI_PROP_ENABLED);
}

static int its_set_affinity(struct irq_data *d, const struct cpumask *mask_val,
			    bool force)
{
	unsigned int cpu;
	const struct cpumask *cpu_mask = cpu_online_mask;
	struct its_device *its_dev = irq_data_get_irq_chip_data(d);
	struct its_collection *target_col;
	u32 id = its_get_event_id(d);

	/* A forwarded interrupt should use irq_set_vcpu_affinity */
	if (irqd_is_forwarded_to_vcpu(d))
		return -EINVAL;

       /* lpi cannot be routed to a redistributor that is on a foreign node */
	if (its_dev->its->flags & ITS_FLAGS_WORKAROUND_CAVIUM_23144) {
		if (its_dev->its->numa_node >= 0) {
			cpu_mask = cpumask_of_node(its_dev->its->numa_node);
			if (!cpumask_intersects(mask_val, cpu_mask))
				return -EINVAL;
		}
	}

	cpu = cpumask_any_and(mask_val, cpu_mask);

	if (cpu >= nr_cpu_ids)
		return -EINVAL;

	/* don't set the affinity when the target cpu is same as current one */
	if (cpu != its_dev->event_map.col_map[id]) {
		target_col = &its_dev->its->collections[cpu];
		its_send_movi(its_dev, target_col, id);
		its_dev->event_map.col_map[id] = cpu;
		irq_data_update_effective_affinity(d, cpumask_of(cpu));
	}

	return IRQ_SET_MASK_OK_DONE;
}

static u64 its_irq_get_msi_base(struct its_device *its_dev)
{
	struct its_node *its = its_dev->its;

	return its->phys_base + GITS_TRANSLATER;
}

static void its_irq_compose_msi_msg(struct irq_data *d, struct msi_msg *msg)
{
	struct its_device *its_dev = irq_data_get_irq_chip_data(d);
	struct its_node *its;
	u64 addr;

	its = its_dev->its;
	addr = its->get_msi_base(its_dev);

	msg->address_lo		= lower_32_bits(addr);
	msg->address_hi		= upper_32_bits(addr);
	msg->data		= its_get_event_id(d);

	iommu_dma_compose_msi_msg(irq_data_get_msi_desc(d), msg);
}

static int its_irq_set_irqchip_state(struct irq_data *d,
				     enum irqchip_irq_state which,
				     bool state)
{
	struct its_device *its_dev = irq_data_get_irq_chip_data(d);
	u32 event = its_get_event_id(d);

	if (which != IRQCHIP_STATE_PENDING)
		return -EINVAL;

	if (state)
		its_send_int(its_dev, event);
	else
		its_send_clear(its_dev, event);

	return 0;
}

static void its_map_vm(struct its_node *its, struct its_vm *vm)
{
	unsigned long flags;

	/* Not using the ITS list? Everything is always mapped. */
	if (!its_list_map)
		return;

	raw_spin_lock_irqsave(&vmovp_lock, flags);

	/*
	 * If the VM wasn't mapped yet, iterate over the vpes and get
	 * them mapped now.
	 */
	vm->vlpi_count[its->list_nr]++;

	if (vm->vlpi_count[its->list_nr] == 1) {
		int i;

		for (i = 0; i < vm->nr_vpes; i++) {
			struct its_vpe *vpe = vm->vpes[i];
			struct irq_data *d = irq_get_irq_data(vpe->irq);

			/* Map the VPE to the first possible CPU */
			vpe->col_idx = cpumask_first(cpu_online_mask);
			its_send_vmapp(its, vpe, true);
			its_send_vinvall(its, vpe);
			irq_data_update_effective_affinity(d, cpumask_of(vpe->col_idx));
		}
	}

	raw_spin_unlock_irqrestore(&vmovp_lock, flags);
}

static void its_unmap_vm(struct its_node *its, struct its_vm *vm)
{
	unsigned long flags;

	/* Not using the ITS list? Everything is always mapped. */
	if (!its_list_map)
		return;

	raw_spin_lock_irqsave(&vmovp_lock, flags);

	if (!--vm->vlpi_count[its->list_nr]) {
		int i;

		for (i = 0; i < vm->nr_vpes; i++)
			its_send_vmapp(its, vm->vpes[i], false);
	}

	raw_spin_unlock_irqrestore(&vmovp_lock, flags);
}

static int its_vlpi_map(struct irq_data *d, struct its_cmd_info *info)
{
	struct its_device *its_dev = irq_data_get_irq_chip_data(d);
	u32 event = its_get_event_id(d);
	int ret = 0;

	if (!info->map)
		return -EINVAL;

	mutex_lock(&its_dev->event_map.vlpi_lock);

	if (!its_dev->event_map.vm) {
		struct its_vlpi_map *maps;

		maps = kcalloc(its_dev->event_map.nr_lpis, sizeof(*maps),
			       GFP_KERNEL);
		if (!maps) {
			ret = -ENOMEM;
			goto out;
		}

		its_dev->event_map.vm = info->map->vm;
		its_dev->event_map.vlpi_maps = maps;
	} else if (its_dev->event_map.vm != info->map->vm) {
		ret = -EINVAL;
		goto out;
	}

	/* Get our private copy of the mapping information */
	its_dev->event_map.vlpi_maps[event] = *info->map;

	if (irqd_is_forwarded_to_vcpu(d)) {
		/* Already mapped, move it around */
		its_send_vmovi(its_dev, event);
	} else {
		/* Ensure all the VPEs are mapped on this ITS */
		its_map_vm(its_dev->its, info->map->vm);

		/*
		 * Flag the interrupt as forwarded so that we can
		 * start poking the virtual property table.
		 */
		irqd_set_forwarded_to_vcpu(d);

		/* Write out the property to the prop table */
		lpi_write_config(d, 0xff, info->map->properties);

		/* Drop the physical mapping */
		its_send_discard(its_dev, event);

		/* and install the virtual one */
		its_send_vmapti(its_dev, event);

		/* Increment the number of VLPIs */
		its_dev->event_map.nr_vlpis++;
	}

out:
	mutex_unlock(&its_dev->event_map.vlpi_lock);
	return ret;
}

static int its_vlpi_get(struct irq_data *d, struct its_cmd_info *info)
{
	struct its_device *its_dev = irq_data_get_irq_chip_data(d);
	u32 event = its_get_event_id(d);
	int ret = 0;

	mutex_lock(&its_dev->event_map.vlpi_lock);

	if (!its_dev->event_map.vm ||
	    !its_dev->event_map.vlpi_maps[event].vm) {
		ret = -EINVAL;
		goto out;
	}

	/* Copy our mapping information to the incoming request */
	*info->map = its_dev->event_map.vlpi_maps[event];

out:
	mutex_unlock(&its_dev->event_map.vlpi_lock);
	return ret;
}

static int its_vlpi_unmap(struct irq_data *d)
{
	struct its_device *its_dev = irq_data_get_irq_chip_data(d);
	u32 event = its_get_event_id(d);
	int ret = 0;

	mutex_lock(&its_dev->event_map.vlpi_lock);

	if (!its_dev->event_map.vm || !irqd_is_forwarded_to_vcpu(d)) {
		ret = -EINVAL;
		goto out;
	}

	/* Drop the virtual mapping */
	its_send_discard(its_dev, event);

	/* and restore the physical one */
	irqd_clr_forwarded_to_vcpu(d);
	its_send_mapti(its_dev, d->hwirq, event);
	lpi_update_config(d, 0xff, (LPI_PROP_DEFAULT_PRIO |
				    LPI_PROP_ENABLED |
				    LPI_PROP_GROUP1));

	/* Potentially unmap the VM from this ITS */
	its_unmap_vm(its_dev->its, its_dev->event_map.vm);

	/*
	 * Drop the refcount and make the device available again if
	 * this was the last VLPI.
	 */
	if (!--its_dev->event_map.nr_vlpis) {
		its_dev->event_map.vm = NULL;
		kfree(its_dev->event_map.vlpi_maps);
	}

out:
	mutex_unlock(&its_dev->event_map.vlpi_lock);
	return ret;
}

static int its_vlpi_prop_update(struct irq_data *d, struct its_cmd_info *info)
{
	struct its_device *its_dev = irq_data_get_irq_chip_data(d);

	if (!its_dev->event_map.vm || !irqd_is_forwarded_to_vcpu(d))
		return -EINVAL;

	if (info->cmd_type == PROP_UPDATE_AND_INV_VLPI)
		lpi_update_config(d, 0xff, info->config);
	else
		lpi_write_config(d, 0xff, info->config);
	its_vlpi_set_doorbell(d, !!(info->config & LPI_PROP_ENABLED));

	return 0;
}

static int its_irq_set_vcpu_affinity(struct irq_data *d, void *vcpu_info)
{
	struct its_device *its_dev = irq_data_get_irq_chip_data(d);
	struct its_cmd_info *info = vcpu_info;

	/* Need a v4 ITS */
	if (!its_dev->its->is_v4)
		return -EINVAL;

	/* Unmap request? */
	if (!info)
		return its_vlpi_unmap(d);

	switch (info->cmd_type) {
	case MAP_VLPI:
		return its_vlpi_map(d, info);

	case GET_VLPI:
		return its_vlpi_get(d, info);

	case PROP_UPDATE_VLPI:
	case PROP_UPDATE_AND_INV_VLPI:
		return its_vlpi_prop_update(d, info);

	default:
		return -EINVAL;
	}
}

static struct irq_chip its_irq_chip = {
	.name			= "ITS",
	.irq_mask		= its_mask_irq,
	.irq_unmask		= its_unmask_irq,
	.irq_eoi		= irq_chip_eoi_parent,
	.irq_set_affinity	= its_set_affinity,
	.irq_compose_msi_msg	= its_irq_compose_msi_msg,
	.irq_set_irqchip_state	= its_irq_set_irqchip_state,
	.irq_set_vcpu_affinity	= its_irq_set_vcpu_affinity,
};


/*
 * How we allocate LPIs:
 *
 * lpi_range_list contains ranges of LPIs that are to available to
 * allocate from. To allocate LPIs, just pick the first range that
 * fits the required allocation, and reduce it by the required
 * amount. Once empty, remove the range from the list.
 *
 * To free a range of LPIs, add a free range to the list, sort it and
 * merge the result if the new range happens to be adjacent to an
 * already free block.
 *
 * The consequence of the above is that allocation is cost is low, but
 * freeing is expensive. We assumes that freeing rarely occurs.
 */
#define ITS_MAX_LPI_NRBITS	16 /* 64K LPIs */

static DEFINE_MUTEX(lpi_range_lock);
static LIST_HEAD(lpi_range_list);

struct lpi_range {
	struct list_head	entry;
	u32			base_id;
	u32			span;
};

static struct lpi_range *mk_lpi_range(u32 base, u32 span)
{
	struct lpi_range *range;

	range = kmalloc(sizeof(*range), GFP_KERNEL);
	if (range) {
		range->base_id = base;
		range->span = span;
	}

	return range;
}

<<<<<<< HEAD
static int lpi_range_cmp(void *priv, struct list_head *a, struct list_head *b)
{
	struct lpi_range *ra, *rb;

	ra = container_of(a, struct lpi_range, entry);
	rb = container_of(b, struct lpi_range, entry);

	return ra->base_id - rb->base_id;
}

static void merge_lpi_ranges(void)
{
	struct lpi_range *range, *tmp;

	list_for_each_entry_safe(range, tmp, &lpi_range_list, entry) {
		if (!list_is_last(&range->entry, &lpi_range_list) &&
		    (tmp->base_id == (range->base_id + range->span))) {
			tmp->base_id = range->base_id;
			tmp->span += range->span;
			list_del(&range->entry);
			kfree(range);
		}
	}
}

=======
>>>>>>> fa578e9d
static int alloc_lpi_range(u32 nr_lpis, u32 *base)
{
	struct lpi_range *range, *tmp;
	int err = -ENOSPC;

	mutex_lock(&lpi_range_lock);

	list_for_each_entry_safe(range, tmp, &lpi_range_list, entry) {
		if (range->span >= nr_lpis) {
			*base = range->base_id;
			range->base_id += nr_lpis;
			range->span -= nr_lpis;

			if (range->span == 0) {
				list_del(&range->entry);
				kfree(range);
			}

			err = 0;
			break;
		}
	}

	mutex_unlock(&lpi_range_lock);

	pr_debug("ITS: alloc %u:%u\n", *base, nr_lpis);
	return err;
}

static void merge_lpi_ranges(struct lpi_range *a, struct lpi_range *b)
{
	if (&a->entry == &lpi_range_list || &b->entry == &lpi_range_list)
		return;
	if (a->base_id + a->span != b->base_id)
		return;
	b->base_id = a->base_id;
	b->span += a->span;
	list_del(&a->entry);
	kfree(a);
}

static int free_lpi_range(u32 base, u32 nr_lpis)
{
	struct lpi_range *new, *old;

	new = mk_lpi_range(base, nr_lpis);
	if (!new)
		return -ENOMEM;

	mutex_lock(&lpi_range_lock);

	list_for_each_entry_reverse(old, &lpi_range_list, entry) {
		if (old->base_id < base)
			break;
	}
	/*
	 * old is the last element with ->base_id smaller than base,
	 * so new goes right after it. If there are no elements with
	 * ->base_id smaller than base, &old->entry ends up pointing
	 * at the head of the list, and inserting new it the start of
	 * the list is the right thing to do in that case as well.
	 */
	list_add(&new->entry, &old->entry);
	/*
	 * Now check if we can merge with the preceding and/or
	 * following ranges.
	 */
	merge_lpi_ranges(old, new);
	merge_lpi_ranges(new, list_next_entry(new, entry));

	mutex_unlock(&lpi_range_lock);
	return 0;
}

static int __init its_lpi_init(u32 id_bits)
{
	u32 lpis = (1UL << id_bits) - 8192;
	u32 numlpis;
	int err;

	numlpis = 1UL << GICD_TYPER_NUM_LPIS(gic_rdists->gicd_typer);

	if (numlpis > 2 && !WARN_ON(numlpis > lpis)) {
		lpis = numlpis;
		pr_info("ITS: Using hypervisor restricted LPI range [%u]\n",
			lpis);
	}

	/*
	 * Initializing the allocator is just the same as freeing the
	 * full range of LPIs.
	 */
	err = free_lpi_range(8192, lpis);
	pr_debug("ITS: Allocator initialized for %u LPIs\n", lpis);
	return err;
}

static unsigned long *its_lpi_alloc(int nr_irqs, u32 *base, int *nr_ids)
{
	unsigned long *bitmap = NULL;
	int err = 0;

	do {
		err = alloc_lpi_range(nr_irqs, base);
		if (!err)
			break;

		nr_irqs /= 2;
	} while (nr_irqs > 0);

	if (!nr_irqs)
		err = -ENOSPC;

	if (err)
		goto out;

	bitmap = kcalloc(BITS_TO_LONGS(nr_irqs), sizeof (long), GFP_ATOMIC);
	if (!bitmap)
		goto out;

	*nr_ids = nr_irqs;

out:
	if (!bitmap)
		*base = *nr_ids = 0;

	return bitmap;
}

static void its_lpi_free(unsigned long *bitmap, u32 base, u32 nr_ids)
{
	WARN_ON(free_lpi_range(base, nr_ids));
	kfree(bitmap);
}

static void gic_reset_prop_table(void *va)
{
	/* Priority 0xa0, Group-1, disabled */
	memset(va, LPI_PROP_DEFAULT_PRIO | LPI_PROP_GROUP1, LPI_PROPBASE_SZ);

	/* Make sure the GIC will observe the written configuration */
	gic_flush_dcache_to_poc(va, LPI_PROPBASE_SZ);
}

static struct page *its_allocate_prop_table(gfp_t gfp_flags)
{
	struct page *prop_page;

	prop_page = alloc_pages(gfp_flags, get_order(LPI_PROPBASE_SZ));
	if (!prop_page)
		return NULL;

	gic_reset_prop_table(page_address(prop_page));

	return prop_page;
}

static void its_free_prop_table(struct page *prop_page)
{
	free_pages((unsigned long)page_address(prop_page),
		   get_order(LPI_PROPBASE_SZ));
}

<<<<<<< HEAD
static int __init its_alloc_lpi_prop_table(void)
=======
static bool gic_check_reserved_range(phys_addr_t addr, unsigned long size)
>>>>>>> fa578e9d
{
	phys_addr_t start, end, addr_end;
	u64 i;

	/*
	 * We don't bother checking for a kdump kernel as by
	 * construction, the LPI tables are out of this kernel's
	 * memory map.
	 */
	if (is_kdump_kernel())
		return true;

	addr_end = addr + size - 1;

	for_each_reserved_mem_region(i, &start, &end) {
		if (addr >= start && addr_end <= end)
			return true;
	}

	/* Not found, not a good sign... */
	pr_warn("GICv3: Expected reserved range [%pa:%pa], not found\n",
		&addr, &addr_end);
	add_taint(TAINT_CRAP, LOCKDEP_STILL_OK);
	return false;
}

static int gic_reserve_range(phys_addr_t addr, unsigned long size)
{
	if (efi_enabled(EFI_CONFIG_TABLES))
		return efi_mem_reserve_persistent(addr, size);

	return 0;
}

static int __init its_setup_lpi_prop_table(void)
{
	if (gic_rdists->flags & RDIST_FLAGS_RD_TABLES_PREALLOCATED) {
		u64 val;

		val = gicr_read_propbaser(gic_data_rdist_rd_base() + GICR_PROPBASER);
		lpi_id_bits = (val & GICR_PROPBASER_IDBITS_MASK) + 1;

		gic_rdists->prop_table_pa = val & GENMASK_ULL(51, 12);
		gic_rdists->prop_table_va = memremap(gic_rdists->prop_table_pa,
						     LPI_PROPBASE_SZ,
						     MEMREMAP_WB);
		gic_reset_prop_table(gic_rdists->prop_table_va);
	} else {
		struct page *page;

		lpi_id_bits = min_t(u32,
				    GICD_TYPER_ID_BITS(gic_rdists->gicd_typer),
				    ITS_MAX_LPI_NRBITS);
		page = its_allocate_prop_table(GFP_NOWAIT);
		if (!page) {
			pr_err("Failed to allocate PROPBASE\n");
			return -ENOMEM;
		}

		gic_rdists->prop_table_pa = page_to_phys(page);
		gic_rdists->prop_table_va = page_address(page);
		WARN_ON(gic_reserve_range(gic_rdists->prop_table_pa,
					  LPI_PROPBASE_SZ));
	}

	pr_info("GICv3: using LPI property table @%pa\n",
		&gic_rdists->prop_table_pa);

	return its_lpi_init(lpi_id_bits);
}

static const char *its_base_type_string[] = {
	[GITS_BASER_TYPE_DEVICE]	= "Devices",
	[GITS_BASER_TYPE_VCPU]		= "Virtual CPUs",
	[GITS_BASER_TYPE_RESERVED3]	= "Reserved (3)",
	[GITS_BASER_TYPE_COLLECTION]	= "Interrupt Collections",
	[GITS_BASER_TYPE_RESERVED5] 	= "Reserved (5)",
	[GITS_BASER_TYPE_RESERVED6] 	= "Reserved (6)",
	[GITS_BASER_TYPE_RESERVED7] 	= "Reserved (7)",
};

static u64 its_read_baser(struct its_node *its, struct its_baser *baser)
{
	u32 idx = baser - its->tables;

	return gits_read_baser(its->base + GITS_BASER + (idx << 3));
}

static void its_write_baser(struct its_node *its, struct its_baser *baser,
			    u64 val)
{
	u32 idx = baser - its->tables;

	gits_write_baser(val, its->base + GITS_BASER + (idx << 3));
	baser->val = its_read_baser(its, baser);
}

static int its_setup_baser(struct its_node *its, struct its_baser *baser,
			   u64 cache, u64 shr, u32 psz, u32 order,
			   bool indirect)
{
	u64 val = its_read_baser(its, baser);
	u64 esz = GITS_BASER_ENTRY_SIZE(val);
	u64 type = GITS_BASER_TYPE(val);
	u64 baser_phys, tmp;
	u32 alloc_pages;
	struct page *page;
	void *base;

retry_alloc_baser:
	alloc_pages = (PAGE_ORDER_TO_SIZE(order) / psz);
	if (alloc_pages > GITS_BASER_PAGES_MAX) {
		pr_warn("ITS@%pa: %s too large, reduce ITS pages %u->%u\n",
			&its->phys_base, its_base_type_string[type],
			alloc_pages, GITS_BASER_PAGES_MAX);
		alloc_pages = GITS_BASER_PAGES_MAX;
		order = get_order(GITS_BASER_PAGES_MAX * psz);
	}

	page = alloc_pages_node(its->numa_node, GFP_KERNEL | __GFP_ZERO, order);
	if (!page)
		return -ENOMEM;

	base = (void *)page_address(page);
	baser_phys = virt_to_phys(base);

	/* Check if the physical address of the memory is above 48bits */
	if (IS_ENABLED(CONFIG_ARM64_64K_PAGES) && (baser_phys >> 48)) {

		/* 52bit PA is supported only when PageSize=64K */
		if (psz != SZ_64K) {
			pr_err("ITS: no 52bit PA support when psz=%d\n", psz);
			free_pages((unsigned long)base, order);
			return -ENXIO;
		}

		/* Convert 52bit PA to 48bit field */
		baser_phys = GITS_BASER_PHYS_52_to_48(baser_phys);
	}

retry_baser:
	val = (baser_phys					 |
		(type << GITS_BASER_TYPE_SHIFT)			 |
		((esz - 1) << GITS_BASER_ENTRY_SIZE_SHIFT)	 |
		((alloc_pages - 1) << GITS_BASER_PAGES_SHIFT)	 |
		cache						 |
		shr						 |
		GITS_BASER_VALID);

	val |=	indirect ? GITS_BASER_INDIRECT : 0x0;

	switch (psz) {
	case SZ_4K:
		val |= GITS_BASER_PAGE_SIZE_4K;
		break;
	case SZ_16K:
		val |= GITS_BASER_PAGE_SIZE_16K;
		break;
	case SZ_64K:
		val |= GITS_BASER_PAGE_SIZE_64K;
		break;
	}

	its_write_baser(its, baser, val);
	tmp = baser->val;

	if ((val ^ tmp) & GITS_BASER_SHAREABILITY_MASK) {
		/*
		 * Shareability didn't stick. Just use
		 * whatever the read reported, which is likely
		 * to be the only thing this redistributor
		 * supports. If that's zero, make it
		 * non-cacheable as well.
		 */
		shr = tmp & GITS_BASER_SHAREABILITY_MASK;
		if (!shr) {
			cache = GITS_BASER_nC;
			gic_flush_dcache_to_poc(base, PAGE_ORDER_TO_SIZE(order));
		}
		goto retry_baser;
	}

	if ((val ^ tmp) & GITS_BASER_PAGE_SIZE_MASK) {
		/*
		 * Page size didn't stick. Let's try a smaller
		 * size and retry. If we reach 4K, then
		 * something is horribly wrong...
		 */
		free_pages((unsigned long)base, order);
		baser->base = NULL;

		switch (psz) {
		case SZ_16K:
			psz = SZ_4K;
			goto retry_alloc_baser;
		case SZ_64K:
			psz = SZ_16K;
			goto retry_alloc_baser;
		}
	}

	if (val != tmp) {
		pr_err("ITS@%pa: %s doesn't stick: %llx %llx\n",
		       &its->phys_base, its_base_type_string[type],
		       val, tmp);
		free_pages((unsigned long)base, order);
		return -ENXIO;
	}

	baser->order = order;
	baser->base = base;
	baser->psz = psz;
	tmp = indirect ? GITS_LVL1_ENTRY_SIZE : esz;

	pr_info("ITS@%pa: allocated %d %s @%lx (%s, esz %d, psz %dK, shr %d)\n",
		&its->phys_base, (int)(PAGE_ORDER_TO_SIZE(order) / (int)tmp),
		its_base_type_string[type],
		(unsigned long)virt_to_phys(base),
		indirect ? "indirect" : "flat", (int)esz,
		psz / SZ_1K, (int)shr >> GITS_BASER_SHAREABILITY_SHIFT);

	return 0;
}

static bool its_parse_indirect_baser(struct its_node *its,
				     struct its_baser *baser,
				     u32 psz, u32 *order, u32 ids)
{
	u64 tmp = its_read_baser(its, baser);
	u64 type = GITS_BASER_TYPE(tmp);
	u64 esz = GITS_BASER_ENTRY_SIZE(tmp);
	u64 val = GITS_BASER_InnerShareable | GITS_BASER_RaWaWb;
	u32 new_order = *order;
	bool indirect = false;

	/* No need to enable Indirection if memory requirement < (psz*2)bytes */
	if ((esz << ids) > (psz * 2)) {
		/*
		 * Find out whether hw supports a single or two-level table by
		 * table by reading bit at offset '62' after writing '1' to it.
		 */
		its_write_baser(its, baser, val | GITS_BASER_INDIRECT);
		indirect = !!(baser->val & GITS_BASER_INDIRECT);

		if (indirect) {
			/*
			 * The size of the lvl2 table is equal to ITS page size
			 * which is 'psz'. For computing lvl1 table size,
			 * subtract ID bits that sparse lvl2 table from 'ids'
			 * which is reported by ITS hardware times lvl1 table
			 * entry size.
			 */
			ids -= ilog2(psz / (int)esz);
			esz = GITS_LVL1_ENTRY_SIZE;
		}
	}

	/*
	 * Allocate as many entries as required to fit the
	 * range of device IDs that the ITS can grok... The ID
	 * space being incredibly sparse, this results in a
	 * massive waste of memory if two-level device table
	 * feature is not supported by hardware.
	 */
	new_order = max_t(u32, get_order(esz << ids), new_order);
	if (new_order >= MAX_ORDER) {
		new_order = MAX_ORDER - 1;
		ids = ilog2(PAGE_ORDER_TO_SIZE(new_order) / (int)esz);
		pr_warn("ITS@%pa: %s Table too large, reduce ids %u->%u\n",
			&its->phys_base, its_base_type_string[type],
			its->device_ids, ids);
	}

	*order = new_order;

	return indirect;
}

static void its_free_tables(struct its_node *its)
{
	int i;

	for (i = 0; i < GITS_BASER_NR_REGS; i++) {
		if (its->tables[i].base) {
			free_pages((unsigned long)its->tables[i].base,
				   its->tables[i].order);
			its->tables[i].base = NULL;
		}
	}
}

static int its_alloc_tables(struct its_node *its)
{
	u64 shr = GITS_BASER_InnerShareable;
	u64 cache = GITS_BASER_RaWaWb;
	u32 psz = SZ_64K;
	int err, i;

	if (its->flags & ITS_FLAGS_WORKAROUND_CAVIUM_22375)
		/* erratum 24313: ignore memory access type */
		cache = GITS_BASER_nCnB;

	for (i = 0; i < GITS_BASER_NR_REGS; i++) {
		struct its_baser *baser = its->tables + i;
		u64 val = its_read_baser(its, baser);
		u64 type = GITS_BASER_TYPE(val);
		u32 order = get_order(psz);
		bool indirect = false;

		switch (type) {
		case GITS_BASER_TYPE_NONE:
			continue;

		case GITS_BASER_TYPE_DEVICE:
			indirect = its_parse_indirect_baser(its, baser,
							    psz, &order,
							    its->device_ids);
			break;

		case GITS_BASER_TYPE_VCPU:
			indirect = its_parse_indirect_baser(its, baser,
							    psz, &order,
							    ITS_MAX_VPEID_BITS);
			break;
		}

		err = its_setup_baser(its, baser, cache, shr, psz, order, indirect);
		if (err < 0) {
			its_free_tables(its);
			return err;
		}

		/* Update settings which will be used for next BASERn */
		psz = baser->psz;
		cache = baser->val & GITS_BASER_CACHEABILITY_MASK;
		shr = baser->val & GITS_BASER_SHAREABILITY_MASK;
	}

	return 0;
}

static int its_alloc_collections(struct its_node *its)
{
	int i;

	its->collections = kcalloc(nr_cpu_ids, sizeof(*its->collections),
				   GFP_KERNEL);
	if (!its->collections)
		return -ENOMEM;

	for (i = 0; i < nr_cpu_ids; i++)
		its->collections[i].target_address = ~0ULL;

	return 0;
}

static struct page *its_allocate_pending_table(gfp_t gfp_flags)
{
	struct page *pend_page;

	pend_page = alloc_pages(gfp_flags | __GFP_ZERO,
				get_order(LPI_PENDBASE_SZ));
	if (!pend_page)
		return NULL;

	/* Make sure the GIC will observe the zero-ed page */
	gic_flush_dcache_to_poc(page_address(pend_page), LPI_PENDBASE_SZ);

	return pend_page;
}

static void its_free_pending_table(struct page *pt)
{
	free_pages((unsigned long)page_address(pt), get_order(LPI_PENDBASE_SZ));
}

/*
 * Booting with kdump and LPIs enabled is generally fine. Any other
 * case is wrong in the absence of firmware/EFI support.
 */
static bool enabled_lpis_allowed(void)
{
	phys_addr_t addr;
	u64 val;

	/* Check whether the property table is in a reserved region */
	val = gicr_read_propbaser(gic_data_rdist_rd_base() + GICR_PROPBASER);
	addr = val & GENMASK_ULL(51, 12);

	return gic_check_reserved_range(addr, LPI_PROPBASE_SZ);
}

static int __init allocate_lpi_tables(void)
{
	u64 val;
	int err, cpu;

	/*
	 * If LPIs are enabled while we run this from the boot CPU,
	 * flag the RD tables as pre-allocated if the stars do align.
	 */
	val = readl_relaxed(gic_data_rdist_rd_base() + GICR_CTLR);
	if ((val & GICR_CTLR_ENABLE_LPIS) && enabled_lpis_allowed()) {
		gic_rdists->flags |= (RDIST_FLAGS_RD_TABLES_PREALLOCATED |
				      RDIST_FLAGS_PROPBASE_NEEDS_FLUSHING);
		pr_info("GICv3: Using preallocated redistributor tables\n");
	}

	err = its_setup_lpi_prop_table();
	if (err)
		return err;

	/*
	 * We allocate all the pending tables anyway, as we may have a
	 * mix of RDs that have had LPIs enabled, and some that
	 * don't. We'll free the unused ones as each CPU comes online.
	 */
	for_each_possible_cpu(cpu) {
		struct page *pend_page;

		pend_page = its_allocate_pending_table(GFP_NOWAIT);
		if (!pend_page) {
			pr_err("Failed to allocate PENDBASE for CPU%d\n", cpu);
			return -ENOMEM;
		}

		gic_data_rdist_cpu(cpu)->pend_page = pend_page;
	}

	return 0;
}

static u64 its_clear_vpend_valid(void __iomem *vlpi_base)
{
	u32 count = 1000000;	/* 1s! */
	bool clean;
	u64 val;

	val = gits_read_vpendbaser(vlpi_base + GICR_VPENDBASER);
	val &= ~GICR_VPENDBASER_Valid;
	gits_write_vpendbaser(val, vlpi_base + GICR_VPENDBASER);

	do {
		val = gits_read_vpendbaser(vlpi_base + GICR_VPENDBASER);
		clean = !(val & GICR_VPENDBASER_Dirty);
		if (!clean) {
			count--;
			cpu_relax();
			udelay(1);
		}
	} while (!clean && count);

	return val;
}

static u64 its_clear_vpend_valid(void __iomem *vlpi_base)
{
<<<<<<< HEAD
	u32 count = 1000000;	/* 1s! */
	bool clean;
	u64 val;

	val = gits_read_vpendbaser(vlpi_base + GICR_VPENDBASER);
	val &= ~GICR_VPENDBASER_Valid;
	gits_write_vpendbaser(val, vlpi_base + GICR_VPENDBASER);

	do {
		val = gits_read_vpendbaser(vlpi_base + GICR_VPENDBASER);
		clean = !(val & GICR_VPENDBASER_Dirty);
		if (!clean) {
			count--;
			cpu_relax();
			udelay(1);
		}
	} while (!clean && count);

	return val;
}

static int __init allocate_lpi_tables(void)
{
	int err, cpu;

	err = its_alloc_lpi_prop_table();
	if (err)
		return err;

	/*
	 * We allocate all the pending tables anyway, as we may have a
	 * mix of RDs that have had LPIs enabled, and some that
	 * don't. We'll free the unused ones as each CPU comes online.
	 */
	for_each_possible_cpu(cpu) {
		struct page *pend_page;

		pend_page = its_allocate_pending_table(GFP_NOWAIT);
		if (!pend_page) {
			pr_err("Failed to allocate PENDBASE for CPU%d\n", cpu);
			return -ENOMEM;
		}

		gic_data_rdist_cpu(cpu)->pend_page = pend_page;
	}

	return 0;
}

static void its_cpu_init_lpis(void)
{
	void __iomem *rbase = gic_data_rdist_rd_base();
	struct page *pend_page;
	phys_addr_t paddr;
	u64 val, tmp;

	if (gic_data_rdist()->lpi_enabled)
		return;

	pend_page = gic_data_rdist()->pend_page;
	paddr = page_to_phys(pend_page);
=======
	void __iomem *rbase = gic_data_rdist_rd_base();
	struct page *pend_page;
	phys_addr_t paddr;
	u64 val, tmp;

	if (gic_data_rdist()->lpi_enabled)
		return;

	val = readl_relaxed(rbase + GICR_CTLR);
	if ((gic_rdists->flags & RDIST_FLAGS_RD_TABLES_PREALLOCATED) &&
	    (val & GICR_CTLR_ENABLE_LPIS)) {
		/*
		 * Check that we get the same property table on all
		 * RDs. If we don't, this is hopeless.
		 */
		paddr = gicr_read_propbaser(rbase + GICR_PROPBASER);
		paddr &= GENMASK_ULL(51, 12);
		if (WARN_ON(gic_rdists->prop_table_pa != paddr))
			add_taint(TAINT_CRAP, LOCKDEP_STILL_OK);

		paddr = gicr_read_pendbaser(rbase + GICR_PENDBASER);
		paddr &= GENMASK_ULL(51, 16);

		WARN_ON(!gic_check_reserved_range(paddr, LPI_PENDBASE_SZ));
		its_free_pending_table(gic_data_rdist()->pend_page);
		gic_data_rdist()->pend_page = NULL;

		goto out;
	}

	pend_page = gic_data_rdist()->pend_page;
	paddr = page_to_phys(pend_page);
	WARN_ON(gic_reserve_range(paddr, LPI_PENDBASE_SZ));
>>>>>>> fa578e9d

	/* set PROPBASE */
	val = (gic_rdists->prop_table_pa |
	       GICR_PROPBASER_InnerShareable |
	       GICR_PROPBASER_RaWaWb |
	       ((LPI_NRBITS - 1) & GICR_PROPBASER_IDBITS_MASK));

	gicr_write_propbaser(val, rbase + GICR_PROPBASER);
	tmp = gicr_read_propbaser(rbase + GICR_PROPBASER);

	if ((tmp ^ val) & GICR_PROPBASER_SHAREABILITY_MASK) {
		if (!(tmp & GICR_PROPBASER_SHAREABILITY_MASK)) {
			/*
			 * The HW reports non-shareable, we must
			 * remove the cacheability attributes as
			 * well.
			 */
			val &= ~(GICR_PROPBASER_SHAREABILITY_MASK |
				 GICR_PROPBASER_CACHEABILITY_MASK);
			val |= GICR_PROPBASER_nC;
			gicr_write_propbaser(val, rbase + GICR_PROPBASER);
		}
		pr_info_once("GIC: using cache flushing for LPI property table\n");
		gic_rdists->flags |= RDIST_FLAGS_PROPBASE_NEEDS_FLUSHING;
	}

	/* set PENDBASE */
	val = (page_to_phys(pend_page) |
	       GICR_PENDBASER_InnerShareable |
	       GICR_PENDBASER_RaWaWb);

	gicr_write_pendbaser(val, rbase + GICR_PENDBASER);
	tmp = gicr_read_pendbaser(rbase + GICR_PENDBASER);

	if (!(tmp & GICR_PENDBASER_SHAREABILITY_MASK)) {
		/*
		 * The HW reports non-shareable, we must remove the
		 * cacheability attributes as well.
		 */
		val &= ~(GICR_PENDBASER_SHAREABILITY_MASK |
			 GICR_PENDBASER_CACHEABILITY_MASK);
		val |= GICR_PENDBASER_nC;
		gicr_write_pendbaser(val, rbase + GICR_PENDBASER);
	}

	/* Enable LPIs */
	val = readl_relaxed(rbase + GICR_CTLR);
	val |= GICR_CTLR_ENABLE_LPIS;
	writel_relaxed(val, rbase + GICR_CTLR);

	if (gic_rdists->has_vlpis) {
		void __iomem *vlpi_base = gic_data_rdist_vlpi_base();

		/*
		 * It's possible for CPU to receive VLPIs before it is
		 * sheduled as a vPE, especially for the first CPU, and the
		 * VLPI with INTID larger than 2^(IDbits+1) will be considered
		 * as out of range and dropped by GIC.
		 * So we initialize IDbits to known value to avoid VLPI drop.
		 */
		val = (LPI_NRBITS - 1) & GICR_VPROPBASER_IDBITS_MASK;
		pr_debug("GICv4: CPU%d: Init IDbits to 0x%llx for GICR_VPROPBASER\n",
			smp_processor_id(), val);
		gits_write_vpropbaser(val, vlpi_base + GICR_VPROPBASER);

		/*
		 * Also clear Valid bit of GICR_VPENDBASER, in case some
		 * ancient programming gets left in and has possibility of
		 * corrupting memory.
		 */
		val = its_clear_vpend_valid(vlpi_base);
		WARN_ON(val & GICR_VPENDBASER_Dirty);
	}

	/* Make sure the GIC has seen the above */
	dsb(sy);
<<<<<<< HEAD
	gic_data_rdist()->lpi_enabled = true;
	pr_info("GICv3: CPU%d: using LPI pending table @%pa\n",
		smp_processor_id(),
=======
out:
	gic_data_rdist()->lpi_enabled = true;
	pr_info("GICv3: CPU%d: using %s LPI pending table @%pa\n",
		smp_processor_id(),
		gic_data_rdist()->pend_page ? "allocated" : "reserved",
>>>>>>> fa578e9d
		&paddr);
}

static void its_cpu_init_collection(struct its_node *its)
{
	int cpu = smp_processor_id();
	u64 target;

	/* avoid cross node collections and its mapping */
	if (its->flags & ITS_FLAGS_WORKAROUND_CAVIUM_23144) {
		struct device_node *cpu_node;

		cpu_node = of_get_cpu_node(cpu, NULL);
		if (its->numa_node != NUMA_NO_NODE &&
			its->numa_node != of_node_to_nid(cpu_node))
			return;
	}

	/*
	 * We now have to bind each collection to its target
	 * redistributor.
	 */
	if (gic_read_typer(its->base + GITS_TYPER) & GITS_TYPER_PTA) {
		/*
		 * This ITS wants the physical address of the
		 * redistributor.
		 */
		target = gic_data_rdist()->phys_base;
	} else {
		/* This ITS wants a linear CPU number. */
		target = gic_read_typer(gic_data_rdist_rd_base() + GICR_TYPER);
		target = GICR_TYPER_CPU_NUMBER(target) << 16;
	}

	/* Perform collection mapping */
	its->collections[cpu].target_address = target;
	its->collections[cpu].col_id = cpu;

	its_send_mapc(its, &its->collections[cpu], 1);
	its_send_invall(its, &its->collections[cpu]);
}

static void its_cpu_init_collections(void)
{
	struct its_node *its;

	raw_spin_lock(&its_lock);

	list_for_each_entry(its, &its_nodes, entry)
		its_cpu_init_collection(its);

	raw_spin_unlock(&its_lock);
}

static struct its_device *its_find_device(struct its_node *its, u32 dev_id)
{
	struct its_device *its_dev = NULL, *tmp;
	unsigned long flags;

	raw_spin_lock_irqsave(&its->lock, flags);

	list_for_each_entry(tmp, &its->its_device_list, entry) {
		if (tmp->device_id == dev_id) {
			its_dev = tmp;
			break;
		}
	}

	raw_spin_unlock_irqrestore(&its->lock, flags);

	return its_dev;
}

static struct its_baser *its_get_baser(struct its_node *its, u32 type)
{
	int i;

	for (i = 0; i < GITS_BASER_NR_REGS; i++) {
		if (GITS_BASER_TYPE(its->tables[i].val) == type)
			return &its->tables[i];
	}

	return NULL;
}

static bool its_alloc_table_entry(struct its_node *its,
				  struct its_baser *baser, u32 id)
{
	struct page *page;
	u32 esz, idx;
	__le64 *table;

	/* Don't allow device id that exceeds single, flat table limit */
	esz = GITS_BASER_ENTRY_SIZE(baser->val);
	if (!(baser->val & GITS_BASER_INDIRECT))
		return (id < (PAGE_ORDER_TO_SIZE(baser->order) / esz));

	/* Compute 1st level table index & check if that exceeds table limit */
	idx = id >> ilog2(baser->psz / esz);
	if (idx >= (PAGE_ORDER_TO_SIZE(baser->order) / GITS_LVL1_ENTRY_SIZE))
		return false;

	table = baser->base;

	/* Allocate memory for 2nd level table */
	if (!table[idx]) {
		page = alloc_pages_node(its->numa_node, GFP_KERNEL | __GFP_ZERO,
					get_order(baser->psz));
		if (!page)
			return false;

		/* Flush Lvl2 table to PoC if hw doesn't support coherency */
		if (!(baser->val & GITS_BASER_SHAREABILITY_MASK))
			gic_flush_dcache_to_poc(page_address(page), baser->psz);

		table[idx] = cpu_to_le64(page_to_phys(page) | GITS_BASER_VALID);

		/* Flush Lvl1 entry to PoC if hw doesn't support coherency */
		if (!(baser->val & GITS_BASER_SHAREABILITY_MASK))
			gic_flush_dcache_to_poc(table + idx, GITS_LVL1_ENTRY_SIZE);

		/* Ensure updated table contents are visible to ITS hardware */
		dsb(sy);
	}

	return true;
}

static bool its_alloc_device_table(struct its_node *its, u32 dev_id)
{
	struct its_baser *baser;

	baser = its_get_baser(its, GITS_BASER_TYPE_DEVICE);

	/* Don't allow device id that exceeds ITS hardware limit */
	if (!baser)
		return (ilog2(dev_id) < its->device_ids);

	return its_alloc_table_entry(its, baser, dev_id);
}

static bool its_alloc_vpe_table(u32 vpe_id)
{
	struct its_node *its;

	/*
	 * Make sure the L2 tables are allocated on *all* v4 ITSs. We
	 * could try and only do it on ITSs corresponding to devices
	 * that have interrupts targeted at this VPE, but the
	 * complexity becomes crazy (and you have tons of memory
	 * anyway, right?).
	 */
	list_for_each_entry(its, &its_nodes, entry) {
		struct its_baser *baser;

		if (!its->is_v4)
			continue;

		baser = its_get_baser(its, GITS_BASER_TYPE_VCPU);
		if (!baser)
			return false;

		if (!its_alloc_table_entry(its, baser, vpe_id))
			return false;
	}

	return true;
}

static struct its_device *its_create_device(struct its_node *its, u32 dev_id,
					    int nvecs, bool alloc_lpis)
{
	struct its_device *dev;
	unsigned long *lpi_map = NULL;
	unsigned long flags;
	u16 *col_map = NULL;
	void *itt;
	int lpi_base;
	int nr_lpis;
	int nr_ites;
	int sz;

	if (!its_alloc_device_table(its, dev_id))
		return NULL;

	if (WARN_ON(!is_power_of_2(nvecs)))
		nvecs = roundup_pow_of_two(nvecs);

	dev = kzalloc(sizeof(*dev), GFP_KERNEL);
	/*
	 * Even if the device wants a single LPI, the ITT must be
	 * sized as a power of two (and you need at least one bit...).
	 */
	nr_ites = max(2, nvecs);
	sz = nr_ites * its->ite_size;
	sz = max(sz, ITS_ITT_ALIGN) + ITS_ITT_ALIGN - 1;
	itt = kzalloc_node(sz, GFP_KERNEL, its->numa_node);
	if (alloc_lpis) {
		lpi_map = its_lpi_alloc(nvecs, &lpi_base, &nr_lpis);
		if (lpi_map)
			col_map = kcalloc(nr_lpis, sizeof(*col_map),
					  GFP_KERNEL);
	} else {
		col_map = kcalloc(nr_ites, sizeof(*col_map), GFP_KERNEL);
		nr_lpis = 0;
		lpi_base = 0;
	}

	if (!dev || !itt ||  !col_map || (!lpi_map && alloc_lpis)) {
		kfree(dev);
		kfree(itt);
		kfree(lpi_map);
		kfree(col_map);
		return NULL;
	}

	gic_flush_dcache_to_poc(itt, sz);

	dev->its = its;
	dev->itt = itt;
	dev->nr_ites = nr_ites;
	dev->event_map.lpi_map = lpi_map;
	dev->event_map.col_map = col_map;
	dev->event_map.lpi_base = lpi_base;
	dev->event_map.nr_lpis = nr_lpis;
	mutex_init(&dev->event_map.vlpi_lock);
	dev->device_id = dev_id;
	INIT_LIST_HEAD(&dev->entry);

	raw_spin_lock_irqsave(&its->lock, flags);
	list_add(&dev->entry, &its->its_device_list);
	raw_spin_unlock_irqrestore(&its->lock, flags);

	/* Map device to its ITT */
	its_send_mapd(dev, 1);

	return dev;
}

static void its_free_device(struct its_device *its_dev)
{
	unsigned long flags;

	raw_spin_lock_irqsave(&its_dev->its->lock, flags);
	list_del(&its_dev->entry);
	raw_spin_unlock_irqrestore(&its_dev->its->lock, flags);
	kfree(its_dev->itt);
	kfree(its_dev);
}

static int its_alloc_device_irq(struct its_device *dev, int nvecs, irq_hw_number_t *hwirq)
{
	int idx;

<<<<<<< HEAD
=======
	/* Find a free LPI region in lpi_map and allocate them. */
>>>>>>> fa578e9d
	idx = bitmap_find_free_region(dev->event_map.lpi_map,
				      dev->event_map.nr_lpis,
				      get_count_order(nvecs));
	if (idx < 0)
		return -ENOSPC;

	*hwirq = dev->event_map.lpi_base + idx;

	return 0;
}

static int its_msi_prepare(struct irq_domain *domain, struct device *dev,
			   int nvec, msi_alloc_info_t *info)
{
	struct its_node *its;
	struct its_device *its_dev;
	struct msi_domain_info *msi_info;
	u32 dev_id;
	int err = 0;

	/*
	 * We ignore "dev" entirely, and rely on the dev_id that has
	 * been passed via the scratchpad. This limits this domain's
	 * usefulness to upper layers that definitely know that they
	 * are built on top of the ITS.
	 */
	dev_id = info->scratchpad[0].ul;

	msi_info = msi_get_domain_info(domain);
	its = msi_info->data;

	if (!gic_rdists->has_direct_lpi &&
	    vpe_proxy.dev &&
	    vpe_proxy.dev->its == its &&
	    dev_id == vpe_proxy.dev->device_id) {
		/* Bad luck. Get yourself a better implementation */
		WARN_ONCE(1, "DevId %x clashes with GICv4 VPE proxy device\n",
			  dev_id);
		return -EINVAL;
	}

	mutex_lock(&its->dev_alloc_lock);
	its_dev = its_find_device(its, dev_id);
	if (its_dev) {
		/*
		 * We already have seen this ID, probably through
		 * another alias (PCI bridge of some sort). No need to
		 * create the device.
		 */
		its_dev->shared = true;
		pr_debug("Reusing ITT for devID %x\n", dev_id);
		goto out;
	}

	its_dev = its_create_device(its, dev_id, nvec, true);
	if (!its_dev) {
		err = -ENOMEM;
		goto out;
	}

	pr_debug("ITT %d entries, %d bits\n", nvec, ilog2(nvec));
out:
	mutex_unlock(&its->dev_alloc_lock);
	info->scratchpad[0].ptr = its_dev;
	return err;
}

static struct msi_domain_ops its_msi_domain_ops = {
	.msi_prepare	= its_msi_prepare,
};

static int its_irq_gic_domain_alloc(struct irq_domain *domain,
				    unsigned int virq,
				    irq_hw_number_t hwirq)
{
	struct irq_fwspec fwspec;

	if (irq_domain_get_of_node(domain->parent)) {
		fwspec.fwnode = domain->parent->fwnode;
		fwspec.param_count = 3;
		fwspec.param[0] = GIC_IRQ_TYPE_LPI;
		fwspec.param[1] = hwirq;
		fwspec.param[2] = IRQ_TYPE_EDGE_RISING;
	} else if (is_fwnode_irqchip(domain->parent->fwnode)) {
		fwspec.fwnode = domain->parent->fwnode;
		fwspec.param_count = 2;
		fwspec.param[0] = hwirq;
		fwspec.param[1] = IRQ_TYPE_EDGE_RISING;
	} else {
		return -EINVAL;
	}

	return irq_domain_alloc_irqs_parent(domain, virq, 1, &fwspec);
}

static int its_irq_domain_alloc(struct irq_domain *domain, unsigned int virq,
				unsigned int nr_irqs, void *args)
{
	msi_alloc_info_t *info = args;
	struct its_device *its_dev = info->scratchpad[0].ptr;
	struct its_node *its = its_dev->its;
	irq_hw_number_t hwirq;
	int err;
	int i;

	err = its_alloc_device_irq(its_dev, nr_irqs, &hwirq);
	if (err)
		return err;

<<<<<<< HEAD
=======
	err = iommu_dma_prepare_msi(info->desc, its->get_msi_base(its_dev));
	if (err)
		return err;

>>>>>>> fa578e9d
	for (i = 0; i < nr_irqs; i++) {
		err = its_irq_gic_domain_alloc(domain, virq + i, hwirq + i);
		if (err)
			return err;

		irq_domain_set_hwirq_and_chip(domain, virq + i,
					      hwirq + i, &its_irq_chip, its_dev);
		irqd_set_single_target(irq_desc_get_irq_data(irq_to_desc(virq + i)));
		pr_debug("ID:%d pID:%d vID:%d\n",
			 (int)(hwirq + i - its_dev->event_map.lpi_base),
			 (int)(hwirq + i), virq + i);
	}

	return 0;
}

static int its_irq_domain_activate(struct irq_domain *domain,
				   struct irq_data *d, bool reserve)
{
	struct its_device *its_dev = irq_data_get_irq_chip_data(d);
	u32 event = its_get_event_id(d);
	const struct cpumask *cpu_mask = cpu_online_mask;
	int cpu;

	/* get the cpu_mask of local node */
	if (its_dev->its->numa_node >= 0)
		cpu_mask = cpumask_of_node(its_dev->its->numa_node);

	/* Bind the LPI to the first possible CPU */
	cpu = cpumask_first_and(cpu_mask, cpu_online_mask);
	if (cpu >= nr_cpu_ids) {
		if (its_dev->its->flags & ITS_FLAGS_WORKAROUND_CAVIUM_23144)
			return -EINVAL;

		cpu = cpumask_first(cpu_online_mask);
	}

	its_dev->event_map.col_map[event] = cpu;
	irq_data_update_effective_affinity(d, cpumask_of(cpu));

	/* Map the GIC IRQ and event to the device */
	its_send_mapti(its_dev, d->hwirq, event);
	return 0;
}

static void its_irq_domain_deactivate(struct irq_domain *domain,
				      struct irq_data *d)
{
	struct its_device *its_dev = irq_data_get_irq_chip_data(d);
	u32 event = its_get_event_id(d);

	/* Stop the delivery of interrupts */
	its_send_discard(its_dev, event);
}

static void its_irq_domain_free(struct irq_domain *domain, unsigned int virq,
				unsigned int nr_irqs)
{
	struct irq_data *d = irq_domain_get_irq_data(domain, virq);
	struct its_device *its_dev = irq_data_get_irq_chip_data(d);
	struct its_node *its = its_dev->its;
	int i;

	bitmap_release_region(its_dev->event_map.lpi_map,
			      its_get_event_id(irq_domain_get_irq_data(domain, virq)),
			      get_count_order(nr_irqs));

	for (i = 0; i < nr_irqs; i++) {
		struct irq_data *data = irq_domain_get_irq_data(domain,
								virq + i);
		/* Nuke the entry in the domain */
		irq_domain_reset_irq_data(data);
	}

	mutex_lock(&its->dev_alloc_lock);

	/*
	 * If all interrupts have been freed, start mopping the
	 * floor. This is conditionned on the device not being shared.
	 */
	if (!its_dev->shared &&
	    bitmap_empty(its_dev->event_map.lpi_map,
			 its_dev->event_map.nr_lpis)) {
		its_lpi_free(its_dev->event_map.lpi_map,
			     its_dev->event_map.lpi_base,
			     its_dev->event_map.nr_lpis);
		kfree(its_dev->event_map.col_map);

		/* Unmap device/itt */
		its_send_mapd(its_dev, 0);
		its_free_device(its_dev);
	}

	mutex_unlock(&its->dev_alloc_lock);

	irq_domain_free_irqs_parent(domain, virq, nr_irqs);
}

static const struct irq_domain_ops its_domain_ops = {
	.alloc			= its_irq_domain_alloc,
	.free			= its_irq_domain_free,
	.activate		= its_irq_domain_activate,
	.deactivate		= its_irq_domain_deactivate,
};

/*
 * This is insane.
 *
 * If a GICv4 doesn't implement Direct LPIs (which is extremely
 * likely), the only way to perform an invalidate is to use a fake
 * device to issue an INV command, implying that the LPI has first
 * been mapped to some event on that device. Since this is not exactly
 * cheap, we try to keep that mapping around as long as possible, and
 * only issue an UNMAP if we're short on available slots.
 *
 * Broken by design(tm).
 */
static void its_vpe_db_proxy_unmap_locked(struct its_vpe *vpe)
{
	/* Already unmapped? */
	if (vpe->vpe_proxy_event == -1)
		return;

	its_send_discard(vpe_proxy.dev, vpe->vpe_proxy_event);
	vpe_proxy.vpes[vpe->vpe_proxy_event] = NULL;

	/*
	 * We don't track empty slots at all, so let's move the
	 * next_victim pointer if we can quickly reuse that slot
	 * instead of nuking an existing entry. Not clear that this is
	 * always a win though, and this might just generate a ripple
	 * effect... Let's just hope VPEs don't migrate too often.
	 */
	if (vpe_proxy.vpes[vpe_proxy.next_victim])
		vpe_proxy.next_victim = vpe->vpe_proxy_event;

	vpe->vpe_proxy_event = -1;
}

static void its_vpe_db_proxy_unmap(struct its_vpe *vpe)
{
	if (!gic_rdists->has_direct_lpi) {
		unsigned long flags;

		raw_spin_lock_irqsave(&vpe_proxy.lock, flags);
		its_vpe_db_proxy_unmap_locked(vpe);
		raw_spin_unlock_irqrestore(&vpe_proxy.lock, flags);
	}
}

static void its_vpe_db_proxy_map_locked(struct its_vpe *vpe)
{
	/* Already mapped? */
	if (vpe->vpe_proxy_event != -1)
		return;

	/* This slot was already allocated. Kick the other VPE out. */
	if (vpe_proxy.vpes[vpe_proxy.next_victim])
		its_vpe_db_proxy_unmap_locked(vpe_proxy.vpes[vpe_proxy.next_victim]);

	/* Map the new VPE instead */
	vpe_proxy.vpes[vpe_proxy.next_victim] = vpe;
	vpe->vpe_proxy_event = vpe_proxy.next_victim;
	vpe_proxy.next_victim = (vpe_proxy.next_victim + 1) % vpe_proxy.dev->nr_ites;

	vpe_proxy.dev->event_map.col_map[vpe->vpe_proxy_event] = vpe->col_idx;
	its_send_mapti(vpe_proxy.dev, vpe->vpe_db_lpi, vpe->vpe_proxy_event);
}

static void its_vpe_db_proxy_move(struct its_vpe *vpe, int from, int to)
{
	unsigned long flags;
	struct its_collection *target_col;

	if (gic_rdists->has_direct_lpi) {
		void __iomem *rdbase;

		rdbase = per_cpu_ptr(gic_rdists->rdist, from)->rd_base;
		gic_write_lpir(vpe->vpe_db_lpi, rdbase + GICR_CLRLPIR);
		while (gic_read_lpir(rdbase + GICR_SYNCR) & 1)
			cpu_relax();

		return;
	}

	raw_spin_lock_irqsave(&vpe_proxy.lock, flags);

	its_vpe_db_proxy_map_locked(vpe);

	target_col = &vpe_proxy.dev->its->collections[to];
	its_send_movi(vpe_proxy.dev, target_col, vpe->vpe_proxy_event);
	vpe_proxy.dev->event_map.col_map[vpe->vpe_proxy_event] = to;

	raw_spin_unlock_irqrestore(&vpe_proxy.lock, flags);
}

static int its_vpe_set_affinity(struct irq_data *d,
				const struct cpumask *mask_val,
				bool force)
{
	struct its_vpe *vpe = irq_data_get_irq_chip_data(d);
	int cpu = cpumask_first(mask_val);

	/*
	 * Changing affinity is mega expensive, so let's be as lazy as
	 * we can and only do it if we really have to. Also, if mapped
	 * into the proxy device, we need to move the doorbell
	 * interrupt to its new location.
	 */
	if (vpe->col_idx != cpu) {
		int from = vpe->col_idx;

		vpe->col_idx = cpu;
		its_send_vmovp(vpe);
		its_vpe_db_proxy_move(vpe, from, cpu);
	}

	irq_data_update_effective_affinity(d, cpumask_of(cpu));

	return IRQ_SET_MASK_OK_DONE;
}

static void its_vpe_schedule(struct its_vpe *vpe)
{
	void __iomem *vlpi_base = gic_data_rdist_vlpi_base();
	u64 val;

	/* Schedule the VPE */
	val  = virt_to_phys(page_address(vpe->its_vm->vprop_page)) &
		GENMASK_ULL(51, 12);
	val |= (LPI_NRBITS - 1) & GICR_VPROPBASER_IDBITS_MASK;
	val |= GICR_VPROPBASER_RaWb;
	val |= GICR_VPROPBASER_InnerShareable;
	gits_write_vpropbaser(val, vlpi_base + GICR_VPROPBASER);

	val  = virt_to_phys(page_address(vpe->vpt_page)) &
		GENMASK_ULL(51, 16);
	val |= GICR_VPENDBASER_RaWaWb;
	val |= GICR_VPENDBASER_NonShareable;
	/*
	 * There is no good way of finding out if the pending table is
	 * empty as we can race against the doorbell interrupt very
	 * easily. So in the end, vpe->pending_last is only an
	 * indication that the vcpu has something pending, not one
	 * that the pending table is empty. A good implementation
	 * would be able to read its coarse map pretty quickly anyway,
	 * making this a tolerable issue.
	 */
	val |= GICR_VPENDBASER_PendingLast;
	val |= vpe->idai ? GICR_VPENDBASER_IDAI : 0;
	val |= GICR_VPENDBASER_Valid;
	gits_write_vpendbaser(val, vlpi_base + GICR_VPENDBASER);
}

static void its_vpe_deschedule(struct its_vpe *vpe)
{
	void __iomem *vlpi_base = gic_data_rdist_vlpi_base();
	u64 val;

	val = its_clear_vpend_valid(vlpi_base);

	if (unlikely(val & GICR_VPENDBASER_Dirty)) {
		pr_err_ratelimited("ITS virtual pending table not cleaning\n");
		vpe->idai = false;
		vpe->pending_last = true;
	} else {
		vpe->idai = !!(val & GICR_VPENDBASER_IDAI);
		vpe->pending_last = !!(val & GICR_VPENDBASER_PendingLast);
	}
}

static void its_vpe_invall(struct its_vpe *vpe)
{
	struct its_node *its;

	list_for_each_entry(its, &its_nodes, entry) {
		if (!its->is_v4)
			continue;

		if (its_list_map && !vpe->its_vm->vlpi_count[its->list_nr])
			continue;

		/*
		 * Sending a VINVALL to a single ITS is enough, as all
		 * we need is to reach the redistributors.
		 */
		its_send_vinvall(its, vpe);
		return;
	}
}

static int its_vpe_set_vcpu_affinity(struct irq_data *d, void *vcpu_info)
{
	struct its_vpe *vpe = irq_data_get_irq_chip_data(d);
	struct its_cmd_info *info = vcpu_info;

	switch (info->cmd_type) {
	case SCHEDULE_VPE:
		its_vpe_schedule(vpe);
		return 0;

	case DESCHEDULE_VPE:
		its_vpe_deschedule(vpe);
		return 0;

	case INVALL_VPE:
		its_vpe_invall(vpe);
		return 0;

	default:
		return -EINVAL;
	}
}

static void its_vpe_send_cmd(struct its_vpe *vpe,
			     void (*cmd)(struct its_device *, u32))
{
	unsigned long flags;

	raw_spin_lock_irqsave(&vpe_proxy.lock, flags);

	its_vpe_db_proxy_map_locked(vpe);
	cmd(vpe_proxy.dev, vpe->vpe_proxy_event);

	raw_spin_unlock_irqrestore(&vpe_proxy.lock, flags);
}

static void its_vpe_send_inv(struct irq_data *d)
{
	struct its_vpe *vpe = irq_data_get_irq_chip_data(d);

	if (gic_rdists->has_direct_lpi) {
		void __iomem *rdbase;

		rdbase = per_cpu_ptr(gic_rdists->rdist, vpe->col_idx)->rd_base;
		gic_write_lpir(vpe->vpe_db_lpi, rdbase + GICR_INVLPIR);
		while (gic_read_lpir(rdbase + GICR_SYNCR) & 1)
			cpu_relax();
	} else {
		its_vpe_send_cmd(vpe, its_send_inv);
	}
}

static void its_vpe_mask_irq(struct irq_data *d)
{
	/*
	 * We need to unmask the LPI, which is described by the parent
	 * irq_data. Instead of calling into the parent (which won't
	 * exactly do the right thing, let's simply use the
	 * parent_data pointer. Yes, I'm naughty.
	 */
	lpi_write_config(d->parent_data, LPI_PROP_ENABLED, 0);
	its_vpe_send_inv(d);
}

static void its_vpe_unmask_irq(struct irq_data *d)
{
	/* Same hack as above... */
	lpi_write_config(d->parent_data, 0, LPI_PROP_ENABLED);
	its_vpe_send_inv(d);
}

static int its_vpe_set_irqchip_state(struct irq_data *d,
				     enum irqchip_irq_state which,
				     bool state)
{
	struct its_vpe *vpe = irq_data_get_irq_chip_data(d);

	if (which != IRQCHIP_STATE_PENDING)
		return -EINVAL;

	if (gic_rdists->has_direct_lpi) {
		void __iomem *rdbase;

		rdbase = per_cpu_ptr(gic_rdists->rdist, vpe->col_idx)->rd_base;
		if (state) {
			gic_write_lpir(vpe->vpe_db_lpi, rdbase + GICR_SETLPIR);
		} else {
			gic_write_lpir(vpe->vpe_db_lpi, rdbase + GICR_CLRLPIR);
			while (gic_read_lpir(rdbase + GICR_SYNCR) & 1)
				cpu_relax();
		}
	} else {
		if (state)
			its_vpe_send_cmd(vpe, its_send_int);
		else
			its_vpe_send_cmd(vpe, its_send_clear);
	}

	return 0;
}

static struct irq_chip its_vpe_irq_chip = {
	.name			= "GICv4-vpe",
	.irq_mask		= its_vpe_mask_irq,
	.irq_unmask		= its_vpe_unmask_irq,
	.irq_eoi		= irq_chip_eoi_parent,
	.irq_set_affinity	= its_vpe_set_affinity,
	.irq_set_irqchip_state	= its_vpe_set_irqchip_state,
	.irq_set_vcpu_affinity	= its_vpe_set_vcpu_affinity,
};

static int its_vpe_id_alloc(void)
{
	return ida_simple_get(&its_vpeid_ida, 0, ITS_MAX_VPEID, GFP_KERNEL);
}

static void its_vpe_id_free(u16 id)
{
	ida_simple_remove(&its_vpeid_ida, id);
}

static int its_vpe_init(struct its_vpe *vpe)
{
	struct page *vpt_page;
	int vpe_id;

	/* Allocate vpe_id */
	vpe_id = its_vpe_id_alloc();
	if (vpe_id < 0)
		return vpe_id;

	/* Allocate VPT */
	vpt_page = its_allocate_pending_table(GFP_KERNEL);
	if (!vpt_page) {
		its_vpe_id_free(vpe_id);
		return -ENOMEM;
	}

	if (!its_alloc_vpe_table(vpe_id)) {
		its_vpe_id_free(vpe_id);
		its_free_pending_table(vpt_page);
		return -ENOMEM;
	}

	vpe->vpe_id = vpe_id;
	vpe->vpt_page = vpt_page;
	vpe->vpe_proxy_event = -1;

	return 0;
}

static void its_vpe_teardown(struct its_vpe *vpe)
{
	its_vpe_db_proxy_unmap(vpe);
	its_vpe_id_free(vpe->vpe_id);
	its_free_pending_table(vpe->vpt_page);
}

static void its_vpe_irq_domain_free(struct irq_domain *domain,
				    unsigned int virq,
				    unsigned int nr_irqs)
{
	struct its_vm *vm = domain->host_data;
	int i;

	irq_domain_free_irqs_parent(domain, virq, nr_irqs);

	for (i = 0; i < nr_irqs; i++) {
		struct irq_data *data = irq_domain_get_irq_data(domain,
								virq + i);
		struct its_vpe *vpe = irq_data_get_irq_chip_data(data);

		BUG_ON(vm != vpe->its_vm);

		clear_bit(data->hwirq, vm->db_bitmap);
		its_vpe_teardown(vpe);
		irq_domain_reset_irq_data(data);
	}

	if (bitmap_empty(vm->db_bitmap, vm->nr_db_lpis)) {
		its_lpi_free(vm->db_bitmap, vm->db_lpi_base, vm->nr_db_lpis);
		its_free_prop_table(vm->vprop_page);
	}
}

static int its_vpe_irq_domain_alloc(struct irq_domain *domain, unsigned int virq,
				    unsigned int nr_irqs, void *args)
{
	struct its_vm *vm = args;
	unsigned long *bitmap;
	struct page *vprop_page;
	int base, nr_ids, i, err = 0;

	BUG_ON(!vm);

	bitmap = its_lpi_alloc(roundup_pow_of_two(nr_irqs), &base, &nr_ids);
	if (!bitmap)
		return -ENOMEM;

	if (nr_ids < nr_irqs) {
		its_lpi_free(bitmap, base, nr_ids);
		return -ENOMEM;
	}

	vprop_page = its_allocate_prop_table(GFP_KERNEL);
	if (!vprop_page) {
		its_lpi_free(bitmap, base, nr_ids);
		return -ENOMEM;
	}

	vm->db_bitmap = bitmap;
	vm->db_lpi_base = base;
	vm->nr_db_lpis = nr_ids;
	vm->vprop_page = vprop_page;

	for (i = 0; i < nr_irqs; i++) {
		vm->vpes[i]->vpe_db_lpi = base + i;
		err = its_vpe_init(vm->vpes[i]);
		if (err)
			break;
		err = its_irq_gic_domain_alloc(domain, virq + i,
					       vm->vpes[i]->vpe_db_lpi);
		if (err)
			break;
		irq_domain_set_hwirq_and_chip(domain, virq + i, i,
					      &its_vpe_irq_chip, vm->vpes[i]);
		set_bit(i, bitmap);
	}

	if (err) {
		if (i > 0)
			its_vpe_irq_domain_free(domain, virq, i - 1);

		its_lpi_free(bitmap, base, nr_ids);
		its_free_prop_table(vprop_page);
	}

	return err;
}

static int its_vpe_irq_domain_activate(struct irq_domain *domain,
				       struct irq_data *d, bool reserve)
{
	struct its_vpe *vpe = irq_data_get_irq_chip_data(d);
	struct its_node *its;

	/* If we use the list map, we issue VMAPP on demand... */
	if (its_list_map)
		return 0;

	/* Map the VPE to the first possible CPU */
	vpe->col_idx = cpumask_first(cpu_online_mask);

	list_for_each_entry(its, &its_nodes, entry) {
		if (!its->is_v4)
			continue;

		its_send_vmapp(its, vpe, true);
		its_send_vinvall(its, vpe);
	}

	irq_data_update_effective_affinity(d, cpumask_of(vpe->col_idx));

	return 0;
}

static void its_vpe_irq_domain_deactivate(struct irq_domain *domain,
					  struct irq_data *d)
{
	struct its_vpe *vpe = irq_data_get_irq_chip_data(d);
	struct its_node *its;

	/*
	 * If we use the list map, we unmap the VPE once no VLPIs are
	 * associated with the VM.
	 */
	if (its_list_map)
		return;

	list_for_each_entry(its, &its_nodes, entry) {
		if (!its->is_v4)
			continue;

		its_send_vmapp(its, vpe, false);
	}
}

static const struct irq_domain_ops its_vpe_domain_ops = {
	.alloc			= its_vpe_irq_domain_alloc,
	.free			= its_vpe_irq_domain_free,
	.activate		= its_vpe_irq_domain_activate,
	.deactivate		= its_vpe_irq_domain_deactivate,
};

static int its_force_quiescent(void __iomem *base)
{
	u32 count = 1000000;	/* 1s */
	u32 val;

	val = readl_relaxed(base + GITS_CTLR);
	/*
	 * GIC architecture specification requires the ITS to be both
	 * disabled and quiescent for writes to GITS_BASER<n> or
	 * GITS_CBASER to not have UNPREDICTABLE results.
	 */
	if ((val & GITS_CTLR_QUIESCENT) && !(val & GITS_CTLR_ENABLE))
		return 0;

	/* Disable the generation of all interrupts to this ITS */
	val &= ~(GITS_CTLR_ENABLE | GITS_CTLR_ImDe);
	writel_relaxed(val, base + GITS_CTLR);

	/* Poll GITS_CTLR and wait until ITS becomes quiescent */
	while (1) {
		val = readl_relaxed(base + GITS_CTLR);
		if (val & GITS_CTLR_QUIESCENT)
			return 0;

		count--;
		if (!count)
			return -EBUSY;

		cpu_relax();
		udelay(1);
	}
}

static bool __maybe_unused its_enable_quirk_cavium_22375(void *data)
{
	struct its_node *its = data;

	/* erratum 22375: only alloc 8MB table size */
	its->device_ids = 0x14;		/* 20 bits, 8MB */
	its->flags |= ITS_FLAGS_WORKAROUND_CAVIUM_22375;

	return true;
}

static bool __maybe_unused its_enable_quirk_cavium_23144(void *data)
{
	struct its_node *its = data;

	its->flags |= ITS_FLAGS_WORKAROUND_CAVIUM_23144;

	return true;
}

static bool __maybe_unused its_enable_quirk_qdf2400_e0065(void *data)
{
	struct its_node *its = data;

	/* On QDF2400, the size of the ITE is 16Bytes */
	its->ite_size = 16;

	return true;
}

static u64 its_irq_get_msi_base_pre_its(struct its_device *its_dev)
{
	struct its_node *its = its_dev->its;

	/*
	 * The Socionext Synquacer SoC has a so-called 'pre-ITS',
	 * which maps 32-bit writes targeted at a separate window of
	 * size '4 << device_id_bits' onto writes to GITS_TRANSLATER
	 * with device ID taken from bits [device_id_bits + 1:2] of
	 * the window offset.
	 */
	return its->pre_its_base + (its_dev->device_id << 2);
}

static bool __maybe_unused its_enable_quirk_socionext_synquacer(void *data)
{
	struct its_node *its = data;
	u32 pre_its_window[2];
	u32 ids;

	if (!fwnode_property_read_u32_array(its->fwnode_handle,
					   "socionext,synquacer-pre-its",
					   pre_its_window,
					   ARRAY_SIZE(pre_its_window))) {

		its->pre_its_base = pre_its_window[0];
		its->get_msi_base = its_irq_get_msi_base_pre_its;

		ids = ilog2(pre_its_window[1]) - 2;
		if (its->device_ids > ids)
			its->device_ids = ids;

		/* the pre-ITS breaks isolation, so disable MSI remapping */
		its->msi_domain_flags &= ~IRQ_DOMAIN_FLAG_MSI_REMAP;
		return true;
	}
	return false;
}

static bool __maybe_unused its_enable_quirk_hip07_161600802(void *data)
{
	struct its_node *its = data;

	/*
	 * Hip07 insists on using the wrong address for the VLPI
	 * page. Trick it into doing the right thing...
	 */
	its->vlpi_redist_offset = SZ_128K;
	return true;
}

static const struct gic_quirk its_quirks[] = {
#ifdef CONFIG_CAVIUM_ERRATUM_22375
	{
		.desc	= "ITS: Cavium errata 22375, 24313",
		.iidr	= 0xa100034c,	/* ThunderX pass 1.x */
		.mask	= 0xffff0fff,
		.init	= its_enable_quirk_cavium_22375,
	},
#endif
#ifdef CONFIG_CAVIUM_ERRATUM_23144
	{
		.desc	= "ITS: Cavium erratum 23144",
		.iidr	= 0xa100034c,	/* ThunderX pass 1.x */
		.mask	= 0xffff0fff,
		.init	= its_enable_quirk_cavium_23144,
	},
#endif
#ifdef CONFIG_QCOM_QDF2400_ERRATUM_0065
	{
		.desc	= "ITS: QDF2400 erratum 0065",
		.iidr	= 0x00001070, /* QDF2400 ITS rev 1.x */
		.mask	= 0xffffffff,
		.init	= its_enable_quirk_qdf2400_e0065,
	},
#endif
#ifdef CONFIG_SOCIONEXT_SYNQUACER_PREITS
	{
		/*
		 * The Socionext Synquacer SoC incorporates ARM's own GIC-500
		 * implementation, but with a 'pre-ITS' added that requires
		 * special handling in software.
		 */
		.desc	= "ITS: Socionext Synquacer pre-ITS",
		.iidr	= 0x0001143b,
		.mask	= 0xffffffff,
		.init	= its_enable_quirk_socionext_synquacer,
	},
#endif
#ifdef CONFIG_HISILICON_ERRATUM_161600802
	{
		.desc	= "ITS: Hip07 erratum 161600802",
		.iidr	= 0x00000004,
		.mask	= 0xffffffff,
		.init	= its_enable_quirk_hip07_161600802,
	},
#endif
	{
	}
};

static void its_enable_quirks(struct its_node *its)
{
	u32 iidr = readl_relaxed(its->base + GITS_IIDR);

	gic_enable_quirks(iidr, its_quirks, its);
}

static int its_save_disable(void)
{
	struct its_node *its;
	int err = 0;

	raw_spin_lock(&its_lock);
	list_for_each_entry(its, &its_nodes, entry) {
		void __iomem *base;

		if (!(its->flags & ITS_FLAGS_SAVE_SUSPEND_STATE))
			continue;

		base = its->base;
		its->ctlr_save = readl_relaxed(base + GITS_CTLR);
		err = its_force_quiescent(base);
		if (err) {
			pr_err("ITS@%pa: failed to quiesce: %d\n",
			       &its->phys_base, err);
			writel_relaxed(its->ctlr_save, base + GITS_CTLR);
			goto err;
		}

		its->cbaser_save = gits_read_cbaser(base + GITS_CBASER);
	}

err:
	if (err) {
		list_for_each_entry_continue_reverse(its, &its_nodes, entry) {
			void __iomem *base;

			if (!(its->flags & ITS_FLAGS_SAVE_SUSPEND_STATE))
				continue;

			base = its->base;
			writel_relaxed(its->ctlr_save, base + GITS_CTLR);
		}
	}
	raw_spin_unlock(&its_lock);

	return err;
}

static void its_restore_enable(void)
{
	struct its_node *its;
	int ret;

	raw_spin_lock(&its_lock);
	list_for_each_entry(its, &its_nodes, entry) {
		void __iomem *base;
		int i;

		if (!(its->flags & ITS_FLAGS_SAVE_SUSPEND_STATE))
			continue;

		base = its->base;

		/*
		 * Make sure that the ITS is disabled. If it fails to quiesce,
		 * don't restore it since writing to CBASER or BASER<n>
		 * registers is undefined according to the GIC v3 ITS
		 * Specification.
		 */
		ret = its_force_quiescent(base);
		if (ret) {
			pr_err("ITS@%pa: failed to quiesce on resume: %d\n",
			       &its->phys_base, ret);
			continue;
		}

		gits_write_cbaser(its->cbaser_save, base + GITS_CBASER);

		/*
		 * Writing CBASER resets CREADR to 0, so make CWRITER and
		 * cmd_write line up with it.
		 */
		its->cmd_write = its->cmd_base;
		gits_write_cwriter(0, base + GITS_CWRITER);

		/* Restore GITS_BASER from the value cache. */
		for (i = 0; i < GITS_BASER_NR_REGS; i++) {
			struct its_baser *baser = &its->tables[i];

			if (!(baser->val & GITS_BASER_VALID))
				continue;

			its_write_baser(its, baser, baser->val);
		}
		writel_relaxed(its->ctlr_save, base + GITS_CTLR);

		/*
		 * Reinit the collection if it's stored in the ITS. This is
		 * indicated by the col_id being less than the HCC field.
		 * CID < HCC as specified in the GIC v3 Documentation.
		 */
		if (its->collections[smp_processor_id()].col_id <
		    GITS_TYPER_HCC(gic_read_typer(base + GITS_TYPER)))
			its_cpu_init_collection(its);
	}
	raw_spin_unlock(&its_lock);
}

static struct syscore_ops its_syscore_ops = {
	.suspend = its_save_disable,
	.resume = its_restore_enable,
};

static int its_init_domain(struct fwnode_handle *handle, struct its_node *its)
{
	struct irq_domain *inner_domain;
	struct msi_domain_info *info;

	info = kzalloc(sizeof(*info), GFP_KERNEL);
	if (!info)
		return -ENOMEM;

	inner_domain = irq_domain_create_tree(handle, &its_domain_ops, its);
	if (!inner_domain) {
		kfree(info);
		return -ENOMEM;
	}

	inner_domain->parent = its_parent;
	irq_domain_update_bus_token(inner_domain, DOMAIN_BUS_NEXUS);
	inner_domain->flags |= its->msi_domain_flags;
	info->ops = &its_msi_domain_ops;
	info->data = its;
	inner_domain->host_data = info;

	return 0;
}

static int its_init_vpe_domain(void)
{
	struct its_node *its;
	u32 devid;
	int entries;

	if (gic_rdists->has_direct_lpi) {
		pr_info("ITS: Using DirectLPI for VPE invalidation\n");
		return 0;
	}

	/* Any ITS will do, even if not v4 */
	its = list_first_entry(&its_nodes, struct its_node, entry);

	entries = roundup_pow_of_two(nr_cpu_ids);
	vpe_proxy.vpes = kcalloc(entries, sizeof(*vpe_proxy.vpes),
				 GFP_KERNEL);
	if (!vpe_proxy.vpes) {
		pr_err("ITS: Can't allocate GICv4 proxy device array\n");
		return -ENOMEM;
	}

	/* Use the last possible DevID */
	devid = GENMASK(its->device_ids - 1, 0);
	vpe_proxy.dev = its_create_device(its, devid, entries, false);
	if (!vpe_proxy.dev) {
		kfree(vpe_proxy.vpes);
		pr_err("ITS: Can't allocate GICv4 proxy device\n");
		return -ENOMEM;
	}

	BUG_ON(entries > vpe_proxy.dev->nr_ites);

	raw_spin_lock_init(&vpe_proxy.lock);
	vpe_proxy.next_victim = 0;
	pr_info("ITS: Allocated DevID %x as GICv4 proxy device (%d slots)\n",
		devid, vpe_proxy.dev->nr_ites);

	return 0;
}

static int __init its_compute_its_list_map(struct resource *res,
					   void __iomem *its_base)
{
	int its_number;
	u32 ctlr;

	/*
	 * This is assumed to be done early enough that we're
	 * guaranteed to be single-threaded, hence no
	 * locking. Should this change, we should address
	 * this.
	 */
	its_number = find_first_zero_bit(&its_list_map, GICv4_ITS_LIST_MAX);
	if (its_number >= GICv4_ITS_LIST_MAX) {
		pr_err("ITS@%pa: No ITSList entry available!\n",
		       &res->start);
		return -EINVAL;
	}

	ctlr = readl_relaxed(its_base + GITS_CTLR);
	ctlr &= ~GITS_CTLR_ITS_NUMBER;
	ctlr |= its_number << GITS_CTLR_ITS_NUMBER_SHIFT;
	writel_relaxed(ctlr, its_base + GITS_CTLR);
	ctlr = readl_relaxed(its_base + GITS_CTLR);
	if ((ctlr & GITS_CTLR_ITS_NUMBER) != (its_number << GITS_CTLR_ITS_NUMBER_SHIFT)) {
		its_number = ctlr & GITS_CTLR_ITS_NUMBER;
		its_number >>= GITS_CTLR_ITS_NUMBER_SHIFT;
	}

	if (test_and_set_bit(its_number, &its_list_map)) {
		pr_err("ITS@%pa: Duplicate ITSList entry %d\n",
		       &res->start, its_number);
		return -EINVAL;
	}

	return its_number;
}

static int __init its_probe_one(struct resource *res,
				struct fwnode_handle *handle, int numa_node)
{
	struct its_node *its;
	void __iomem *its_base;
	u32 val, ctlr;
	u64 baser, tmp, typer;
	struct page *page;
	int err;

	its_base = ioremap(res->start, resource_size(res));
	if (!its_base) {
		pr_warn("ITS@%pa: Unable to map ITS registers\n", &res->start);
		return -ENOMEM;
	}

	val = readl_relaxed(its_base + GITS_PIDR2) & GIC_PIDR2_ARCH_MASK;
	if (val != 0x30 && val != 0x40) {
		pr_warn("ITS@%pa: No ITS detected, giving up\n", &res->start);
		err = -ENODEV;
		goto out_unmap;
	}

	err = its_force_quiescent(its_base);
	if (err) {
		pr_warn("ITS@%pa: Failed to quiesce, giving up\n", &res->start);
		goto out_unmap;
	}

	pr_info("ITS %pR\n", res);

	its = kzalloc(sizeof(*its), GFP_KERNEL);
	if (!its) {
		err = -ENOMEM;
		goto out_unmap;
	}

	raw_spin_lock_init(&its->lock);
	mutex_init(&its->dev_alloc_lock);
	INIT_LIST_HEAD(&its->entry);
	INIT_LIST_HEAD(&its->its_device_list);
	typer = gic_read_typer(its_base + GITS_TYPER);
	its->base = its_base;
	its->phys_base = res->start;
	its->ite_size = GITS_TYPER_ITT_ENTRY_SIZE(typer);
	its->device_ids = GITS_TYPER_DEVBITS(typer);
	its->is_v4 = !!(typer & GITS_TYPER_VLPIS);
	if (its->is_v4) {
		if (!(typer & GITS_TYPER_VMOVP)) {
			err = its_compute_its_list_map(res, its_base);
			if (err < 0)
				goto out_free_its;

			its->list_nr = err;

			pr_info("ITS@%pa: Using ITS number %d\n",
				&res->start, err);
		} else {
			pr_info("ITS@%pa: Single VMOVP capable\n", &res->start);
		}
	}

	its->numa_node = numa_node;

	page = alloc_pages_node(its->numa_node, GFP_KERNEL | __GFP_ZERO,
				get_order(ITS_CMD_QUEUE_SZ));
	if (!page) {
		err = -ENOMEM;
		goto out_free_its;
	}
	its->cmd_base = (void *)page_address(page);
	its->cmd_write = its->cmd_base;
	its->fwnode_handle = handle;
	its->get_msi_base = its_irq_get_msi_base;
	its->msi_domain_flags = IRQ_DOMAIN_FLAG_MSI_REMAP;

	its_enable_quirks(its);

	err = its_alloc_tables(its);
	if (err)
		goto out_free_cmd;

	err = its_alloc_collections(its);
	if (err)
		goto out_free_tables;

	baser = (virt_to_phys(its->cmd_base)	|
		 GITS_CBASER_RaWaWb		|
		 GITS_CBASER_InnerShareable	|
		 (ITS_CMD_QUEUE_SZ / SZ_4K - 1)	|
		 GITS_CBASER_VALID);

	gits_write_cbaser(baser, its->base + GITS_CBASER);
	tmp = gits_read_cbaser(its->base + GITS_CBASER);

	if ((tmp ^ baser) & GITS_CBASER_SHAREABILITY_MASK) {
		if (!(tmp & GITS_CBASER_SHAREABILITY_MASK)) {
			/*
			 * The HW reports non-shareable, we must
			 * remove the cacheability attributes as
			 * well.
			 */
			baser &= ~(GITS_CBASER_SHAREABILITY_MASK |
				   GITS_CBASER_CACHEABILITY_MASK);
			baser |= GITS_CBASER_nC;
			gits_write_cbaser(baser, its->base + GITS_CBASER);
		}
		pr_info("ITS: using cache flushing for cmd queue\n");
		its->flags |= ITS_FLAGS_CMDQ_NEEDS_FLUSHING;
	}

	gits_write_cwriter(0, its->base + GITS_CWRITER);
	ctlr = readl_relaxed(its->base + GITS_CTLR);
	ctlr |= GITS_CTLR_ENABLE;
	if (its->is_v4)
		ctlr |= GITS_CTLR_ImDe;
	writel_relaxed(ctlr, its->base + GITS_CTLR);

	if (GITS_TYPER_HCC(typer))
		its->flags |= ITS_FLAGS_SAVE_SUSPEND_STATE;

	err = its_init_domain(handle, its);
	if (err)
		goto out_free_tables;

	raw_spin_lock(&its_lock);
	list_add(&its->entry, &its_nodes);
	raw_spin_unlock(&its_lock);

	return 0;

out_free_tables:
	its_free_tables(its);
out_free_cmd:
	free_pages((unsigned long)its->cmd_base, get_order(ITS_CMD_QUEUE_SZ));
out_free_its:
	kfree(its);
out_unmap:
	iounmap(its_base);
	pr_err("ITS@%pa: failed probing (%d)\n", &res->start, err);
	return err;
}

static bool gic_rdists_supports_plpis(void)
{
	return !!(gic_read_typer(gic_data_rdist_rd_base() + GICR_TYPER) & GICR_TYPER_PLPIS);
}

static int redist_disable_lpis(void)
{
	void __iomem *rbase = gic_data_rdist_rd_base();
	u64 timeout = USEC_PER_SEC;
	u64 val;

	if (!gic_rdists_supports_plpis()) {
		pr_info("CPU%d: LPIs not supported\n", smp_processor_id());
		return -ENXIO;
	}

	val = readl_relaxed(rbase + GICR_CTLR);
	if (!(val & GICR_CTLR_ENABLE_LPIS))
		return 0;

	/*
	 * If coming via a CPU hotplug event, we don't need to disable
	 * LPIs before trying to re-enable them. They are already
	 * configured and all is well in the world.
<<<<<<< HEAD
	 */
	if (gic_data_rdist()->lpi_enabled)
=======
	 *
	 * If running with preallocated tables, there is nothing to do.
	 */
	if (gic_data_rdist()->lpi_enabled ||
	    (gic_rdists->flags & RDIST_FLAGS_RD_TABLES_PREALLOCATED))
>>>>>>> fa578e9d
		return 0;

	/*
	 * From that point on, we only try to do some damage control.
	 */
	pr_warn("GICv3: CPU%d: Booted with LPIs enabled, memory probably corrupted\n",
		smp_processor_id());
	add_taint(TAINT_CRAP, LOCKDEP_STILL_OK);

	/* Disable LPIs */
	val &= ~GICR_CTLR_ENABLE_LPIS;
	writel_relaxed(val, rbase + GICR_CTLR);

	/* Make sure any change to GICR_CTLR is observable by the GIC */
	dsb(sy);

	/*
	 * Software must observe RWP==0 after clearing GICR_CTLR.EnableLPIs
	 * from 1 to 0 before programming GICR_PEND{PROP}BASER registers.
	 * Error out if we time out waiting for RWP to clear.
	 */
	while (readl_relaxed(rbase + GICR_CTLR) & GICR_CTLR_RWP) {
		if (!timeout) {
			pr_err("CPU%d: Timeout while disabling LPIs\n",
			       smp_processor_id());
			return -ETIMEDOUT;
		}
		udelay(1);
		timeout--;
	}

	/*
	 * After it has been written to 1, it is IMPLEMENTATION
	 * DEFINED whether GICR_CTLR.EnableLPI becomes RES1 or can be
	 * cleared to 0. Error out if clearing the bit failed.
	 */
	if (readl_relaxed(rbase + GICR_CTLR) & GICR_CTLR_ENABLE_LPIS) {
		pr_err("CPU%d: Failed to disable LPIs\n", smp_processor_id());
		return -EBUSY;
	}

	return 0;
}

int its_cpu_init(void)
{
	if (!list_empty(&its_nodes)) {
		int ret;

		ret = redist_disable_lpis();
		if (ret)
			return ret;

		its_cpu_init_lpis();
		its_cpu_init_collections();
	}

	return 0;
}

static const struct of_device_id its_device_id[] = {
	{	.compatible	= "arm,gic-v3-its",	},
	{},
};

static int __init its_of_probe(struct device_node *node)
{
	struct device_node *np;
	struct resource res;

	for (np = of_find_matching_node(node, its_device_id); np;
	     np = of_find_matching_node(np, its_device_id)) {
		if (!of_device_is_available(np))
			continue;
		if (!of_property_read_bool(np, "msi-controller")) {
			pr_warn("%pOF: no msi-controller property, ITS ignored\n",
				np);
			continue;
		}

		if (of_address_to_resource(np, 0, &res)) {
			pr_warn("%pOF: no regs?\n", np);
			continue;
		}

		its_probe_one(&res, &np->fwnode, of_node_to_nid(np));
	}
	return 0;
}

#ifdef CONFIG_ACPI

#define ACPI_GICV3_ITS_MEM_SIZE (SZ_128K)

#ifdef CONFIG_ACPI_NUMA
struct its_srat_map {
	/* numa node id */
	u32	numa_node;
	/* GIC ITS ID */
	u32	its_id;
};

static struct its_srat_map *its_srat_maps __initdata;
static int its_in_srat __initdata;

static int __init acpi_get_its_numa_node(u32 its_id)
{
	int i;

	for (i = 0; i < its_in_srat; i++) {
		if (its_id == its_srat_maps[i].its_id)
			return its_srat_maps[i].numa_node;
	}
	return NUMA_NO_NODE;
}

static int __init gic_acpi_match_srat_its(union acpi_subtable_headers *header,
					  const unsigned long end)
{
	return 0;
}

static int __init gic_acpi_parse_srat_its(union acpi_subtable_headers *header,
			 const unsigned long end)
{
	int node;
	struct acpi_srat_gic_its_affinity *its_affinity;

	its_affinity = (struct acpi_srat_gic_its_affinity *)header;
	if (!its_affinity)
		return -EINVAL;

	if (its_affinity->header.length < sizeof(*its_affinity)) {
		pr_err("SRAT: Invalid header length %d in ITS affinity\n",
			its_affinity->header.length);
		return -EINVAL;
	}

	node = acpi_map_pxm_to_node(its_affinity->proximity_domain);

	if (node == NUMA_NO_NODE || node >= MAX_NUMNODES) {
		pr_err("SRAT: Invalid NUMA node %d in ITS affinity\n", node);
		return 0;
	}

	its_srat_maps[its_in_srat].numa_node = node;
	its_srat_maps[its_in_srat].its_id = its_affinity->its_id;
	its_in_srat++;
	pr_info("SRAT: PXM %d -> ITS %d -> Node %d\n",
		its_affinity->proximity_domain, its_affinity->its_id, node);

	return 0;
}

static void __init acpi_table_parse_srat_its(void)
{
	int count;

	count = acpi_table_parse_entries(ACPI_SIG_SRAT,
			sizeof(struct acpi_table_srat),
			ACPI_SRAT_TYPE_GIC_ITS_AFFINITY,
			gic_acpi_match_srat_its, 0);
	if (count <= 0)
		return;

	its_srat_maps = kmalloc_array(count, sizeof(struct its_srat_map),
				      GFP_KERNEL);
	if (!its_srat_maps) {
		pr_warn("SRAT: Failed to allocate memory for its_srat_maps!\n");
		return;
	}

	acpi_table_parse_entries(ACPI_SIG_SRAT,
			sizeof(struct acpi_table_srat),
			ACPI_SRAT_TYPE_GIC_ITS_AFFINITY,
			gic_acpi_parse_srat_its, 0);
}

/* free the its_srat_maps after ITS probing */
static void __init acpi_its_srat_maps_free(void)
{
	kfree(its_srat_maps);
}
#else
static void __init acpi_table_parse_srat_its(void)	{ }
static int __init acpi_get_its_numa_node(u32 its_id) { return NUMA_NO_NODE; }
static void __init acpi_its_srat_maps_free(void) { }
#endif

static int __init gic_acpi_parse_madt_its(union acpi_subtable_headers *header,
					  const unsigned long end)
{
	struct acpi_madt_generic_translator *its_entry;
	struct fwnode_handle *dom_handle;
	struct resource res;
	int err;

	its_entry = (struct acpi_madt_generic_translator *)header;
	memset(&res, 0, sizeof(res));
	res.start = its_entry->base_address;
	res.end = its_entry->base_address + ACPI_GICV3_ITS_MEM_SIZE - 1;
	res.flags = IORESOURCE_MEM;

	dom_handle = irq_domain_alloc_fwnode(&res.start);
	if (!dom_handle) {
		pr_err("ITS@%pa: Unable to allocate GICv3 ITS domain token\n",
		       &res.start);
		return -ENOMEM;
	}

	err = iort_register_domain_token(its_entry->translation_id, res.start,
					 dom_handle);
	if (err) {
		pr_err("ITS@%pa: Unable to register GICv3 ITS domain token (ITS ID %d) to IORT\n",
		       &res.start, its_entry->translation_id);
		goto dom_err;
	}

	err = its_probe_one(&res, dom_handle,
			acpi_get_its_numa_node(its_entry->translation_id));
	if (!err)
		return 0;

	iort_deregister_domain_token(its_entry->translation_id);
dom_err:
	irq_domain_free_fwnode(dom_handle);
	return err;
}

static void __init its_acpi_probe(void)
{
	acpi_table_parse_srat_its();
	acpi_table_parse_madt(ACPI_MADT_TYPE_GENERIC_TRANSLATOR,
			      gic_acpi_parse_madt_its, 0);
	acpi_its_srat_maps_free();
}
#else
static void __init its_acpi_probe(void) { }
#endif

int __init its_init(struct fwnode_handle *handle, struct rdists *rdists,
		    struct irq_domain *parent_domain)
{
	struct device_node *of_node;
	struct its_node *its;
	bool has_v4 = false;
	int err;

	its_parent = parent_domain;
	of_node = to_of_node(handle);
	if (of_node)
		its_of_probe(of_node);
	else
		its_acpi_probe();

	if (list_empty(&its_nodes)) {
		pr_warn("ITS: No ITS available, not enabling LPIs\n");
		return -ENXIO;
	}

	gic_rdists = rdists;

	err = allocate_lpi_tables();
	if (err)
		return err;

	list_for_each_entry(its, &its_nodes, entry)
		has_v4 |= its->is_v4;

	if (has_v4 & rdists->has_vlpis) {
		if (its_init_vpe_domain() ||
		    its_init_v4(parent_domain, &its_vpe_domain_ops)) {
			rdists->has_vlpis = false;
			pr_err("ITS: Disabling GICv4 support\n");
		}
	}

	register_syscore_ops(&its_syscore_ops);

	return 0;
}<|MERGE_RESOLUTION|>--- conflicted
+++ resolved
@@ -1490,34 +1490,6 @@
 	return range;
 }
 
-<<<<<<< HEAD
-static int lpi_range_cmp(void *priv, struct list_head *a, struct list_head *b)
-{
-	struct lpi_range *ra, *rb;
-
-	ra = container_of(a, struct lpi_range, entry);
-	rb = container_of(b, struct lpi_range, entry);
-
-	return ra->base_id - rb->base_id;
-}
-
-static void merge_lpi_ranges(void)
-{
-	struct lpi_range *range, *tmp;
-
-	list_for_each_entry_safe(range, tmp, &lpi_range_list, entry) {
-		if (!list_is_last(&range->entry, &lpi_range_list) &&
-		    (tmp->base_id == (range->base_id + range->span))) {
-			tmp->base_id = range->base_id;
-			tmp->span += range->span;
-			list_del(&range->entry);
-			kfree(range);
-		}
-	}
-}
-
-=======
->>>>>>> fa578e9d
 static int alloc_lpi_range(u32 nr_lpis, u32 *base)
 {
 	struct lpi_range *range, *tmp;
@@ -1681,11 +1653,7 @@
 		   get_order(LPI_PROPBASE_SZ));
 }
 
-<<<<<<< HEAD
-static int __init its_alloc_lpi_prop_table(void)
-=======
 static bool gic_check_reserved_range(phys_addr_t addr, unsigned long size)
->>>>>>> fa578e9d
 {
 	phys_addr_t start, end, addr_end;
 	u64 i;
@@ -2143,69 +2111,6 @@
 
 static u64 its_clear_vpend_valid(void __iomem *vlpi_base)
 {
-<<<<<<< HEAD
-	u32 count = 1000000;	/* 1s! */
-	bool clean;
-	u64 val;
-
-	val = gits_read_vpendbaser(vlpi_base + GICR_VPENDBASER);
-	val &= ~GICR_VPENDBASER_Valid;
-	gits_write_vpendbaser(val, vlpi_base + GICR_VPENDBASER);
-
-	do {
-		val = gits_read_vpendbaser(vlpi_base + GICR_VPENDBASER);
-		clean = !(val & GICR_VPENDBASER_Dirty);
-		if (!clean) {
-			count--;
-			cpu_relax();
-			udelay(1);
-		}
-	} while (!clean && count);
-
-	return val;
-}
-
-static int __init allocate_lpi_tables(void)
-{
-	int err, cpu;
-
-	err = its_alloc_lpi_prop_table();
-	if (err)
-		return err;
-
-	/*
-	 * We allocate all the pending tables anyway, as we may have a
-	 * mix of RDs that have had LPIs enabled, and some that
-	 * don't. We'll free the unused ones as each CPU comes online.
-	 */
-	for_each_possible_cpu(cpu) {
-		struct page *pend_page;
-
-		pend_page = its_allocate_pending_table(GFP_NOWAIT);
-		if (!pend_page) {
-			pr_err("Failed to allocate PENDBASE for CPU%d\n", cpu);
-			return -ENOMEM;
-		}
-
-		gic_data_rdist_cpu(cpu)->pend_page = pend_page;
-	}
-
-	return 0;
-}
-
-static void its_cpu_init_lpis(void)
-{
-	void __iomem *rbase = gic_data_rdist_rd_base();
-	struct page *pend_page;
-	phys_addr_t paddr;
-	u64 val, tmp;
-
-	if (gic_data_rdist()->lpi_enabled)
-		return;
-
-	pend_page = gic_data_rdist()->pend_page;
-	paddr = page_to_phys(pend_page);
-=======
 	void __iomem *rbase = gic_data_rdist_rd_base();
 	struct page *pend_page;
 	phys_addr_t paddr;
@@ -2239,7 +2144,6 @@
 	pend_page = gic_data_rdist()->pend_page;
 	paddr = page_to_phys(pend_page);
 	WARN_ON(gic_reserve_range(paddr, LPI_PENDBASE_SZ));
->>>>>>> fa578e9d
 
 	/* set PROPBASE */
 	val = (gic_rdists->prop_table_pa |
@@ -2316,17 +2220,11 @@
 
 	/* Make sure the GIC has seen the above */
 	dsb(sy);
-<<<<<<< HEAD
-	gic_data_rdist()->lpi_enabled = true;
-	pr_info("GICv3: CPU%d: using LPI pending table @%pa\n",
-		smp_processor_id(),
-=======
 out:
 	gic_data_rdist()->lpi_enabled = true;
 	pr_info("GICv3: CPU%d: using %s LPI pending table @%pa\n",
 		smp_processor_id(),
 		gic_data_rdist()->pend_page ? "allocated" : "reserved",
->>>>>>> fa578e9d
 		&paddr);
 }
 
@@ -2581,10 +2479,7 @@
 {
 	int idx;
 
-<<<<<<< HEAD
-=======
 	/* Find a free LPI region in lpi_map and allocate them. */
->>>>>>> fa578e9d
 	idx = bitmap_find_free_region(dev->event_map.lpi_map,
 				      dev->event_map.nr_lpis,
 				      get_count_order(nvecs));
@@ -2694,13 +2589,10 @@
 	if (err)
 		return err;
 
-<<<<<<< HEAD
-=======
 	err = iommu_dma_prepare_msi(info->desc, its->get_msi_base(its_dev));
 	if (err)
 		return err;
 
->>>>>>> fa578e9d
 	for (i = 0; i < nr_irqs; i++) {
 		err = its_irq_gic_domain_alloc(domain, virq + i, hwirq + i);
 		if (err)
@@ -3835,16 +3727,11 @@
 	 * If coming via a CPU hotplug event, we don't need to disable
 	 * LPIs before trying to re-enable them. They are already
 	 * configured and all is well in the world.
-<<<<<<< HEAD
-	 */
-	if (gic_data_rdist()->lpi_enabled)
-=======
 	 *
 	 * If running with preallocated tables, there is nothing to do.
 	 */
 	if (gic_data_rdist()->lpi_enabled ||
 	    (gic_rdists->flags & RDIST_FLAGS_RD_TABLES_PREALLOCATED))
->>>>>>> fa578e9d
 		return 0;
 
 	/*
