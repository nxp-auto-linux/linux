--- conflicted
+++ resolved
@@ -993,11 +993,7 @@
 	struct sdw_intel *sdw = cdns_to_intel(cdns);
 	struct sdw_cdns_dma_data *dma;
 	int ch, dir;
-<<<<<<< HEAD
-	int ret;
-=======
 	int ret = 0;
->>>>>>> d1988041
 
 	dma = snd_soc_dai_get_dma_data(dai, substream);
 	if (!dma) {
@@ -1008,43 +1004,6 @@
 
 	if (dma->suspended) {
 		dma->suspended = false;
-<<<<<<< HEAD
-
-		/*
-		 * .prepare() is called after system resume, where we
-		 * need to reinitialize the SHIM/ALH/Cadence IP.
-		 * .prepare() is also called to deal with underflows,
-		 * but in those cases we cannot touch ALH/SHIM
-		 * registers
-		 */
-
-		/* configure stream */
-		ch = params_channels(dma->hw_params);
-		if (substream->stream == SNDRV_PCM_STREAM_CAPTURE)
-			dir = SDW_DATA_DIR_RX;
-		else
-			dir = SDW_DATA_DIR_TX;
-
-		intel_pdi_shim_configure(sdw, dma->pdi);
-		intel_pdi_alh_configure(sdw, dma->pdi);
-		sdw_cdns_config_stream(cdns, ch, dir, dma->pdi);
-
-		/* Inform DSP about PDI stream number */
-		ret = intel_params_stream(sdw, substream, dai,
-					  dma->hw_params,
-					  sdw->instance,
-					  dma->pdi->intel_alh_id);
-		if (ret)
-			goto err;
-	}
-
-	ret = sdw_prepare_stream(dma->stream);
-
-err:
-	return ret;
-}
-=======
->>>>>>> d1988041
 
 		/*
 		 * .prepare() is called after system resume, where we
@@ -1119,29 +1078,6 @@
 
 	pm_runtime_mark_last_busy(cdns->dev);
 	pm_runtime_put_autosuspend(cdns->dev);
-}
-
-static int intel_component_dais_suspend(struct snd_soc_component *component)
-{
-	struct sdw_cdns_dma_data *dma;
-	struct snd_soc_dai *dai;
-
-	for_each_component_dais(component, dai) {
-		/*
-		 * we don't have a .suspend dai_ops, and we don't have access
-		 * to the substream, so let's mark both capture and playback
-		 * DMA contexts as suspended
-		 */
-		dma = dai->playback_dma_data;
-		if (dma)
-			dma->suspended = true;
-
-		dma = dai->capture_dma_data;
-		if (dma)
-			dma->suspended = true;
-	}
-
-	return 0;
 }
 
 static int intel_component_dais_suspend(struct snd_soc_component *component)
