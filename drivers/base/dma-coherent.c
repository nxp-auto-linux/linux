// SPDX-License-Identifier: GPL-2.0
/*
 * Coherent per-device memory handling.
 * Borrowed from i386
 */
#include <linux/io.h>
#include <linux/slab.h>
#include <linux/kernel.h>
#include <linux/module.h>
#include <linux/dma-mapping.h>

struct dma_coherent_mem {
	void		*virt_base;
	dma_addr_t	device_base;
	unsigned long	pfn_base;
	int		size;
	int		flags;
	unsigned long	*bitmap;
	spinlock_t	spinlock;
	bool		use_dev_dma_pfn_offset;
};

<<<<<<< HEAD
static int dma_init_coherent_memory(phys_addr_t phys_addr,
				dma_addr_t device_addr,
			    size_t size, int flags,
			    struct dma_coherent_mem **mem)
=======
static struct dma_coherent_mem *dma_coherent_default_memory __ro_after_init;

static inline struct dma_coherent_mem *dev_get_coherent_memory(struct device *dev)
{
	if (dev && dev->dma_mem)
		return dev->dma_mem;
	return NULL;
}

static inline dma_addr_t dma_get_device_base(struct device *dev,
					     struct dma_coherent_mem * mem)
{
	if (mem->use_dev_dma_pfn_offset)
		return (mem->pfn_base - dev->dma_pfn_offset) << PAGE_SHIFT;
	else
		return mem->device_base;
}

static int dma_init_coherent_memory(
	phys_addr_t phys_addr, dma_addr_t device_addr, size_t size, int flags,
	struct dma_coherent_mem **mem)
>>>>>>> 0ab73e6e
{
	struct dma_coherent_mem *dma_mem = NULL;
	void __iomem *mem_base = NULL;
	int pages = size >> PAGE_SHIFT;
	int bitmap_size = BITS_TO_LONGS(pages) * sizeof(long);
	int ret;

	if (!size) {
		ret = -EINVAL;
		goto out;
	}

<<<<<<< HEAD
	if (flags & DMA_MEMORY_MAP)
		mem_base = ioremap_wc(phys_addr, size);
	else
		mem_base = ioremap(phys_addr, size);

	if (!mem_base)
=======
	mem_base = memremap(phys_addr, size, MEMREMAP_WC);
	if (!mem_base) {
		ret = -EINVAL;
>>>>>>> 0ab73e6e
		goto out;
	}
	dma_mem = kzalloc(sizeof(struct dma_coherent_mem), GFP_KERNEL);
	if (!dma_mem) {
		ret = -ENOMEM;
		goto out;
	}
	dma_mem->bitmap = kzalloc(bitmap_size, GFP_KERNEL);
	if (!dma_mem->bitmap) {
		ret = -ENOMEM;
		goto out;
	}

	dma_mem->virt_base = mem_base;
	dma_mem->device_base = device_addr;
	dma_mem->pfn_base = PFN_DOWN(phys_addr);
	dma_mem->size = pages;
	dma_mem->flags = flags;
	spin_lock_init(&dma_mem->spinlock);

	*mem = dma_mem;
	return 0;

out:
	kfree(dma_mem);
	if (mem_base)
		memunmap(mem_base);
	return ret;
}

static void dma_release_coherent_memory(struct dma_coherent_mem *mem)
{
	if (!mem)
		return;

	memunmap(mem->virt_base);
	kfree(mem->bitmap);
	kfree(mem);
}

static int dma_assign_coherent_memory(struct device *dev,
				      struct dma_coherent_mem *mem)
{
	if (!dev)
		return -ENODEV;

	if (dev->dma_mem)
		return -EBUSY;

	dev->dma_mem = mem;
	return 0;
}

int dma_declare_coherent_memory(struct device *dev, phys_addr_t phys_addr,
				dma_addr_t device_addr, size_t size, int flags)
{
	struct dma_coherent_mem *mem;
	int ret;

	ret = dma_init_coherent_memory(phys_addr, device_addr, size, flags, &mem);
	if (ret)
		return ret;

	ret = dma_assign_coherent_memory(dev, mem);
	if (ret)
		dma_release_coherent_memory(mem);
	return ret;
}
EXPORT_SYMBOL(dma_declare_coherent_memory);

void dma_release_declared_memory(struct device *dev)
{
	struct dma_coherent_mem *mem = dev->dma_mem;

	if (!mem)
		return;
	dma_release_coherent_memory(mem);
	dev->dma_mem = NULL;
}
EXPORT_SYMBOL(dma_release_declared_memory);

void *dma_mark_declared_memory_occupied(struct device *dev,
					dma_addr_t device_addr, size_t size)
{
	struct dma_coherent_mem *mem = dev->dma_mem;
	unsigned long flags;
	int pos, err;

	size += device_addr & ~PAGE_MASK;

	if (!mem)
		return ERR_PTR(-EINVAL);

	spin_lock_irqsave(&mem->spinlock, flags);
	pos = PFN_DOWN(device_addr - dma_get_device_base(dev, mem));
	err = bitmap_allocate_region(mem->bitmap, pos, get_order(size));
	spin_unlock_irqrestore(&mem->spinlock, flags);

	if (err != 0)
		return ERR_PTR(err);
	return mem->virt_base + (pos << PAGE_SHIFT);
}
EXPORT_SYMBOL(dma_mark_declared_memory_occupied);

static void *__dma_alloc_from_coherent(struct dma_coherent_mem *mem,
		ssize_t size, dma_addr_t *dma_handle)
{
	int order = get_order(size);
	unsigned long flags;
	int pageno;
	void *ret;

	spin_lock_irqsave(&mem->spinlock, flags);

	if (unlikely(size > (mem->size << PAGE_SHIFT)))
		goto err;

	pageno = bitmap_find_free_region(mem->bitmap, mem->size, order);
	if (unlikely(pageno < 0))
		goto err;

	/*
	 * Memory was found in the coherent area.
	 */
	*dma_handle = mem->device_base + (pageno << PAGE_SHIFT);
<<<<<<< HEAD
	*ret = mem->virt_base + (pageno << PAGE_SHIFT);

	if (mem->flags & DMA_MEMORY_MAP)
		memset(*ret, 0, size);
	else
		memset_io(*ret, 0, size);

=======
	ret = mem->virt_base + (pageno << PAGE_SHIFT);
>>>>>>> 0ab73e6e
	spin_unlock_irqrestore(&mem->spinlock, flags);
	memset(ret, 0, size);
	return ret;
err:
	spin_unlock_irqrestore(&mem->spinlock, flags);
	return NULL;
}

/**
 * dma_alloc_from_dev_coherent() - allocate memory from device coherent pool
 * @dev:	device from which we allocate memory
 * @size:	size of requested memory area
 * @dma_handle:	This will be filled with the correct dma handle
 * @ret:	This pointer will be filled with the virtual address
 *		to allocated area.
 *
 * This function should be only called from per-arch dma_alloc_coherent()
 * to support allocation from per-device coherent memory pools.
 *
 * Returns 0 if dma_alloc_coherent should continue with allocating from
 * generic memory areas, or !0 if dma_alloc_coherent should return @ret.
 */
int dma_alloc_from_dev_coherent(struct device *dev, ssize_t size,
		dma_addr_t *dma_handle, void **ret)
{
	struct dma_coherent_mem *mem = dev_get_coherent_memory(dev);

	if (!mem)
		return 0;

	*ret = __dma_alloc_from_coherent(mem, size, dma_handle);
	if (*ret)
		return 1;

	/*
	 * In the case where the allocation can not be satisfied from the
	 * per-device area, try to fall back to generic memory if the
	 * constraints allow it.
	 */
	return mem->flags & DMA_MEMORY_EXCLUSIVE;
}
EXPORT_SYMBOL(dma_alloc_from_dev_coherent);

void *dma_alloc_from_global_coherent(ssize_t size, dma_addr_t *dma_handle)
{
	if (!dma_coherent_default_memory)
		return NULL;

	return __dma_alloc_from_coherent(dma_coherent_default_memory, size,
			dma_handle);
}

static int __dma_release_from_coherent(struct dma_coherent_mem *mem,
				       int order, void *vaddr)
{
	if (mem && vaddr >= mem->virt_base && vaddr <
		   (mem->virt_base + (mem->size << PAGE_SHIFT))) {
		int page = (vaddr - mem->virt_base) >> PAGE_SHIFT;
		unsigned long flags;

		spin_lock_irqsave(&mem->spinlock, flags);
		bitmap_release_region(mem->bitmap, page, order);
		spin_unlock_irqrestore(&mem->spinlock, flags);
		return 1;
	}
	return 0;
}

/**
 * dma_release_from_dev_coherent() - free memory to device coherent memory pool
 * @dev:	device from which the memory was allocated
 * @order:	the order of pages allocated
 * @vaddr:	virtual address of allocated pages
 *
 * This checks whether the memory was allocated from the per-device
 * coherent memory pool and if so, releases that memory.
 *
 * Returns 1 if we correctly released the memory, or 0 if the caller should
 * proceed with releasing memory from generic pools.
 */
int dma_release_from_dev_coherent(struct device *dev, int order, void *vaddr)
{
	struct dma_coherent_mem *mem = dev_get_coherent_memory(dev);

	return __dma_release_from_coherent(mem, order, vaddr);
}
EXPORT_SYMBOL(dma_release_from_dev_coherent);

int dma_release_from_global_coherent(int order, void *vaddr)
{
	if (!dma_coherent_default_memory)
		return 0;

	return __dma_release_from_coherent(dma_coherent_default_memory, order,
			vaddr);
}

static int __dma_mmap_from_coherent(struct dma_coherent_mem *mem,
		struct vm_area_struct *vma, void *vaddr, size_t size, int *ret)
{
	if (mem && vaddr >= mem->virt_base && vaddr + size <=
		   (mem->virt_base + (mem->size << PAGE_SHIFT))) {
		unsigned long off = vma->vm_pgoff;
		int start = (vaddr - mem->virt_base) >> PAGE_SHIFT;
		int user_count = vma_pages(vma);
		int count = PAGE_ALIGN(size) >> PAGE_SHIFT;

		*ret = -ENXIO;
		if (off < count && user_count <= count - off) {
			unsigned long pfn = mem->pfn_base + start + off;
			*ret = remap_pfn_range(vma, vma->vm_start, pfn,
					       user_count << PAGE_SHIFT,
					       vma->vm_page_prot);
		}
		return 1;
	}
	return 0;
}

/**
 * dma_mmap_from_dev_coherent() - mmap memory from the device coherent pool
 * @dev:	device from which the memory was allocated
 * @vma:	vm_area for the userspace memory
 * @vaddr:	cpu address returned by dma_alloc_from_dev_coherent
 * @size:	size of the memory buffer allocated
 * @ret:	result from remap_pfn_range()
 *
 * This checks whether the memory was allocated from the per-device
 * coherent memory pool and if so, maps that memory to the provided vma.
 *
 * Returns 1 if we correctly mapped the memory, or 0 if the caller should
 * proceed with mapping memory from generic pools.
 */
int dma_mmap_from_dev_coherent(struct device *dev, struct vm_area_struct *vma,
			   void *vaddr, size_t size, int *ret)
{
	struct dma_coherent_mem *mem = dev_get_coherent_memory(dev);

	return __dma_mmap_from_coherent(mem, vma, vaddr, size, ret);
}
EXPORT_SYMBOL(dma_mmap_from_dev_coherent);

int dma_mmap_from_global_coherent(struct vm_area_struct *vma, void *vaddr,
				   size_t size, int *ret)
{
	if (!dma_coherent_default_memory)
		return 0;

	return __dma_mmap_from_coherent(dma_coherent_default_memory, vma,
					vaddr, size, ret);
}

/*
 * Support for reserved memory regions defined in device tree
 */
#ifdef CONFIG_OF_RESERVED_MEM
#include <linux/of.h>
#include <linux/of_fdt.h>
#include <linux/of_reserved_mem.h>

static struct reserved_mem *dma_reserved_default_memory __initdata;

static int rmem_dma_device_init(struct reserved_mem *rmem, struct device *dev)
{
	struct dma_coherent_mem *mem = rmem->priv;
	int ret;

	if (!mem) {
		ret = dma_init_coherent_memory(rmem->base, rmem->base,
					       rmem->size,
					       DMA_MEMORY_EXCLUSIVE, &mem);
		if (ret) {
			pr_err("Reserved memory: failed to init DMA memory pool at %pa, size %ld MiB\n",
				&rmem->base, (unsigned long)rmem->size / SZ_1M);
			return ret;
		}
	}
	mem->use_dev_dma_pfn_offset = true;
	rmem->priv = mem;
	dma_assign_coherent_memory(dev, mem);
	return 0;
}

static void rmem_dma_device_release(struct reserved_mem *rmem,
				    struct device *dev)
{
	if (dev)
		dev->dma_mem = NULL;
}

static const struct reserved_mem_ops rmem_dma_ops = {
	.device_init	= rmem_dma_device_init,
	.device_release	= rmem_dma_device_release,
};

static int __init rmem_dma_setup(struct reserved_mem *rmem)
{
	unsigned long node = rmem->fdt_node;

	if (of_get_flat_dt_prop(node, "reusable", NULL))
		return -EINVAL;

#ifdef CONFIG_ARM
	if (!of_get_flat_dt_prop(node, "no-map", NULL)) {
		pr_err("Reserved memory: regions without no-map are not yet supported\n");
		return -EINVAL;
	}

	if (of_get_flat_dt_prop(node, "linux,dma-default", NULL)) {
		WARN(dma_reserved_default_memory,
		     "Reserved memory: region for default DMA coherent area is redefined\n");
		dma_reserved_default_memory = rmem;
	}
#endif

	rmem->ops = &rmem_dma_ops;
	pr_info("Reserved memory: created DMA memory pool at %pa, size %ld MiB\n",
		&rmem->base, (unsigned long)rmem->size / SZ_1M);
	return 0;
}

static int __init dma_init_reserved_memory(void)
{
	const struct reserved_mem_ops *ops;
	int ret;

	if (!dma_reserved_default_memory)
		return -ENOMEM;

	ops = dma_reserved_default_memory->ops;

	/*
	 * We rely on rmem_dma_device_init() does not propagate error of
	 * dma_assign_coherent_memory() for "NULL" device.
	 */
	ret = ops->device_init(dma_reserved_default_memory, NULL);

	if (!ret) {
		dma_coherent_default_memory = dma_reserved_default_memory->priv;
		pr_info("DMA: default coherent area is set\n");
	}

	return ret;
}

core_initcall(dma_init_reserved_memory);

RESERVEDMEM_OF_DECLARE(dma, "shared-dma-pool", rmem_dma_setup);
#endif<|MERGE_RESOLUTION|>--- conflicted
+++ resolved
@@ -20,12 +20,6 @@
 	bool		use_dev_dma_pfn_offset;
 };
 
-<<<<<<< HEAD
-static int dma_init_coherent_memory(phys_addr_t phys_addr,
-				dma_addr_t device_addr,
-			    size_t size, int flags,
-			    struct dma_coherent_mem **mem)
-=======
 static struct dma_coherent_mem *dma_coherent_default_memory __ro_after_init;
 
 static inline struct dma_coherent_mem *dev_get_coherent_memory(struct device *dev)
@@ -47,7 +41,6 @@
 static int dma_init_coherent_memory(
 	phys_addr_t phys_addr, dma_addr_t device_addr, size_t size, int flags,
 	struct dma_coherent_mem **mem)
->>>>>>> 0ab73e6e
 {
 	struct dma_coherent_mem *dma_mem = NULL;
 	void __iomem *mem_base = NULL;
@@ -60,18 +53,9 @@
 		goto out;
 	}
 
-<<<<<<< HEAD
-	if (flags & DMA_MEMORY_MAP)
-		mem_base = ioremap_wc(phys_addr, size);
-	else
-		mem_base = ioremap(phys_addr, size);
-
-	if (!mem_base)
-=======
 	mem_base = memremap(phys_addr, size, MEMREMAP_WC);
 	if (!mem_base) {
 		ret = -EINVAL;
->>>>>>> 0ab73e6e
 		goto out;
 	}
 	dma_mem = kzalloc(sizeof(struct dma_coherent_mem), GFP_KERNEL);
@@ -197,17 +181,7 @@
 	 * Memory was found in the coherent area.
 	 */
 	*dma_handle = mem->device_base + (pageno << PAGE_SHIFT);
-<<<<<<< HEAD
-	*ret = mem->virt_base + (pageno << PAGE_SHIFT);
-
-	if (mem->flags & DMA_MEMORY_MAP)
-		memset(*ret, 0, size);
-	else
-		memset_io(*ret, 0, size);
-
-=======
 	ret = mem->virt_base + (pageno << PAGE_SHIFT);
->>>>>>> 0ab73e6e
 	spin_unlock_irqrestore(&mem->spinlock, flags);
 	memset(ret, 0, size);
 	return ret;
