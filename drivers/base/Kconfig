--- conflicted
+++ resolved
@@ -80,81 +80,10 @@
 	  usually shipped with the driver, building the driver firmware
 	  should only be needed if you have an updated firmware source.
 
-<<<<<<< HEAD
-config FW_LOADER
-	tristate "Userspace firmware loading support" if EXPERT
-	default y
-	---help---
-	  This option is provided for the case where none of the in-tree modules
-	  require userspace firmware loading support, but a module built
-	  out-of-tree does.
-
-config FIRMWARE_IN_KERNEL
-	bool "Include in-kernel firmware blobs in kernel binary"
-	depends on FW_LOADER
-	default y
-	help
-	  Various drivers in the kernel source tree may require firmware,
-	  which is generally available in your distribution's linux-firmware
-	  package.
-
-	  The linux-firmware package should install firmware into
-	  /lib/firmware/ on your system, so they can be loaded by userspace
-	  helpers on request.
-
-	  Enabling this option will build each required firmware blob
-	  specified by EXTRA_FIRMWARE into the kernel directly, where
-	  request_firmware() will find them without having to call out to
-	  userspace. This may be useful if your root file system requires a
-	  device that uses such firmware and you do not wish to use an
-	  initrd.
-
-	  This single option controls the inclusion of firmware for
-	  every driver that uses request_firmware(), which avoids a
-	  proliferation of 'Include firmware for xxx device' options.
-
-	  Say 'N' and let firmware be loaded from userspace.
-
-config EXTRA_FIRMWARE
-	string "External firmware blobs to build into the kernel binary"
-	depends on FW_LOADER
-	help
-	  This option allows firmware to be built into the kernel for the case
-	  where the user either cannot or doesn't want to provide it from
-	  userspace at runtime (for example, when the firmware in question is
-	  required for accessing the boot device, and the user doesn't want to
-	  use an initrd).
-
-	  This option is a string and takes the (space-separated) names of the
-	  firmware files -- the same names that appear in MODULE_FIRMWARE()
-	  and request_firmware() in the source. These files should exist under
-	  the directory specified by the EXTRA_FIRMWARE_DIR option, which is
-	  by default the firmware subdirectory of the kernel source tree.
-
-	  For example, you might set CONFIG_EXTRA_FIRMWARE="usb8388.bin", copy
-	  the usb8388.bin file into the firmware directory, and build the kernel.
-	  Then any request_firmware("usb8388.bin") will be satisfied internally
-	  without needing to call out to userspace.
-
-	  WARNING: If you include additional firmware files into your binary
-	  kernel image that are not available under the terms of the GPL,
-	  then it may be a violation of the GPL to distribute the resulting
-	  image since it combines both GPL and non-GPL work. You should
-	  consult a lawyer of your own before distributing such an image.
-
-config EXTRA_FIRMWARE_DIR
-	string "Firmware blobs root directory"
-	depends on EXTRA_FIRMWARE != ""
-	default "/lib/firmware"
-	help
-	  This option controls the directory in which the kernel build system
-	  looks for the firmware files listed in the EXTRA_FIRMWARE option.
-=======
 	  Firmware should not be being built as part of kernel, these days
 	  you should always prevent this and say Y here. There are only two
 	  old drivers which enable building of its firmware at kernel build
 	  time:
->>>>>>> e021bb4f
 
 	    o CONFIG_WANXL through CONFIG_WANXL_BUILD_FIRMWARE
 	    o CONFIG_SCSI_AIC79XX through CONFIG_AIC79XX_BUILD_FIRMWARE
