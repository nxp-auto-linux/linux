// SPDX-License-Identifier: GPL-2.0
/*
 * cacheinfo support - processor cache information via sysfs
 *
 * Based on arch/x86/kernel/cpu/intel_cacheinfo.c
 * Author: Sudeep Holla <sudeep.holla@arm.com>
 */
#define pr_fmt(fmt) KBUILD_MODNAME ": " fmt

#include <linux/acpi.h>
#include <linux/bitops.h>
#include <linux/cacheinfo.h>
#include <linux/compiler.h>
#include <linux/cpu.h>
#include <linux/device.h>
#include <linux/init.h>
#include <linux/of.h>
#include <linux/sched.h>
#include <linux/slab.h>
#include <linux/smp.h>
#include <linux/sysfs.h>

/* pointer to per cpu cacheinfo */
static DEFINE_PER_CPU(struct cpu_cacheinfo, ci_cpu_cacheinfo);
#define ci_cacheinfo(cpu)	(&per_cpu(ci_cpu_cacheinfo, cpu))
#define cache_leaves(cpu)	(ci_cacheinfo(cpu)->num_leaves)
#define per_cpu_cacheinfo(cpu)	(ci_cacheinfo(cpu)->info_list)

struct cpu_cacheinfo *get_cpu_cacheinfo(unsigned int cpu)
{
	return ci_cacheinfo(cpu);
}

#ifdef CONFIG_OF
static inline bool cache_leaves_are_shared(struct cacheinfo *this_leaf,
					   struct cacheinfo *sib_leaf)
{
	return sib_leaf->fw_token == this_leaf->fw_token;
}

/* OF properties to query for a given cache type */
struct cache_type_info {
	const char *size_prop;
	const char *line_size_props[2];
	const char *nr_sets_prop;
};

static const struct cache_type_info cache_type_info[] = {
	{
		.size_prop       = "cache-size",
		.line_size_props = { "cache-line-size",
				     "cache-block-size", },
		.nr_sets_prop    = "cache-sets",
	}, {
		.size_prop       = "i-cache-size",
		.line_size_props = { "i-cache-line-size",
				     "i-cache-block-size", },
		.nr_sets_prop    = "i-cache-sets",
	}, {
		.size_prop       = "d-cache-size",
		.line_size_props = { "d-cache-line-size",
				     "d-cache-block-size", },
		.nr_sets_prop    = "d-cache-sets",
	},
};

static inline int get_cacheinfo_idx(enum cache_type type)
{
	if (type == CACHE_TYPE_UNIFIED)
		return 0;
	return type;
}

static void cache_size(struct cacheinfo *this_leaf, struct device_node *np)
{
	const char *propname;
	int ct_idx;

	ct_idx = get_cacheinfo_idx(this_leaf->type);
	propname = cache_type_info[ct_idx].size_prop;

	of_property_read_u32(np, propname, &this_leaf->size);
}

/* not cache_line_size() because that's a macro in include/linux/cache.h */
static void cache_get_line_size(struct cacheinfo *this_leaf,
				struct device_node *np)
{
	int i, lim, ct_idx;

	ct_idx = get_cacheinfo_idx(this_leaf->type);
	lim = ARRAY_SIZE(cache_type_info[ct_idx].line_size_props);

	for (i = 0; i < lim; i++) {
		int ret;
		u32 line_size;
		const char *propname;

		propname = cache_type_info[ct_idx].line_size_props[i];
		ret = of_property_read_u32(np, propname, &line_size);
		if (!ret) {
			this_leaf->coherency_line_size = line_size;
			break;
		}
	}
}

static void cache_nr_sets(struct cacheinfo *this_leaf, struct device_node *np)
{
	const char *propname;
	int ct_idx;

	ct_idx = get_cacheinfo_idx(this_leaf->type);
	propname = cache_type_info[ct_idx].nr_sets_prop;

	of_property_read_u32(np, propname, &this_leaf->number_of_sets);
}

static void cache_associativity(struct cacheinfo *this_leaf)
{
	unsigned int line_size = this_leaf->coherency_line_size;
	unsigned int nr_sets = this_leaf->number_of_sets;
	unsigned int size = this_leaf->size;

	/*
	 * If the cache is fully associative, there is no need to
	 * check the other properties.
	 */
	if (!(nr_sets == 1) && (nr_sets > 0 && size > 0 && line_size > 0))
		this_leaf->ways_of_associativity = (size / nr_sets) / line_size;
}

<<<<<<< HEAD
static bool cache_node_is_unified(struct cacheinfo *this_leaf)
{
	return of_property_read_bool(this_leaf->of_node, "cache-unified");
}

static void cache_of_override_properties(unsigned int cpu)
=======
static bool cache_node_is_unified(struct cacheinfo *this_leaf,
				  struct device_node *np)
>>>>>>> e021bb4f
{
	return of_property_read_bool(np, "cache-unified");
}

static void cache_of_set_props(struct cacheinfo *this_leaf,
			       struct device_node *np)
{
	/*
	 * init_cache_level must setup the cache level correctly
	 * overriding the architecturally specified levels, so
	 * if type is NONE at this stage, it should be unified
	 */
	if (this_leaf->type == CACHE_TYPE_NOCACHE &&
	    cache_node_is_unified(this_leaf, np))
		this_leaf->type = CACHE_TYPE_UNIFIED;
	cache_size(this_leaf, np);
	cache_get_line_size(this_leaf, np);
	cache_nr_sets(this_leaf, np);
	cache_associativity(this_leaf);
}

static int cache_setup_of_node(unsigned int cpu)
{
	struct device_node *np;
	struct cacheinfo *this_leaf;
	struct device *cpu_dev = get_cpu_device(cpu);
	struct cpu_cacheinfo *this_cpu_ci = get_cpu_cacheinfo(cpu);
	unsigned int index = 0;

	/* skip if fw_token is already populated */
	if (this_cpu_ci->info_list->fw_token) {
		return 0;
	}

	if (!cpu_dev) {
		pr_err("No cpu device for CPU %d\n", cpu);
		return -ENODEV;
	}
	np = cpu_dev->of_node;
	if (!np) {
		pr_err("Failed to find cpu%d device node\n", cpu);
		return -ENOENT;
	}

	while (index < cache_leaves(cpu)) {
		this_leaf = this_cpu_ci->info_list + index;
<<<<<<< HEAD
		/*
		 * init_cache_level must setup the cache level correctly
		 * overriding the architecturally specified levels, so
		 * if type is NONE at this stage, it should be unified
		 */
		if (this_leaf->type == CACHE_TYPE_NOCACHE &&
		    cache_node_is_unified(this_leaf))
			this_leaf->type = CACHE_TYPE_UNIFIED;
		cache_size(this_leaf);
		cache_get_line_size(this_leaf);
		cache_nr_sets(this_leaf);
		cache_associativity(this_leaf);
=======
		if (this_leaf->level != 1)
			np = of_find_next_cache_node(np);
		else
			np = of_node_get(np);/* cpu node itself */
		if (!np)
			break;
		cache_of_set_props(this_leaf, np);
		this_leaf->fw_token = np;
		index++;
>>>>>>> e021bb4f
	}

	if (index != cache_leaves(cpu)) /* not all OF nodes populated */
		return -ENOENT;

	return 0;
}
#else
static inline int cache_setup_of_node(unsigned int cpu) { return 0; }
static inline bool cache_leaves_are_shared(struct cacheinfo *this_leaf,
					   struct cacheinfo *sib_leaf)
{
	/*
	 * For non-DT/ACPI systems, assume unique level 1 caches, system-wide
	 * shared caches for all other levels. This will be used only if
	 * arch specific code has not populated shared_cpu_map
	 */
	return !(this_leaf->level == 1);
}
#endif

int __weak cache_setup_acpi(unsigned int cpu)
{
	return -ENOTSUPP;
}

static int cache_shared_cpu_map_setup(unsigned int cpu)
{
	struct cpu_cacheinfo *this_cpu_ci = get_cpu_cacheinfo(cpu);
	struct cacheinfo *this_leaf, *sib_leaf;
	unsigned int index;
	int ret = 0;

	if (this_cpu_ci->cpu_map_populated)
		return 0;

	if (of_have_populated_dt())
		ret = cache_setup_of_node(cpu);
	else if (!acpi_disabled)
		ret = cache_setup_acpi(cpu);

	if (ret)
		return ret;

	for (index = 0; index < cache_leaves(cpu); index++) {
		unsigned int i;

		this_leaf = this_cpu_ci->info_list + index;
		/* skip if shared_cpu_map is already populated */
		if (!cpumask_empty(&this_leaf->shared_cpu_map))
			continue;

		cpumask_set_cpu(cpu, &this_leaf->shared_cpu_map);
		for_each_online_cpu(i) {
			struct cpu_cacheinfo *sib_cpu_ci = get_cpu_cacheinfo(i);

			if (i == cpu || !sib_cpu_ci->info_list)
				continue;/* skip if itself or no cacheinfo */
			sib_leaf = sib_cpu_ci->info_list + index;
			if (cache_leaves_are_shared(this_leaf, sib_leaf)) {
				cpumask_set_cpu(cpu, &sib_leaf->shared_cpu_map);
				cpumask_set_cpu(i, &this_leaf->shared_cpu_map);
			}
		}
	}

	return 0;
}

static void cache_shared_cpu_map_remove(unsigned int cpu)
{
	struct cpu_cacheinfo *this_cpu_ci = get_cpu_cacheinfo(cpu);
	struct cacheinfo *this_leaf, *sib_leaf;
	unsigned int sibling, index;

	for (index = 0; index < cache_leaves(cpu); index++) {
		this_leaf = this_cpu_ci->info_list + index;
		for_each_cpu(sibling, &this_leaf->shared_cpu_map) {
			struct cpu_cacheinfo *sib_cpu_ci;

			if (sibling == cpu) /* skip itself */
				continue;

			sib_cpu_ci = get_cpu_cacheinfo(sibling);
			if (!sib_cpu_ci->info_list)
				continue;

			sib_leaf = sib_cpu_ci->info_list + index;
			cpumask_clear_cpu(cpu, &sib_leaf->shared_cpu_map);
			cpumask_clear_cpu(sibling, &this_leaf->shared_cpu_map);
		}
		if (of_have_populated_dt())
			of_node_put(this_leaf->fw_token);
	}
}

static void free_cache_attributes(unsigned int cpu)
{
	if (!per_cpu_cacheinfo(cpu))
		return;

	cache_shared_cpu_map_remove(cpu);

	kfree(per_cpu_cacheinfo(cpu));
	per_cpu_cacheinfo(cpu) = NULL;
}

int __weak init_cache_level(unsigned int cpu)
{
	return -ENOENT;
}

int __weak populate_cache_leaves(unsigned int cpu)
{
	return -ENOENT;
}

static int detect_cache_attributes(unsigned int cpu)
{
	int ret;

	if (init_cache_level(cpu) || !cache_leaves(cpu))
		return -ENOENT;

	per_cpu_cacheinfo(cpu) = kcalloc(cache_leaves(cpu),
					 sizeof(struct cacheinfo), GFP_KERNEL);
	if (per_cpu_cacheinfo(cpu) == NULL)
		return -ENOMEM;

	/*
	 * populate_cache_leaves() may completely setup the cache leaves and
	 * shared_cpu_map or it may leave it partially setup.
	 */
	ret = populate_cache_leaves(cpu);
	if (ret)
		goto free_ci;
	/*
	 * For systems using DT for cache hierarchy, fw_token
	 * and shared_cpu_map will be set up here only if they are
	 * not populated already
	 */
	ret = cache_shared_cpu_map_setup(cpu);
	if (ret) {
		pr_warn("Unable to detect cache hierarchy for CPU %d\n", cpu);
		goto free_ci;
	}

	return 0;

free_ci:
	free_cache_attributes(cpu);
	return ret;
}

/* pointer to cpuX/cache device */
static DEFINE_PER_CPU(struct device *, ci_cache_dev);
#define per_cpu_cache_dev(cpu)	(per_cpu(ci_cache_dev, cpu))

static cpumask_t cache_dev_map;

/* pointer to array of devices for cpuX/cache/indexY */
static DEFINE_PER_CPU(struct device **, ci_index_dev);
#define per_cpu_index_dev(cpu)	(per_cpu(ci_index_dev, cpu))
#define per_cache_index_dev(cpu, idx)	((per_cpu_index_dev(cpu))[idx])

#define show_one(file_name, object)				\
static ssize_t file_name##_show(struct device *dev,		\
		struct device_attribute *attr, char *buf)	\
{								\
	struct cacheinfo *this_leaf = dev_get_drvdata(dev);	\
	return sprintf(buf, "%u\n", this_leaf->object);		\
}

show_one(id, id);
show_one(level, level);
show_one(coherency_line_size, coherency_line_size);
show_one(number_of_sets, number_of_sets);
show_one(physical_line_partition, physical_line_partition);
show_one(ways_of_associativity, ways_of_associativity);

static ssize_t size_show(struct device *dev,
			 struct device_attribute *attr, char *buf)
{
	struct cacheinfo *this_leaf = dev_get_drvdata(dev);

	return sprintf(buf, "%uK\n", this_leaf->size >> 10);
}

static ssize_t shared_cpumap_show_func(struct device *dev, bool list, char *buf)
{
	struct cacheinfo *this_leaf = dev_get_drvdata(dev);
	const struct cpumask *mask = &this_leaf->shared_cpu_map;

	return cpumap_print_to_pagebuf(list, buf, mask);
}

static ssize_t shared_cpu_map_show(struct device *dev,
				   struct device_attribute *attr, char *buf)
{
	return shared_cpumap_show_func(dev, false, buf);
}

static ssize_t shared_cpu_list_show(struct device *dev,
				    struct device_attribute *attr, char *buf)
{
	return shared_cpumap_show_func(dev, true, buf);
}

static ssize_t type_show(struct device *dev,
			 struct device_attribute *attr, char *buf)
{
	struct cacheinfo *this_leaf = dev_get_drvdata(dev);

	switch (this_leaf->type) {
	case CACHE_TYPE_DATA:
		return sprintf(buf, "Data\n");
	case CACHE_TYPE_INST:
		return sprintf(buf, "Instruction\n");
	case CACHE_TYPE_UNIFIED:
		return sprintf(buf, "Unified\n");
	default:
		return -EINVAL;
	}
}

static ssize_t allocation_policy_show(struct device *dev,
				      struct device_attribute *attr, char *buf)
{
	struct cacheinfo *this_leaf = dev_get_drvdata(dev);
	unsigned int ci_attr = this_leaf->attributes;
	int n = 0;

	if ((ci_attr & CACHE_READ_ALLOCATE) && (ci_attr & CACHE_WRITE_ALLOCATE))
		n = sprintf(buf, "ReadWriteAllocate\n");
	else if (ci_attr & CACHE_READ_ALLOCATE)
		n = sprintf(buf, "ReadAllocate\n");
	else if (ci_attr & CACHE_WRITE_ALLOCATE)
		n = sprintf(buf, "WriteAllocate\n");
	return n;
}

static ssize_t write_policy_show(struct device *dev,
				 struct device_attribute *attr, char *buf)
{
	struct cacheinfo *this_leaf = dev_get_drvdata(dev);
	unsigned int ci_attr = this_leaf->attributes;
	int n = 0;

	if (ci_attr & CACHE_WRITE_THROUGH)
		n = sprintf(buf, "WriteThrough\n");
	else if (ci_attr & CACHE_WRITE_BACK)
		n = sprintf(buf, "WriteBack\n");
	return n;
}

static DEVICE_ATTR_RO(id);
static DEVICE_ATTR_RO(level);
static DEVICE_ATTR_RO(type);
static DEVICE_ATTR_RO(coherency_line_size);
static DEVICE_ATTR_RO(ways_of_associativity);
static DEVICE_ATTR_RO(number_of_sets);
static DEVICE_ATTR_RO(size);
static DEVICE_ATTR_RO(allocation_policy);
static DEVICE_ATTR_RO(write_policy);
static DEVICE_ATTR_RO(shared_cpu_map);
static DEVICE_ATTR_RO(shared_cpu_list);
static DEVICE_ATTR_RO(physical_line_partition);

static struct attribute *cache_default_attrs[] = {
	&dev_attr_id.attr,
	&dev_attr_type.attr,
	&dev_attr_level.attr,
	&dev_attr_shared_cpu_map.attr,
	&dev_attr_shared_cpu_list.attr,
	&dev_attr_coherency_line_size.attr,
	&dev_attr_ways_of_associativity.attr,
	&dev_attr_number_of_sets.attr,
	&dev_attr_size.attr,
	&dev_attr_allocation_policy.attr,
	&dev_attr_write_policy.attr,
	&dev_attr_physical_line_partition.attr,
	NULL
};

static umode_t
cache_default_attrs_is_visible(struct kobject *kobj,
			       struct attribute *attr, int unused)
{
	struct device *dev = kobj_to_dev(kobj);
	struct cacheinfo *this_leaf = dev_get_drvdata(dev);
	const struct cpumask *mask = &this_leaf->shared_cpu_map;
	umode_t mode = attr->mode;

	if ((attr == &dev_attr_id.attr) && (this_leaf->attributes & CACHE_ID))
		return mode;
	if ((attr == &dev_attr_type.attr) && this_leaf->type)
		return mode;
	if ((attr == &dev_attr_level.attr) && this_leaf->level)
		return mode;
	if ((attr == &dev_attr_shared_cpu_map.attr) && !cpumask_empty(mask))
		return mode;
	if ((attr == &dev_attr_shared_cpu_list.attr) && !cpumask_empty(mask))
		return mode;
	if ((attr == &dev_attr_coherency_line_size.attr) &&
	    this_leaf->coherency_line_size)
		return mode;
	if ((attr == &dev_attr_ways_of_associativity.attr) &&
	    this_leaf->size) /* allow 0 = full associativity */
		return mode;
	if ((attr == &dev_attr_number_of_sets.attr) &&
	    this_leaf->number_of_sets)
		return mode;
	if ((attr == &dev_attr_size.attr) && this_leaf->size)
		return mode;
	if ((attr == &dev_attr_write_policy.attr) &&
	    (this_leaf->attributes & CACHE_WRITE_POLICY_MASK))
		return mode;
	if ((attr == &dev_attr_allocation_policy.attr) &&
	    (this_leaf->attributes & CACHE_ALLOCATE_POLICY_MASK))
		return mode;
	if ((attr == &dev_attr_physical_line_partition.attr) &&
	    this_leaf->physical_line_partition)
		return mode;

	return 0;
}

static const struct attribute_group cache_default_group = {
	.attrs = cache_default_attrs,
	.is_visible = cache_default_attrs_is_visible,
};

static const struct attribute_group *cache_default_groups[] = {
	&cache_default_group,
	NULL,
};

static const struct attribute_group *cache_private_groups[] = {
	&cache_default_group,
	NULL, /* Place holder for private group */
	NULL,
};

const struct attribute_group *
__weak cache_get_priv_group(struct cacheinfo *this_leaf)
{
	return NULL;
}

static const struct attribute_group **
cache_get_attribute_groups(struct cacheinfo *this_leaf)
{
	const struct attribute_group *priv_group =
			cache_get_priv_group(this_leaf);

	if (!priv_group)
		return cache_default_groups;

	if (!cache_private_groups[1])
		cache_private_groups[1] = priv_group;

	return cache_private_groups;
}

/* Add/Remove cache interface for CPU device */
static void cpu_cache_sysfs_exit(unsigned int cpu)
{
	int i;
	struct device *ci_dev;

	if (per_cpu_index_dev(cpu)) {
		for (i = 0; i < cache_leaves(cpu); i++) {
			ci_dev = per_cache_index_dev(cpu, i);
			if (!ci_dev)
				continue;
			device_unregister(ci_dev);
		}
		kfree(per_cpu_index_dev(cpu));
		per_cpu_index_dev(cpu) = NULL;
	}
	device_unregister(per_cpu_cache_dev(cpu));
	per_cpu_cache_dev(cpu) = NULL;
}

static int cpu_cache_sysfs_init(unsigned int cpu)
{
	struct device *dev = get_cpu_device(cpu);

	if (per_cpu_cacheinfo(cpu) == NULL)
		return -ENOENT;

	per_cpu_cache_dev(cpu) = cpu_device_create(dev, NULL, NULL, "cache");
	if (IS_ERR(per_cpu_cache_dev(cpu)))
		return PTR_ERR(per_cpu_cache_dev(cpu));

	/* Allocate all required memory */
	per_cpu_index_dev(cpu) = kcalloc(cache_leaves(cpu),
					 sizeof(struct device *), GFP_KERNEL);
	if (unlikely(per_cpu_index_dev(cpu) == NULL))
		goto err_out;

	return 0;

err_out:
	cpu_cache_sysfs_exit(cpu);
	return -ENOMEM;
}

static int cache_add_dev(unsigned int cpu)
{
	unsigned int i;
	int rc;
	struct device *ci_dev, *parent;
	struct cacheinfo *this_leaf;
	struct cpu_cacheinfo *this_cpu_ci = get_cpu_cacheinfo(cpu);
	const struct attribute_group **cache_groups;

	rc = cpu_cache_sysfs_init(cpu);
	if (unlikely(rc < 0))
		return rc;

	parent = per_cpu_cache_dev(cpu);
	for (i = 0; i < cache_leaves(cpu); i++) {
		this_leaf = this_cpu_ci->info_list + i;
		if (this_leaf->disable_sysfs)
			continue;
		cache_groups = cache_get_attribute_groups(this_leaf);
		ci_dev = cpu_device_create(parent, this_leaf, cache_groups,
					   "index%1u", i);
		if (IS_ERR(ci_dev)) {
			rc = PTR_ERR(ci_dev);
			goto err;
		}
		per_cache_index_dev(cpu, i) = ci_dev;
	}
	cpumask_set_cpu(cpu, &cache_dev_map);

	return 0;
err:
	cpu_cache_sysfs_exit(cpu);
	return rc;
}

static int cacheinfo_cpu_online(unsigned int cpu)
{
	int rc = detect_cache_attributes(cpu);

	if (rc)
		return rc;
	rc = cache_add_dev(cpu);
	if (rc)
		free_cache_attributes(cpu);
	return rc;
}

static int cacheinfo_cpu_pre_down(unsigned int cpu)
{
	if (cpumask_test_and_clear_cpu(cpu, &cache_dev_map))
		cpu_cache_sysfs_exit(cpu);

	free_cache_attributes(cpu);
	return 0;
}

static int __init cacheinfo_sysfs_init(void)
{
	return cpuhp_setup_state(CPUHP_AP_ONLINE_DYN, "base/cacheinfo:online",
				 cacheinfo_cpu_online, cacheinfo_cpu_pre_down);
}
device_initcall(cacheinfo_sysfs_init);<|MERGE_RESOLUTION|>--- conflicted
+++ resolved
@@ -130,17 +130,8 @@
 		this_leaf->ways_of_associativity = (size / nr_sets) / line_size;
 }
 
-<<<<<<< HEAD
-static bool cache_node_is_unified(struct cacheinfo *this_leaf)
-{
-	return of_property_read_bool(this_leaf->of_node, "cache-unified");
-}
-
-static void cache_of_override_properties(unsigned int cpu)
-=======
 static bool cache_node_is_unified(struct cacheinfo *this_leaf,
 				  struct device_node *np)
->>>>>>> e021bb4f
 {
 	return of_property_read_bool(np, "cache-unified");
 }
@@ -187,20 +178,6 @@
 
 	while (index < cache_leaves(cpu)) {
 		this_leaf = this_cpu_ci->info_list + index;
-<<<<<<< HEAD
-		/*
-		 * init_cache_level must setup the cache level correctly
-		 * overriding the architecturally specified levels, so
-		 * if type is NONE at this stage, it should be unified
-		 */
-		if (this_leaf->type == CACHE_TYPE_NOCACHE &&
-		    cache_node_is_unified(this_leaf))
-			this_leaf->type = CACHE_TYPE_UNIFIED;
-		cache_size(this_leaf);
-		cache_get_line_size(this_leaf);
-		cache_nr_sets(this_leaf);
-		cache_associativity(this_leaf);
-=======
 		if (this_leaf->level != 1)
 			np = of_find_next_cache_node(np);
 		else
@@ -210,7 +187,6 @@
 		cache_of_set_props(this_leaf, np);
 		this_leaf->fw_token = np;
 		index++;
->>>>>>> e021bb4f
 	}
 
 	if (index != cache_leaves(cpu)) /* not all OF nodes populated */
