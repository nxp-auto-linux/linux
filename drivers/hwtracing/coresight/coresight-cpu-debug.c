// SPDX-License-Identifier: GPL-2.0
/*
 * Copyright (c) 2017 Linaro Limited. All rights reserved.
 *
 * Author: Leo Yan <leo.yan@linaro.org>
 */
#include <linux/amba/bus.h>
#include <linux/coresight.h>
#include <linux/cpu.h>
#include <linux/debugfs.h>
#include <linux/delay.h>
#include <linux/device.h>
#include <linux/err.h>
#include <linux/init.h>
#include <linux/io.h>
#include <linux/iopoll.h>
#include <linux/kernel.h>
#include <linux/module.h>
#include <linux/moduleparam.h>
#include <linux/pm_qos.h>
#include <linux/slab.h>
#include <linux/smp.h>
#include <linux/types.h>
#include <linux/uaccess.h>

#include "coresight-priv.h"

#define EDPCSR				0x0A0
#define EDCIDSR				0x0A4
#define EDVIDSR				0x0A8
#define EDPCSR_HI			0x0AC
#define EDOSLAR				0x300
#define EDPRCR				0x310
#define EDPRSR				0x314
#define EDDEVID1			0xFC4
#define EDDEVID				0xFC8

#define EDPCSR_PROHIBITED		0xFFFFFFFF

/* bits definition for EDPCSR */
#define EDPCSR_THUMB			BIT(0)
#define EDPCSR_ARM_INST_MASK		GENMASK(31, 2)
#define EDPCSR_THUMB_INST_MASK		GENMASK(31, 1)

/* bits definition for EDPRCR */
#define EDPRCR_COREPURQ			BIT(3)
#define EDPRCR_CORENPDRQ		BIT(0)

/* bits definition for EDPRSR */
#define EDPRSR_DLK			BIT(6)
#define EDPRSR_PU			BIT(0)

/* bits definition for EDVIDSR */
#define EDVIDSR_NS			BIT(31)
#define EDVIDSR_E2			BIT(30)
#define EDVIDSR_E3			BIT(29)
#define EDVIDSR_HV			BIT(28)
#define EDVIDSR_VMID			GENMASK(7, 0)

/*
 * bits definition for EDDEVID1:PSCROffset
 *
 * NOTE: armv8 and armv7 have different definition for the register,
 * so consolidate the bits definition as below:
 *
 * 0b0000 - Sample offset applies based on the instruction state, we
 *          rely on EDDEVID to check if EDPCSR is implemented or not
 * 0b0001 - No offset applies.
 * 0b0010 - No offset applies, but do not use in AArch32 mode
 *
 */
#define EDDEVID1_PCSR_OFFSET_MASK	GENMASK(3, 0)
#define EDDEVID1_PCSR_OFFSET_INS_SET	(0x0)
#define EDDEVID1_PCSR_NO_OFFSET_DIS_AARCH32	(0x2)

/* bits definition for EDDEVID */
#define EDDEVID_PCSAMPLE_MODE		GENMASK(3, 0)
#define EDDEVID_IMPL_EDPCSR		(0x1)
#define EDDEVID_IMPL_EDPCSR_EDCIDSR	(0x2)
#define EDDEVID_IMPL_FULL		(0x3)

#define DEBUG_WAIT_SLEEP		1000
#define DEBUG_WAIT_TIMEOUT		32000

struct debug_drvdata {
	void __iomem	*base;
	struct device	*dev;
	int		cpu;

	bool		edpcsr_present;
	bool		edcidsr_present;
	bool		edvidsr_present;
	bool		pc_has_offset;

	u32		edpcsr;
	u32		edpcsr_hi;
	u32		edprsr;
	u32		edvidsr;
	u32		edcidsr;
};

static DEFINE_MUTEX(debug_lock);
static DEFINE_PER_CPU(struct debug_drvdata *, debug_drvdata);
static int debug_count;
static struct dentry *debug_debugfs_dir;

static bool debug_enable;
module_param_named(enable, debug_enable, bool, 0600);
MODULE_PARM_DESC(enable, "Control to enable coresight CPU debug functionality");

static void debug_os_unlock(struct debug_drvdata *drvdata)
{
	/* Unlocks the debug registers */
	writel_relaxed(0x0, drvdata->base + EDOSLAR);

	/* Make sure the registers are unlocked before accessing */
	wmb();
}

/*
 * According to ARM DDI 0487A.k, before access external debug
 * registers should firstly check the access permission; if any
 * below condition has been met then cannot access debug
 * registers to avoid lockup issue:
 *
 * - CPU power domain is powered off;
 * - The OS Double Lock is locked;
 *
 * By checking EDPRSR can get to know if meet these conditions.
 */
static bool debug_access_permitted(struct debug_drvdata *drvdata)
{
	/* CPU is powered off */
	if (!(drvdata->edprsr & EDPRSR_PU))
		return false;

	/* The OS Double Lock is locked */
	if (drvdata->edprsr & EDPRSR_DLK)
		return false;

	return true;
}

static void debug_force_cpu_powered_up(struct debug_drvdata *drvdata)
{
	u32 edprcr;

try_again:

	/*
	 * Send request to power management controller and assert
	 * DBGPWRUPREQ signal; if power management controller has
	 * sane implementation, it should enable CPU power domain
	 * in case CPU is in low power state.
	 */
	edprcr = readl_relaxed(drvdata->base + EDPRCR);
	edprcr |= EDPRCR_COREPURQ;
	writel_relaxed(edprcr, drvdata->base + EDPRCR);

	/* Wait for CPU to be powered up (timeout~=32ms) */
	if (readx_poll_timeout_atomic(readl_relaxed, drvdata->base + EDPRSR,
			drvdata->edprsr, (drvdata->edprsr & EDPRSR_PU),
			DEBUG_WAIT_SLEEP, DEBUG_WAIT_TIMEOUT)) {
		/*
		 * Unfortunately the CPU cannot be powered up, so return
		 * back and later has no permission to access other
		 * registers. For this case, should disable CPU low power
		 * states to ensure CPU power domain is enabled!
		 */
		dev_err(drvdata->dev, "%s: power up request for CPU%d failed\n",
			__func__, drvdata->cpu);
		return;
	}

	/*
	 * At this point the CPU is powered up, so set the no powerdown
	 * request bit so we don't lose power and emulate power down.
	 */
	edprcr = readl_relaxed(drvdata->base + EDPRCR);
	edprcr |= EDPRCR_COREPURQ | EDPRCR_CORENPDRQ;
	writel_relaxed(edprcr, drvdata->base + EDPRCR);

	drvdata->edprsr = readl_relaxed(drvdata->base + EDPRSR);

	/* The core power domain got switched off on use, try again */
	if (unlikely(!(drvdata->edprsr & EDPRSR_PU)))
		goto try_again;
}

static void debug_read_regs(struct debug_drvdata *drvdata)
{
	u32 save_edprcr;

	CS_UNLOCK(drvdata->base);

	/* Unlock os lock */
	debug_os_unlock(drvdata);

	/* Save EDPRCR register */
	save_edprcr = readl_relaxed(drvdata->base + EDPRCR);

	/*
	 * Ensure CPU power domain is enabled to let registers
	 * are accessiable.
	 */
	debug_force_cpu_powered_up(drvdata);

	if (!debug_access_permitted(drvdata))
		goto out;

	drvdata->edpcsr = readl_relaxed(drvdata->base + EDPCSR);

	/*
	 * As described in ARM DDI 0487A.k, if the processing
	 * element (PE) is in debug state, or sample-based
	 * profiling is prohibited, EDPCSR reads as 0xFFFFFFFF;
	 * EDCIDSR, EDVIDSR and EDPCSR_HI registers also become
	 * UNKNOWN state. So directly bail out for this case.
	 */
	if (drvdata->edpcsr == EDPCSR_PROHIBITED)
		goto out;

	/*
	 * A read of the EDPCSR normally has the side-effect of
	 * indirectly writing to EDCIDSR, EDVIDSR and EDPCSR_HI;
	 * at this point it's safe to read value from them.
	 */
	if (IS_ENABLED(CONFIG_64BIT))
		drvdata->edpcsr_hi = readl_relaxed(drvdata->base + EDPCSR_HI);

	if (drvdata->edcidsr_present)
		drvdata->edcidsr = readl_relaxed(drvdata->base + EDCIDSR);

	if (drvdata->edvidsr_present)
		drvdata->edvidsr = readl_relaxed(drvdata->base + EDVIDSR);

out:
	/* Restore EDPRCR register */
	writel_relaxed(save_edprcr, drvdata->base + EDPRCR);

	CS_LOCK(drvdata->base);
}

#ifdef CONFIG_64BIT
static unsigned long debug_adjust_pc(struct debug_drvdata *drvdata)
{
	return (unsigned long)drvdata->edpcsr_hi << 32 |
	       (unsigned long)drvdata->edpcsr;
}
#else
static unsigned long debug_adjust_pc(struct debug_drvdata *drvdata)
{
	unsigned long arm_inst_offset = 0, thumb_inst_offset = 0;
	unsigned long pc;

	pc = (unsigned long)drvdata->edpcsr;

	if (drvdata->pc_has_offset) {
		arm_inst_offset = 8;
		thumb_inst_offset = 4;
	}

	/* Handle thumb instruction */
	if (pc & EDPCSR_THUMB) {
		pc = (pc & EDPCSR_THUMB_INST_MASK) - thumb_inst_offset;
		return pc;
	}

	/*
	 * Handle arm instruction offset, if the arm instruction
	 * is not 4 byte alignment then it's possible the case
	 * for implementation defined; keep original value for this
	 * case and print info for notice.
	 */
	if (pc & BIT(1))
		dev_emerg(drvdata->dev,
			  "Instruction offset is implementation defined\n");
	else
		pc = (pc & EDPCSR_ARM_INST_MASK) - arm_inst_offset;

	return pc;
}
#endif

static void debug_dump_regs(struct debug_drvdata *drvdata)
{
	struct device *dev = drvdata->dev;
	unsigned long pc;

	dev_emerg(dev, " EDPRSR:  %08x (Power:%s DLK:%s)\n",
		  drvdata->edprsr,
		  drvdata->edprsr & EDPRSR_PU ? "On" : "Off",
		  drvdata->edprsr & EDPRSR_DLK ? "Lock" : "Unlock");

	if (!debug_access_permitted(drvdata)) {
		dev_emerg(dev, "No permission to access debug registers!\n");
		return;
	}

	if (drvdata->edpcsr == EDPCSR_PROHIBITED) {
		dev_emerg(dev, "CPU is in Debug state or profiling is prohibited!\n");
		return;
	}

	pc = debug_adjust_pc(drvdata);
<<<<<<< HEAD
	dev_emerg(dev, " EDPCSR:  [<%px>] %pS\n", (void *)pc, (void *)pc);
=======
	dev_emerg(dev, " EDPCSR:  %pS\n", (void *)pc);
>>>>>>> e021bb4f

	if (drvdata->edcidsr_present)
		dev_emerg(dev, " EDCIDSR: %08x\n", drvdata->edcidsr);

	if (drvdata->edvidsr_present)
		dev_emerg(dev, " EDVIDSR: %08x (State:%s Mode:%s Width:%dbits VMID:%x)\n",
			  drvdata->edvidsr,
			  drvdata->edvidsr & EDVIDSR_NS ?
			  "Non-secure" : "Secure",
			  drvdata->edvidsr & EDVIDSR_E3 ? "EL3" :
				(drvdata->edvidsr & EDVIDSR_E2 ?
				 "EL2" : "EL1/0"),
			  drvdata->edvidsr & EDVIDSR_HV ? 64 : 32,
			  drvdata->edvidsr & (u32)EDVIDSR_VMID);
}

static void debug_init_arch_data(void *info)
{
	struct debug_drvdata *drvdata = info;
	u32 mode, pcsr_offset;
	u32 eddevid, eddevid1;

	CS_UNLOCK(drvdata->base);

	/* Read device info */
	eddevid  = readl_relaxed(drvdata->base + EDDEVID);
	eddevid1 = readl_relaxed(drvdata->base + EDDEVID1);

	CS_LOCK(drvdata->base);

	/* Parse implementation feature */
	mode = eddevid & EDDEVID_PCSAMPLE_MODE;
	pcsr_offset = eddevid1 & EDDEVID1_PCSR_OFFSET_MASK;

	drvdata->edpcsr_present  = false;
	drvdata->edcidsr_present = false;
	drvdata->edvidsr_present = false;
	drvdata->pc_has_offset   = false;

	switch (mode) {
	case EDDEVID_IMPL_FULL:
		drvdata->edvidsr_present = true;
		/* Fall through */
	case EDDEVID_IMPL_EDPCSR_EDCIDSR:
		drvdata->edcidsr_present = true;
		/* Fall through */
	case EDDEVID_IMPL_EDPCSR:
		/*
		 * In ARM DDI 0487A.k, the EDDEVID1.PCSROffset is used to
		 * define if has the offset for PC sampling value; if read
		 * back EDDEVID1.PCSROffset == 0x2, then this means the debug
		 * module does not sample the instruction set state when
		 * armv8 CPU in AArch32 state.
		 */
		drvdata->edpcsr_present =
			((IS_ENABLED(CONFIG_64BIT) && pcsr_offset != 0) ||
			 (pcsr_offset != EDDEVID1_PCSR_NO_OFFSET_DIS_AARCH32));

		drvdata->pc_has_offset =
			(pcsr_offset == EDDEVID1_PCSR_OFFSET_INS_SET);
		break;
	default:
		break;
	}
}

/*
 * Dump out information on panic.
 */
static int debug_notifier_call(struct notifier_block *self,
			       unsigned long v, void *p)
{
	int cpu;
	struct debug_drvdata *drvdata;

	mutex_lock(&debug_lock);

	/* Bail out if the functionality is disabled */
	if (!debug_enable)
		goto skip_dump;

	pr_emerg("ARM external debug module:\n");

	for_each_possible_cpu(cpu) {
		drvdata = per_cpu(debug_drvdata, cpu);
		if (!drvdata)
			continue;

		dev_emerg(drvdata->dev, "CPU[%d]:\n", drvdata->cpu);

		debug_read_regs(drvdata);
		debug_dump_regs(drvdata);
	}

skip_dump:
	mutex_unlock(&debug_lock);
	return 0;
}

static struct notifier_block debug_notifier = {
	.notifier_call = debug_notifier_call,
};

static int debug_enable_func(void)
{
	struct debug_drvdata *drvdata;
	int cpu, ret = 0;
	cpumask_t mask;

	/*
	 * Use cpumask to track which debug power domains have
	 * been powered on and use it to handle failure case.
	 */
	cpumask_clear(&mask);

	for_each_possible_cpu(cpu) {
		drvdata = per_cpu(debug_drvdata, cpu);
		if (!drvdata)
			continue;

		ret = pm_runtime_get_sync(drvdata->dev);
		if (ret < 0)
			goto err;
		else
			cpumask_set_cpu(cpu, &mask);
	}

	return 0;

err:
	/*
	 * If pm_runtime_get_sync() has failed, need rollback on
	 * all the other CPUs that have been enabled before that.
	 */
	for_each_cpu(cpu, &mask) {
		drvdata = per_cpu(debug_drvdata, cpu);
		pm_runtime_put_noidle(drvdata->dev);
	}

	return ret;
}

static int debug_disable_func(void)
{
	struct debug_drvdata *drvdata;
	int cpu, ret, err = 0;

	/*
	 * Disable debug power domains, records the error and keep
	 * circling through all other CPUs when an error has been
	 * encountered.
	 */
	for_each_possible_cpu(cpu) {
		drvdata = per_cpu(debug_drvdata, cpu);
		if (!drvdata)
			continue;

		ret = pm_runtime_put(drvdata->dev);
		if (ret < 0)
			err = ret;
	}

	return err;
}

static ssize_t debug_func_knob_write(struct file *f,
		const char __user *buf, size_t count, loff_t *ppos)
{
	u8 val;
	int ret;

	ret = kstrtou8_from_user(buf, count, 2, &val);
	if (ret)
		return ret;

	mutex_lock(&debug_lock);

	if (val == debug_enable)
		goto out;

	if (val)
		ret = debug_enable_func();
	else
		ret = debug_disable_func();

	if (ret) {
		pr_err("%s: unable to %s debug function: %d\n",
		       __func__, val ? "enable" : "disable", ret);
		goto err;
	}

	debug_enable = val;
out:
	ret = count;
err:
	mutex_unlock(&debug_lock);
	return ret;
}

static ssize_t debug_func_knob_read(struct file *f,
		char __user *ubuf, size_t count, loff_t *ppos)
{
	ssize_t ret;
	char buf[3];

	mutex_lock(&debug_lock);
	snprintf(buf, sizeof(buf), "%d\n", debug_enable);
	mutex_unlock(&debug_lock);

	ret = simple_read_from_buffer(ubuf, count, ppos, buf, sizeof(buf));
	return ret;
}

static const struct file_operations debug_func_knob_fops = {
	.open	= simple_open,
	.read	= debug_func_knob_read,
	.write	= debug_func_knob_write,
};

static int debug_func_init(void)
{
	struct dentry *file;
	int ret;

	/* Create debugfs node */
	debug_debugfs_dir = debugfs_create_dir("coresight_cpu_debug", NULL);
	if (!debug_debugfs_dir) {
		pr_err("%s: unable to create debugfs directory\n", __func__);
		return -ENOMEM;
	}

	file = debugfs_create_file("enable", 0644, debug_debugfs_dir, NULL,
				   &debug_func_knob_fops);
	if (!file) {
		pr_err("%s: unable to create enable knob file\n", __func__);
		ret = -ENOMEM;
		goto err;
	}

	/* Register function to be called for panic */
	ret = atomic_notifier_chain_register(&panic_notifier_list,
					     &debug_notifier);
	if (ret) {
		pr_err("%s: unable to register notifier: %d\n",
		       __func__, ret);
		goto err;
	}

	return 0;

err:
	debugfs_remove_recursive(debug_debugfs_dir);
	return ret;
}

static void debug_func_exit(void)
{
	atomic_notifier_chain_unregister(&panic_notifier_list,
					 &debug_notifier);
	debugfs_remove_recursive(debug_debugfs_dir);
}

static int debug_probe(struct amba_device *adev, const struct amba_id *id)
{
	void __iomem *base;
	struct device *dev = &adev->dev;
	struct debug_drvdata *drvdata;
	struct resource *res = &adev->res;
	struct device_node *np = adev->dev.of_node;
	int ret;

	drvdata = devm_kzalloc(dev, sizeof(*drvdata), GFP_KERNEL);
	if (!drvdata)
		return -ENOMEM;

	drvdata->cpu = np ? of_coresight_get_cpu(np) : 0;
	if (per_cpu(debug_drvdata, drvdata->cpu)) {
		dev_err(dev, "CPU%d drvdata has already been initialized\n",
			drvdata->cpu);
		return -EBUSY;
	}

	drvdata->dev = &adev->dev;
	amba_set_drvdata(adev, drvdata);

	/* Validity for the resource is already checked by the AMBA core */
	base = devm_ioremap_resource(dev, res);
	if (IS_ERR(base))
		return PTR_ERR(base);

	drvdata->base = base;

	get_online_cpus();
	per_cpu(debug_drvdata, drvdata->cpu) = drvdata;
	ret = smp_call_function_single(drvdata->cpu, debug_init_arch_data,
				       drvdata, 1);
	put_online_cpus();

	if (ret) {
		dev_err(dev, "CPU%d debug arch init failed\n", drvdata->cpu);
		goto err;
	}

	if (!drvdata->edpcsr_present) {
		dev_err(dev, "CPU%d sample-based profiling isn't implemented\n",
			drvdata->cpu);
		ret = -ENXIO;
		goto err;
	}

	if (!debug_count++) {
		ret = debug_func_init();
		if (ret)
			goto err_func_init;
	}

	mutex_lock(&debug_lock);
	/* Turn off debug power domain if debugging is disabled */
	if (!debug_enable)
		pm_runtime_put(dev);
	mutex_unlock(&debug_lock);

	dev_info(dev, "Coresight debug-CPU%d initialized\n", drvdata->cpu);
	return 0;

err_func_init:
	debug_count--;
err:
	per_cpu(debug_drvdata, drvdata->cpu) = NULL;
	return ret;
}

static int debug_remove(struct amba_device *adev)
{
	struct device *dev = &adev->dev;
	struct debug_drvdata *drvdata = amba_get_drvdata(adev);

	per_cpu(debug_drvdata, drvdata->cpu) = NULL;

	mutex_lock(&debug_lock);
	/* Turn off debug power domain before rmmod the module */
	if (debug_enable)
		pm_runtime_put(dev);
	mutex_unlock(&debug_lock);

	if (!--debug_count)
		debug_func_exit();

	return 0;
}

static const struct amba_id debug_ids[] = {
	{       /* Debug for Cortex-A53 */
		.id	= 0x000bbd03,
		.mask	= 0x000fffff,
	},
	{       /* Debug for Cortex-A57 */
		.id	= 0x000bbd07,
		.mask	= 0x000fffff,
	},
	{       /* Debug for Cortex-A72 */
		.id	= 0x000bbd08,
		.mask	= 0x000fffff,
	},
	{ 0, 0 },
};

static struct amba_driver debug_driver = {
	.drv = {
		.name   = "coresight-cpu-debug",
		.suppress_bind_attrs = true,
	},
	.probe		= debug_probe,
	.remove		= debug_remove,
	.id_table	= debug_ids,
};

module_amba_driver(debug_driver);

MODULE_AUTHOR("Leo Yan <leo.yan@linaro.org>");
MODULE_DESCRIPTION("ARM Coresight CPU Debug Driver");
MODULE_LICENSE("GPL");<|MERGE_RESOLUTION|>--- conflicted
+++ resolved
@@ -303,11 +303,7 @@
 	}
 
 	pc = debug_adjust_pc(drvdata);
-<<<<<<< HEAD
-	dev_emerg(dev, " EDPCSR:  [<%px>] %pS\n", (void *)pc, (void *)pc);
-=======
 	dev_emerg(dev, " EDPCSR:  %pS\n", (void *)pc);
->>>>>>> e021bb4f
 
 	if (drvdata->edcidsr_present)
 		dev_emerg(dev, " EDCIDSR: %08x\n", drvdata->edcidsr);
