// SPDX-License-Identifier: GPL-2.0
/*
 * Copyright(C) 2015 Linaro Limited. All rights reserved.
 * Author: Mathieu Poirier <mathieu.poirier@linaro.org>
 */

#include <linux/coresight.h>
#include <linux/coresight-pmu.h>
#include <linux/cpumask.h>
#include <linux/device.h>
#include <linux/list.h>
#include <linux/mm.h>
#include <linux/init.h>
#include <linux/perf_event.h>
#include <linux/percpu-defs.h>
#include <linux/slab.h>
#include <linux/stringhash.h>
#include <linux/types.h>
#include <linux/workqueue.h>

#include "coresight-etm-perf.h"
#include "coresight-priv.h"

static struct pmu etm_pmu;
static bool etm_perf_up;

static DEFINE_PER_CPU(struct perf_output_handle, ctx_handle);
static DEFINE_PER_CPU(struct coresight_device *, csdev_src);

/* ETMv3.5/PTM's ETMCR is 'config' */
PMU_FORMAT_ATTR(cycacc,		"config:" __stringify(ETM_OPT_CYCACC));
PMU_FORMAT_ATTR(contextid,	"config:" __stringify(ETM_OPT_CTXTID));
PMU_FORMAT_ATTR(timestamp,	"config:" __stringify(ETM_OPT_TS));
PMU_FORMAT_ATTR(retstack,	"config:" __stringify(ETM_OPT_RETSTK));
/* Sink ID - same for all ETMs */
PMU_FORMAT_ATTR(sinkid,		"config2:0-31");

static struct attribute *etm_config_formats_attr[] = {
	&format_attr_cycacc.attr,
	&format_attr_contextid.attr,
	&format_attr_timestamp.attr,
	&format_attr_retstack.attr,
	&format_attr_sinkid.attr,
	NULL,
};

static const struct attribute_group etm_pmu_format_group = {
	.name   = "format",
	.attrs  = etm_config_formats_attr,
};

static struct attribute *etm_config_sinks_attr[] = {
	NULL,
};

static const struct attribute_group etm_pmu_sinks_group = {
	.name   = "sinks",
	.attrs  = etm_config_sinks_attr,
};

static const struct attribute_group *etm_pmu_attr_groups[] = {
	&etm_pmu_format_group,
	&etm_pmu_sinks_group,
	NULL,
};

static inline struct list_head **
etm_event_cpu_path_ptr(struct etm_event_data *data, int cpu)
{
	return per_cpu_ptr(data->path, cpu);
}

static inline struct list_head *
etm_event_cpu_path(struct etm_event_data *data, int cpu)
{
	return *etm_event_cpu_path_ptr(data, cpu);
}

static void etm_event_read(struct perf_event *event) {}

static int etm_addr_filters_alloc(struct perf_event *event)
{
	struct etm_filters *filters;
	int node = event->cpu == -1 ? -1 : cpu_to_node(event->cpu);

	filters = kzalloc_node(sizeof(struct etm_filters), GFP_KERNEL, node);
	if (!filters)
		return -ENOMEM;

	if (event->parent)
		memcpy(filters, event->parent->hw.addr_filters,
		       sizeof(*filters));

	event->hw.addr_filters = filters;

	return 0;
}

static void etm_event_destroy(struct perf_event *event)
{
	kfree(event->hw.addr_filters);
	event->hw.addr_filters = NULL;
}

static int etm_event_init(struct perf_event *event)
{
	int ret = 0;

	if (event->attr.type != etm_pmu.type) {
		ret = -ENOENT;
		goto out;
	}

	ret = etm_addr_filters_alloc(event);
	if (ret)
		goto out;

	event->destroy = etm_event_destroy;
out:
	return ret;
}

static void free_sink_buffer(struct etm_event_data *event_data)
{
	int cpu;
	cpumask_t *mask = &event_data->mask;
	struct coresight_device *sink;

	if (WARN_ON(cpumask_empty(mask)))
		return;

	if (!event_data->snk_config)
		return;

	cpu = cpumask_first(mask);
	sink = coresight_get_sink(etm_event_cpu_path(event_data, cpu));
	sink_ops(sink)->free_buffer(event_data->snk_config);
}

static void free_event_data(struct work_struct *work)
{
	int cpu;
	cpumask_t *mask;
	struct etm_event_data *event_data;

	event_data = container_of(work, struct etm_event_data, work);
	mask = &event_data->mask;

	/* Free the sink buffers, if there are any */
	free_sink_buffer(event_data);

	for_each_cpu(cpu, mask) {
		struct list_head **ppath;

		ppath = etm_event_cpu_path_ptr(event_data, cpu);
		if (!(IS_ERR_OR_NULL(*ppath)))
			coresight_release_path(*ppath);
		*ppath = NULL;
	}

	free_percpu(event_data->path);
	kfree(event_data);
}

static void *alloc_event_data(int cpu)
{
	cpumask_t *mask;
	struct etm_event_data *event_data;

	/* First get memory for the session's data */
	event_data = kzalloc(sizeof(struct etm_event_data), GFP_KERNEL);
	if (!event_data)
		return NULL;


	mask = &event_data->mask;
	if (cpu != -1)
		cpumask_set_cpu(cpu, mask);
	else
		cpumask_copy(mask, cpu_present_mask);

	/*
	 * Each CPU has a single path between source and destination.  As such
	 * allocate an array using CPU numbers as indexes.  That way a path
	 * for any CPU can easily be accessed at any given time.  We proceed
	 * the same way for sessions involving a single CPU.  The cost of
	 * unused memory when dealing with single CPU trace scenarios is small
	 * compared to the cost of searching through an optimized array.
	 */
	event_data->path = alloc_percpu(struct list_head *);

	if (!event_data->path) {
		kfree(event_data);
		return NULL;
	}

	return event_data;
}

static void etm_free_aux(void *data)
{
	struct etm_event_data *event_data = data;

	schedule_work(&event_data->work);
}

static void *etm_setup_aux(struct perf_event *event, void **pages,
			   int nr_pages, bool overwrite)
{
<<<<<<< HEAD
=======
	u32 id;
>>>>>>> fa578e9d
	int cpu = event->cpu;
	cpumask_t *mask;
	struct coresight_device *sink;
	struct etm_event_data *event_data = NULL;

	event_data = alloc_event_data(cpu);
	if (!event_data)
		return NULL;
	INIT_WORK(&event_data->work, free_event_data);

	/* First get the selected sink from user space. */
	if (event->attr.config2) {
		id = (u32)event->attr.config2;
		sink = coresight_get_sink_by_id(id);
	} else {
		sink = coresight_get_enabled_sink(true);
	}

	if (!sink)
		goto err;

	mask = &event_data->mask;

	/*
	 * Setup the path for each CPU in a trace session. We try to build
	 * trace path for each CPU in the mask. If we don't find an ETM
	 * for the CPU or fail to build a path, we clear the CPU from the
	 * mask and continue with the rest. If ever we try to trace on those
	 * CPUs, we can handle it and fail the session.
	 */
	for_each_cpu(cpu, mask) {
		struct list_head *path;
		struct coresight_device *csdev;

		csdev = per_cpu(csdev_src, cpu);
		/*
		 * If there is no ETM associated with this CPU clear it from
		 * the mask and continue with the rest. If ever we try to trace
		 * on this CPU, we handle it accordingly.
		 */
		if (!csdev) {
			cpumask_clear_cpu(cpu, mask);
			continue;
		}

		/*
		 * Building a path doesn't enable it, it simply builds a
		 * list of devices from source to sink that can be
		 * referenced later when the path is actually needed.
		 */
		path = coresight_build_path(csdev, sink);
		if (IS_ERR(path)) {
			cpumask_clear_cpu(cpu, mask);
			continue;
		}

		*etm_event_cpu_path_ptr(event_data, cpu) = path;
	}

	/* If we don't have any CPUs ready for tracing, abort */
	cpu = cpumask_first(mask);
	if (cpu >= nr_cpu_ids)
		goto err;

	if (!sink_ops(sink)->alloc_buffer || !sink_ops(sink)->free_buffer)
		goto err;

	/* Allocate the sink buffer for this session */
	event_data->snk_config =
			sink_ops(sink)->alloc_buffer(sink, event, pages,
						     nr_pages, overwrite);
	if (!event_data->snk_config)
		goto err;

out:
	return event_data;

err:
	etm_free_aux(event_data);
	event_data = NULL;
	goto out;
}

static void etm_event_start(struct perf_event *event, int flags)
{
	int cpu = smp_processor_id();
	struct etm_event_data *event_data;
	struct perf_output_handle *handle = this_cpu_ptr(&ctx_handle);
	struct coresight_device *sink, *csdev = per_cpu(csdev_src, cpu);
	struct list_head *path;

	if (!csdev)
		goto fail;

	/*
	 * Deal with the ring buffer API and get a handle on the
	 * session's information.
	 */
	event_data = perf_aux_output_begin(handle, event);
	if (!event_data)
		goto fail;

	path = etm_event_cpu_path(event_data, cpu);
	/* We need a sink, no need to continue without one */
	sink = coresight_get_sink(path);
	if (WARN_ON_ONCE(!sink))
		goto fail_end_stop;

	/* Nothing will happen without a path */
	if (coresight_enable_path(path, CS_MODE_PERF, handle))
		goto fail_end_stop;

	/* Tell the perf core the event is alive */
	event->hw.state = 0;

	/* Finally enable the tracer */
	if (source_ops(csdev)->enable(csdev, event, CS_MODE_PERF))
		goto fail_disable_path;

out:
	return;

fail_disable_path:
	coresight_disable_path(path);
fail_end_stop:
	perf_aux_output_flag(handle, PERF_AUX_FLAG_TRUNCATED);
	perf_aux_output_end(handle, 0);
fail:
	event->hw.state = PERF_HES_STOPPED;
	goto out;
}

static void etm_event_stop(struct perf_event *event, int mode)
{
	int cpu = smp_processor_id();
	unsigned long size;
	struct coresight_device *sink, *csdev = per_cpu(csdev_src, cpu);
	struct perf_output_handle *handle = this_cpu_ptr(&ctx_handle);
	struct etm_event_data *event_data = perf_get_aux(handle);
	struct list_head *path;

	if (event->hw.state == PERF_HES_STOPPED)
		return;

	if (!csdev)
		return;

	path = etm_event_cpu_path(event_data, cpu);
	if (!path)
		return;

	sink = coresight_get_sink(path);
	if (!sink)
		return;

	/* stop tracer */
	source_ops(csdev)->disable(csdev, event);

	/* tell the core */
	event->hw.state = PERF_HES_STOPPED;

	if (mode & PERF_EF_UPDATE) {
		if (WARN_ON_ONCE(handle->event != event))
			return;

		/* update trace information */
		if (!sink_ops(sink)->update_buffer)
			return;

		size = sink_ops(sink)->update_buffer(sink, handle,
					      event_data->snk_config);
		perf_aux_output_end(handle, size);
	}

	/* Disabling the path make its elements available to other sessions */
	coresight_disable_path(path);
}

static int etm_event_add(struct perf_event *event, int mode)
{
	int ret = 0;
	struct hw_perf_event *hwc = &event->hw;

	if (mode & PERF_EF_START) {
		etm_event_start(event, 0);
		if (hwc->state & PERF_HES_STOPPED)
			ret = -EINVAL;
	} else {
		hwc->state = PERF_HES_STOPPED;
	}

	return ret;
}

static void etm_event_del(struct perf_event *event, int mode)
{
	etm_event_stop(event, PERF_EF_UPDATE);
}

static int etm_addr_filters_validate(struct list_head *filters)
{
	bool range = false, address = false;
	int index = 0;
	struct perf_addr_filter *filter;

	list_for_each_entry(filter, filters, entry) {
		/*
		 * No need to go further if there's no more
		 * room for filters.
		 */
		if (++index > ETM_ADDR_CMP_MAX)
			return -EOPNOTSUPP;

		/* filter::size==0 means single address trigger */
		if (filter->size) {
			/*
			 * The existing code relies on START/STOP filters
			 * being address filters.
			 */
			if (filter->action == PERF_ADDR_FILTER_ACTION_START ||
			    filter->action == PERF_ADDR_FILTER_ACTION_STOP)
				return -EOPNOTSUPP;

			range = true;
		} else
			address = true;

		/*
		 * At this time we don't allow range and start/stop filtering
		 * to cohabitate, they have to be mutually exclusive.
		 */
		if (range && address)
			return -EOPNOTSUPP;
	}

	return 0;
}

static void etm_addr_filters_sync(struct perf_event *event)
{
	struct perf_addr_filters_head *head = perf_event_addr_filters(event);
	unsigned long start, stop;
	struct perf_addr_filter_range *fr = event->addr_filter_ranges;
	struct etm_filters *filters = event->hw.addr_filters;
	struct etm_filter *etm_filter;
	struct perf_addr_filter *filter;
	int i = 0;

	list_for_each_entry(filter, &head->list, entry) {
		start = fr[i].start;
		stop = start + fr[i].size;
		etm_filter = &filters->etm_filter[i];

		switch (filter->action) {
		case PERF_ADDR_FILTER_ACTION_FILTER:
			etm_filter->start_addr = start;
			etm_filter->stop_addr = stop;
			etm_filter->type = ETM_ADDR_TYPE_RANGE;
			break;
		case PERF_ADDR_FILTER_ACTION_START:
			etm_filter->start_addr = start;
			etm_filter->type = ETM_ADDR_TYPE_START;
			break;
		case PERF_ADDR_FILTER_ACTION_STOP:
			etm_filter->stop_addr = stop;
			etm_filter->type = ETM_ADDR_TYPE_STOP;
			break;
		}
		i++;
	}

	filters->nr_filters = i;
}

int etm_perf_symlink(struct coresight_device *csdev, bool link)
{
	char entry[sizeof("cpu9999999")];
	int ret = 0, cpu = source_ops(csdev)->cpu_id(csdev);
	struct device *pmu_dev = etm_pmu.dev;
	struct device *cs_dev = &csdev->dev;

	sprintf(entry, "cpu%d", cpu);

	if (!etm_perf_up)
		return -EPROBE_DEFER;

	if (link) {
		ret = sysfs_create_link(&pmu_dev->kobj, &cs_dev->kobj, entry);
		if (ret)
			return ret;
		per_cpu(csdev_src, cpu) = csdev;
	} else {
		sysfs_remove_link(&pmu_dev->kobj, entry);
		per_cpu(csdev_src, cpu) = NULL;
	}

	return 0;
}

static ssize_t etm_perf_sink_name_show(struct device *dev,
				       struct device_attribute *dattr,
				       char *buf)
{
	struct dev_ext_attribute *ea;

	ea = container_of(dattr, struct dev_ext_attribute, attr);
	return scnprintf(buf, PAGE_SIZE, "0x%lx\n", (unsigned long)(ea->var));
}

int etm_perf_add_symlink_sink(struct coresight_device *csdev)
{
	int ret;
	unsigned long hash;
	const char *name;
	struct device *pmu_dev = etm_pmu.dev;
	struct device *dev = &csdev->dev;
	struct dev_ext_attribute *ea;

	if (csdev->type != CORESIGHT_DEV_TYPE_SINK &&
	    csdev->type != CORESIGHT_DEV_TYPE_LINKSINK)
		return -EINVAL;

	if (csdev->ea != NULL)
		return -EINVAL;

	if (!etm_perf_up)
		return -EPROBE_DEFER;

	ea = devm_kzalloc(dev, sizeof(*ea), GFP_KERNEL);
	if (!ea)
		return -ENOMEM;

	name = dev_name(dev);
	/* See function coresight_get_sink_by_id() to know where this is used */
	hash = hashlen_hash(hashlen_string(NULL, name));

	sysfs_attr_init(&ea->attr.attr);
	ea->attr.attr.name = devm_kstrdup(dev, name, GFP_KERNEL);
	if (!ea->attr.attr.name)
		return -ENOMEM;

	ea->attr.attr.mode = 0444;
	ea->attr.show = etm_perf_sink_name_show;
	ea->var = (unsigned long *)hash;

	ret = sysfs_add_file_to_group(&pmu_dev->kobj,
				      &ea->attr.attr, "sinks");

	if (!ret)
		csdev->ea = ea;

	return ret;
}

void etm_perf_del_symlink_sink(struct coresight_device *csdev)
{
	struct device *pmu_dev = etm_pmu.dev;
	struct dev_ext_attribute *ea = csdev->ea;

	if (csdev->type != CORESIGHT_DEV_TYPE_SINK &&
	    csdev->type != CORESIGHT_DEV_TYPE_LINKSINK)
		return;

	if (!ea)
		return;

	sysfs_remove_file_from_group(&pmu_dev->kobj,
				     &ea->attr.attr, "sinks");
	csdev->ea = NULL;
}

static int __init etm_perf_init(void)
{
	int ret;

	etm_pmu.capabilities		= (PERF_PMU_CAP_EXCLUSIVE |
					   PERF_PMU_CAP_ITRACE);

	etm_pmu.attr_groups		= etm_pmu_attr_groups;
	etm_pmu.task_ctx_nr		= perf_sw_context;
	etm_pmu.read			= etm_event_read;
	etm_pmu.event_init		= etm_event_init;
	etm_pmu.setup_aux		= etm_setup_aux;
	etm_pmu.free_aux		= etm_free_aux;
	etm_pmu.start			= etm_event_start;
	etm_pmu.stop			= etm_event_stop;
	etm_pmu.add			= etm_event_add;
	etm_pmu.del			= etm_event_del;
	etm_pmu.addr_filters_sync	= etm_addr_filters_sync;
	etm_pmu.addr_filters_validate	= etm_addr_filters_validate;
	etm_pmu.nr_addr_filters		= ETM_ADDR_CMP_MAX;

	ret = perf_pmu_register(&etm_pmu, CORESIGHT_ETM_PMU_NAME, -1);
	if (ret == 0)
		etm_perf_up = true;

	return ret;
}
device_initcall(etm_perf_init);<|MERGE_RESOLUTION|>--- conflicted
+++ resolved
@@ -207,10 +207,7 @@
 static void *etm_setup_aux(struct perf_event *event, void **pages,
 			   int nr_pages, bool overwrite)
 {
-<<<<<<< HEAD
-=======
 	u32 id;
->>>>>>> fa578e9d
 	int cpu = event->cpu;
 	cpumask_t *mask;
 	struct coresight_device *sink;
