// SPDX-License-Identifier: GPL-2.0
/*
 * System Trace Module (STM) infrastructure
 * Copyright (c) 2014, Intel Corporation.
 *
 * STM class implements generic infrastructure for  System Trace Module devices
 * as defined in MIPI STPv2 specification.
 */

#include <linux/pm_runtime.h>
#include <linux/uaccess.h>
#include <linux/kernel.h>
#include <linux/module.h>
#include <linux/device.h>
#include <linux/compat.h>
#include <linux/kdev_t.h>
#include <linux/srcu.h>
#include <linux/slab.h>
#include <linux/stm.h>
#include <linux/fs.h>
#include <linux/mm.h>
#include <linux/vmalloc.h>
#include "stm.h"

#include <uapi/linux/stm.h>

static unsigned int stm_core_up;

/*
 * The SRCU here makes sure that STM device doesn't disappear from under a
 * stm_source_write() caller, which may want to have as little overhead as
 * possible.
 */
static struct srcu_struct stm_source_srcu;

static ssize_t masters_show(struct device *dev,
			    struct device_attribute *attr,
			    char *buf)
{
	struct stm_device *stm = to_stm_device(dev);
	int ret;

	ret = sprintf(buf, "%u %u\n", stm->data->sw_start, stm->data->sw_end);

	return ret;
}

static DEVICE_ATTR_RO(masters);

static ssize_t channels_show(struct device *dev,
			     struct device_attribute *attr,
			     char *buf)
{
	struct stm_device *stm = to_stm_device(dev);
	int ret;

	ret = sprintf(buf, "%u\n", stm->data->sw_nchannels);

	return ret;
}

static DEVICE_ATTR_RO(channels);

static ssize_t hw_override_show(struct device *dev,
				struct device_attribute *attr,
				char *buf)
{
	struct stm_device *stm = to_stm_device(dev);
	int ret;

	ret = sprintf(buf, "%u\n", stm->data->hw_override);

	return ret;
}

static DEVICE_ATTR_RO(hw_override);

static struct attribute *stm_attrs[] = {
	&dev_attr_masters.attr,
	&dev_attr_channels.attr,
	&dev_attr_hw_override.attr,
	NULL,
};

ATTRIBUTE_GROUPS(stm);

static struct class stm_class = {
	.name		= "stm",
	.dev_groups	= stm_groups,
};

/**
 * stm_find_device() - find stm device by name
 * @buf:	character buffer containing the name
 *
 * This is called when either policy gets assigned to an stm device or an
 * stm_source device gets linked to an stm device.
 *
 * This grabs device's reference (get_device()) and module reference, both
 * of which the calling path needs to make sure to drop with stm_put_device().
 *
 * Return:	stm device pointer or null if lookup failed.
 */
struct stm_device *stm_find_device(const char *buf)
{
	struct stm_device *stm;
	struct device *dev;

	if (!stm_core_up)
		return NULL;

	dev = class_find_device_by_name(&stm_class, buf);
	if (!dev)
		return NULL;

	stm = to_stm_device(dev);
	if (!try_module_get(stm->owner)) {
		/* matches class_find_device() above */
		put_device(dev);
		return NULL;
	}

	return stm;
}

/**
 * stm_put_device() - drop references on the stm device
 * @stm:	stm device, previously acquired by stm_find_device()
 *
 * This drops the module reference and device reference taken by
 * stm_find_device() or stm_char_open().
 */
void stm_put_device(struct stm_device *stm)
{
	module_put(stm->owner);
	put_device(&stm->dev);
}

/*
 * Internally we only care about software-writable masters here, that is the
 * ones in the range [stm_data->sw_start..stm_data..sw_end], however we need
 * original master numbers to be visible externally, since they are the ones
 * that will appear in the STP stream. Thus, the internal bookkeeping uses
 * $master - stm_data->sw_start to reference master descriptors and such.
 */

#define __stm_master(_s, _m)				\
	((_s)->masters[(_m) - (_s)->data->sw_start])

static inline struct stp_master *
stm_master(struct stm_device *stm, unsigned int idx)
{
	if (idx < stm->data->sw_start || idx > stm->data->sw_end)
		return NULL;

	return __stm_master(stm, idx);
}

static int stp_master_alloc(struct stm_device *stm, unsigned int idx)
{
	struct stp_master *master;

	master = kzalloc(struct_size(master, chan_map,
				     BITS_TO_LONGS(stm->data->sw_nchannels)),
			 GFP_ATOMIC);
	if (!master)
		return -ENOMEM;

	master->nr_free = stm->data->sw_nchannels;
	__stm_master(stm, idx) = master;

	return 0;
}

static void stp_master_free(struct stm_device *stm, unsigned int idx)
{
	struct stp_master *master = stm_master(stm, idx);

	if (!master)
		return;

	__stm_master(stm, idx) = NULL;
	kfree(master);
}

static void stm_output_claim(struct stm_device *stm, struct stm_output *output)
{
	struct stp_master *master = stm_master(stm, output->master);

	lockdep_assert_held(&stm->mc_lock);
	lockdep_assert_held(&output->lock);

	if (WARN_ON_ONCE(master->nr_free < output->nr_chans))
		return;

	bitmap_allocate_region(&master->chan_map[0], output->channel,
			       ilog2(output->nr_chans));

	master->nr_free -= output->nr_chans;
}

static void
stm_output_disclaim(struct stm_device *stm, struct stm_output *output)
{
	struct stp_master *master = stm_master(stm, output->master);

	lockdep_assert_held(&stm->mc_lock);
	lockdep_assert_held(&output->lock);

	bitmap_release_region(&master->chan_map[0], output->channel,
			      ilog2(output->nr_chans));

	master->nr_free += output->nr_chans;
	output->nr_chans = 0;
}

/*
 * This is like bitmap_find_free_region(), except it can ignore @start bits
 * at the beginning.
 */
static int find_free_channels(unsigned long *bitmap, unsigned int start,
			      unsigned int end, unsigned int width)
{
	unsigned int pos;
	int i;

	for (pos = start; pos < end + 1; pos = ALIGN(pos, width)) {
		pos = find_next_zero_bit(bitmap, end + 1, pos);
		if (pos + width > end + 1)
			break;

		if (pos & (width - 1))
			continue;

		for (i = 1; i < width && !test_bit(pos + i, bitmap); i++)
			;
		if (i == width)
			return pos;

		/* step over [pos..pos+i) to continue search */
		pos += i;
	}

	return -1;
}

static int
stm_find_master_chan(struct stm_device *stm, unsigned int width,
		     unsigned int *mstart, unsigned int mend,
		     unsigned int *cstart, unsigned int cend)
{
	struct stp_master *master;
	unsigned int midx;
	int pos, err;

	for (midx = *mstart; midx <= mend; midx++) {
		if (!stm_master(stm, midx)) {
			err = stp_master_alloc(stm, midx);
			if (err)
				return err;
		}

		master = stm_master(stm, midx);

		if (!master->nr_free)
			continue;

		pos = find_free_channels(master->chan_map, *cstart, cend,
					 width);
		if (pos < 0)
			continue;

		*mstart = midx;
		*cstart = pos;
		return 0;
	}

	return -ENOSPC;
}

static int stm_output_assign(struct stm_device *stm, unsigned int width,
			     struct stp_policy_node *policy_node,
			     struct stm_output *output)
{
	unsigned int midx, cidx, mend, cend;
	int ret = -EINVAL;

	if (width > stm->data->sw_nchannels)
		return -EINVAL;

	/* We no longer accept policy_node==NULL here */
	if (WARN_ON_ONCE(!policy_node))
		return -EINVAL;

	/*
	 * Also, the caller holds reference to policy_node, so it won't
	 * disappear on us.
	 */
	stp_policy_node_get_ranges(policy_node, &midx, &mend, &cidx, &cend);

	spin_lock(&stm->mc_lock);
	spin_lock(&output->lock);
	/* output is already assigned -- shouldn't happen */
	if (WARN_ON_ONCE(output->nr_chans))
		goto unlock;

	ret = stm_find_master_chan(stm, width, &midx, mend, &cidx, cend);
	if (ret < 0)
		goto unlock;

	output->master = midx;
	output->channel = cidx;
	output->nr_chans = width;
	if (stm->pdrv->output_open) {
		void *priv = stp_policy_node_priv(policy_node);

		if (WARN_ON_ONCE(!priv))
			goto unlock;

		/* configfs subsys mutex is held by the caller */
		ret = stm->pdrv->output_open(priv, output);
		if (ret)
			goto unlock;
	}

	stm_output_claim(stm, output);
	dev_dbg(&stm->dev, "assigned %u:%u (+%u)\n", midx, cidx, width);

	ret = 0;
unlock:
	if (ret)
		output->nr_chans = 0;

	spin_unlock(&output->lock);
	spin_unlock(&stm->mc_lock);

	return ret;
}

static void stm_output_free(struct stm_device *stm, struct stm_output *output)
{
	spin_lock(&stm->mc_lock);
	spin_lock(&output->lock);
	if (output->nr_chans)
		stm_output_disclaim(stm, output);
	if (stm->pdrv && stm->pdrv->output_close)
		stm->pdrv->output_close(output);
	spin_unlock(&output->lock);
	spin_unlock(&stm->mc_lock);
}

static void stm_output_init(struct stm_output *output)
{
	spin_lock_init(&output->lock);
}

static int major_match(struct device *dev, const void *data)
{
	unsigned int major = *(unsigned int *)data;

	return MAJOR(dev->devt) == major;
}

/*
 * Framing protocol management
 * Modules can implement STM protocol drivers and (un-)register them
 * with the STM class framework.
 */
static struct list_head stm_pdrv_head;
static struct mutex stm_pdrv_mutex;

struct stm_pdrv_entry {
	struct list_head			entry;
	const struct stm_protocol_driver	*pdrv;
	const struct config_item_type		*node_type;
};

static const struct stm_pdrv_entry *
__stm_lookup_protocol(const char *name)
{
	struct stm_pdrv_entry *pe;

	/*
	 * If no name is given (NULL or ""), fall back to "p_basic".
	 */
	if (!name || !*name)
		name = "p_basic";

	list_for_each_entry(pe, &stm_pdrv_head, entry) {
		if (!strcmp(name, pe->pdrv->name))
			return pe;
	}

	return NULL;
}

int stm_register_protocol(const struct stm_protocol_driver *pdrv)
{
	struct stm_pdrv_entry *pe = NULL;
	int ret = -ENOMEM;

	mutex_lock(&stm_pdrv_mutex);

	if (__stm_lookup_protocol(pdrv->name)) {
		ret = -EEXIST;
		goto unlock;
	}

	pe = kzalloc(sizeof(*pe), GFP_KERNEL);
	if (!pe)
		goto unlock;

	if (pdrv->policy_attr) {
		pe->node_type = get_policy_node_type(pdrv->policy_attr);
		if (!pe->node_type)
			goto unlock;
	}

	list_add_tail(&pe->entry, &stm_pdrv_head);
	pe->pdrv = pdrv;

	ret = 0;
unlock:
	mutex_unlock(&stm_pdrv_mutex);

	if (ret)
		kfree(pe);

	return ret;
}
EXPORT_SYMBOL_GPL(stm_register_protocol);

void stm_unregister_protocol(const struct stm_protocol_driver *pdrv)
{
	struct stm_pdrv_entry *pe, *iter;

	mutex_lock(&stm_pdrv_mutex);

	list_for_each_entry_safe(pe, iter, &stm_pdrv_head, entry) {
		if (pe->pdrv == pdrv) {
			list_del(&pe->entry);

			if (pe->node_type) {
				kfree(pe->node_type->ct_attrs);
				kfree(pe->node_type);
			}
			kfree(pe);
			break;
		}
	}

	mutex_unlock(&stm_pdrv_mutex);
}
EXPORT_SYMBOL_GPL(stm_unregister_protocol);

static bool stm_get_protocol(const struct stm_protocol_driver *pdrv)
{
	return try_module_get(pdrv->owner);
}

void stm_put_protocol(const struct stm_protocol_driver *pdrv)
{
	module_put(pdrv->owner);
}

int stm_lookup_protocol(const char *name,
			const struct stm_protocol_driver **pdrv,
			const struct config_item_type **node_type)
{
	const struct stm_pdrv_entry *pe;

	mutex_lock(&stm_pdrv_mutex);

	pe = __stm_lookup_protocol(name);
	if (pe && pe->pdrv && stm_get_protocol(pe->pdrv)) {
		*pdrv = pe->pdrv;
		*node_type = pe->node_type;
	}

	mutex_unlock(&stm_pdrv_mutex);

	return pe ? 0 : -ENOENT;
}

static int stm_char_open(struct inode *inode, struct file *file)
{
	struct stm_file *stmf;
	struct device *dev;
	unsigned int major = imajor(inode);
	int err = -ENOMEM;

	dev = class_find_device(&stm_class, NULL, &major, major_match);
	if (!dev)
		return -ENODEV;

	stmf = kzalloc(sizeof(*stmf), GFP_KERNEL);
	if (!stmf)
		goto err_put_device;

	err = -ENODEV;
	stm_output_init(&stmf->output);
	stmf->stm = to_stm_device(dev);

	if (!try_module_get(stmf->stm->owner))
		goto err_free;

	file->private_data = stmf;

	return nonseekable_open(inode, file);

err_free:
	kfree(stmf);
err_put_device:
	/* matches class_find_device() above */
	put_device(dev);

	return err;
}

static int stm_char_release(struct inode *inode, struct file *file)
{
	struct stm_file *stmf = file->private_data;
	struct stm_device *stm = stmf->stm;

	if (stm->data->unlink)
		stm->data->unlink(stm->data, stmf->output.master,
				  stmf->output.channel);

	stm_output_free(stm, &stmf->output);

	/*
	 * matches the stm_char_open()'s
	 * class_find_device() + try_module_get()
	 */
	stm_put_device(stm);
	kfree(stmf);

	return 0;
}

static int
stm_assign_first_policy(struct stm_device *stm, struct stm_output *output,
			char **ids, unsigned int width)
{
	struct stp_policy_node *pn;
	int err, n;

	/*
	 * On success, stp_policy_node_lookup() will return holding the
	 * configfs subsystem mutex, which is then released in
	 * stp_policy_node_put(). This allows the pdrv->output_open() in
	 * stm_output_assign() to serialize against the attribute accessors.
	 */
	for (n = 0, pn = NULL; ids[n] && !pn; n++)
		pn = stp_policy_node_lookup(stm, ids[n]);

	if (!pn)
		return -EINVAL;

	err = stm_output_assign(stm, width, pn, output);

	stp_policy_node_put(pn);

	return err;
}

/**
 * stm_data_write() - send the given payload as data packets
 * @data:	stm driver's data
 * @m:		STP master
 * @c:		STP channel
 * @ts_first:	timestamp the first packet
 * @buf:	data payload buffer
 * @count:	data payload size
 */
ssize_t notrace stm_data_write(struct stm_data *data, unsigned int m,
			       unsigned int c, bool ts_first, const void *buf,
			       size_t count)
{
	unsigned int flags = ts_first ? STP_PACKET_TIMESTAMPED : 0;
	ssize_t sz;
	size_t pos;

	for (pos = 0, sz = 0; pos < count; pos += sz) {
		sz = min_t(unsigned int, count - pos, 8);
		sz = data->packet(data, m, c, STP_PACKET_DATA, flags, sz,
				  &((u8 *)buf)[pos]);
		if (sz <= 0)
			break;

		if (ts_first) {
			flags = 0;
			ts_first = false;
		}
	}

	return sz < 0 ? sz : pos;
}
EXPORT_SYMBOL_GPL(stm_data_write);

static ssize_t notrace
stm_write(struct stm_device *stm, struct stm_output *output,
	  unsigned int chan, const char *buf, size_t count)
{
	int err;

	/* stm->pdrv is serialized against policy_mutex */
	if (!stm->pdrv)
		return -ENODEV;

	err = stm->pdrv->write(stm->data, output, chan, buf, count);
	if (err < 0)
		return err;

	return err;
}

static ssize_t stm_char_write(struct file *file, const char __user *buf,
			      size_t count, loff_t *ppos)
{
	struct stm_file *stmf = file->private_data;
	struct stm_device *stm = stmf->stm;
	char *kbuf;
	int err;

	if (count + 1 > PAGE_SIZE)
		count = PAGE_SIZE - 1;

	/*
	 * If no m/c have been assigned to this writer up to this
	 * point, try to use the task name and "default" policy entries.
	 */
	if (!stmf->output.nr_chans) {
		char comm[sizeof(current->comm)];
		char *ids[] = { comm, "default", NULL };

		get_task_comm(comm, current);

		err = stm_assign_first_policy(stmf->stm, &stmf->output, ids, 1);
		/*
		 * EBUSY means that somebody else just assigned this
		 * output, which is just fine for write()
		 */
		if (err)
			return err;
	}

	kbuf = kmalloc(count + 1, GFP_KERNEL);
	if (!kbuf)
		return -ENOMEM;

	err = copy_from_user(kbuf, buf, count);
	if (err) {
		kfree(kbuf);
		return -EFAULT;
	}

	pm_runtime_get_sync(&stm->dev);

	count = stm_write(stm, &stmf->output, 0, kbuf, count);

	pm_runtime_mark_last_busy(&stm->dev);
	pm_runtime_put_autosuspend(&stm->dev);
	kfree(kbuf);

	return count;
}

static void stm_mmap_open(struct vm_area_struct *vma)
{
	struct stm_file *stmf = vma->vm_file->private_data;
	struct stm_device *stm = stmf->stm;

	pm_runtime_get(&stm->dev);
}

static void stm_mmap_close(struct vm_area_struct *vma)
{
	struct stm_file *stmf = vma->vm_file->private_data;
	struct stm_device *stm = stmf->stm;

	pm_runtime_mark_last_busy(&stm->dev);
	pm_runtime_put_autosuspend(&stm->dev);
}

static const struct vm_operations_struct stm_mmap_vmops = {
	.open	= stm_mmap_open,
	.close	= stm_mmap_close,
};

static int stm_char_mmap(struct file *file, struct vm_area_struct *vma)
{
	struct stm_file *stmf = file->private_data;
	struct stm_device *stm = stmf->stm;
	unsigned long size, phys;

	if (!stm->data->mmio_addr)
		return -EOPNOTSUPP;

	if (vma->vm_pgoff)
		return -EINVAL;

	size = vma->vm_end - vma->vm_start;

	if (stmf->output.nr_chans * stm->data->sw_mmiosz != size)
		return -EINVAL;

	phys = stm->data->mmio_addr(stm->data, stmf->output.master,
				    stmf->output.channel,
				    stmf->output.nr_chans);

	if (!phys)
		return -EINVAL;

	pm_runtime_get_sync(&stm->dev);

	vma->vm_page_prot = pgprot_noncached(vma->vm_page_prot);
	vma->vm_flags |= VM_IO | VM_DONTEXPAND | VM_DONTDUMP;
	vma->vm_ops = &stm_mmap_vmops;
	vm_iomap_memory(vma, phys, size);

	return 0;
}

static int stm_char_policy_set_ioctl(struct stm_file *stmf, void __user *arg)
{
	struct stm_device *stm = stmf->stm;
	struct stp_policy_id *id;
<<<<<<< HEAD
=======
	char *ids[] = { NULL, NULL };
>>>>>>> fa578e9d
	int ret = -EINVAL, wlimit = 1;
	u32 size;

	if (stmf->output.nr_chans)
		return -EBUSY;

	if (copy_from_user(&size, arg, sizeof(size)))
		return -EFAULT;

	if (size < sizeof(*id) || size >= PATH_MAX + sizeof(*id))
		return -EINVAL;

	/*
	 * size + 1 to make sure the .id string at the bottom is terminated,
	 * which is also why memdup_user() is not useful here
	 */
	id = kzalloc(size + 1, GFP_KERNEL);
	if (!id)
		return -ENOMEM;

	if (copy_from_user(id, arg, size)) {
		ret = -EFAULT;
		goto err_free;
	}

	if (id->__reserved_0 || id->__reserved_1)
		goto err_free;

	if (stm->data->sw_mmiosz)
		wlimit = PAGE_SIZE / stm->data->sw_mmiosz;

	if (id->width < 1 || id->width > wlimit)
		goto err_free;

	ids[0] = id->id;
	ret = stm_assign_first_policy(stmf->stm, &stmf->output, ids,
				      id->width);
	if (ret)
		goto err_free;

	if (stm->data->link)
		ret = stm->data->link(stm->data, stmf->output.master,
				      stmf->output.channel);

	if (ret)
		stm_output_free(stmf->stm, &stmf->output);

err_free:
	kfree(id);

	return ret;
}

static int stm_char_policy_get_ioctl(struct stm_file *stmf, void __user *arg)
{
	struct stp_policy_id id = {
		.size		= sizeof(id),
		.master		= stmf->output.master,
		.channel	= stmf->output.channel,
		.width		= stmf->output.nr_chans,
		.__reserved_0	= 0,
		.__reserved_1	= 0,
	};

	return copy_to_user(arg, &id, id.size) ? -EFAULT : 0;
}

static long
stm_char_ioctl(struct file *file, unsigned int cmd, unsigned long arg)
{
	struct stm_file *stmf = file->private_data;
	struct stm_data *stm_data = stmf->stm->data;
	int err = -ENOTTY;
	u64 options;

	switch (cmd) {
	case STP_POLICY_ID_SET:
		err = stm_char_policy_set_ioctl(stmf, (void __user *)arg);
		if (err)
			return err;

		return stm_char_policy_get_ioctl(stmf, (void __user *)arg);

	case STP_POLICY_ID_GET:
		return stm_char_policy_get_ioctl(stmf, (void __user *)arg);

	case STP_SET_OPTIONS:
		if (copy_from_user(&options, (u64 __user *)arg, sizeof(u64)))
			return -EFAULT;

		if (stm_data->set_options)
			err = stm_data->set_options(stm_data,
						    stmf->output.master,
						    stmf->output.channel,
						    stmf->output.nr_chans,
						    options);

		break;
	default:
		break;
	}

	return err;
}

#ifdef CONFIG_COMPAT
static long
stm_char_compat_ioctl(struct file *file, unsigned int cmd, unsigned long arg)
{
	return stm_char_ioctl(file, cmd, (unsigned long)compat_ptr(arg));
}
#else
#define stm_char_compat_ioctl	NULL
#endif

static const struct file_operations stm_fops = {
	.open		= stm_char_open,
	.release	= stm_char_release,
	.write		= stm_char_write,
	.mmap		= stm_char_mmap,
	.unlocked_ioctl	= stm_char_ioctl,
	.compat_ioctl	= stm_char_compat_ioctl,
	.llseek		= no_llseek,
};

static void stm_device_release(struct device *dev)
{
	struct stm_device *stm = to_stm_device(dev);

	vfree(stm);
}

int stm_register_device(struct device *parent, struct stm_data *stm_data,
			struct module *owner)
{
	struct stm_device *stm;
	unsigned int nmasters;
	int err = -ENOMEM;

	if (!stm_core_up)
		return -EPROBE_DEFER;

	if (!stm_data->packet || !stm_data->sw_nchannels)
		return -EINVAL;

	nmasters = stm_data->sw_end - stm_data->sw_start + 1;
	stm = vzalloc(sizeof(*stm) + nmasters * sizeof(void *));
	if (!stm)
		return -ENOMEM;

	stm->major = register_chrdev(0, stm_data->name, &stm_fops);
	if (stm->major < 0)
		goto err_free;

	device_initialize(&stm->dev);
	stm->dev.devt = MKDEV(stm->major, 0);
	stm->dev.class = &stm_class;
	stm->dev.parent = parent;
	stm->dev.release = stm_device_release;

	mutex_init(&stm->link_mutex);
	spin_lock_init(&stm->link_lock);
	INIT_LIST_HEAD(&stm->link_list);

	/* initialize the object before it is accessible via sysfs */
	spin_lock_init(&stm->mc_lock);
	mutex_init(&stm->policy_mutex);
	stm->sw_nmasters = nmasters;
	stm->owner = owner;
	stm->data = stm_data;
	stm_data->stm = stm;

	err = kobject_set_name(&stm->dev.kobj, "%s", stm_data->name);
	if (err)
		goto err_device;

	err = device_add(&stm->dev);
	if (err)
		goto err_device;

	/*
	 * Use delayed autosuspend to avoid bouncing back and forth
	 * on recurring character device writes, with the initial
	 * delay time of 2 seconds.
	 */
	pm_runtime_no_callbacks(&stm->dev);
	pm_runtime_use_autosuspend(&stm->dev);
	pm_runtime_set_autosuspend_delay(&stm->dev, 2000);
	pm_runtime_set_suspended(&stm->dev);
	pm_runtime_enable(&stm->dev);

	return 0;

err_device:
	unregister_chrdev(stm->major, stm_data->name);

	/* matches device_initialize() above */
	put_device(&stm->dev);
err_free:
	vfree(stm);

	return err;
}
EXPORT_SYMBOL_GPL(stm_register_device);

static int __stm_source_link_drop(struct stm_source_device *src,
				  struct stm_device *stm);

void stm_unregister_device(struct stm_data *stm_data)
{
	struct stm_device *stm = stm_data->stm;
	struct stm_source_device *src, *iter;
	int i, ret;

	pm_runtime_dont_use_autosuspend(&stm->dev);
	pm_runtime_disable(&stm->dev);

	mutex_lock(&stm->link_mutex);
	list_for_each_entry_safe(src, iter, &stm->link_list, link_entry) {
		ret = __stm_source_link_drop(src, stm);
		/*
		 * src <-> stm link must not change under the same
		 * stm::link_mutex, so complain loudly if it has;
		 * also in this situation ret!=0 means this src is
		 * not connected to this stm and it should be otherwise
		 * safe to proceed with the tear-down of stm.
		 */
		WARN_ON_ONCE(ret);
	}
	mutex_unlock(&stm->link_mutex);

	synchronize_srcu(&stm_source_srcu);

	unregister_chrdev(stm->major, stm_data->name);

	mutex_lock(&stm->policy_mutex);
	if (stm->policy)
		stp_policy_unbind(stm->policy);
	mutex_unlock(&stm->policy_mutex);

	for (i = stm->data->sw_start; i <= stm->data->sw_end; i++)
		stp_master_free(stm, i);

	device_unregister(&stm->dev);
	stm_data->stm = NULL;
}
EXPORT_SYMBOL_GPL(stm_unregister_device);

/*
 * stm::link_list access serialization uses a spinlock and a mutex; holding
 * either of them guarantees that the list is stable; modification requires
 * holding both of them.
 *
 * Lock ordering is as follows:
 *   stm::link_mutex
 *     stm::link_lock
 *       src::link_lock
 */

/**
 * stm_source_link_add() - connect an stm_source device to an stm device
 * @src:	stm_source device
 * @stm:	stm device
 *
 * This function establishes a link from stm_source to an stm device so that
 * the former can send out trace data to the latter.
 *
 * Return:	0 on success, -errno otherwise.
 */
static int stm_source_link_add(struct stm_source_device *src,
			       struct stm_device *stm)
{
	char *ids[] = { NULL, "default", NULL };
	int err = -ENOMEM;

	mutex_lock(&stm->link_mutex);
	spin_lock(&stm->link_lock);
	spin_lock(&src->link_lock);

	/* src->link is dereferenced under stm_source_srcu but not the list */
	rcu_assign_pointer(src->link, stm);
	list_add_tail(&src->link_entry, &stm->link_list);

	spin_unlock(&src->link_lock);
	spin_unlock(&stm->link_lock);
	mutex_unlock(&stm->link_mutex);

	ids[0] = kstrdup(src->data->name, GFP_KERNEL);
	if (!ids[0])
		goto fail_detach;

	err = stm_assign_first_policy(stm, &src->output, ids,
				      src->data->nr_chans);
	kfree(ids[0]);

	if (err)
		goto fail_detach;

	/* this is to notify the STM device that a new link has been made */
	if (stm->data->link)
		err = stm->data->link(stm->data, src->output.master,
				      src->output.channel);

	if (err)
		goto fail_free_output;

	/* this is to let the source carry out all necessary preparations */
	if (src->data->link)
		src->data->link(src->data);

	return 0;

fail_free_output:
	stm_output_free(stm, &src->output);

fail_detach:
	mutex_lock(&stm->link_mutex);
	spin_lock(&stm->link_lock);
	spin_lock(&src->link_lock);

	rcu_assign_pointer(src->link, NULL);
	list_del_init(&src->link_entry);

	spin_unlock(&src->link_lock);
	spin_unlock(&stm->link_lock);
	mutex_unlock(&stm->link_mutex);

	return err;
}

/**
 * __stm_source_link_drop() - detach stm_source from an stm device
 * @src:	stm_source device
 * @stm:	stm device
 *
 * If @stm is @src::link, disconnect them from one another and put the
 * reference on the @stm device.
 *
 * Caller must hold stm::link_mutex.
 */
static int __stm_source_link_drop(struct stm_source_device *src,
				  struct stm_device *stm)
{
	struct stm_device *link;
	int ret = 0;

	lockdep_assert_held(&stm->link_mutex);

	/* for stm::link_list modification, we hold both mutex and spinlock */
	spin_lock(&stm->link_lock);
	spin_lock(&src->link_lock);
	link = srcu_dereference_check(src->link, &stm_source_srcu, 1);

	/*
	 * The linked device may have changed since we last looked, because
	 * we weren't holding the src::link_lock back then; if this is the
	 * case, tell the caller to retry.
	 */
	if (link != stm) {
		ret = -EAGAIN;
		goto unlock;
	}

	stm_output_free(link, &src->output);
	list_del_init(&src->link_entry);
	pm_runtime_mark_last_busy(&link->dev);
	pm_runtime_put_autosuspend(&link->dev);
	/* matches stm_find_device() from stm_source_link_store() */
	stm_put_device(link);
	rcu_assign_pointer(src->link, NULL);

unlock:
	spin_unlock(&src->link_lock);
	spin_unlock(&stm->link_lock);

	/*
	 * Call the unlink callbacks for both source and stm, when we know
	 * that we have actually performed the unlinking.
	 */
	if (!ret) {
		if (src->data->unlink)
			src->data->unlink(src->data);

		if (stm->data->unlink)
			stm->data->unlink(stm->data, src->output.master,
					  src->output.channel);
	}

	return ret;
}

/**
 * stm_source_link_drop() - detach stm_source from its stm device
 * @src:	stm_source device
 *
 * Unlinking means disconnecting from source's STM device; after this
 * writes will be unsuccessful until it is linked to a new STM device.
 *
 * This will happen on "stm_source_link" sysfs attribute write to undo
 * the existing link (if any), or on linked STM device's de-registration.
 */
static void stm_source_link_drop(struct stm_source_device *src)
{
	struct stm_device *stm;
	int idx, ret;

retry:
	idx = srcu_read_lock(&stm_source_srcu);
	/*
	 * The stm device will be valid for the duration of this
	 * read section, but the link may change before we grab
	 * the src::link_lock in __stm_source_link_drop().
	 */
	stm = srcu_dereference(src->link, &stm_source_srcu);

	ret = 0;
	if (stm) {
		mutex_lock(&stm->link_mutex);
		ret = __stm_source_link_drop(src, stm);
		mutex_unlock(&stm->link_mutex);
	}

	srcu_read_unlock(&stm_source_srcu, idx);

	/* if it did change, retry */
	if (ret == -EAGAIN)
		goto retry;
}

static ssize_t stm_source_link_show(struct device *dev,
				    struct device_attribute *attr,
				    char *buf)
{
	struct stm_source_device *src = to_stm_source_device(dev);
	struct stm_device *stm;
	int idx, ret;

	idx = srcu_read_lock(&stm_source_srcu);
	stm = srcu_dereference(src->link, &stm_source_srcu);
	ret = sprintf(buf, "%s\n",
		      stm ? dev_name(&stm->dev) : "<none>");
	srcu_read_unlock(&stm_source_srcu, idx);

	return ret;
}

static ssize_t stm_source_link_store(struct device *dev,
				     struct device_attribute *attr,
				     const char *buf, size_t count)
{
	struct stm_source_device *src = to_stm_source_device(dev);
	struct stm_device *link;
	int err;

	stm_source_link_drop(src);

	link = stm_find_device(buf);
	if (!link)
		return -EINVAL;

	pm_runtime_get(&link->dev);

	err = stm_source_link_add(src, link);
	if (err) {
		pm_runtime_put_autosuspend(&link->dev);
		/* matches the stm_find_device() above */
		stm_put_device(link);
	}

	return err ? : count;
}

static DEVICE_ATTR_RW(stm_source_link);

static struct attribute *stm_source_attrs[] = {
	&dev_attr_stm_source_link.attr,
	NULL,
};

ATTRIBUTE_GROUPS(stm_source);

static struct class stm_source_class = {
	.name		= "stm_source",
	.dev_groups	= stm_source_groups,
};

static void stm_source_device_release(struct device *dev)
{
	struct stm_source_device *src = to_stm_source_device(dev);

	kfree(src);
}

/**
 * stm_source_register_device() - register an stm_source device
 * @parent:	parent device
 * @data:	device description structure
 *
 * This will create a device of stm_source class that can write
 * data to an stm device once linked.
 *
 * Return:	0 on success, -errno otherwise.
 */
int stm_source_register_device(struct device *parent,
			       struct stm_source_data *data)
{
	struct stm_source_device *src;
	int err;

	if (!stm_core_up)
		return -EPROBE_DEFER;

	src = kzalloc(sizeof(*src), GFP_KERNEL);
	if (!src)
		return -ENOMEM;

	device_initialize(&src->dev);
	src->dev.class = &stm_source_class;
	src->dev.parent = parent;
	src->dev.release = stm_source_device_release;

	err = kobject_set_name(&src->dev.kobj, "%s", data->name);
	if (err)
		goto err;

	pm_runtime_no_callbacks(&src->dev);
	pm_runtime_forbid(&src->dev);

	err = device_add(&src->dev);
	if (err)
		goto err;

	stm_output_init(&src->output);
	spin_lock_init(&src->link_lock);
	INIT_LIST_HEAD(&src->link_entry);
	src->data = data;
	data->src = src;

	return 0;

err:
	put_device(&src->dev);

	return err;
}
EXPORT_SYMBOL_GPL(stm_source_register_device);

/**
 * stm_source_unregister_device() - unregister an stm_source device
 * @data:	device description that was used to register the device
 *
 * This will remove a previously created stm_source device from the system.
 */
void stm_source_unregister_device(struct stm_source_data *data)
{
	struct stm_source_device *src = data->src;

	stm_source_link_drop(src);

	device_unregister(&src->dev);
}
EXPORT_SYMBOL_GPL(stm_source_unregister_device);

int notrace stm_source_write(struct stm_source_data *data,
			     unsigned int chan,
			     const char *buf, size_t count)
{
	struct stm_source_device *src = data->src;
	struct stm_device *stm;
	int idx;

	if (!src->output.nr_chans)
		return -ENODEV;

	if (chan >= src->output.nr_chans)
		return -EINVAL;

	idx = srcu_read_lock(&stm_source_srcu);

	stm = srcu_dereference(src->link, &stm_source_srcu);
	if (stm)
		count = stm_write(stm, &src->output, chan, buf, count);
	else
		count = -ENODEV;

	srcu_read_unlock(&stm_source_srcu, idx);

	return count;
}
EXPORT_SYMBOL_GPL(stm_source_write);

static int __init stm_core_init(void)
{
	int err;

	err = class_register(&stm_class);
	if (err)
		return err;

	err = class_register(&stm_source_class);
	if (err)
		goto err_stm;

	err = stp_configfs_init();
	if (err)
		goto err_src;

	init_srcu_struct(&stm_source_srcu);
	INIT_LIST_HEAD(&stm_pdrv_head);
	mutex_init(&stm_pdrv_mutex);

	/*
	 * So as to not confuse existing users with a requirement
	 * to load yet another module, do it here.
	 */
	if (IS_ENABLED(CONFIG_STM_PROTO_BASIC))
		(void)request_module_nowait("stm_p_basic");
	stm_core_up++;

	return 0;

err_src:
	class_unregister(&stm_source_class);
err_stm:
	class_unregister(&stm_class);

	return err;
}

module_init(stm_core_init);

static void __exit stm_core_exit(void)
{
	cleanup_srcu_struct(&stm_source_srcu);
	class_unregister(&stm_source_class);
	class_unregister(&stm_class);
	stp_configfs_exit();
}

module_exit(stm_core_exit);

MODULE_LICENSE("GPL v2");
MODULE_DESCRIPTION("System Trace Module device class");
MODULE_AUTHOR("Alexander Shishkin <alexander.shishkin@linux.intel.com>");<|MERGE_RESOLUTION|>--- conflicted
+++ resolved
@@ -726,10 +726,7 @@
 {
 	struct stm_device *stm = stmf->stm;
 	struct stp_policy_id *id;
-<<<<<<< HEAD
-=======
 	char *ids[] = { NULL, NULL };
->>>>>>> fa578e9d
 	int ret = -EINVAL, wlimit = 1;
 	u32 size;
 
