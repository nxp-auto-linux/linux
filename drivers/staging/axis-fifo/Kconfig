--- conflicted
+++ resolved
@@ -4,12 +4,7 @@
 #
 config XIL_AXIS_FIFO
 	tristate "Xilinx AXI-Stream FIFO IP core driver"
-<<<<<<< HEAD
-	depends on OF
-	default n
-=======
 	depends on OF && HAS_IOMEM
->>>>>>> fa578e9d
 	help
 	  This adds support for the Xilinx AXI-Stream FIFO IP core driver.
 	  The AXI Streaming FIFO allows memory mapped access to a AXI Streaming
