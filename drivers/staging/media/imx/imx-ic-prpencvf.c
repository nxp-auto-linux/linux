/*
 * V4L2 Capture IC Preprocess Subdev for Freescale i.MX5/6 SOC
 *
 * This subdevice handles capture of video frames from the CSI or VDIC,
 * which are routed directly to the Image Converter preprocess tasks,
 * for resizing, colorspace conversion, and rotation.
 *
 * Copyright (c) 2012-2017 Mentor Graphics Inc.
 *
 * This program is free software; you can redistribute it and/or modify
 * it under the terms of the GNU General Public License as published by
 * the Free Software Foundation; either version 2 of the License, or
 * (at your option) any later version.
 */
#include <linux/delay.h>
#include <linux/interrupt.h>
#include <linux/module.h>
#include <linux/sched.h>
#include <linux/slab.h>
#include <linux/spinlock.h>
#include <linux/timer.h>
#include <media/v4l2-ctrls.h>
#include <media/v4l2-device.h>
#include <media/v4l2-ioctl.h>
#include <media/v4l2-mc.h>
#include <media/v4l2-subdev.h>
#include <media/imx.h>
#include "imx-media.h"
#include "imx-ic.h"

/*
 * Min/Max supported width and heights.
 *
 * We allow planar output, so we have to align width at the source pad
 * by 16 pixels to meet IDMAC alignment requirements for possible planar
 * output.
 *
 * TODO: move this into pad format negotiation, if capture device
 * has not requested a planar format, we should allow 8 pixel
 * alignment at the source pad.
 */
#define MIN_W_SINK  176
#define MIN_H_SINK  144
#define MAX_W_SINK 4096
#define MAX_H_SINK 4096
#define W_ALIGN_SINK  3 /* multiple of 8 pixels */
#define H_ALIGN_SINK  1 /* multiple of 2 lines */

#define MAX_W_SRC  1024
#define MAX_H_SRC  1024
#define W_ALIGN_SRC   4 /* multiple of 16 pixels */
#define H_ALIGN_SRC   1 /* multiple of 2 lines */

#define S_ALIGN       1 /* multiple of 2 */

struct prp_priv {
	struct imx_media_dev *md;
	struct imx_ic_priv *ic_priv;
	struct media_pad pad[PRPENCVF_NUM_PADS];
	/* the video device at output pad */
	struct imx_media_video_dev *vdev;

	/* lock to protect all members below */
	struct mutex lock;

	/* IPU units we require */
	struct ipu_soc *ipu;
	struct ipu_ic *ic;
	struct ipuv3_channel *out_ch;
	struct ipuv3_channel *rot_in_ch;
	struct ipuv3_channel *rot_out_ch;

	/* active vb2 buffers to send to video dev sink */
	struct imx_media_buffer *active_vb2_buf[2];
	struct imx_media_dma_buf underrun_buf;

	int ipu_buf_num;  /* ipu double buffer index: 0-1 */

	/* the sink for the captured frames */
	struct media_entity *sink;
	/* the source subdev */
	struct v4l2_subdev *src_sd;

	struct v4l2_mbus_framefmt format_mbus[PRPENCVF_NUM_PADS];
	const struct imx_media_pixfmt *cc[PRPENCVF_NUM_PADS];
	struct v4l2_fract frame_interval;

	struct imx_media_dma_buf rot_buf[2];

	/* controls */
	struct v4l2_ctrl_handler ctrl_hdlr;
	int  rotation; /* degrees */
	bool hflip;
	bool vflip;

	/* derived from rotation, hflip, vflip controls */
	enum ipu_rotate_mode rot_mode;

	spinlock_t irqlock; /* protect eof_irq handler */

	struct timer_list eof_timeout_timer;
	int eof_irq;
	int nfb4eof_irq;

	int stream_count;
	u32 frame_sequence; /* frame sequence counter */
	bool last_eof;  /* waiting for last EOF at stream off */
	bool nfb4eof;    /* NFB4EOF encountered during streaming */
	struct completion last_eof_comp;
};

static const struct prp_channels {
	u32 out_ch;
	u32 rot_in_ch;
	u32 rot_out_ch;
} prp_channel[] = {
	[IC_TASK_ENCODER] = {
		.out_ch = IPUV3_CHANNEL_IC_PRP_ENC_MEM,
		.rot_in_ch = IPUV3_CHANNEL_MEM_ROT_ENC,
		.rot_out_ch = IPUV3_CHANNEL_ROT_ENC_MEM,
	},
	[IC_TASK_VIEWFINDER] = {
		.out_ch = IPUV3_CHANNEL_IC_PRP_VF_MEM,
		.rot_in_ch = IPUV3_CHANNEL_MEM_ROT_VF,
		.rot_out_ch = IPUV3_CHANNEL_ROT_VF_MEM,
	},
};

static inline struct prp_priv *sd_to_priv(struct v4l2_subdev *sd)
{
	struct imx_ic_priv *ic_priv = v4l2_get_subdevdata(sd);

	return ic_priv->task_priv;
}

static void prp_put_ipu_resources(struct prp_priv *priv)
{
	if (priv->ic)
		ipu_ic_put(priv->ic);
	priv->ic = NULL;

	if (priv->out_ch)
		ipu_idmac_put(priv->out_ch);
	priv->out_ch = NULL;

	if (priv->rot_in_ch)
		ipu_idmac_put(priv->rot_in_ch);
	priv->rot_in_ch = NULL;

	if (priv->rot_out_ch)
		ipu_idmac_put(priv->rot_out_ch);
	priv->rot_out_ch = NULL;
}

static int prp_get_ipu_resources(struct prp_priv *priv)
{
	struct imx_ic_priv *ic_priv = priv->ic_priv;
	struct ipu_ic *ic;
	struct ipuv3_channel *out_ch, *rot_in_ch, *rot_out_ch;
	int ret, task = ic_priv->task_id;

	priv->ipu = priv->md->ipu[ic_priv->ipu_id];

	ic = ipu_ic_get(priv->ipu, task);
	if (IS_ERR(ic)) {
		v4l2_err(&ic_priv->sd, "failed to get IC\n");
		ret = PTR_ERR(ic);
		goto out;
	}
	priv->ic = ic;

	out_ch = ipu_idmac_get(priv->ipu, prp_channel[task].out_ch);
	if (IS_ERR(out_ch)) {
		v4l2_err(&ic_priv->sd, "could not get IDMAC channel %u\n",
			 prp_channel[task].out_ch);
		ret = PTR_ERR(out_ch);
		goto out;
	}
	priv->out_ch = out_ch;

	rot_in_ch = ipu_idmac_get(priv->ipu, prp_channel[task].rot_in_ch);
	if (IS_ERR(rot_in_ch)) {
		v4l2_err(&ic_priv->sd, "could not get IDMAC channel %u\n",
			 prp_channel[task].rot_in_ch);
		ret = PTR_ERR(rot_in_ch);
		goto out;
	}
	priv->rot_in_ch = rot_in_ch;

	rot_out_ch = ipu_idmac_get(priv->ipu, prp_channel[task].rot_out_ch);
	if (IS_ERR(rot_out_ch)) {
		v4l2_err(&ic_priv->sd, "could not get IDMAC channel %u\n",
			 prp_channel[task].rot_out_ch);
		ret = PTR_ERR(rot_out_ch);
		goto out;
	}
	priv->rot_out_ch = rot_out_ch;

	return 0;
out:
	prp_put_ipu_resources(priv);
	return ret;
}

static void prp_vb2_buf_done(struct prp_priv *priv, struct ipuv3_channel *ch)
{
	struct imx_media_video_dev *vdev = priv->vdev;
	struct imx_media_buffer *done, *next;
	struct vb2_buffer *vb;
	dma_addr_t phys;

	done = priv->active_vb2_buf[priv->ipu_buf_num];
	if (done) {
		done->vbuf.field = vdev->fmt.fmt.pix.field;
<<<<<<< HEAD
=======
		done->vbuf.sequence = priv->frame_sequence;
>>>>>>> e021bb4f
		vb = &done->vbuf.vb2_buf;
		vb->timestamp = ktime_get_ns();
		vb2_buffer_done(vb, priv->nfb4eof ?
				VB2_BUF_STATE_ERROR : VB2_BUF_STATE_DONE);
	}

	priv->frame_sequence++;
	priv->nfb4eof = false;

	/* get next queued buffer */
	next = imx_media_capture_device_next_buf(vdev);
	if (next) {
		phys = vb2_dma_contig_plane_dma_addr(&next->vbuf.vb2_buf, 0);
		priv->active_vb2_buf[priv->ipu_buf_num] = next;
	} else {
		phys = priv->underrun_buf.phys;
		priv->active_vb2_buf[priv->ipu_buf_num] = NULL;
	}

	if (ipu_idmac_buffer_is_ready(ch, priv->ipu_buf_num))
		ipu_idmac_clear_buffer(ch, priv->ipu_buf_num);

	ipu_cpmem_set_buffer(ch, priv->ipu_buf_num, phys);
}

static irqreturn_t prp_eof_interrupt(int irq, void *dev_id)
{
	struct prp_priv *priv = dev_id;
	struct ipuv3_channel *channel;

	spin_lock(&priv->irqlock);

	if (priv->last_eof) {
		complete(&priv->last_eof_comp);
		priv->last_eof = false;
		goto unlock;
	}

	channel = (ipu_rot_mode_is_irt(priv->rot_mode)) ?
		priv->rot_out_ch : priv->out_ch;

	prp_vb2_buf_done(priv, channel);

	/* select new IPU buf */
	ipu_idmac_select_buffer(channel, priv->ipu_buf_num);
	/* toggle IPU double-buffer index */
	priv->ipu_buf_num ^= 1;

	/* bump the EOF timeout timer */
	mod_timer(&priv->eof_timeout_timer,
		  jiffies + msecs_to_jiffies(IMX_MEDIA_EOF_TIMEOUT));

unlock:
	spin_unlock(&priv->irqlock);
	return IRQ_HANDLED;
}

static irqreturn_t prp_nfb4eof_interrupt(int irq, void *dev_id)
{
	struct prp_priv *priv = dev_id;
	struct imx_ic_priv *ic_priv = priv->ic_priv;

	spin_lock(&priv->irqlock);

	/*
	 * this is not an unrecoverable error, just mark
	 * the next captured frame with vb2 error flag.
	 */
	priv->nfb4eof = true;

	v4l2_err(&ic_priv->sd, "NFB4EOF\n");

	spin_unlock(&priv->irqlock);

	return IRQ_HANDLED;
}

/*
 * EOF timeout timer function.
 */
/*
 * EOF timeout timer function. This is an unrecoverable condition
 * without a stream restart.
 */
static void prp_eof_timeout(struct timer_list *t)
{
	struct prp_priv *priv = from_timer(priv, t, eof_timeout_timer);
	struct imx_media_video_dev *vdev = priv->vdev;
	struct imx_ic_priv *ic_priv = priv->ic_priv;

	v4l2_err(&ic_priv->sd, "EOF timeout\n");

	/* signal a fatal error to capture device */
	imx_media_capture_device_error(vdev);
}

static void prp_setup_vb2_buf(struct prp_priv *priv, dma_addr_t *phys)
{
	struct imx_media_video_dev *vdev = priv->vdev;
	struct imx_media_buffer *buf;
	int i;

	for (i = 0; i < 2; i++) {
		buf = imx_media_capture_device_next_buf(vdev);
		if (buf) {
			priv->active_vb2_buf[i] = buf;
			phys[i] = vb2_dma_contig_plane_dma_addr(
				&buf->vbuf.vb2_buf, 0);
		} else {
			priv->active_vb2_buf[i] = NULL;
			phys[i] = priv->underrun_buf.phys;
		}
	}
}

static void prp_unsetup_vb2_buf(struct prp_priv *priv,
				enum vb2_buffer_state return_status)
{
	struct imx_media_buffer *buf;
	int i;

	/* return any remaining active frames with return_status */
	for (i = 0; i < 2; i++) {
		buf = priv->active_vb2_buf[i];
		if (buf) {
			struct vb2_buffer *vb = &buf->vbuf.vb2_buf;

			vb->timestamp = ktime_get_ns();
			vb2_buffer_done(vb, return_status);
		}
	}
}

static int prp_setup_channel(struct prp_priv *priv,
			     struct ipuv3_channel *channel,
			     enum ipu_rotate_mode rot_mode,
			     dma_addr_t addr0, dma_addr_t addr1,
			     bool rot_swap_width_height)
{
	struct imx_media_video_dev *vdev = priv->vdev;
	const struct imx_media_pixfmt *outcc;
	struct v4l2_mbus_framefmt *infmt;
	unsigned int burst_size;
	struct ipu_image image;
	int ret;

	infmt = &priv->format_mbus[PRPENCVF_SINK_PAD];
	outcc = vdev->cc;

	ipu_cpmem_zero(channel);

	memset(&image, 0, sizeof(image));
	image.pix = vdev->fmt.fmt.pix;
	image.rect.width = image.pix.width;
	image.rect.height = image.pix.height;

	if (rot_swap_width_height) {
		swap(image.pix.width, image.pix.height);
		swap(image.rect.width, image.rect.height);
		/* recalc stride using swapped width */
		image.pix.bytesperline = outcc->planar ?
			image.pix.width :
			(image.pix.width * outcc->bpp) >> 3;
	}

	image.phys0 = addr0;
	image.phys1 = addr1;

	if (channel == priv->out_ch || channel == priv->rot_out_ch) {
		switch (image.pix.pixelformat) {
		case V4L2_PIX_FMT_YUV420:
		case V4L2_PIX_FMT_YVU420:
		case V4L2_PIX_FMT_NV12:
			/* Skip writing U and V components to odd rows */
			ipu_cpmem_skip_odd_chroma_rows(channel);
			break;
		}
	}

	ret = ipu_cpmem_set_image(channel, &image);
	if (ret)
		return ret;

	if (channel == priv->rot_in_ch ||
	    channel == priv->rot_out_ch) {
		burst_size = 8;
		ipu_cpmem_set_block_mode(channel);
	} else {
		burst_size = (image.pix.width & 0xf) ? 8 : 16;
	}

	ipu_cpmem_set_burstsize(channel, burst_size);

	if (rot_mode)
		ipu_cpmem_set_rotation(channel, rot_mode);

	if (image.pix.field == V4L2_FIELD_NONE &&
	    V4L2_FIELD_HAS_BOTH(infmt->field) &&
	    channel == priv->out_ch)
		ipu_cpmem_interlaced_scan(channel, image.pix.bytesperline);

	ret = ipu_ic_task_idma_init(priv->ic, channel,
				    image.pix.width, image.pix.height,
				    burst_size, rot_mode);
	if (ret)
		return ret;

	ipu_cpmem_set_axi_id(channel, 1);

	ipu_idmac_set_double_buffer(channel, true);

	return 0;
}

static int prp_setup_rotation(struct prp_priv *priv)
{
	struct imx_media_video_dev *vdev = priv->vdev;
	struct imx_ic_priv *ic_priv = priv->ic_priv;
	const struct imx_media_pixfmt *outcc, *incc;
	struct v4l2_mbus_framefmt *infmt;
	struct v4l2_pix_format *outfmt;
	dma_addr_t phys[2];
	int ret;

	infmt = &priv->format_mbus[PRPENCVF_SINK_PAD];
	outfmt = &vdev->fmt.fmt.pix;
	incc = priv->cc[PRPENCVF_SINK_PAD];
	outcc = vdev->cc;

	ret = imx_media_alloc_dma_buf(priv->md, &priv->rot_buf[0],
				      outfmt->sizeimage);
	if (ret) {
		v4l2_err(&ic_priv->sd, "failed to alloc rot_buf[0], %d\n", ret);
		return ret;
	}
	ret = imx_media_alloc_dma_buf(priv->md, &priv->rot_buf[1],
				      outfmt->sizeimage);
	if (ret) {
		v4l2_err(&ic_priv->sd, "failed to alloc rot_buf[1], %d\n", ret);
		goto free_rot0;
	}

	ret = ipu_ic_task_init(priv->ic,
			       infmt->width, infmt->height,
			       outfmt->height, outfmt->width,
			       incc->cs, outcc->cs);
	if (ret) {
		v4l2_err(&ic_priv->sd, "ipu_ic_task_init failed, %d\n", ret);
		goto free_rot1;
	}

	/* init the IC-PRP-->MEM IDMAC channel */
	ret = prp_setup_channel(priv, priv->out_ch, IPU_ROTATE_NONE,
				priv->rot_buf[0].phys, priv->rot_buf[1].phys,
				true);
	if (ret) {
		v4l2_err(&ic_priv->sd,
			 "prp_setup_channel(out_ch) failed, %d\n", ret);
		goto free_rot1;
	}

	/* init the MEM-->IC-PRP ROT IDMAC channel */
	ret = prp_setup_channel(priv, priv->rot_in_ch, priv->rot_mode,
				priv->rot_buf[0].phys, priv->rot_buf[1].phys,
				true);
	if (ret) {
		v4l2_err(&ic_priv->sd,
			 "prp_setup_channel(rot_in_ch) failed, %d\n", ret);
		goto free_rot1;
	}

	prp_setup_vb2_buf(priv, phys);

	/* init the destination IC-PRP ROT-->MEM IDMAC channel */
	ret = prp_setup_channel(priv, priv->rot_out_ch, IPU_ROTATE_NONE,
				phys[0], phys[1],
				false);
	if (ret) {
		v4l2_err(&ic_priv->sd,
			 "prp_setup_channel(rot_out_ch) failed, %d\n", ret);
		goto unsetup_vb2;
	}

	/* now link IC-PRP-->MEM to MEM-->IC-PRP ROT */
	ipu_idmac_link(priv->out_ch, priv->rot_in_ch);

	/* enable the IC */
	ipu_ic_enable(priv->ic);

	/* set buffers ready */
	ipu_idmac_select_buffer(priv->out_ch, 0);
	ipu_idmac_select_buffer(priv->out_ch, 1);
	ipu_idmac_select_buffer(priv->rot_out_ch, 0);
	ipu_idmac_select_buffer(priv->rot_out_ch, 1);

	/* enable the channels */
	ipu_idmac_enable_channel(priv->out_ch);
	ipu_idmac_enable_channel(priv->rot_in_ch);
	ipu_idmac_enable_channel(priv->rot_out_ch);

	/* and finally enable the IC PRP task */
	ipu_ic_task_enable(priv->ic);

	return 0;

unsetup_vb2:
	prp_unsetup_vb2_buf(priv, VB2_BUF_STATE_QUEUED);
free_rot1:
	imx_media_free_dma_buf(priv->md, &priv->rot_buf[1]);
free_rot0:
	imx_media_free_dma_buf(priv->md, &priv->rot_buf[0]);
	return ret;
}

static void prp_unsetup_rotation(struct prp_priv *priv)
{
	ipu_ic_task_disable(priv->ic);

	ipu_idmac_disable_channel(priv->out_ch);
	ipu_idmac_disable_channel(priv->rot_in_ch);
	ipu_idmac_disable_channel(priv->rot_out_ch);

	ipu_idmac_unlink(priv->out_ch, priv->rot_in_ch);

	ipu_ic_disable(priv->ic);

	imx_media_free_dma_buf(priv->md, &priv->rot_buf[0]);
	imx_media_free_dma_buf(priv->md, &priv->rot_buf[1]);
}

static int prp_setup_norotation(struct prp_priv *priv)
{
	struct imx_media_video_dev *vdev = priv->vdev;
	struct imx_ic_priv *ic_priv = priv->ic_priv;
	const struct imx_media_pixfmt *outcc, *incc;
	struct v4l2_mbus_framefmt *infmt;
	struct v4l2_pix_format *outfmt;
	dma_addr_t phys[2];
	int ret;

	infmt = &priv->format_mbus[PRPENCVF_SINK_PAD];
	outfmt = &vdev->fmt.fmt.pix;
	incc = priv->cc[PRPENCVF_SINK_PAD];
	outcc = vdev->cc;

	ret = ipu_ic_task_init(priv->ic,
			       infmt->width, infmt->height,
			       outfmt->width, outfmt->height,
			       incc->cs, outcc->cs);
	if (ret) {
		v4l2_err(&ic_priv->sd, "ipu_ic_task_init failed, %d\n", ret);
		return ret;
	}

	prp_setup_vb2_buf(priv, phys);

	/* init the IC PRP-->MEM IDMAC channel */
	ret = prp_setup_channel(priv, priv->out_ch, priv->rot_mode,
				phys[0], phys[1], false);
	if (ret) {
		v4l2_err(&ic_priv->sd,
			 "prp_setup_channel(out_ch) failed, %d\n", ret);
		goto unsetup_vb2;
	}

	ipu_cpmem_dump(priv->out_ch);
	ipu_ic_dump(priv->ic);
	ipu_dump(priv->ipu);

	ipu_ic_enable(priv->ic);

	/* set buffers ready */
	ipu_idmac_select_buffer(priv->out_ch, 0);
	ipu_idmac_select_buffer(priv->out_ch, 1);

	/* enable the channels */
	ipu_idmac_enable_channel(priv->out_ch);

	/* enable the IC task */
	ipu_ic_task_enable(priv->ic);

	return 0;

unsetup_vb2:
	prp_unsetup_vb2_buf(priv, VB2_BUF_STATE_QUEUED);
	return ret;
}

static void prp_unsetup_norotation(struct prp_priv *priv)
{
	ipu_ic_task_disable(priv->ic);
	ipu_idmac_disable_channel(priv->out_ch);
	ipu_ic_disable(priv->ic);
}

static void prp_unsetup(struct prp_priv *priv,
			enum vb2_buffer_state state)
{
	if (ipu_rot_mode_is_irt(priv->rot_mode))
		prp_unsetup_rotation(priv);
	else
		prp_unsetup_norotation(priv);

	prp_unsetup_vb2_buf(priv, state);
}

static int prp_start(struct prp_priv *priv)
{
	struct imx_ic_priv *ic_priv = priv->ic_priv;
	struct imx_media_video_dev *vdev = priv->vdev;
	struct v4l2_pix_format *outfmt;
	int ret;

	ret = prp_get_ipu_resources(priv);
	if (ret)
		return ret;

	outfmt = &vdev->fmt.fmt.pix;

	ret = imx_media_alloc_dma_buf(priv->md, &priv->underrun_buf,
				      outfmt->sizeimage);
	if (ret)
		goto out_put_ipu;

	priv->ipu_buf_num = 0;

	/* init EOF completion waitq */
	init_completion(&priv->last_eof_comp);
	priv->frame_sequence = 0;
	priv->last_eof = false;
	priv->nfb4eof = false;

	if (ipu_rot_mode_is_irt(priv->rot_mode))
		ret = prp_setup_rotation(priv);
	else
		ret = prp_setup_norotation(priv);
	if (ret)
		goto out_free_underrun;

	priv->nfb4eof_irq = ipu_idmac_channel_irq(priv->ipu,
						  priv->out_ch,
						  IPU_IRQ_NFB4EOF);
	ret = devm_request_irq(ic_priv->dev, priv->nfb4eof_irq,
			       prp_nfb4eof_interrupt, 0,
			       "imx-ic-prp-nfb4eof", priv);
	if (ret) {
		v4l2_err(&ic_priv->sd,
			 "Error registering NFB4EOF irq: %d\n", ret);
		goto out_unsetup;
	}

	if (ipu_rot_mode_is_irt(priv->rot_mode))
		priv->eof_irq = ipu_idmac_channel_irq(
			priv->ipu, priv->rot_out_ch, IPU_IRQ_EOF);
	else
		priv->eof_irq = ipu_idmac_channel_irq(
			priv->ipu, priv->out_ch, IPU_IRQ_EOF);

	ret = devm_request_irq(ic_priv->dev, priv->eof_irq,
			       prp_eof_interrupt, 0,
			       "imx-ic-prp-eof", priv);
	if (ret) {
		v4l2_err(&ic_priv->sd,
			 "Error registering eof irq: %d\n", ret);
		goto out_free_nfb4eof_irq;
	}

	/* start the EOF timeout timer */
	mod_timer(&priv->eof_timeout_timer,
		  jiffies + msecs_to_jiffies(IMX_MEDIA_EOF_TIMEOUT));

	return 0;

out_free_nfb4eof_irq:
	devm_free_irq(ic_priv->dev, priv->nfb4eof_irq, priv);
out_unsetup:
	prp_unsetup(priv, VB2_BUF_STATE_QUEUED);
out_free_underrun:
	imx_media_free_dma_buf(priv->md, &priv->underrun_buf);
out_put_ipu:
	prp_put_ipu_resources(priv);
	return ret;
}

static void prp_stop(struct prp_priv *priv)
{
	struct imx_ic_priv *ic_priv = priv->ic_priv;
	unsigned long flags;
	int ret;

	/* mark next EOF interrupt as the last before stream off */
	spin_lock_irqsave(&priv->irqlock, flags);
	priv->last_eof = true;
	spin_unlock_irqrestore(&priv->irqlock, flags);

	/*
	 * and then wait for interrupt handler to mark completion.
	 */
	ret = wait_for_completion_timeout(
		&priv->last_eof_comp,
		msecs_to_jiffies(IMX_MEDIA_EOF_TIMEOUT));
	if (ret == 0)
		v4l2_warn(&ic_priv->sd, "wait last EOF timeout\n");

	devm_free_irq(ic_priv->dev, priv->eof_irq, priv);
	devm_free_irq(ic_priv->dev, priv->nfb4eof_irq, priv);

	prp_unsetup(priv, VB2_BUF_STATE_ERROR);

	imx_media_free_dma_buf(priv->md, &priv->underrun_buf);

	/* cancel the EOF timeout timer */
	del_timer_sync(&priv->eof_timeout_timer);

	prp_put_ipu_resources(priv);
}

static struct v4l2_mbus_framefmt *
__prp_get_fmt(struct prp_priv *priv, struct v4l2_subdev_pad_config *cfg,
	      unsigned int pad, enum v4l2_subdev_format_whence which)
{
	struct imx_ic_priv *ic_priv = priv->ic_priv;

	if (which == V4L2_SUBDEV_FORMAT_TRY)
		return v4l2_subdev_get_try_format(&ic_priv->sd, cfg, pad);
	else
		return &priv->format_mbus[pad];
}

/*
 * Applies IC resizer and IDMAC alignment restrictions to output
 * rectangle given the input rectangle, and depending on given
 * rotation mode.
 *
 * The IC resizer cannot downsize more than 4:1. Note also that
 * for 90 or 270 rotation, _both_ output width and height must
 * be aligned by W_ALIGN_SRC, because the intermediate rotation
 * buffer swaps output width/height, and the final output buffer
 * does not.
 *
 * Returns true if the output rectangle was modified.
 */
static bool prp_bound_align_output(struct v4l2_mbus_framefmt *outfmt,
				   struct v4l2_mbus_framefmt *infmt,
				   enum ipu_rotate_mode rot_mode)
{
	u32 orig_width = outfmt->width;
	u32 orig_height = outfmt->height;

	if (ipu_rot_mode_is_irt(rot_mode))
		v4l_bound_align_image(&outfmt->width,
				      infmt->height / 4, MAX_H_SRC,
				      W_ALIGN_SRC,
				      &outfmt->height,
				      infmt->width / 4, MAX_W_SRC,
				      W_ALIGN_SRC, S_ALIGN);
	else
		v4l_bound_align_image(&outfmt->width,
				      infmt->width / 4, MAX_W_SRC,
				      W_ALIGN_SRC,
				      &outfmt->height,
				      infmt->height / 4, MAX_H_SRC,
				      H_ALIGN_SRC, S_ALIGN);

	return outfmt->width != orig_width || outfmt->height != orig_height;
}

/*
 * V4L2 subdev operations.
 */

static int prp_enum_mbus_code(struct v4l2_subdev *sd,
			      struct v4l2_subdev_pad_config *cfg,
			      struct v4l2_subdev_mbus_code_enum *code)
{
	if (code->pad >= PRPENCVF_NUM_PADS)
		return -EINVAL;

	return imx_media_enum_ipu_format(&code->code, code->index, CS_SEL_ANY);
}

static int prp_get_fmt(struct v4l2_subdev *sd,
		       struct v4l2_subdev_pad_config *cfg,
		       struct v4l2_subdev_format *sdformat)
{
	struct prp_priv *priv = sd_to_priv(sd);
	struct v4l2_mbus_framefmt *fmt;
	int ret = 0;

	if (sdformat->pad >= PRPENCVF_NUM_PADS)
		return -EINVAL;

	mutex_lock(&priv->lock);

	fmt = __prp_get_fmt(priv, cfg, sdformat->pad, sdformat->which);
	if (!fmt) {
		ret = -EINVAL;
		goto out;
	}

	sdformat->format = *fmt;
out:
	mutex_unlock(&priv->lock);
	return ret;
}

static void prp_try_fmt(struct prp_priv *priv,
			struct v4l2_subdev_pad_config *cfg,
			struct v4l2_subdev_format *sdformat,
			const struct imx_media_pixfmt **cc)
{
	struct v4l2_mbus_framefmt *infmt;

	*cc = imx_media_find_ipu_format(sdformat->format.code, CS_SEL_ANY);
	if (!*cc) {
		u32 code;

		imx_media_enum_ipu_format(&code, 0, CS_SEL_ANY);
		*cc = imx_media_find_ipu_format(code, CS_SEL_ANY);
		sdformat->format.code = (*cc)->codes[0];
	}

	infmt = __prp_get_fmt(priv, cfg, PRPENCVF_SINK_PAD, sdformat->which);

	if (sdformat->pad == PRPENCVF_SRC_PAD) {
		if (sdformat->format.field != V4L2_FIELD_NONE)
			sdformat->format.field = infmt->field;

		prp_bound_align_output(&sdformat->format, infmt,
				       priv->rot_mode);

		/* propagate colorimetry from sink */
		sdformat->format.colorspace = infmt->colorspace;
		sdformat->format.xfer_func = infmt->xfer_func;
		sdformat->format.quantization = infmt->quantization;
		sdformat->format.ycbcr_enc = infmt->ycbcr_enc;
	} else {
		v4l_bound_align_image(&sdformat->format.width,
				      MIN_W_SINK, MAX_W_SINK, W_ALIGN_SINK,
				      &sdformat->format.height,
				      MIN_H_SINK, MAX_H_SINK, H_ALIGN_SINK,
				      S_ALIGN);

		imx_media_fill_default_mbus_fields(&sdformat->format, infmt,
						   true);
	}
}

static int prp_set_fmt(struct v4l2_subdev *sd,
		       struct v4l2_subdev_pad_config *cfg,
		       struct v4l2_subdev_format *sdformat)
{
	struct prp_priv *priv = sd_to_priv(sd);
	struct imx_media_video_dev *vdev = priv->vdev;
	const struct imx_media_pixfmt *cc;
	struct v4l2_pix_format vdev_fmt;
	struct v4l2_mbus_framefmt *fmt;
	int ret = 0;

	if (sdformat->pad >= PRPENCVF_NUM_PADS)
		return -EINVAL;

	mutex_lock(&priv->lock);

	if (priv->stream_count > 0) {
		ret = -EBUSY;
		goto out;
	}

	prp_try_fmt(priv, cfg, sdformat, &cc);

	fmt = __prp_get_fmt(priv, cfg, sdformat->pad, sdformat->which);
	*fmt = sdformat->format;

	/* propagate a default format to source pad */
	if (sdformat->pad == PRPENCVF_SINK_PAD) {
		const struct imx_media_pixfmt *outcc;
		struct v4l2_mbus_framefmt *outfmt;
		struct v4l2_subdev_format format;

		format.pad = PRPENCVF_SRC_PAD;
		format.which = sdformat->which;
		format.format = sdformat->format;
		prp_try_fmt(priv, cfg, &format, &outcc);

		outfmt = __prp_get_fmt(priv, cfg, PRPENCVF_SRC_PAD,
				       sdformat->which);
		*outfmt = format.format;
		if (sdformat->which == V4L2_SUBDEV_FORMAT_ACTIVE)
			priv->cc[PRPENCVF_SRC_PAD] = outcc;
	}

	if (sdformat->which == V4L2_SUBDEV_FORMAT_TRY)
		goto out;

	priv->cc[sdformat->pad] = cc;

	/* propagate output pad format to capture device */
	imx_media_mbus_fmt_to_pix_fmt(&vdev_fmt,
				      &priv->format_mbus[PRPENCVF_SRC_PAD],
				      priv->cc[PRPENCVF_SRC_PAD]);
	mutex_unlock(&priv->lock);
	imx_media_capture_device_set_format(vdev, &vdev_fmt);

	return 0;
out:
	mutex_unlock(&priv->lock);
	return ret;
}

static int prp_enum_frame_size(struct v4l2_subdev *sd,
			       struct v4l2_subdev_pad_config *cfg,
			       struct v4l2_subdev_frame_size_enum *fse)
{
	struct prp_priv *priv = sd_to_priv(sd);
	struct v4l2_subdev_format format = {};
	const struct imx_media_pixfmt *cc;
	int ret = 0;

	if (fse->pad >= PRPENCVF_NUM_PADS || fse->index != 0)
		return -EINVAL;

	mutex_lock(&priv->lock);

	format.pad = fse->pad;
	format.which = fse->which;
	format.format.code = fse->code;
	format.format.width = 1;
	format.format.height = 1;
	prp_try_fmt(priv, cfg, &format, &cc);
	fse->min_width = format.format.width;
	fse->min_height = format.format.height;

	if (format.format.code != fse->code) {
		ret = -EINVAL;
		goto out;
	}

	format.format.code = fse->code;
	format.format.width = -1;
	format.format.height = -1;
	prp_try_fmt(priv, cfg, &format, &cc);
	fse->max_width = format.format.width;
	fse->max_height = format.format.height;
out:
	mutex_unlock(&priv->lock);
	return ret;
}

static int prp_link_setup(struct media_entity *entity,
			  const struct media_pad *local,
			  const struct media_pad *remote, u32 flags)
{
	struct v4l2_subdev *sd = media_entity_to_v4l2_subdev(entity);
	struct imx_ic_priv *ic_priv = v4l2_get_subdevdata(sd);
	struct prp_priv *priv = ic_priv->task_priv;
	struct v4l2_subdev *remote_sd;
	int ret = 0;

	dev_dbg(ic_priv->dev, "link setup %s -> %s", remote->entity->name,
		local->entity->name);

	mutex_lock(&priv->lock);

	if (local->flags & MEDIA_PAD_FL_SINK) {
		if (!is_media_entity_v4l2_subdev(remote->entity)) {
			ret = -EINVAL;
			goto out;
		}

		remote_sd = media_entity_to_v4l2_subdev(remote->entity);

		if (flags & MEDIA_LNK_FL_ENABLED) {
			if (priv->src_sd) {
				ret = -EBUSY;
				goto out;
			}
			priv->src_sd = remote_sd;
		} else {
			priv->src_sd = NULL;
		}

		goto out;
	}

	/* this is the source pad */

	/* the remote must be the device node */
	if (!is_media_entity_v4l2_video_device(remote->entity)) {
		ret = -EINVAL;
		goto out;
	}

	if (flags & MEDIA_LNK_FL_ENABLED) {
		if (priv->sink) {
			ret = -EBUSY;
			goto out;
		}
	} else {
		priv->sink = NULL;
		goto out;
	}

	priv->sink = remote->entity;
out:
	mutex_unlock(&priv->lock);
	return ret;
}

static int prp_s_ctrl(struct v4l2_ctrl *ctrl)
{
	struct prp_priv *priv = container_of(ctrl->handler,
					       struct prp_priv, ctrl_hdlr);
	struct imx_ic_priv *ic_priv = priv->ic_priv;
	enum ipu_rotate_mode rot_mode;
	int rotation, ret = 0;
	bool hflip, vflip;

	mutex_lock(&priv->lock);

	rotation = priv->rotation;
	hflip = priv->hflip;
	vflip = priv->vflip;

	switch (ctrl->id) {
	case V4L2_CID_HFLIP:
		hflip = (ctrl->val == 1);
		break;
	case V4L2_CID_VFLIP:
		vflip = (ctrl->val == 1);
		break;
	case V4L2_CID_ROTATE:
		rotation = ctrl->val;
		break;
	default:
		v4l2_err(&ic_priv->sd, "Invalid control\n");
		ret = -EINVAL;
		goto out;
	}

	ret = ipu_degrees_to_rot_mode(&rot_mode, rotation, hflip, vflip);
	if (ret)
		goto out;

	if (rot_mode != priv->rot_mode) {
		struct v4l2_mbus_framefmt outfmt, infmt;

		/* can't change rotation mid-streaming */
		if (priv->stream_count > 0) {
			ret = -EBUSY;
			goto out;
		}

		outfmt = priv->format_mbus[PRPENCVF_SRC_PAD];
		infmt = priv->format_mbus[PRPENCVF_SINK_PAD];

		if (prp_bound_align_output(&outfmt, &infmt, rot_mode)) {
			ret = -EINVAL;
			goto out;
		}

		priv->rot_mode = rot_mode;
		priv->rotation = rotation;
		priv->hflip = hflip;
		priv->vflip = vflip;
	}

out:
	mutex_unlock(&priv->lock);
	return ret;
}

static const struct v4l2_ctrl_ops prp_ctrl_ops = {
	.s_ctrl = prp_s_ctrl,
};

static int prp_init_controls(struct prp_priv *priv)
{
	struct imx_ic_priv *ic_priv = priv->ic_priv;
	struct v4l2_ctrl_handler *hdlr = &priv->ctrl_hdlr;
	int ret;

	v4l2_ctrl_handler_init(hdlr, 3);

	v4l2_ctrl_new_std(hdlr, &prp_ctrl_ops, V4L2_CID_HFLIP,
			  0, 1, 1, 0);
	v4l2_ctrl_new_std(hdlr, &prp_ctrl_ops, V4L2_CID_VFLIP,
			  0, 1, 1, 0);
	v4l2_ctrl_new_std(hdlr, &prp_ctrl_ops, V4L2_CID_ROTATE,
			  0, 270, 90, 0);

	ic_priv->sd.ctrl_handler = hdlr;

	if (hdlr->error) {
		ret = hdlr->error;
		goto out_free;
	}

	v4l2_ctrl_handler_setup(hdlr);
	return 0;

out_free:
	v4l2_ctrl_handler_free(hdlr);
	return ret;
}

static int prp_s_stream(struct v4l2_subdev *sd, int enable)
{
	struct imx_ic_priv *ic_priv = v4l2_get_subdevdata(sd);
	struct prp_priv *priv = ic_priv->task_priv;
	int ret = 0;

	mutex_lock(&priv->lock);

	if (!priv->src_sd || !priv->sink) {
		ret = -EPIPE;
		goto out;
	}

	/*
	 * enable/disable streaming only if stream_count is
	 * going from 0 to 1 / 1 to 0.
	 */
	if (priv->stream_count != !enable)
		goto update_count;

	dev_dbg(ic_priv->dev, "stream %s\n", enable ? "ON" : "OFF");

	if (enable)
		ret = prp_start(priv);
	else
		prp_stop(priv);
	if (ret)
		goto out;

	/* start/stop upstream */
	ret = v4l2_subdev_call(priv->src_sd, video, s_stream, enable);
	ret = (ret && ret != -ENOIOCTLCMD) ? ret : 0;
	if (ret) {
		if (enable)
			prp_stop(priv);
		goto out;
	}

update_count:
	priv->stream_count += enable ? 1 : -1;
	if (priv->stream_count < 0)
		priv->stream_count = 0;
out:
	mutex_unlock(&priv->lock);
	return ret;
}

static int prp_g_frame_interval(struct v4l2_subdev *sd,
				struct v4l2_subdev_frame_interval *fi)
{
	struct prp_priv *priv = sd_to_priv(sd);

	if (fi->pad >= PRPENCVF_NUM_PADS)
		return -EINVAL;

	mutex_lock(&priv->lock);
	fi->interval = priv->frame_interval;
	mutex_unlock(&priv->lock);

	return 0;
}

static int prp_s_frame_interval(struct v4l2_subdev *sd,
				struct v4l2_subdev_frame_interval *fi)
{
	struct prp_priv *priv = sd_to_priv(sd);

	if (fi->pad >= PRPENCVF_NUM_PADS)
		return -EINVAL;

	/* No limits on frame interval */
	mutex_lock(&priv->lock);
	priv->frame_interval = fi->interval;
	mutex_unlock(&priv->lock);

	return 0;
}

/*
 * retrieve our pads parsed from the OF graph by the media device
 */
static int prp_registered(struct v4l2_subdev *sd)
{
	struct prp_priv *priv = sd_to_priv(sd);
	int i, ret;
	u32 code;

	/* get media device */
	priv->md = dev_get_drvdata(sd->v4l2_dev->dev);

	for (i = 0; i < PRPENCVF_NUM_PADS; i++) {
		priv->pad[i].flags = (i == PRPENCVF_SINK_PAD) ?
			MEDIA_PAD_FL_SINK : MEDIA_PAD_FL_SOURCE;

		/* set a default mbus format  */
		imx_media_enum_ipu_format(&code, 0, CS_SEL_YUV);
		ret = imx_media_init_mbus_fmt(&priv->format_mbus[i],
					      640, 480, code, V4L2_FIELD_NONE,
					      &priv->cc[i]);
		if (ret)
			return ret;
	}

	/* init default frame interval */
	priv->frame_interval.numerator = 1;
	priv->frame_interval.denominator = 30;

	ret = media_entity_pads_init(&sd->entity, PRPENCVF_NUM_PADS,
				     priv->pad);
	if (ret)
		return ret;

	ret = imx_media_capture_device_register(priv->vdev);
	if (ret)
		return ret;

	ret = imx_media_add_video_device(priv->md, priv->vdev);
	if (ret)
		goto unreg;

	ret = prp_init_controls(priv);
	if (ret)
		goto unreg;

	return 0;
unreg:
	imx_media_capture_device_unregister(priv->vdev);
	return ret;
}

static void prp_unregistered(struct v4l2_subdev *sd)
{
	struct prp_priv *priv = sd_to_priv(sd);

	imx_media_capture_device_unregister(priv->vdev);
	v4l2_ctrl_handler_free(&priv->ctrl_hdlr);
}

static const struct v4l2_subdev_pad_ops prp_pad_ops = {
	.init_cfg = imx_media_init_cfg,
	.enum_mbus_code = prp_enum_mbus_code,
	.enum_frame_size = prp_enum_frame_size,
	.get_fmt = prp_get_fmt,
	.set_fmt = prp_set_fmt,
};

static const struct v4l2_subdev_video_ops prp_video_ops = {
	.g_frame_interval = prp_g_frame_interval,
	.s_frame_interval = prp_s_frame_interval,
	.s_stream = prp_s_stream,
};

static const struct media_entity_operations prp_entity_ops = {
	.link_setup = prp_link_setup,
	.link_validate = v4l2_subdev_link_validate,
};

static const struct v4l2_subdev_ops prp_subdev_ops = {
	.video = &prp_video_ops,
	.pad = &prp_pad_ops,
};

static const struct v4l2_subdev_internal_ops prp_internal_ops = {
	.registered = prp_registered,
	.unregistered = prp_unregistered,
};

static int prp_init(struct imx_ic_priv *ic_priv)
{
	struct prp_priv *priv;

	priv = devm_kzalloc(ic_priv->dev, sizeof(*priv), GFP_KERNEL);
	if (!priv)
		return -ENOMEM;

	ic_priv->task_priv = priv;
	priv->ic_priv = ic_priv;

	spin_lock_init(&priv->irqlock);
	timer_setup(&priv->eof_timeout_timer, prp_eof_timeout, 0);

	priv->vdev = imx_media_capture_device_init(&ic_priv->sd,
						   PRPENCVF_SRC_PAD);
	if (IS_ERR(priv->vdev))
		return PTR_ERR(priv->vdev);

	mutex_init(&priv->lock);

	return 0;
}

static void prp_remove(struct imx_ic_priv *ic_priv)
{
	struct prp_priv *priv = ic_priv->task_priv;

	mutex_destroy(&priv->lock);
	imx_media_capture_device_remove(priv->vdev);
}

struct imx_ic_ops imx_ic_prpencvf_ops = {
	.subdev_ops = &prp_subdev_ops,
	.internal_ops = &prp_internal_ops,
	.entity_ops = &prp_entity_ops,
	.init = prp_init,
	.remove = prp_remove,
};<|MERGE_RESOLUTION|>--- conflicted
+++ resolved
@@ -212,10 +212,7 @@
 	done = priv->active_vb2_buf[priv->ipu_buf_num];
 	if (done) {
 		done->vbuf.field = vdev->fmt.fmt.pix.field;
-<<<<<<< HEAD
-=======
 		done->vbuf.sequence = priv->frame_sequence;
->>>>>>> e021bb4f
 		vb = &done->vbuf.vb2_buf;
 		vb->timestamp = ktime_get_ns();
 		vb2_buffer_done(vb, priv->nfb4eof ?
