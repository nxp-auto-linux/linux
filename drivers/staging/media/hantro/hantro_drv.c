--- conflicted
+++ resolved
@@ -160,17 +160,9 @@
 	src = hantro_get_src_buf(ctx);
 	dst = hantro_get_dst_buf(ctx);
 
-<<<<<<< HEAD
-	ret = pm_runtime_get_sync(ctx->dev->dev);
-	if (ret < 0) {
-		pm_runtime_put_noidle(ctx->dev->dev);
-		goto err_cancel_job;
-	}
-=======
 	ret = pm_runtime_resume_and_get(ctx->dev->dev);
 	if (ret < 0)
 		goto err_cancel_job;
->>>>>>> d92805b6
 
 	ret = clk_bulk_enable(ctx->dev->variant->num_clocks, ctx->dev->clocks);
 	if (ret)
