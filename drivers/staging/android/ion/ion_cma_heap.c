--- conflicted
+++ resolved
@@ -39,11 +39,7 @@
 	if (align > CONFIG_CMA_ALIGNMENT)
 		align = CONFIG_CMA_ALIGNMENT;
 
-<<<<<<< HEAD
-	pages = cma_alloc(cma_heap->cma, nr_pages, align, GFP_KERNEL);
-=======
 	pages = cma_alloc(cma_heap->cma, nr_pages, align, false);
->>>>>>> e021bb4f
 	if (!pages)
 		return -ENOMEM;
 
