// SPDX-License-Identifier: (GPL-2.0+ OR BSD-3-Clause)
/* Copyright 2014-2016 Freescale Semiconductor Inc.
 * Copyright 2016-2017 NXP
 */
#include <linux/init.h>
#include <linux/module.h>
#include <linux/platform_device.h>
#include <linux/etherdevice.h>
#include <linux/of_net.h>
#include <linux/interrupt.h>
#include <linux/msi.h>
#include <linux/kthread.h>
#include <linux/iommu.h>
#include <linux/net_tstamp.h>
#include <linux/fsl/mc.h>

#include <net/sock.h>

#include "dpaa2-eth.h"

/* CREATE_TRACE_POINTS only needs to be defined once. Other dpa files
 * using trace events only need to #include <trace/events/sched.h>
 */
#define CREATE_TRACE_POINTS
#include "dpaa2-eth-trace.h"

MODULE_LICENSE("Dual BSD/GPL");
MODULE_AUTHOR("Freescale Semiconductor, Inc");
MODULE_DESCRIPTION("Freescale DPAA2 Ethernet Driver");

static void *dpaa2_iova_to_virt(struct iommu_domain *domain,
				dma_addr_t iova_addr)
{
	phys_addr_t phys_addr;

	phys_addr = domain ? iommu_iova_to_phys(domain, iova_addr) : iova_addr;

	return phys_to_virt(phys_addr);
}

static void validate_rx_csum(struct dpaa2_eth_priv *priv,
			     u32 fd_status,
			     struct sk_buff *skb)
{
	skb_checksum_none_assert(skb);

	/* HW checksum validation is disabled, nothing to do here */
	if (!(priv->net_dev->features & NETIF_F_RXCSUM))
		return;

	/* Read checksum validation bits */
	if (!((fd_status & DPAA2_FAS_L3CV) &&
	      (fd_status & DPAA2_FAS_L4CV)))
		return;

	/* Inform the stack there's no need to compute L3/L4 csum anymore */
	skb->ip_summed = CHECKSUM_UNNECESSARY;
}

/* Free a received FD.
 * Not to be used for Tx conf FDs or on any other paths.
 */
static void free_rx_fd(struct dpaa2_eth_priv *priv,
		       const struct dpaa2_fd *fd,
		       void *vaddr)
{
	struct device *dev = priv->net_dev->dev.parent;
	dma_addr_t addr = dpaa2_fd_get_addr(fd);
	u8 fd_format = dpaa2_fd_get_format(fd);
	struct dpaa2_sg_entry *sgt;
	void *sg_vaddr;
	int i;

	/* If single buffer frame, just free the data buffer */
	if (fd_format == dpaa2_fd_single)
		goto free_buf;
	else if (fd_format != dpaa2_fd_sg)
		/* We don't support any other format */
		return;

	/* For S/G frames, we first need to free all SG entries
	 * except the first one, which was taken care of already
	 */
	sgt = vaddr + dpaa2_fd_get_offset(fd);
	for (i = 1; i < DPAA2_ETH_MAX_SG_ENTRIES; i++) {
		addr = dpaa2_sg_get_addr(&sgt[i]);
		sg_vaddr = dpaa2_iova_to_virt(priv->iommu_domain, addr);
		dma_unmap_single(dev, addr, DPAA2_ETH_RX_BUF_SIZE,
				 DMA_FROM_DEVICE);

		skb_free_frag(sg_vaddr);
		if (dpaa2_sg_is_final(&sgt[i]))
			break;
	}

free_buf:
	skb_free_frag(vaddr);
}

/* Build a linear skb based on a single-buffer frame descriptor */
static struct sk_buff *build_linear_skb(struct dpaa2_eth_priv *priv,
					struct dpaa2_eth_channel *ch,
					const struct dpaa2_fd *fd,
					void *fd_vaddr)
{
	struct sk_buff *skb = NULL;
	u16 fd_offset = dpaa2_fd_get_offset(fd);
	u32 fd_length = dpaa2_fd_get_len(fd);

	ch->buf_count--;

<<<<<<< HEAD
	skb = build_skb(fd_vaddr, DPAA2_ETH_RX_BUF_SIZE +
			SKB_DATA_ALIGN(sizeof(struct skb_shared_info)));
=======
	skb = build_skb(fd_vaddr, DPAA2_ETH_SKB_SIZE);
>>>>>>> e021bb4f
	if (unlikely(!skb))
		return NULL;

	skb_reserve(skb, fd_offset);
	skb_put(skb, fd_length);

	return skb;
}

/* Build a non linear (fragmented) skb based on a S/G table */
static struct sk_buff *build_frag_skb(struct dpaa2_eth_priv *priv,
				      struct dpaa2_eth_channel *ch,
				      struct dpaa2_sg_entry *sgt)
{
	struct sk_buff *skb = NULL;
	struct device *dev = priv->net_dev->dev.parent;
	void *sg_vaddr;
	dma_addr_t sg_addr;
	u16 sg_offset;
	u32 sg_length;
	struct page *page, *head_page;
	int page_offset;
	int i;

	for (i = 0; i < DPAA2_ETH_MAX_SG_ENTRIES; i++) {
		struct dpaa2_sg_entry *sge = &sgt[i];

		/* NOTE: We only support SG entries in dpaa2_sg_single format,
		 * but this is the only format we may receive from HW anyway
		 */

		/* Get the address and length from the S/G entry */
		sg_addr = dpaa2_sg_get_addr(sge);
		sg_vaddr = dpaa2_iova_to_virt(priv->iommu_domain, sg_addr);
		dma_unmap_single(dev, sg_addr, DPAA2_ETH_RX_BUF_SIZE,
				 DMA_FROM_DEVICE);

		sg_length = dpaa2_sg_get_len(sge);

		if (i == 0) {
			/* We build the skb around the first data buffer */
<<<<<<< HEAD
			skb = build_skb(sg_vaddr, DPAA2_ETH_RX_BUF_SIZE +
				SKB_DATA_ALIGN(sizeof(struct skb_shared_info)));
			if (unlikely(!skb)) {
=======
			skb = build_skb(sg_vaddr, DPAA2_ETH_SKB_SIZE);
			if (unlikely(!skb)) {
				/* Free the first SG entry now, since we already
				 * unmapped it and obtained the virtual address
				 */
				skb_free_frag(sg_vaddr);

>>>>>>> e021bb4f
				/* We still need to subtract the buffers used
				 * by this FD from our software counter
				 */
				while (!dpaa2_sg_is_final(&sgt[i]) &&
				       i < DPAA2_ETH_MAX_SG_ENTRIES)
					i++;
				break;
			}

			sg_offset = dpaa2_sg_get_offset(sge);
			skb_reserve(skb, sg_offset);
			skb_put(skb, sg_length);
		} else {
			/* Rest of the data buffers are stored as skb frags */
			page = virt_to_page(sg_vaddr);
			head_page = virt_to_head_page(sg_vaddr);

			/* Offset in page (which may be compound).
			 * Data in subsequent SG entries is stored from the
			 * beginning of the buffer, so we don't need to add the
			 * sg_offset.
			 */
			page_offset = ((unsigned long)sg_vaddr &
				(PAGE_SIZE - 1)) +
				(page_address(page) - page_address(head_page));

			skb_add_rx_frag(skb, i - 1, head_page, page_offset,
					sg_length, DPAA2_ETH_RX_BUF_SIZE);
		}

		if (dpaa2_sg_is_final(sge))
			break;
	}

	WARN_ONCE(i == DPAA2_ETH_MAX_SG_ENTRIES, "Final bit not set in SGT");

	/* Count all data buffers + SG table buffer */
	ch->buf_count -= i + 2;

	return skb;
}

/* Main Rx frame processing routine */
static void dpaa2_eth_rx(struct dpaa2_eth_priv *priv,
			 struct dpaa2_eth_channel *ch,
			 const struct dpaa2_fd *fd,
			 struct napi_struct *napi,
			 u16 queue_id)
{
	dma_addr_t addr = dpaa2_fd_get_addr(fd);
	u8 fd_format = dpaa2_fd_get_format(fd);
	void *vaddr;
	struct sk_buff *skb;
	struct rtnl_link_stats64 *percpu_stats;
	struct dpaa2_eth_drv_stats *percpu_extras;
	struct device *dev = priv->net_dev->dev.parent;
	struct dpaa2_fas *fas;
	void *buf_data;
	u32 status = 0;

	/* Tracing point */
	trace_dpaa2_rx_fd(priv->net_dev, fd);

	vaddr = dpaa2_iova_to_virt(priv->iommu_domain, addr);
	dma_unmap_single(dev, addr, DPAA2_ETH_RX_BUF_SIZE, DMA_FROM_DEVICE);

	fas = dpaa2_get_fas(vaddr, false);
	prefetch(fas);
	buf_data = vaddr + dpaa2_fd_get_offset(fd);
	prefetch(buf_data);

	percpu_stats = this_cpu_ptr(priv->percpu_stats);
	percpu_extras = this_cpu_ptr(priv->percpu_extras);

	if (fd_format == dpaa2_fd_single) {
		skb = build_linear_skb(priv, ch, fd, vaddr);
	} else if (fd_format == dpaa2_fd_sg) {
		skb = build_frag_skb(priv, ch, buf_data);
		skb_free_frag(vaddr);
		percpu_extras->rx_sg_frames++;
		percpu_extras->rx_sg_bytes += dpaa2_fd_get_len(fd);
	} else {
		/* We don't support any other format */
		goto err_frame_format;
	}

	if (unlikely(!skb))
		goto err_build_skb;

	prefetch(skb->data);

	/* Get the timestamp value */
	if (priv->rx_tstamp) {
		struct skb_shared_hwtstamps *shhwtstamps = skb_hwtstamps(skb);
		__le64 *ts = dpaa2_get_ts(vaddr, false);
		u64 ns;

		memset(shhwtstamps, 0, sizeof(*shhwtstamps));

		ns = DPAA2_PTP_CLK_PERIOD_NS * le64_to_cpup(ts);
		shhwtstamps->hwtstamp = ns_to_ktime(ns);
	}

	/* Check if we need to validate the L4 csum */
	if (likely(dpaa2_fd_get_frc(fd) & DPAA2_FD_FRC_FASV)) {
		status = le32_to_cpu(fas->status);
		validate_rx_csum(priv, status, skb);
	}

	skb->protocol = eth_type_trans(skb, priv->net_dev);
	skb_record_rx_queue(skb, queue_id);

	percpu_stats->rx_packets++;
	percpu_stats->rx_bytes += dpaa2_fd_get_len(fd);

	napi_gro_receive(napi, skb);

	return;

err_build_skb:
	free_rx_fd(priv, fd, vaddr);
err_frame_format:
	percpu_stats->rx_dropped++;
}

/* Consume all frames pull-dequeued into the store. This is the simplest way to
 * make sure we don't accidentally issue another volatile dequeue which would
 * overwrite (leak) frames already in the store.
 *
 * Observance of NAPI budget is not our concern, leaving that to the caller.
 */
static int consume_frames(struct dpaa2_eth_channel *ch)
{
	struct dpaa2_eth_priv *priv = ch->priv;
	struct dpaa2_eth_fq *fq;
	struct dpaa2_dq *dq;
	const struct dpaa2_fd *fd;
	int cleaned = 0;
	int is_last;

	do {
		dq = dpaa2_io_store_next(ch->store, &is_last);
		if (unlikely(!dq)) {
			/* If we're here, we *must* have placed a
			 * volatile dequeue comnmand, so keep reading through
			 * the store until we get some sort of valid response
			 * token (either a valid frame or an "empty dequeue")
			 */
			continue;
		}

		fd = dpaa2_dq_fd(dq);
		fq = (struct dpaa2_eth_fq *)(uintptr_t)dpaa2_dq_fqd_ctx(dq);
		fq->stats.frames++;

		fq->consume(priv, ch, fd, &ch->napi, fq->flowid);
		cleaned++;
	} while (!is_last);

	return cleaned;
}

/* Configure the egress frame annotation for timestamp update */
static void enable_tx_tstamp(struct dpaa2_fd *fd, void *buf_start)
{
	struct dpaa2_faead *faead;
	u32 ctrl, frc;

	/* Mark the egress frame annotation area as valid */
	frc = dpaa2_fd_get_frc(fd);
	dpaa2_fd_set_frc(fd, frc | DPAA2_FD_FRC_FAEADV);

	/* Set hardware annotation size */
	ctrl = dpaa2_fd_get_ctrl(fd);
	dpaa2_fd_set_ctrl(fd, ctrl | DPAA2_FD_CTRL_ASAL);

	/* enable UPD (update prepanded data) bit in FAEAD field of
	 * hardware frame annotation area
	 */
	ctrl = DPAA2_FAEAD_A2V | DPAA2_FAEAD_UPDV | DPAA2_FAEAD_UPD;
	faead = dpaa2_get_faead(buf_start, true);
	faead->ctrl = cpu_to_le32(ctrl);
}

/* Create a frame descriptor based on a fragmented skb */
static int build_sg_fd(struct dpaa2_eth_priv *priv,
		       struct sk_buff *skb,
		       struct dpaa2_fd *fd)
{
	struct device *dev = priv->net_dev->dev.parent;
	void *sgt_buf = NULL;
	dma_addr_t addr;
	int nr_frags = skb_shinfo(skb)->nr_frags;
	struct dpaa2_sg_entry *sgt;
	int i, err;
	int sgt_buf_size;
	struct scatterlist *scl, *crt_scl;
	int num_sg;
	int num_dma_bufs;
	struct dpaa2_eth_swa *swa;

	/* Create and map scatterlist.
	 * We don't advertise NETIF_F_FRAGLIST, so skb_to_sgvec() will not have
	 * to go beyond nr_frags+1.
	 * Note: We don't support chained scatterlists
	 */
	if (unlikely(PAGE_SIZE / sizeof(struct scatterlist) < nr_frags + 1))
		return -EINVAL;

	scl = kcalloc(nr_frags + 1, sizeof(struct scatterlist), GFP_ATOMIC);
	if (unlikely(!scl))
		return -ENOMEM;

	sg_init_table(scl, nr_frags + 1);
	num_sg = skb_to_sgvec(skb, scl, 0, skb->len);
	num_dma_bufs = dma_map_sg(dev, scl, num_sg, DMA_BIDIRECTIONAL);
	if (unlikely(!num_dma_bufs)) {
		err = -ENOMEM;
		goto dma_map_sg_failed;
	}

	/* Prepare the HW SGT structure */
	sgt_buf_size = priv->tx_data_offset +
		       sizeof(struct dpaa2_sg_entry) *  num_dma_bufs;
	sgt_buf = netdev_alloc_frag(sgt_buf_size + DPAA2_ETH_TX_BUF_ALIGN);
	if (unlikely(!sgt_buf)) {
		err = -ENOMEM;
		goto sgt_buf_alloc_failed;
	}
	sgt_buf = PTR_ALIGN(sgt_buf, DPAA2_ETH_TX_BUF_ALIGN);
	memset(sgt_buf, 0, sgt_buf_size);

	sgt = (struct dpaa2_sg_entry *)(sgt_buf + priv->tx_data_offset);

	/* Fill in the HW SGT structure.
	 *
	 * sgt_buf is zeroed out, so the following fields are implicit
	 * in all sgt entries:
	 *   - offset is 0
	 *   - format is 'dpaa2_sg_single'
	 */
	for_each_sg(scl, crt_scl, num_dma_bufs, i) {
		dpaa2_sg_set_addr(&sgt[i], sg_dma_address(crt_scl));
		dpaa2_sg_set_len(&sgt[i], sg_dma_len(crt_scl));
	}
	dpaa2_sg_set_final(&sgt[i - 1], true);

	/* Store the skb backpointer in the SGT buffer.
	 * Fit the scatterlist and the number of buffers alongside the
	 * skb backpointer in the software annotation area. We'll need
	 * all of them on Tx Conf.
	 */
	swa = (struct dpaa2_eth_swa *)sgt_buf;
	swa->skb = skb;
	swa->scl = scl;
	swa->num_sg = num_sg;
	swa->sgt_size = sgt_buf_size;

	/* Separately map the SGT buffer */
	addr = dma_map_single(dev, sgt_buf, sgt_buf_size, DMA_BIDIRECTIONAL);
	if (unlikely(dma_mapping_error(dev, addr))) {
		err = -ENOMEM;
		goto dma_map_single_failed;
	}
	dpaa2_fd_set_offset(fd, priv->tx_data_offset);
	dpaa2_fd_set_format(fd, dpaa2_fd_sg);
	dpaa2_fd_set_addr(fd, addr);
	dpaa2_fd_set_len(fd, skb->len);
	dpaa2_fd_set_ctrl(fd, FD_CTRL_PTA | FD_CTRL_PTV1);

	if (priv->tx_tstamp && skb_shinfo(skb)->tx_flags & SKBTX_HW_TSTAMP)
		enable_tx_tstamp(fd, sgt_buf);

	return 0;

dma_map_single_failed:
	skb_free_frag(sgt_buf);
sgt_buf_alloc_failed:
	dma_unmap_sg(dev, scl, num_sg, DMA_BIDIRECTIONAL);
dma_map_sg_failed:
	kfree(scl);
	return err;
}

/* Create a frame descriptor based on a linear skb */
static int build_single_fd(struct dpaa2_eth_priv *priv,
			   struct sk_buff *skb,
			   struct dpaa2_fd *fd)
{
	struct device *dev = priv->net_dev->dev.parent;
	u8 *buffer_start, *aligned_start;
	struct sk_buff **skbh;
	dma_addr_t addr;

	buffer_start = skb->data - dpaa2_eth_needed_headroom(priv, skb);

	/* If there's enough room to align the FD address, do it.
	 * It will help hardware optimize accesses.
	 */
	aligned_start = PTR_ALIGN(buffer_start - DPAA2_ETH_TX_BUF_ALIGN,
				  DPAA2_ETH_TX_BUF_ALIGN);
	if (aligned_start >= skb->head)
		buffer_start = aligned_start;

	/* Store a backpointer to the skb at the beginning of the buffer
	 * (in the private data area) such that we can release it
	 * on Tx confirm
	 */
	skbh = (struct sk_buff **)buffer_start;
	*skbh = skb;

	addr = dma_map_single(dev, buffer_start,
			      skb_tail_pointer(skb) - buffer_start,
			      DMA_BIDIRECTIONAL);
	if (unlikely(dma_mapping_error(dev, addr)))
		return -ENOMEM;

	dpaa2_fd_set_addr(fd, addr);
	dpaa2_fd_set_offset(fd, (u16)(skb->data - buffer_start));
	dpaa2_fd_set_len(fd, skb->len);
	dpaa2_fd_set_format(fd, dpaa2_fd_single);
	dpaa2_fd_set_ctrl(fd, FD_CTRL_PTA | FD_CTRL_PTV1);

	if (priv->tx_tstamp && skb_shinfo(skb)->tx_flags & SKBTX_HW_TSTAMP)
		enable_tx_tstamp(fd, buffer_start);

	return 0;
}

/* FD freeing routine on the Tx path
 *
 * DMA-unmap and free FD and possibly SGT buffer allocated on Tx. The skb
 * back-pointed to is also freed.
 * This can be called either from dpaa2_eth_tx_conf() or on the error path of
 * dpaa2_eth_tx().
 */
static void free_tx_fd(const struct dpaa2_eth_priv *priv,
		       const struct dpaa2_fd *fd)
{
	struct device *dev = priv->net_dev->dev.parent;
	dma_addr_t fd_addr;
	struct sk_buff **skbh, *skb;
	unsigned char *buffer_start;
	struct dpaa2_eth_swa *swa;
	u8 fd_format = dpaa2_fd_get_format(fd);

	fd_addr = dpaa2_fd_get_addr(fd);
	skbh = dpaa2_iova_to_virt(priv->iommu_domain, fd_addr);

	if (fd_format == dpaa2_fd_single) {
		skb = *skbh;
		buffer_start = (unsigned char *)skbh;
		/* Accessing the skb buffer is safe before dma unmap, because
		 * we didn't map the actual skb shell.
		 */
		dma_unmap_single(dev, fd_addr,
				 skb_tail_pointer(skb) - buffer_start,
				 DMA_BIDIRECTIONAL);
	} else if (fd_format == dpaa2_fd_sg) {
		swa = (struct dpaa2_eth_swa *)skbh;
		skb = swa->skb;

		/* Unmap the scatterlist */
		dma_unmap_sg(dev, swa->scl, swa->num_sg, DMA_BIDIRECTIONAL);
		kfree(swa->scl);

		/* Unmap the SGT buffer */
		dma_unmap_single(dev, fd_addr, swa->sgt_size,
				 DMA_BIDIRECTIONAL);
	} else {
		netdev_dbg(priv->net_dev, "Invalid FD format\n");
		return;
	}

	/* Get the timestamp value */
	if (priv->tx_tstamp && skb_shinfo(skb)->tx_flags & SKBTX_HW_TSTAMP) {
		struct skb_shared_hwtstamps shhwtstamps;
		__le64 *ts = dpaa2_get_ts(skbh, true);
		u64 ns;

		memset(&shhwtstamps, 0, sizeof(shhwtstamps));

		ns = DPAA2_PTP_CLK_PERIOD_NS * le64_to_cpup(ts);
		shhwtstamps.hwtstamp = ns_to_ktime(ns);
		skb_tstamp_tx(skb, &shhwtstamps);
	}

	/* Free SGT buffer allocated on tx */
	if (fd_format != dpaa2_fd_single)
		skb_free_frag(skbh);

	/* Move on with skb release */
	dev_kfree_skb(skb);
}

static netdev_tx_t dpaa2_eth_tx(struct sk_buff *skb, struct net_device *net_dev)
{
	struct dpaa2_eth_priv *priv = netdev_priv(net_dev);
	struct dpaa2_fd fd;
	struct rtnl_link_stats64 *percpu_stats;
	struct dpaa2_eth_drv_stats *percpu_extras;
	struct dpaa2_eth_fq *fq;
	u16 queue_mapping;
	unsigned int needed_headroom;
	int err, i;

	percpu_stats = this_cpu_ptr(priv->percpu_stats);
	percpu_extras = this_cpu_ptr(priv->percpu_extras);

	needed_headroom = dpaa2_eth_needed_headroom(priv, skb);
	if (skb_headroom(skb) < needed_headroom) {
		struct sk_buff *ns;

		ns = skb_realloc_headroom(skb, needed_headroom);
		if (unlikely(!ns)) {
			percpu_stats->tx_dropped++;
			goto err_alloc_headroom;
		}
		percpu_extras->tx_reallocs++;

		if (skb->sk)
			skb_set_owner_w(ns, skb->sk);

		dev_kfree_skb(skb);
		skb = ns;
	}

	/* We'll be holding a back-reference to the skb until Tx Confirmation;
	 * we don't want that overwritten by a concurrent Tx with a cloned skb.
	 */
	skb = skb_unshare(skb, GFP_ATOMIC);
	if (unlikely(!skb)) {
		/* skb_unshare() has already freed the skb */
		percpu_stats->tx_dropped++;
		return NETDEV_TX_OK;
	}

	/* Setup the FD fields */
	memset(&fd, 0, sizeof(fd));

	if (skb_is_nonlinear(skb)) {
		err = build_sg_fd(priv, skb, &fd);
		percpu_extras->tx_sg_frames++;
		percpu_extras->tx_sg_bytes += skb->len;
	} else {
		err = build_single_fd(priv, skb, &fd);
	}

	if (unlikely(err)) {
		percpu_stats->tx_dropped++;
		goto err_build_fd;
	}

	/* Tracing point */
	trace_dpaa2_tx_fd(net_dev, &fd);

	/* TxConf FQ selection relies on queue id from the stack.
	 * In case of a forwarded frame from another DPNI interface, we choose
	 * a queue affined to the same core that processed the Rx frame
	 */
	queue_mapping = skb_get_queue_mapping(skb);
	fq = &priv->fq[queue_mapping];
	for (i = 0; i < DPAA2_ETH_ENQUEUE_RETRIES; i++) {
		err = dpaa2_io_service_enqueue_qd(fq->channel->dpio,
						  priv->tx_qdid, 0,
						  fq->tx_qdbin, &fd);
		if (err != -EBUSY)
			break;
	}
	percpu_extras->tx_portal_busy += i;
	if (unlikely(err < 0)) {
		percpu_stats->tx_errors++;
		/* Clean up everything, including freeing the skb */
		free_tx_fd(priv, &fd);
	} else {
		percpu_stats->tx_packets++;
		percpu_stats->tx_bytes += dpaa2_fd_get_len(&fd);
	}

	return NETDEV_TX_OK;

err_build_fd:
err_alloc_headroom:
	dev_kfree_skb(skb);

	return NETDEV_TX_OK;
}

/* Tx confirmation frame processing routine */
static void dpaa2_eth_tx_conf(struct dpaa2_eth_priv *priv,
			      struct dpaa2_eth_channel *ch,
			      const struct dpaa2_fd *fd,
			      struct napi_struct *napi __always_unused,
			      u16 queue_id __always_unused)
{
	struct rtnl_link_stats64 *percpu_stats;
	struct dpaa2_eth_drv_stats *percpu_extras;
	u32 fd_errors;

	/* Tracing point */
	trace_dpaa2_tx_conf_fd(priv->net_dev, fd);

	percpu_extras = this_cpu_ptr(priv->percpu_extras);
	percpu_extras->tx_conf_frames++;
	percpu_extras->tx_conf_bytes += dpaa2_fd_get_len(fd);

	/* Check frame errors in the FD field */
	fd_errors = dpaa2_fd_get_ctrl(fd) & DPAA2_FD_TX_ERR_MASK;
	free_tx_fd(priv, fd);

	if (likely(!fd_errors))
		return;

	if (net_ratelimit())
		netdev_dbg(priv->net_dev, "TX frame FD error: 0x%08x\n",
			   fd_errors);

	percpu_stats = this_cpu_ptr(priv->percpu_stats);
	/* Tx-conf logically pertains to the egress path. */
	percpu_stats->tx_errors++;
}

static int set_rx_csum(struct dpaa2_eth_priv *priv, bool enable)
{
	int err;

	err = dpni_set_offload(priv->mc_io, 0, priv->mc_token,
			       DPNI_OFF_RX_L3_CSUM, enable);
	if (err) {
		netdev_err(priv->net_dev,
			   "dpni_set_offload(RX_L3_CSUM) failed\n");
		return err;
	}

	err = dpni_set_offload(priv->mc_io, 0, priv->mc_token,
			       DPNI_OFF_RX_L4_CSUM, enable);
	if (err) {
		netdev_err(priv->net_dev,
			   "dpni_set_offload(RX_L4_CSUM) failed\n");
		return err;
	}

	return 0;
}

static int set_tx_csum(struct dpaa2_eth_priv *priv, bool enable)
{
	int err;

	err = dpni_set_offload(priv->mc_io, 0, priv->mc_token,
			       DPNI_OFF_TX_L3_CSUM, enable);
	if (err) {
		netdev_err(priv->net_dev, "dpni_set_offload(TX_L3_CSUM) failed\n");
		return err;
	}

	err = dpni_set_offload(priv->mc_io, 0, priv->mc_token,
			       DPNI_OFF_TX_L4_CSUM, enable);
	if (err) {
		netdev_err(priv->net_dev, "dpni_set_offload(TX_L4_CSUM) failed\n");
		return err;
	}

	return 0;
}

/* Free buffers acquired from the buffer pool or which were meant to
 * be released in the pool
 */
static void free_bufs(struct dpaa2_eth_priv *priv, u64 *buf_array, int count)
{
	struct device *dev = priv->net_dev->dev.parent;
	void *vaddr;
	int i;

	for (i = 0; i < count; i++) {
		vaddr = dpaa2_iova_to_virt(priv->iommu_domain, buf_array[i]);
		dma_unmap_single(dev, buf_array[i], DPAA2_ETH_RX_BUF_SIZE,
				 DMA_FROM_DEVICE);
		skb_free_frag(vaddr);
	}
}

/* Perform a single release command to add buffers
 * to the specified buffer pool
 */
static int add_bufs(struct dpaa2_eth_priv *priv,
		    struct dpaa2_eth_channel *ch, u16 bpid)
{
	struct device *dev = priv->net_dev->dev.parent;
	u64 buf_array[DPAA2_ETH_BUFS_PER_CMD];
	void *buf;
	dma_addr_t addr;
	int i, err;

	for (i = 0; i < DPAA2_ETH_BUFS_PER_CMD; i++) {
		/* Allocate buffer visible to WRIOP + skb shared info +
		 * alignment padding
		 */
		buf = napi_alloc_frag(dpaa2_eth_buf_raw_size(priv));
		if (unlikely(!buf))
			goto err_alloc;

		buf = PTR_ALIGN(buf, priv->rx_buf_align);

		addr = dma_map_single(dev, buf, DPAA2_ETH_RX_BUF_SIZE,
				      DMA_FROM_DEVICE);
		if (unlikely(dma_mapping_error(dev, addr)))
			goto err_map;

		buf_array[i] = addr;

		/* tracing point */
		trace_dpaa2_eth_buf_seed(priv->net_dev,
					 buf, dpaa2_eth_buf_raw_size(priv),
					 addr, DPAA2_ETH_RX_BUF_SIZE,
					 bpid);
	}

release_bufs:
	/* In case the portal is busy, retry until successful */
	while ((err = dpaa2_io_service_release(ch->dpio, bpid,
					       buf_array, i)) == -EBUSY)
		cpu_relax();

	/* If release command failed, clean up and bail out;
	 * not much else we can do about it
	 */
	if (err) {
		free_bufs(priv, buf_array, i);
		return 0;
	}

	return i;

err_map:
	skb_free_frag(buf);
err_alloc:
	/* If we managed to allocate at least some buffers,
	 * release them to hardware
	 */
	if (i)
		goto release_bufs;

	return 0;
}

static int seed_pool(struct dpaa2_eth_priv *priv, u16 bpid)
{
	int i, j;
	int new_count;

	/* This is the lazy seeding of Rx buffer pools.
	 * dpaa2_add_bufs() is also used on the Rx hotpath and calls
	 * napi_alloc_frag(). The trouble with that is that it in turn ends up
	 * calling this_cpu_ptr(), which mandates execution in atomic context.
	 * Rather than splitting up the code, do a one-off preempt disable.
	 */
	preempt_disable();
	for (j = 0; j < priv->num_channels; j++) {
		for (i = 0; i < DPAA2_ETH_NUM_BUFS;
		     i += DPAA2_ETH_BUFS_PER_CMD) {
			new_count = add_bufs(priv, priv->channel[j], bpid);
			priv->channel[j]->buf_count += new_count;

			if (new_count < DPAA2_ETH_BUFS_PER_CMD) {
				preempt_enable();
				return -ENOMEM;
			}
		}
	}
	preempt_enable();

	return 0;
}

/**
 * Drain the specified number of buffers from the DPNI's private buffer pool.
 * @count must not exceeed DPAA2_ETH_BUFS_PER_CMD
 */
static void drain_bufs(struct dpaa2_eth_priv *priv, int count)
{
	u64 buf_array[DPAA2_ETH_BUFS_PER_CMD];
	int ret;

	do {
		ret = dpaa2_io_service_acquire(NULL, priv->bpid,
					       buf_array, count);
		if (ret < 0) {
			netdev_err(priv->net_dev, "dpaa2_io_service_acquire() failed\n");
			return;
		}
		free_bufs(priv, buf_array, ret);
	} while (ret);
}

static void drain_pool(struct dpaa2_eth_priv *priv)
{
	int i;

	drain_bufs(priv, DPAA2_ETH_BUFS_PER_CMD);
	drain_bufs(priv, 1);

	for (i = 0; i < priv->num_channels; i++)
		priv->channel[i]->buf_count = 0;
}

/* Function is called from softirq context only, so we don't need to guard
 * the access to percpu count
 */
static int refill_pool(struct dpaa2_eth_priv *priv,
		       struct dpaa2_eth_channel *ch,
		       u16 bpid)
{
	int new_count;

	if (likely(ch->buf_count >= DPAA2_ETH_REFILL_THRESH))
		return 0;

	do {
		new_count = add_bufs(priv, ch, bpid);
		if (unlikely(!new_count)) {
			/* Out of memory; abort for now, we'll try later on */
			break;
		}
		ch->buf_count += new_count;
	} while (ch->buf_count < DPAA2_ETH_NUM_BUFS);

	if (unlikely(ch->buf_count < DPAA2_ETH_NUM_BUFS))
		return -ENOMEM;

	return 0;
}

static int pull_channel(struct dpaa2_eth_channel *ch)
{
	int err;
	int dequeues = -1;

	/* Retry while portal is busy */
	do {
		err = dpaa2_io_service_pull_channel(ch->dpio, ch->ch_id,
						    ch->store);
		dequeues++;
		cpu_relax();
	} while (err == -EBUSY);

	ch->stats.dequeue_portal_busy += dequeues;
	if (unlikely(err))
		ch->stats.pull_err++;

	return err;
}

/* NAPI poll routine
 *
 * Frames are dequeued from the QMan channel associated with this NAPI context.
 * Rx, Tx confirmation and (if configured) Rx error frames all count
 * towards the NAPI budget.
 */
static int dpaa2_eth_poll(struct napi_struct *napi, int budget)
{
	struct dpaa2_eth_channel *ch;
	int cleaned = 0, store_cleaned;
	struct dpaa2_eth_priv *priv;
	int err;

	ch = container_of(napi, struct dpaa2_eth_channel, napi);
	priv = ch->priv;

	while (cleaned < budget) {
		err = pull_channel(ch);
		if (unlikely(err))
			break;

		/* Refill pool if appropriate */
		refill_pool(priv, ch, priv->bpid);

		store_cleaned = consume_frames(ch);
		cleaned += store_cleaned;

		/* If we have enough budget left for a full store,
		 * try a new pull dequeue, otherwise we're done here
		 */
		if (store_cleaned == 0 ||
		    cleaned > budget - DPAA2_ETH_STORE_SIZE)
			break;
	}

	if (cleaned < budget && napi_complete_done(napi, cleaned)) {
		/* Re-enable data available notifications */
		do {
			err = dpaa2_io_service_rearm(ch->dpio, &ch->nctx);
			cpu_relax();
		} while (err == -EBUSY);
		WARN_ONCE(err, "CDAN notifications rearm failed on core %d",
			  ch->nctx.desired_cpu);
	}

	ch->stats.frames += cleaned;

	return cleaned;
}

static void enable_ch_napi(struct dpaa2_eth_priv *priv)
{
	struct dpaa2_eth_channel *ch;
	int i;

	for (i = 0; i < priv->num_channels; i++) {
		ch = priv->channel[i];
		napi_enable(&ch->napi);
	}
}

static void disable_ch_napi(struct dpaa2_eth_priv *priv)
{
	struct dpaa2_eth_channel *ch;
	int i;

	for (i = 0; i < priv->num_channels; i++) {
		ch = priv->channel[i];
		napi_disable(&ch->napi);
	}
}

static int link_state_update(struct dpaa2_eth_priv *priv)
{
	struct dpni_link_state state;
	int err;

	err = dpni_get_link_state(priv->mc_io, 0, priv->mc_token, &state);
	if (unlikely(err)) {
		netdev_err(priv->net_dev,
			   "dpni_get_link_state() failed\n");
		return err;
	}

	/* Chech link state; speed / duplex changes are not treated yet */
	if (priv->link_state.up == state.up)
		return 0;

	priv->link_state = state;
	if (state.up) {
		netif_carrier_on(priv->net_dev);
		netif_tx_start_all_queues(priv->net_dev);
	} else {
		netif_tx_stop_all_queues(priv->net_dev);
		netif_carrier_off(priv->net_dev);
	}

	netdev_info(priv->net_dev, "Link Event: state %s\n",
		    state.up ? "up" : "down");

	return 0;
}

static int dpaa2_eth_open(struct net_device *net_dev)
{
	struct dpaa2_eth_priv *priv = netdev_priv(net_dev);
	int err;

	err = seed_pool(priv, priv->bpid);
	if (err) {
		/* Not much to do; the buffer pool, though not filled up,
		 * may still contain some buffers which would enable us
		 * to limp on.
		 */
		netdev_err(net_dev, "Buffer seeding failed for DPBP %d (bpid=%d)\n",
			   priv->dpbp_dev->obj_desc.id, priv->bpid);
	}

	/* We'll only start the txqs when the link is actually ready; make sure
	 * we don't race against the link up notification, which may come
	 * immediately after dpni_enable();
	 */
	netif_tx_stop_all_queues(net_dev);
	enable_ch_napi(priv);
	/* Also, explicitly set carrier off, otherwise netif_carrier_ok() will
	 * return true and cause 'ip link show' to report the LOWER_UP flag,
	 * even though the link notification wasn't even received.
	 */
	netif_carrier_off(net_dev);

	err = dpni_enable(priv->mc_io, 0, priv->mc_token);
	if (err < 0) {
		netdev_err(net_dev, "dpni_enable() failed\n");
		goto enable_err;
	}

	/* If the DPMAC object has already processed the link up interrupt,
	 * we have to learn the link state ourselves.
	 */
	err = link_state_update(priv);
	if (err < 0) {
		netdev_err(net_dev, "Can't update link state\n");
		goto link_state_err;
	}

	return 0;

link_state_err:
enable_err:
	disable_ch_napi(priv);
	drain_pool(priv);
	return err;
}

/* The DPIO store must be empty when we call this,
 * at the end of every NAPI cycle.
 */
static u32 drain_channel(struct dpaa2_eth_priv *priv,
			 struct dpaa2_eth_channel *ch)
{
	u32 drained = 0, total = 0;

	do {
		pull_channel(ch);
		drained = consume_frames(ch);
		total += drained;
	} while (drained);

	return total;
}

static u32 drain_ingress_frames(struct dpaa2_eth_priv *priv)
{
	struct dpaa2_eth_channel *ch;
	int i;
	u32 drained = 0;

	for (i = 0; i < priv->num_channels; i++) {
		ch = priv->channel[i];
		drained += drain_channel(priv, ch);
	}

	return drained;
}

static int dpaa2_eth_stop(struct net_device *net_dev)
{
	struct dpaa2_eth_priv *priv = netdev_priv(net_dev);
	int dpni_enabled;
	int retries = 10;
	u32 drained;

	netif_tx_stop_all_queues(net_dev);
	netif_carrier_off(net_dev);

	/* Loop while dpni_disable() attempts to drain the egress FQs
	 * and confirm them back to us.
	 */
	do {
		dpni_disable(priv->mc_io, 0, priv->mc_token);
		dpni_is_enabled(priv->mc_io, 0, priv->mc_token, &dpni_enabled);
		if (dpni_enabled)
			/* Allow the hardware some slack */
			msleep(100);
	} while (dpni_enabled && --retries);
	if (!retries) {
		netdev_warn(net_dev, "Retry count exceeded disabling DPNI\n");
		/* Must go on and disable NAPI nonetheless, so we don't crash at
		 * the next "ifconfig up"
		 */
	}

	/* Wait for NAPI to complete on every core and disable it.
	 * In particular, this will also prevent NAPI from being rescheduled if
	 * a new CDAN is serviced, effectively discarding the CDAN. We therefore
	 * don't even need to disarm the channels, except perhaps for the case
	 * of a huge coalescing value.
	 */
	disable_ch_napi(priv);

	 /* Manually drain the Rx and TxConf queues */
	drained = drain_ingress_frames(priv);
	if (drained)
		netdev_dbg(net_dev, "Drained %d frames.\n", drained);

	/* Empty the buffer pool */
	drain_pool(priv);

	return 0;
}

static int dpaa2_eth_init(struct net_device *net_dev)
{
	u64 supported = 0;
	u64 not_supported = 0;
	struct dpaa2_eth_priv *priv = netdev_priv(net_dev);
	u32 options = priv->dpni_attrs.options;

	/* Capabilities listing */
	supported |= IFF_LIVE_ADDR_CHANGE;

	if (options & DPNI_OPT_NO_MAC_FILTER)
		not_supported |= IFF_UNICAST_FLT;
	else
		supported |= IFF_UNICAST_FLT;

	net_dev->priv_flags |= supported;
	net_dev->priv_flags &= ~not_supported;

	/* Features */
	net_dev->features = NETIF_F_RXCSUM |
			    NETIF_F_IP_CSUM | NETIF_F_IPV6_CSUM |
			    NETIF_F_SG | NETIF_F_HIGHDMA |
			    NETIF_F_LLTX;
	net_dev->hw_features = net_dev->features;

	return 0;
}

static int dpaa2_eth_set_addr(struct net_device *net_dev, void *addr)
{
	struct dpaa2_eth_priv *priv = netdev_priv(net_dev);
	struct device *dev = net_dev->dev.parent;
	int err;

	err = eth_mac_addr(net_dev, addr);
	if (err < 0) {
		dev_err(dev, "eth_mac_addr() failed (%d)\n", err);
		return err;
	}

	err = dpni_set_primary_mac_addr(priv->mc_io, 0, priv->mc_token,
					net_dev->dev_addr);
	if (err) {
		dev_err(dev, "dpni_set_primary_mac_addr() failed (%d)\n", err);
		return err;
	}

	return 0;
}

/** Fill in counters maintained by the GPP driver. These may be different from
 * the hardware counters obtained by ethtool.
 */
static void dpaa2_eth_get_stats(struct net_device *net_dev,
				struct rtnl_link_stats64 *stats)
{
	struct dpaa2_eth_priv *priv = netdev_priv(net_dev);
	struct rtnl_link_stats64 *percpu_stats;
	u64 *cpustats;
	u64 *netstats = (u64 *)stats;
	int i, j;
	int num = sizeof(struct rtnl_link_stats64) / sizeof(u64);

	for_each_possible_cpu(i) {
		percpu_stats = per_cpu_ptr(priv->percpu_stats, i);
		cpustats = (u64 *)percpu_stats;
		for (j = 0; j < num; j++)
			netstats[j] += cpustats[j];
	}
}

/* Copy mac unicast addresses from @net_dev to @priv.
 * Its sole purpose is to make dpaa2_eth_set_rx_mode() more readable.
 */
static void add_uc_hw_addr(const struct net_device *net_dev,
			   struct dpaa2_eth_priv *priv)
{
	struct netdev_hw_addr *ha;
	int err;

	netdev_for_each_uc_addr(ha, net_dev) {
		err = dpni_add_mac_addr(priv->mc_io, 0, priv->mc_token,
					ha->addr);
		if (err)
			netdev_warn(priv->net_dev,
				    "Could not add ucast MAC %pM to the filtering table (err %d)\n",
				    ha->addr, err);
	}
}

/* Copy mac multicast addresses from @net_dev to @priv
 * Its sole purpose is to make dpaa2_eth_set_rx_mode() more readable.
 */
static void add_mc_hw_addr(const struct net_device *net_dev,
			   struct dpaa2_eth_priv *priv)
{
	struct netdev_hw_addr *ha;
	int err;

	netdev_for_each_mc_addr(ha, net_dev) {
		err = dpni_add_mac_addr(priv->mc_io, 0, priv->mc_token,
					ha->addr);
		if (err)
			netdev_warn(priv->net_dev,
				    "Could not add mcast MAC %pM to the filtering table (err %d)\n",
				    ha->addr, err);
	}
}

static void dpaa2_eth_set_rx_mode(struct net_device *net_dev)
{
	struct dpaa2_eth_priv *priv = netdev_priv(net_dev);
	int uc_count = netdev_uc_count(net_dev);
	int mc_count = netdev_mc_count(net_dev);
	u8 max_mac = priv->dpni_attrs.mac_filter_entries;
	u32 options = priv->dpni_attrs.options;
	u16 mc_token = priv->mc_token;
	struct fsl_mc_io *mc_io = priv->mc_io;
	int err;

	/* Basic sanity checks; these probably indicate a misconfiguration */
	if (options & DPNI_OPT_NO_MAC_FILTER && max_mac != 0)
		netdev_info(net_dev,
			    "mac_filter_entries=%d, DPNI_OPT_NO_MAC_FILTER option must be disabled\n",
			    max_mac);

	/* Force promiscuous if the uc or mc counts exceed our capabilities. */
	if (uc_count > max_mac) {
		netdev_info(net_dev,
			    "Unicast addr count reached %d, max allowed is %d; forcing promisc\n",
			    uc_count, max_mac);
		goto force_promisc;
	}
	if (mc_count + uc_count > max_mac) {
		netdev_info(net_dev,
			    "Unicast + multicast addr count reached %d, max allowed is %d; forcing promisc\n",
			    uc_count + mc_count, max_mac);
		goto force_mc_promisc;
	}

	/* Adjust promisc settings due to flag combinations */
	if (net_dev->flags & IFF_PROMISC)
		goto force_promisc;
	if (net_dev->flags & IFF_ALLMULTI) {
		/* First, rebuild unicast filtering table. This should be done
		 * in promisc mode, in order to avoid frame loss while we
		 * progressively add entries to the table.
		 * We don't know whether we had been in promisc already, and
		 * making an MC call to find out is expensive; so set uc promisc
		 * nonetheless.
		 */
		err = dpni_set_unicast_promisc(mc_io, 0, mc_token, 1);
		if (err)
			netdev_warn(net_dev, "Can't set uc promisc\n");

		/* Actual uc table reconstruction. */
		err = dpni_clear_mac_filters(mc_io, 0, mc_token, 1, 0);
		if (err)
			netdev_warn(net_dev, "Can't clear uc filters\n");
		add_uc_hw_addr(net_dev, priv);

		/* Finally, clear uc promisc and set mc promisc as requested. */
		err = dpni_set_unicast_promisc(mc_io, 0, mc_token, 0);
		if (err)
			netdev_warn(net_dev, "Can't clear uc promisc\n");
		goto force_mc_promisc;
	}

	/* Neither unicast, nor multicast promisc will be on... eventually.
	 * For now, rebuild mac filtering tables while forcing both of them on.
	 */
	err = dpni_set_unicast_promisc(mc_io, 0, mc_token, 1);
	if (err)
		netdev_warn(net_dev, "Can't set uc promisc (%d)\n", err);
	err = dpni_set_multicast_promisc(mc_io, 0, mc_token, 1);
	if (err)
		netdev_warn(net_dev, "Can't set mc promisc (%d)\n", err);

	/* Actual mac filtering tables reconstruction */
	err = dpni_clear_mac_filters(mc_io, 0, mc_token, 1, 1);
	if (err)
		netdev_warn(net_dev, "Can't clear mac filters\n");
	add_mc_hw_addr(net_dev, priv);
	add_uc_hw_addr(net_dev, priv);

	/* Now we can clear both ucast and mcast promisc, without risking
	 * to drop legitimate frames anymore.
	 */
	err = dpni_set_unicast_promisc(mc_io, 0, mc_token, 0);
	if (err)
		netdev_warn(net_dev, "Can't clear ucast promisc\n");
	err = dpni_set_multicast_promisc(mc_io, 0, mc_token, 0);
	if (err)
		netdev_warn(net_dev, "Can't clear mcast promisc\n");

	return;

force_promisc:
	err = dpni_set_unicast_promisc(mc_io, 0, mc_token, 1);
	if (err)
		netdev_warn(net_dev, "Can't set ucast promisc\n");
force_mc_promisc:
	err = dpni_set_multicast_promisc(mc_io, 0, mc_token, 1);
	if (err)
		netdev_warn(net_dev, "Can't set mcast promisc\n");
}

static int dpaa2_eth_set_features(struct net_device *net_dev,
				  netdev_features_t features)
{
	struct dpaa2_eth_priv *priv = netdev_priv(net_dev);
	netdev_features_t changed = features ^ net_dev->features;
	bool enable;
	int err;

	if (changed & NETIF_F_RXCSUM) {
		enable = !!(features & NETIF_F_RXCSUM);
		err = set_rx_csum(priv, enable);
		if (err)
			return err;
	}

	if (changed & (NETIF_F_IP_CSUM | NETIF_F_IPV6_CSUM)) {
		enable = !!(features & (NETIF_F_IP_CSUM | NETIF_F_IPV6_CSUM));
		err = set_tx_csum(priv, enable);
		if (err)
			return err;
	}

	return 0;
}

static int dpaa2_eth_ts_ioctl(struct net_device *dev, struct ifreq *rq, int cmd)
{
	struct dpaa2_eth_priv *priv = netdev_priv(dev);
	struct hwtstamp_config config;

	if (copy_from_user(&config, rq->ifr_data, sizeof(config)))
		return -EFAULT;

	switch (config.tx_type) {
	case HWTSTAMP_TX_OFF:
		priv->tx_tstamp = false;
		break;
	case HWTSTAMP_TX_ON:
		priv->tx_tstamp = true;
		break;
	default:
		return -ERANGE;
	}

	if (config.rx_filter == HWTSTAMP_FILTER_NONE) {
		priv->rx_tstamp = false;
	} else {
		priv->rx_tstamp = true;
		/* TS is set for all frame types, not only those requested */
		config.rx_filter = HWTSTAMP_FILTER_ALL;
	}

	return copy_to_user(rq->ifr_data, &config, sizeof(config)) ?
			-EFAULT : 0;
}

static int dpaa2_eth_ioctl(struct net_device *dev, struct ifreq *rq, int cmd)
{
	if (cmd == SIOCSHWTSTAMP)
		return dpaa2_eth_ts_ioctl(dev, rq, cmd);

	return -EINVAL;
}

static const struct net_device_ops dpaa2_eth_ops = {
	.ndo_open = dpaa2_eth_open,
	.ndo_start_xmit = dpaa2_eth_tx,
	.ndo_stop = dpaa2_eth_stop,
	.ndo_init = dpaa2_eth_init,
	.ndo_set_mac_address = dpaa2_eth_set_addr,
	.ndo_get_stats64 = dpaa2_eth_get_stats,
	.ndo_set_rx_mode = dpaa2_eth_set_rx_mode,
	.ndo_set_features = dpaa2_eth_set_features,
	.ndo_do_ioctl = dpaa2_eth_ioctl,
};

static void cdan_cb(struct dpaa2_io_notification_ctx *ctx)
{
	struct dpaa2_eth_channel *ch;

	ch = container_of(ctx, struct dpaa2_eth_channel, nctx);

	/* Update NAPI statistics */
	ch->stats.cdan++;

	napi_schedule_irqoff(&ch->napi);
}

/* Allocate and configure a DPCON object */
static struct fsl_mc_device *setup_dpcon(struct dpaa2_eth_priv *priv)
{
	struct fsl_mc_device *dpcon;
	struct device *dev = priv->net_dev->dev.parent;
	struct dpcon_attr attrs;
	int err;

	err = fsl_mc_object_allocate(to_fsl_mc_device(dev),
				     FSL_MC_POOL_DPCON, &dpcon);
	if (err) {
		dev_info(dev, "Not enough DPCONs, will go on as-is\n");
		return NULL;
	}

	err = dpcon_open(priv->mc_io, 0, dpcon->obj_desc.id, &dpcon->mc_handle);
	if (err) {
		dev_err(dev, "dpcon_open() failed\n");
		goto free;
	}

	err = dpcon_reset(priv->mc_io, 0, dpcon->mc_handle);
	if (err) {
		dev_err(dev, "dpcon_reset() failed\n");
		goto close;
	}

	err = dpcon_get_attributes(priv->mc_io, 0, dpcon->mc_handle, &attrs);
	if (err) {
		dev_err(dev, "dpcon_get_attributes() failed\n");
		goto close;
	}

	err = dpcon_enable(priv->mc_io, 0, dpcon->mc_handle);
	if (err) {
		dev_err(dev, "dpcon_enable() failed\n");
		goto close;
	}

	return dpcon;

close:
	dpcon_close(priv->mc_io, 0, dpcon->mc_handle);
free:
	fsl_mc_object_free(dpcon);

	return NULL;
}

static void free_dpcon(struct dpaa2_eth_priv *priv,
		       struct fsl_mc_device *dpcon)
{
	dpcon_disable(priv->mc_io, 0, dpcon->mc_handle);
	dpcon_close(priv->mc_io, 0, dpcon->mc_handle);
	fsl_mc_object_free(dpcon);
}

static struct dpaa2_eth_channel *
alloc_channel(struct dpaa2_eth_priv *priv)
{
	struct dpaa2_eth_channel *channel;
	struct dpcon_attr attr;
	struct device *dev = priv->net_dev->dev.parent;
	int err;

	channel = kzalloc(sizeof(*channel), GFP_KERNEL);
	if (!channel)
		return NULL;

	channel->dpcon = setup_dpcon(priv);
	if (!channel->dpcon)
		goto err_setup;

	err = dpcon_get_attributes(priv->mc_io, 0, channel->dpcon->mc_handle,
				   &attr);
	if (err) {
		dev_err(dev, "dpcon_get_attributes() failed\n");
		goto err_get_attr;
	}

	channel->dpcon_id = attr.id;
	channel->ch_id = attr.qbman_ch_id;
	channel->priv = priv;

	return channel;

err_get_attr:
	free_dpcon(priv, channel->dpcon);
err_setup:
	kfree(channel);
	return NULL;
}

static void free_channel(struct dpaa2_eth_priv *priv,
			 struct dpaa2_eth_channel *channel)
{
	free_dpcon(priv, channel->dpcon);
	kfree(channel);
}

/* DPIO setup: allocate and configure QBMan channels, setup core affinity
 * and register data availability notifications
 */
static int setup_dpio(struct dpaa2_eth_priv *priv)
{
	struct dpaa2_io_notification_ctx *nctx;
	struct dpaa2_eth_channel *channel;
	struct dpcon_notification_cfg dpcon_notif_cfg;
	struct device *dev = priv->net_dev->dev.parent;
	int i, err;

	/* We want the ability to spread ingress traffic (RX, TX conf) to as
	 * many cores as possible, so we need one channel for each core
	 * (unless there's fewer queues than cores, in which case the extra
	 * channels would be wasted).
	 * Allocate one channel per core and register it to the core's
	 * affine DPIO. If not enough channels are available for all cores
	 * or if some cores don't have an affine DPIO, there will be no
	 * ingress frame processing on those cores.
	 */
	cpumask_clear(&priv->dpio_cpumask);
	for_each_online_cpu(i) {
		/* Try to allocate a channel */
		channel = alloc_channel(priv);
		if (!channel) {
			dev_info(dev,
				 "No affine channel for cpu %d and above\n", i);
			err = -ENODEV;
			goto err_alloc_ch;
		}

		priv->channel[priv->num_channels] = channel;

		nctx = &channel->nctx;
		nctx->is_cdan = 1;
		nctx->cb = cdan_cb;
		nctx->id = channel->ch_id;
		nctx->desired_cpu = i;

		/* Register the new context */
		channel->dpio = dpaa2_io_service_select(i);
		err = dpaa2_io_service_register(channel->dpio, nctx);
		if (err) {
			dev_dbg(dev, "No affine DPIO for cpu %d\n", i);
			/* If no affine DPIO for this core, there's probably
			 * none available for next cores either. Signal we want
			 * to retry later, in case the DPIO devices weren't
			 * probed yet.
			 */
			err = -EPROBE_DEFER;
			goto err_service_reg;
		}

		/* Register DPCON notification with MC */
		dpcon_notif_cfg.dpio_id = nctx->dpio_id;
		dpcon_notif_cfg.priority = 0;
		dpcon_notif_cfg.user_ctx = nctx->qman64;
		err = dpcon_set_notification(priv->mc_io, 0,
					     channel->dpcon->mc_handle,
					     &dpcon_notif_cfg);
		if (err) {
			dev_err(dev, "dpcon_set_notification failed()\n");
			goto err_set_cdan;
		}

		/* If we managed to allocate a channel and also found an affine
		 * DPIO for this core, add it to the final mask
		 */
		cpumask_set_cpu(i, &priv->dpio_cpumask);
		priv->num_channels++;

		/* Stop if we already have enough channels to accommodate all
		 * RX and TX conf queues
		 */
		if (priv->num_channels == dpaa2_eth_queue_count(priv))
			break;
	}

	return 0;

err_set_cdan:
	dpaa2_io_service_deregister(channel->dpio, nctx);
err_service_reg:
	free_channel(priv, channel);
err_alloc_ch:
	if (cpumask_empty(&priv->dpio_cpumask)) {
		dev_err(dev, "No cpu with an affine DPIO/DPCON\n");
		return err;
	}

	dev_info(dev, "Cores %*pbl available for processing ingress traffic\n",
		 cpumask_pr_args(&priv->dpio_cpumask));

	return 0;
}

static void free_dpio(struct dpaa2_eth_priv *priv)
{
	int i;
	struct dpaa2_eth_channel *ch;

	/* deregister CDAN notifications and free channels */
	for (i = 0; i < priv->num_channels; i++) {
		ch = priv->channel[i];
		dpaa2_io_service_deregister(ch->dpio, &ch->nctx);
		free_channel(priv, ch);
	}
}

static struct dpaa2_eth_channel *get_affine_channel(struct dpaa2_eth_priv *priv,
						    int cpu)
{
	struct device *dev = priv->net_dev->dev.parent;
	int i;

	for (i = 0; i < priv->num_channels; i++)
		if (priv->channel[i]->nctx.desired_cpu == cpu)
			return priv->channel[i];

	/* We should never get here. Issue a warning and return
	 * the first channel, because it's still better than nothing
	 */
	dev_warn(dev, "No affine channel found for cpu %d\n", cpu);

	return priv->channel[0];
}

static void set_fq_affinity(struct dpaa2_eth_priv *priv)
{
	struct device *dev = priv->net_dev->dev.parent;
	struct cpumask xps_mask;
	struct dpaa2_eth_fq *fq;
	int rx_cpu, txc_cpu;
	int i, err;

	/* For each FQ, pick one channel/CPU to deliver frames to.
	 * This may well change at runtime, either through irqbalance or
	 * through direct user intervention.
	 */
	rx_cpu = txc_cpu = cpumask_first(&priv->dpio_cpumask);

	for (i = 0; i < priv->num_fqs; i++) {
		fq = &priv->fq[i];
		switch (fq->type) {
		case DPAA2_RX_FQ:
			fq->target_cpu = rx_cpu;
			rx_cpu = cpumask_next(rx_cpu, &priv->dpio_cpumask);
			if (rx_cpu >= nr_cpu_ids)
				rx_cpu = cpumask_first(&priv->dpio_cpumask);
			break;
		case DPAA2_TX_CONF_FQ:
			fq->target_cpu = txc_cpu;

			/* Tell the stack to affine to txc_cpu the Tx queue
			 * associated with the confirmation one
			 */
			cpumask_clear(&xps_mask);
			cpumask_set_cpu(txc_cpu, &xps_mask);
			err = netif_set_xps_queue(priv->net_dev, &xps_mask,
						  fq->flowid);
			if (err)
				dev_err(dev, "Error setting XPS queue\n");

			txc_cpu = cpumask_next(txc_cpu, &priv->dpio_cpumask);
			if (txc_cpu >= nr_cpu_ids)
				txc_cpu = cpumask_first(&priv->dpio_cpumask);
			break;
		default:
			dev_err(dev, "Unknown FQ type: %d\n", fq->type);
		}
		fq->channel = get_affine_channel(priv, fq->target_cpu);
	}
}

static void setup_fqs(struct dpaa2_eth_priv *priv)
{
	int i;

	/* We have one TxConf FQ per Tx flow.
	 * The number of Tx and Rx queues is the same.
	 * Tx queues come first in the fq array.
	 */
	for (i = 0; i < dpaa2_eth_queue_count(priv); i++) {
		priv->fq[priv->num_fqs].type = DPAA2_TX_CONF_FQ;
		priv->fq[priv->num_fqs].consume = dpaa2_eth_tx_conf;
		priv->fq[priv->num_fqs++].flowid = (u16)i;
	}

	for (i = 0; i < dpaa2_eth_queue_count(priv); i++) {
		priv->fq[priv->num_fqs].type = DPAA2_RX_FQ;
		priv->fq[priv->num_fqs].consume = dpaa2_eth_rx;
		priv->fq[priv->num_fqs++].flowid = (u16)i;
	}

	/* For each FQ, decide on which core to process incoming frames */
	set_fq_affinity(priv);
}

/* Allocate and configure one buffer pool for each interface */
static int setup_dpbp(struct dpaa2_eth_priv *priv)
{
	int err;
	struct fsl_mc_device *dpbp_dev;
	struct device *dev = priv->net_dev->dev.parent;
	struct dpbp_attr dpbp_attrs;

	err = fsl_mc_object_allocate(to_fsl_mc_device(dev), FSL_MC_POOL_DPBP,
				     &dpbp_dev);
	if (err) {
		dev_err(dev, "DPBP device allocation failed\n");
		return err;
	}

	priv->dpbp_dev = dpbp_dev;

	err = dpbp_open(priv->mc_io, 0, priv->dpbp_dev->obj_desc.id,
			&dpbp_dev->mc_handle);
	if (err) {
		dev_err(dev, "dpbp_open() failed\n");
		goto err_open;
	}

	err = dpbp_reset(priv->mc_io, 0, dpbp_dev->mc_handle);
	if (err) {
		dev_err(dev, "dpbp_reset() failed\n");
		goto err_reset;
	}

	err = dpbp_enable(priv->mc_io, 0, dpbp_dev->mc_handle);
	if (err) {
		dev_err(dev, "dpbp_enable() failed\n");
		goto err_enable;
	}

	err = dpbp_get_attributes(priv->mc_io, 0, dpbp_dev->mc_handle,
				  &dpbp_attrs);
	if (err) {
		dev_err(dev, "dpbp_get_attributes() failed\n");
		goto err_get_attr;
	}
	priv->bpid = dpbp_attrs.bpid;

	return 0;

err_get_attr:
	dpbp_disable(priv->mc_io, 0, dpbp_dev->mc_handle);
err_enable:
err_reset:
	dpbp_close(priv->mc_io, 0, dpbp_dev->mc_handle);
err_open:
	fsl_mc_object_free(dpbp_dev);

	return err;
}

static void free_dpbp(struct dpaa2_eth_priv *priv)
{
	drain_pool(priv);
	dpbp_disable(priv->mc_io, 0, priv->dpbp_dev->mc_handle);
	dpbp_close(priv->mc_io, 0, priv->dpbp_dev->mc_handle);
	fsl_mc_object_free(priv->dpbp_dev);
}

static int set_buffer_layout(struct dpaa2_eth_priv *priv)
{
	struct device *dev = priv->net_dev->dev.parent;
	struct dpni_buffer_layout buf_layout = {0};
	int err;

	/* We need to check for WRIOP version 1.0.0, but depending on the MC
	 * version, this number is not always provided correctly on rev1.
	 * We need to check for both alternatives in this situation.
	 */
	if (priv->dpni_attrs.wriop_version == DPAA2_WRIOP_VERSION(0, 0, 0) ||
	    priv->dpni_attrs.wriop_version == DPAA2_WRIOP_VERSION(1, 0, 0))
		priv->rx_buf_align = DPAA2_ETH_RX_BUF_ALIGN_REV1;
	else
		priv->rx_buf_align = DPAA2_ETH_RX_BUF_ALIGN;

	/* tx buffer */
	buf_layout.private_data_size = DPAA2_ETH_SWA_SIZE;
	buf_layout.pass_timestamp = true;
	buf_layout.options = DPNI_BUF_LAYOUT_OPT_PRIVATE_DATA_SIZE |
			     DPNI_BUF_LAYOUT_OPT_TIMESTAMP;
	err = dpni_set_buffer_layout(priv->mc_io, 0, priv->mc_token,
				     DPNI_QUEUE_TX, &buf_layout);
	if (err) {
		dev_err(dev, "dpni_set_buffer_layout(TX) failed\n");
		return err;
	}

	/* tx-confirm buffer */
	buf_layout.options = DPNI_BUF_LAYOUT_OPT_TIMESTAMP;
	err = dpni_set_buffer_layout(priv->mc_io, 0, priv->mc_token,
				     DPNI_QUEUE_TX_CONFIRM, &buf_layout);
	if (err) {
		dev_err(dev, "dpni_set_buffer_layout(TX_CONF) failed\n");
		return err;
	}

	/* Now that we've set our tx buffer layout, retrieve the minimum
	 * required tx data offset.
	 */
	err = dpni_get_tx_data_offset(priv->mc_io, 0, priv->mc_token,
				      &priv->tx_data_offset);
	if (err) {
		dev_err(dev, "dpni_get_tx_data_offset() failed\n");
		return err;
	}

	if ((priv->tx_data_offset % 64) != 0)
		dev_warn(dev, "Tx data offset (%d) not a multiple of 64B\n",
			 priv->tx_data_offset);

	/* rx buffer */
	buf_layout.pass_frame_status = true;
	buf_layout.pass_parser_result = true;
	buf_layout.data_align = priv->rx_buf_align;
	buf_layout.data_head_room = dpaa2_eth_rx_head_room(priv);
	buf_layout.private_data_size = 0;
	buf_layout.options = DPNI_BUF_LAYOUT_OPT_PARSER_RESULT |
			     DPNI_BUF_LAYOUT_OPT_FRAME_STATUS |
			     DPNI_BUF_LAYOUT_OPT_DATA_ALIGN |
			     DPNI_BUF_LAYOUT_OPT_DATA_HEAD_ROOM |
			     DPNI_BUF_LAYOUT_OPT_TIMESTAMP;
	err = dpni_set_buffer_layout(priv->mc_io, 0, priv->mc_token,
				     DPNI_QUEUE_RX, &buf_layout);
	if (err) {
		dev_err(dev, "dpni_set_buffer_layout(RX) failed\n");
		return err;
	}

	return 0;
}

/* Configure the DPNI object this interface is associated with */
static int setup_dpni(struct fsl_mc_device *ls_dev)
{
	struct device *dev = &ls_dev->dev;
	struct dpaa2_eth_priv *priv;
	struct net_device *net_dev;
	int err;

	net_dev = dev_get_drvdata(dev);
	priv = netdev_priv(net_dev);

	/* get a handle for the DPNI object */
	err = dpni_open(priv->mc_io, 0, ls_dev->obj_desc.id, &priv->mc_token);
	if (err) {
		dev_err(dev, "dpni_open() failed\n");
		return err;
	}

	/* Check if we can work with this DPNI object */
	err = dpni_get_api_version(priv->mc_io, 0, &priv->dpni_ver_major,
				   &priv->dpni_ver_minor);
	if (err) {
		dev_err(dev, "dpni_get_api_version() failed\n");
		goto close;
	}
	if (dpaa2_eth_cmp_dpni_ver(priv, DPNI_VER_MAJOR, DPNI_VER_MINOR) < 0) {
		dev_err(dev, "DPNI version %u.%u not supported, need >= %u.%u\n",
			priv->dpni_ver_major, priv->dpni_ver_minor,
			DPNI_VER_MAJOR, DPNI_VER_MINOR);
		err = -ENOTSUPP;
		goto close;
	}

	ls_dev->mc_io = priv->mc_io;
	ls_dev->mc_handle = priv->mc_token;

	err = dpni_reset(priv->mc_io, 0, priv->mc_token);
	if (err) {
		dev_err(dev, "dpni_reset() failed\n");
		goto close;
	}

	err = dpni_get_attributes(priv->mc_io, 0, priv->mc_token,
				  &priv->dpni_attrs);
	if (err) {
		dev_err(dev, "dpni_get_attributes() failed (err=%d)\n", err);
		goto close;
	}

	err = set_buffer_layout(priv);
	if (err)
		goto close;

	return 0;

close:
	dpni_close(priv->mc_io, 0, priv->mc_token);

	return err;
}

static void free_dpni(struct dpaa2_eth_priv *priv)
{
	int err;

	err = dpni_reset(priv->mc_io, 0, priv->mc_token);
	if (err)
		netdev_warn(priv->net_dev, "dpni_reset() failed (err %d)\n",
			    err);

	dpni_close(priv->mc_io, 0, priv->mc_token);
}

static int setup_rx_flow(struct dpaa2_eth_priv *priv,
			 struct dpaa2_eth_fq *fq)
{
	struct device *dev = priv->net_dev->dev.parent;
	struct dpni_queue queue;
	struct dpni_queue_id qid;
	struct dpni_taildrop td;
	int err;

	err = dpni_get_queue(priv->mc_io, 0, priv->mc_token,
			     DPNI_QUEUE_RX, 0, fq->flowid, &queue, &qid);
	if (err) {
		dev_err(dev, "dpni_get_queue(RX) failed\n");
		return err;
	}

	fq->fqid = qid.fqid;

	queue.destination.id = fq->channel->dpcon_id;
	queue.destination.type = DPNI_DEST_DPCON;
	queue.destination.priority = 1;
	queue.user_context = (u64)(uintptr_t)fq;
	err = dpni_set_queue(priv->mc_io, 0, priv->mc_token,
			     DPNI_QUEUE_RX, 0, fq->flowid,
			     DPNI_QUEUE_OPT_USER_CTX | DPNI_QUEUE_OPT_DEST,
			     &queue);
	if (err) {
		dev_err(dev, "dpni_set_queue(RX) failed\n");
		return err;
	}

	td.enable = 1;
	td.threshold = DPAA2_ETH_TAILDROP_THRESH;
	err = dpni_set_taildrop(priv->mc_io, 0, priv->mc_token, DPNI_CP_QUEUE,
				DPNI_QUEUE_RX, 0, fq->flowid, &td);
	if (err) {
		dev_err(dev, "dpni_set_threshold() failed\n");
		return err;
	}

	return 0;
}

static int setup_tx_flow(struct dpaa2_eth_priv *priv,
			 struct dpaa2_eth_fq *fq)
{
	struct device *dev = priv->net_dev->dev.parent;
	struct dpni_queue queue;
	struct dpni_queue_id qid;
	int err;

	err = dpni_get_queue(priv->mc_io, 0, priv->mc_token,
			     DPNI_QUEUE_TX, 0, fq->flowid, &queue, &qid);
	if (err) {
		dev_err(dev, "dpni_get_queue(TX) failed\n");
		return err;
	}

	fq->tx_qdbin = qid.qdbin;

	err = dpni_get_queue(priv->mc_io, 0, priv->mc_token,
			     DPNI_QUEUE_TX_CONFIRM, 0, fq->flowid,
			     &queue, &qid);
	if (err) {
		dev_err(dev, "dpni_get_queue(TX_CONF) failed\n");
		return err;
	}

	fq->fqid = qid.fqid;

	queue.destination.id = fq->channel->dpcon_id;
	queue.destination.type = DPNI_DEST_DPCON;
	queue.destination.priority = 0;
	queue.user_context = (u64)(uintptr_t)fq;
	err = dpni_set_queue(priv->mc_io, 0, priv->mc_token,
			     DPNI_QUEUE_TX_CONFIRM, 0, fq->flowid,
			     DPNI_QUEUE_OPT_USER_CTX | DPNI_QUEUE_OPT_DEST,
			     &queue);
	if (err) {
		dev_err(dev, "dpni_set_queue(TX_CONF) failed\n");
		return err;
	}

	return 0;
}

/* Hash key is a 5-tuple: IPsrc, IPdst, IPnextproto, L4src, L4dst */
static const struct dpaa2_eth_hash_fields hash_fields[] = {
	{
		/* IP header */
		.rxnfc_field = RXH_IP_SRC,
		.cls_prot = NET_PROT_IP,
		.cls_field = NH_FLD_IP_SRC,
		.size = 4,
	}, {
		.rxnfc_field = RXH_IP_DST,
		.cls_prot = NET_PROT_IP,
		.cls_field = NH_FLD_IP_DST,
		.size = 4,
	}, {
		.rxnfc_field = RXH_L3_PROTO,
		.cls_prot = NET_PROT_IP,
		.cls_field = NH_FLD_IP_PROTO,
		.size = 1,
	}, {
		/* Using UDP ports, this is functionally equivalent to raw
		 * byte pairs from L4 header.
		 */
		.rxnfc_field = RXH_L4_B_0_1,
		.cls_prot = NET_PROT_UDP,
		.cls_field = NH_FLD_UDP_PORT_SRC,
		.size = 2,
	}, {
		.rxnfc_field = RXH_L4_B_2_3,
		.cls_prot = NET_PROT_UDP,
		.cls_field = NH_FLD_UDP_PORT_DST,
		.size = 2,
	},
};

/* Set RX hash options
 * flags is a combination of RXH_ bits
 */
static int dpaa2_eth_set_hash(struct net_device *net_dev, u64 flags)
{
	struct device *dev = net_dev->dev.parent;
	struct dpaa2_eth_priv *priv = netdev_priv(net_dev);
	struct dpkg_profile_cfg cls_cfg;
	struct dpni_rx_tc_dist_cfg dist_cfg;
	u8 *dma_mem;
	int i;
	int err = 0;

	if (!dpaa2_eth_hash_enabled(priv)) {
		dev_dbg(dev, "Hashing support is not enabled\n");
		return 0;
	}

	memset(&cls_cfg, 0, sizeof(cls_cfg));

	for (i = 0; i < ARRAY_SIZE(hash_fields); i++) {
		struct dpkg_extract *key =
			&cls_cfg.extracts[cls_cfg.num_extracts];

		if (!(flags & hash_fields[i].rxnfc_field))
			continue;

		if (cls_cfg.num_extracts >= DPKG_MAX_NUM_OF_EXTRACTS) {
			dev_err(dev, "error adding key extraction rule, too many rules?\n");
			return -E2BIG;
		}

		key->type = DPKG_EXTRACT_FROM_HDR;
		key->extract.from_hdr.prot = hash_fields[i].cls_prot;
		key->extract.from_hdr.type = DPKG_FULL_FIELD;
		key->extract.from_hdr.field = hash_fields[i].cls_field;
		cls_cfg.num_extracts++;

		priv->rx_hash_fields |= hash_fields[i].rxnfc_field;
	}

	dma_mem = kzalloc(DPAA2_CLASSIFIER_DMA_SIZE, GFP_KERNEL);
	if (!dma_mem)
		return -ENOMEM;

	err = dpni_prepare_key_cfg(&cls_cfg, dma_mem);
	if (err) {
		dev_err(dev, "dpni_prepare_key_cfg error %d\n", err);
		goto err_prep_key;
	}

	memset(&dist_cfg, 0, sizeof(dist_cfg));

	/* Prepare for setting the rx dist */
	dist_cfg.key_cfg_iova = dma_map_single(dev, dma_mem,
					       DPAA2_CLASSIFIER_DMA_SIZE,
					       DMA_TO_DEVICE);
	if (dma_mapping_error(dev, dist_cfg.key_cfg_iova)) {
		dev_err(dev, "DMA mapping failed\n");
		err = -ENOMEM;
		goto err_dma_map;
	}

	dist_cfg.dist_size = dpaa2_eth_queue_count(priv);
	dist_cfg.dist_mode = DPNI_DIST_MODE_HASH;

	err = dpni_set_rx_tc_dist(priv->mc_io, 0, priv->mc_token, 0, &dist_cfg);
	dma_unmap_single(dev, dist_cfg.key_cfg_iova,
			 DPAA2_CLASSIFIER_DMA_SIZE, DMA_TO_DEVICE);
	if (err)
		dev_err(dev, "dpni_set_rx_tc_dist() error %d\n", err);

err_dma_map:
err_prep_key:
	kfree(dma_mem);
	return err;
}

/* Bind the DPNI to its needed objects and resources: buffer pool, DPIOs,
 * frame queues and channels
 */
static int bind_dpni(struct dpaa2_eth_priv *priv)
{
	struct net_device *net_dev = priv->net_dev;
	struct device *dev = net_dev->dev.parent;
	struct dpni_pools_cfg pools_params;
	struct dpni_error_cfg err_cfg;
	int err = 0;
	int i;

	pools_params.num_dpbp = 1;
	pools_params.pools[0].dpbp_id = priv->dpbp_dev->obj_desc.id;
	pools_params.pools[0].backup_pool = 0;
	pools_params.pools[0].buffer_size = DPAA2_ETH_RX_BUF_SIZE;
	err = dpni_set_pools(priv->mc_io, 0, priv->mc_token, &pools_params);
	if (err) {
		dev_err(dev, "dpni_set_pools() failed\n");
		return err;
	}

	/* have the interface implicitly distribute traffic based on
	 * the default hash key
	 */
	err = dpaa2_eth_set_hash(net_dev, DPAA2_RXH_DEFAULT);
	if (err)
		dev_err(dev, "Failed to configure hashing\n");

	/* Configure handling of error frames */
	err_cfg.errors = DPAA2_FAS_RX_ERR_MASK;
	err_cfg.set_frame_annotation = 1;
	err_cfg.error_action = DPNI_ERROR_ACTION_DISCARD;
	err = dpni_set_errors_behavior(priv->mc_io, 0, priv->mc_token,
				       &err_cfg);
	if (err) {
		dev_err(dev, "dpni_set_errors_behavior failed\n");
		return err;
	}

	/* Configure Rx and Tx conf queues to generate CDANs */
	for (i = 0; i < priv->num_fqs; i++) {
		switch (priv->fq[i].type) {
		case DPAA2_RX_FQ:
			err = setup_rx_flow(priv, &priv->fq[i]);
			break;
		case DPAA2_TX_CONF_FQ:
			err = setup_tx_flow(priv, &priv->fq[i]);
			break;
		default:
			dev_err(dev, "Invalid FQ type %d\n", priv->fq[i].type);
			return -EINVAL;
		}
		if (err)
			return err;
	}

	err = dpni_get_qdid(priv->mc_io, 0, priv->mc_token,
			    DPNI_QUEUE_TX, &priv->tx_qdid);
	if (err) {
		dev_err(dev, "dpni_get_qdid() failed\n");
		return err;
	}

	return 0;
}

/* Allocate rings for storing incoming frame descriptors */
static int alloc_rings(struct dpaa2_eth_priv *priv)
{
	struct net_device *net_dev = priv->net_dev;
	struct device *dev = net_dev->dev.parent;
	int i;

	for (i = 0; i < priv->num_channels; i++) {
		priv->channel[i]->store =
			dpaa2_io_store_create(DPAA2_ETH_STORE_SIZE, dev);
		if (!priv->channel[i]->store) {
			netdev_err(net_dev, "dpaa2_io_store_create() failed\n");
			goto err_ring;
		}
	}

	return 0;

err_ring:
	for (i = 0; i < priv->num_channels; i++) {
		if (!priv->channel[i]->store)
			break;
		dpaa2_io_store_destroy(priv->channel[i]->store);
	}

	return -ENOMEM;
}

static void free_rings(struct dpaa2_eth_priv *priv)
{
	int i;

	for (i = 0; i < priv->num_channels; i++)
		dpaa2_io_store_destroy(priv->channel[i]->store);
}

static int set_mac_addr(struct dpaa2_eth_priv *priv)
{
	struct net_device *net_dev = priv->net_dev;
	struct device *dev = net_dev->dev.parent;
	u8 mac_addr[ETH_ALEN], dpni_mac_addr[ETH_ALEN];
	int err;

	/* Get firmware address, if any */
	err = dpni_get_port_mac_addr(priv->mc_io, 0, priv->mc_token, mac_addr);
	if (err) {
		dev_err(dev, "dpni_get_port_mac_addr() failed\n");
		return err;
	}

	/* Get DPNI attributes address, if any */
	err = dpni_get_primary_mac_addr(priv->mc_io, 0, priv->mc_token,
					dpni_mac_addr);
	if (err) {
		dev_err(dev, "dpni_get_primary_mac_addr() failed\n");
		return err;
	}

	/* First check if firmware has any address configured by bootloader */
	if (!is_zero_ether_addr(mac_addr)) {
		/* If the DPMAC addr != DPNI addr, update it */
		if (!ether_addr_equal(mac_addr, dpni_mac_addr)) {
			err = dpni_set_primary_mac_addr(priv->mc_io, 0,
							priv->mc_token,
							mac_addr);
			if (err) {
				dev_err(dev, "dpni_set_primary_mac_addr() failed\n");
				return err;
			}
		}
		memcpy(net_dev->dev_addr, mac_addr, net_dev->addr_len);
	} else if (is_zero_ether_addr(dpni_mac_addr)) {
		/* No MAC address configured, fill in net_dev->dev_addr
		 * with a random one
		 */
		eth_hw_addr_random(net_dev);
		dev_dbg_once(dev, "device(s) have all-zero hwaddr, replaced with random\n");

		err = dpni_set_primary_mac_addr(priv->mc_io, 0, priv->mc_token,
						net_dev->dev_addr);
		if (err) {
			dev_err(dev, "dpni_set_primary_mac_addr() failed\n");
			return err;
		}

		/* Override NET_ADDR_RANDOM set by eth_hw_addr_random(); for all
		 * practical purposes, this will be our "permanent" mac address,
		 * at least until the next reboot. This move will also permit
		 * register_netdevice() to properly fill up net_dev->perm_addr.
		 */
		net_dev->addr_assign_type = NET_ADDR_PERM;
	} else {
		/* NET_ADDR_PERM is default, all we have to do is
		 * fill in the device addr.
		 */
		memcpy(net_dev->dev_addr, dpni_mac_addr, net_dev->addr_len);
	}

	return 0;
}

static int netdev_init(struct net_device *net_dev)
{
	struct device *dev = net_dev->dev.parent;
	struct dpaa2_eth_priv *priv = netdev_priv(net_dev);
	u8 bcast_addr[ETH_ALEN];
	u8 num_queues;
	int err;

	net_dev->netdev_ops = &dpaa2_eth_ops;

	err = set_mac_addr(priv);
	if (err)
		return err;

	/* Explicitly add the broadcast address to the MAC filtering table */
	eth_broadcast_addr(bcast_addr);
	err = dpni_add_mac_addr(priv->mc_io, 0, priv->mc_token, bcast_addr);
	if (err) {
		dev_err(dev, "dpni_add_mac_addr() failed\n");
		return err;
	}

	/* Set MTU upper limit; lower limit is 68B (default value) */
	net_dev->max_mtu = DPAA2_ETH_MAX_MTU;
	err = dpni_set_max_frame_length(priv->mc_io, 0, priv->mc_token,
					DPAA2_ETH_MFL);
	if (err) {
		dev_err(dev, "dpni_set_max_frame_length() failed\n");
		return err;
	}

	/* Set actual number of queues in the net device */
	num_queues = dpaa2_eth_queue_count(priv);
	err = netif_set_real_num_tx_queues(net_dev, num_queues);
	if (err) {
		dev_err(dev, "netif_set_real_num_tx_queues() failed\n");
		return err;
	}
	err = netif_set_real_num_rx_queues(net_dev, num_queues);
	if (err) {
		dev_err(dev, "netif_set_real_num_rx_queues() failed\n");
		return err;
	}

	/* Our .ndo_init will be called herein */
	err = register_netdev(net_dev);
	if (err < 0) {
		dev_err(dev, "register_netdev() failed\n");
		return err;
	}

	return 0;
}

static int poll_link_state(void *arg)
{
	struct dpaa2_eth_priv *priv = (struct dpaa2_eth_priv *)arg;
	int err;

	while (!kthread_should_stop()) {
		err = link_state_update(priv);
		if (unlikely(err))
			return err;

		msleep(DPAA2_ETH_LINK_STATE_REFRESH);
	}

	return 0;
}

static irqreturn_t dpni_irq0_handler_thread(int irq_num, void *arg)
{
	u32 status = ~0;
	struct device *dev = (struct device *)arg;
	struct fsl_mc_device *dpni_dev = to_fsl_mc_device(dev);
	struct net_device *net_dev = dev_get_drvdata(dev);
	int err;

	err = dpni_get_irq_status(dpni_dev->mc_io, 0, dpni_dev->mc_handle,
				  DPNI_IRQ_INDEX, &status);
	if (unlikely(err)) {
		netdev_err(net_dev, "Can't get irq status (err %d)\n", err);
		return IRQ_HANDLED;
	}

	if (status & DPNI_IRQ_EVENT_LINK_CHANGED)
		link_state_update(netdev_priv(net_dev));

	return IRQ_HANDLED;
}

static int setup_irqs(struct fsl_mc_device *ls_dev)
{
	int err = 0;
	struct fsl_mc_device_irq *irq;

	err = fsl_mc_allocate_irqs(ls_dev);
	if (err) {
		dev_err(&ls_dev->dev, "MC irqs allocation failed\n");
		return err;
	}

	irq = ls_dev->irqs[0];
	err = devm_request_threaded_irq(&ls_dev->dev, irq->msi_desc->irq,
					NULL, dpni_irq0_handler_thread,
					IRQF_NO_SUSPEND | IRQF_ONESHOT,
					dev_name(&ls_dev->dev), &ls_dev->dev);
	if (err < 0) {
		dev_err(&ls_dev->dev, "devm_request_threaded_irq(): %d\n", err);
		goto free_mc_irq;
	}

	err = dpni_set_irq_mask(ls_dev->mc_io, 0, ls_dev->mc_handle,
				DPNI_IRQ_INDEX, DPNI_IRQ_EVENT_LINK_CHANGED);
	if (err < 0) {
		dev_err(&ls_dev->dev, "dpni_set_irq_mask(): %d\n", err);
		goto free_irq;
	}

	err = dpni_set_irq_enable(ls_dev->mc_io, 0, ls_dev->mc_handle,
				  DPNI_IRQ_INDEX, 1);
	if (err < 0) {
		dev_err(&ls_dev->dev, "dpni_set_irq_enable(): %d\n", err);
		goto free_irq;
	}

	return 0;

free_irq:
	devm_free_irq(&ls_dev->dev, irq->msi_desc->irq, &ls_dev->dev);
free_mc_irq:
	fsl_mc_free_irqs(ls_dev);

	return err;
}

static void add_ch_napi(struct dpaa2_eth_priv *priv)
{
	int i;
	struct dpaa2_eth_channel *ch;

	for (i = 0; i < priv->num_channels; i++) {
		ch = priv->channel[i];
		/* NAPI weight *MUST* be a multiple of DPAA2_ETH_STORE_SIZE */
		netif_napi_add(priv->net_dev, &ch->napi, dpaa2_eth_poll,
			       NAPI_POLL_WEIGHT);
	}
}

static void del_ch_napi(struct dpaa2_eth_priv *priv)
{
	int i;
	struct dpaa2_eth_channel *ch;

	for (i = 0; i < priv->num_channels; i++) {
		ch = priv->channel[i];
		netif_napi_del(&ch->napi);
	}
}

static int dpaa2_eth_probe(struct fsl_mc_device *dpni_dev)
{
	struct device *dev;
	struct net_device *net_dev = NULL;
	struct dpaa2_eth_priv *priv = NULL;
	int err = 0;

	dev = &dpni_dev->dev;

	/* Net device */
	net_dev = alloc_etherdev_mq(sizeof(*priv), DPAA2_ETH_MAX_TX_QUEUES);
	if (!net_dev) {
		dev_err(dev, "alloc_etherdev_mq() failed\n");
		return -ENOMEM;
	}

	SET_NETDEV_DEV(net_dev, dev);
	dev_set_drvdata(dev, net_dev);

	priv = netdev_priv(net_dev);
	priv->net_dev = net_dev;

	priv->iommu_domain = iommu_get_domain_for_dev(dev);

	/* Obtain a MC portal */
	err = fsl_mc_portal_allocate(dpni_dev, FSL_MC_IO_ATOMIC_CONTEXT_PORTAL,
				     &priv->mc_io);
	if (err) {
		if (err == -ENXIO)
			err = -EPROBE_DEFER;
		else
			dev_err(dev, "MC portal allocation failed\n");
		goto err_portal_alloc;
	}

	/* MC objects initialization and configuration */
	err = setup_dpni(dpni_dev);
	if (err)
		goto err_dpni_setup;

	err = setup_dpio(priv);
	if (err)
		goto err_dpio_setup;

	setup_fqs(priv);

	err = setup_dpbp(priv);
	if (err)
		goto err_dpbp_setup;

	err = bind_dpni(priv);
	if (err)
		goto err_bind;

	/* Add a NAPI context for each channel */
	add_ch_napi(priv);

	/* Percpu statistics */
	priv->percpu_stats = alloc_percpu(*priv->percpu_stats);
	if (!priv->percpu_stats) {
		dev_err(dev, "alloc_percpu(percpu_stats) failed\n");
		err = -ENOMEM;
		goto err_alloc_percpu_stats;
	}
	priv->percpu_extras = alloc_percpu(*priv->percpu_extras);
	if (!priv->percpu_extras) {
		dev_err(dev, "alloc_percpu(percpu_extras) failed\n");
		err = -ENOMEM;
		goto err_alloc_percpu_extras;
	}

	err = netdev_init(net_dev);
	if (err)
		goto err_netdev_init;

	/* Configure checksum offload based on current interface flags */
	err = set_rx_csum(priv, !!(net_dev->features & NETIF_F_RXCSUM));
	if (err)
		goto err_csum;

	err = set_tx_csum(priv, !!(net_dev->features &
				   (NETIF_F_IP_CSUM | NETIF_F_IPV6_CSUM)));
	if (err)
		goto err_csum;

	err = alloc_rings(priv);
	if (err)
		goto err_alloc_rings;

	net_dev->ethtool_ops = &dpaa2_ethtool_ops;

	err = setup_irqs(dpni_dev);
	if (err) {
		netdev_warn(net_dev, "Failed to set link interrupt, fall back to polling\n");
		priv->poll_thread = kthread_run(poll_link_state, priv,
						"%s_poll_link", net_dev->name);
		if (IS_ERR(priv->poll_thread)) {
			netdev_err(net_dev, "Error starting polling thread\n");
			goto err_poll_thread;
		}
		priv->do_link_poll = true;
	}

	dev_info(dev, "Probed interface %s\n", net_dev->name);
	return 0;

err_poll_thread:
	free_rings(priv);
err_alloc_rings:
err_csum:
	unregister_netdev(net_dev);
err_netdev_init:
	free_percpu(priv->percpu_extras);
err_alloc_percpu_extras:
	free_percpu(priv->percpu_stats);
err_alloc_percpu_stats:
	del_ch_napi(priv);
err_bind:
	free_dpbp(priv);
err_dpbp_setup:
	free_dpio(priv);
err_dpio_setup:
	free_dpni(priv);
err_dpni_setup:
	fsl_mc_portal_free(priv->mc_io);
err_portal_alloc:
	dev_set_drvdata(dev, NULL);
	free_netdev(net_dev);

	return err;
}

static int dpaa2_eth_remove(struct fsl_mc_device *ls_dev)
{
	struct device *dev;
	struct net_device *net_dev;
	struct dpaa2_eth_priv *priv;

	dev = &ls_dev->dev;
	net_dev = dev_get_drvdata(dev);
	priv = netdev_priv(net_dev);

	unregister_netdev(net_dev);

	if (priv->do_link_poll)
		kthread_stop(priv->poll_thread);
	else
		fsl_mc_free_irqs(ls_dev);

	free_rings(priv);
	free_percpu(priv->percpu_stats);
	free_percpu(priv->percpu_extras);

	del_ch_napi(priv);
	free_dpbp(priv);
	free_dpio(priv);
	free_dpni(priv);

	fsl_mc_portal_free(priv->mc_io);

	free_netdev(net_dev);

	dev_dbg(net_dev->dev.parent, "Removed interface %s\n", net_dev->name);

	return 0;
}

static const struct fsl_mc_device_id dpaa2_eth_match_id_table[] = {
	{
		.vendor = FSL_MC_VENDOR_FREESCALE,
		.obj_type = "dpni",
	},
	{ .vendor = 0x0 }
};
MODULE_DEVICE_TABLE(fslmc, dpaa2_eth_match_id_table);

static struct fsl_mc_driver dpaa2_eth_driver = {
	.driver = {
		.name = KBUILD_MODNAME,
		.owner = THIS_MODULE,
	},
	.probe = dpaa2_eth_probe,
	.remove = dpaa2_eth_remove,
	.match_id_table = dpaa2_eth_match_id_table
};

module_fsl_mc_driver(dpaa2_eth_driver);<|MERGE_RESOLUTION|>--- conflicted
+++ resolved
@@ -109,12 +109,7 @@
 
 	ch->buf_count--;
 
-<<<<<<< HEAD
-	skb = build_skb(fd_vaddr, DPAA2_ETH_RX_BUF_SIZE +
-			SKB_DATA_ALIGN(sizeof(struct skb_shared_info)));
-=======
 	skb = build_skb(fd_vaddr, DPAA2_ETH_SKB_SIZE);
->>>>>>> e021bb4f
 	if (unlikely(!skb))
 		return NULL;
 
@@ -156,11 +151,6 @@
 
 		if (i == 0) {
 			/* We build the skb around the first data buffer */
-<<<<<<< HEAD
-			skb = build_skb(sg_vaddr, DPAA2_ETH_RX_BUF_SIZE +
-				SKB_DATA_ALIGN(sizeof(struct skb_shared_info)));
-			if (unlikely(!skb)) {
-=======
 			skb = build_skb(sg_vaddr, DPAA2_ETH_SKB_SIZE);
 			if (unlikely(!skb)) {
 				/* Free the first SG entry now, since we already
@@ -168,7 +158,6 @@
 				 */
 				skb_free_frag(sg_vaddr);
 
->>>>>>> e021bb4f
 				/* We still need to subtract the buffers used
 				 * by this FD from our software counter
 				 */
