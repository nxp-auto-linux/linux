--- conflicted
+++ resolved
@@ -372,21 +372,13 @@
 	offset = ((unsigned int)(unsigned long)buf & (PAGE_SIZE - 1));
 	num_pages = DIV_ROUND_UP(count + offset, PAGE_SIZE);
 
-<<<<<<< HEAD
-	if (num_pages > (SIZE_MAX - sizeof(PAGELIST_T) -
-=======
 	if (num_pages > (SIZE_MAX - sizeof(struct pagelist) -
->>>>>>> fa578e9d
 			 sizeof(struct vchiq_pagelist_info)) /
 			(sizeof(u32) + sizeof(pages[0]) +
 			 sizeof(struct scatterlist)))
 		return NULL;
 
-<<<<<<< HEAD
-	pagelist_size = sizeof(PAGELIST_T) +
-=======
 	pagelist_size = sizeof(struct pagelist) +
->>>>>>> fa578e9d
 			(num_pages * sizeof(u32)) +
 			(num_pages * sizeof(pages[0]) +
 			(num_pages * sizeof(struct scatterlist))) +
