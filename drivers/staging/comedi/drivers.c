// SPDX-License-Identifier: GPL-2.0+
/*
 *  module/drivers.c
 *  functions for manipulating drivers
 *
 *  COMEDI - Linux Control and Measurement Device Interface
 *  Copyright (C) 1997-2000 David A. Schleef <ds@schleef.org>
 *  Copyright (C) 2002 Frank Mori Hess <fmhess@users.sourceforge.net>
 */

#include <linux/device.h>
#include <linux/module.h>
#include <linux/errno.h>
#include <linux/kernel.h>
#include <linux/ioport.h>
#include <linux/slab.h>
#include <linux/dma-direction.h>
#include <linux/interrupt.h>
#include <linux/firmware.h>

#include "comedidev.h"
#include "comedi_internal.h"

struct comedi_driver *comedi_drivers;
/* protects access to comedi_drivers */
DEFINE_MUTEX(comedi_drivers_list_lock);

/**
 * comedi_set_hw_dev() - Set hardware device associated with COMEDI device
 * @dev: COMEDI device.
 * @hw_dev: Hardware device.
 *
 * For automatically configured COMEDI devices (resulting from a call to
 * comedi_auto_config() or one of its wrappers from the low-level COMEDI
 * driver), comedi_set_hw_dev() is called automatically by the COMEDI core
 * to associate the COMEDI device with the hardware device.  It can also be
 * called directly by "legacy" low-level COMEDI drivers that rely on the
 * %COMEDI_DEVCONFIG ioctl to configure the hardware as long as the hardware
 * has a &struct device.
 *
 * If @dev->hw_dev is NULL, it gets a reference to @hw_dev and sets
 * @dev->hw_dev, otherwise, it does nothing.  Calling it multiple times
 * with the same hardware device is not considered an error.  If it gets
 * a reference to the hardware device, it will be automatically 'put' when
 * the device is detached from COMEDI.
 *
 * Returns 0 if @dev->hw_dev was NULL or the same as @hw_dev, otherwise
 * returns -EEXIST.
 */
int comedi_set_hw_dev(struct comedi_device *dev, struct device *hw_dev)
{
	if (hw_dev == dev->hw_dev)
		return 0;
	if (dev->hw_dev)
		return -EEXIST;
	dev->hw_dev = get_device(hw_dev);
	return 0;
}
EXPORT_SYMBOL_GPL(comedi_set_hw_dev);

static void comedi_clear_hw_dev(struct comedi_device *dev)
{
	put_device(dev->hw_dev);
	dev->hw_dev = NULL;
}

/**
 * comedi_alloc_devpriv() - Allocate memory for the device private data
 * @dev: COMEDI device.
 * @size: Size of the memory to allocate.
 *
 * The allocated memory is zero-filled.  @dev->private points to it on
 * return.  The memory will be automatically freed when the COMEDI device is
 * "detached".
 *
 * Returns a pointer to the allocated memory, or NULL on failure.
 */
void *comedi_alloc_devpriv(struct comedi_device *dev, size_t size)
{
	dev->private = kzalloc(size, GFP_KERNEL);
	return dev->private;
}
EXPORT_SYMBOL_GPL(comedi_alloc_devpriv);

/**
 * comedi_alloc_subdevices() - Allocate subdevices for COMEDI device
 * @dev: COMEDI device.
 * @num_subdevices: Number of subdevices to allocate.
 *
 * Allocates and initializes an array of &struct comedi_subdevice for the
 * COMEDI device.  If successful, sets @dev->subdevices to point to the
 * first one and @dev->n_subdevices to the number.
 *
 * Returns 0 on success, -EINVAL if @num_subdevices is < 1, or -ENOMEM if
 * failed to allocate the memory.
 */
int comedi_alloc_subdevices(struct comedi_device *dev, int num_subdevices)
{
	struct comedi_subdevice *s;
	int i;

	if (num_subdevices < 1)
		return -EINVAL;

	s = kcalloc(num_subdevices, sizeof(*s), GFP_KERNEL);
	if (!s)
		return -ENOMEM;
	dev->subdevices = s;
	dev->n_subdevices = num_subdevices;

	for (i = 0; i < num_subdevices; ++i) {
		s = &dev->subdevices[i];
		s->device = dev;
		s->index = i;
		s->async_dma_dir = DMA_NONE;
		spin_lock_init(&s->spin_lock);
		s->minor = -1;
	}
	return 0;
}
EXPORT_SYMBOL_GPL(comedi_alloc_subdevices);

/**
 * comedi_alloc_subdev_readback() - Allocate memory for the subdevice readback
 * @s: COMEDI subdevice.
 *
 * This is called by low-level COMEDI drivers to allocate an array to record
 * the last values written to a subdevice's analog output channels (at least
 * by the %INSN_WRITE instruction), to allow them to be read back by an
 * %INSN_READ instruction.  It also provides a default handler for the
 * %INSN_READ instruction unless one has already been set.
 *
 * On success, @s->readback points to the first element of the array, which
 * is zero-filled.  The low-level driver is responsible for updating its
 * contents.  @s->insn_read will be set to comedi_readback_insn_read()
 * unless it is already non-NULL.
 *
 * Returns 0 on success, -EINVAL if the subdevice has no channels, or
 * -ENOMEM on allocation failure.
 */
int comedi_alloc_subdev_readback(struct comedi_subdevice *s)
{
	if (!s->n_chan)
		return -EINVAL;

	s->readback = kcalloc(s->n_chan, sizeof(*s->readback), GFP_KERNEL);
	if (!s->readback)
		return -ENOMEM;

	if (!s->insn_read)
		s->insn_read = comedi_readback_insn_read;

	return 0;
}
EXPORT_SYMBOL_GPL(comedi_alloc_subdev_readback);

static void comedi_device_detach_cleanup(struct comedi_device *dev)
{
	int i;
	struct comedi_subdevice *s;

	if (dev->subdevices) {
		for (i = 0; i < dev->n_subdevices; i++) {
			s = &dev->subdevices[i];
			if (comedi_can_auto_free_spriv(s))
				kfree(s->private);
			comedi_free_subdevice_minor(s);
			if (s->async) {
				comedi_buf_alloc(dev, s, 0);
				kfree(s->async);
			}
			kfree(s->readback);
		}
		kfree(dev->subdevices);
		dev->subdevices = NULL;
		dev->n_subdevices = 0;
	}
	kfree(dev->private);
	kfree(dev->pacer);
	dev->private = NULL;
	dev->pacer = NULL;
	dev->driver = NULL;
	dev->board_name = NULL;
	dev->board_ptr = NULL;
	dev->mmio = NULL;
	dev->iobase = 0;
	dev->iolen = 0;
	dev->ioenabled = false;
	dev->irq = 0;
	dev->read_subdev = NULL;
	dev->write_subdev = NULL;
	dev->open = NULL;
	dev->close = NULL;
	comedi_clear_hw_dev(dev);
}

void comedi_device_detach(struct comedi_device *dev)
{
	comedi_device_cancel_all(dev);
	down_write(&dev->attach_lock);
	dev->attached = false;
	dev->detach_count++;
	if (dev->driver)
		dev->driver->detach(dev);
	comedi_device_detach_cleanup(dev);
	up_write(&dev->attach_lock);
}

static int poll_invalid(struct comedi_device *dev, struct comedi_subdevice *s)
{
	return -EINVAL;
}

int insn_inval(struct comedi_device *dev, struct comedi_subdevice *s,
	       struct comedi_insn *insn, unsigned int *data)
{
	return -EINVAL;
}

/**
 * comedi_readback_insn_read() - A generic (*insn_read) for subdevice readback.
 * @dev: COMEDI device.
 * @s: COMEDI subdevice.
 * @insn: COMEDI instruction.
 * @data: Pointer to return the readback data.
 *
 * Handles the %INSN_READ instruction for subdevices that use the readback
 * array allocated by comedi_alloc_subdev_readback().  It may be used
 * directly as the subdevice's handler (@s->insn_read) or called via a
 * wrapper.
 *
 * @insn->n is normally 1, which will read a single value.  If higher, the
 * same element of the readback array will be read multiple times.
 *
 * Returns @insn->n on success, or -EINVAL if @s->readback is NULL.
 */
int comedi_readback_insn_read(struct comedi_device *dev,
			      struct comedi_subdevice *s,
			      struct comedi_insn *insn,
			      unsigned int *data)
{
	unsigned int chan = CR_CHAN(insn->chanspec);
	int i;

	if (!s->readback)
		return -EINVAL;

	for (i = 0; i < insn->n; i++)
		data[i] = s->readback[chan];

	return insn->n;
}
EXPORT_SYMBOL_GPL(comedi_readback_insn_read);

/**
 * comedi_timeout() - Busy-wait for a driver condition to occur
 * @dev: COMEDI device.
 * @s: COMEDI subdevice.
 * @insn: COMEDI instruction.
 * @cb: Callback to check for the condition.
 * @context: Private context from the driver.
 *
 * Busy-waits for up to a second (%COMEDI_TIMEOUT_MS) for the condition or
 * some error (other than -EBUSY) to occur.  The parameters @dev, @s, @insn,
 * and @context are passed to the callback function, which returns -EBUSY to
 * continue waiting or some other value to stop waiting (generally 0 if the
 * condition occurred, or some error value).
 *
 * Returns -ETIMEDOUT if timed out, otherwise the return value from the
 * callback function.
 */
int comedi_timeout(struct comedi_device *dev,
		   struct comedi_subdevice *s,
		   struct comedi_insn *insn,
		   int (*cb)(struct comedi_device *dev,
			     struct comedi_subdevice *s,
			     struct comedi_insn *insn,
			     unsigned long context),
		   unsigned long context)
{
	unsigned long timeout = jiffies + msecs_to_jiffies(COMEDI_TIMEOUT_MS);
	int ret;

	while (time_before(jiffies, timeout)) {
		ret = cb(dev, s, insn, context);
		if (ret != -EBUSY)
			return ret;	/* success (0) or non EBUSY errno */
		cpu_relax();
	}
	return -ETIMEDOUT;
}
EXPORT_SYMBOL_GPL(comedi_timeout);

/**
 * comedi_dio_insn_config() - Boilerplate (*insn_config) for DIO subdevices
 * @dev: COMEDI device.
 * @s: COMEDI subdevice.
 * @insn: COMEDI instruction.
 * @data: Instruction parameters and return data.
 * @mask: io_bits mask for grouped channels, or 0 for single channel.
 *
 * If @mask is 0, it is replaced with a single-bit mask corresponding to the
 * channel number specified by @insn->chanspec.  Otherwise, @mask
 * corresponds to a group of channels (which should include the specified
 * channel) that are always configured together as inputs or outputs.
 *
 * Partially handles the %INSN_CONFIG_DIO_INPUT, %INSN_CONFIG_DIO_OUTPUTS,
 * and %INSN_CONFIG_DIO_QUERY instructions.  The first two update
 * @s->io_bits to record the directions of the masked channels.  The last
 * one sets @data[1] to the current direction of the group of channels
 * (%COMEDI_INPUT) or %COMEDI_OUTPUT) as recorded in @s->io_bits.
 *
 * The caller is responsible for updating the DIO direction in the hardware
 * registers if this function returns 0.
 *
 * Returns 0 for a %INSN_CONFIG_DIO_INPUT or %INSN_CONFIG_DIO_OUTPUT
 * instruction, @insn->n (> 0) for a %INSN_CONFIG_DIO_QUERY instruction, or
 * -EINVAL for some other instruction.
 */
int comedi_dio_insn_config(struct comedi_device *dev,
			   struct comedi_subdevice *s,
			   struct comedi_insn *insn,
			   unsigned int *data,
			   unsigned int mask)
{
	unsigned int chan_mask = 1 << CR_CHAN(insn->chanspec);

	if (!mask)
		mask = chan_mask;

	switch (data[0]) {
	case INSN_CONFIG_DIO_INPUT:
		s->io_bits &= ~mask;
		break;

	case INSN_CONFIG_DIO_OUTPUT:
		s->io_bits |= mask;
		break;

	case INSN_CONFIG_DIO_QUERY:
		data[1] = (s->io_bits & mask) ? COMEDI_OUTPUT : COMEDI_INPUT;
		return insn->n;

	default:
		return -EINVAL;
	}

	return 0;
}
EXPORT_SYMBOL_GPL(comedi_dio_insn_config);

/**
 * comedi_dio_update_state() - Update the internal state of DIO subdevices
 * @s: COMEDI subdevice.
 * @data: The channel mask and bits to update.
 *
 * Updates @s->state which holds the internal state of the outputs for DIO
 * or DO subdevices (up to 32 channels).  @data[0] contains a bit-mask of
 * the channels to be updated.  @data[1] contains a bit-mask of those
 * channels to be set to '1'.  The caller is responsible for updating the
 * outputs in hardware according to @s->state.  As a minimum, the channels
 * in the returned bit-mask need to be updated.
 *
 * Returns @mask with non-existent channels removed.
 */
unsigned int comedi_dio_update_state(struct comedi_subdevice *s,
				     unsigned int *data)
{
	unsigned int chanmask = (s->n_chan < 32) ? ((1 << s->n_chan) - 1)
						 : 0xffffffff;
	unsigned int mask = data[0] & chanmask;
	unsigned int bits = data[1];

	if (mask) {
		s->state &= ~mask;
		s->state |= (bits & mask);
	}

	return mask;
}
EXPORT_SYMBOL_GPL(comedi_dio_update_state);

/**
 * comedi_bytes_per_scan() - Get length of asynchronous command "scan" in bytes
 * @s: COMEDI subdevice.
 *
 * Determines the overall scan length according to the subdevice type and the
 * number of channels in the scan.
 *
 * For digital input, output or input/output subdevices, samples for
 * multiple channels are assumed to be packed into one or more unsigned
 * short or unsigned int values according to the subdevice's %SDF_LSAMPL
 * flag.  For other types of subdevice, samples are assumed to occupy a
 * whole unsigned short or unsigned int according to the %SDF_LSAMPL flag.
 *
 * Returns the overall scan length in bytes.
 */
unsigned int comedi_bytes_per_scan(struct comedi_subdevice *s)
{
	struct comedi_cmd *cmd = &s->async->cmd;
	unsigned int num_samples;
	unsigned int bits_per_sample;

	switch (s->type) {
	case COMEDI_SUBD_DI:
	case COMEDI_SUBD_DO:
	case COMEDI_SUBD_DIO:
		bits_per_sample = 8 * comedi_bytes_per_sample(s);
		num_samples = DIV_ROUND_UP(cmd->scan_end_arg, bits_per_sample);
		break;
	default:
		num_samples = cmd->scan_end_arg;
		break;
	}
	return comedi_samples_to_bytes(s, num_samples);
}
EXPORT_SYMBOL_GPL(comedi_bytes_per_scan);

static unsigned int __comedi_nscans_left(struct comedi_subdevice *s,
					 unsigned int nscans)
{
	struct comedi_async *async = s->async;
	struct comedi_cmd *cmd = &async->cmd;

	if (cmd->stop_src == TRIG_COUNT) {
		unsigned int scans_left = 0;

		if (async->scans_done < cmd->stop_arg)
			scans_left = cmd->stop_arg - async->scans_done;

		if (nscans > scans_left)
			nscans = scans_left;
	}
	return nscans;
}

/**
 * comedi_nscans_left() - Return the number of scans left in the command
 * @s: COMEDI subdevice.
 * @nscans: The expected number of scans or 0 for all available scans.
 *
 * If @nscans is 0, it is set to the number of scans available in the
 * async buffer.
 *
 * If the async command has a stop_src of %TRIG_COUNT, the @nscans will be
 * checked against the number of scans remaining to complete the command.
 *
 * The return value will then be either the expected number of scans or the
 * number of scans remaining to complete the command, whichever is fewer.
 */
unsigned int comedi_nscans_left(struct comedi_subdevice *s,
				unsigned int nscans)
{
	if (nscans == 0) {
		unsigned int nbytes = comedi_buf_read_n_available(s);

		nscans = nbytes / comedi_bytes_per_scan(s);
	}
	return __comedi_nscans_left(s, nscans);
}
EXPORT_SYMBOL_GPL(comedi_nscans_left);

/**
 * comedi_nsamples_left() - Return the number of samples left in the command
 * @s: COMEDI subdevice.
 * @nsamples: The expected number of samples.
 *
 * Returns the number of samples remaining to complete the command, or the
 * specified expected number of samples (@nsamples), whichever is fewer.
 */
unsigned int comedi_nsamples_left(struct comedi_subdevice *s,
				  unsigned int nsamples)
{
	struct comedi_async *async = s->async;
	struct comedi_cmd *cmd = &async->cmd;
	unsigned long long scans_left;
	unsigned long long samples_left;

<<<<<<< HEAD
	if (cmd->stop_src == TRIG_COUNT) {
		unsigned int scans_left = __comedi_nscans_left(s, cmd->stop_arg);
		unsigned int scan_pos =
		    comedi_bytes_to_samples(s, async->scan_progress);
		unsigned long long samples_left = 0;

		if (scans_left) {
			samples_left = ((unsigned long long)scans_left *
					cmd->scan_end_arg) - scan_pos;
		}
=======
	if (cmd->stop_src != TRIG_COUNT)
		return nsamples;
>>>>>>> e021bb4f

	scans_left = __comedi_nscans_left(s, cmd->stop_arg);
	if (!scans_left)
		return 0;

	samples_left = scans_left * cmd->scan_end_arg -
		comedi_bytes_to_samples(s, async->scan_progress);

	if (samples_left < nsamples)
		return samples_left;
	return nsamples;
}
EXPORT_SYMBOL_GPL(comedi_nsamples_left);

/**
 * comedi_inc_scan_progress() - Update scan progress in asynchronous command
 * @s: COMEDI subdevice.
 * @num_bytes: Amount of data in bytes to increment scan progress.
 *
 * Increments the scan progress by the number of bytes specified by @num_bytes.
 * If the scan progress reaches or exceeds the scan length in bytes, reduce
 * it modulo the scan length in bytes and set the "end of scan" asynchronous
 * event flag (%COMEDI_CB_EOS) to be processed later.
 */
void comedi_inc_scan_progress(struct comedi_subdevice *s,
			      unsigned int num_bytes)
{
	struct comedi_async *async = s->async;
	struct comedi_cmd *cmd = &async->cmd;
	unsigned int scan_length = comedi_bytes_per_scan(s);

	/* track the 'cur_chan' for non-SDF_PACKED subdevices */
	if (!(s->subdev_flags & SDF_PACKED)) {
		async->cur_chan += comedi_bytes_to_samples(s, num_bytes);
		async->cur_chan %= cmd->chanlist_len;
	}

	async->scan_progress += num_bytes;
	if (async->scan_progress >= scan_length) {
		unsigned int nscans = async->scan_progress / scan_length;

		if (async->scans_done < (UINT_MAX - nscans))
			async->scans_done += nscans;
		else
			async->scans_done = UINT_MAX;

		async->scan_progress %= scan_length;
		async->events |= COMEDI_CB_EOS;
	}
}
EXPORT_SYMBOL_GPL(comedi_inc_scan_progress);

/**
 * comedi_handle_events() - Handle events and possibly stop acquisition
 * @dev: COMEDI device.
 * @s: COMEDI subdevice.
 *
 * Handles outstanding asynchronous acquisition event flags associated
 * with the subdevice.  Call the subdevice's @s->cancel() handler if the
 * "end of acquisition", "error" or "overflow" event flags are set in order
 * to stop the acquisition at the driver level.
 *
 * Calls comedi_event() to further process the event flags, which may mark
 * the asynchronous command as no longer running, possibly terminated with
 * an error, and may wake up tasks.
 *
 * Return a bit-mask of the handled events.
 */
unsigned int comedi_handle_events(struct comedi_device *dev,
				  struct comedi_subdevice *s)
{
	unsigned int events = s->async->events;

	if (events == 0)
		return events;

	if ((events & COMEDI_CB_CANCEL_MASK) && s->cancel)
		s->cancel(dev, s);

	comedi_event(dev, s);

	return events;
}
EXPORT_SYMBOL_GPL(comedi_handle_events);

static int insn_rw_emulate_bits(struct comedi_device *dev,
				struct comedi_subdevice *s,
				struct comedi_insn *insn,
				unsigned int *data)
{
	struct comedi_insn _insn;
	unsigned int chan = CR_CHAN(insn->chanspec);
	unsigned int base_chan = (chan < 32) ? 0 : chan;
	unsigned int _data[2];
	int ret;

	memset(_data, 0, sizeof(_data));
	memset(&_insn, 0, sizeof(_insn));
	_insn.insn = INSN_BITS;
	_insn.chanspec = base_chan;
	_insn.n = 2;
	_insn.subdev = insn->subdev;

	if (insn->insn == INSN_WRITE) {
		if (!(s->subdev_flags & SDF_WRITABLE))
			return -EINVAL;
		_data[0] = 1 << (chan - base_chan);		    /* mask */
		_data[1] = data[0] ? (1 << (chan - base_chan)) : 0; /* bits */
	}

	ret = s->insn_bits(dev, s, &_insn, _data);
	if (ret < 0)
		return ret;

	if (insn->insn == INSN_READ)
		data[0] = (_data[1] >> (chan - base_chan)) & 1;

	return 1;
}

static int __comedi_device_postconfig_async(struct comedi_device *dev,
					    struct comedi_subdevice *s)
{
	struct comedi_async *async;
	unsigned int buf_size;
	int ret;

	if ((s->subdev_flags & (SDF_CMD_READ | SDF_CMD_WRITE)) == 0) {
		dev_warn(dev->class_dev,
			 "async subdevices must support SDF_CMD_READ or SDF_CMD_WRITE\n");
		return -EINVAL;
	}
	if (!s->do_cmdtest) {
		dev_warn(dev->class_dev,
			 "async subdevices must have a do_cmdtest() function\n");
		return -EINVAL;
	}
	if (!s->cancel)
		dev_warn(dev->class_dev,
			 "async subdevices should have a cancel() function\n");

	async = kzalloc(sizeof(*async), GFP_KERNEL);
	if (!async)
		return -ENOMEM;

	init_waitqueue_head(&async->wait_head);
	s->async = async;

	async->max_bufsize = comedi_default_buf_maxsize_kb * 1024;
	buf_size = comedi_default_buf_size_kb * 1024;
	if (buf_size > async->max_bufsize)
		buf_size = async->max_bufsize;

	if (comedi_buf_alloc(dev, s, buf_size) < 0) {
		dev_warn(dev->class_dev, "Buffer allocation failed\n");
		return -ENOMEM;
	}
	if (s->buf_change) {
		ret = s->buf_change(dev, s);
		if (ret < 0)
			return ret;
	}

	comedi_alloc_subdevice_minor(s);

	return 0;
}

static int __comedi_device_postconfig(struct comedi_device *dev)
{
	struct comedi_subdevice *s;
	int ret;
	int i;

	for (i = 0; i < dev->n_subdevices; i++) {
		s = &dev->subdevices[i];

		if (s->type == COMEDI_SUBD_UNUSED)
			continue;

		if (s->type == COMEDI_SUBD_DO) {
			if (s->n_chan < 32)
				s->io_bits = (1 << s->n_chan) - 1;
			else
				s->io_bits = 0xffffffff;
		}

		if (s->len_chanlist == 0)
			s->len_chanlist = 1;

		if (s->do_cmd) {
			ret = __comedi_device_postconfig_async(dev, s);
			if (ret)
				return ret;
		}

		if (!s->range_table && !s->range_table_list)
			s->range_table = &range_unknown;

		if (!s->insn_read && s->insn_bits)
			s->insn_read = insn_rw_emulate_bits;
		if (!s->insn_write && s->insn_bits)
			s->insn_write = insn_rw_emulate_bits;

		if (!s->insn_read)
			s->insn_read = insn_inval;
		if (!s->insn_write)
			s->insn_write = insn_inval;
		if (!s->insn_bits)
			s->insn_bits = insn_inval;
		if (!s->insn_config)
			s->insn_config = insn_inval;

		if (!s->poll)
			s->poll = poll_invalid;
	}

	return 0;
}

/* do a little post-config cleanup */
static int comedi_device_postconfig(struct comedi_device *dev)
{
	int ret;

	ret = __comedi_device_postconfig(dev);
	if (ret < 0)
		return ret;
	down_write(&dev->attach_lock);
	dev->attached = true;
	up_write(&dev->attach_lock);
	return 0;
}

/*
 * Generic recognize function for drivers that register their supported
 * board names.
 *
 * 'driv->board_name' points to a 'const char *' member within the
 * zeroth element of an array of some private board information
 * structure, say 'struct foo_board' containing a member 'const char
 * *board_name' that is initialized to point to a board name string that
 * is one of the candidates matched against this function's 'name'
 * parameter.
 *
 * 'driv->offset' is the size of the private board information
 * structure, say 'sizeof(struct foo_board)', and 'driv->num_names' is
 * the length of the array of private board information structures.
 *
 * If one of the board names in the array of private board information
 * structures matches the name supplied to this function, the function
 * returns a pointer to the pointer to the board name, otherwise it
 * returns NULL.  The return value ends up in the 'board_ptr' member of
 * a 'struct comedi_device' that the low-level comedi driver's
 * 'attach()' hook can convert to a point to a particular element of its
 * array of private board information structures by subtracting the
 * offset of the member that points to the board name.  (No subtraction
 * is required if the board name pointer is the first member of the
 * private board information structure, which is generally the case.)
 */
static void *comedi_recognize(struct comedi_driver *driv, const char *name)
{
	char **name_ptr = (char **)driv->board_name;
	int i;

	for (i = 0; i < driv->num_names; i++) {
		if (strcmp(*name_ptr, name) == 0)
			return name_ptr;
		name_ptr = (void *)name_ptr + driv->offset;
	}

	return NULL;
}

static void comedi_report_boards(struct comedi_driver *driv)
{
	unsigned int i;
	const char *const *name_ptr;

	pr_info("comedi: valid board names for %s driver are:\n",
		driv->driver_name);

	name_ptr = driv->board_name;
	for (i = 0; i < driv->num_names; i++) {
		pr_info(" %s\n", *name_ptr);
		name_ptr = (const char **)((char *)name_ptr + driv->offset);
	}

	if (driv->num_names == 0)
		pr_info(" %s\n", driv->driver_name);
}

/**
 * comedi_load_firmware() - Request and load firmware for a device
 * @dev: COMEDI device.
 * @device: Hardware device.
 * @name: The name of the firmware image.
 * @cb: Callback to the upload the firmware image.
 * @context: Private context from the driver.
 *
 * Sends a firmware request for the hardware device and waits for it.  Calls
 * the callback function to upload the firmware to the device, them releases
 * the firmware.
 *
 * Returns 0 on success, -EINVAL if @cb is NULL, or a negative error number
 * from the firmware request or the callback function.
 */
int comedi_load_firmware(struct comedi_device *dev,
			 struct device *device,
			 const char *name,
			 int (*cb)(struct comedi_device *dev,
				   const u8 *data, size_t size,
				   unsigned long context),
			 unsigned long context)
{
	const struct firmware *fw;
	int ret;

	if (!cb)
		return -EINVAL;

	ret = request_firmware(&fw, name, device);
	if (ret == 0) {
		ret = cb(dev, fw->data, fw->size, context);
		release_firmware(fw);
	}

	return ret < 0 ? ret : 0;
}
EXPORT_SYMBOL_GPL(comedi_load_firmware);

/**
 * __comedi_request_region() - Request an I/O region for a legacy driver
 * @dev: COMEDI device.
 * @start: Base address of the I/O region.
 * @len: Length of the I/O region.
 *
 * Requests the specified I/O port region which must start at a non-zero
 * address.
 *
 * Returns 0 on success, -EINVAL if @start is 0, or -EIO if the request
 * fails.
 */
int __comedi_request_region(struct comedi_device *dev,
			    unsigned long start, unsigned long len)
{
	if (!start) {
		dev_warn(dev->class_dev,
			 "%s: a I/O base address must be specified\n",
			 dev->board_name);
		return -EINVAL;
	}

	if (!request_region(start, len, dev->board_name)) {
		dev_warn(dev->class_dev, "%s: I/O port conflict (%#lx,%lu)\n",
			 dev->board_name, start, len);
		return -EIO;
	}

	return 0;
}
EXPORT_SYMBOL_GPL(__comedi_request_region);

/**
 * comedi_request_region() - Request an I/O region for a legacy driver
 * @dev: COMEDI device.
 * @start: Base address of the I/O region.
 * @len: Length of the I/O region.
 *
 * Requests the specified I/O port region which must start at a non-zero
 * address.
 *
 * On success, @dev->iobase is set to the base address of the region and
 * @dev->iolen is set to its length.
 *
 * Returns 0 on success, -EINVAL if @start is 0, or -EIO if the request
 * fails.
 */
int comedi_request_region(struct comedi_device *dev,
			  unsigned long start, unsigned long len)
{
	int ret;

	ret = __comedi_request_region(dev, start, len);
	if (ret == 0) {
		dev->iobase = start;
		dev->iolen = len;
	}

	return ret;
}
EXPORT_SYMBOL_GPL(comedi_request_region);

/**
 * comedi_legacy_detach() - A generic (*detach) function for legacy drivers
 * @dev: COMEDI device.
 *
 * This is a simple, generic 'detach' handler for legacy COMEDI devices that
 * just use a single I/O port region and possibly an IRQ and that don't need
 * any special clean-up for their private device or subdevice storage.  It
 * can also be called by a driver-specific 'detach' handler.
 *
 * If @dev->irq is non-zero, the IRQ will be freed.  If @dev->iobase and
 * @dev->iolen are both non-zero, the I/O port region will be released.
 */
void comedi_legacy_detach(struct comedi_device *dev)
{
	if (dev->irq) {
		free_irq(dev->irq, dev);
		dev->irq = 0;
	}
	if (dev->iobase && dev->iolen) {
		release_region(dev->iobase, dev->iolen);
		dev->iobase = 0;
		dev->iolen = 0;
	}
}
EXPORT_SYMBOL_GPL(comedi_legacy_detach);

int comedi_device_attach(struct comedi_device *dev, struct comedi_devconfig *it)
{
	struct comedi_driver *driv;
	int ret;

	if (dev->attached)
		return -EBUSY;

	mutex_lock(&comedi_drivers_list_lock);
	for (driv = comedi_drivers; driv; driv = driv->next) {
		if (!try_module_get(driv->module))
			continue;
		if (driv->num_names) {
			dev->board_ptr = comedi_recognize(driv, it->board_name);
			if (dev->board_ptr)
				break;
		} else if (strcmp(driv->driver_name, it->board_name) == 0) {
			break;
		}
		module_put(driv->module);
	}
	if (!driv) {
		/*  recognize has failed if we get here */
		/*  report valid board names before returning error */
		for (driv = comedi_drivers; driv; driv = driv->next) {
			if (!try_module_get(driv->module))
				continue;
			comedi_report_boards(driv);
			module_put(driv->module);
		}
		ret = -EIO;
		goto out;
	}
	if (!driv->attach) {
		/* driver does not support manual configuration */
		dev_warn(dev->class_dev,
			 "driver '%s' does not support attach using comedi_config\n",
			 driv->driver_name);
		module_put(driv->module);
		ret = -EIO;
		goto out;
	}
	dev->driver = driv;
	dev->board_name = dev->board_ptr ? *(const char **)dev->board_ptr
					 : dev->driver->driver_name;
	ret = driv->attach(dev, it);
	if (ret >= 0)
		ret = comedi_device_postconfig(dev);
	if (ret < 0) {
		comedi_device_detach(dev);
		module_put(driv->module);
	}
	/* On success, the driver module count has been incremented. */
out:
	mutex_unlock(&comedi_drivers_list_lock);
	return ret;
}

/**
 * comedi_auto_config() - Create a COMEDI device for a hardware device
 * @hardware_device: Hardware device.
 * @driver: COMEDI low-level driver for the hardware device.
 * @context: Driver context for the auto_attach handler.
 *
 * Allocates a new COMEDI device for the hardware device and calls the
 * low-level driver's 'auto_attach' handler to set-up the hardware and
 * allocate the COMEDI subdevices.  Additional "post-configuration" setting
 * up is performed on successful return from the 'auto_attach' handler.
 * If the 'auto_attach' handler fails, the low-level driver's 'detach'
 * handler will be called as part of the clean-up.
 *
 * This is usually called from a wrapper function in a bus-specific COMEDI
 * module, which in turn is usually called from a bus device 'probe'
 * function in the low-level driver.
 *
 * Returns 0 on success, -EINVAL if the parameters are invalid or the
 * post-configuration determines the driver has set the COMEDI device up
 * incorrectly, -ENOMEM if failed to allocate memory, -EBUSY if run out of
 * COMEDI minor device numbers, or some negative error number returned by
 * the driver's 'auto_attach' handler.
 */
int comedi_auto_config(struct device *hardware_device,
		       struct comedi_driver *driver, unsigned long context)
{
	struct comedi_device *dev;
	int ret;

	if (!hardware_device) {
		pr_warn("BUG! %s called with NULL hardware_device\n", __func__);
		return -EINVAL;
	}
	if (!driver) {
		dev_warn(hardware_device,
			 "BUG! %s called with NULL comedi driver\n", __func__);
		return -EINVAL;
	}

	if (!driver->auto_attach) {
		dev_warn(hardware_device,
			 "BUG! comedi driver '%s' has no auto_attach handler\n",
			 driver->driver_name);
		return -EINVAL;
	}

	dev = comedi_alloc_board_minor(hardware_device);
	if (IS_ERR(dev)) {
		dev_warn(hardware_device,
			 "driver '%s' could not create device.\n",
			 driver->driver_name);
		return PTR_ERR(dev);
	}
	/* Note: comedi_alloc_board_minor() locked dev->mutex. */

	dev->driver = driver;
	dev->board_name = dev->driver->driver_name;
	ret = driver->auto_attach(dev, context);
	if (ret >= 0)
		ret = comedi_device_postconfig(dev);
	mutex_unlock(&dev->mutex);

	if (ret < 0) {
		dev_warn(hardware_device,
			 "driver '%s' failed to auto-configure device.\n",
			 driver->driver_name);
		comedi_release_hardware_device(hardware_device);
	} else {
		/*
		 * class_dev should be set properly here
		 *  after a successful auto config
		 */
		dev_info(dev->class_dev,
			 "driver '%s' has successfully auto-configured '%s'.\n",
			 driver->driver_name, dev->board_name);
	}
	return ret;
}
EXPORT_SYMBOL_GPL(comedi_auto_config);

/**
 * comedi_auto_unconfig() - Unconfigure auto-allocated COMEDI device
 * @hardware_device: Hardware device previously passed to
 *                   comedi_auto_config().
 *
 * Cleans up and eventually destroys the COMEDI device allocated by
 * comedi_auto_config() for the same hardware device.  As part of this
 * clean-up, the low-level COMEDI driver's 'detach' handler will be called.
 * (The COMEDI device itself will persist in an unattached state if it is
 * still open, until it is released, and any mmapped buffers will persist
 * until they are munmapped.)
 *
 * This is usually called from a wrapper module in a bus-specific COMEDI
 * module, which in turn is usually set as the bus device 'remove' function
 * in the low-level COMEDI driver.
 */
void comedi_auto_unconfig(struct device *hardware_device)
{
	if (!hardware_device)
		return;
	comedi_release_hardware_device(hardware_device);
}
EXPORT_SYMBOL_GPL(comedi_auto_unconfig);

/**
 * comedi_driver_register() - Register a low-level COMEDI driver
 * @driver: Low-level COMEDI driver.
 *
 * The low-level COMEDI driver is added to the list of registered COMEDI
 * drivers.  This is used by the handler for the "/proc/comedi" file and is
 * also used by the handler for the %COMEDI_DEVCONFIG ioctl to configure
 * "legacy" COMEDI devices (for those low-level drivers that support it).
 *
 * Returns 0.
 */
int comedi_driver_register(struct comedi_driver *driver)
{
	mutex_lock(&comedi_drivers_list_lock);
	driver->next = comedi_drivers;
	comedi_drivers = driver;
	mutex_unlock(&comedi_drivers_list_lock);

	return 0;
}
EXPORT_SYMBOL_GPL(comedi_driver_register);

/**
 * comedi_driver_unregister() - Unregister a low-level COMEDI driver
 * @driver: Low-level COMEDI driver.
 *
 * The low-level COMEDI driver is removed from the list of registered COMEDI
 * drivers.  Detaches any COMEDI devices attached to the driver, which will
 * result in the low-level driver's 'detach' handler being called for those
 * devices before this function returns.
 */
void comedi_driver_unregister(struct comedi_driver *driver)
{
	struct comedi_driver *prev;
	int i;

	/* unlink the driver */
	mutex_lock(&comedi_drivers_list_lock);
	if (comedi_drivers == driver) {
		comedi_drivers = driver->next;
	} else {
		for (prev = comedi_drivers; prev->next; prev = prev->next) {
			if (prev->next == driver) {
				prev->next = driver->next;
				break;
			}
		}
	}
	mutex_unlock(&comedi_drivers_list_lock);

	/* check for devices using this driver */
	for (i = 0; i < COMEDI_NUM_BOARD_MINORS; i++) {
		struct comedi_device *dev = comedi_dev_get_from_minor(i);

		if (!dev)
			continue;

		mutex_lock(&dev->mutex);
		if (dev->attached && dev->driver == driver) {
			if (dev->use_count)
				dev_warn(dev->class_dev,
					 "BUG! detaching device with use_count=%d\n",
					 dev->use_count);
			comedi_device_detach(dev);
		}
		mutex_unlock(&dev->mutex);
		comedi_dev_put(dev);
	}
}
EXPORT_SYMBOL_GPL(comedi_driver_unregister);<|MERGE_RESOLUTION|>--- conflicted
+++ resolved
@@ -476,21 +476,8 @@
 	unsigned long long scans_left;
 	unsigned long long samples_left;
 
-<<<<<<< HEAD
-	if (cmd->stop_src == TRIG_COUNT) {
-		unsigned int scans_left = __comedi_nscans_left(s, cmd->stop_arg);
-		unsigned int scan_pos =
-		    comedi_bytes_to_samples(s, async->scan_progress);
-		unsigned long long samples_left = 0;
-
-		if (scans_left) {
-			samples_left = ((unsigned long long)scans_left *
-					cmd->scan_end_arg) - scan_pos;
-		}
-=======
 	if (cmd->stop_src != TRIG_COUNT)
 		return nsamples;
->>>>>>> e021bb4f
 
 	scans_left = __comedi_nscans_left(s, cmd->stop_arg);
 	if (!scans_left)
