// SPDX-License-Identifier: GPL-2.0
/*
 * Copyright (c) 2012 - 2018 Microchip Technology Inc., and its subsidiaries.
 * All rights reserved.
 */

#include <linux/if_ether.h>
#include <linux/ip.h>
#include "wilc_wfi_netdevice.h"
#include "wilc_wlan_cfg.h"

static enum chip_ps_states chip_ps_state = CHIP_WAKEDUP;

static inline bool is_wilc1000(u32 id)
{
	return ((id & 0xfffff000) == 0x100000 ? true : false);
}

static inline void acquire_bus(struct wilc *wilc, enum bus_acquire acquire)
{
	mutex_lock(&wilc->hif_cs);
	if (acquire == ACQUIRE_AND_WAKEUP)
		chip_wakeup(wilc);
}

static inline void release_bus(struct wilc *wilc, enum bus_release release)
{
	if (release == RELEASE_ALLOW_SLEEP)
		chip_allow_sleep(wilc);
	mutex_unlock(&wilc->hif_cs);
}

static void wilc_wlan_txq_remove(struct wilc *wilc, struct txq_entry_t *tqe)
{
	list_del(&tqe->list);
	wilc->txq_entries -= 1;
}

static struct txq_entry_t *
wilc_wlan_txq_remove_from_head(struct net_device *dev)
{
	struct txq_entry_t *tqe = NULL;
	unsigned long flags;
	struct wilc_vif *vif = netdev_priv(dev);
	struct wilc *wilc = vif->wilc;

	spin_lock_irqsave(&wilc->txq_spinlock, flags);

	if (!list_empty(&wilc->txq_head.list)) {
		tqe = list_first_entry(&wilc->txq_head.list, struct txq_entry_t,
				       list);
		list_del(&tqe->list);
		wilc->txq_entries -= 1;
	}
	spin_unlock_irqrestore(&wilc->txq_spinlock, flags);
	return tqe;
}

static void wilc_wlan_txq_add_to_tail(struct net_device *dev,
				      struct txq_entry_t *tqe)
{
	unsigned long flags;
	struct wilc_vif *vif = netdev_priv(dev);
	struct wilc *wilc = vif->wilc;

	spin_lock_irqsave(&wilc->txq_spinlock, flags);

	list_add_tail(&tqe->list, &wilc->txq_head.list);
	wilc->txq_entries += 1;

	spin_unlock_irqrestore(&wilc->txq_spinlock, flags);

	complete(&wilc->txq_event);
}

static int wilc_wlan_txq_add_to_head(struct wilc_vif *vif,
				     struct txq_entry_t *tqe)
{
	unsigned long flags;
	struct wilc *wilc = vif->wilc;

	mutex_lock(&wilc->txq_add_to_head_cs);

	spin_lock_irqsave(&wilc->txq_spinlock, flags);

	list_add(&tqe->list, &wilc->txq_head.list);
	wilc->txq_entries += 1;

	spin_unlock_irqrestore(&wilc->txq_spinlock, flags);
	mutex_unlock(&wilc->txq_add_to_head_cs);
	complete(&wilc->txq_event);

	return 0;
}

struct ack_session_info;
struct ack_session_info {
	u32 seq_num;
	u32 bigger_ack_num;
	u16 src_port;
	u16 dst_port;
	u16 status;
};

struct pending_acks_info {
	u32 ack_num;
	u32 session_index;
	struct txq_entry_t  *txqe;
};

#define NOT_TCP_ACK			(-1)

#define MAX_TCP_SESSION		25
#define MAX_PENDING_ACKS		256
static struct ack_session_info ack_session_info[2 * MAX_TCP_SESSION];
static struct pending_acks_info pending_acks_info[MAX_PENDING_ACKS];

static u32 pending_base;
static u32 tcp_session;
static u32 pending_acks;

static inline int add_tcp_session(u32 src_prt, u32 dst_prt, u32 seq)
{
	if (tcp_session < 2 * MAX_TCP_SESSION) {
		ack_session_info[tcp_session].seq_num = seq;
		ack_session_info[tcp_session].bigger_ack_num = 0;
		ack_session_info[tcp_session].src_port = src_prt;
		ack_session_info[tcp_session].dst_port = dst_prt;
		tcp_session++;
	}
	return 0;
}

static inline int update_tcp_session(u32 index, u32 ack)
{
	if (index < 2 * MAX_TCP_SESSION &&
	    ack > ack_session_info[index].bigger_ack_num)
		ack_session_info[index].bigger_ack_num = ack;
	return 0;
}

static inline int add_tcp_pending_ack(u32 ack, u32 session_index,
				      struct txq_entry_t *txqe)
{
	u32 i = pending_base + pending_acks;

	if (i < MAX_PENDING_ACKS) {
		pending_acks_info[i].ack_num = ack;
		pending_acks_info[i].txqe = txqe;
		pending_acks_info[i].session_index = session_index;
		txqe->tcp_pending_ack_idx = i;
		pending_acks++;
	}
	return 0;
}

static inline void tcp_process(struct net_device *dev, struct txq_entry_t *tqe)
{
	void *buffer = tqe->buffer;
	const struct ethhdr *eth_hdr_ptr = buffer;
	int i;
	unsigned long flags;
	struct wilc_vif *vif = netdev_priv(dev);
	struct wilc *wilc = vif->wilc;

	spin_lock_irqsave(&wilc->txq_spinlock, flags);

	if (eth_hdr_ptr->h_proto == htons(ETH_P_IP)) {
		const struct iphdr *ip_hdr_ptr = buffer + ETH_HLEN;

		if (ip_hdr_ptr->protocol == IPPROTO_TCP) {
			const struct tcphdr *tcp_hdr_ptr;
			u32 IHL, total_length, data_offset;

			IHL = ip_hdr_ptr->ihl << 2;
			tcp_hdr_ptr = buffer + ETH_HLEN + IHL;
			total_length = ntohs(ip_hdr_ptr->tot_len);

			data_offset = tcp_hdr_ptr->doff << 2;
			if (total_length == (IHL + data_offset)) {
				u32 seq_no, ack_no;

				seq_no = ntohl(tcp_hdr_ptr->seq);
				ack_no = ntohl(tcp_hdr_ptr->ack_seq);
				for (i = 0; i < tcp_session; i++) {
					u32 j = ack_session_info[i].seq_num;

					if (i < 2 * MAX_TCP_SESSION &&
					    j == seq_no) {
						update_tcp_session(i, ack_no);
						break;
					}
				}
				if (i == tcp_session)
					add_tcp_session(0, 0, seq_no);

				add_tcp_pending_ack(ack_no, i, tqe);
			}
		}
	}
	spin_unlock_irqrestore(&wilc->txq_spinlock, flags);
}

static int wilc_wlan_txq_filter_dup_tcp_ack(struct net_device *dev)
{
	struct wilc_vif *vif = netdev_priv(dev);
	struct wilc *wilc = vif->wilc;
	u32 i = 0;
	u32 dropped = 0;
	unsigned long flags;

	spin_lock_irqsave(&wilc->txq_spinlock, flags);
	for (i = pending_base; i < (pending_base + pending_acks); i++) {
		u32 session_index;
		u32 bigger_ack_num;

		if (i >= MAX_PENDING_ACKS)
			break;

		session_index = pending_acks_info[i].session_index;

		if (session_index >= 2 * MAX_TCP_SESSION)
			break;

		bigger_ack_num = ack_session_info[session_index].bigger_ack_num;

		if (pending_acks_info[i].ack_num < bigger_ack_num) {
			struct txq_entry_t *tqe;

			tqe = pending_acks_info[i].txqe;
			if (tqe) {
				wilc_wlan_txq_remove(wilc, tqe);
				tqe->status = 1;
				if (tqe->tx_complete_func)
					tqe->tx_complete_func(tqe->priv,
							      tqe->status);
				kfree(tqe);
				dropped++;
			}
		}
	}
	pending_acks = 0;
	tcp_session = 0;

	if (pending_base == 0)
		pending_base = MAX_TCP_SESSION;
	else
		pending_base = 0;

	spin_unlock_irqrestore(&wilc->txq_spinlock, flags);

	while (dropped > 0) {
		wait_for_completion_timeout(&wilc->txq_event,
					    msecs_to_jiffies(1));
		dropped--;
	}

	return 1;
}

static bool enabled;

void wilc_enable_tcp_ack_filter(bool value)
{
	enabled = value;
}

static int wilc_wlan_txq_add_cfg_pkt(struct wilc_vif *vif, u8 *buffer,
				     u32 buffer_size)
{
	struct txq_entry_t *tqe;
	struct wilc *wilc = vif->wilc;

	netdev_dbg(vif->ndev, "Adding config packet ...\n");
	if (wilc->quit) {
		netdev_dbg(vif->ndev, "Return due to clear function\n");
		complete(&wilc->cfg_event);
		return 0;
	}

	tqe = kmalloc(sizeof(*tqe), GFP_ATOMIC);
	if (!tqe)
		return 0;

	tqe->type = WILC_CFG_PKT;
	tqe->buffer = buffer;
	tqe->buffer_size = buffer_size;
	tqe->tx_complete_func = NULL;
	tqe->priv = NULL;
	tqe->tcp_pending_ack_idx = NOT_TCP_ACK;

	if (wilc_wlan_txq_add_to_head(vif, tqe)) {
		kfree(tqe);
		return 0;
	}

	return 1;
}

int wilc_wlan_txq_add_net_pkt(struct net_device *dev, void *priv, u8 *buffer,
			      u32 buffer_size, wilc_tx_complete_func_t func)
{
	struct txq_entry_t *tqe;
	struct wilc_vif *vif = netdev_priv(dev);
	struct wilc *wilc;

	wilc = vif->wilc;

	if (wilc->quit)
		return 0;

	tqe = kmalloc(sizeof(*tqe), GFP_ATOMIC);

	if (!tqe)
		return 0;
	tqe->type = WILC_NET_PKT;
	tqe->buffer = buffer;
	tqe->buffer_size = buffer_size;
	tqe->tx_complete_func = func;
	tqe->priv = priv;

	tqe->tcp_pending_ack_idx = NOT_TCP_ACK;
	if (enabled)
		tcp_process(dev, tqe);
	wilc_wlan_txq_add_to_tail(dev, tqe);
	return wilc->txq_entries;
}

int wilc_wlan_txq_add_mgmt_pkt(struct net_device *dev, void *priv, u8 *buffer,
			       u32 buffer_size, wilc_tx_complete_func_t func)
{
	struct txq_entry_t *tqe;
	struct wilc_vif *vif = netdev_priv(dev);
	struct wilc *wilc;

	wilc = vif->wilc;

	if (wilc->quit)
		return 0;

	tqe = kmalloc(sizeof(*tqe), GFP_KERNEL);

	if (!tqe)
		return 0;
	tqe->type = WILC_MGMT_PKT;
	tqe->buffer = buffer;
	tqe->buffer_size = buffer_size;
	tqe->tx_complete_func = func;
	tqe->priv = priv;
	tqe->tcp_pending_ack_idx = NOT_TCP_ACK;
	wilc_wlan_txq_add_to_tail(dev, tqe);
	return 1;
}

static struct txq_entry_t *wilc_wlan_txq_get_first(struct wilc *wilc)
{
	struct txq_entry_t *tqe = NULL;
	unsigned long flags;

	spin_lock_irqsave(&wilc->txq_spinlock, flags);

	if (!list_empty(&wilc->txq_head.list))
		tqe = list_first_entry(&wilc->txq_head.list, struct txq_entry_t,
				       list);

	spin_unlock_irqrestore(&wilc->txq_spinlock, flags);

	return tqe;
}

static struct txq_entry_t *wilc_wlan_txq_get_next(struct wilc *wilc,
						  struct txq_entry_t *tqe)
{
	unsigned long flags;

	spin_lock_irqsave(&wilc->txq_spinlock, flags);

	if (!list_is_last(&tqe->list, &wilc->txq_head.list))
		tqe = list_next_entry(tqe, list);
	else
		tqe = NULL;
	spin_unlock_irqrestore(&wilc->txq_spinlock, flags);

	return tqe;
}

static void wilc_wlan_rxq_add(struct wilc *wilc, struct rxq_entry_t *rqe)
{
	if (wilc->quit)
		return;

	mutex_lock(&wilc->rxq_cs);
	list_add_tail(&rqe->list, &wilc->rxq_head.list);
	mutex_unlock(&wilc->rxq_cs);
}

static struct rxq_entry_t *wilc_wlan_rxq_remove(struct wilc *wilc)
{
	struct rxq_entry_t *rqe = NULL;

	mutex_lock(&wilc->rxq_cs);
	if (!list_empty(&wilc->rxq_head.list)) {
		rqe = list_first_entry(&wilc->rxq_head.list, struct rxq_entry_t,
				       list);
		list_del(&rqe->list);
	}
	mutex_unlock(&wilc->rxq_cs);
	return rqe;
}

void chip_allow_sleep(struct wilc *wilc)
{
	u32 reg = 0;

	wilc->hif_func->hif_read_reg(wilc, 0xf0, &reg);

	wilc->hif_func->hif_write_reg(wilc, 0xf0, reg & ~BIT(0));
	wilc->hif_func->hif_write_reg(wilc, 0xfa, 0);
}
EXPORT_SYMBOL_GPL(chip_allow_sleep);

void chip_wakeup(struct wilc *wilc)
{
	u32 reg, clk_status_reg;

	if ((wilc->io_type & 0x1) == HIF_SPI) {
		do {
			wilc->hif_func->hif_read_reg(wilc, 1, &reg);
			wilc->hif_func->hif_write_reg(wilc, 1, reg | BIT(1));
			wilc->hif_func->hif_write_reg(wilc, 1, reg & ~BIT(1));

			do {
				usleep_range(2 * 1000, 2 * 1000);
				wilc_get_chipid(wilc, true);
			} while (wilc_get_chipid(wilc, true) == 0);
		} while (wilc_get_chipid(wilc, true) == 0);
	} else if ((wilc->io_type & 0x1) == HIF_SDIO) {
		wilc->hif_func->hif_write_reg(wilc, 0xfa, 1);
		udelay(200);
		wilc->hif_func->hif_read_reg(wilc, 0xf0, &reg);
		do {
			wilc->hif_func->hif_write_reg(wilc, 0xf0,
						      reg | BIT(0));
			wilc->hif_func->hif_read_reg(wilc, 0xf1,
						     &clk_status_reg);

			while ((clk_status_reg & 0x1) == 0) {
				usleep_range(2 * 1000, 2 * 1000);

				wilc->hif_func->hif_read_reg(wilc, 0xf1,
							     &clk_status_reg);
			}
			if ((clk_status_reg & 0x1) == 0) {
				wilc->hif_func->hif_write_reg(wilc, 0xf0,
							      reg & (~BIT(0)));
			}
		} while ((clk_status_reg & 0x1) == 0);
	}

	if (chip_ps_state == CHIP_SLEEPING_MANUAL) {
		if (wilc_get_chipid(wilc, false) < 0x1002b0) {
			u32 val32;

			wilc->hif_func->hif_read_reg(wilc, 0x1e1c, &val32);
			val32 |= BIT(6);
			wilc->hif_func->hif_write_reg(wilc, 0x1e1c, val32);

			wilc->hif_func->hif_read_reg(wilc, 0x1e9c, &val32);
			val32 |= BIT(6);
			wilc->hif_func->hif_write_reg(wilc, 0x1e9c, val32);
		}
	}
	chip_ps_state = CHIP_WAKEDUP;
}
EXPORT_SYMBOL_GPL(chip_wakeup);

void wilc_chip_sleep_manually(struct wilc *wilc)
{
	if (chip_ps_state != CHIP_WAKEDUP)
		return;
	acquire_bus(wilc, ACQUIRE_ONLY);

	chip_allow_sleep(wilc);
	wilc->hif_func->hif_write_reg(wilc, 0x10a8, 1);

	chip_ps_state = CHIP_SLEEPING_MANUAL;
	release_bus(wilc, RELEASE_ONLY);
}
EXPORT_SYMBOL_GPL(wilc_chip_sleep_manually);

void host_wakeup_notify(struct wilc *wilc)
{
	acquire_bus(wilc, ACQUIRE_ONLY);
	wilc->hif_func->hif_write_reg(wilc, 0x10b0, 1);
	release_bus(wilc, RELEASE_ONLY);
}
EXPORT_SYMBOL_GPL(host_wakeup_notify);

void host_sleep_notify(struct wilc *wilc)
{
	acquire_bus(wilc, ACQUIRE_ONLY);
	wilc->hif_func->hif_write_reg(wilc, 0x10ac, 1);
	release_bus(wilc, RELEASE_ONLY);
}
EXPORT_SYMBOL_GPL(host_sleep_notify);

int wilc_wlan_handle_txq(struct net_device *dev, u32 *txq_count)
{
	int i, entries = 0;
	u32 sum;
	u32 reg;
	u32 offset = 0;
	int vmm_sz = 0;
	struct txq_entry_t *tqe;
	int ret = 0;
	int counter;
	int timeout;
	u32 vmm_table[WILC_VMM_TBL_SIZE];
	struct wilc_vif *vif = netdev_priv(dev);
	struct wilc *wilc = vif->wilc;
	const struct wilc_hif_func *func;
	u8 *txb = wilc->tx_buffer;

	if (wilc->quit)
		goto out;

	mutex_lock(&wilc->txq_add_to_head_cs);
	wilc_wlan_txq_filter_dup_tcp_ack(dev);
	tqe = wilc_wlan_txq_get_first(wilc);
	i = 0;
	sum = 0;
	do {
		if (tqe && (i < (WILC_VMM_TBL_SIZE - 1))) {
			if (tqe->type == WILC_CFG_PKT)
				vmm_sz = ETH_CONFIG_PKT_HDR_OFFSET;

			else if (tqe->type == WILC_NET_PKT)
				vmm_sz = ETH_ETHERNET_HDR_OFFSET;

			else
				vmm_sz = HOST_HDR_OFFSET;

			vmm_sz += tqe->buffer_size;

			if (vmm_sz & 0x3)
				vmm_sz = (vmm_sz + 4) & ~0x3;

			if ((sum + vmm_sz) > LINUX_TX_SIZE)
				break;

			vmm_table[i] = vmm_sz / 4;
			if (tqe->type == WILC_CFG_PKT)
				vmm_table[i] |= BIT(10);
			cpu_to_le32s(&vmm_table[i]);

			i++;
			sum += vmm_sz;
			tqe = wilc_wlan_txq_get_next(wilc, tqe);
		} else {
			break;
		}
	} while (1);

	if (i == 0)
		goto out;
	vmm_table[i] = 0x0;

	acquire_bus(wilc, ACQUIRE_AND_WAKEUP);
	counter = 0;
	func = wilc->hif_func;
	do {
		ret = func->hif_read_reg(wilc, WILC_HOST_TX_CTRL, &reg);
		if (!ret)
			break;

		if ((reg & 0x1) == 0)
			break;

		counter++;
		if (counter > 200) {
			counter = 0;
			ret = func->hif_write_reg(wilc, WILC_HOST_TX_CTRL, 0);
			break;
		}
	} while (!wilc->quit);

	if (!ret)
		goto out_release_bus;

	timeout = 200;
	do {
		ret = func->hif_block_tx(wilc,
					 WILC_VMM_TBL_RX_SHADOW_BASE,
					 (u8 *)vmm_table,
					 ((i + 1) * 4));
		if (!ret)
			break;

		ret = func->hif_write_reg(wilc, WILC_HOST_VMM_CTL, 0x2);
		if (!ret)
			break;

		do {
			ret = func->hif_read_reg(wilc, WILC_HOST_VMM_CTL, &reg);
			if (!ret)
				break;
			if ((reg >> 2) & 0x1) {
				entries = ((reg >> 3) & 0x3f);
				break;
			}
			release_bus(wilc, RELEASE_ALLOW_SLEEP);
		} while (--timeout);
		if (timeout <= 0) {
			ret = func->hif_write_reg(wilc, WILC_HOST_VMM_CTL, 0x0);
			break;
		}

		if (!ret)
			break;

		if (entries == 0) {
			ret = func->hif_read_reg(wilc, WILC_HOST_TX_CTRL, &reg);
			if (!ret)
				break;
			reg &= ~BIT(0);
			ret = func->hif_write_reg(wilc, WILC_HOST_TX_CTRL, reg);
			if (!ret)
				break;
			break;
		}
		break;
	} while (1);

	if (!ret)
		goto out_release_bus;

	if (entries == 0) {
		ret = WILC_TX_ERR_NO_BUF;
		goto out_release_bus;
	}

	release_bus(wilc, RELEASE_ALLOW_SLEEP);

	offset = 0;
	i = 0;
	do {
		u32 header, buffer_offset;
		char *bssid;

		tqe = wilc_wlan_txq_remove_from_head(dev);
		if (!tqe)
			break;

		if (vmm_table[i] == 0)
			break;

		le32_to_cpus(&vmm_table[i]);
		vmm_sz = (vmm_table[i] & 0x3ff);
		vmm_sz *= 4;
		header = (tqe->type << 31) |
			 (tqe->buffer_size << 15) |
			 vmm_sz;
		if (tqe->type == WILC_MGMT_PKT)
			header |= BIT(30);
		else
			header &= ~BIT(30);

		cpu_to_le32s(&header);
		memcpy(&txb[offset], &header, 4);
		if (tqe->type == WILC_CFG_PKT) {
			buffer_offset = ETH_CONFIG_PKT_HDR_OFFSET;
		} else if (tqe->type == WILC_NET_PKT) {
			bssid = ((struct tx_complete_data *)(tqe->priv))->bssid;

<<<<<<< HEAD
		offset = 0;
		i = 0;
		do {
			tqe = wilc_wlan_txq_remove_from_head(dev);
			if (tqe && (vmm_table[i] != 0)) {
				u32 header, buffer_offset;

				vmm_table[i] = cpu_to_le32(vmm_table[i]);
				vmm_sz = (vmm_table[i] & 0x3ff);
				vmm_sz *= 4;
				header = (tqe->type << 31) |
					 (tqe->buffer_size << 15) |
					 vmm_sz;
				if (tqe->type == WILC_MGMT_PKT)
					header |= BIT(30);
				else
					header &= ~BIT(30);

				header = cpu_to_le32(header);
				memcpy(&txb[offset], &header, 4);
				if (tqe->type == WILC_CFG_PKT) {
					buffer_offset = ETH_CONFIG_PKT_HDR_OFFSET;
				} else if (tqe->type == WILC_NET_PKT) {
					char *bssid = ((struct tx_complete_data *)(tqe->priv))->bssid;

					buffer_offset = ETH_ETHERNET_HDR_OFFSET;
					memcpy(&txb[offset + 8], bssid, 6);
				} else {
					buffer_offset = HOST_HDR_OFFSET;
				}
=======
			buffer_offset = ETH_ETHERNET_HDR_OFFSET;
			memcpy(&txb[offset + 8], bssid, 6);
		} else {
			buffer_offset = HOST_HDR_OFFSET;
		}
>>>>>>> e021bb4f

		memcpy(&txb[offset + buffer_offset],
		       tqe->buffer, tqe->buffer_size);
		offset += vmm_sz;
		i++;
		tqe->status = 1;
		if (tqe->tx_complete_func)
			tqe->tx_complete_func(tqe->priv, tqe->status);
		if (tqe->tcp_pending_ack_idx != NOT_TCP_ACK &&
		    tqe->tcp_pending_ack_idx < MAX_PENDING_ACKS)
			pending_acks_info[tqe->tcp_pending_ack_idx].txqe = NULL;
		kfree(tqe);
	} while (--entries);

	acquire_bus(wilc, ACQUIRE_AND_WAKEUP);

	ret = func->hif_clear_int_ext(wilc, ENABLE_TX_VMM);
	if (!ret)
		goto out_release_bus;

	ret = func->hif_block_tx_ext(wilc, 0, txb, offset);

out_release_bus:
	release_bus(wilc, RELEASE_ALLOW_SLEEP);

out:
	mutex_unlock(&wilc->txq_add_to_head_cs);

	*txq_count = wilc->txq_entries;
	return ret;
}

static void wilc_wlan_handle_rx_buff(struct wilc *wilc, u8 *buffer, int size)
{
	int offset = 0;
	u32 header;
	u32 pkt_len, pkt_offset, tp_len;
	int is_cfg_packet;
	u8 *buff_ptr;

	do {
		buff_ptr = buffer + offset;
		memcpy(&header, buff_ptr, 4);
		le32_to_cpus(&header);

		is_cfg_packet = (header >> 31) & 0x1;
		pkt_offset = (header >> 22) & 0x1ff;
		tp_len = (header >> 11) & 0x7ff;
		pkt_len = header & 0x7ff;

		if (pkt_len == 0 || tp_len == 0)
			break;

		if (pkt_offset & IS_MANAGMEMENT) {
			pkt_offset &= ~(IS_MANAGMEMENT |
					IS_MANAGMEMENT_CALLBACK |
					IS_MGMT_STATUS_SUCCES);
			buff_ptr += HOST_HDR_OFFSET;
			wilc_wfi_mgmt_rx(wilc, buff_ptr, pkt_len);
		} else {
			if (!is_cfg_packet) {
				if (pkt_len > 0) {
					wilc_frmw_to_linux(wilc, buff_ptr,
							   pkt_len,
							   pkt_offset);
				}
			} else {
				struct wilc_cfg_rsp rsp;

				buff_ptr += pkt_offset;

				wilc_wlan_cfg_indicate_rx(wilc, buff_ptr,
							  pkt_len,
							  &rsp);
				if (rsp.type == WILC_CFG_RSP) {
					if (wilc->cfg_seq_no == rsp.seq_no)
						complete(&wilc->cfg_event);
				} else if (rsp.type == WILC_CFG_RSP_STATUS) {
					wilc_mac_indicate(wilc);
				}
			}
		}
		offset += tp_len;
		if (offset >= size)
			break;
	} while (1);
}

static void wilc_wlan_handle_rxq(struct wilc *wilc)
{
	int size;
	u8 *buffer;
	struct rxq_entry_t *rqe;

	do {
		if (wilc->quit) {
			complete(&wilc->cfg_event);
			break;
		}
		rqe = wilc_wlan_rxq_remove(wilc);
		if (!rqe)
			break;

		buffer = rqe->buffer;
		size = rqe->buffer_size;
		wilc_wlan_handle_rx_buff(wilc, buffer, size);

		kfree(rqe);
	} while (1);
}

static void wilc_unknown_isr_ext(struct wilc *wilc)
{
	wilc->hif_func->hif_clear_int_ext(wilc, 0);
}

static void wilc_pllupdate_isr_ext(struct wilc *wilc, u32 int_stats)
{
	int trials = 10;

	wilc->hif_func->hif_clear_int_ext(wilc, PLL_INT_CLR);

	if (wilc->io_type == HIF_SDIO)
		mdelay(WILC_PLL_TO_SDIO);
	else
		mdelay(WILC_PLL_TO_SPI);

	while (!(is_wilc1000(wilc_get_chipid(wilc, true)) && --trials))
		mdelay(1);
}

static void wilc_sleeptimer_isr_ext(struct wilc *wilc, u32 int_stats1)
{
	wilc->hif_func->hif_clear_int_ext(wilc, SLEEP_INT_CLR);
}

static void wilc_wlan_handle_isr_ext(struct wilc *wilc, u32 int_status)
{
	u32 offset = wilc->rx_buffer_offset;
	u8 *buffer = NULL;
	u32 size;
	u32 retries = 0;
	int ret = 0;
	struct rxq_entry_t *rqe;

	size = (int_status & 0x7fff) << 2;

	while (!size && retries < 10) {
		wilc->hif_func->hif_read_size(wilc, &size);
		size = (size & 0x7fff) << 2;
		retries++;
	}

	if (size <= 0)
		return;

	if (LINUX_RX_SIZE - offset < size)
		offset = 0;

	buffer = &wilc->rx_buffer[offset];

	wilc->hif_func->hif_clear_int_ext(wilc, DATA_INT_CLR | ENABLE_RX_VMM);
	ret = wilc->hif_func->hif_block_rx_ext(wilc, 0, buffer, size);
	if (!ret)
		return;

	offset += size;
	wilc->rx_buffer_offset = offset;
	rqe = kmalloc(sizeof(*rqe), GFP_KERNEL);
	if (!rqe)
		return;

	rqe->buffer = buffer;
	rqe->buffer_size = size;
	wilc_wlan_rxq_add(wilc, rqe);
	wilc_wlan_handle_rxq(wilc);
}

void wilc_handle_isr(struct wilc *wilc)
{
	u32 int_status;

	acquire_bus(wilc, ACQUIRE_AND_WAKEUP);
	wilc->hif_func->hif_read_int(wilc, &int_status);

	if (int_status & PLL_INT_EXT)
		wilc_pllupdate_isr_ext(wilc, int_status);

	if (int_status & DATA_INT_EXT)
		wilc_wlan_handle_isr_ext(wilc, int_status);

	if (int_status & SLEEP_INT_EXT)
		wilc_sleeptimer_isr_ext(wilc, int_status);

	if (!(int_status & (ALL_INT_EXT)))
		wilc_unknown_isr_ext(wilc);

	release_bus(wilc, RELEASE_ALLOW_SLEEP);
}
EXPORT_SYMBOL_GPL(wilc_handle_isr);

int wilc_wlan_firmware_download(struct wilc *wilc, const u8 *buffer,
				u32 buffer_size)
{
	u32 offset;
	u32 addr, size, size2, blksz;
	u8 *dma_buffer;
	int ret = 0;

	blksz = BIT(12);

	dma_buffer = kmalloc(blksz, GFP_KERNEL);
	if (!dma_buffer)
		return -EIO;

	offset = 0;
	do {
		memcpy(&addr, &buffer[offset], 4);
		memcpy(&size, &buffer[offset + 4], 4);
		le32_to_cpus(&addr);
		le32_to_cpus(&size);
		acquire_bus(wilc, ACQUIRE_ONLY);
		offset += 8;
		while (((int)size) && (offset < buffer_size)) {
			if (size <= blksz)
				size2 = size;
			else
				size2 = blksz;

			memcpy(dma_buffer, &buffer[offset], size2);
			ret = wilc->hif_func->hif_block_tx(wilc, addr,
							   dma_buffer, size2);
			if (!ret)
				break;

			addr += size2;
			offset += size2;
			size -= size2;
		}
		release_bus(wilc, RELEASE_ONLY);

		if (!ret) {
			ret = -EIO;
			goto fail;
		}
	} while (offset < buffer_size);

fail:

	kfree(dma_buffer);

	return (ret < 0) ? ret : 0;
}

int wilc_wlan_start(struct wilc *wilc)
{
	u32 reg = 0;
	int ret;
	u32 chipid;

	if (wilc->io_type == HIF_SDIO) {
		reg = 0;
		reg |= BIT(3);
	} else if (wilc->io_type == HIF_SPI) {
		reg = 1;
	}
	acquire_bus(wilc, ACQUIRE_ONLY);
	ret = wilc->hif_func->hif_write_reg(wilc, WILC_VMM_CORE_CFG, reg);
	if (!ret) {
		release_bus(wilc, RELEASE_ONLY);
		return -EIO;
	}
	reg = 0;
	if (wilc->io_type == HIF_SDIO && wilc->dev_irq_num)
		reg |= WILC_HAVE_SDIO_IRQ_GPIO;

#ifdef WILC_DISABLE_PMU
#else
	reg |= WILC_HAVE_USE_PMU;
#endif

#ifdef WILC_SLEEP_CLK_SRC_XO
	reg |= WILC_HAVE_SLEEP_CLK_SRC_XO;
#elif defined WILC_SLEEP_CLK_SRC_RTC
	reg |= WILC_HAVE_SLEEP_CLK_SRC_RTC;
#endif

#ifdef WILC_EXT_PA_INV_TX_RX
	reg |= WILC_HAVE_EXT_PA_INV_TX_RX;
#endif
	reg |= WILC_HAVE_USE_IRQ_AS_HOST_WAKE;
	reg |= WILC_HAVE_LEGACY_RF_SETTINGS;
#ifdef XTAL_24
	reg |= WILC_HAVE_XTAL_24;
#endif
#ifdef DISABLE_WILC_UART
	reg |= WILC_HAVE_DISABLE_WILC_UART;
#endif

	ret = wilc->hif_func->hif_write_reg(wilc, WILC_GP_REG_1, reg);
	if (!ret) {
		release_bus(wilc, RELEASE_ONLY);
		return -EIO;
	}

	wilc->hif_func->hif_sync_ext(wilc, NUM_INT_EXT);

	ret = wilc->hif_func->hif_read_reg(wilc, 0x1000, &chipid);
	if (!ret) {
		release_bus(wilc, RELEASE_ONLY);
		return -EIO;
	}

	wilc->hif_func->hif_read_reg(wilc, WILC_GLB_RESET_0, &reg);
	if ((reg & BIT(10)) == BIT(10)) {
		reg &= ~BIT(10);
		wilc->hif_func->hif_write_reg(wilc, WILC_GLB_RESET_0, reg);
		wilc->hif_func->hif_read_reg(wilc, WILC_GLB_RESET_0, &reg);
	}

	reg |= BIT(10);
	ret = wilc->hif_func->hif_write_reg(wilc, WILC_GLB_RESET_0, reg);
	wilc->hif_func->hif_read_reg(wilc, WILC_GLB_RESET_0, &reg);
	release_bus(wilc, RELEASE_ONLY);

	return (ret < 0) ? ret : 0;
}

int wilc_wlan_stop(struct wilc *wilc)
{
	u32 reg = 0;
	int ret;
	u8 timeout = 10;

	acquire_bus(wilc, ACQUIRE_AND_WAKEUP);

	ret = wilc->hif_func->hif_read_reg(wilc, WILC_GLB_RESET_0, &reg);
	if (!ret) {
		release_bus(wilc, RELEASE_ALLOW_SLEEP);
		return ret;
	}

	reg &= ~BIT(10);
	ret = wilc->hif_func->hif_write_reg(wilc, WILC_GLB_RESET_0, reg);
	if (!ret) {
		release_bus(wilc, RELEASE_ALLOW_SLEEP);
		return ret;
	}

	do {
		ret = wilc->hif_func->hif_read_reg(wilc,
						   WILC_GLB_RESET_0, &reg);
		if (!ret) {
			release_bus(wilc, RELEASE_ALLOW_SLEEP);
			return ret;
		}

		if ((reg & BIT(10))) {
			reg &= ~BIT(10);
			ret = wilc->hif_func->hif_write_reg(wilc,
							    WILC_GLB_RESET_0,
							    reg);
			timeout--;
		} else {
			ret = wilc->hif_func->hif_read_reg(wilc,
							   WILC_GLB_RESET_0,
							   &reg);
			if (!ret) {
				release_bus(wilc, RELEASE_ALLOW_SLEEP);
				return ret;
			}
			break;
		}

	} while (timeout);
	reg = (BIT(0) | BIT(1) | BIT(2) | BIT(3) | BIT(8) | BIT(9) | BIT(26) |
	       BIT(29) | BIT(30) | BIT(31));

	wilc->hif_func->hif_write_reg(wilc, WILC_GLB_RESET_0, reg);
	reg = (u32)~BIT(10);

	ret = wilc->hif_func->hif_write_reg(wilc, WILC_GLB_RESET_0, reg);

	release_bus(wilc, RELEASE_ALLOW_SLEEP);

	return ret;
}

void wilc_wlan_cleanup(struct net_device *dev)
{
	struct txq_entry_t *tqe;
	struct rxq_entry_t *rqe;
	u32 reg = 0;
	int ret;
	struct wilc_vif *vif = netdev_priv(dev);
	struct wilc *wilc = vif->wilc;

	wilc->quit = 1;
	do {
		tqe = wilc_wlan_txq_remove_from_head(dev);
		if (!tqe)
			break;
		if (tqe->tx_complete_func)
			tqe->tx_complete_func(tqe->priv, 0);
		kfree(tqe);
	} while (1);

	do {
		rqe = wilc_wlan_rxq_remove(wilc);
		if (!rqe)
			break;
		kfree(rqe);
	} while (1);

	kfree(wilc->rx_buffer);
	wilc->rx_buffer = NULL;
	kfree(wilc->tx_buffer);
	wilc->tx_buffer = NULL;

	acquire_bus(wilc, ACQUIRE_AND_WAKEUP);

	ret = wilc->hif_func->hif_read_reg(wilc, WILC_GP_REG_0, &reg);
	if (!ret)
		release_bus(wilc, RELEASE_ALLOW_SLEEP);

	ret = wilc->hif_func->hif_write_reg(wilc, WILC_GP_REG_0,
					(reg | ABORT_INT));
	if (!ret)
		release_bus(wilc, RELEASE_ALLOW_SLEEP);

	release_bus(wilc, RELEASE_ALLOW_SLEEP);
	wilc->hif_func->hif_deinit(NULL);
}

static int wilc_wlan_cfg_commit(struct wilc_vif *vif, int type,
				u32 drv_handler)
{
	struct wilc *wilc = vif->wilc;
	struct wilc_cfg_frame *cfg = &wilc->cfg_frame;
	int total_len = wilc->cfg_frame_offset + 4 + DRIVER_HANDLER_SIZE;
	int seq_no = wilc->cfg_seq_no % 256;
	int driver_handler = (u32)drv_handler;

	if (type == WILC_CFG_SET)
		cfg->wid_header[0] = 'W';
	else
		cfg->wid_header[0] = 'Q';
	cfg->wid_header[1] = seq_no;
	cfg->wid_header[2] = (u8)total_len;
	cfg->wid_header[3] = (u8)(total_len >> 8);
	cfg->wid_header[4] = (u8)driver_handler;
	cfg->wid_header[5] = (u8)(driver_handler >> 8);
	cfg->wid_header[6] = (u8)(driver_handler >> 16);
	cfg->wid_header[7] = (u8)(driver_handler >> 24);
	wilc->cfg_seq_no = seq_no;

	if (!wilc_wlan_txq_add_cfg_pkt(vif, &cfg->wid_header[0], total_len))
		return -1;

	return 0;
}

int wilc_wlan_cfg_set(struct wilc_vif *vif, int start, u16 wid, u8 *buffer,
		      u32 buffer_size, int commit, u32 drv_handler)
{
	u32 offset;
	int ret_size;
	struct wilc *wilc = vif->wilc;

	if (wilc->cfg_frame_in_use)
		return 0;

	if (start)
		wilc->cfg_frame_offset = 0;

	offset = wilc->cfg_frame_offset;
	ret_size = wilc_wlan_cfg_set_wid(wilc->cfg_frame.frame, offset,
					 wid, buffer, buffer_size);
	offset += ret_size;
	wilc->cfg_frame_offset = offset;

	if (!commit)
		return ret_size;

	netdev_dbg(vif->ndev, "%s: seqno[%d]\n", __func__, wilc->cfg_seq_no);
	wilc->cfg_frame_in_use = 1;

	if (wilc_wlan_cfg_commit(vif, WILC_CFG_SET, drv_handler))
		ret_size = 0;

	if (!wait_for_completion_timeout(&wilc->cfg_event,
					 msecs_to_jiffies(CFG_PKTS_TIMEOUT))) {
		netdev_dbg(vif->ndev, "%s: Timed Out\n", __func__);
		ret_size = 0;
	}

	wilc->cfg_frame_in_use = 0;
	wilc->cfg_frame_offset = 0;
	wilc->cfg_seq_no += 1;

	return ret_size;
}

int wilc_wlan_cfg_get(struct wilc_vif *vif, int start, u16 wid, int commit,
		      u32 drv_handler)
{
	u32 offset;
	int ret_size;
	struct wilc *wilc = vif->wilc;

	if (wilc->cfg_frame_in_use)
		return 0;

	if (start)
		wilc->cfg_frame_offset = 0;

	offset = wilc->cfg_frame_offset;
	ret_size = wilc_wlan_cfg_get_wid(wilc->cfg_frame.frame, offset, wid);
	offset += ret_size;
	wilc->cfg_frame_offset = offset;

	if (!commit)
		return ret_size;

	wilc->cfg_frame_in_use = 1;

	if (wilc_wlan_cfg_commit(vif, WILC_CFG_QUERY, drv_handler))
		ret_size = 0;

	if (!wait_for_completion_timeout(&wilc->cfg_event,
					 msecs_to_jiffies(CFG_PKTS_TIMEOUT))) {
		netdev_dbg(vif->ndev, "%s: Timed Out\n", __func__);
		ret_size = 0;
	}
	wilc->cfg_frame_in_use = 0;
	wilc->cfg_frame_offset = 0;
	wilc->cfg_seq_no += 1;

	return ret_size;
}

int wilc_wlan_cfg_get_val(u16 wid, u8 *buffer, u32 buffer_size)
{
	return wilc_wlan_cfg_get_wid_value(wid, buffer, buffer_size);
}

int wilc_send_config_pkt(struct wilc_vif *vif, u8 mode, struct wid *wids,
			 u32 count, u32 drv)
{
	int i;
	int ret = 0;

	if (mode == GET_CFG) {
		for (i = 0; i < count; i++) {
			if (!wilc_wlan_cfg_get(vif, !i,
					       wids[i].id,
					       (i == count - 1),
					       drv)) {
				ret = -ETIMEDOUT;
				break;
			}
		}
		for (i = 0; i < count; i++) {
			wids[i].size = wilc_wlan_cfg_get_val(wids[i].id,
							     wids[i].val,
							     wids[i].size);
		}
	} else if (mode == SET_CFG) {
		for (i = 0; i < count; i++) {
			if (!wilc_wlan_cfg_set(vif, !i,
					       wids[i].id,
					       wids[i].val,
					       wids[i].size,
					       (i == count - 1),
					       drv)) {
				ret = -ETIMEDOUT;
				break;
			}
		}
	}

	return ret;
}

static u32 init_chip(struct net_device *dev)
{
	u32 chipid;
	u32 reg, ret = 0;
	struct wilc_vif *vif = netdev_priv(dev);
	struct wilc *wilc = vif->wilc;

	acquire_bus(wilc, ACQUIRE_ONLY);

	chipid = wilc_get_chipid(wilc, true);

	if ((chipid & 0xfff) != 0xa0) {
		ret = wilc->hif_func->hif_read_reg(wilc, 0x1118, &reg);
		if (!ret) {
			netdev_err(dev, "fail read reg 0x1118\n");
			return ret;
		}
		reg |= BIT(0);
		ret = wilc->hif_func->hif_write_reg(wilc, 0x1118, reg);
		if (!ret) {
			netdev_err(dev, "fail write reg 0x1118\n");
			return ret;
		}
		ret = wilc->hif_func->hif_write_reg(wilc, 0xc0000, 0x71);
		if (!ret) {
			netdev_err(dev, "fail write reg 0xc0000\n");
			return ret;
		}
	}

	release_bus(wilc, RELEASE_ONLY);

	return ret;
}

u32 wilc_get_chipid(struct wilc *wilc, bool update)
{
	static u32 chipid;
	u32 tempchipid = 0;
	u32 rfrevid = 0;

	if (chipid == 0 || update) {
		wilc->hif_func->hif_read_reg(wilc, 0x1000, &tempchipid);
		wilc->hif_func->hif_read_reg(wilc, 0x13f4, &rfrevid);
		if (!is_wilc1000(tempchipid)) {
			chipid = 0;
			return chipid;
		}
		if (tempchipid == 0x1002a0) {
			if (rfrevid != 0x1)
				tempchipid = 0x1002a1;
		} else if (tempchipid == 0x1002b0) {
			if (rfrevid == 0x4)
				tempchipid = 0x1002b1;
			else if (rfrevid != 0x3)
				tempchipid = 0x1002b2;
		}

		chipid = tempchipid;
	}
	return chipid;
}

int wilc_wlan_init(struct net_device *dev)
{
	int ret = 0;
	struct wilc_vif *vif = netdev_priv(dev);
	struct wilc *wilc;

	wilc = vif->wilc;

	wilc->quit = 0;

	if (!wilc->hif_func->hif_init(wilc, false)) {
		ret = -EIO;
		goto fail;
	}

	if (!wilc_wlan_cfg_init()) {
		ret = -ENOBUFS;
		goto fail;
	}

	if (!wilc->tx_buffer)
		wilc->tx_buffer = kmalloc(LINUX_TX_SIZE, GFP_KERNEL);

	if (!wilc->tx_buffer) {
		ret = -ENOBUFS;
		goto fail;
	}

	if (!wilc->rx_buffer)
		wilc->rx_buffer = kmalloc(LINUX_RX_SIZE, GFP_KERNEL);

	if (!wilc->rx_buffer) {
		ret = -ENOBUFS;
		goto fail;
	}

	if (!init_chip(dev)) {
		ret = -EIO;
		goto fail;
	}

	return 1;

fail:

	kfree(wilc->rx_buffer);
	wilc->rx_buffer = NULL;
	kfree(wilc->tx_buffer);
	wilc->tx_buffer = NULL;

	return ret;
}<|MERGE_RESOLUTION|>--- conflicted
+++ resolved
@@ -672,44 +672,11 @@
 		} else if (tqe->type == WILC_NET_PKT) {
 			bssid = ((struct tx_complete_data *)(tqe->priv))->bssid;
 
-<<<<<<< HEAD
-		offset = 0;
-		i = 0;
-		do {
-			tqe = wilc_wlan_txq_remove_from_head(dev);
-			if (tqe && (vmm_table[i] != 0)) {
-				u32 header, buffer_offset;
-
-				vmm_table[i] = cpu_to_le32(vmm_table[i]);
-				vmm_sz = (vmm_table[i] & 0x3ff);
-				vmm_sz *= 4;
-				header = (tqe->type << 31) |
-					 (tqe->buffer_size << 15) |
-					 vmm_sz;
-				if (tqe->type == WILC_MGMT_PKT)
-					header |= BIT(30);
-				else
-					header &= ~BIT(30);
-
-				header = cpu_to_le32(header);
-				memcpy(&txb[offset], &header, 4);
-				if (tqe->type == WILC_CFG_PKT) {
-					buffer_offset = ETH_CONFIG_PKT_HDR_OFFSET;
-				} else if (tqe->type == WILC_NET_PKT) {
-					char *bssid = ((struct tx_complete_data *)(tqe->priv))->bssid;
-
-					buffer_offset = ETH_ETHERNET_HDR_OFFSET;
-					memcpy(&txb[offset + 8], bssid, 6);
-				} else {
-					buffer_offset = HOST_HDR_OFFSET;
-				}
-=======
 			buffer_offset = ETH_ETHERNET_HDR_OFFSET;
 			memcpy(&txb[offset + 8], bssid, 6);
 		} else {
 			buffer_offset = HOST_HDR_OFFSET;
 		}
->>>>>>> e021bb4f
 
 		memcpy(&txb[offset + buffer_offset],
 		       tqe->buffer, tqe->buffer_size);
