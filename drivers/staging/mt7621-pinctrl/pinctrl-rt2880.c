--- conflicted
+++ resolved
@@ -74,45 +74,6 @@
 	return 0;
 }
 
-<<<<<<< HEAD
-static int rt2880_pinctrl_dt_node_to_map(struct pinctrl_dev *pctrldev,
-					 struct device_node *np_config,
-					 struct pinctrl_map **map,
-					 unsigned int *num_maps)
-{
-	struct rt2880_priv *p = pinctrl_dev_get_drvdata(pctrldev);
-	struct property *prop;
-	const char *function_name, *group_name;
-	int ret;
-	int ngroups = 0;
-	unsigned int reserved_maps = 0;
-
-	for_each_node_with_property(np_config, "group")
-		ngroups++;
-
-	*map = NULL;
-	ret = pinctrl_utils_reserve_map(pctrldev, map, &reserved_maps,
-					num_maps, ngroups);
-	if (ret) {
-		dev_err(p->dev, "can't reserve map: %d\n", ret);
-		return ret;
-	}
-
-	of_property_for_each_string(np_config, "group", prop, group_name) {
-		ret = pinctrl_utils_add_map_mux(pctrldev, map, &reserved_maps,
-						num_maps, group_name,
-						function_name);
-		if (ret) {
-			dev_err(p->dev, "can't add map: %d\n", ret);
-			return ret;
-		}
-	}
-
-	return 0;
-}
-
-=======
->>>>>>> fa578e9d
 static const struct pinctrl_ops rt2880_pctrl_ops = {
 	.get_groups_count	= rt2880_get_group_count,
 	.get_group_name		= rt2880_get_group_name,
