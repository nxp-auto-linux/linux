--- conflicted
+++ resolved
@@ -7,16 +7,7 @@
  *
  * Driver for the Freescale eDMA engine with flexible channel multiplexing
  * capability for DMA request sources. The eDMA block can be found on some
-<<<<<<< HEAD
- * Vybrid, Layerscape and S32V234 SoCs.
- *
- * This program is free software; you can redistribute  it and/or modify it
- * under  the terms of  the GNU General  Public License as published by the
- * Free Software Foundation;  either version 2 of the  License, or (at your
- * option) any later version.
-=======
  * Vybrid and Layerscape SoCs.
->>>>>>> fa578e9d
  */
 
 #include <linux/module.h>
@@ -28,716 +19,13 @@
 #include <linux/of_irq.h>
 #include <linux/of_dma.h>
 
-<<<<<<< HEAD
-#include "virt-dma.h"
-
-/* edma2 regs. */
-#define EDMA_CR			0x00
-#define EDMA_ES			0x04
-#define EDMA_ERQ		0x0C
-#define EDMA_EEI		0x14
-#define EDMA_SERQ		0x1B
-#define EDMA_CERQ		0x1A
-#define EDMA_SEEI		0x19
-#define EDMA_CEEI		0x18
-#define EDMA_CINT		0x1F
-#define EDMA_CERR		0x1E
-#define EDMA_SSRT		0x1D
-#define EDMA_CDNE		0x1C
-#define EDMA_INTR		0x24
-#define EDMA_ERR		0x2C
-
-#define EDMA_TCD(ch)		(0x1000 + 32 * (ch))
-
-/* edma3 regs. */
-#define EDMA3_MP_CSR			0x00
-#define EDMA3_MP_ES			0x04
-
-#define EDMA3_CHn_CSR(ch)	(0x4000 + (ch) * 0x1000)
-#define EDMA3_CHn_ES(ch)	(0x4004 + (ch) * 0x1000)
-#define EDMA3_CHn_INT(ch)	(0x4008 + (ch) * 0x1000)
-
-#define EDMA3_TCD(ch)		(0x4020 + 0x1000 * (ch))
-
-/* edma2 fields. */
-#define EDMA_CR_EDBG		BIT(1)
-#define EDMA_CR_ERCA		BIT(2)
-#define EDMA_CR_ERGA		BIT(3)
-#define EDMA_CR_HOE		BIT(4)
-#define EDMA_CR_HALT		BIT(5)
-#define EDMA_CR_CLM		BIT(6)
-#define EDMA_CR_EMLM		BIT(7)
-#define EDMA_CR_ECX		BIT(16)
-#define EDMA_CR_CX		BIT(17)
-
-#define EDMA_SEEI_SEEI(x)	((x) & 0x1F)
-#define EDMA_CEEI_CEEI(x)	((x) & 0x1F)
-#define EDMA_CINT_CINT(x)	((x) & 0x1F)
-#define EDMA_CERR_CERR(x)	((x) & 0x1F)
-
-/* edma3 fields. */
-#define EDMA3_MP_CSR_ERCA	BIT(2)
-#define EDMA3_MP_ES_VLD(x)	((x) & 0x80000000)
-
-#define EDMA3_CHn_CSR_ERQ	BIT(0)
-#define EDMA3_CHn_CSR_EEI	BIT(2)
-#define EDMA3_CHn_ES_ERR	BIT(31)
-#define EDMA3_CHn_INT_INT	BIT(0)
-
-/* edma2 & edma3 TCD fields. */
-#define EDMA_TCD_SADDR(tcd)		(0x00 + (tcd))
-#define EDMA_TCD_SOFF(tcd)		(0x04 + (tcd))
-#define EDMA_TCD_ATTR(tcd)		(0x06 + (tcd))
-#define EDMA_TCD_NBYTES(tcd)		(0x08 + (tcd))
-#define EDMA_TCD_SLAST(tcd)		(0x0C + (tcd))
-#define EDMA_TCD_DADDR(tcd)		(0x10 + (tcd))
-#define EDMA_TCD_DOFF(tcd)		(0x14 + (tcd))
-#define EDMA_TCD_CITER_ELINK(tcd)	(0x16 + (tcd))
-#define EDMA_TCD_CITER(tcd)		(0x16 + (tcd))
-#define EDMA_TCD_DLAST_SGA(tcd)		(0x18 + (tcd))
-#define EDMA_TCD_CSR(tcd)		(0x1C + (tcd))
-#define EDMA_TCD_BITER_ELINK(tcd)	(0x1E + (tcd))
-#define EDMA_TCD_BITER(tcd)		(0x1E + (tcd))
-
-/* edma2 & edma3 defines. */
-#define EDMA_TCD_ATTR_DSIZE(x)		(((x) & 0x0007))
-#define EDMA_TCD_ATTR_DMOD(x)		(((x) & 0x001F) << 3)
-#define EDMA_TCD_ATTR_SSIZE(x)		(((x) & 0x0007) << 8)
-#define EDMA_TCD_ATTR_SMOD(x)		(((x) & 0x001F) << 11)
-#define EDMA_TCD_ATTR_SSIZE_8BIT	(0x0000)
-#define EDMA_TCD_ATTR_SSIZE_16BIT	(0x0100)
-#define EDMA_TCD_ATTR_SSIZE_32BIT	(0x0200)
-#define EDMA_TCD_ATTR_SSIZE_64BIT	(0x0300)
-#define EDMA_TCD_ATTR_SSIZE_32BYTE	(0x0500)
-#define EDMA_TCD_ATTR_DSIZE_8BIT	(0x0000)
-#define EDMA_TCD_ATTR_DSIZE_16BIT	(0x0001)
-#define EDMA_TCD_ATTR_DSIZE_32BIT	(0x0002)
-#define EDMA_TCD_ATTR_DSIZE_64BIT	(0x0003)
-#define EDMA_TCD_ATTR_DSIZE_32BYTE	(0x0005)
-
-#define EDMA_TCD_SOFF_SOFF(x)		(x)
-#define EDMA_TCD_NBYTES_NBYTES(x)	(x)
-#define EDMA_TCD_SLAST_SLAST(x)		(x)
-#define EDMA_TCD_DADDR_DADDR(x)		(x)
-#define EDMA_TCD_CITER_CITER(x)		((x) & 0x7FFF)
-#define EDMA_TCD_DOFF_DOFF(x)		(x)
-#define EDMA_TCD_DLAST_SGA_DLAST_SGA(x)	(x)
-#define EDMA_TCD_BITER_BITER(x)		((x) & 0x7FFF)
-
-#define EDMA_TCD_CSR_START		BIT(0)
-#define EDMA_TCD_CSR_INT_MAJOR		BIT(1)
-#define EDMA_TCD_CSR_INT_HALF		BIT(2)
-#define EDMA_TCD_CSR_D_REQ		BIT(3)
-#define EDMA_TCD_CSR_E_SG		BIT(4)
-#define EDMA_TCD_CSR_E_LINK		BIT(5)
-#define EDMA_TCD_CSR_ACTIVE		BIT(6)
-#define EDMA_TCD_CSR_DONE		BIT(7)
-#define EDMA_TCD_CSR_MAJOR_LINK		BIT(5)
-#define EDMA_TCD_CSR_EEOP		BIT(6)
-#define EDMA_TCD_CSR_ESDA		BIT(7)
-
-#define EDMAMUX_CHCFG_DIS		0x0
-#define EDMAMUX_CHCFG_ENBL		0x80
-#define EDMAMUX_CHCFG_SOURCE(n)		((n) & 0x3F)
-
-#define DMAMUX_NR	2
-
-#define FSL_EDMA_BUSWIDTHS	BIT(DMA_SLAVE_BUSWIDTH_1_BYTE) | \
-				BIT(DMA_SLAVE_BUSWIDTH_2_BYTES) | \
-				BIT(DMA_SLAVE_BUSWIDTH_4_BYTES) | \
-				BIT(DMA_SLAVE_BUSWIDTH_8_BYTES)
-enum fsl_edma_pm_state {
-	RUNNING = 0,
-	SUSPENDED,
-};
-
-struct fsl_edma_hw_tcd {
-	u32	saddr;
-	u16	soff;
-	u16	attr;
-	u32	nbytes;
-	u32	slast;
-	u32	daddr;
-	u16	doff;
-	u16	citer;
-	u32	dlast_sga;
-	u16	csr;
-	u16	biter;
-};
-
-struct fsl_edma_tcd {
-	__le32	saddr;
-	__le16	soff;
-	__le16	attr;
-	__le32	nbytes;
-	__le32	slast;
-	__le32	daddr;
-	__le16	doff;
-	__le16	citer;
-	__le32	dlast_sga;
-	__le16	csr;
-	__le16	biter;
-};
-
-struct fsl_edma_sw_tcd {
-	dma_addr_t			ptcd;
-	struct fsl_edma_tcd		*vtcd;
-};
-
-struct fsl_edma_slave_config {
-	enum dma_transfer_direction	dir;
-	enum dma_slave_buswidth		addr_width;
-	u32				dev_addr;
-	u32				burst;
-	u32				attr;
-};
-
-struct fsl_edma_chan {
-	struct virt_dma_chan		vchan;
-	enum dma_status			status;
-	enum fsl_edma_pm_state		pm_state;
-	bool				idle;
-	u32				slave_id;
-	struct fsl_edma_engine		*edma;
-	struct fsl_edma_desc		*edesc;
-	struct fsl_edma_slave_config	fsc;
-	struct dma_pool			*tcd_pool;
-};
-
-struct fsl_edma_desc {
-	struct virt_dma_desc		vdesc;
-	struct fsl_edma_chan		*echan;
-	bool				iscyclic;
-	unsigned int			cyclic_len;
-	unsigned int			n_tcds;
-	struct fsl_edma_sw_tcd		tcd[];
-};
-
-struct fsl_edma_irq {
-	char *name;
-	irqreturn_t (*irqhandler)(int irq, void *data);
-	int irqno;
-};
-
-struct fsl_edma_ops {
-	void    (*edma_enable_request)(struct fsl_edma_chan *);
-	void    (*edma_disable_request)(struct fsl_edma_chan *);
-	void    (*edma_enable_arbitration)(struct fsl_edma_engine *);
-	void __iomem*    (*edma_get_tcd_addr)(struct fsl_edma_chan *);
-};
-
-struct fsl_edma_soc_data {
-	int n_irqs;
-	struct fsl_edma_irq	*irqs;
-	unsigned (*mux_channel_mapping)(u32 channel_id);
-	struct fsl_edma_ops	*ops;
-};
-
-struct fsl_edma_engine {
-	struct dma_device		dma_dev;
-	void __iomem			*membase;
-	void __iomem			*muxbase[DMAMUX_NR];
-	struct clk			*muxclk[DMAMUX_NR];
-	struct mutex			fsl_edma_mutex;
-	u32				n_chans;
-	bool				big_endian;
-	const struct fsl_edma_soc_data *socdata;
-	struct fsl_edma_chan		chans[];
-};
-
-static int is_vf610_edma(struct fsl_edma_engine *data);
-static int is_s32v234_edma(struct fsl_edma_engine *data);
-static int is_s32gen1_edma(struct fsl_edma_engine *data);
-
-/*
- * R/W functions for big- or little-endian registers:
- * The eDMA controller's endian is independent of the CPU core's endian.
- * For the big-endian IP module, the offset for 8-bit or 16-bit registers
- * should also be swapped opposite to that in little-endian IP.
- */
-
-static u32 edma_readl(struct fsl_edma_engine *edma, void __iomem *addr)
-{
-	if (edma->big_endian)
-		return ioread32be(addr);
-	else
-		return ioread32(addr);
-}
-
-static void edma_writeb(struct fsl_edma_engine *edma, u8 val, void __iomem *addr)
-{
-	/* swap the reg offset for these in big-endian mode */
-	if (edma->big_endian)
-		iowrite8(val, (void __iomem *)((unsigned long)addr ^ 0x3));
-	else
-		iowrite8(val, addr);
-}
-
-static void edma_writew(struct fsl_edma_engine *edma, u16 val, void __iomem *addr)
-{
-	/* swap the reg offset for these in big-endian mode */
-	if (edma->big_endian)
-		iowrite16be(val, (void __iomem *)((unsigned long)addr ^ 0x2));
-	else
-		iowrite16(val, addr);
-}
-
-static void edma_writel(struct fsl_edma_engine *edma, u32 val, void __iomem *addr)
-{
-	if (edma->big_endian)
-		iowrite32be(val, addr);
-	else
-		iowrite32(val, addr);
-}
-
-static struct fsl_edma_chan *to_fsl_edma_chan(struct dma_chan *chan)
-{
-	return container_of(chan, struct fsl_edma_chan, vchan.chan);
-}
-
-static struct fsl_edma_desc *to_fsl_edma_desc(struct virt_dma_desc *vd)
-{
-	return container_of(vd, struct fsl_edma_desc, vdesc);
-}
-
-static void fsl_edma_enable_request(struct fsl_edma_chan *fsl_chan)
-{
-	void __iomem *addr = fsl_chan->edma->membase;
-	u32 ch = fsl_chan->vchan.chan.chan_id;
-
-	edma_writeb(fsl_chan->edma, EDMA_SEEI_SEEI(ch), addr + EDMA_SEEI);
-	edma_writeb(fsl_chan->edma, ch, addr + EDMA_SERQ);
-}
-
-static void fsl_edma_disable_request(struct fsl_edma_chan *fsl_chan)
-{
-	void __iomem *addr = fsl_chan->edma->membase;
-	u32 ch = fsl_chan->vchan.chan.chan_id;
-
-	edma_writeb(fsl_chan->edma, ch, addr + EDMA_CERQ);
-	edma_writeb(fsl_chan->edma, EDMA_CEEI_CEEI(ch), addr + EDMA_CEEI);
-}
-
-static void fsl_edma3_enable_request(struct fsl_edma_chan *fsl_chan)
-{
-	void __iomem *addr = fsl_chan->edma->membase;
-	u32 ch = fsl_chan->vchan.chan.chan_id;
-
-	edma_writel(fsl_chan->edma, EDMA3_CHn_CSR_ERQ | EDMA3_CHn_CSR_EEI,
-			addr + EDMA3_CHn_CSR(ch));
-}
-
-static void fsl_edma3_disable_request(struct fsl_edma_chan *fsl_chan)
-{
-	void __iomem *addr = fsl_chan->edma->membase;
-	u32 ch = fsl_chan->vchan.chan.chan_id;
-
-	edma_writel(fsl_chan->edma, 0, addr + EDMA3_CHn_CSR(ch));
-}
-
-static void fsl_edma_chan_mux(struct fsl_edma_chan *fsl_chan,
-			unsigned int slot, bool enable)
-{
-	u32 ch = fsl_chan->vchan.chan.chan_id;
-	void __iomem *muxaddr;
-	unsigned chans_per_mux, ch_off;
-	const struct fsl_edma_soc_data *socdata = fsl_chan->edma->socdata;
-
-
-	chans_per_mux = fsl_chan->edma->n_chans / DMAMUX_NR;
-	ch_off = socdata->mux_channel_mapping(ch % chans_per_mux);
-	muxaddr = fsl_chan->edma->muxbase[ch / chans_per_mux];
-	slot = EDMAMUX_CHCFG_SOURCE(slot);
-
-	if (enable)
-		iowrite8(EDMAMUX_CHCFG_ENBL | slot, muxaddr + ch_off);
-	else
-		iowrite8(EDMAMUX_CHCFG_DIS, muxaddr + ch_off);
-}
-
-static unsigned int fsl_edma_get_tcd_attr(enum dma_slave_buswidth addr_width)
-{
-	switch (addr_width) {
-	case 1:
-		return EDMA_TCD_ATTR_SSIZE_8BIT | EDMA_TCD_ATTR_DSIZE_8BIT;
-	case 2:
-		return EDMA_TCD_ATTR_SSIZE_16BIT | EDMA_TCD_ATTR_DSIZE_16BIT;
-	case 4:
-		return EDMA_TCD_ATTR_SSIZE_32BIT | EDMA_TCD_ATTR_DSIZE_32BIT;
-	case 8:
-		return EDMA_TCD_ATTR_SSIZE_64BIT | EDMA_TCD_ATTR_DSIZE_64BIT;
-	default:
-		return EDMA_TCD_ATTR_SSIZE_32BIT | EDMA_TCD_ATTR_DSIZE_32BIT;
-	}
-}
-
-static void fsl_edma_free_desc(struct virt_dma_desc *vdesc)
-{
-	struct fsl_edma_desc *fsl_desc;
-	int i;
-
-	fsl_desc = to_fsl_edma_desc(vdesc);
-	for (i = 0; i < fsl_desc->n_tcds; i++)
-		dma_pool_free(fsl_desc->echan->tcd_pool, fsl_desc->tcd[i].vtcd,
-			      fsl_desc->tcd[i].ptcd);
-	kfree(fsl_desc);
-}
-
-static int fsl_edma_terminate_all(struct dma_chan *chan)
+#include "fsl-edma-common.h"
+
+static void fsl_edma_synchronize(struct dma_chan *chan)
 {
 	struct fsl_edma_chan *fsl_chan = to_fsl_edma_chan(chan);
-	unsigned long flags;
-	LIST_HEAD(head);
-
-	spin_lock_irqsave(&fsl_chan->vchan.lock, flags);
-	fsl_chan->edma->socdata->ops->edma_disable_request(fsl_chan);
-	fsl_chan->edesc = NULL;
-	fsl_chan->idle = true;
-	vchan_get_all_descriptors(&fsl_chan->vchan, &head);
-	spin_unlock_irqrestore(&fsl_chan->vchan.lock, flags);
-	vchan_dma_desc_free_list(&fsl_chan->vchan, &head);
-	return 0;
-}
-
-static int fsl_edma_pause(struct dma_chan *chan)
-{
-	struct fsl_edma_chan *fsl_chan = to_fsl_edma_chan(chan);
-	unsigned long flags;
-
-	spin_lock_irqsave(&fsl_chan->vchan.lock, flags);
-	if (fsl_chan->edesc) {
-		fsl_chan->edma->socdata->ops->
-			edma_disable_request(fsl_chan);
-		fsl_chan->status = DMA_PAUSED;
-		fsl_chan->idle = true;
-	}
-	spin_unlock_irqrestore(&fsl_chan->vchan.lock, flags);
-	return 0;
-}
-
-static int fsl_edma_resume(struct dma_chan *chan)
-{
-	struct fsl_edma_chan *fsl_chan = to_fsl_edma_chan(chan);
-	unsigned long flags;
-
-	spin_lock_irqsave(&fsl_chan->vchan.lock, flags);
-	if (fsl_chan->edesc) {
-		fsl_chan->edma->socdata->ops->
-			edma_enable_request(fsl_chan);
-		fsl_chan->status = DMA_IN_PROGRESS;
-		fsl_chan->idle = false;
-	}
-	spin_unlock_irqrestore(&fsl_chan->vchan.lock, flags);
-	return 0;
-}
-
-static int fsl_edma_slave_config(struct dma_chan *chan,
-				 struct dma_slave_config *cfg)
-{
-	struct fsl_edma_chan *fsl_chan = to_fsl_edma_chan(chan);
-
-	fsl_chan->fsc.dir = cfg->direction;
-	if (cfg->direction == DMA_DEV_TO_MEM) {
-		fsl_chan->fsc.dev_addr = cfg->src_addr;
-		fsl_chan->fsc.addr_width = cfg->src_addr_width;
-		fsl_chan->fsc.burst = cfg->src_maxburst;
-		fsl_chan->fsc.attr = fsl_edma_get_tcd_attr(cfg->src_addr_width);
-	} else if (cfg->direction == DMA_MEM_TO_DEV) {
-		fsl_chan->fsc.dev_addr = cfg->dst_addr;
-		fsl_chan->fsc.addr_width = cfg->dst_addr_width;
-		fsl_chan->fsc.burst = cfg->dst_maxburst;
-		fsl_chan->fsc.attr = fsl_edma_get_tcd_attr(cfg->dst_addr_width);
-	} else {
-			return -EINVAL;
-	}
-	return 0;
-}
-
-static size_t fsl_edma_desc_residue(struct fsl_edma_chan *fsl_chan,
-		struct virt_dma_desc *vdesc, bool in_progress)
-{
-	struct fsl_edma_desc *edesc = fsl_chan->edesc;
-	const struct fsl_edma_soc_data *socdata = fsl_chan->edma->socdata;
-	struct fsl_edma_hw_tcd *hw_tcd = (struct fsl_edma_hw_tcd *)
-		socdata->ops->edma_get_tcd_addr(fsl_chan);
-	enum dma_transfer_direction dir = fsl_chan->fsc.dir;
-	dma_addr_t cur_addr, dma_addr;
-	size_t len, size;
-	int i;
-
-	if (edesc->iscyclic)
-		len = edesc->cyclic_len;
-	else {
-		/* calculate the total size in this desc */
-		for (len = i = 0; i < fsl_chan->edesc->n_tcds; i++)
-		len += le32_to_cpu(edesc->tcd[i].vtcd->nbytes)
-			* le16_to_cpu(edesc->tcd[i].vtcd->biter);
-	}
-
-	if (!in_progress)
-		return len;
-
-	if (dir == DMA_MEM_TO_DEV)
-		cur_addr = edma_readl(fsl_chan->edma, &hw_tcd->saddr);
-	else
-		cur_addr = edma_readl(fsl_chan->edma, &hw_tcd->daddr);
-
-	/* In cyclic, buffer is contiguous, current addr and buffer start are enough to get residue */
-	if (edesc->iscyclic)
-		return (len - (cur_addr - edesc->tcd[0].vtcd->saddr));
-
-	/* figure out the finished and calculate the residue */
-	for (i = 0; i < fsl_chan->edesc->n_tcds; i++) {
-		size = le32_to_cpu(edesc->tcd[i].vtcd->nbytes)
-			* le16_to_cpu(edesc->tcd[i].vtcd->biter);
-		if (dir == DMA_MEM_TO_DEV)
-			dma_addr = le32_to_cpu(edesc->tcd[i].vtcd->saddr);
-		else
-			dma_addr = le32_to_cpu(edesc->tcd[i].vtcd->daddr);
-
-		len -= size;
-		if (cur_addr >= dma_addr && cur_addr < dma_addr + size) {
-			len += dma_addr + size - cur_addr;
-			break;
-		}
-	}
-
-	return len;
-}
-
-static enum dma_status fsl_edma_tx_status(struct dma_chan *chan,
-		dma_cookie_t cookie, struct dma_tx_state *txstate)
-{
-	struct fsl_edma_chan *fsl_chan = to_fsl_edma_chan(chan);
-	struct virt_dma_desc *vdesc;
-	enum dma_status status;
-	unsigned long flags;
-
-	status = dma_cookie_status(chan, cookie, txstate);
-	if (status == DMA_COMPLETE)
-		return status;
-
-	if (!txstate)
-		return fsl_chan->status;
-
-	spin_lock_irqsave(&fsl_chan->vchan.lock, flags);
-	vdesc = vchan_find_desc(&fsl_chan->vchan, cookie);
-	if (fsl_chan->edesc && cookie == fsl_chan->edesc->vdesc.tx.cookie)
-		txstate->residue = fsl_edma_desc_residue(fsl_chan, vdesc, true);
-	else if (vdesc)
-		txstate->residue = fsl_edma_desc_residue(fsl_chan, vdesc, false);
-	else
-		txstate->residue = 0;
-
-	spin_unlock_irqrestore(&fsl_chan->vchan.lock, flags);
-
-	return fsl_chan->status;
-}
-
-static void fsl_edma_set_tcd_regs(struct fsl_edma_chan *fsl_chan,
-				  struct fsl_edma_tcd *tcd)
-{
-	struct fsl_edma_engine *edma = fsl_chan->edma;
-	const struct fsl_edma_soc_data *socdata = fsl_chan->edma->socdata;
-	struct fsl_edma_hw_tcd *hw_tcd = (struct fsl_edma_hw_tcd *)
-		socdata->ops->edma_get_tcd_addr(fsl_chan);
-
-	/*
-	 * TCD parameters are stored in struct fsl_edma_tcd in little
-	 * endian format. However, we need to load the TCD registers in
-	 * big- or little-endian obeying the eDMA engine model endian.
-	 */
-	edma_writew(edma, 0, &hw_tcd->csr);
-	edma_writel(edma, le32_to_cpu(tcd->saddr), &hw_tcd->saddr);
-	edma_writel(edma, le32_to_cpu(tcd->daddr), &hw_tcd->daddr);
-
-	edma_writew(edma, le16_to_cpu(tcd->attr), &hw_tcd->attr);
-	edma_writew(edma, le16_to_cpu(tcd->soff), &hw_tcd->soff);
-
-	edma_writel(edma, le32_to_cpu(tcd->nbytes), &hw_tcd->nbytes);
-	edma_writel(edma, le32_to_cpu(tcd->slast), &hw_tcd->slast);
-
-	edma_writew(edma, le16_to_cpu(tcd->citer), &hw_tcd->citer);
-	edma_writew(edma, le16_to_cpu(tcd->biter), &hw_tcd->biter);
-	edma_writew(edma, le16_to_cpu(tcd->doff), &hw_tcd->doff);
-
-	edma_writel(edma, le32_to_cpu(tcd->dlast_sga), &hw_tcd->dlast_sga);
-
-	edma_writew(edma, le16_to_cpu(tcd->csr), &hw_tcd->csr);
-}
-
-static inline
-void fsl_edma_fill_tcd(struct fsl_edma_tcd *tcd, u32 src, u32 dst,
-		       u16 attr, u16 soff, u32 nbytes, u32 slast, u16 citer,
-		       u16 biter, u16 doff, u32 dlast_sga, bool major_int,
-		       bool disable_req, bool enable_sg)
-{
-	u16 csr = 0;
-
-	/*
-	 * eDMA hardware SGs require the TCDs to be stored in little
-	 * endian format irrespective of the register endian model.
-	 * So we put the value in little endian in memory, waiting
-	 * for fsl_edma_set_tcd_regs doing the swap.
-	 */
-	tcd->saddr = cpu_to_le32(src);
-	tcd->daddr = cpu_to_le32(dst);
-
-	tcd->attr = cpu_to_le16(attr);
-
-	tcd->soff = cpu_to_le16(EDMA_TCD_SOFF_SOFF(soff));
-
-	tcd->nbytes = cpu_to_le32(EDMA_TCD_NBYTES_NBYTES(nbytes));
-	tcd->slast = cpu_to_le32(EDMA_TCD_SLAST_SLAST(slast));
-
-	tcd->citer = cpu_to_le16(EDMA_TCD_CITER_CITER(citer));
-	tcd->doff = cpu_to_le16(EDMA_TCD_DOFF_DOFF(doff));
-
-	tcd->dlast_sga = cpu_to_le32(EDMA_TCD_DLAST_SGA_DLAST_SGA(dlast_sga));
-
-	tcd->biter = cpu_to_le16(EDMA_TCD_BITER_BITER(biter));
-	if (major_int)
-		csr |= EDMA_TCD_CSR_INT_MAJOR;
-
-	if (disable_req)
-		csr |= EDMA_TCD_CSR_D_REQ;
-
-	if (enable_sg)
-		csr |= EDMA_TCD_CSR_E_SG;
-
-	tcd->csr = cpu_to_le16(csr);
-}
-
-static struct fsl_edma_desc *fsl_edma_alloc_desc(struct fsl_edma_chan *fsl_chan,
-		int sg_len)
-{
-	struct fsl_edma_desc *fsl_desc;
-	int i;
-
-	fsl_desc = kzalloc(sizeof(*fsl_desc) + sizeof(struct fsl_edma_sw_tcd) * sg_len,
-				GFP_NOWAIT);
-	if (!fsl_desc)
-		return NULL;
-
-	fsl_desc->echan = fsl_chan;
-	fsl_desc->n_tcds = sg_len;
-	for (i = 0; i < sg_len; i++) {
-		fsl_desc->tcd[i].vtcd = dma_pool_alloc(fsl_chan->tcd_pool,
-					GFP_NOWAIT, &fsl_desc->tcd[i].ptcd);
-		if (!fsl_desc->tcd[i].vtcd)
-			goto err;
-	}
-	return fsl_desc;
-
-err:
-	while (--i >= 0)
-		dma_pool_free(fsl_chan->tcd_pool, fsl_desc->tcd[i].vtcd,
-				fsl_desc->tcd[i].ptcd);
-	kfree(fsl_desc);
-	return NULL;
-}
-
-static struct dma_async_tx_descriptor *fsl_edma_prep_dma_cyclic(
-		struct dma_chan *chan, dma_addr_t dma_addr, size_t buf_len,
-		size_t period_len, enum dma_transfer_direction direction,
-		unsigned long flags)
-{
-	struct fsl_edma_chan *fsl_chan = to_fsl_edma_chan(chan);
-	struct fsl_edma_desc *fsl_desc;
-	dma_addr_t dma_buf_next;
-	int sg_len, i;
-	u32 src_addr, dst_addr, last_sg, nbytes;
-	u16 soff, doff, iter;
-
-	if (!is_slave_direction(fsl_chan->fsc.dir))
-		return NULL;
-
-	sg_len = buf_len / period_len;
-	fsl_desc = fsl_edma_alloc_desc(fsl_chan, sg_len);
-	if (!fsl_desc)
-		return NULL;
-	fsl_desc->iscyclic = true;
-	fsl_desc->cyclic_len = buf_len;
-
-	dma_buf_next = dma_addr;
-	nbytes = fsl_chan->fsc.addr_width * fsl_chan->fsc.burst;
-	iter = period_len / nbytes;
-
-	for (i = 0; i < sg_len; i++) {
-		if (dma_buf_next >= dma_addr + buf_len)
-			dma_buf_next = dma_addr;
-
-		/* get next sg's physical address */
-		last_sg = fsl_desc->tcd[(i + 1) % sg_len].ptcd;
-
-		if (fsl_chan->fsc.dir == DMA_MEM_TO_DEV) {
-			src_addr = dma_buf_next;
-			dst_addr = fsl_chan->fsc.dev_addr;
-			soff = fsl_chan->fsc.addr_width;
-			doff = 0;
-		} else {
-			src_addr = fsl_chan->fsc.dev_addr;
-			dst_addr = dma_buf_next;
-			soff = 0;
-			doff = fsl_chan->fsc.addr_width;
-		}
-
-		fsl_edma_fill_tcd(fsl_desc->tcd[i].vtcd, src_addr, dst_addr,
-				  fsl_chan->fsc.attr, soff, nbytes, 0, iter,
-				  iter, doff, last_sg, true, false, true);
-		dma_buf_next += period_len;
-	}
-
-	return vchan_tx_prep(&fsl_chan->vchan, &fsl_desc->vdesc, flags);
-}
-
-static struct dma_async_tx_descriptor *fsl_edma_prep_slave_sg(
-		struct dma_chan *chan, struct scatterlist *sgl,
-		unsigned int sg_len, enum dma_transfer_direction direction,
-		unsigned long flags, void *context)
-=======
-#include "fsl-edma-common.h"
-
-static void fsl_edma_synchronize(struct dma_chan *chan)
->>>>>>> fa578e9d
-{
-	struct fsl_edma_chan *fsl_chan = to_fsl_edma_chan(chan);
-
-<<<<<<< HEAD
-		iter = sg_dma_len(sg) / nbytes;
-		if (i < sg_len - 1) {
-			last_sg = fsl_desc->tcd[(i + 1)].ptcd;
-			fsl_edma_fill_tcd(fsl_desc->tcd[i].vtcd, src_addr,
-					  dst_addr, fsl_chan->fsc.attr, soff,
-					  nbytes, 0, iter, iter, doff, last_sg,
-					  false, false, true);
-		} else {
-			last_sg = 0;
-			fsl_edma_fill_tcd(fsl_desc->tcd[i].vtcd, src_addr,
-					  dst_addr, fsl_chan->fsc.attr, soff,
-					  nbytes, 0, iter, iter, doff, last_sg,
-					  true, true, false);
-		}
-	}
-
-	return vchan_tx_prep(&fsl_chan->vchan, &fsl_desc->vdesc, flags);
-}
-
-static void fsl_edma_xfer_desc(struct fsl_edma_chan *fsl_chan)
-{
-	struct virt_dma_desc *vdesc;
-
-	vdesc = vchan_next_desc(&fsl_chan->vchan);
-	if (!vdesc)
-		return;
-	fsl_chan->edesc = to_fsl_edma_desc(vdesc);
-	fsl_edma_set_tcd_regs(fsl_chan, fsl_chan->edesc->tcd[0].vtcd);
-	fsl_chan->edma->socdata->ops->edma_enable_request(fsl_chan);
-	fsl_chan->status = DMA_IN_PROGRESS;
-	fsl_chan->idle = false;
-=======
+
 	vchan_synchronize(&fsl_chan->vchan);
->>>>>>> fa578e9d
 }
 
 static irqreturn_t fsl_edma_tx_handler(int irq, void *dev_id)
@@ -867,36 +155,6 @@
 	return fsl_edma_err_handler(irq, dev_id);
 }
 
-<<<<<<< HEAD
-static irqreturn_t fsl_edma3_irq_handler(int irq, void *dev_id)
-{
-	if (fsl_edma3_tx_handler(irq, dev_id) == IRQ_HANDLED)
-		return IRQ_HANDLED;
-
-	return fsl_edma3_err_handler(irq, dev_id);
-}
-
-static void fsl_edma_issue_pending(struct dma_chan *chan)
-{
-	struct fsl_edma_chan *fsl_chan = to_fsl_edma_chan(chan);
-	unsigned long flags;
-
-	spin_lock_irqsave(&fsl_chan->vchan.lock, flags);
-
-	if (unlikely(fsl_chan->pm_state != RUNNING)) {
-		spin_unlock_irqrestore(&fsl_chan->vchan.lock, flags);
-		/* cannot submit due to suspend */
-		return;
-	}
-
-	if (vchan_issue_pending(&fsl_chan->vchan) && !fsl_chan->edesc)
-		fsl_edma_xfer_desc(fsl_chan);
-
-	spin_unlock_irqrestore(&fsl_chan->vchan.lock, flags);
-}
-
-=======
->>>>>>> fa578e9d
 static struct dma_chan *fsl_edma_xlate(struct of_phandle_args *dma_spec,
 		struct of_dma *ofdma)
 {
@@ -930,36 +188,6 @@
 	return NULL;
 }
 
-<<<<<<< HEAD
-static int fsl_edma_alloc_chan_resources(struct dma_chan *chan)
-{
-	struct fsl_edma_chan *fsl_chan = to_fsl_edma_chan(chan);
-
-	fsl_chan->tcd_pool = dma_pool_create("tcd_pool", chan->device->dev,
-				sizeof(struct fsl_edma_tcd),
-				32, 0);
-	return 0;
-}
-
-static void fsl_edma_free_chan_resources(struct dma_chan *chan)
-{
-	struct fsl_edma_chan *fsl_chan = to_fsl_edma_chan(chan);
-	unsigned long flags;
-	LIST_HEAD(head);
-
-	spin_lock_irqsave(&fsl_chan->vchan.lock, flags);
-	fsl_chan->edma->socdata->ops->edma_disable_request(fsl_chan);
-	fsl_edma_chan_mux(fsl_chan, 0, false);
-	fsl_chan->edesc = NULL;
-	vchan_get_all_descriptors(&fsl_chan->vchan, &head);
-	spin_unlock_irqrestore(&fsl_chan->vchan.lock, flags);
-
-	vchan_dma_desc_free_list(&fsl_chan->vchan, &head);
-	dma_pool_destroy(fsl_chan->tcd_pool);
-	fsl_chan->tcd_pool = NULL;
-}
-=======
->>>>>>> fa578e9d
 static int
 fsl_edma_irq_init(struct platform_device *pdev, struct fsl_edma_engine *fsl_edma)
 {
@@ -976,35 +204,6 @@
 			return socdata->irqs[i].irqno;
 		}
 
-<<<<<<< HEAD
-		for (j = 0; j < i; j++) {
-			if (socdata->irqs[i].irqno == socdata->irqs[j].irqno)
-				break;
-		}
-
-		/* Check there is a irq with multiple functionalities */
-		if (is_vf610_edma(fsl_edma))
-			if (j < i) {
-				socdata->irqs[i].irqno = -1;
-				socdata->irqs[j].name = "eDma";
-			}
-	}
-
-	for (i = 0; i < socdata->n_irqs; i++) {
-		if (socdata->irqs[i].irqno >= 0) {
-			ret = devm_request_irq(&pdev->dev,
-				       socdata->irqs[i].irqno,
-				       socdata->irqs[i].irqhandler,
-				       0,
-				       socdata->irqs[i].name,
-				       fsl_edma);
-			if (ret) {
-				dev_err(&pdev->dev,
-					"Can't register %s IRQ.\n",
-					socdata->irqs[i].name);
-				return  ret;
-			}
-=======
 	fsl_edma->txirq = platform_get_irq_byname(pdev, "edma-tx");
 	if (fsl_edma->txirq < 0)
 		return fsl_edma->txirq;
@@ -1033,23 +232,12 @@
 		if (ret) {
 			dev_err(&pdev->dev, "Can't register eDMA err IRQ.\n");
 			return ret;
->>>>>>> fa578e9d
 		}
 	}
 
 	return 0;
 }
 
-<<<<<<< HEAD
-static unsigned s32v234_mux_channel_mapping(u32 channel_id)
-{
-	return 4 * (channel_id/4) + ((4 - channel_id % 4) - 1);
-}
-
-static unsigned vf610_mux_channel_mapping(u32 channel_id)
-{
-	return channel_id;
-=======
 static int
 fsl_edma2_irq_init(struct platform_device *pdev,
 		   struct fsl_edma_engine *fsl_edma)
@@ -1091,7 +279,6 @@
 	}
 
 	return 0;
->>>>>>> fa578e9d
 }
 
 static void fsl_edma_irq_exit(
@@ -1257,11 +444,7 @@
 	struct fsl_edma_engine *fsl_edma;
 	const struct fsl_edma_drvdata *drvdata = NULL;
 	struct fsl_edma_chan *fsl_chan;
-<<<<<<< HEAD
-	struct fsl_edma_hw_tcd *hw_tcd;
-=======
 	struct edma_regs *regs;
->>>>>>> fa578e9d
 	struct resource *res;
 	int len, chans;
 	int ret, i;
@@ -1351,10 +534,6 @@
 		fsl_chan->dma_dir = DMA_NONE;
 		fsl_chan->vchan.desc_free = fsl_edma_free_desc;
 		vchan_init(&fsl_chan->vchan, &fsl_edma->dma_dev);
-<<<<<<< HEAD
-	}
-
-=======
 
 		edma_writew(fsl_edma, 0x0, &regs->tcd[i].csr);
 		fsl_edma_chan_mux(fsl_chan, 0, false);
@@ -1365,7 +544,6 @@
 	if (ret)
 		return ret;
 
->>>>>>> fa578e9d
 	dma_cap_set(DMA_PRIVATE, fsl_edma->dma_dev.cap_mask);
 	dma_cap_set(DMA_SLAVE, fsl_edma->dma_dev.cap_mask);
 	dma_cap_set(DMA_CYCLIC, fsl_edma->dma_dev.cap_mask);
@@ -1430,11 +608,7 @@
 	}
 
 	/* enable round robin arbitration */
-<<<<<<< HEAD
-	fsl_edma->socdata->ops->edma_enable_arbitration(fsl_edma);
-=======
 	edma_writel(fsl_edma, EDMA_CR_ERGA | EDMA_CR_ERCA, regs->cr);
->>>>>>> fa578e9d
 
 	return 0;
 }
@@ -1482,34 +656,18 @@
 {
 	struct fsl_edma_engine *fsl_edma = dev_get_drvdata(dev);
 	struct fsl_edma_chan *fsl_chan;
-<<<<<<< HEAD
-	struct fsl_edma_hw_tcd *hw_tcd;
-=======
 	struct edma_regs *regs = &fsl_edma->regs;
->>>>>>> fa578e9d
 	int i;
 
 	for (i = 0; i < fsl_edma->n_chans; i++) {
 		fsl_chan = &fsl_edma->chans[i];
 		fsl_chan->pm_state = RUNNING;
-<<<<<<< HEAD
-
-		hw_tcd = (struct fsl_edma_hw_tcd *)
-			fsl_edma->socdata->ops->edma_get_tcd_addr(fsl_chan);
-
-		edma_writew(fsl_edma, 0x0, &hw_tcd->csr);
-=======
 		edma_writew(fsl_edma, 0x0, &regs->tcd[i].csr);
->>>>>>> fa578e9d
 		if (fsl_chan->slave_id != 0)
 			fsl_edma_chan_mux(fsl_chan, fsl_chan->slave_id, true);
 	}
 
-<<<<<<< HEAD
-	fsl_edma->socdata->ops->edma_enable_arbitration(fsl_edma);
-=======
 	edma_writel(fsl_edma, EDMA_CR_ERGA | EDMA_CR_ERCA, regs->cr);
->>>>>>> fa578e9d
 
 	return 0;
 }
