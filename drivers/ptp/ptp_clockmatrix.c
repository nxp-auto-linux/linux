// SPDX-License-Identifier: GPL-2.0+
/*
 * PTP hardware clock driver for the IDT ClockMatrix(TM) family of timing and
 * synchronization devices.
 *
 * Copyright (C) 2019 Integrated Device Technology, Inc., a Renesas Company.
 */
#include <linux/firmware.h>
#include <linux/i2c.h>
#include <linux/module.h>
#include <linux/ptp_clock_kernel.h>
#include <linux/delay.h>
#include <linux/jiffies.h>
#include <linux/kernel.h>
#include <linux/timekeeping.h>
#include <linux/string.h>

#include "ptp_private.h"
#include "ptp_clockmatrix.h"

MODULE_DESCRIPTION("Driver for IDT ClockMatrix(TM) family");
MODULE_AUTHOR("Richard Cochran <richardcochran@gmail.com>");
MODULE_AUTHOR("IDT support-1588 <IDT-support-1588@lm.renesas.com>");
MODULE_VERSION("1.0");
MODULE_LICENSE("GPL");

/*
 * The name of the firmware file to be loaded
 * over-rides any automatic selection
 */
static char *firmware;
module_param(firmware, charp, 0);

#define SETTIME_CORRECTION (0)

static long set_write_phase_ready(struct ptp_clock_info *ptp)
{
	struct idtcm_channel *channel =
		container_of(ptp, struct idtcm_channel, caps);

	channel->write_phase_ready = 1;

	return 0;
}

static int char_array_to_timespec(u8 *buf,
				  u8 count,
				  struct timespec64 *ts)
{
	u8 i;
	u64 nsec;
	time64_t sec;

	if (count < TOD_BYTE_COUNT)
		return 1;

	/* Sub-nanoseconds are in buf[0]. */
	nsec = buf[4];
	for (i = 0; i < 3; i++) {
		nsec <<= 8;
		nsec |= buf[3 - i];
	}

	sec = buf[10];
	for (i = 0; i < 5; i++) {
		sec <<= 8;
		sec |= buf[9 - i];
	}

	ts->tv_sec = sec;
	ts->tv_nsec = nsec;

	return 0;
}

static int timespec_to_char_array(struct timespec64 const *ts,
				  u8 *buf,
				  u8 count)
{
	u8 i;
	s32 nsec;
	time64_t sec;

	if (count < TOD_BYTE_COUNT)
		return 1;

	nsec = ts->tv_nsec;
	sec = ts->tv_sec;

	/* Sub-nanoseconds are in buf[0]. */
	buf[0] = 0;
	for (i = 1; i < 5; i++) {
		buf[i] = nsec & 0xff;
		nsec >>= 8;
	}

	for (i = 5; i < TOD_BYTE_COUNT; i++) {

		buf[i] = sec & 0xff;
		sec >>= 8;
	}

	return 0;
}

static int idtcm_strverscmp(const char *ver1, const char *ver2)
{
	u8 num1;
	u8 num2;
	int result = 0;

	/* loop through each level of the version string */
	while (result == 0) {
		/* extract leading version numbers */
		if (kstrtou8(ver1, 10, &num1) < 0)
			return -1;

		if (kstrtou8(ver2, 10, &num2) < 0)
			return -1;

		/* if numbers differ, then set the result */
		if (num1 < num2)
			result = -1;
		else if (num1 > num2)
			result = 1;
		else {
			/* if numbers are the same, go to next level */
			ver1 = strchr(ver1, '.');
			ver2 = strchr(ver2, '.');
			if (!ver1 && !ver2)
				break;
			else if (!ver1)
				result = -1;
			else if (!ver2)
				result = 1;
			else {
				ver1++;
				ver2++;
			}
		}
	}
	return result;
}

<<<<<<< HEAD
static int idtcm_xfer(struct idtcm *idtcm,
		      u8 regaddr,
		      u8 *buf,
		      u16 count,
		      bool write)
=======
static int idtcm_xfer_read(struct idtcm *idtcm,
			   u8 regaddr,
			   u8 *buf,
			   u16 count)
>>>>>>> d012a719
{
	struct i2c_client *client = idtcm->client;
	struct i2c_msg msg[2];
	int cnt;
<<<<<<< HEAD
	char *fmt = "i2c_transfer failed at %d in %s for %s, at addr: %04X!\n";
=======
	char *fmt = "i2c_transfer failed at %d in %s, at addr: %04X!\n";
>>>>>>> d012a719

	msg[0].addr = client->addr;
	msg[0].flags = 0;
	msg[0].len = 1;
	msg[0].buf = &regaddr;

	msg[1].addr = client->addr;
	msg[1].flags = I2C_M_RD;
	msg[1].len = count;
	msg[1].buf = buf;

	cnt = i2c_transfer(client->adapter, msg, 2);

	if (cnt < 0) {
		dev_err(&client->dev,
			fmt,
			__LINE__,
			__func__,
<<<<<<< HEAD
			write ? "write" : "read",
=======
>>>>>>> d012a719
			regaddr);
		return cnt;
	} else if (cnt != 2) {
		dev_err(&client->dev,
			"i2c_transfer sent only %d of %d messages\n", cnt, 2);
		return -EIO;
	}

	return 0;
}

static int idtcm_xfer_write(struct idtcm *idtcm,
			    u8 regaddr,
			    u8 *buf,
			    u16 count)
{
	struct i2c_client *client = idtcm->client;
	/* we add 1 byte for device register */
	u8 msg[IDTCM_MAX_WRITE_COUNT + 1];
	int cnt;
	char *fmt = "i2c_master_send failed at %d in %s, at addr: %04X!\n";

	if (count > IDTCM_MAX_WRITE_COUNT)
		return -EINVAL;

	msg[0] = regaddr;
	memcpy(&msg[1], buf, count);

	cnt = i2c_master_send(client, msg, count + 1);

	if (cnt < 0) {
		dev_err(&client->dev,
			fmt,
			__LINE__,
			__func__,
			regaddr);
		return cnt;
	}

	return 0;
}

static int idtcm_page_offset(struct idtcm *idtcm, u8 val)
{
	u8 buf[4];
	int err;

	if (idtcm->page_offset == val)
		return 0;

	buf[0] = 0x0;
	buf[1] = val;
	buf[2] = 0x10;
	buf[3] = 0x20;

	err = idtcm_xfer_write(idtcm, PAGE_ADDR, buf, sizeof(buf));

	if (err) {
		idtcm->page_offset = 0xff;
		dev_err(&idtcm->client->dev, "failed to set page offset\n");
	} else {
		idtcm->page_offset = val;
	}

	return err;
}

static int _idtcm_rdwr(struct idtcm *idtcm,
		       u16 regaddr,
		       u8 *buf,
		       u16 count,
		       bool write)
{
	u8 hi;
	u8 lo;
	int err;

	hi = (regaddr >> 8) & 0xff;
	lo = regaddr & 0xff;

	err = idtcm_page_offset(idtcm, hi);

	if (err)
		return err;

	if (write)
		return idtcm_xfer_write(idtcm, lo, buf, count);

	return idtcm_xfer_read(idtcm, lo, buf, count);
}

static int idtcm_read(struct idtcm *idtcm,
		      u16 module,
		      u16 regaddr,
		      u8 *buf,
		      u16 count)
{
	return _idtcm_rdwr(idtcm, module + regaddr, buf, count, false);
}

static int idtcm_write(struct idtcm *idtcm,
		       u16 module,
		       u16 regaddr,
		       u8 *buf,
		       u16 count)
{
	return _idtcm_rdwr(idtcm, module + regaddr, buf, count, true);
}

static int _idtcm_gettime(struct idtcm_channel *channel,
			  struct timespec64 *ts)
{
	struct idtcm *idtcm = channel->idtcm;
	u8 buf[TOD_BYTE_COUNT];
	u8 timeout = 10;
	u8 trigger;
	int err;

	err = idtcm_read(idtcm, channel->tod_read_primary,
			 TOD_READ_PRIMARY_CMD, &trigger, sizeof(trigger));
	if (err)
		return err;

	trigger &= ~(TOD_READ_TRIGGER_MASK << TOD_READ_TRIGGER_SHIFT);
	trigger |= (1 << TOD_READ_TRIGGER_SHIFT);
	trigger &= ~TOD_READ_TRIGGER_MODE; /* single shot */

	err = idtcm_write(idtcm, channel->tod_read_primary,
			  TOD_READ_PRIMARY_CMD, &trigger, sizeof(trigger));
	if (err)
		return err;

	/* wait trigger to be 0 */
	while (trigger & TOD_READ_TRIGGER_MASK) {

		if (idtcm->calculate_overhead_flag)
			idtcm->start_time = ktime_get_raw();

		err = idtcm_read(idtcm, channel->tod_read_primary,
				 TOD_READ_PRIMARY_CMD, &trigger,
				 sizeof(trigger));

		if (err)
			return err;

		if (--timeout == 0)
			return -EIO;
	}

	err = idtcm_read(idtcm, channel->tod_read_primary,
			 TOD_READ_PRIMARY, buf, sizeof(buf));

	if (err)
		return err;

	err = char_array_to_timespec(buf, sizeof(buf), ts);

	return err;
}

static int _sync_pll_output(struct idtcm *idtcm,
			    u8 pll,
			    u8 sync_src,
			    u8 qn,
			    u8 qn_plus_1)
{
	int err;
	u8 val;
	u16 sync_ctrl0;
	u16 sync_ctrl1;
	u8 temp;

	if ((qn == 0) && (qn_plus_1 == 0))
		return 0;

	switch (pll) {
	case 0:
		sync_ctrl0 = HW_Q0_Q1_CH_SYNC_CTRL_0;
		sync_ctrl1 = HW_Q0_Q1_CH_SYNC_CTRL_1;
		break;
	case 1:
		sync_ctrl0 = HW_Q2_Q3_CH_SYNC_CTRL_0;
		sync_ctrl1 = HW_Q2_Q3_CH_SYNC_CTRL_1;
		break;
	case 2:
		sync_ctrl0 = HW_Q4_Q5_CH_SYNC_CTRL_0;
		sync_ctrl1 = HW_Q4_Q5_CH_SYNC_CTRL_1;
		break;
	case 3:
		sync_ctrl0 = HW_Q6_Q7_CH_SYNC_CTRL_0;
		sync_ctrl1 = HW_Q6_Q7_CH_SYNC_CTRL_1;
		break;
	case 4:
		sync_ctrl0 = HW_Q8_CH_SYNC_CTRL_0;
		sync_ctrl1 = HW_Q8_CH_SYNC_CTRL_1;
		break;
	case 5:
		sync_ctrl0 = HW_Q9_CH_SYNC_CTRL_0;
		sync_ctrl1 = HW_Q9_CH_SYNC_CTRL_1;
		break;
	case 6:
		sync_ctrl0 = HW_Q10_CH_SYNC_CTRL_0;
		sync_ctrl1 = HW_Q10_CH_SYNC_CTRL_1;
		break;
	case 7:
		sync_ctrl0 = HW_Q11_CH_SYNC_CTRL_0;
		sync_ctrl1 = HW_Q11_CH_SYNC_CTRL_1;
		break;
	default:
		return -EINVAL;
	}

	val = SYNCTRL1_MASTER_SYNC_RST;

	/* Place master sync in reset */
	err = idtcm_write(idtcm, 0, sync_ctrl1, &val, sizeof(val));
	if (err)
		return err;

	err = idtcm_write(idtcm, 0, sync_ctrl0, &sync_src, sizeof(sync_src));
	if (err)
		return err;

	/* Set sync trigger mask */
	val |= SYNCTRL1_FBDIV_FRAME_SYNC_TRIG | SYNCTRL1_FBDIV_SYNC_TRIG;

	if (qn)
		val |= SYNCTRL1_Q0_DIV_SYNC_TRIG;

	if (qn_plus_1)
		val |= SYNCTRL1_Q1_DIV_SYNC_TRIG;

	err = idtcm_write(idtcm, 0, sync_ctrl1, &val, sizeof(val));
	if (err)
		return err;

	/* PLL5 can have OUT8 as second additional output. */
	if ((pll == 5) && (qn_plus_1 != 0)) {
		err = idtcm_read(idtcm, 0, HW_Q8_CTRL_SPARE,
				 &temp, sizeof(temp));
		if (err)
			return err;

		temp &= ~(Q9_TO_Q8_SYNC_TRIG);

		err = idtcm_write(idtcm, 0, HW_Q8_CTRL_SPARE,
				  &temp, sizeof(temp));
		if (err)
			return err;

		temp |= Q9_TO_Q8_SYNC_TRIG;

		err = idtcm_write(idtcm, 0, HW_Q8_CTRL_SPARE,
				  &temp, sizeof(temp));
		if (err)
			return err;
	}

	/* PLL6 can have OUT11 as second additional output. */
	if ((pll == 6) && (qn_plus_1 != 0)) {
		err = idtcm_read(idtcm, 0, HW_Q11_CTRL_SPARE,
				 &temp, sizeof(temp));
		if (err)
			return err;

		temp &= ~(Q10_TO_Q11_SYNC_TRIG);

		err = idtcm_write(idtcm, 0, HW_Q11_CTRL_SPARE,
				  &temp, sizeof(temp));
		if (err)
			return err;

		temp |= Q10_TO_Q11_SYNC_TRIG;

		err = idtcm_write(idtcm, 0, HW_Q11_CTRL_SPARE,
				  &temp, sizeof(temp));
		if (err)
			return err;
	}

	/* Place master sync out of reset */
	val &= ~(SYNCTRL1_MASTER_SYNC_RST);
	err = idtcm_write(idtcm, 0, sync_ctrl1, &val, sizeof(val));

	return err;
}

static int sync_source_dpll_tod_pps(u16 tod_addr, u8 *sync_src)
{
	int err = 0;

	switch (tod_addr) {
	case TOD_0:
		*sync_src = SYNC_SOURCE_DPLL0_TOD_PPS;
		break;
	case TOD_1:
		*sync_src = SYNC_SOURCE_DPLL1_TOD_PPS;
		break;
	case TOD_2:
		*sync_src = SYNC_SOURCE_DPLL2_TOD_PPS;
		break;
	case TOD_3:
		*sync_src = SYNC_SOURCE_DPLL3_TOD_PPS;
		break;
	default:
		err = -EINVAL;
	}

	return err;
}

static int idtcm_sync_pps_output(struct idtcm_channel *channel)
{
	struct idtcm *idtcm = channel->idtcm;

	u8 pll;
	u8 sync_src;
	u8 qn;
	u8 qn_plus_1;
	int err = 0;
	u8 out8_mux = 0;
	u8 out11_mux = 0;
	u8 temp;

	u16 output_mask = channel->output_mask;

	err = sync_source_dpll_tod_pps(channel->tod_n, &sync_src);
	if (err)
		return err;

	err = idtcm_read(idtcm, 0, HW_Q8_CTRL_SPARE,
			 &temp, sizeof(temp));
	if (err)
		return err;

	if ((temp & Q9_TO_Q8_FANOUT_AND_CLOCK_SYNC_ENABLE_MASK) ==
	    Q9_TO_Q8_FANOUT_AND_CLOCK_SYNC_ENABLE_MASK)
		out8_mux = 1;

	err = idtcm_read(idtcm, 0, HW_Q11_CTRL_SPARE,
			 &temp, sizeof(temp));
	if (err)
		return err;
<<<<<<< HEAD

	if ((temp & Q10_TO_Q11_FANOUT_AND_CLOCK_SYNC_ENABLE_MASK) ==
	    Q10_TO_Q11_FANOUT_AND_CLOCK_SYNC_ENABLE_MASK)
		out11_mux = 1;

=======

	if ((temp & Q10_TO_Q11_FANOUT_AND_CLOCK_SYNC_ENABLE_MASK) ==
	    Q10_TO_Q11_FANOUT_AND_CLOCK_SYNC_ENABLE_MASK)
		out11_mux = 1;

>>>>>>> d012a719
	for (pll = 0; pll < 8; pll++) {
		qn = 0;
		qn_plus_1 = 0;

		if (pll < 4) {
			/* First 4 pll has 2 outputs */
			qn = output_mask & 0x1;
			output_mask = output_mask >> 1;
			qn_plus_1 = output_mask & 0x1;
			output_mask = output_mask >> 1;
		} else if (pll == 4) {
			if (out8_mux == 0) {
				qn = output_mask & 0x1;
				output_mask = output_mask >> 1;
			}
		} else if (pll == 5) {
			if (out8_mux) {
				qn_plus_1 = output_mask & 0x1;
				output_mask = output_mask >> 1;
			}
			qn = output_mask & 0x1;
			output_mask = output_mask >> 1;
		} else if (pll == 6) {
			qn = output_mask & 0x1;
			output_mask = output_mask >> 1;
			if (out11_mux) {
				qn_plus_1 = output_mask & 0x1;
				output_mask = output_mask >> 1;
			}
		} else if (pll == 7) {
			if (out11_mux == 0) {
				qn = output_mask & 0x1;
				output_mask = output_mask >> 1;
			}
		}

		if ((qn != 0) || (qn_plus_1 != 0))
			err = _sync_pll_output(idtcm, pll, sync_src, qn,
					       qn_plus_1);

		if (err)
			return err;
	}

	return err;
}

static int _idtcm_set_dpll_hw_tod(struct idtcm_channel *channel,
			       struct timespec64 const *ts,
			       enum hw_tod_write_trig_sel wr_trig)
{
	struct idtcm *idtcm = channel->idtcm;

	u8 buf[TOD_BYTE_COUNT];
	u8 cmd;
	int err;
	struct timespec64 local_ts = *ts;
	s64 total_overhead_ns;

	/* Configure HW TOD write trigger. */
	err = idtcm_read(idtcm, channel->hw_dpll_n, HW_DPLL_TOD_CTRL_1,
			 &cmd, sizeof(cmd));

	if (err)
		return err;

	cmd &= ~(0x0f);
	cmd |= wr_trig | 0x08;

	err = idtcm_write(idtcm, channel->hw_dpll_n, HW_DPLL_TOD_CTRL_1,
			  &cmd, sizeof(cmd));

	if (err)
		return err;

	if (wr_trig  != HW_TOD_WR_TRIG_SEL_MSB) {

		err = timespec_to_char_array(&local_ts, buf, sizeof(buf));

		if (err)
			return err;

		err = idtcm_write(idtcm, channel->hw_dpll_n,
				  HW_DPLL_TOD_OVR__0, buf, sizeof(buf));

		if (err)
			return err;
	}

	/* ARM HW TOD write trigger. */
	cmd &= ~(0x08);

	err = idtcm_write(idtcm, channel->hw_dpll_n, HW_DPLL_TOD_CTRL_1,
			  &cmd, sizeof(cmd));

	if (wr_trig == HW_TOD_WR_TRIG_SEL_MSB) {

		if (idtcm->calculate_overhead_flag) {
			/* Assumption: I2C @ 400KHz */
			total_overhead_ns =  ktime_to_ns(ktime_get_raw()
							 - idtcm->start_time)
					     + idtcm->tod_write_overhead_ns
					     + SETTIME_CORRECTION;

			timespec64_add_ns(&local_ts, total_overhead_ns);

			idtcm->calculate_overhead_flag = 0;
		}

		err = timespec_to_char_array(&local_ts, buf, sizeof(buf));

		if (err)
			return err;

		err = idtcm_write(idtcm, channel->hw_dpll_n,
				  HW_DPLL_TOD_OVR__0, buf, sizeof(buf));
	}

	return err;
}

static int _idtcm_set_dpll_scsr_tod(struct idtcm_channel *channel,
				    struct timespec64 const *ts,
				    enum scsr_tod_write_trig_sel wr_trig,
				    enum scsr_tod_write_type_sel wr_type)
{
	struct idtcm *idtcm = channel->idtcm;
	unsigned char buf[TOD_BYTE_COUNT], cmd;
	struct timespec64 local_ts = *ts;
	int err, count = 0;

	timespec64_add_ns(&local_ts, SETTIME_CORRECTION);

	err = timespec_to_char_array(&local_ts, buf, sizeof(buf));

	if (err)
		return err;

	err = idtcm_write(idtcm, channel->tod_write, TOD_WRITE,
			  buf, sizeof(buf));
	if (err)
		return err;

	/* Trigger the write operation. */
	err = idtcm_read(idtcm, channel->tod_write, TOD_WRITE_CMD,
			 &cmd, sizeof(cmd));
	if (err)
		return err;

	cmd &= ~(TOD_WRITE_SELECTION_MASK << TOD_WRITE_SELECTION_SHIFT);
	cmd &= ~(TOD_WRITE_TYPE_MASK << TOD_WRITE_TYPE_SHIFT);
	cmd |= (wr_trig << TOD_WRITE_SELECTION_SHIFT);
	cmd |= (wr_type << TOD_WRITE_TYPE_SHIFT);

	err = idtcm_write(idtcm, channel->tod_write, TOD_WRITE_CMD,
			   &cmd, sizeof(cmd));
	if (err)
		return err;

	/* Wait for the operation to complete. */
	while (1) {
		/* pps trigger takes up to 1 sec to complete */
		if (wr_trig == SCSR_TOD_WR_TRIG_SEL_TODPPS)
			msleep(50);

		err = idtcm_read(idtcm, channel->tod_write, TOD_WRITE_CMD,
				 &cmd, sizeof(cmd));
		if (err)
			return err;

		if (cmd == 0)
			break;

		if (++count > 20) {
			dev_err(&idtcm->client->dev,
				"Timed out waiting for the write counter\n");
			return -EIO;
		}
	}

	return 0;
}

static int _idtcm_settime(struct idtcm_channel *channel,
			  struct timespec64 const *ts,
			  enum hw_tod_write_trig_sel wr_trig)
{
	struct idtcm *idtcm = channel->idtcm;
	int err;
	int i;
	u8 trig_sel;

	err = _idtcm_set_dpll_hw_tod(channel, ts, wr_trig);

	if (err)
		return err;

	/* Wait for the operation to complete. */
	for (i = 0; i < 10000; i++) {
		err = idtcm_read(idtcm, channel->hw_dpll_n,
				 HW_DPLL_TOD_CTRL_1, &trig_sel,
				 sizeof(trig_sel));

		if (err)
			return err;

		if (trig_sel == 0x4a)
			break;

		err = 1;
	}

	if (err) {
		dev_err(&idtcm->client->dev,
			"Failed at line %d in func %s!\n",
			__LINE__,
			__func__);
		return err;
	}

	return idtcm_sync_pps_output(channel);
}

static int _idtcm_settime_v487(struct idtcm_channel *channel,
			       struct timespec64 const *ts,
			       enum scsr_tod_write_type_sel wr_type)
{
	return _idtcm_set_dpll_scsr_tod(channel, ts,
					SCSR_TOD_WR_TRIG_SEL_IMMEDIATE,
					wr_type);
}

static int idtcm_set_phase_pull_in_offset(struct idtcm_channel *channel,
					  s32 offset_ns)
{
	int err;
	int i;
	struct idtcm *idtcm = channel->idtcm;

	u8 buf[4];

	for (i = 0; i < 4; i++) {
		buf[i] = 0xff & (offset_ns);
		offset_ns >>= 8;
	}

	err = idtcm_write(idtcm, channel->dpll_phase_pull_in, PULL_IN_OFFSET,
			  buf, sizeof(buf));

	return err;
}

static int idtcm_set_phase_pull_in_slope_limit(struct idtcm_channel *channel,
					       u32 max_ffo_ppb)
{
	int err;
	u8 i;
	struct idtcm *idtcm = channel->idtcm;

	u8 buf[3];

	if (max_ffo_ppb & 0xff000000)
		max_ffo_ppb = 0;

	for (i = 0; i < 3; i++) {
		buf[i] = 0xff & (max_ffo_ppb);
		max_ffo_ppb >>= 8;
	}

	err = idtcm_write(idtcm, channel->dpll_phase_pull_in,
			  PULL_IN_SLOPE_LIMIT, buf, sizeof(buf));

	return err;
}

static int idtcm_start_phase_pull_in(struct idtcm_channel *channel)
{
	int err;
	struct idtcm *idtcm = channel->idtcm;

	u8 buf;

	err = idtcm_read(idtcm, channel->dpll_phase_pull_in, PULL_IN_CTRL,
			 &buf, sizeof(buf));

	if (err)
		return err;

	if (buf == 0) {
		buf = 0x01;
		err = idtcm_write(idtcm, channel->dpll_phase_pull_in,
				  PULL_IN_CTRL, &buf, sizeof(buf));
	} else {
		err = -EBUSY;
	}

	return err;
}

static int idtcm_do_phase_pull_in(struct idtcm_channel *channel,
				  s32 offset_ns,
				  u32 max_ffo_ppb)
{
	int err;

	err = idtcm_set_phase_pull_in_offset(channel, -offset_ns);

	if (err)
		return err;

	err = idtcm_set_phase_pull_in_slope_limit(channel, max_ffo_ppb);

	if (err)
		return err;

	err = idtcm_start_phase_pull_in(channel);

	return err;
}

static int set_tod_write_overhead(struct idtcm_channel *channel)
{
	struct idtcm *idtcm = channel->idtcm;
	s64 current_ns = 0;
	s64 lowest_ns = 0;
	int err;
	u8 i;

	ktime_t start;
	ktime_t stop;

	char buf[TOD_BYTE_COUNT] = {0};

	/* Set page offset */
	idtcm_write(idtcm, channel->hw_dpll_n, HW_DPLL_TOD_OVR__0,
		    buf, sizeof(buf));

	for (i = 0; i < TOD_WRITE_OVERHEAD_COUNT_MAX; i++) {

		start = ktime_get_raw();

		err = idtcm_write(idtcm, channel->hw_dpll_n,
				  HW_DPLL_TOD_OVR__0, buf, sizeof(buf));

		if (err)
			return err;

		stop = ktime_get_raw();

		current_ns = ktime_to_ns(stop - start);

		if (i == 0) {
			lowest_ns = current_ns;
		} else {
			if (current_ns < lowest_ns)
				lowest_ns = current_ns;
		}
	}

	idtcm->tod_write_overhead_ns = lowest_ns;

	return err;
}

static int _idtcm_adjtime(struct idtcm_channel *channel, s64 delta)
{
	int err;
	struct idtcm *idtcm = channel->idtcm;
	struct timespec64 ts;
	s64 now;

	if (abs(delta) < PHASE_PULL_IN_THRESHOLD_NS) {
		err = idtcm_do_phase_pull_in(channel, delta, 0);
	} else {
		idtcm->calculate_overhead_flag = 1;

		err = set_tod_write_overhead(channel);

		if (err)
			return err;

		err = _idtcm_gettime(channel, &ts);

		if (err)
			return err;

		now = timespec64_to_ns(&ts);
		now += delta;

		ts = ns_to_timespec64(now);

		err = _idtcm_settime(channel, &ts, HW_TOD_WR_TRIG_SEL_MSB);
	}

	return err;
}

static int idtcm_state_machine_reset(struct idtcm *idtcm)
{
	int err;
	u8 byte = SM_RESET_CMD;

	err = idtcm_write(idtcm, RESET_CTRL, SM_RESET, &byte, sizeof(byte));

	if (!err)
		msleep_interruptible(POST_SM_RESET_DELAY_MS);

	return err;
}

static int idtcm_read_hw_rev_id(struct idtcm *idtcm, u8 *hw_rev_id)
{
	return idtcm_read(idtcm, HW_REVISION, REV_ID, hw_rev_id, sizeof(u8));
}

static int idtcm_read_product_id(struct idtcm *idtcm, u16 *product_id)
{
	int err;
	u8 buf[2] = {0};

	err = idtcm_read(idtcm, GENERAL_STATUS, PRODUCT_ID, buf, sizeof(buf));

	*product_id = (buf[1] << 8) | buf[0];

	return err;
}

static int idtcm_read_major_release(struct idtcm *idtcm, u8 *major)
{
	int err;
	u8 buf = 0;

	err = idtcm_read(idtcm, GENERAL_STATUS, MAJ_REL, &buf, sizeof(buf));

	*major = buf >> 1;

	return err;
}

static int idtcm_read_minor_release(struct idtcm *idtcm, u8 *minor)
{
	return idtcm_read(idtcm, GENERAL_STATUS, MIN_REL, minor, sizeof(u8));
}

static int idtcm_read_hotfix_release(struct idtcm *idtcm, u8 *hotfix)
{
	return idtcm_read(idtcm,
			  GENERAL_STATUS,
			  HOTFIX_REL,
			  hotfix,
			  sizeof(u8));
}

static int idtcm_read_otp_scsr_config_select(struct idtcm *idtcm,
					     u8 *config_select)
{
	return idtcm_read(idtcm, GENERAL_STATUS, OTP_SCSR_CONFIG_SELECT,
			  config_select, sizeof(u8));
}

static int set_pll_output_mask(struct idtcm *idtcm, u16 addr, u8 val)
{
	int err = 0;

	switch (addr) {
	case TOD0_OUT_ALIGN_MASK_ADDR:
		SET_U16_LSB(idtcm->channel[0].output_mask, val);
		break;
	case TOD0_OUT_ALIGN_MASK_ADDR + 1:
		SET_U16_MSB(idtcm->channel[0].output_mask, val);
		break;
	case TOD1_OUT_ALIGN_MASK_ADDR:
		SET_U16_LSB(idtcm->channel[1].output_mask, val);
		break;
	case TOD1_OUT_ALIGN_MASK_ADDR + 1:
		SET_U16_MSB(idtcm->channel[1].output_mask, val);
		break;
	case TOD2_OUT_ALIGN_MASK_ADDR:
		SET_U16_LSB(idtcm->channel[2].output_mask, val);
		break;
	case TOD2_OUT_ALIGN_MASK_ADDR + 1:
		SET_U16_MSB(idtcm->channel[2].output_mask, val);
		break;
	case TOD3_OUT_ALIGN_MASK_ADDR:
		SET_U16_LSB(idtcm->channel[3].output_mask, val);
		break;
	case TOD3_OUT_ALIGN_MASK_ADDR + 1:
		SET_U16_MSB(idtcm->channel[3].output_mask, val);
		break;
	default:
		err = -EFAULT; /* Bad address */;
		break;
	}

	return err;
}

static int set_tod_ptp_pll(struct idtcm *idtcm, u8 index, u8 pll)
{
	if (index >= MAX_TOD) {
		dev_err(&idtcm->client->dev, "ToD%d not supported\n", index);
		return -EINVAL;
	}

	if (pll >= MAX_PLL) {
		dev_err(&idtcm->client->dev, "Pll%d not supported\n", pll);
		return -EINVAL;
	}

	idtcm->channel[index].pll = pll;

	return 0;
}

static int check_and_set_masks(struct idtcm *idtcm,
			       u16 regaddr,
			       u8 val)
{
	int err = 0;

	switch (regaddr) {
	case TOD_MASK_ADDR:
		if ((val & 0xf0) || !(val & 0x0f)) {
			dev_err(&idtcm->client->dev,
				"Invalid TOD mask 0x%hhx\n", val);
			err = -EINVAL;
		} else {
			idtcm->tod_mask = val;
		}
		break;
	case TOD0_PTP_PLL_ADDR:
		err = set_tod_ptp_pll(idtcm, 0, val);
		break;
	case TOD1_PTP_PLL_ADDR:
		err = set_tod_ptp_pll(idtcm, 1, val);
		break;
	case TOD2_PTP_PLL_ADDR:
		err = set_tod_ptp_pll(idtcm, 2, val);
		break;
	case TOD3_PTP_PLL_ADDR:
		err = set_tod_ptp_pll(idtcm, 3, val);
		break;
	default:
		err = set_pll_output_mask(idtcm, regaddr, val);
		break;
	}

	return err;
}

static void display_pll_and_masks(struct idtcm *idtcm)
{
	u8 i;
	u8 mask;

	dev_dbg(&idtcm->client->dev, "tod_mask = 0x%02x\n", idtcm->tod_mask);

	for (i = 0; i < MAX_TOD; i++) {
		mask = 1 << i;

		if (mask & idtcm->tod_mask)
			dev_dbg(&idtcm->client->dev,
				"TOD%d pll = %d    output_mask = 0x%04x\n",
				i, idtcm->channel[i].pll,
				idtcm->channel[i].output_mask);
	}
}

static int idtcm_load_firmware(struct idtcm *idtcm,
			       struct device *dev)
{
	char fname[128] = FW_FILENAME;
	const struct firmware *fw;
	struct idtcm_fwrc *rec;
	u32 regaddr;
	int err;
	s32 len;
	u8 val;
	u8 loaddr;

	if (firmware) /* module parameter */
		snprintf(fname, sizeof(fname), "%s", firmware);

	dev_dbg(&idtcm->client->dev, "requesting firmware '%s'\n", fname);

	err = request_firmware(&fw, fname, dev);

	if (err) {
		dev_err(&idtcm->client->dev,
			"Failed at line %d in func %s!\n",
			__LINE__,
			__func__);
		return err;
	}

	dev_dbg(&idtcm->client->dev, "firmware size %zu bytes\n", fw->size);

	rec = (struct idtcm_fwrc *) fw->data;

	if (fw->size > 0)
		idtcm_state_machine_reset(idtcm);

	for (len = fw->size; len > 0; len -= sizeof(*rec)) {

		if (rec->reserved) {
			dev_err(&idtcm->client->dev,
				"bad firmware, reserved field non-zero\n");
			err = -EINVAL;
		} else {
			regaddr = rec->hiaddr << 8;
			regaddr |= rec->loaddr;

			val = rec->value;
			loaddr = rec->loaddr;

			rec++;

			err = check_and_set_masks(idtcm, regaddr, val);
		}

		if (err != -EINVAL) {
			err = 0;

			/* Top (status registers) and bottom are read-only */
			if ((regaddr < GPIO_USER_CONTROL)
			    || (regaddr >= SCRATCH))
				continue;

			/* Page size 128, last 4 bytes of page skipped */
			if (((loaddr > 0x7b) && (loaddr <= 0x7f))
			     || loaddr > 0xfb)
				continue;

			err = idtcm_write(idtcm, regaddr, 0, &val, sizeof(val));
		}

		if (err)
			goto out;
	}

	display_pll_and_masks(idtcm);

out:
	release_firmware(fw);
	return err;
}

static int idtcm_output_enable(struct idtcm_channel *channel,
			       bool enable, unsigned int outn)
{
	struct idtcm *idtcm = channel->idtcm;
	int err;
	u8 val;

	err = idtcm_read(idtcm, OUTPUT_MODULE_FROM_INDEX(outn),
			 OUT_CTRL_1, &val, sizeof(val));

	if (err)
		return err;

	if (enable)
		val |= SQUELCH_DISABLE;
	else
		val &= ~SQUELCH_DISABLE;

	return idtcm_write(idtcm, OUTPUT_MODULE_FROM_INDEX(outn),
			   OUT_CTRL_1, &val, sizeof(val));
<<<<<<< HEAD
}

static int idtcm_output_mask_enable(struct idtcm_channel *channel,
				    bool enable)
{
	u16 mask;
	int err;
	u8 outn;

	mask = channel->output_mask;
	outn = 0;

	while (mask) {

		if (mask & 0x1) {

			err = idtcm_output_enable(channel, enable, outn);

			if (err)
				return err;
		}

		mask >>= 0x1;
		outn++;
	}

	return 0;
}

static int idtcm_perout_enable(struct idtcm_channel *channel,
			       bool enable,
			       struct ptp_perout_request *perout)
{
	unsigned int flags = perout->flags;

	if (flags == PEROUT_ENABLE_OUTPUT_MASK)
		return idtcm_output_mask_enable(channel, enable);

	/* Enable/disable individual output instead */
	return idtcm_output_enable(channel, enable, perout->index);
}

static int idtcm_set_pll_mode(struct idtcm_channel *channel,
			      enum pll_mode pll_mode)
=======
}

static int idtcm_output_mask_enable(struct idtcm_channel *channel,
				    bool enable)
>>>>>>> d012a719
{
	u16 mask;
	int err;
	u8 outn;

	mask = channel->output_mask;
	outn = 0;

	while (mask) {

		if (mask & 0x1) {

			err = idtcm_output_enable(channel, enable, outn);

			if (err)
				return err;
		}

		mask >>= 0x1;
		outn++;
	}

	return 0;
}

static int idtcm_perout_enable(struct idtcm_channel *channel,
			       bool enable,
			       struct ptp_perout_request *perout)
{
	unsigned int flags = perout->flags;

	if (flags == PEROUT_ENABLE_OUTPUT_MASK)
		return idtcm_output_mask_enable(channel, enable);

	/* Enable/disable individual output instead */
	return idtcm_output_enable(channel, enable, perout->index);
}

static int idtcm_set_pll_mode(struct idtcm_channel *channel,
			      enum pll_mode pll_mode)
{
	struct idtcm *idtcm = channel->idtcm;
	int err;
	u8 dpll_mode;

	err = idtcm_read(idtcm, channel->dpll_n, DPLL_MODE,
			 &dpll_mode, sizeof(dpll_mode));
	if (err)
		return err;

	dpll_mode &= ~(PLL_MODE_MASK << PLL_MODE_SHIFT);

	dpll_mode |= (pll_mode << PLL_MODE_SHIFT);

	channel->pll_mode = pll_mode;

	err = idtcm_write(idtcm, channel->dpll_n, DPLL_MODE,
			  &dpll_mode, sizeof(dpll_mode));
	if (err)
		return err;

	return 0;
}

/* PTP Hardware Clock interface */

/**
 * @brief Maximum absolute value for write phase offset in picoseconds
 *
 * Destination signed register is 32-bit register in resolution of 50ps
 *
 * 0x7fffffff * 50 =  2147483647 * 50 = 107374182350
 */
static int _idtcm_adjphase(struct idtcm_channel *channel, s32 delta_ns)
{
	struct idtcm *idtcm = channel->idtcm;

	int err;
	u8 i;
	u8 buf[4] = {0};
	s32 phase_50ps;
	s64 offset_ps;

	if (channel->pll_mode != PLL_MODE_WRITE_PHASE) {

		err = idtcm_set_pll_mode(channel, PLL_MODE_WRITE_PHASE);

		if (err)
			return err;

		channel->write_phase_ready = 0;

		ptp_schedule_worker(channel->ptp_clock,
				    msecs_to_jiffies(WR_PHASE_SETUP_MS));
	}

	if (!channel->write_phase_ready)
		delta_ns = 0;

	offset_ps = (s64)delta_ns * 1000;

	/*
	 * Check for 32-bit signed max * 50:
	 *
	 * 0x7fffffff * 50 =  2147483647 * 50 = 107374182350
	 */
	if (offset_ps > MAX_ABS_WRITE_PHASE_PICOSECONDS)
		offset_ps = MAX_ABS_WRITE_PHASE_PICOSECONDS;
	else if (offset_ps < -MAX_ABS_WRITE_PHASE_PICOSECONDS)
		offset_ps = -MAX_ABS_WRITE_PHASE_PICOSECONDS;

	phase_50ps = DIV_ROUND_CLOSEST(div64_s64(offset_ps, 50), 1);

	for (i = 0; i < 4; i++) {
		buf[i] = phase_50ps & 0xff;
		phase_50ps >>= 8;
	}

	err = idtcm_write(idtcm, channel->dpll_phase, DPLL_WR_PHASE,
			  buf, sizeof(buf));

	return err;
}

static int _idtcm_adjfine(struct idtcm_channel *channel, long scaled_ppm)
{
	struct idtcm *idtcm = channel->idtcm;
	u8 i;
	bool neg_adj = 0;
	int err;
	u8 buf[6] = {0};
	s64 fcw;

	if (channel->pll_mode  != PLL_MODE_WRITE_FREQUENCY) {
		err = idtcm_set_pll_mode(channel, PLL_MODE_WRITE_FREQUENCY);
		if (err)
			return err;
	}

	/*
	 * Frequency Control Word unit is: 1.11 * 10^-10 ppm
	 *
	 * adjfreq:
	 *       ppb * 10^9
	 * FCW = ----------
	 *          111
	 *
	 * adjfine:
	 *       ppm_16 * 5^12
	 * FCW = -------------
	 *         111 * 2^4
	 */
	if (scaled_ppm < 0) {
		neg_adj = 1;
		scaled_ppm = -scaled_ppm;
	}

	/* 2 ^ -53 = 1.1102230246251565404236316680908e-16 */
	fcw = scaled_ppm * 244140625ULL;

	fcw = div_u64(fcw, 1776);

	if (neg_adj)
		fcw = -fcw;

	for (i = 0; i < 6; i++) {
		buf[i] = fcw & 0xff;
		fcw >>= 8;
	}

	err = idtcm_write(idtcm, channel->dpll_freq, DPLL_WR_FREQ,
			  buf, sizeof(buf));

	return err;
}

static int idtcm_gettime(struct ptp_clock_info *ptp, struct timespec64 *ts)
{
	struct idtcm_channel *channel =
		container_of(ptp, struct idtcm_channel, caps);
	struct idtcm *idtcm = channel->idtcm;
	int err;

	mutex_lock(&idtcm->reg_lock);

	err = _idtcm_gettime(channel, ts);

	if (err)
		dev_err(&idtcm->client->dev,
			"Failed at line %d in func %s!\n",
			__LINE__,
			__func__);

	mutex_unlock(&idtcm->reg_lock);

	return err;
}

static int idtcm_settime(struct ptp_clock_info *ptp,
			 const struct timespec64 *ts)
{
	struct idtcm_channel *channel =
		container_of(ptp, struct idtcm_channel, caps);
	struct idtcm *idtcm = channel->idtcm;
	int err;

	mutex_lock(&idtcm->reg_lock);

	err = _idtcm_settime(channel, ts, HW_TOD_WR_TRIG_SEL_MSB);

	if (err)
		dev_err(&idtcm->client->dev,
			"Failed at line %d in func %s!\n",
			__LINE__,
			__func__);

<<<<<<< HEAD
=======
	mutex_unlock(&idtcm->reg_lock);

	return err;
}

static int idtcm_settime_v487(struct ptp_clock_info *ptp,
			 const struct timespec64 *ts)
{
	struct idtcm_channel *channel =
		container_of(ptp, struct idtcm_channel, caps);
	struct idtcm *idtcm = channel->idtcm;
	int err;

	mutex_lock(&idtcm->reg_lock);

	err = _idtcm_settime_v487(channel, ts, SCSR_TOD_WR_TYPE_SEL_ABSOLUTE);

	if (err)
		dev_err(&idtcm->client->dev,
			"Failed at line %d in func %s!\n",
			__LINE__,
			__func__);

>>>>>>> d012a719
	mutex_unlock(&idtcm->reg_lock);

	return err;
}

static int idtcm_settime_v487(struct ptp_clock_info *ptp,
			 const struct timespec64 *ts)
{
	struct idtcm_channel *channel =
		container_of(ptp, struct idtcm_channel, caps);
	struct idtcm *idtcm = channel->idtcm;
	int err;

	mutex_lock(&idtcm->reg_lock);

	err = _idtcm_settime_v487(channel, ts, SCSR_TOD_WR_TYPE_SEL_ABSOLUTE);

	if (err)
		dev_err(&idtcm->client->dev,
			"Failed at line %d in func %s!\n",
			__LINE__,
			__func__);

	if (err)
		dev_err(&idtcm->client->dev,
			"Failed at line %d in func %s!\n",
			__LINE__,
			__func__);

	mutex_unlock(&idtcm->reg_lock);

	return err;
}

static int idtcm_adjtime_v487(struct ptp_clock_info *ptp, s64 delta)
{
	struct idtcm_channel *channel =
		container_of(ptp, struct idtcm_channel, caps);
	struct idtcm *idtcm = channel->idtcm;
	struct timespec64 ts;
	enum scsr_tod_write_type_sel type;
	int err;

	if (abs(delta) < PHASE_PULL_IN_THRESHOLD_NS_V487) {
		err = idtcm_do_phase_pull_in(channel, delta, 0);
		if (err)
			dev_err(&idtcm->client->dev,
				"Failed at line %d in func %s!\n",
				__LINE__,
				__func__);
		return err;
	}

	if (delta >= 0) {
		ts = ns_to_timespec64(delta);
		type = SCSR_TOD_WR_TYPE_SEL_DELTA_PLUS;
	} else {
		ts = ns_to_timespec64(-delta);
		type = SCSR_TOD_WR_TYPE_SEL_DELTA_MINUS;
	}

	mutex_lock(&idtcm->reg_lock);

	err = _idtcm_settime_v487(channel, &ts, type);

	if (err)
		dev_err(&idtcm->client->dev,
			"Failed at line %d in func %s!\n",
			__LINE__,
			__func__);

	mutex_unlock(&idtcm->reg_lock);

	return err;
}

static int idtcm_adjtime(struct ptp_clock_info *ptp, s64 delta)
{
	struct idtcm_channel *channel =
		container_of(ptp, struct idtcm_channel, caps);
	struct idtcm *idtcm = channel->idtcm;
	int err;

	mutex_lock(&idtcm->reg_lock);

	err = _idtcm_adjtime(channel, delta);

	if (err)
		dev_err(&idtcm->client->dev,
			"Failed at line %d in func %s!\n",
			__LINE__,
			__func__);

	mutex_unlock(&idtcm->reg_lock);

	return err;
}

static int idtcm_adjtime_v487(struct ptp_clock_info *ptp, s64 delta)
{
	struct idtcm_channel *channel =
		container_of(ptp, struct idtcm_channel, caps);
	struct idtcm *idtcm = channel->idtcm;
	struct timespec64 ts;
	enum scsr_tod_write_type_sel type;
	int err;

	if (abs(delta) < PHASE_PULL_IN_THRESHOLD_NS_V487) {
		err = idtcm_do_phase_pull_in(channel, delta, 0);
		if (err)
			dev_err(&idtcm->client->dev,
				"Failed at line %d in func %s!\n",
				__LINE__,
				__func__);
		return err;
	}

	if (delta >= 0) {
		ts = ns_to_timespec64(delta);
		type = SCSR_TOD_WR_TYPE_SEL_DELTA_PLUS;
	} else {
		ts = ns_to_timespec64(-delta);
		type = SCSR_TOD_WR_TYPE_SEL_DELTA_MINUS;
	}

	mutex_lock(&idtcm->reg_lock);

	err = _idtcm_settime_v487(channel, &ts, type);

	if (err)
		dev_err(&idtcm->client->dev,
			"Failed at line %d in func %s!\n",
			__LINE__,
			__func__);

	mutex_unlock(&idtcm->reg_lock);

	return err;
}

static int idtcm_adjphase(struct ptp_clock_info *ptp, s32 delta)
{
	struct idtcm_channel *channel =
		container_of(ptp, struct idtcm_channel, caps);

	struct idtcm *idtcm = channel->idtcm;

	int err;

	mutex_lock(&idtcm->reg_lock);

	err = _idtcm_adjphase(channel, delta);

	if (err)
		dev_err(&idtcm->client->dev,
			"Failed at line %d in func %s!\n",
			__LINE__,
			__func__);

	mutex_unlock(&idtcm->reg_lock);

	return err;
}

static int idtcm_adjfine(struct ptp_clock_info *ptp,  long scaled_ppm)
{
	struct idtcm_channel *channel =
		container_of(ptp, struct idtcm_channel, caps);

	struct idtcm *idtcm = channel->idtcm;

	int err;

	mutex_lock(&idtcm->reg_lock);

	err = _idtcm_adjfine(channel, scaled_ppm);

	if (err)
		dev_err(&idtcm->client->dev,
			"Failed at line %d in func %s!\n",
			__LINE__,
			__func__);

	mutex_unlock(&idtcm->reg_lock);

	return err;
}

static int idtcm_enable(struct ptp_clock_info *ptp,
			struct ptp_clock_request *rq, int on)
{
	int err;

	struct idtcm_channel *channel =
		container_of(ptp, struct idtcm_channel, caps);

	switch (rq->type) {
	case PTP_CLK_REQ_PEROUT:
		if (!on) {
			err = idtcm_perout_enable(channel, false, &rq->perout);
			if (err)
				dev_err(&channel->idtcm->client->dev,
					"Failed at line %d in func %s!\n",
					__LINE__,
					__func__);
			return err;
		}

		/* Only accept a 1-PPS aligned to the second. */
		if (rq->perout.start.nsec || rq->perout.period.sec != 1 ||
		    rq->perout.period.nsec)
			return -ERANGE;

		err = idtcm_perout_enable(channel, true, &rq->perout);
		if (err)
			dev_err(&channel->idtcm->client->dev,
				"Failed at line %d in func %s!\n",
				__LINE__,
				__func__);
		return err;
	default:
		break;
	}

	return -EOPNOTSUPP;
}

static int _enable_pll_tod_sync(struct idtcm *idtcm,
				u8 pll,
				u8 sync_src,
				u8 qn,
				u8 qn_plus_1)
{
	int err;
	u8 val;
	u16 dpll;
	u16 out0 = 0, out1 = 0;

	if ((qn == 0) && (qn_plus_1 == 0))
		return 0;

	switch (pll) {
	case 0:
		dpll = DPLL_0;
		if (qn)
			out0 = OUTPUT_0;
		if (qn_plus_1)
			out1 = OUTPUT_1;
		break;
	case 1:
		dpll = DPLL_1;
		if (qn)
			out0 = OUTPUT_2;
		if (qn_plus_1)
			out1 = OUTPUT_3;
		break;
	case 2:
		dpll = DPLL_2;
		if (qn)
			out0 = OUTPUT_4;
		if (qn_plus_1)
			out1 = OUTPUT_5;
		break;
	case 3:
		dpll = DPLL_3;
		if (qn)
			out0 = OUTPUT_6;
		if (qn_plus_1)
			out1 = OUTPUT_7;
		break;
	case 4:
		dpll = DPLL_4;
		if (qn)
			out0 = OUTPUT_8;
		break;
	case 5:
		dpll = DPLL_5;
		if (qn)
			out0 = OUTPUT_9;
		if (qn_plus_1)
			out1 = OUTPUT_8;
		break;
	case 6:
		dpll = DPLL_6;
		if (qn)
			out0 = OUTPUT_10;
		if (qn_plus_1)
			out1 = OUTPUT_11;
		break;
	case 7:
		dpll = DPLL_7;
		if (qn)
			out0 = OUTPUT_11;
		break;
	default:
		return -EINVAL;
	}

	/*
	 * Enable OUTPUT OUT_SYNC.
	 */
	if (out0) {
		err = idtcm_read(idtcm, out0, OUT_CTRL_1, &val, sizeof(val));

		if (err)
			return err;

		val &= ~OUT_SYNC_DISABLE;

		err = idtcm_write(idtcm, out0, OUT_CTRL_1, &val, sizeof(val));

		if (err)
			return err;
	}

	if (out1) {
		err = idtcm_read(idtcm, out1, OUT_CTRL_1, &val, sizeof(val));

		if (err)
			return err;

		val &= ~OUT_SYNC_DISABLE;

		err = idtcm_write(idtcm, out1, OUT_CTRL_1, &val, sizeof(val));

		if (err)
			return err;
	}

	/* enable dpll sync tod pps, must be set before dpll_mode */
	err = idtcm_read(idtcm, dpll, DPLL_TOD_SYNC_CFG, &val, sizeof(val));
	if (err)
		return err;

	val &= ~(TOD_SYNC_SOURCE_MASK << TOD_SYNC_SOURCE_SHIFT);
	val |= (sync_src << TOD_SYNC_SOURCE_SHIFT);
	val |= TOD_SYNC_EN;

	return idtcm_write(idtcm, dpll, DPLL_TOD_SYNC_CFG, &val, sizeof(val));
}

static int idtcm_enable_tod_sync(struct idtcm_channel *channel)
{
	struct idtcm *idtcm = channel->idtcm;

	u8 pll;
	u8 sync_src;
	u8 qn;
	u8 qn_plus_1;
	u8 cfg;
	int err = 0;
	u16 output_mask = channel->output_mask;
	u8 out8_mux = 0;
	u8 out11_mux = 0;
	u8 temp;

	/*
	 * set tod_out_sync_enable to 0.
	 */
	err = idtcm_read(idtcm, channel->tod_n, TOD_CFG, &cfg, sizeof(cfg));
	if (err)
		return err;

	cfg &= ~TOD_OUT_SYNC_ENABLE;

	err = idtcm_write(idtcm, channel->tod_n, TOD_CFG, &cfg, sizeof(cfg));
	if (err)
		return err;

	switch (channel->tod_n) {
	case TOD_0:
		sync_src = 0;
		break;
	case TOD_1:
		sync_src = 1;
		break;
	case TOD_2:
		sync_src = 2;
		break;
	case TOD_3:
		sync_src = 3;
		break;
	default:
		return -EINVAL;
	}

	err = idtcm_read(idtcm, 0, HW_Q8_CTRL_SPARE,
			 &temp, sizeof(temp));
	if (err)
		return err;

	if ((temp & Q9_TO_Q8_FANOUT_AND_CLOCK_SYNC_ENABLE_MASK) ==
	    Q9_TO_Q8_FANOUT_AND_CLOCK_SYNC_ENABLE_MASK)
		out8_mux = 1;

	err = idtcm_read(idtcm, 0, HW_Q11_CTRL_SPARE,
			 &temp, sizeof(temp));
	if (err)
		return err;

	if ((temp & Q10_TO_Q11_FANOUT_AND_CLOCK_SYNC_ENABLE_MASK) ==
	    Q10_TO_Q11_FANOUT_AND_CLOCK_SYNC_ENABLE_MASK)
		out11_mux = 1;

	for (pll = 0; pll < 8; pll++) {
		qn = 0;
		qn_plus_1 = 0;

		if (pll < 4) {
			/* First 4 pll has 2 outputs */
			qn = output_mask & 0x1;
			output_mask = output_mask >> 1;
			qn_plus_1 = output_mask & 0x1;
			output_mask = output_mask >> 1;
		} else if (pll == 4) {
			if (out8_mux == 0) {
				qn = output_mask & 0x1;
				output_mask = output_mask >> 1;
			}
		} else if (pll == 5) {
			if (out8_mux) {
				qn_plus_1 = output_mask & 0x1;
				output_mask = output_mask >> 1;
			}
			qn = output_mask & 0x1;
			output_mask = output_mask >> 1;
		} else if (pll == 6) {
			qn = output_mask & 0x1;
			output_mask = output_mask >> 1;
			if (out11_mux) {
				qn_plus_1 = output_mask & 0x1;
				output_mask = output_mask >> 1;
			}
		} else if (pll == 7) {
			if (out11_mux == 0) {
				qn = output_mask & 0x1;
				output_mask = output_mask >> 1;
			}
		}

		if ((qn != 0) || (qn_plus_1 != 0))
			err = _enable_pll_tod_sync(idtcm, pll, sync_src, qn,
					       qn_plus_1);

		if (err)
			return err;
	}

	return err;
}

static int idtcm_enable_tod(struct idtcm_channel *channel)
{
	struct idtcm *idtcm = channel->idtcm;
	struct timespec64 ts = {0, 0};
	u8 cfg;
	int err;

	/*
	 * Start the TOD clock ticking.
	 */
	err = idtcm_read(idtcm, channel->tod_n, TOD_CFG, &cfg, sizeof(cfg));
	if (err)
		return err;

	cfg |= TOD_ENABLE;

	err = idtcm_write(idtcm, channel->tod_n, TOD_CFG, &cfg, sizeof(cfg));
	if (err)
		return err;

	return _idtcm_settime(channel, &ts, HW_TOD_WR_TRIG_SEL_MSB);
}

static void idtcm_display_version_info(struct idtcm *idtcm)
{
	u8 major;
	u8 minor;
	u8 hotfix;
	u16 product_id;
	u8 hw_rev_id;
	u8 config_select;
	char *fmt = "%d.%d.%d, Id: 0x%04x  HW Rev: %d  OTP Config Select: %d\n";

	idtcm_read_major_release(idtcm, &major);
	idtcm_read_minor_release(idtcm, &minor);
	idtcm_read_hotfix_release(idtcm, &hotfix);

	idtcm_read_product_id(idtcm, &product_id);
	idtcm_read_hw_rev_id(idtcm, &hw_rev_id);

	idtcm_read_otp_scsr_config_select(idtcm, &config_select);

	snprintf(idtcm->version, sizeof(idtcm->version), "%u.%u.%u",
		 major, minor, hotfix);

	dev_info(&idtcm->client->dev, fmt, major, minor, hotfix,
		 product_id, hw_rev_id, config_select);
}

static const struct ptp_clock_info idtcm_caps_v487 = {
	.owner		= THIS_MODULE,
	.max_adj	= 244000,
	.n_per_out	= 12,
	.adjphase	= &idtcm_adjphase,
	.adjfine	= &idtcm_adjfine,
	.adjtime	= &idtcm_adjtime_v487,
	.gettime64	= &idtcm_gettime,
	.settime64	= &idtcm_settime_v487,
	.enable		= &idtcm_enable,
	.do_aux_work	= &set_write_phase_ready,
};

static const struct ptp_clock_info idtcm_caps = {
	.owner		= THIS_MODULE,
	.max_adj	= 244000,
	.n_per_out	= 12,
	.adjphase	= &idtcm_adjphase,
	.adjfine	= &idtcm_adjfine,
	.adjtime	= &idtcm_adjtime,
	.gettime64	= &idtcm_gettime,
	.settime64	= &idtcm_settime,
	.enable		= &idtcm_enable,
	.do_aux_work	= &set_write_phase_ready,
};

static int configure_channel_pll(struct idtcm_channel *channel)
{
	int err = 0;

	switch (channel->pll) {
	case 0:
		channel->dpll_freq = DPLL_FREQ_0;
		channel->dpll_n = DPLL_0;
		channel->hw_dpll_n = HW_DPLL_0;
		channel->dpll_phase = DPLL_PHASE_0;
		channel->dpll_ctrl_n = DPLL_CTRL_0;
		channel->dpll_phase_pull_in = DPLL_PHASE_PULL_IN_0;
		break;
	case 1:
		channel->dpll_freq = DPLL_FREQ_1;
		channel->dpll_n = DPLL_1;
		channel->hw_dpll_n = HW_DPLL_1;
		channel->dpll_phase = DPLL_PHASE_1;
		channel->dpll_ctrl_n = DPLL_CTRL_1;
		channel->dpll_phase_pull_in = DPLL_PHASE_PULL_IN_1;
		break;
	case 2:
		channel->dpll_freq = DPLL_FREQ_2;
		channel->dpll_n = DPLL_2;
		channel->hw_dpll_n = HW_DPLL_2;
		channel->dpll_phase = DPLL_PHASE_2;
		channel->dpll_ctrl_n = DPLL_CTRL_2;
		channel->dpll_phase_pull_in = DPLL_PHASE_PULL_IN_2;
		break;
	case 3:
		channel->dpll_freq = DPLL_FREQ_3;
		channel->dpll_n = DPLL_3;
		channel->hw_dpll_n = HW_DPLL_3;
		channel->dpll_phase = DPLL_PHASE_3;
		channel->dpll_ctrl_n = DPLL_CTRL_3;
		channel->dpll_phase_pull_in = DPLL_PHASE_PULL_IN_3;
		break;
	case 4:
		channel->dpll_freq = DPLL_FREQ_4;
		channel->dpll_n = DPLL_4;
		channel->hw_dpll_n = HW_DPLL_4;
		channel->dpll_phase = DPLL_PHASE_4;
		channel->dpll_ctrl_n = DPLL_CTRL_4;
		channel->dpll_phase_pull_in = DPLL_PHASE_PULL_IN_4;
		break;
	case 5:
		channel->dpll_freq = DPLL_FREQ_5;
		channel->dpll_n = DPLL_5;
		channel->hw_dpll_n = HW_DPLL_5;
		channel->dpll_phase = DPLL_PHASE_5;
		channel->dpll_ctrl_n = DPLL_CTRL_5;
		channel->dpll_phase_pull_in = DPLL_PHASE_PULL_IN_5;
		break;
	case 6:
		channel->dpll_freq = DPLL_FREQ_6;
		channel->dpll_n = DPLL_6;
		channel->hw_dpll_n = HW_DPLL_6;
		channel->dpll_phase = DPLL_PHASE_6;
		channel->dpll_ctrl_n = DPLL_CTRL_6;
		channel->dpll_phase_pull_in = DPLL_PHASE_PULL_IN_6;
		break;
	case 7:
		channel->dpll_freq = DPLL_FREQ_7;
		channel->dpll_n = DPLL_7;
		channel->hw_dpll_n = HW_DPLL_7;
		channel->dpll_phase = DPLL_PHASE_7;
		channel->dpll_ctrl_n = DPLL_CTRL_7;
		channel->dpll_phase_pull_in = DPLL_PHASE_PULL_IN_7;
		break;
	default:
		err = -EINVAL;
	}

	return err;
}

static int idtcm_enable_channel(struct idtcm *idtcm, u32 index)
{
	struct idtcm_channel *channel;
	int err;

	if (!(index < MAX_TOD))
		return -EINVAL;

	channel = &idtcm->channel[index];

	/* Set pll addresses */
	err = configure_channel_pll(channel);
	if (err)
		return err;

	/* Set tod addresses */
	switch (index) {
	case 0:
		channel->tod_read_primary = TOD_READ_PRIMARY_0;
		channel->tod_write = TOD_WRITE_0;
		channel->tod_n = TOD_0;
		break;
	case 1:
		channel->tod_read_primary = TOD_READ_PRIMARY_1;
		channel->tod_write = TOD_WRITE_1;
		channel->tod_n = TOD_1;
		break;
	case 2:
		channel->tod_read_primary = TOD_READ_PRIMARY_2;
		channel->tod_write = TOD_WRITE_2;
		channel->tod_n = TOD_2;
		break;
	case 3:
		channel->tod_read_primary = TOD_READ_PRIMARY_3;
		channel->tod_write = TOD_WRITE_3;
		channel->tod_n = TOD_3;
		break;
	default:
		return -EINVAL;
	}

	channel->idtcm = idtcm;

	if (idtcm_strverscmp(idtcm->version, "4.8.7") >= 0)
		channel->caps = idtcm_caps_v487;
	else
		channel->caps = idtcm_caps;

	snprintf(channel->caps.name, sizeof(channel->caps.name),
		 "IDT CM TOD%u", index);

	if (idtcm_strverscmp(idtcm->version, "4.8.7") >= 0) {
		err = idtcm_enable_tod_sync(channel);
		if (err) {
			dev_err(&idtcm->client->dev,
				"Failed at line %d in func %s!\n",
				__LINE__,
				__func__);
			return err;
		}
	}

	err = idtcm_set_pll_mode(channel, PLL_MODE_WRITE_FREQUENCY);
	if (err) {
		dev_err(&idtcm->client->dev,
			"Failed at line %d in func %s!\n",
			__LINE__,
			__func__);
		return err;
	}

	err = idtcm_enable_tod(channel);
	if (err) {
		dev_err(&idtcm->client->dev,
			"Failed at line %d in func %s!\n",
			__LINE__,
			__func__);
		return err;
	}

	channel->ptp_clock = ptp_clock_register(&channel->caps, NULL);

	if (IS_ERR(channel->ptp_clock)) {
		err = PTR_ERR(channel->ptp_clock);
		channel->ptp_clock = NULL;
		return err;
	}

	if (!channel->ptp_clock)
		return -ENOTSUPP;

	channel->write_phase_ready = 0;

	dev_info(&idtcm->client->dev, "PLL%d registered as ptp%d\n",
		 index, channel->ptp_clock->index);

	return 0;
}

static void ptp_clock_unregister_all(struct idtcm *idtcm)
{
	u8 i;
	struct idtcm_channel *channel;

	for (i = 0; i < MAX_TOD; i++) {

		channel = &idtcm->channel[i];

		if (channel->ptp_clock)
			ptp_clock_unregister(channel->ptp_clock);
	}
}

static void set_default_masks(struct idtcm *idtcm)
{
	idtcm->tod_mask = DEFAULT_TOD_MASK;

	idtcm->channel[0].pll = DEFAULT_TOD0_PTP_PLL;
	idtcm->channel[1].pll = DEFAULT_TOD1_PTP_PLL;
	idtcm->channel[2].pll = DEFAULT_TOD2_PTP_PLL;
	idtcm->channel[3].pll = DEFAULT_TOD3_PTP_PLL;

	idtcm->channel[0].output_mask = DEFAULT_OUTPUT_MASK_PLL0;
	idtcm->channel[1].output_mask = DEFAULT_OUTPUT_MASK_PLL1;
	idtcm->channel[2].output_mask = DEFAULT_OUTPUT_MASK_PLL2;
	idtcm->channel[3].output_mask = DEFAULT_OUTPUT_MASK_PLL3;
}

static int idtcm_probe(struct i2c_client *client,
		       const struct i2c_device_id *id)
{
	struct idtcm *idtcm;
	int err;
	u8 i;
	char *fmt = "Failed at %d in line %s with channel output %d!\n";

	/* Unused for now */
	(void)id;

	idtcm = devm_kzalloc(&client->dev, sizeof(struct idtcm), GFP_KERNEL);

	if (!idtcm)
		return -ENOMEM;

	idtcm->client = client;
	idtcm->page_offset = 0xff;
	idtcm->calculate_overhead_flag = 0;

	set_default_masks(idtcm);

	mutex_init(&idtcm->reg_lock);
	mutex_lock(&idtcm->reg_lock);

	idtcm_display_version_info(idtcm);

	err = idtcm_load_firmware(idtcm, &client->dev);

	if (err)
		dev_warn(&idtcm->client->dev,
			 "loading firmware failed with %d\n", err);

	if (idtcm->tod_mask) {
		for (i = 0; i < MAX_TOD; i++) {
			if (idtcm->tod_mask & (1 << i)) {
				err = idtcm_enable_channel(idtcm, i);
				if (err) {
					dev_err(&idtcm->client->dev,
						fmt,
						__LINE__,
						__func__,
						i);
					break;
				}
			}
		}
	} else {
		dev_err(&idtcm->client->dev,
			"no PLLs flagged as PHCs, nothing to do\n");
		err = -ENODEV;
	}

	mutex_unlock(&idtcm->reg_lock);

	if (err) {
		ptp_clock_unregister_all(idtcm);
		return err;
	}

	i2c_set_clientdata(client, idtcm);

	return 0;
}

static int idtcm_remove(struct i2c_client *client)
{
	struct idtcm *idtcm = i2c_get_clientdata(client);

	ptp_clock_unregister_all(idtcm);

	mutex_destroy(&idtcm->reg_lock);

	return 0;
}

#ifdef CONFIG_OF
static const struct of_device_id idtcm_dt_id[] = {
	{ .compatible = "idt,8a34000" },
	{ .compatible = "idt,8a34001" },
	{ .compatible = "idt,8a34002" },
	{ .compatible = "idt,8a34003" },
	{ .compatible = "idt,8a34004" },
	{ .compatible = "idt,8a34005" },
	{ .compatible = "idt,8a34006" },
	{ .compatible = "idt,8a34007" },
	{ .compatible = "idt,8a34008" },
	{ .compatible = "idt,8a34009" },
	{ .compatible = "idt,8a34010" },
	{ .compatible = "idt,8a34011" },
	{ .compatible = "idt,8a34012" },
	{ .compatible = "idt,8a34013" },
	{ .compatible = "idt,8a34014" },
	{ .compatible = "idt,8a34015" },
	{ .compatible = "idt,8a34016" },
	{ .compatible = "idt,8a34017" },
	{ .compatible = "idt,8a34018" },
	{ .compatible = "idt,8a34019" },
	{ .compatible = "idt,8a34040" },
	{ .compatible = "idt,8a34041" },
	{ .compatible = "idt,8a34042" },
	{ .compatible = "idt,8a34043" },
	{ .compatible = "idt,8a34044" },
	{ .compatible = "idt,8a34045" },
	{ .compatible = "idt,8a34046" },
	{ .compatible = "idt,8a34047" },
	{ .compatible = "idt,8a34048" },
	{ .compatible = "idt,8a34049" },
	{},
};
MODULE_DEVICE_TABLE(of, idtcm_dt_id);
#endif

static const struct i2c_device_id idtcm_i2c_id[] = {
	{ "8a34000" },
	{ "8a34001" },
	{ "8a34002" },
	{ "8a34003" },
	{ "8a34004" },
	{ "8a34005" },
	{ "8a34006" },
	{ "8a34007" },
	{ "8a34008" },
	{ "8a34009" },
	{ "8a34010" },
	{ "8a34011" },
	{ "8a34012" },
	{ "8a34013" },
	{ "8a34014" },
	{ "8a34015" },
	{ "8a34016" },
	{ "8a34017" },
	{ "8a34018" },
	{ "8a34019" },
	{ "8a34040" },
	{ "8a34041" },
	{ "8a34042" },
	{ "8a34043" },
	{ "8a34044" },
	{ "8a34045" },
	{ "8a34046" },
	{ "8a34047" },
	{ "8a34048" },
	{ "8a34049" },
	{},
};
MODULE_DEVICE_TABLE(i2c, idtcm_i2c_id);

static struct i2c_driver idtcm_driver = {
	.driver = {
		.of_match_table	= of_match_ptr(idtcm_dt_id),
		.name		= "idtcm",
	},
	.probe		= idtcm_probe,
	.remove		= idtcm_remove,
	.id_table	= idtcm_i2c_id,
};

module_i2c_driver(idtcm_driver);<|MERGE_RESOLUTION|>--- conflicted
+++ resolved
@@ -142,27 +142,15 @@
 	return result;
 }
 
-<<<<<<< HEAD
-static int idtcm_xfer(struct idtcm *idtcm,
-		      u8 regaddr,
-		      u8 *buf,
-		      u16 count,
-		      bool write)
-=======
 static int idtcm_xfer_read(struct idtcm *idtcm,
 			   u8 regaddr,
 			   u8 *buf,
 			   u16 count)
->>>>>>> d012a719
 {
 	struct i2c_client *client = idtcm->client;
 	struct i2c_msg msg[2];
 	int cnt;
-<<<<<<< HEAD
-	char *fmt = "i2c_transfer failed at %d in %s for %s, at addr: %04X!\n";
-=======
 	char *fmt = "i2c_transfer failed at %d in %s, at addr: %04X!\n";
->>>>>>> d012a719
 
 	msg[0].addr = client->addr;
 	msg[0].flags = 0;
@@ -181,10 +169,6 @@
 			fmt,
 			__LINE__,
 			__func__,
-<<<<<<< HEAD
-			write ? "write" : "read",
-=======
->>>>>>> d012a719
 			regaddr);
 		return cnt;
 	} else if (cnt != 2) {
@@ -528,19 +512,11 @@
 			 &temp, sizeof(temp));
 	if (err)
 		return err;
-<<<<<<< HEAD
 
 	if ((temp & Q10_TO_Q11_FANOUT_AND_CLOCK_SYNC_ENABLE_MASK) ==
 	    Q10_TO_Q11_FANOUT_AND_CLOCK_SYNC_ENABLE_MASK)
 		out11_mux = 1;
 
-=======
-
-	if ((temp & Q10_TO_Q11_FANOUT_AND_CLOCK_SYNC_ENABLE_MASK) ==
-	    Q10_TO_Q11_FANOUT_AND_CLOCK_SYNC_ENABLE_MASK)
-		out11_mux = 1;
-
->>>>>>> d012a719
 	for (pll = 0; pll < 8; pll++) {
 		qn = 0;
 		qn_plus_1 = 0;
@@ -1208,57 +1184,10 @@
 
 	return idtcm_write(idtcm, OUTPUT_MODULE_FROM_INDEX(outn),
 			   OUT_CTRL_1, &val, sizeof(val));
-<<<<<<< HEAD
 }
 
 static int idtcm_output_mask_enable(struct idtcm_channel *channel,
 				    bool enable)
-{
-	u16 mask;
-	int err;
-	u8 outn;
-
-	mask = channel->output_mask;
-	outn = 0;
-
-	while (mask) {
-
-		if (mask & 0x1) {
-
-			err = idtcm_output_enable(channel, enable, outn);
-
-			if (err)
-				return err;
-		}
-
-		mask >>= 0x1;
-		outn++;
-	}
-
-	return 0;
-}
-
-static int idtcm_perout_enable(struct idtcm_channel *channel,
-			       bool enable,
-			       struct ptp_perout_request *perout)
-{
-	unsigned int flags = perout->flags;
-
-	if (flags == PEROUT_ENABLE_OUTPUT_MASK)
-		return idtcm_output_mask_enable(channel, enable);
-
-	/* Enable/disable individual output instead */
-	return idtcm_output_enable(channel, enable, perout->index);
-}
-
-static int idtcm_set_pll_mode(struct idtcm_channel *channel,
-			      enum pll_mode pll_mode)
-=======
-}
-
-static int idtcm_output_mask_enable(struct idtcm_channel *channel,
-				    bool enable)
->>>>>>> d012a719
 {
 	u16 mask;
 	int err;
@@ -1475,8 +1404,6 @@
 			__LINE__,
 			__func__);
 
-<<<<<<< HEAD
-=======
 	mutex_unlock(&idtcm->reg_lock);
 
 	return err;
@@ -1493,78 +1420,6 @@
 	mutex_lock(&idtcm->reg_lock);
 
 	err = _idtcm_settime_v487(channel, ts, SCSR_TOD_WR_TYPE_SEL_ABSOLUTE);
-
-	if (err)
-		dev_err(&idtcm->client->dev,
-			"Failed at line %d in func %s!\n",
-			__LINE__,
-			__func__);
-
->>>>>>> d012a719
-	mutex_unlock(&idtcm->reg_lock);
-
-	return err;
-}
-
-static int idtcm_settime_v487(struct ptp_clock_info *ptp,
-			 const struct timespec64 *ts)
-{
-	struct idtcm_channel *channel =
-		container_of(ptp, struct idtcm_channel, caps);
-	struct idtcm *idtcm = channel->idtcm;
-	int err;
-
-	mutex_lock(&idtcm->reg_lock);
-
-	err = _idtcm_settime_v487(channel, ts, SCSR_TOD_WR_TYPE_SEL_ABSOLUTE);
-
-	if (err)
-		dev_err(&idtcm->client->dev,
-			"Failed at line %d in func %s!\n",
-			__LINE__,
-			__func__);
-
-	if (err)
-		dev_err(&idtcm->client->dev,
-			"Failed at line %d in func %s!\n",
-			__LINE__,
-			__func__);
-
-	mutex_unlock(&idtcm->reg_lock);
-
-	return err;
-}
-
-static int idtcm_adjtime_v487(struct ptp_clock_info *ptp, s64 delta)
-{
-	struct idtcm_channel *channel =
-		container_of(ptp, struct idtcm_channel, caps);
-	struct idtcm *idtcm = channel->idtcm;
-	struct timespec64 ts;
-	enum scsr_tod_write_type_sel type;
-	int err;
-
-	if (abs(delta) < PHASE_PULL_IN_THRESHOLD_NS_V487) {
-		err = idtcm_do_phase_pull_in(channel, delta, 0);
-		if (err)
-			dev_err(&idtcm->client->dev,
-				"Failed at line %d in func %s!\n",
-				__LINE__,
-				__func__);
-		return err;
-	}
-
-	if (delta >= 0) {
-		ts = ns_to_timespec64(delta);
-		type = SCSR_TOD_WR_TYPE_SEL_DELTA_PLUS;
-	} else {
-		ts = ns_to_timespec64(-delta);
-		type = SCSR_TOD_WR_TYPE_SEL_DELTA_MINUS;
-	}
-
-	mutex_lock(&idtcm->reg_lock);
-
-	err = _idtcm_settime_v487(channel, &ts, type);
 
 	if (err)
 		dev_err(&idtcm->client->dev,
