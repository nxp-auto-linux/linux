--- conflicted
+++ resolved
@@ -83,10 +83,6 @@
 
 static DEFINE_SPINLOCK(amd_iommu_devtable_lock);
 static DEFINE_SPINLOCK(pd_bitmap_lock);
-<<<<<<< HEAD
-static DEFINE_SPINLOCK(iommu_table_lock);
-=======
->>>>>>> e021bb4f
 
 /* List of all available dev_data structures */
 static LLIST_HEAD(dev_data_list);
@@ -1963,15 +1959,6 @@
 {
 	int ret;
 
-<<<<<<< HEAD
-	/*
-	 * Must be called with IRQs disabled on a non RT kernel. Warn here to
-	 * detect early when its not.
-	 */
-	WARN_ON_NONRT(!irqs_disabled());
-
-=======
->>>>>>> e021bb4f
 	/* lock domain */
 	spin_lock(&domain->lock);
 
@@ -2137,18 +2124,6 @@
 {
 	struct protection_domain *domain;
 
-<<<<<<< HEAD
-	/*
-	 * Must be called with IRQs disabled on a non RT kernel. Warn here to
-	 * detect early when its not.
-	 */
-	WARN_ON_NONRT(!irqs_disabled());
-
-	if (WARN_ON(!dev_data->domain))
-		return;
-
-=======
->>>>>>> e021bb4f
 	domain = dev_data->domain;
 
 	spin_lock(&domain->lock);
@@ -3760,12 +3735,9 @@
 	if (!table)
 		return -ENODEV;
 
-<<<<<<< HEAD
-=======
 	if (align)
 		alignment = roundup_pow_of_two(count);
 
->>>>>>> e021bb4f
 	raw_spin_lock_irqsave(&table->lock, flags);
 
 	/* Scan table for free entries */
