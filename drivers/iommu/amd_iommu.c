--- conflicted
+++ resolved
@@ -423,11 +423,7 @@
 	 * invalid address), we ignore the capability for the device so
 	 * it'll be forced to go into translation mode.
 	 */
-<<<<<<< HEAD
-	if ((iommu_pass_through || !amd_iommu_force_isolation) &&
-=======
 	if ((iommu_default_passthrough() || !amd_iommu_force_isolation) &&
->>>>>>> fa578e9d
 	    dev_is_pci(dev) && pci_iommuv2_capable(to_pci_dev(dev))) {
 		struct amd_iommu *iommu;
 
@@ -2063,10 +2059,6 @@
 	struct amd_iommu *iommu;
 
 	iommu = amd_iommu_rlookup_table[dev_data->devid];
-<<<<<<< HEAD
-	alias = dev_data->alias;
-=======
->>>>>>> fa578e9d
 
 	/* Update data structures */
 	dev_data->domain = NULL;
@@ -2076,20 +2068,6 @@
 
 	/* Flush the DTE entry */
 	device_flush_dte(dev_data);
-<<<<<<< HEAD
-
-	/* Flush IOTLB */
-	domain_flush_tlb_pde(domain);
-
-	/* Wait for the flushes to finish */
-	domain_flush_complete(domain);
-
-	/* decrease reference counters - needs to happen after the flushes */
-	domain->dev_iommu[iommu->index] -= 1;
-	domain->dev_cnt                 -= 1;
-}
-=======
->>>>>>> fa578e9d
 
 	/* Flush IOTLB */
 	domain_flush_tlb_pde(domain);
