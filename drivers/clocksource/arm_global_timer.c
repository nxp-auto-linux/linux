/*
 * drivers/clocksource/arm_global_timer.c
 *
 * Copyright (C) 2013 STMicroelectronics (R&D) Limited.
 * Author: Stuart Menefy <stuart.menefy@st.com>
 * Author: Srinivas Kandagatla <srinivas.kandagatla@st.com>
 *
 * This program is free software; you can redistribute it and/or modify
 * it under the terms of the GNU General Public License version 2 as
 * published by the Free Software Foundation.
 */

#include <linux/init.h>
#include <linux/interrupt.h>
#include <linux/clocksource.h>
#include <linux/clockchips.h>
#include <linux/cpu.h>
#include <linux/clk.h>
#include <linux/delay.h>
#include <linux/err.h>
#include <linux/io.h>
#include <linux/of.h>
#include <linux/of_irq.h>
#include <linux/of_address.h>
#include <linux/sched_clock.h>

#include <asm/cputype.h>

#define GT_COUNTER0	0x00
#define GT_COUNTER1	0x04

#define GT_CONTROL	0x08
#define GT_CONTROL_TIMER_ENABLE		BIT(0)  /* this bit is NOT banked */
#define GT_CONTROL_COMP_ENABLE		BIT(1)	/* banked */
#define GT_CONTROL_IRQ_ENABLE		BIT(2)	/* banked */
#define GT_CONTROL_AUTO_INC		BIT(3)	/* banked */

#define GT_INT_STATUS	0x0c
#define GT_INT_STATUS_EVENT_FLAG	BIT(0)

#define GT_COMP0	0x10
#define GT_COMP1	0x14
#define GT_AUTO_INC	0x18

/*
 * We are expecting to be clocked by the ARM peripheral clock.
 *
 * Note: it is assumed we are using a prescaler value of zero, so this is
 * the units for all operations.
 */
static void __iomem *gt_base;
static unsigned long gt_clk_rate;
static int gt_ppi;
static struct clock_event_device __percpu *gt_evt;

/*
 * To get the value from the Global Timer Counter register proceed as follows:
 * 1. Read the upper 32-bit timer counter register
 * 2. Read the lower 32-bit timer counter register
 * 3. Read the upper 32-bit timer counter register again. If the value is
 *  different to the 32-bit upper value read previously, go back to step 2.
 *  Otherwise the 64-bit timer counter value is correct.
 */
static u64 notrace _gt_counter_read(void)
{
	u64 counter;
	u32 lower;
	u32 upper, old_upper;

	upper = readl_relaxed(gt_base + GT_COUNTER1);
	do {
		old_upper = upper;
		lower = readl_relaxed(gt_base + GT_COUNTER0);
		upper = readl_relaxed(gt_base + GT_COUNTER1);
	} while (upper != old_upper);

	counter = upper;
	counter <<= 32;
	counter |= lower;
	return counter;
}

static u64 gt_counter_read(void)
{
	return _gt_counter_read();
}

/**
 * To ensure that updates to comparator value register do not set the
 * Interrupt Status Register proceed as follows:
 * 1. Clear the Comp Enable bit in the Timer Control Register.
 * 2. Write the lower 32-bit Comparator Value Register.
 * 3. Write the upper 32-bit Comparator Value Register.
 * 4. Set the Comp Enable bit and, if necessary, the IRQ enable bit.
 */
static void gt_compare_set(unsigned long delta, int periodic)
{
	u64 counter = gt_counter_read();
	unsigned long ctrl;

	counter += delta;
	ctrl = GT_CONTROL_TIMER_ENABLE;
	writel_relaxed(ctrl, gt_base + GT_CONTROL);
	writel_relaxed(lower_32_bits(counter), gt_base + GT_COMP0);
	writel_relaxed(upper_32_bits(counter), gt_base + GT_COMP1);

	if (periodic) {
		writel_relaxed(delta, gt_base + GT_AUTO_INC);
		ctrl |= GT_CONTROL_AUTO_INC;
	}

	ctrl |= GT_CONTROL_COMP_ENABLE | GT_CONTROL_IRQ_ENABLE;
	writel_relaxed(ctrl, gt_base + GT_CONTROL);
}

static int gt_clockevent_shutdown(struct clock_event_device *evt)
{
	unsigned long ctrl;

	ctrl = readl(gt_base + GT_CONTROL);
	ctrl &= ~(GT_CONTROL_COMP_ENABLE | GT_CONTROL_IRQ_ENABLE |
		  GT_CONTROL_AUTO_INC);
	writel(ctrl, gt_base + GT_CONTROL);
	return 0;
}

static int gt_clockevent_set_periodic(struct clock_event_device *evt)
{
	gt_compare_set(DIV_ROUND_CLOSEST(gt_clk_rate, HZ), 1);
	return 0;
}

static int gt_clockevent_set_next_event(unsigned long evt,
					struct clock_event_device *unused)
{
	gt_compare_set(evt, 0);
	return 0;
}

static irqreturn_t gt_clockevent_interrupt(int irq, void *dev_id)
{
	struct clock_event_device *evt = dev_id;

	if (!(readl_relaxed(gt_base + GT_INT_STATUS) &
				GT_INT_STATUS_EVENT_FLAG))
		return IRQ_NONE;

	/**
	 * ERRATA 740657( Global Timer can send 2 interrupts for
	 * the same event in single-shot mode)
	 * Workaround:
	 *	Either disable single-shot mode.
	 *	Or
	 *	Modify the Interrupt Handler to avoid the
	 *	offending sequence. This is achieved by clearing
	 *	the Global Timer flag _after_ having incremented
	 *	the Comparator register	value to a higher value.
	 */
	if (clockevent_state_oneshot(evt))
		gt_compare_set(ULONG_MAX, 0);

	writel_relaxed(GT_INT_STATUS_EVENT_FLAG, gt_base + GT_INT_STATUS);
	evt->event_handler(evt);

	return IRQ_HANDLED;
}

static int gt_starting_cpu(unsigned int cpu)
{
	struct clock_event_device *clk = this_cpu_ptr(gt_evt);

	clk->name = "arm_global_timer";
	clk->features = CLOCK_EVT_FEAT_PERIODIC | CLOCK_EVT_FEAT_ONESHOT |
		CLOCK_EVT_FEAT_PERCPU;
	clk->set_state_shutdown = gt_clockevent_shutdown;
	clk->set_state_periodic = gt_clockevent_set_periodic;
	clk->set_state_oneshot = gt_clockevent_shutdown;
	clk->set_state_oneshot_stopped = gt_clockevent_shutdown;
	clk->set_next_event = gt_clockevent_set_next_event;
	clk->cpumask = cpumask_of(cpu);
	clk->rating = 300;
	clk->irq = gt_ppi;
	clockevents_config_and_register(clk, gt_clk_rate,
					1, 0xffffffff);
	enable_percpu_irq(clk->irq, IRQ_TYPE_NONE);
	return 0;
}

static int gt_dying_cpu(unsigned int cpu)
{
	struct clock_event_device *clk = this_cpu_ptr(gt_evt);

	gt_clockevent_shutdown(clk);
	disable_percpu_irq(clk->irq);
	return 0;
}

static cycle_t gt_clocksource_read(struct clocksource *cs)
{
	return gt_counter_read();
}

static void gt_resume(struct clocksource *cs)
{
	unsigned long ctrl;

	ctrl = readl(gt_base + GT_CONTROL);
	if (!(ctrl & GT_CONTROL_TIMER_ENABLE))
		/* re-enable timer on resume */
		writel(GT_CONTROL_TIMER_ENABLE, gt_base + GT_CONTROL);
}

static struct clocksource gt_clocksource = {
	.name	= "arm_global_timer",
	.rating	= 300,
	.read	= gt_clocksource_read,
	.mask	= CLOCKSOURCE_MASK(64),
	.flags	= CLOCK_SOURCE_IS_CONTINUOUS,
	.resume = gt_resume,
};

#ifdef CONFIG_CLKSRC_ARM_GLOBAL_TIMER_SCHED_CLOCK
static u64 notrace gt_sched_clock_read(void)
{
	return _gt_counter_read();
}
#endif

static unsigned long gt_read_long(void)
{
	return readl_relaxed(gt_base + GT_COUNTER0);
}

static struct delay_timer gt_delay_timer = {
	.read_current_timer = gt_read_long,
};

static void __init gt_delay_timer_init(void)
{
	gt_delay_timer.freq = gt_clk_rate;
	register_current_timer_delay(&gt_delay_timer);
}

static int __init gt_clocksource_init(void)
{
	writel(0, gt_base + GT_CONTROL);
	writel(0, gt_base + GT_COUNTER0);
	writel(0, gt_base + GT_COUNTER1);
	/* enables timer on all the cores */
	writel(GT_CONTROL_TIMER_ENABLE, gt_base + GT_CONTROL);

#ifdef CONFIG_CLKSRC_ARM_GLOBAL_TIMER_SCHED_CLOCK
	sched_clock_register(gt_sched_clock_read, 64, gt_clk_rate);
#endif
	return clocksource_register_hz(&gt_clocksource, gt_clk_rate);
}

<<<<<<< HEAD
static int gt_cpu_notify(struct notifier_block *self, unsigned long action,
			 void *hcpu)
{
	switch (action & ~CPU_TASKS_FROZEN) {
	case CPU_STARTING:
		gt_clockevents_init(this_cpu_ptr(gt_evt));
		break;
	case CPU_DYING:
		gt_clockevents_stop(this_cpu_ptr(gt_evt));
		break;
	}

	return NOTIFY_OK;
}
static struct notifier_block gt_cpu_nb = {
	.notifier_call = gt_cpu_notify,
};

=======
>>>>>>> 4fae16df
static int __init global_timer_of_register(struct device_node *np)
{
	struct clk *gt_clk;
	int err = 0;

	/*
	 * In A9 r2p0 the comparators for each processor with the global timer
	 * fire when the timer value is greater than or equal to. In previous
	 * revisions the comparators fired when the timer value was equal to.
	 */
	if (read_cpuid_part() == ARM_CPU_PART_CORTEX_A9
	    && (read_cpuid_id() & 0xf0000f) < 0x200000) {
		pr_warn("global-timer: non support for this cpu version.\n");
		return -ENOSYS;
	}

	gt_ppi = irq_of_parse_and_map(np, 0);
	if (!gt_ppi) {
		pr_warn("global-timer: unable to parse irq\n");
		return -EINVAL;
	}

	gt_base = of_iomap(np, 0);
	if (!gt_base) {
		pr_warn("global-timer: invalid base address\n");
		return -ENXIO;
	}

	gt_clk = of_clk_get(np, 0);
	if (!IS_ERR(gt_clk)) {
		err = clk_prepare_enable(gt_clk);
		if (err)
			goto out_unmap;
	} else {
		pr_warn("global-timer: clk not found\n");
		err = -EINVAL;
		goto out_unmap;
	}

	gt_clk_rate = clk_get_rate(gt_clk);
	gt_evt = alloc_percpu(struct clock_event_device);
	if (!gt_evt) {
		pr_warn("global-timer: can't allocate memory\n");
		err = -ENOMEM;
		goto out_clk;
	}

	err = request_percpu_irq(gt_ppi, gt_clockevent_interrupt,
				 "gt", gt_evt);
	if (err) {
		pr_warn("global-timer: can't register interrupt %d (%d)\n",
			gt_ppi, err);
		goto out_free;
	}

	/* Register and immediately configure the timer on the boot CPU */
	err = gt_clocksource_init();
	if (err)
		goto out_irq;
	
	err = cpuhp_setup_state(CPUHP_AP_ARM_GLOBAL_TIMER_STARTING,
				"AP_ARM_GLOBAL_TIMER_STARTING",
				gt_starting_cpu, gt_dying_cpu);
	if (err)
		goto out_irq;

<<<<<<< HEAD
	/* Immediately configure the timer on the boot CPU */
	err = gt_clocksource_init();
	if (err)
		goto out_irq;
	
	err = gt_clockevents_init(this_cpu_ptr(gt_evt));
	if (err)
		goto out_irq;

=======
>>>>>>> 4fae16df
	gt_delay_timer_init();

	return 0;

out_irq:
	free_percpu_irq(gt_ppi, gt_evt);
out_free:
	free_percpu(gt_evt);
out_clk:
	clk_disable_unprepare(gt_clk);
out_unmap:
	iounmap(gt_base);
	WARN(err, "ARM Global timer register failed (%d)\n", err);

	return err;
}

/* Only tested on r2p2 and r3p0  */
CLOCKSOURCE_OF_DECLARE(arm_gt, "arm,cortex-a9-global-timer",
			global_timer_of_register);<|MERGE_RESOLUTION|>--- conflicted
+++ resolved
@@ -255,27 +255,6 @@
 	return clocksource_register_hz(&gt_clocksource, gt_clk_rate);
 }
 
-<<<<<<< HEAD
-static int gt_cpu_notify(struct notifier_block *self, unsigned long action,
-			 void *hcpu)
-{
-	switch (action & ~CPU_TASKS_FROZEN) {
-	case CPU_STARTING:
-		gt_clockevents_init(this_cpu_ptr(gt_evt));
-		break;
-	case CPU_DYING:
-		gt_clockevents_stop(this_cpu_ptr(gt_evt));
-		break;
-	}
-
-	return NOTIFY_OK;
-}
-static struct notifier_block gt_cpu_nb = {
-	.notifier_call = gt_cpu_notify,
-};
-
-=======
->>>>>>> 4fae16df
 static int __init global_timer_of_register(struct device_node *np)
 {
 	struct clk *gt_clk;
@@ -342,18 +321,6 @@
 	if (err)
 		goto out_irq;
 
-<<<<<<< HEAD
-	/* Immediately configure the timer on the boot CPU */
-	err = gt_clocksource_init();
-	if (err)
-		goto out_irq;
-	
-	err = gt_clockevents_init(this_cpu_ptr(gt_evt));
-	if (err)
-		goto out_irq;
-
-=======
->>>>>>> 4fae16df
 	gt_delay_timer_init();
 
 	return 0;
