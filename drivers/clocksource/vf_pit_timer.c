/*
 * Copyright 2012-2016 Freescale Semiconductor, Inc.
 *
 * This program is free software; you can redistribute it and/or
 * modify it under the terms of the GNU General Public License
 * as published by the Free Software Foundation; either version 2
 * of the License, or (at your option) any later version.
 */

#include <linux/interrupt.h>
#include <linux/clockchips.h>
#include <linux/clk.h>
#include <linux/cpu.h>
#include <linux/of_address.h>
#include <linux/of_irq.h>
#include <linux/sched_clock.h>
#include <linux/slab.h>

/*
 * Each pit takes 0x10 Bytes register space
 */
#define PITMCR		0x00
#define PIT_CH(n)	(0x100 + 0x10 * (n))
#define PITLDVAL	0x00
#define PITCVAL		0x04
#define PITTCTRL	0x08
#define PITTFLG		0x0c

#define PITMCR_MDIS	(0x1 << 1)

#define PITTCTRL_TEN	(0x1 << 0)
#define PITTCTRL_TIE	(0x1 << 1)
#define PITCTRL_CHN	(0x1 << 2)

#define PITTFLG_TIF	0x1

#define MASTER_CPU	0
#define TIMER_NAME	"FSL pit timer"

#ifndef CONFIG_PIT_CLKSRC_RATE
#define CONFIG_PIT_CLKSRC_RATE	460
#endif

#ifndef CONFIG_PIT_CLKEVT_RATE
#define CONFIG_PIT_CLKEVT_RATE	460
#endif

struct pit_timer {
	void __iomem *clksrc_base;
	void __iomem *clkevt_base;
	int irq;
	int cpu;
	struct clk *pit_clk;
	unsigned long cycle_per_jiffy;
	struct clock_event_device clockevent_pit;
	struct irqaction pit_timer_irq;
	struct list_head list;
};


static LIST_HEAD(pits_list);
static struct pit_timer *clocksource;
static bool registered;

static inline struct pit_timer *evt_pit_timer(
		struct clock_event_device *evt)
{
	return container_of(evt, struct pit_timer, clockevent_pit);
}

static inline void pit_timer_enable(struct pit_timer *pit)
{
	__raw_writel(PITTCTRL_TEN | PITTCTRL_TIE,
		     pit->clkevt_base + PITTCTRL);
}

static inline void pit_timer_disable(struct pit_timer *pit)
{
	__raw_writel(0, pit->clkevt_base + PITTCTRL);
}

static inline void pit_irq_acknowledge(struct pit_timer *pit)
{
	__raw_writel(PITTFLG_TIF, pit->clkevt_base + PITTFLG);
}

static u64 notrace pit_read_sched_clock(void)
{
	return ~__raw_readl(clocksource->clksrc_base + PITCVAL);
}

static int __init pit_clocksource_init(struct pit_timer *pit,
						unsigned long rate)
{
	clocksource = pit;
	__raw_writel(0,  clocksource->clksrc_base + PITTCTRL);
	__raw_writel(0xFFFFFFFF,  clocksource->clksrc_base + PITLDVAL);
	__raw_writel(PITTCTRL_TEN, clocksource->clksrc_base + PITTCTRL);

	sched_clock_register(pit_read_sched_clock, 32, rate);
	clocksource_mmio_init(clocksource->clksrc_base + PITCVAL,
			     "vf-pit", rate,
			     CONFIG_PIT_CLKSRC_RATE, 32,
			     clocksource_mmio_readl_down);

	return 0;
}

static int pit_set_next_event(unsigned long delta,
				struct clock_event_device *evt)
{
	struct pit_timer *pit = evt_pit_timer(evt);
	/*
	 * set a new value to PITLDVAL register will not restart the timer,
	 * to abort the current cycle and start a timer period with the new
	 * value, the timer must be disabled and enabled again.
	 * and the PITLAVAL should be set to delta minus one according to pit
	 * hardware requirement.
	 */
	pit_timer_disable(pit);
	__raw_writel(delta - 1,  pit->clkevt_base + PITLDVAL);
	pit_timer_enable(pit);

	return 0;
}

static int pit_shutdown(struct clock_event_device *evt)
{
<<<<<<< HEAD
	struct pit_timer *pit = evt_pit_timer(evt);

	switch (mode) {
	case CLOCK_EVT_MODE_PERIODIC:
		pit_set_next_event(pit->cycle_per_jiffy, evt);
		break;
	case CLOCK_EVT_MODE_SHUTDOWN:
	case CLOCK_EVT_MODE_UNUSED:
		pit_timer_disable(pit);
		break;
	default:
		break;
	}
=======
	pit_timer_disable();
	return 0;
}

static int pit_set_periodic(struct clock_event_device *evt)
{
	pit_set_next_event(cycle_per_jiffy, evt);
	return 0;
>>>>>>> 0ab73e6e
}

static irqreturn_t pit_timer_interrupt(int irq, void *dev_id)
{
	struct clock_event_device *evt = dev_id;
	struct pit_timer *pit = evt_pit_timer(evt);

	pit_irq_acknowledge(pit);

	/*
	 * pit hardware doesn't support oneshot, it will generate an interrupt
	 * and reload the counter value from PITLDVAL when PITCVAL reach zero,
	 * and start the counter again. So software need to disable the timer
	 * to stop the counter loop in ONESHOT mode.
	 */
<<<<<<< HEAD
	if (likely(evt->mode == CLOCK_EVT_MODE_ONESHOT))
		pit_timer_disable(pit);
=======
	if (likely(clockevent_state_oneshot(evt)))
		pit_timer_disable();
>>>>>>> 0ab73e6e

	evt->event_handler(evt);

	return IRQ_HANDLED;
}

<<<<<<< HEAD
static int pit_clockevent_init(struct pit_timer *pit,
					unsigned long rate, int irq)
{
=======
static struct clock_event_device clockevent_pit = {
	.name		= "VF pit timer",
	.features	= CLOCK_EVT_FEAT_PERIODIC | CLOCK_EVT_FEAT_ONESHOT,
	.set_state_shutdown = pit_shutdown,
	.set_state_periodic = pit_set_periodic,
	.set_next_event	= pit_set_next_event,
	.rating		= 300,
};
>>>>>>> 0ab73e6e

	__raw_writel(0, pit->clkevt_base + PITTCTRL);

	pit->clockevent_pit.name = TIMER_NAME;
	pit->clockevent_pit.features = CLOCK_EVT_FEAT_PERIODIC |
					    CLOCK_EVT_FEAT_ONESHOT;
	pit->clockevent_pit.set_mode = pit_set_mode;
	pit->clockevent_pit.set_next_event = pit_set_next_event;
	pit->clockevent_pit.rating = CONFIG_PIT_CLKEVT_RATE;
	pit->clockevent_pit.cpumask = cpumask_of(pit->cpu);
	pit->clockevent_pit.irq = irq;

	pit->pit_timer_irq.name = TIMER_NAME;
	pit->pit_timer_irq.flags = IRQF_TIMER | IRQF_IRQPOLL;
	pit->pit_timer_irq.handler = pit_timer_interrupt;
	pit->pit_timer_irq.dev_id = &pit->clockevent_pit;

	BUG_ON(setup_irq(irq, &pit->pit_timer_irq));

	if (pit->cpu == MASTER_CPU)
		BUG_ON(irq_set_affinity(irq, cpumask_of(pit->cpu)));

	/*
	 * The value for the LDVAL register trigger is calculated as:
	 * LDVAL trigger = (period / clock period) - 1
	 * The pit is a 32-bit down count timer, when the conter value
	 * reaches 0, it will generate an interrupt, thus the minimal
	 * LDVAL trigger value is 1. And then the min_delta is
	 * minimal LDVAL trigger value + 1, and the max_delta is full 32-bit.
	 */
	clockevents_config_and_register(&pit->clockevent_pit, rate, 2,
					0xffffffff);

	if (pit->cpu == MASTER_CPU)
		__raw_writel(PITTFLG_TIF, pit->clkevt_base + PITTFLG);

	return 0;
}

<<<<<<< HEAD
static int pit_timer_cpu_notify(struct notifier_block *self,
	unsigned long action, void *hcpu)
{
	struct pit_timer *pit;
	int cpu = (long)hcpu;

	list_for_each_entry(pit, &pits_list, list)
		if (pit->cpu == cpu)
			break;

	if (pit == NULL || pit->cpu != cpu)
		return NOTIFY_OK;

	switch (action & ~CPU_TASKS_FROZEN) {
	case CPU_ONLINE:
		BUG_ON(irq_set_affinity(pit->irq,
			    cpumask_of(cpu)));
		__raw_writel(PITTFLG_TIF,
			     pit->clkevt_base + PITTFLG);
	break;
	case CPU_STARTING:
		pit_clockevent_init(pit,
			    pit->cycle_per_jiffy * (HZ),
			    pit->irq);
	break;
	case CPU_DYING:
		pit_timer_disable(pit);
	    break;
	}

	return NOTIFY_OK;
}

static struct notifier_block pit_timer_cpu_nb = {
	.notifier_call = pit_timer_cpu_notify,
};

static void __init pit_timer_init(struct device_node *np)
=======
static int __init pit_timer_init(struct device_node *np)
>>>>>>> 0ab73e6e
{
	void __iomem *timer_base;
	unsigned long clk_rate;
<<<<<<< HEAD
	int cpu;
	struct pit_timer *pit;

	of_property_read_u32(np, "cpu", &cpu);
	if (cpu < 0 || cpu >= num_possible_cpus()) {
		pr_err("%s: please specify a cpu number between 0 and %d.\n",
				TIMER_NAME, num_possible_cpus() - 1);
		return;
	}

	pit = kzalloc(sizeof(struct pit_timer), GFP_KERNEL);
	if (pit == NULL) {
		pr_err("%s: impossible to allocate memory\n", TIMER_NAME);
		return;
	}

	list_add_tail(&pit->list, &pits_list);

	pit->cpu = cpu;
=======
	int irq, ret;
>>>>>>> 0ab73e6e

	timer_base = of_iomap(np, 0);
	if (!timer_base) {
		pr_err("Failed to iomap\n");
		return -ENXIO;
	}

	/*
	 * PIT0 and PIT1 can be chained to build a 64-bit timer,
	 * so choose PIT2 as clocksource, PIT3 as clockevent device,
	 * and leave PIT0 and PIT1 unused for anyone else who needs them.
	 */
	pit->clksrc_base = timer_base + PIT_CH(2);
	pit->clkevt_base = timer_base + PIT_CH(3);

<<<<<<< HEAD
	pit->irq = irq_of_parse_and_map(np, 0);
	BUG_ON(pit->irq <= 0);

	pit->pit_clk = of_clk_get(np, 0);
	BUG_ON(IS_ERR(pit->pit_clk));

	BUG_ON(clk_prepare_enable(pit->pit_clk));
=======
	irq = irq_of_parse_and_map(np, 0);
	if (irq <= 0)
		return -EINVAL;

	pit_clk = of_clk_get(np, 0);
	if (IS_ERR(pit_clk))
		return PTR_ERR(pit_clk);

	ret = clk_prepare_enable(pit_clk);
	if (ret)
		return ret;
>>>>>>> 0ab73e6e

	clk_rate = clk_get_rate(pit->pit_clk);
	pit->cycle_per_jiffy = clk_rate / (HZ);

	/* enable the pit module */
	__raw_writel(~PITMCR_MDIS, timer_base + PITMCR);

<<<<<<< HEAD
	if (registered == false) {
		BUG_ON(register_cpu_notifier(&pit_timer_cpu_nb));
		registered = true;
	}

	if (cpu == MASTER_CPU) {
		BUG_ON(pit_clocksource_init(pit, clk_rate));
		pit_clockevent_init(pit, clk_rate, pit->irq);
	}
}
CLOCKSOURCE_OF_DECLARE(s32v234, "fsl,s32v234-pit", pit_timer_init);
CLOCKSOURCE_OF_DECLARE(vf610, "fsl,vf610-pit", pit_timer_init);
=======
	ret = pit_clocksource_init(clk_rate);
	if (ret)
		return ret;

	return pit_clockevent_init(clk_rate, irq);
}
TIMER_OF_DECLARE(vf610, "fsl,vf610-pit", pit_timer_init);
>>>>>>> 0ab73e6e
<|MERGE_RESOLUTION|>--- conflicted
+++ resolved
@@ -1,5 +1,5 @@
 /*
- * Copyright 2012-2016 Freescale Semiconductor, Inc.
+ * Copyright 2012-2013 Freescale Semiconductor, Inc.
  *
  * This program is free software; you can redistribute it and/or
  * modify it under the terms of the GNU General Public License
@@ -10,17 +10,16 @@
 #include <linux/interrupt.h>
 #include <linux/clockchips.h>
 #include <linux/clk.h>
-#include <linux/cpu.h>
 #include <linux/of_address.h>
 #include <linux/of_irq.h>
 #include <linux/sched_clock.h>
-#include <linux/slab.h>
 
 /*
  * Each pit takes 0x10 Bytes register space
  */
 #define PITMCR		0x00
-#define PIT_CH(n)	(0x100 + 0x10 * (n))
+#define PIT0_OFFSET	0x100
+#define PITn_OFFSET(n)	(PIT0_OFFSET + 0x10 * (n))
 #define PITLDVAL	0x00
 #define PITCVAL		0x04
 #define PITTCTRL	0x08
@@ -34,82 +33,45 @@
 
 #define PITTFLG_TIF	0x1
 
-#define MASTER_CPU	0
-#define TIMER_NAME	"FSL pit timer"
-
-#ifndef CONFIG_PIT_CLKSRC_RATE
-#define CONFIG_PIT_CLKSRC_RATE	460
-#endif
-
-#ifndef CONFIG_PIT_CLKEVT_RATE
-#define CONFIG_PIT_CLKEVT_RATE	460
-#endif
-
-struct pit_timer {
-	void __iomem *clksrc_base;
-	void __iomem *clkevt_base;
-	int irq;
-	int cpu;
-	struct clk *pit_clk;
-	unsigned long cycle_per_jiffy;
-	struct clock_event_device clockevent_pit;
-	struct irqaction pit_timer_irq;
-	struct list_head list;
-};
-
-
-static LIST_HEAD(pits_list);
-static struct pit_timer *clocksource;
-static bool registered;
-
-static inline struct pit_timer *evt_pit_timer(
-		struct clock_event_device *evt)
-{
-	return container_of(evt, struct pit_timer, clockevent_pit);
-}
-
-static inline void pit_timer_enable(struct pit_timer *pit)
-{
-	__raw_writel(PITTCTRL_TEN | PITTCTRL_TIE,
-		     pit->clkevt_base + PITTCTRL);
-}
-
-static inline void pit_timer_disable(struct pit_timer *pit)
-{
-	__raw_writel(0, pit->clkevt_base + PITTCTRL);
-}
-
-static inline void pit_irq_acknowledge(struct pit_timer *pit)
-{
-	__raw_writel(PITTFLG_TIF, pit->clkevt_base + PITTFLG);
+static void __iomem *clksrc_base;
+static void __iomem *clkevt_base;
+static unsigned long cycle_per_jiffy;
+
+static inline void pit_timer_enable(void)
+{
+	__raw_writel(PITTCTRL_TEN | PITTCTRL_TIE, clkevt_base + PITTCTRL);
+}
+
+static inline void pit_timer_disable(void)
+{
+	__raw_writel(0, clkevt_base + PITTCTRL);
+}
+
+static inline void pit_irq_acknowledge(void)
+{
+	__raw_writel(PITTFLG_TIF, clkevt_base + PITTFLG);
 }
 
 static u64 notrace pit_read_sched_clock(void)
 {
-	return ~__raw_readl(clocksource->clksrc_base + PITCVAL);
-}
-
-static int __init pit_clocksource_init(struct pit_timer *pit,
-						unsigned long rate)
-{
-	clocksource = pit;
-	__raw_writel(0,  clocksource->clksrc_base + PITTCTRL);
-	__raw_writel(0xFFFFFFFF,  clocksource->clksrc_base + PITLDVAL);
-	__raw_writel(PITTCTRL_TEN, clocksource->clksrc_base + PITTCTRL);
+	return ~__raw_readl(clksrc_base + PITCVAL);
+}
+
+static int __init pit_clocksource_init(unsigned long rate)
+{
+	/* set the max load value and start the clock source counter */
+	__raw_writel(0, clksrc_base + PITTCTRL);
+	__raw_writel(~0UL, clksrc_base + PITLDVAL);
+	__raw_writel(PITTCTRL_TEN, clksrc_base + PITTCTRL);
 
 	sched_clock_register(pit_read_sched_clock, 32, rate);
-	clocksource_mmio_init(clocksource->clksrc_base + PITCVAL,
-			     "vf-pit", rate,
-			     CONFIG_PIT_CLKSRC_RATE, 32,
-			     clocksource_mmio_readl_down);
-
-	return 0;
+	return clocksource_mmio_init(clksrc_base + PITCVAL, "vf-pit", rate,
+			300, 32, clocksource_mmio_readl_down);
 }
 
 static int pit_set_next_event(unsigned long delta,
-				struct clock_event_device *evt)
-{
-	struct pit_timer *pit = evt_pit_timer(evt);
+				struct clock_event_device *unused)
+{
 	/*
 	 * set a new value to PITLDVAL register will not restart the timer,
 	 * to abort the current cycle and start a timer period with the new
@@ -117,30 +79,15 @@
 	 * and the PITLAVAL should be set to delta minus one according to pit
 	 * hardware requirement.
 	 */
-	pit_timer_disable(pit);
-	__raw_writel(delta - 1,  pit->clkevt_base + PITLDVAL);
-	pit_timer_enable(pit);
+	pit_timer_disable();
+	__raw_writel(delta - 1, clkevt_base + PITLDVAL);
+	pit_timer_enable();
 
 	return 0;
 }
 
 static int pit_shutdown(struct clock_event_device *evt)
 {
-<<<<<<< HEAD
-	struct pit_timer *pit = evt_pit_timer(evt);
-
-	switch (mode) {
-	case CLOCK_EVT_MODE_PERIODIC:
-		pit_set_next_event(pit->cycle_per_jiffy, evt);
-		break;
-	case CLOCK_EVT_MODE_SHUTDOWN:
-	case CLOCK_EVT_MODE_UNUSED:
-		pit_timer_disable(pit);
-		break;
-	default:
-		break;
-	}
-=======
 	pit_timer_disable();
 	return 0;
 }
@@ -149,15 +96,13 @@
 {
 	pit_set_next_event(cycle_per_jiffy, evt);
 	return 0;
->>>>>>> 0ab73e6e
 }
 
 static irqreturn_t pit_timer_interrupt(int irq, void *dev_id)
 {
 	struct clock_event_device *evt = dev_id;
-	struct pit_timer *pit = evt_pit_timer(evt);
-
-	pit_irq_acknowledge(pit);
+
+	pit_irq_acknowledge();
 
 	/*
 	 * pit hardware doesn't support oneshot, it will generate an interrupt
@@ -165,24 +110,14 @@
 	 * and start the counter again. So software need to disable the timer
 	 * to stop the counter loop in ONESHOT mode.
 	 */
-<<<<<<< HEAD
-	if (likely(evt->mode == CLOCK_EVT_MODE_ONESHOT))
-		pit_timer_disable(pit);
-=======
 	if (likely(clockevent_state_oneshot(evt)))
 		pit_timer_disable();
->>>>>>> 0ab73e6e
 
 	evt->event_handler(evt);
 
 	return IRQ_HANDLED;
 }
 
-<<<<<<< HEAD
-static int pit_clockevent_init(struct pit_timer *pit,
-					unsigned long rate, int irq)
-{
-=======
 static struct clock_event_device clockevent_pit = {
 	.name		= "VF pit timer",
 	.features	= CLOCK_EVT_FEAT_PERIODIC | CLOCK_EVT_FEAT_ONESHOT,
@@ -191,29 +126,23 @@
 	.set_next_event	= pit_set_next_event,
 	.rating		= 300,
 };
->>>>>>> 0ab73e6e
-
-	__raw_writel(0, pit->clkevt_base + PITTCTRL);
-
-	pit->clockevent_pit.name = TIMER_NAME;
-	pit->clockevent_pit.features = CLOCK_EVT_FEAT_PERIODIC |
-					    CLOCK_EVT_FEAT_ONESHOT;
-	pit->clockevent_pit.set_mode = pit_set_mode;
-	pit->clockevent_pit.set_next_event = pit_set_next_event;
-	pit->clockevent_pit.rating = CONFIG_PIT_CLKEVT_RATE;
-	pit->clockevent_pit.cpumask = cpumask_of(pit->cpu);
-	pit->clockevent_pit.irq = irq;
-
-	pit->pit_timer_irq.name = TIMER_NAME;
-	pit->pit_timer_irq.flags = IRQF_TIMER | IRQF_IRQPOLL;
-	pit->pit_timer_irq.handler = pit_timer_interrupt;
-	pit->pit_timer_irq.dev_id = &pit->clockevent_pit;
-
-	BUG_ON(setup_irq(irq, &pit->pit_timer_irq));
-
-	if (pit->cpu == MASTER_CPU)
-		BUG_ON(irq_set_affinity(irq, cpumask_of(pit->cpu)));
-
+
+static struct irqaction pit_timer_irq = {
+	.name		= "VF pit timer",
+	.flags		= IRQF_TIMER | IRQF_IRQPOLL,
+	.handler	= pit_timer_interrupt,
+	.dev_id		= &clockevent_pit,
+};
+
+static int __init pit_clockevent_init(unsigned long rate, int irq)
+{
+	__raw_writel(0, clkevt_base + PITTCTRL);
+	__raw_writel(PITTFLG_TIF, clkevt_base + PITTFLG);
+
+	BUG_ON(setup_irq(irq, &pit_timer_irq));
+
+	clockevent_pit.cpumask = cpumask_of(0);
+	clockevent_pit.irq = irq;
 	/*
 	 * The value for the LDVAL register trigger is calculated as:
 	 * LDVAL trigger = (period / clock period) - 1
@@ -222,83 +151,17 @@
 	 * LDVAL trigger value is 1. And then the min_delta is
 	 * minimal LDVAL trigger value + 1, and the max_delta is full 32-bit.
 	 */
-	clockevents_config_and_register(&pit->clockevent_pit, rate, 2,
-					0xffffffff);
-
-	if (pit->cpu == MASTER_CPU)
-		__raw_writel(PITTFLG_TIF, pit->clkevt_base + PITTFLG);
-
-	return 0;
-}
-
-<<<<<<< HEAD
-static int pit_timer_cpu_notify(struct notifier_block *self,
-	unsigned long action, void *hcpu)
-{
-	struct pit_timer *pit;
-	int cpu = (long)hcpu;
-
-	list_for_each_entry(pit, &pits_list, list)
-		if (pit->cpu == cpu)
-			break;
-
-	if (pit == NULL || pit->cpu != cpu)
-		return NOTIFY_OK;
-
-	switch (action & ~CPU_TASKS_FROZEN) {
-	case CPU_ONLINE:
-		BUG_ON(irq_set_affinity(pit->irq,
-			    cpumask_of(cpu)));
-		__raw_writel(PITTFLG_TIF,
-			     pit->clkevt_base + PITTFLG);
-	break;
-	case CPU_STARTING:
-		pit_clockevent_init(pit,
-			    pit->cycle_per_jiffy * (HZ),
-			    pit->irq);
-	break;
-	case CPU_DYING:
-		pit_timer_disable(pit);
-	    break;
-	}
-
-	return NOTIFY_OK;
-}
-
-static struct notifier_block pit_timer_cpu_nb = {
-	.notifier_call = pit_timer_cpu_notify,
-};
-
-static void __init pit_timer_init(struct device_node *np)
-=======
+	clockevents_config_and_register(&clockevent_pit, rate, 2, 0xffffffff);
+
+	return 0;
+}
+
 static int __init pit_timer_init(struct device_node *np)
->>>>>>> 0ab73e6e
-{
+{
+	struct clk *pit_clk;
 	void __iomem *timer_base;
 	unsigned long clk_rate;
-<<<<<<< HEAD
-	int cpu;
-	struct pit_timer *pit;
-
-	of_property_read_u32(np, "cpu", &cpu);
-	if (cpu < 0 || cpu >= num_possible_cpus()) {
-		pr_err("%s: please specify a cpu number between 0 and %d.\n",
-				TIMER_NAME, num_possible_cpus() - 1);
-		return;
-	}
-
-	pit = kzalloc(sizeof(struct pit_timer), GFP_KERNEL);
-	if (pit == NULL) {
-		pr_err("%s: impossible to allocate memory\n", TIMER_NAME);
-		return;
-	}
-
-	list_add_tail(&pit->list, &pits_list);
-
-	pit->cpu = cpu;
-=======
 	int irq, ret;
->>>>>>> 0ab73e6e
 
 	timer_base = of_iomap(np, 0);
 	if (!timer_base) {
@@ -311,18 +174,9 @@
 	 * so choose PIT2 as clocksource, PIT3 as clockevent device,
 	 * and leave PIT0 and PIT1 unused for anyone else who needs them.
 	 */
-	pit->clksrc_base = timer_base + PIT_CH(2);
-	pit->clkevt_base = timer_base + PIT_CH(3);
-
-<<<<<<< HEAD
-	pit->irq = irq_of_parse_and_map(np, 0);
-	BUG_ON(pit->irq <= 0);
-
-	pit->pit_clk = of_clk_get(np, 0);
-	BUG_ON(IS_ERR(pit->pit_clk));
-
-	BUG_ON(clk_prepare_enable(pit->pit_clk));
-=======
+	clksrc_base = timer_base + PITn_OFFSET(2);
+	clkevt_base = timer_base + PITn_OFFSET(3);
+
 	irq = irq_of_parse_and_map(np, 0);
 	if (irq <= 0)
 		return -EINVAL;
@@ -334,33 +188,17 @@
 	ret = clk_prepare_enable(pit_clk);
 	if (ret)
 		return ret;
->>>>>>> 0ab73e6e
-
-	clk_rate = clk_get_rate(pit->pit_clk);
-	pit->cycle_per_jiffy = clk_rate / (HZ);
+
+	clk_rate = clk_get_rate(pit_clk);
+	cycle_per_jiffy = clk_rate / (HZ);
 
 	/* enable the pit module */
 	__raw_writel(~PITMCR_MDIS, timer_base + PITMCR);
 
-<<<<<<< HEAD
-	if (registered == false) {
-		BUG_ON(register_cpu_notifier(&pit_timer_cpu_nb));
-		registered = true;
-	}
-
-	if (cpu == MASTER_CPU) {
-		BUG_ON(pit_clocksource_init(pit, clk_rate));
-		pit_clockevent_init(pit, clk_rate, pit->irq);
-	}
-}
-CLOCKSOURCE_OF_DECLARE(s32v234, "fsl,s32v234-pit", pit_timer_init);
-CLOCKSOURCE_OF_DECLARE(vf610, "fsl,vf610-pit", pit_timer_init);
-=======
 	ret = pit_clocksource_init(clk_rate);
 	if (ret)
 		return ret;
 
 	return pit_clockevent_init(clk_rate, irq);
 }
-TIMER_OF_DECLARE(vf610, "fsl,vf610-pit", pit_timer_init);
->>>>>>> 0ab73e6e
+TIMER_OF_DECLARE(vf610, "fsl,vf610-pit", pit_timer_init);