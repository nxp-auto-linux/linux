// SPDX-License-Identifier: GPL-2.0-only
/* binder.c
 *
 * Android IPC Subsystem
 *
 * Copyright (C) 2007-2008 Google, Inc.
 */

/*
 * Locking overview
 *
 * There are 3 main spinlocks which must be acquired in the
 * order shown:
 *
 * 1) proc->outer_lock : protects binder_ref
 *    binder_proc_lock() and binder_proc_unlock() are
 *    used to acq/rel.
 * 2) node->lock : protects most fields of binder_node.
 *    binder_node_lock() and binder_node_unlock() are
 *    used to acq/rel
 * 3) proc->inner_lock : protects the thread and node lists
 *    (proc->threads, proc->waiting_threads, proc->nodes)
 *    and all todo lists associated with the binder_proc
 *    (proc->todo, thread->todo, proc->delivered_death and
 *    node->async_todo), as well as thread->transaction_stack
 *    binder_inner_proc_lock() and binder_inner_proc_unlock()
 *    are used to acq/rel
 *
 * Any lock under procA must never be nested under any lock at the same
 * level or below on procB.
 *
 * Functions that require a lock held on entry indicate which lock
 * in the suffix of the function name:
 *
 * foo_olocked() : requires node->outer_lock
 * foo_nlocked() : requires node->lock
 * foo_ilocked() : requires proc->inner_lock
 * foo_oilocked(): requires proc->outer_lock and proc->inner_lock
 * foo_nilocked(): requires node->lock and proc->inner_lock
 * ...
 */

#define pr_fmt(fmt) KBUILD_MODNAME ": " fmt

#include <linux/fdtable.h>
#include <linux/file.h>
#include <linux/freezer.h>
#include <linux/fs.h>
#include <linux/list.h>
#include <linux/miscdevice.h>
#include <linux/module.h>
#include <linux/mutex.h>
#include <linux/nsproxy.h>
#include <linux/poll.h>
#include <linux/debugfs.h>
#include <linux/rbtree.h>
#include <linux/sched/signal.h>
#include <linux/sched/mm.h>
#include <linux/seq_file.h>
#include <linux/string.h>
#include <linux/uaccess.h>
#include <linux/pid_namespace.h>
#include <linux/security.h>
#include <linux/spinlock.h>
#include <linux/ratelimit.h>
#include <linux/syscalls.h>
#include <linux/task_work.h>
#include <linux/sizes.h>

#include <uapi/linux/android/binder.h>

#include <asm/cacheflush.h>

#include "binder_internal.h"
#include "binder_trace.h"

static HLIST_HEAD(binder_deferred_list);
static DEFINE_MUTEX(binder_deferred_lock);

static HLIST_HEAD(binder_devices);
static HLIST_HEAD(binder_procs);
static DEFINE_MUTEX(binder_procs_lock);

static HLIST_HEAD(binder_dead_nodes);
static DEFINE_SPINLOCK(binder_dead_nodes_lock);

static struct dentry *binder_debugfs_dir_entry_root;
static struct dentry *binder_debugfs_dir_entry_proc;
static atomic_t binder_last_id;

static int proc_show(struct seq_file *m, void *unused);
DEFINE_SHOW_ATTRIBUTE(proc);

#define FORBIDDEN_MMAP_FLAGS                (VM_WRITE)

enum {
	BINDER_DEBUG_USER_ERROR             = 1U << 0,
	BINDER_DEBUG_FAILED_TRANSACTION     = 1U << 1,
	BINDER_DEBUG_DEAD_TRANSACTION       = 1U << 2,
	BINDER_DEBUG_OPEN_CLOSE             = 1U << 3,
	BINDER_DEBUG_DEAD_BINDER            = 1U << 4,
	BINDER_DEBUG_DEATH_NOTIFICATION     = 1U << 5,
	BINDER_DEBUG_READ_WRITE             = 1U << 6,
	BINDER_DEBUG_USER_REFS              = 1U << 7,
	BINDER_DEBUG_THREADS                = 1U << 8,
	BINDER_DEBUG_TRANSACTION            = 1U << 9,
	BINDER_DEBUG_TRANSACTION_COMPLETE   = 1U << 10,
	BINDER_DEBUG_FREE_BUFFER            = 1U << 11,
	BINDER_DEBUG_INTERNAL_REFS          = 1U << 12,
	BINDER_DEBUG_PRIORITY_CAP           = 1U << 13,
	BINDER_DEBUG_SPINLOCKS              = 1U << 14,
};
static uint32_t binder_debug_mask = BINDER_DEBUG_USER_ERROR |
	BINDER_DEBUG_FAILED_TRANSACTION | BINDER_DEBUG_DEAD_TRANSACTION;
module_param_named(debug_mask, binder_debug_mask, uint, 0644);

char *binder_devices_param = CONFIG_ANDROID_BINDER_DEVICES;
module_param_named(devices, binder_devices_param, charp, 0444);

static DECLARE_WAIT_QUEUE_HEAD(binder_user_error_wait);
static int binder_stop_on_user_error;

static int binder_set_stop_on_user_error(const char *val,
					 const struct kernel_param *kp)
{
	int ret;

	ret = param_set_int(val, kp);
	if (binder_stop_on_user_error < 2)
		wake_up(&binder_user_error_wait);
	return ret;
}
module_param_call(stop_on_user_error, binder_set_stop_on_user_error,
	param_get_int, &binder_stop_on_user_error, 0644);

#define binder_debug(mask, x...) \
	do { \
		if (binder_debug_mask & mask) \
			pr_info_ratelimited(x); \
	} while (0)

#define binder_user_error(x...) \
	do { \
		if (binder_debug_mask & BINDER_DEBUG_USER_ERROR) \
			pr_info_ratelimited(x); \
		if (binder_stop_on_user_error) \
			binder_stop_on_user_error = 2; \
	} while (0)

#define to_flat_binder_object(hdr) \
	container_of(hdr, struct flat_binder_object, hdr)

#define to_binder_fd_object(hdr) container_of(hdr, struct binder_fd_object, hdr)

#define to_binder_buffer_object(hdr) \
	container_of(hdr, struct binder_buffer_object, hdr)

#define to_binder_fd_array_object(hdr) \
	container_of(hdr, struct binder_fd_array_object, hdr)

static struct binder_stats binder_stats;

static inline void binder_stats_deleted(enum binder_stat_types type)
{
	atomic_inc(&binder_stats.obj_deleted[type]);
}

static inline void binder_stats_created(enum binder_stat_types type)
{
	atomic_inc(&binder_stats.obj_created[type]);
}

struct binder_transaction_log binder_transaction_log;
struct binder_transaction_log binder_transaction_log_failed;

static struct binder_transaction_log_entry *binder_transaction_log_add(
	struct binder_transaction_log *log)
{
	struct binder_transaction_log_entry *e;
	unsigned int cur = atomic_inc_return(&log->cur);

	if (cur >= ARRAY_SIZE(log->entry))
		log->full = true;
	e = &log->entry[cur % ARRAY_SIZE(log->entry)];
	WRITE_ONCE(e->debug_id_done, 0);
	/*
	 * write-barrier to synchronize access to e->debug_id_done.
	 * We make sure the initialized 0 value is seen before
	 * memset() other fields are zeroed by memset.
	 */
	smp_wmb();
	memset(e, 0, sizeof(*e));
	return e;
}

enum binder_deferred_state {
	BINDER_DEFERRED_FLUSH        = 0x01,
	BINDER_DEFERRED_RELEASE      = 0x02,
};

enum {
	BINDER_LOOPER_STATE_REGISTERED  = 0x01,
	BINDER_LOOPER_STATE_ENTERED     = 0x02,
	BINDER_LOOPER_STATE_EXITED      = 0x04,
	BINDER_LOOPER_STATE_INVALID     = 0x08,
	BINDER_LOOPER_STATE_WAITING     = 0x10,
	BINDER_LOOPER_STATE_POLL        = 0x20,
};

/**
 * binder_proc_lock() - Acquire outer lock for given binder_proc
 * @proc:         struct binder_proc to acquire
 *
 * Acquires proc->outer_lock. Used to protect binder_ref
 * structures associated with the given proc.
 */
#define binder_proc_lock(proc) _binder_proc_lock(proc, __LINE__)
static void
_binder_proc_lock(struct binder_proc *proc, int line)
	__acquires(&proc->outer_lock)
{
	binder_debug(BINDER_DEBUG_SPINLOCKS,
		     "%s: line=%d\n", __func__, line);
	spin_lock(&proc->outer_lock);
}

/**
 * binder_proc_unlock() - Release spinlock for given binder_proc
 * @proc:         struct binder_proc to acquire
 *
 * Release lock acquired via binder_proc_lock()
 */
#define binder_proc_unlock(_proc) _binder_proc_unlock(_proc, __LINE__)
static void
_binder_proc_unlock(struct binder_proc *proc, int line)
	__releases(&proc->outer_lock)
{
	binder_debug(BINDER_DEBUG_SPINLOCKS,
		     "%s: line=%d\n", __func__, line);
	spin_unlock(&proc->outer_lock);
}

/**
 * binder_inner_proc_lock() - Acquire inner lock for given binder_proc
 * @proc:         struct binder_proc to acquire
 *
 * Acquires proc->inner_lock. Used to protect todo lists
 */
#define binder_inner_proc_lock(proc) _binder_inner_proc_lock(proc, __LINE__)
static void
_binder_inner_proc_lock(struct binder_proc *proc, int line)
	__acquires(&proc->inner_lock)
{
	binder_debug(BINDER_DEBUG_SPINLOCKS,
		     "%s: line=%d\n", __func__, line);
	spin_lock(&proc->inner_lock);
}

/**
 * binder_inner_proc_unlock() - Release inner lock for given binder_proc
 * @proc:         struct binder_proc to acquire
 *
 * Release lock acquired via binder_inner_proc_lock()
 */
#define binder_inner_proc_unlock(proc) _binder_inner_proc_unlock(proc, __LINE__)
static void
_binder_inner_proc_unlock(struct binder_proc *proc, int line)
	__releases(&proc->inner_lock)
{
	binder_debug(BINDER_DEBUG_SPINLOCKS,
		     "%s: line=%d\n", __func__, line);
	spin_unlock(&proc->inner_lock);
}

/**
 * binder_node_lock() - Acquire spinlock for given binder_node
 * @node:         struct binder_node to acquire
 *
 * Acquires node->lock. Used to protect binder_node fields
 */
#define binder_node_lock(node) _binder_node_lock(node, __LINE__)
static void
_binder_node_lock(struct binder_node *node, int line)
	__acquires(&node->lock)
{
	binder_debug(BINDER_DEBUG_SPINLOCKS,
		     "%s: line=%d\n", __func__, line);
	spin_lock(&node->lock);
}

/**
 * binder_node_unlock() - Release spinlock for given binder_proc
 * @node:         struct binder_node to acquire
 *
 * Release lock acquired via binder_node_lock()
 */
#define binder_node_unlock(node) _binder_node_unlock(node, __LINE__)
static void
_binder_node_unlock(struct binder_node *node, int line)
	__releases(&node->lock)
{
	binder_debug(BINDER_DEBUG_SPINLOCKS,
		     "%s: line=%d\n", __func__, line);
	spin_unlock(&node->lock);
}

/**
 * binder_node_inner_lock() - Acquire node and inner locks
 * @node:         struct binder_node to acquire
 *
 * Acquires node->lock. If node->proc also acquires
 * proc->inner_lock. Used to protect binder_node fields
 */
#define binder_node_inner_lock(node) _binder_node_inner_lock(node, __LINE__)
static void
_binder_node_inner_lock(struct binder_node *node, int line)
	__acquires(&node->lock) __acquires(&node->proc->inner_lock)
{
	binder_debug(BINDER_DEBUG_SPINLOCKS,
		     "%s: line=%d\n", __func__, line);
	spin_lock(&node->lock);
	if (node->proc)
		binder_inner_proc_lock(node->proc);
	else
		/* annotation for sparse */
		__acquire(&node->proc->inner_lock);
}

/**
 * binder_node_unlock() - Release node and inner locks
 * @node:         struct binder_node to acquire
 *
 * Release lock acquired via binder_node_lock()
 */
#define binder_node_inner_unlock(node) _binder_node_inner_unlock(node, __LINE__)
static void
_binder_node_inner_unlock(struct binder_node *node, int line)
	__releases(&node->lock) __releases(&node->proc->inner_lock)
{
	struct binder_proc *proc = node->proc;

	binder_debug(BINDER_DEBUG_SPINLOCKS,
		     "%s: line=%d\n", __func__, line);
	if (proc)
		binder_inner_proc_unlock(proc);
	else
		/* annotation for sparse */
		__release(&node->proc->inner_lock);
	spin_unlock(&node->lock);
}

static bool binder_worklist_empty_ilocked(struct list_head *list)
{
	return list_empty(list);
}

/**
 * binder_worklist_empty() - Check if no items on the work list
 * @proc:       binder_proc associated with list
 * @list:	list to check
 *
 * Return: true if there are no items on list, else false
 */
static bool binder_worklist_empty(struct binder_proc *proc,
				  struct list_head *list)
{
	bool ret;

	binder_inner_proc_lock(proc);
	ret = binder_worklist_empty_ilocked(list);
	binder_inner_proc_unlock(proc);
	return ret;
}

/**
 * binder_enqueue_work_ilocked() - Add an item to the work list
 * @work:         struct binder_work to add to list
 * @target_list:  list to add work to
 *
 * Adds the work to the specified list. Asserts that work
 * is not already on a list.
 *
 * Requires the proc->inner_lock to be held.
 */
static void
binder_enqueue_work_ilocked(struct binder_work *work,
			   struct list_head *target_list)
{
	BUG_ON(target_list == NULL);
	BUG_ON(work->entry.next && !list_empty(&work->entry));
	list_add_tail(&work->entry, target_list);
}

/**
 * binder_enqueue_deferred_thread_work_ilocked() - Add deferred thread work
 * @thread:       thread to queue work to
 * @work:         struct binder_work to add to list
 *
 * Adds the work to the todo list of the thread. Doesn't set the process_todo
 * flag, which means that (if it wasn't already set) the thread will go to
 * sleep without handling this work when it calls read.
 *
 * Requires the proc->inner_lock to be held.
 */
static void
binder_enqueue_deferred_thread_work_ilocked(struct binder_thread *thread,
					    struct binder_work *work)
{
	WARN_ON(!list_empty(&thread->waiting_thread_node));
	binder_enqueue_work_ilocked(work, &thread->todo);
}

/**
 * binder_enqueue_thread_work_ilocked() - Add an item to the thread work list
 * @thread:       thread to queue work to
 * @work:         struct binder_work to add to list
 *
 * Adds the work to the todo list of the thread, and enables processing
 * of the todo queue.
 *
 * Requires the proc->inner_lock to be held.
 */
static void
binder_enqueue_thread_work_ilocked(struct binder_thread *thread,
				   struct binder_work *work)
{
	WARN_ON(!list_empty(&thread->waiting_thread_node));
	binder_enqueue_work_ilocked(work, &thread->todo);
	thread->process_todo = true;
}

/**
 * binder_enqueue_thread_work() - Add an item to the thread work list
 * @thread:       thread to queue work to
 * @work:         struct binder_work to add to list
 *
 * Adds the work to the todo list of the thread, and enables processing
 * of the todo queue.
 */
static void
binder_enqueue_thread_work(struct binder_thread *thread,
			   struct binder_work *work)
{
	binder_inner_proc_lock(thread->proc);
	binder_enqueue_thread_work_ilocked(thread, work);
	binder_inner_proc_unlock(thread->proc);
}

static void
binder_dequeue_work_ilocked(struct binder_work *work)
{
	list_del_init(&work->entry);
}

/**
 * binder_dequeue_work() - Removes an item from the work list
 * @proc:         binder_proc associated with list
 * @work:         struct binder_work to remove from list
 *
 * Removes the specified work item from whatever list it is on.
 * Can safely be called if work is not on any list.
 */
static void
binder_dequeue_work(struct binder_proc *proc, struct binder_work *work)
{
	binder_inner_proc_lock(proc);
	binder_dequeue_work_ilocked(work);
	binder_inner_proc_unlock(proc);
}

static struct binder_work *binder_dequeue_work_head_ilocked(
					struct list_head *list)
{
	struct binder_work *w;

	w = list_first_entry_or_null(list, struct binder_work, entry);
	if (w)
		list_del_init(&w->entry);
	return w;
}

static void
binder_defer_work(struct binder_proc *proc, enum binder_deferred_state defer);
static void binder_free_thread(struct binder_thread *thread);
static void binder_free_proc(struct binder_proc *proc);
static void binder_inc_node_tmpref_ilocked(struct binder_node *node);

static bool binder_has_work_ilocked(struct binder_thread *thread,
				    bool do_proc_work)
{
	return thread->process_todo ||
		thread->looper_need_return ||
		(do_proc_work &&
		 !binder_worklist_empty_ilocked(&thread->proc->todo));
}

static bool binder_has_work(struct binder_thread *thread, bool do_proc_work)
{
	bool has_work;

	binder_inner_proc_lock(thread->proc);
	has_work = binder_has_work_ilocked(thread, do_proc_work);
	binder_inner_proc_unlock(thread->proc);

	return has_work;
}

static bool binder_available_for_proc_work_ilocked(struct binder_thread *thread)
{
	return !thread->transaction_stack &&
		binder_worklist_empty_ilocked(&thread->todo) &&
		(thread->looper & (BINDER_LOOPER_STATE_ENTERED |
				   BINDER_LOOPER_STATE_REGISTERED));
}

static void binder_wakeup_poll_threads_ilocked(struct binder_proc *proc,
					       bool sync)
{
	struct rb_node *n;
	struct binder_thread *thread;

	for (n = rb_first(&proc->threads); n != NULL; n = rb_next(n)) {
		thread = rb_entry(n, struct binder_thread, rb_node);
		if (thread->looper & BINDER_LOOPER_STATE_POLL &&
		    binder_available_for_proc_work_ilocked(thread)) {
			if (sync)
				wake_up_interruptible_sync(&thread->wait);
			else
				wake_up_interruptible(&thread->wait);
		}
	}
}

/**
 * binder_select_thread_ilocked() - selects a thread for doing proc work.
 * @proc:	process to select a thread from
 *
 * Note that calling this function moves the thread off the waiting_threads
 * list, so it can only be woken up by the caller of this function, or a
 * signal. Therefore, callers *should* always wake up the thread this function
 * returns.
 *
 * Return:	If there's a thread currently waiting for process work,
 *		returns that thread. Otherwise returns NULL.
 */
static struct binder_thread *
binder_select_thread_ilocked(struct binder_proc *proc)
{
	struct binder_thread *thread;

	assert_spin_locked(&proc->inner_lock);
	thread = list_first_entry_or_null(&proc->waiting_threads,
					  struct binder_thread,
					  waiting_thread_node);

	if (thread)
		list_del_init(&thread->waiting_thread_node);

	return thread;
}

/**
 * binder_wakeup_thread_ilocked() - wakes up a thread for doing proc work.
 * @proc:	process to wake up a thread in
 * @thread:	specific thread to wake-up (may be NULL)
 * @sync:	whether to do a synchronous wake-up
 *
 * This function wakes up a thread in the @proc process.
 * The caller may provide a specific thread to wake-up in
 * the @thread parameter. If @thread is NULL, this function
 * will wake up threads that have called poll().
 *
 * Note that for this function to work as expected, callers
 * should first call binder_select_thread() to find a thread
 * to handle the work (if they don't have a thread already),
 * and pass the result into the @thread parameter.
 */
static void binder_wakeup_thread_ilocked(struct binder_proc *proc,
					 struct binder_thread *thread,
					 bool sync)
{
	assert_spin_locked(&proc->inner_lock);

	if (thread) {
		if (sync)
			wake_up_interruptible_sync(&thread->wait);
		else
			wake_up_interruptible(&thread->wait);
		return;
	}

	/* Didn't find a thread waiting for proc work; this can happen
	 * in two scenarios:
	 * 1. All threads are busy handling transactions
	 *    In that case, one of those threads should call back into
	 *    the kernel driver soon and pick up this work.
	 * 2. Threads are using the (e)poll interface, in which case
	 *    they may be blocked on the waitqueue without having been
	 *    added to waiting_threads. For this case, we just iterate
	 *    over all threads not handling transaction work, and
	 *    wake them all up. We wake all because we don't know whether
	 *    a thread that called into (e)poll is handling non-binder
	 *    work currently.
	 */
	binder_wakeup_poll_threads_ilocked(proc, sync);
}

static void binder_wakeup_proc_ilocked(struct binder_proc *proc)
{
	struct binder_thread *thread = binder_select_thread_ilocked(proc);

	binder_wakeup_thread_ilocked(proc, thread, /* sync = */false);
}

static void binder_set_nice(long nice)
{
	long min_nice;

	if (can_nice(current, nice)) {
		set_user_nice(current, nice);
		return;
	}
	min_nice = rlimit_to_nice(rlimit(RLIMIT_NICE));
	binder_debug(BINDER_DEBUG_PRIORITY_CAP,
		     "%d: nice value %ld not allowed use %ld instead\n",
		      current->pid, nice, min_nice);
	set_user_nice(current, min_nice);
	if (min_nice <= MAX_NICE)
		return;
	binder_user_error("%d RLIMIT_NICE not set\n", current->pid);
}

static struct binder_node *binder_get_node_ilocked(struct binder_proc *proc,
						   binder_uintptr_t ptr)
{
	struct rb_node *n = proc->nodes.rb_node;
	struct binder_node *node;

	assert_spin_locked(&proc->inner_lock);

	while (n) {
		node = rb_entry(n, struct binder_node, rb_node);

		if (ptr < node->ptr)
			n = n->rb_left;
		else if (ptr > node->ptr)
			n = n->rb_right;
		else {
			/*
			 * take an implicit weak reference
			 * to ensure node stays alive until
			 * call to binder_put_node()
			 */
			binder_inc_node_tmpref_ilocked(node);
			return node;
		}
	}
	return NULL;
}

static struct binder_node *binder_get_node(struct binder_proc *proc,
					   binder_uintptr_t ptr)
{
	struct binder_node *node;

	binder_inner_proc_lock(proc);
	node = binder_get_node_ilocked(proc, ptr);
	binder_inner_proc_unlock(proc);
	return node;
}

static struct binder_node *binder_init_node_ilocked(
						struct binder_proc *proc,
						struct binder_node *new_node,
						struct flat_binder_object *fp)
{
	struct rb_node **p = &proc->nodes.rb_node;
	struct rb_node *parent = NULL;
	struct binder_node *node;
	binder_uintptr_t ptr = fp ? fp->binder : 0;
	binder_uintptr_t cookie = fp ? fp->cookie : 0;
	__u32 flags = fp ? fp->flags : 0;

	assert_spin_locked(&proc->inner_lock);

	while (*p) {

		parent = *p;
		node = rb_entry(parent, struct binder_node, rb_node);

		if (ptr < node->ptr)
			p = &(*p)->rb_left;
		else if (ptr > node->ptr)
			p = &(*p)->rb_right;
		else {
			/*
			 * A matching node is already in
			 * the rb tree. Abandon the init
			 * and return it.
			 */
			binder_inc_node_tmpref_ilocked(node);
			return node;
		}
	}
	node = new_node;
	binder_stats_created(BINDER_STAT_NODE);
	node->tmp_refs++;
	rb_link_node(&node->rb_node, parent, p);
	rb_insert_color(&node->rb_node, &proc->nodes);
	node->debug_id = atomic_inc_return(&binder_last_id);
	node->proc = proc;
	node->ptr = ptr;
	node->cookie = cookie;
	node->work.type = BINDER_WORK_NODE;
	node->min_priority = flags & FLAT_BINDER_FLAG_PRIORITY_MASK;
	node->accept_fds = !!(flags & FLAT_BINDER_FLAG_ACCEPTS_FDS);
	node->txn_security_ctx = !!(flags & FLAT_BINDER_FLAG_TXN_SECURITY_CTX);
	spin_lock_init(&node->lock);
	INIT_LIST_HEAD(&node->work.entry);
	INIT_LIST_HEAD(&node->async_todo);
	binder_debug(BINDER_DEBUG_INTERNAL_REFS,
		     "%d:%d node %d u%016llx c%016llx created\n",
		     proc->pid, current->pid, node->debug_id,
		     (u64)node->ptr, (u64)node->cookie);

	return node;
}

static struct binder_node *binder_new_node(struct binder_proc *proc,
					   struct flat_binder_object *fp)
{
	struct binder_node *node;
	struct binder_node *new_node = kzalloc(sizeof(*node), GFP_KERNEL);

	if (!new_node)
		return NULL;
	binder_inner_proc_lock(proc);
	node = binder_init_node_ilocked(proc, new_node, fp);
	binder_inner_proc_unlock(proc);
	if (node != new_node)
		/*
		 * The node was already added by another thread
		 */
		kfree(new_node);

	return node;
}

static void binder_free_node(struct binder_node *node)
{
	kfree(node);
	binder_stats_deleted(BINDER_STAT_NODE);
}

static int binder_inc_node_nilocked(struct binder_node *node, int strong,
				    int internal,
				    struct list_head *target_list)
{
	struct binder_proc *proc = node->proc;

	assert_spin_locked(&node->lock);
	if (proc)
		assert_spin_locked(&proc->inner_lock);
	if (strong) {
		if (internal) {
			if (target_list == NULL &&
			    node->internal_strong_refs == 0 &&
			    !(node->proc &&
			      node == node->proc->context->binder_context_mgr_node &&
			      node->has_strong_ref)) {
				pr_err("invalid inc strong node for %d\n",
					node->debug_id);
				return -EINVAL;
			}
			node->internal_strong_refs++;
		} else
			node->local_strong_refs++;
		if (!node->has_strong_ref && target_list) {
			struct binder_thread *thread = container_of(target_list,
						    struct binder_thread, todo);
			binder_dequeue_work_ilocked(&node->work);
			BUG_ON(&thread->todo != target_list);
			binder_enqueue_deferred_thread_work_ilocked(thread,
								   &node->work);
		}
	} else {
		if (!internal)
			node->local_weak_refs++;
		if (!node->has_weak_ref && list_empty(&node->work.entry)) {
			if (target_list == NULL) {
				pr_err("invalid inc weak node for %d\n",
					node->debug_id);
				return -EINVAL;
			}
			/*
			 * See comment above
			 */
			binder_enqueue_work_ilocked(&node->work, target_list);
		}
	}
	return 0;
}

static int binder_inc_node(struct binder_node *node, int strong, int internal,
			   struct list_head *target_list)
{
	int ret;

	binder_node_inner_lock(node);
	ret = binder_inc_node_nilocked(node, strong, internal, target_list);
	binder_node_inner_unlock(node);

	return ret;
}

static bool binder_dec_node_nilocked(struct binder_node *node,
				     int strong, int internal)
{
	struct binder_proc *proc = node->proc;

	assert_spin_locked(&node->lock);
	if (proc)
		assert_spin_locked(&proc->inner_lock);
	if (strong) {
		if (internal)
			node->internal_strong_refs--;
		else
			node->local_strong_refs--;
		if (node->local_strong_refs || node->internal_strong_refs)
			return false;
	} else {
		if (!internal)
			node->local_weak_refs--;
		if (node->local_weak_refs || node->tmp_refs ||
				!hlist_empty(&node->refs))
			return false;
	}

	if (proc && (node->has_strong_ref || node->has_weak_ref)) {
		if (list_empty(&node->work.entry)) {
			binder_enqueue_work_ilocked(&node->work, &proc->todo);
			binder_wakeup_proc_ilocked(proc);
		}
	} else {
		if (hlist_empty(&node->refs) && !node->local_strong_refs &&
		    !node->local_weak_refs && !node->tmp_refs) {
			if (proc) {
				binder_dequeue_work_ilocked(&node->work);
				rb_erase(&node->rb_node, &proc->nodes);
				binder_debug(BINDER_DEBUG_INTERNAL_REFS,
					     "refless node %d deleted\n",
					     node->debug_id);
			} else {
				BUG_ON(!list_empty(&node->work.entry));
				spin_lock(&binder_dead_nodes_lock);
				/*
				 * tmp_refs could have changed so
				 * check it again
				 */
				if (node->tmp_refs) {
					spin_unlock(&binder_dead_nodes_lock);
					return false;
				}
				hlist_del(&node->dead_node);
				spin_unlock(&binder_dead_nodes_lock);
				binder_debug(BINDER_DEBUG_INTERNAL_REFS,
					     "dead node %d deleted\n",
					     node->debug_id);
			}
			return true;
		}
	}
	return false;
}

static void binder_dec_node(struct binder_node *node, int strong, int internal)
{
	bool free_node;

	binder_node_inner_lock(node);
	free_node = binder_dec_node_nilocked(node, strong, internal);
	binder_node_inner_unlock(node);
	if (free_node)
		binder_free_node(node);
}

static void binder_inc_node_tmpref_ilocked(struct binder_node *node)
{
	/*
	 * No call to binder_inc_node() is needed since we
	 * don't need to inform userspace of any changes to
	 * tmp_refs
	 */
	node->tmp_refs++;
}

/**
 * binder_inc_node_tmpref() - take a temporary reference on node
 * @node:	node to reference
 *
 * Take reference on node to prevent the node from being freed
 * while referenced only by a local variable. The inner lock is
 * needed to serialize with the node work on the queue (which
 * isn't needed after the node is dead). If the node is dead
 * (node->proc is NULL), use binder_dead_nodes_lock to protect
 * node->tmp_refs against dead-node-only cases where the node
 * lock cannot be acquired (eg traversing the dead node list to
 * print nodes)
 */
static void binder_inc_node_tmpref(struct binder_node *node)
{
	binder_node_lock(node);
	if (node->proc)
		binder_inner_proc_lock(node->proc);
	else
		spin_lock(&binder_dead_nodes_lock);
	binder_inc_node_tmpref_ilocked(node);
	if (node->proc)
		binder_inner_proc_unlock(node->proc);
	else
		spin_unlock(&binder_dead_nodes_lock);
	binder_node_unlock(node);
}

/**
 * binder_dec_node_tmpref() - remove a temporary reference on node
 * @node:	node to reference
 *
 * Release temporary reference on node taken via binder_inc_node_tmpref()
 */
static void binder_dec_node_tmpref(struct binder_node *node)
{
	bool free_node;

	binder_node_inner_lock(node);
	if (!node->proc)
		spin_lock(&binder_dead_nodes_lock);
	else
		__acquire(&binder_dead_nodes_lock);
	node->tmp_refs--;
	BUG_ON(node->tmp_refs < 0);
	if (!node->proc)
		spin_unlock(&binder_dead_nodes_lock);
	else
		__release(&binder_dead_nodes_lock);
	/*
	 * Call binder_dec_node() to check if all refcounts are 0
	 * and cleanup is needed. Calling with strong=0 and internal=1
	 * causes no actual reference to be released in binder_dec_node().
	 * If that changes, a change is needed here too.
	 */
	free_node = binder_dec_node_nilocked(node, 0, 1);
	binder_node_inner_unlock(node);
	if (free_node)
		binder_free_node(node);
}

static void binder_put_node(struct binder_node *node)
{
	binder_dec_node_tmpref(node);
}

static struct binder_ref *binder_get_ref_olocked(struct binder_proc *proc,
						 u32 desc, bool need_strong_ref)
{
	struct rb_node *n = proc->refs_by_desc.rb_node;
	struct binder_ref *ref;

	while (n) {
		ref = rb_entry(n, struct binder_ref, rb_node_desc);

		if (desc < ref->data.desc) {
			n = n->rb_left;
		} else if (desc > ref->data.desc) {
			n = n->rb_right;
		} else if (need_strong_ref && !ref->data.strong) {
			binder_user_error("tried to use weak ref as strong ref\n");
			return NULL;
		} else {
			return ref;
		}
	}
	return NULL;
}

/**
 * binder_get_ref_for_node_olocked() - get the ref associated with given node
 * @proc:	binder_proc that owns the ref
 * @node:	binder_node of target
 * @new_ref:	newly allocated binder_ref to be initialized or %NULL
 *
 * Look up the ref for the given node and return it if it exists
 *
 * If it doesn't exist and the caller provides a newly allocated
 * ref, initialize the fields of the newly allocated ref and insert
 * into the given proc rb_trees and node refs list.
 *
 * Return:	the ref for node. It is possible that another thread
 *		allocated/initialized the ref first in which case the
 *		returned ref would be different than the passed-in
 *		new_ref. new_ref must be kfree'd by the caller in
 *		this case.
 */
static struct binder_ref *binder_get_ref_for_node_olocked(
					struct binder_proc *proc,
					struct binder_node *node,
					struct binder_ref *new_ref)
{
	struct binder_context *context = proc->context;
	struct rb_node **p = &proc->refs_by_node.rb_node;
	struct rb_node *parent = NULL;
	struct binder_ref *ref;
	struct rb_node *n;

	while (*p) {
		parent = *p;
		ref = rb_entry(parent, struct binder_ref, rb_node_node);

		if (node < ref->node)
			p = &(*p)->rb_left;
		else if (node > ref->node)
			p = &(*p)->rb_right;
		else
			return ref;
	}
	if (!new_ref)
		return NULL;

	binder_stats_created(BINDER_STAT_REF);
	new_ref->data.debug_id = atomic_inc_return(&binder_last_id);
	new_ref->proc = proc;
	new_ref->node = node;
	rb_link_node(&new_ref->rb_node_node, parent, p);
	rb_insert_color(&new_ref->rb_node_node, &proc->refs_by_node);

	new_ref->data.desc = (node == context->binder_context_mgr_node) ? 0 : 1;
	for (n = rb_first(&proc->refs_by_desc); n != NULL; n = rb_next(n)) {
		ref = rb_entry(n, struct binder_ref, rb_node_desc);
		if (ref->data.desc > new_ref->data.desc)
			break;
		new_ref->data.desc = ref->data.desc + 1;
	}

	p = &proc->refs_by_desc.rb_node;
	while (*p) {
		parent = *p;
		ref = rb_entry(parent, struct binder_ref, rb_node_desc);

		if (new_ref->data.desc < ref->data.desc)
			p = &(*p)->rb_left;
		else if (new_ref->data.desc > ref->data.desc)
			p = &(*p)->rb_right;
		else
			BUG();
	}
	rb_link_node(&new_ref->rb_node_desc, parent, p);
	rb_insert_color(&new_ref->rb_node_desc, &proc->refs_by_desc);

	binder_node_lock(node);
	hlist_add_head(&new_ref->node_entry, &node->refs);

	binder_debug(BINDER_DEBUG_INTERNAL_REFS,
		     "%d new ref %d desc %d for node %d\n",
		      proc->pid, new_ref->data.debug_id, new_ref->data.desc,
		      node->debug_id);
	binder_node_unlock(node);
	return new_ref;
}

static void binder_cleanup_ref_olocked(struct binder_ref *ref)
{
	bool delete_node = false;

	binder_debug(BINDER_DEBUG_INTERNAL_REFS,
		     "%d delete ref %d desc %d for node %d\n",
		      ref->proc->pid, ref->data.debug_id, ref->data.desc,
		      ref->node->debug_id);

	rb_erase(&ref->rb_node_desc, &ref->proc->refs_by_desc);
	rb_erase(&ref->rb_node_node, &ref->proc->refs_by_node);

	binder_node_inner_lock(ref->node);
	if (ref->data.strong)
		binder_dec_node_nilocked(ref->node, 1, 1);

	hlist_del(&ref->node_entry);
	delete_node = binder_dec_node_nilocked(ref->node, 0, 1);
	binder_node_inner_unlock(ref->node);
	/*
	 * Clear ref->node unless we want the caller to free the node
	 */
	if (!delete_node) {
		/*
		 * The caller uses ref->node to determine
		 * whether the node needs to be freed. Clear
		 * it since the node is still alive.
		 */
		ref->node = NULL;
	}

	if (ref->death) {
		binder_debug(BINDER_DEBUG_DEAD_BINDER,
			     "%d delete ref %d desc %d has death notification\n",
			      ref->proc->pid, ref->data.debug_id,
			      ref->data.desc);
		binder_dequeue_work(ref->proc, &ref->death->work);
		binder_stats_deleted(BINDER_STAT_DEATH);
	}
	binder_stats_deleted(BINDER_STAT_REF);
}

/**
 * binder_inc_ref_olocked() - increment the ref for given handle
 * @ref:         ref to be incremented
 * @strong:      if true, strong increment, else weak
 * @target_list: list to queue node work on
 *
 * Increment the ref. @ref->proc->outer_lock must be held on entry
 *
 * Return: 0, if successful, else errno
 */
static int binder_inc_ref_olocked(struct binder_ref *ref, int strong,
				  struct list_head *target_list)
{
	int ret;

	if (strong) {
		if (ref->data.strong == 0) {
			ret = binder_inc_node(ref->node, 1, 1, target_list);
			if (ret)
				return ret;
		}
		ref->data.strong++;
	} else {
		if (ref->data.weak == 0) {
			ret = binder_inc_node(ref->node, 0, 1, target_list);
			if (ret)
				return ret;
		}
		ref->data.weak++;
	}
	return 0;
}

/**
 * binder_dec_ref() - dec the ref for given handle
 * @ref:	ref to be decremented
 * @strong:	if true, strong decrement, else weak
 *
 * Decrement the ref.
 *
 * Return: true if ref is cleaned up and ready to be freed
 */
static bool binder_dec_ref_olocked(struct binder_ref *ref, int strong)
{
	if (strong) {
		if (ref->data.strong == 0) {
			binder_user_error("%d invalid dec strong, ref %d desc %d s %d w %d\n",
					  ref->proc->pid, ref->data.debug_id,
					  ref->data.desc, ref->data.strong,
					  ref->data.weak);
			return false;
		}
		ref->data.strong--;
		if (ref->data.strong == 0)
			binder_dec_node(ref->node, strong, 1);
	} else {
		if (ref->data.weak == 0) {
			binder_user_error("%d invalid dec weak, ref %d desc %d s %d w %d\n",
					  ref->proc->pid, ref->data.debug_id,
					  ref->data.desc, ref->data.strong,
					  ref->data.weak);
			return false;
		}
		ref->data.weak--;
	}
	if (ref->data.strong == 0 && ref->data.weak == 0) {
		binder_cleanup_ref_olocked(ref);
		return true;
	}
	return false;
}

/**
 * binder_get_node_from_ref() - get the node from the given proc/desc
 * @proc:	proc containing the ref
 * @desc:	the handle associated with the ref
 * @need_strong_ref: if true, only return node if ref is strong
 * @rdata:	the id/refcount data for the ref
 *
 * Given a proc and ref handle, return the associated binder_node
 *
 * Return: a binder_node or NULL if not found or not strong when strong required
 */
static struct binder_node *binder_get_node_from_ref(
		struct binder_proc *proc,
		u32 desc, bool need_strong_ref,
		struct binder_ref_data *rdata)
{
	struct binder_node *node;
	struct binder_ref *ref;

	binder_proc_lock(proc);
	ref = binder_get_ref_olocked(proc, desc, need_strong_ref);
	if (!ref)
		goto err_no_ref;
	node = ref->node;
	/*
	 * Take an implicit reference on the node to ensure
	 * it stays alive until the call to binder_put_node()
	 */
	binder_inc_node_tmpref(node);
	if (rdata)
		*rdata = ref->data;
	binder_proc_unlock(proc);

	return node;

err_no_ref:
	binder_proc_unlock(proc);
	return NULL;
}

/**
 * binder_free_ref() - free the binder_ref
 * @ref:	ref to free
 *
 * Free the binder_ref. Free the binder_node indicated by ref->node
 * (if non-NULL) and the binder_ref_death indicated by ref->death.
 */
static void binder_free_ref(struct binder_ref *ref)
{
	if (ref->node)
		binder_free_node(ref->node);
	kfree(ref->death);
	kfree(ref);
}

/**
 * binder_update_ref_for_handle() - inc/dec the ref for given handle
 * @proc:	proc containing the ref
 * @desc:	the handle associated with the ref
 * @increment:	true=inc reference, false=dec reference
 * @strong:	true=strong reference, false=weak reference
 * @rdata:	the id/refcount data for the ref
 *
 * Given a proc and ref handle, increment or decrement the ref
 * according to "increment" arg.
 *
 * Return: 0 if successful, else errno
 */
static int binder_update_ref_for_handle(struct binder_proc *proc,
		uint32_t desc, bool increment, bool strong,
		struct binder_ref_data *rdata)
{
	int ret = 0;
	struct binder_ref *ref;
	bool delete_ref = false;

	binder_proc_lock(proc);
	ref = binder_get_ref_olocked(proc, desc, strong);
	if (!ref) {
		ret = -EINVAL;
		goto err_no_ref;
	}
	if (increment)
		ret = binder_inc_ref_olocked(ref, strong, NULL);
	else
		delete_ref = binder_dec_ref_olocked(ref, strong);

	if (rdata)
		*rdata = ref->data;
	binder_proc_unlock(proc);

	if (delete_ref)
		binder_free_ref(ref);
	return ret;

err_no_ref:
	binder_proc_unlock(proc);
	return ret;
}

/**
 * binder_dec_ref_for_handle() - dec the ref for given handle
 * @proc:	proc containing the ref
 * @desc:	the handle associated with the ref
 * @strong:	true=strong reference, false=weak reference
 * @rdata:	the id/refcount data for the ref
 *
 * Just calls binder_update_ref_for_handle() to decrement the ref.
 *
 * Return: 0 if successful, else errno
 */
static int binder_dec_ref_for_handle(struct binder_proc *proc,
		uint32_t desc, bool strong, struct binder_ref_data *rdata)
{
	return binder_update_ref_for_handle(proc, desc, false, strong, rdata);
}


/**
 * binder_inc_ref_for_node() - increment the ref for given proc/node
 * @proc:	 proc containing the ref
 * @node:	 target node
 * @strong:	 true=strong reference, false=weak reference
 * @target_list: worklist to use if node is incremented
 * @rdata:	 the id/refcount data for the ref
 *
 * Given a proc and node, increment the ref. Create the ref if it
 * doesn't already exist
 *
 * Return: 0 if successful, else errno
 */
static int binder_inc_ref_for_node(struct binder_proc *proc,
			struct binder_node *node,
			bool strong,
			struct list_head *target_list,
			struct binder_ref_data *rdata)
{
	struct binder_ref *ref;
	struct binder_ref *new_ref = NULL;
	int ret = 0;

	binder_proc_lock(proc);
	ref = binder_get_ref_for_node_olocked(proc, node, NULL);
	if (!ref) {
		binder_proc_unlock(proc);
		new_ref = kzalloc(sizeof(*ref), GFP_KERNEL);
		if (!new_ref)
			return -ENOMEM;
		binder_proc_lock(proc);
		ref = binder_get_ref_for_node_olocked(proc, node, new_ref);
	}
	ret = binder_inc_ref_olocked(ref, strong, target_list);
	*rdata = ref->data;
	binder_proc_unlock(proc);
	if (new_ref && ref != new_ref)
		/*
		 * Another thread created the ref first so
		 * free the one we allocated
		 */
		kfree(new_ref);
	return ret;
}

static void binder_pop_transaction_ilocked(struct binder_thread *target_thread,
					   struct binder_transaction *t)
{
	BUG_ON(!target_thread);
	assert_spin_locked(&target_thread->proc->inner_lock);
	BUG_ON(target_thread->transaction_stack != t);
	BUG_ON(target_thread->transaction_stack->from != target_thread);
	target_thread->transaction_stack =
		target_thread->transaction_stack->from_parent;
	t->from = NULL;
}

/**
 * binder_thread_dec_tmpref() - decrement thread->tmp_ref
 * @thread:	thread to decrement
 *
 * A thread needs to be kept alive while being used to create or
 * handle a transaction. binder_get_txn_from() is used to safely
 * extract t->from from a binder_transaction and keep the thread
 * indicated by t->from from being freed. When done with that
 * binder_thread, this function is called to decrement the
 * tmp_ref and free if appropriate (thread has been released
 * and no transaction being processed by the driver)
 */
static void binder_thread_dec_tmpref(struct binder_thread *thread)
{
	/*
	 * atomic is used to protect the counter value while
	 * it cannot reach zero or thread->is_dead is false
	 */
	binder_inner_proc_lock(thread->proc);
	atomic_dec(&thread->tmp_ref);
	if (thread->is_dead && !atomic_read(&thread->tmp_ref)) {
		binder_inner_proc_unlock(thread->proc);
		binder_free_thread(thread);
		return;
	}
	binder_inner_proc_unlock(thread->proc);
}

/**
 * binder_proc_dec_tmpref() - decrement proc->tmp_ref
 * @proc:	proc to decrement
 *
 * A binder_proc needs to be kept alive while being used to create or
 * handle a transaction. proc->tmp_ref is incremented when
 * creating a new transaction or the binder_proc is currently in-use
 * by threads that are being released. When done with the binder_proc,
 * this function is called to decrement the counter and free the
 * proc if appropriate (proc has been released, all threads have
 * been released and not currenly in-use to process a transaction).
 */
static void binder_proc_dec_tmpref(struct binder_proc *proc)
{
	binder_inner_proc_lock(proc);
	proc->tmp_ref--;
	if (proc->is_dead && RB_EMPTY_ROOT(&proc->threads) &&
			!proc->tmp_ref) {
		binder_inner_proc_unlock(proc);
		binder_free_proc(proc);
		return;
	}
	binder_inner_proc_unlock(proc);
}

/**
 * binder_get_txn_from() - safely extract the "from" thread in transaction
 * @t:	binder transaction for t->from
 *
 * Atomically return the "from" thread and increment the tmp_ref
 * count for the thread to ensure it stays alive until
 * binder_thread_dec_tmpref() is called.
 *
 * Return: the value of t->from
 */
static struct binder_thread *binder_get_txn_from(
		struct binder_transaction *t)
{
	struct binder_thread *from;

	spin_lock(&t->lock);
	from = t->from;
	if (from)
		atomic_inc(&from->tmp_ref);
	spin_unlock(&t->lock);
	return from;
}

/**
 * binder_get_txn_from_and_acq_inner() - get t->from and acquire inner lock
 * @t:	binder transaction for t->from
 *
 * Same as binder_get_txn_from() except it also acquires the proc->inner_lock
 * to guarantee that the thread cannot be released while operating on it.
 * The caller must call binder_inner_proc_unlock() to release the inner lock
 * as well as call binder_dec_thread_txn() to release the reference.
 *
 * Return: the value of t->from
 */
static struct binder_thread *binder_get_txn_from_and_acq_inner(
		struct binder_transaction *t)
	__acquires(&t->from->proc->inner_lock)
{
	struct binder_thread *from;

	from = binder_get_txn_from(t);
	if (!from) {
		__acquire(&from->proc->inner_lock);
		return NULL;
	}
	binder_inner_proc_lock(from->proc);
	if (t->from) {
		BUG_ON(from != t->from);
		return from;
	}
	binder_inner_proc_unlock(from->proc);
	__acquire(&from->proc->inner_lock);
	binder_thread_dec_tmpref(from);
	return NULL;
}

/**
 * binder_free_txn_fixups() - free unprocessed fd fixups
 * @t:	binder transaction for t->from
 *
 * If the transaction is being torn down prior to being
 * processed by the target process, free all of the
 * fd fixups and fput the file structs. It is safe to
 * call this function after the fixups have been
 * processed -- in that case, the list will be empty.
 */
static void binder_free_txn_fixups(struct binder_transaction *t)
{
	struct binder_txn_fd_fixup *fixup, *tmp;

	list_for_each_entry_safe(fixup, tmp, &t->fd_fixups, fixup_entry) {
		fput(fixup->file);
		list_del(&fixup->fixup_entry);
		kfree(fixup);
	}
}

static void binder_txn_latency_free(struct binder_transaction *t)
{
	int from_proc, from_thread, to_proc, to_thread;

	spin_lock(&t->lock);
	from_proc = t->from ? t->from->proc->pid : 0;
	from_thread = t->from ? t->from->pid : 0;
	to_proc = t->to_proc ? t->to_proc->pid : 0;
	to_thread = t->to_thread ? t->to_thread->pid : 0;
	spin_unlock(&t->lock);

	trace_binder_txn_latency_free(t, from_proc, from_thread, to_proc, to_thread);
}

static void binder_free_transaction(struct binder_transaction *t)
{
	struct binder_proc *target_proc = t->to_proc;

	if (target_proc) {
		binder_inner_proc_lock(target_proc);
		target_proc->outstanding_txns--;
		if (target_proc->outstanding_txns < 0)
			pr_warn("%s: Unexpected outstanding_txns %d\n",
				__func__, target_proc->outstanding_txns);
		if (!target_proc->outstanding_txns && target_proc->is_frozen)
			wake_up_interruptible_all(&target_proc->freeze_wait);
		if (t->buffer)
			t->buffer->transaction = NULL;
		binder_inner_proc_unlock(target_proc);
	}
	if (trace_binder_txn_latency_free_enabled())
		binder_txn_latency_free(t);
	/*
	 * If the transaction has no target_proc, then
	 * t->buffer->transaction has already been cleared.
	 */
	binder_free_txn_fixups(t);
	kfree(t);
	binder_stats_deleted(BINDER_STAT_TRANSACTION);
}

static void binder_send_failed_reply(struct binder_transaction *t,
				     uint32_t error_code)
{
	struct binder_thread *target_thread;
	struct binder_transaction *next;

	BUG_ON(t->flags & TF_ONE_WAY);
	while (1) {
		target_thread = binder_get_txn_from_and_acq_inner(t);
		if (target_thread) {
			binder_debug(BINDER_DEBUG_FAILED_TRANSACTION,
				     "send failed reply for transaction %d to %d:%d\n",
				      t->debug_id,
				      target_thread->proc->pid,
				      target_thread->pid);

			binder_pop_transaction_ilocked(target_thread, t);
			if (target_thread->reply_error.cmd == BR_OK) {
				target_thread->reply_error.cmd = error_code;
				binder_enqueue_thread_work_ilocked(
					target_thread,
					&target_thread->reply_error.work);
				wake_up_interruptible(&target_thread->wait);
			} else {
				/*
				 * Cannot get here for normal operation, but
				 * we can if multiple synchronous transactions
				 * are sent without blocking for responses.
				 * Just ignore the 2nd error in this case.
				 */
				pr_warn("Unexpected reply error: %u\n",
					target_thread->reply_error.cmd);
			}
			binder_inner_proc_unlock(target_thread->proc);
			binder_thread_dec_tmpref(target_thread);
			binder_free_transaction(t);
			return;
		}
		__release(&target_thread->proc->inner_lock);
		next = t->from_parent;

		binder_debug(BINDER_DEBUG_FAILED_TRANSACTION,
			     "send failed reply for transaction %d, target dead\n",
			     t->debug_id);

		binder_free_transaction(t);
		if (next == NULL) {
			binder_debug(BINDER_DEBUG_DEAD_BINDER,
				     "reply failed, no target thread at root\n");
			return;
		}
		t = next;
		binder_debug(BINDER_DEBUG_DEAD_BINDER,
			     "reply failed, no target thread -- retry %d\n",
			      t->debug_id);
	}
}

/**
 * binder_cleanup_transaction() - cleans up undelivered transaction
 * @t:		transaction that needs to be cleaned up
 * @reason:	reason the transaction wasn't delivered
 * @error_code:	error to return to caller (if synchronous call)
 */
static void binder_cleanup_transaction(struct binder_transaction *t,
				       const char *reason,
				       uint32_t error_code)
{
	if (t->buffer->target_node && !(t->flags & TF_ONE_WAY)) {
		binder_send_failed_reply(t, error_code);
	} else {
		binder_debug(BINDER_DEBUG_DEAD_TRANSACTION,
			"undelivered transaction %d, %s\n",
			t->debug_id, reason);
		binder_free_transaction(t);
	}
}

/**
 * binder_get_object() - gets object and checks for valid metadata
 * @proc:	binder_proc owning the buffer
 * @buffer:	binder_buffer that we're parsing.
 * @offset:	offset in the @buffer at which to validate an object.
 * @object:	struct binder_object to read into
 *
 * Return:	If there's a valid metadata object at @offset in @buffer, the
 *		size of that object. Otherwise, it returns zero. The object
 *		is read into the struct binder_object pointed to by @object.
 */
static size_t binder_get_object(struct binder_proc *proc,
				struct binder_buffer *buffer,
				unsigned long offset,
				struct binder_object *object)
{
	size_t read_size;
	struct binder_object_header *hdr;
	size_t object_size = 0;

	read_size = min_t(size_t, sizeof(*object), buffer->data_size - offset);
	if (offset > buffer->data_size || read_size < sizeof(*hdr) ||
	    binder_alloc_copy_from_buffer(&proc->alloc, object, buffer,
					  offset, read_size))
		return 0;

	/* Ok, now see if we read a complete object. */
	hdr = &object->hdr;
	switch (hdr->type) {
	case BINDER_TYPE_BINDER:
	case BINDER_TYPE_WEAK_BINDER:
	case BINDER_TYPE_HANDLE:
	case BINDER_TYPE_WEAK_HANDLE:
		object_size = sizeof(struct flat_binder_object);
		break;
	case BINDER_TYPE_FD:
		object_size = sizeof(struct binder_fd_object);
		break;
	case BINDER_TYPE_PTR:
		object_size = sizeof(struct binder_buffer_object);
		break;
	case BINDER_TYPE_FDA:
		object_size = sizeof(struct binder_fd_array_object);
		break;
	default:
		return 0;
	}
	if (offset <= buffer->data_size - object_size &&
	    buffer->data_size >= object_size)
		return object_size;
	else
		return 0;
}

/**
 * binder_validate_ptr() - validates binder_buffer_object in a binder_buffer.
 * @proc:	binder_proc owning the buffer
 * @b:		binder_buffer containing the object
 * @object:	struct binder_object to read into
 * @index:	index in offset array at which the binder_buffer_object is
 *		located
 * @start_offset: points to the start of the offset array
 * @object_offsetp: offset of @object read from @b
 * @num_valid:	the number of valid offsets in the offset array
 *
 * Return:	If @index is within the valid range of the offset array
 *		described by @start and @num_valid, and if there's a valid
 *		binder_buffer_object at the offset found in index @index
 *		of the offset array, that object is returned. Otherwise,
 *		%NULL is returned.
 *		Note that the offset found in index @index itself is not
 *		verified; this function assumes that @num_valid elements
 *		from @start were previously verified to have valid offsets.
 *		If @object_offsetp is non-NULL, then the offset within
 *		@b is written to it.
 */
static struct binder_buffer_object *binder_validate_ptr(
						struct binder_proc *proc,
						struct binder_buffer *b,
						struct binder_object *object,
						binder_size_t index,
						binder_size_t start_offset,
						binder_size_t *object_offsetp,
						binder_size_t num_valid)
{
	size_t object_size;
	binder_size_t object_offset;
	unsigned long buffer_offset;

	if (index >= num_valid)
		return NULL;

	buffer_offset = start_offset + sizeof(binder_size_t) * index;
	if (binder_alloc_copy_from_buffer(&proc->alloc, &object_offset,
					  b, buffer_offset,
					  sizeof(object_offset)))
		return NULL;
	object_size = binder_get_object(proc, b, object_offset, object);
	if (!object_size || object->hdr.type != BINDER_TYPE_PTR)
		return NULL;
	if (object_offsetp)
		*object_offsetp = object_offset;

	return &object->bbo;
}

/**
 * binder_validate_fixup() - validates pointer/fd fixups happen in order.
 * @proc:		binder_proc owning the buffer
 * @b:			transaction buffer
 * @objects_start_offset: offset to start of objects buffer
 * @buffer_obj_offset:	offset to binder_buffer_object in which to fix up
 * @fixup_offset:	start offset in @buffer to fix up
 * @last_obj_offset:	offset to last binder_buffer_object that we fixed
 * @last_min_offset:	minimum fixup offset in object at @last_obj_offset
 *
 * Return:		%true if a fixup in buffer @buffer at offset @offset is
 *			allowed.
 *
 * For safety reasons, we only allow fixups inside a buffer to happen
 * at increasing offsets; additionally, we only allow fixup on the last
 * buffer object that was verified, or one of its parents.
 *
 * Example of what is allowed:
 *
 * A
 *   B (parent = A, offset = 0)
 *   C (parent = A, offset = 16)
 *     D (parent = C, offset = 0)
 *   E (parent = A, offset = 32) // min_offset is 16 (C.parent_offset)
 *
 * Examples of what is not allowed:
 *
 * Decreasing offsets within the same parent:
 * A
 *   C (parent = A, offset = 16)
 *   B (parent = A, offset = 0) // decreasing offset within A
 *
 * Referring to a parent that wasn't the last object or any of its parents:
 * A
 *   B (parent = A, offset = 0)
 *   C (parent = A, offset = 0)
 *   C (parent = A, offset = 16)
 *     D (parent = B, offset = 0) // B is not A or any of A's parents
 */
static bool binder_validate_fixup(struct binder_proc *proc,
				  struct binder_buffer *b,
				  binder_size_t objects_start_offset,
				  binder_size_t buffer_obj_offset,
				  binder_size_t fixup_offset,
				  binder_size_t last_obj_offset,
				  binder_size_t last_min_offset)
{
	if (!last_obj_offset) {
		/* Nothing to fix up in */
		return false;
	}

	while (last_obj_offset != buffer_obj_offset) {
		unsigned long buffer_offset;
		struct binder_object last_object;
		struct binder_buffer_object *last_bbo;
		size_t object_size = binder_get_object(proc, b, last_obj_offset,
						       &last_object);
		if (object_size != sizeof(*last_bbo))
			return false;

		last_bbo = &last_object.bbo;
		/*
		 * Safe to retrieve the parent of last_obj, since it
		 * was already previously verified by the driver.
		 */
		if ((last_bbo->flags & BINDER_BUFFER_FLAG_HAS_PARENT) == 0)
			return false;
		last_min_offset = last_bbo->parent_offset + sizeof(uintptr_t);
		buffer_offset = objects_start_offset +
			sizeof(binder_size_t) * last_bbo->parent;
		if (binder_alloc_copy_from_buffer(&proc->alloc,
						  &last_obj_offset,
						  b, buffer_offset,
						  sizeof(last_obj_offset)))
			return false;
	}
	return (fixup_offset >= last_min_offset);
}

/**
 * struct binder_task_work_cb - for deferred close
 *
 * @twork:                callback_head for task work
 * @fd:                   fd to close
 *
 * Structure to pass task work to be handled after
 * returning from binder_ioctl() via task_work_add().
 */
struct binder_task_work_cb {
	struct callback_head twork;
	struct file *file;
};

/**
 * binder_do_fd_close() - close list of file descriptors
 * @twork:	callback head for task work
 *
 * It is not safe to call ksys_close() during the binder_ioctl()
 * function if there is a chance that binder's own file descriptor
 * might be closed. This is to meet the requirements for using
 * fdget() (see comments for __fget_light()). Therefore use
 * task_work_add() to schedule the close operation once we have
 * returned from binder_ioctl(). This function is a callback
 * for that mechanism and does the actual ksys_close() on the
 * given file descriptor.
 */
static void binder_do_fd_close(struct callback_head *twork)
{
	struct binder_task_work_cb *twcb = container_of(twork,
			struct binder_task_work_cb, twork);

	fput(twcb->file);
	kfree(twcb);
}

/**
 * binder_deferred_fd_close() - schedule a close for the given file-descriptor
 * @fd:		file-descriptor to close
 *
 * See comments in binder_do_fd_close(). This function is used to schedule
 * a file-descriptor to be closed after returning from binder_ioctl().
 */
static void binder_deferred_fd_close(int fd)
{
	struct binder_task_work_cb *twcb;

	twcb = kzalloc(sizeof(*twcb), GFP_KERNEL);
	if (!twcb)
		return;
	init_task_work(&twcb->twork, binder_do_fd_close);
	close_fd_get_file(fd, &twcb->file);
	if (twcb->file) {
		filp_close(twcb->file, current->files);
		task_work_add(current, &twcb->twork, TWA_RESUME);
	} else {
		kfree(twcb);
	}
}

static void binder_transaction_buffer_release(struct binder_proc *proc,
					      struct binder_buffer *buffer,
					      binder_size_t failed_at,
					      bool is_failure)
{
	int debug_id = buffer->debug_id;
	binder_size_t off_start_offset, buffer_offset, off_end_offset;

	binder_debug(BINDER_DEBUG_TRANSACTION,
		     "%d buffer release %d, size %zd-%zd, failed at %llx\n",
		     proc->pid, buffer->debug_id,
		     buffer->data_size, buffer->offsets_size,
		     (unsigned long long)failed_at);

	if (buffer->target_node)
		binder_dec_node(buffer->target_node, 1, 0);

	off_start_offset = ALIGN(buffer->data_size, sizeof(void *));
	off_end_offset = is_failure ? failed_at :
				off_start_offset + buffer->offsets_size;
	for (buffer_offset = off_start_offset; buffer_offset < off_end_offset;
	     buffer_offset += sizeof(binder_size_t)) {
		struct binder_object_header *hdr;
		size_t object_size = 0;
		struct binder_object object;
		binder_size_t object_offset;

		if (!binder_alloc_copy_from_buffer(&proc->alloc, &object_offset,
						   buffer, buffer_offset,
						   sizeof(object_offset)))
			object_size = binder_get_object(proc, buffer,
							object_offset, &object);
		if (object_size == 0) {
			pr_err("transaction release %d bad object at offset %lld, size %zd\n",
			       debug_id, (u64)object_offset, buffer->data_size);
			continue;
		}
		hdr = &object.hdr;
		switch (hdr->type) {
		case BINDER_TYPE_BINDER:
		case BINDER_TYPE_WEAK_BINDER: {
			struct flat_binder_object *fp;
			struct binder_node *node;

			fp = to_flat_binder_object(hdr);
			node = binder_get_node(proc, fp->binder);
			if (node == NULL) {
				pr_err("transaction release %d bad node %016llx\n",
				       debug_id, (u64)fp->binder);
				break;
			}
			binder_debug(BINDER_DEBUG_TRANSACTION,
				     "        node %d u%016llx\n",
				     node->debug_id, (u64)node->ptr);
			binder_dec_node(node, hdr->type == BINDER_TYPE_BINDER,
					0);
			binder_put_node(node);
		} break;
		case BINDER_TYPE_HANDLE:
		case BINDER_TYPE_WEAK_HANDLE: {
			struct flat_binder_object *fp;
			struct binder_ref_data rdata;
			int ret;

			fp = to_flat_binder_object(hdr);
			ret = binder_dec_ref_for_handle(proc, fp->handle,
				hdr->type == BINDER_TYPE_HANDLE, &rdata);

			if (ret) {
				pr_err("transaction release %d bad handle %d, ret = %d\n",
				 debug_id, fp->handle, ret);
				break;
			}
			binder_debug(BINDER_DEBUG_TRANSACTION,
				     "        ref %d desc %d\n",
				     rdata.debug_id, rdata.desc);
		} break;

		case BINDER_TYPE_FD: {
			/*
			 * No need to close the file here since user-space
			 * closes it for for successfully delivered
			 * transactions. For transactions that weren't
			 * delivered, the new fd was never allocated so
			 * there is no need to close and the fput on the
			 * file is done when the transaction is torn
			 * down.
			 */
		} break;
		case BINDER_TYPE_PTR:
			/*
			 * Nothing to do here, this will get cleaned up when the
			 * transaction buffer gets freed
			 */
			break;
		case BINDER_TYPE_FDA: {
			struct binder_fd_array_object *fda;
			struct binder_buffer_object *parent;
			struct binder_object ptr_object;
			binder_size_t fda_offset;
			size_t fd_index;
			binder_size_t fd_buf_size;
			binder_size_t num_valid;

			if (proc->tsk != current->group_leader) {
				/*
				 * Nothing to do if running in sender context
				 * The fd fixups have not been applied so no
				 * fds need to be closed.
				 */
				continue;
			}

			num_valid = (buffer_offset - off_start_offset) /
						sizeof(binder_size_t);
			fda = to_binder_fd_array_object(hdr);
			parent = binder_validate_ptr(proc, buffer, &ptr_object,
						     fda->parent,
						     off_start_offset,
						     NULL,
						     num_valid);
			if (!parent) {
				pr_err("transaction release %d bad parent offset\n",
				       debug_id);
				continue;
			}
			fd_buf_size = sizeof(u32) * fda->num_fds;
			if (fda->num_fds >= SIZE_MAX / sizeof(u32)) {
				pr_err("transaction release %d invalid number of fds (%lld)\n",
				       debug_id, (u64)fda->num_fds);
				continue;
			}
			if (fd_buf_size > parent->length ||
			    fda->parent_offset > parent->length - fd_buf_size) {
				/* No space for all file descriptors here. */
				pr_err("transaction release %d not enough space for %lld fds in buffer\n",
				       debug_id, (u64)fda->num_fds);
				continue;
			}
			/*
			 * the source data for binder_buffer_object is visible
			 * to user-space and the @buffer element is the user
			 * pointer to the buffer_object containing the fd_array.
			 * Convert the address to an offset relative to
			 * the base of the transaction buffer.
			 */
			fda_offset =
			    (parent->buffer - (uintptr_t)buffer->user_data) +
			    fda->parent_offset;
			for (fd_index = 0; fd_index < fda->num_fds;
			     fd_index++) {
				u32 fd;
				int err;
				binder_size_t offset = fda_offset +
					fd_index * sizeof(fd);

				err = binder_alloc_copy_from_buffer(
						&proc->alloc, &fd, buffer,
						offset, sizeof(fd));
				WARN_ON(err);
				if (!err)
					binder_deferred_fd_close(fd);
			}
		} break;
		default:
			pr_err("transaction release %d bad object type %x\n",
				debug_id, hdr->type);
			break;
		}
	}
}

static int binder_translate_binder(struct flat_binder_object *fp,
				   struct binder_transaction *t,
				   struct binder_thread *thread)
{
	struct binder_node *node;
	struct binder_proc *proc = thread->proc;
	struct binder_proc *target_proc = t->to_proc;
	struct binder_ref_data rdata;
	int ret = 0;

	node = binder_get_node(proc, fp->binder);
	if (!node) {
		node = binder_new_node(proc, fp);
		if (!node)
			return -ENOMEM;
	}
	if (fp->cookie != node->cookie) {
		binder_user_error("%d:%d sending u%016llx node %d, cookie mismatch %016llx != %016llx\n",
				  proc->pid, thread->pid, (u64)fp->binder,
				  node->debug_id, (u64)fp->cookie,
				  (u64)node->cookie);
		ret = -EINVAL;
		goto done;
	}
	if (security_binder_transfer_binder(proc->tsk, target_proc->tsk)) {
		ret = -EPERM;
		goto done;
	}

	ret = binder_inc_ref_for_node(target_proc, node,
			fp->hdr.type == BINDER_TYPE_BINDER,
			&thread->todo, &rdata);
	if (ret)
		goto done;

	if (fp->hdr.type == BINDER_TYPE_BINDER)
		fp->hdr.type = BINDER_TYPE_HANDLE;
	else
		fp->hdr.type = BINDER_TYPE_WEAK_HANDLE;
	fp->binder = 0;
	fp->handle = rdata.desc;
	fp->cookie = 0;

	trace_binder_transaction_node_to_ref(t, node, &rdata);
	binder_debug(BINDER_DEBUG_TRANSACTION,
		     "        node %d u%016llx -> ref %d desc %d\n",
		     node->debug_id, (u64)node->ptr,
		     rdata.debug_id, rdata.desc);
done:
	binder_put_node(node);
	return ret;
}

static int binder_translate_handle(struct flat_binder_object *fp,
				   struct binder_transaction *t,
				   struct binder_thread *thread)
{
	struct binder_proc *proc = thread->proc;
	struct binder_proc *target_proc = t->to_proc;
	struct binder_node *node;
	struct binder_ref_data src_rdata;
	int ret = 0;

	node = binder_get_node_from_ref(proc, fp->handle,
			fp->hdr.type == BINDER_TYPE_HANDLE, &src_rdata);
	if (!node) {
		binder_user_error("%d:%d got transaction with invalid handle, %d\n",
				  proc->pid, thread->pid, fp->handle);
		return -EINVAL;
	}
	if (security_binder_transfer_binder(proc->tsk, target_proc->tsk)) {
		ret = -EPERM;
		goto done;
	}

	binder_node_lock(node);
	if (node->proc == target_proc) {
		if (fp->hdr.type == BINDER_TYPE_HANDLE)
			fp->hdr.type = BINDER_TYPE_BINDER;
		else
			fp->hdr.type = BINDER_TYPE_WEAK_BINDER;
		fp->binder = node->ptr;
		fp->cookie = node->cookie;
		if (node->proc)
			binder_inner_proc_lock(node->proc);
		else
			__acquire(&node->proc->inner_lock);
		binder_inc_node_nilocked(node,
					 fp->hdr.type == BINDER_TYPE_BINDER,
					 0, NULL);
		if (node->proc)
			binder_inner_proc_unlock(node->proc);
		else
			__release(&node->proc->inner_lock);
		trace_binder_transaction_ref_to_node(t, node, &src_rdata);
		binder_debug(BINDER_DEBUG_TRANSACTION,
			     "        ref %d desc %d -> node %d u%016llx\n",
			     src_rdata.debug_id, src_rdata.desc, node->debug_id,
			     (u64)node->ptr);
		binder_node_unlock(node);
	} else {
		struct binder_ref_data dest_rdata;

		binder_node_unlock(node);
		ret = binder_inc_ref_for_node(target_proc, node,
				fp->hdr.type == BINDER_TYPE_HANDLE,
				NULL, &dest_rdata);
		if (ret)
			goto done;

		fp->binder = 0;
		fp->handle = dest_rdata.desc;
		fp->cookie = 0;
		trace_binder_transaction_ref_to_ref(t, node, &src_rdata,
						    &dest_rdata);
		binder_debug(BINDER_DEBUG_TRANSACTION,
			     "        ref %d desc %d -> ref %d desc %d (node %d)\n",
			     src_rdata.debug_id, src_rdata.desc,
			     dest_rdata.debug_id, dest_rdata.desc,
			     node->debug_id);
	}
done:
	binder_put_node(node);
	return ret;
}

static int binder_translate_fd(u32 fd, binder_size_t fd_offset,
			       struct binder_transaction *t,
			       struct binder_thread *thread,
			       struct binder_transaction *in_reply_to)
{
	struct binder_proc *proc = thread->proc;
	struct binder_proc *target_proc = t->to_proc;
	struct binder_txn_fd_fixup *fixup;
	struct file *file;
	int ret = 0;
	bool target_allows_fd;

	if (in_reply_to)
		target_allows_fd = !!(in_reply_to->flags & TF_ACCEPT_FDS);
	else
		target_allows_fd = t->buffer->target_node->accept_fds;
	if (!target_allows_fd) {
		binder_user_error("%d:%d got %s with fd, %d, but target does not allow fds\n",
				  proc->pid, thread->pid,
				  in_reply_to ? "reply" : "transaction",
				  fd);
		ret = -EPERM;
		goto err_fd_not_accepted;
	}

	file = fget(fd);
	if (!file) {
		binder_user_error("%d:%d got transaction with invalid fd, %d\n",
				  proc->pid, thread->pid, fd);
		ret = -EBADF;
		goto err_fget;
	}
	ret = security_binder_transfer_file(proc->tsk, target_proc->tsk, file);
	if (ret < 0) {
		ret = -EPERM;
		goto err_security;
	}

	/*
	 * Add fixup record for this transaction. The allocation
	 * of the fd in the target needs to be done from a
	 * target thread.
	 */
	fixup = kzalloc(sizeof(*fixup), GFP_KERNEL);
	if (!fixup) {
		ret = -ENOMEM;
		goto err_alloc;
	}
	fixup->file = file;
	fixup->offset = fd_offset;
	trace_binder_transaction_fd_send(t, fd, fixup->offset);
	list_add_tail(&fixup->fixup_entry, &t->fd_fixups);

	return ret;

err_alloc:
err_security:
	fput(file);
err_fget:
err_fd_not_accepted:
	return ret;
}

static int binder_translate_fd_array(struct binder_fd_array_object *fda,
				     struct binder_buffer_object *parent,
				     struct binder_transaction *t,
				     struct binder_thread *thread,
				     struct binder_transaction *in_reply_to)
{
	binder_size_t fdi, fd_buf_size;
	binder_size_t fda_offset;
	struct binder_proc *proc = thread->proc;
	struct binder_proc *target_proc = t->to_proc;

	fd_buf_size = sizeof(u32) * fda->num_fds;
	if (fda->num_fds >= SIZE_MAX / sizeof(u32)) {
		binder_user_error("%d:%d got transaction with invalid number of fds (%lld)\n",
				  proc->pid, thread->pid, (u64)fda->num_fds);
		return -EINVAL;
	}
	if (fd_buf_size > parent->length ||
	    fda->parent_offset > parent->length - fd_buf_size) {
		/* No space for all file descriptors here. */
		binder_user_error("%d:%d not enough space to store %lld fds in buffer\n",
				  proc->pid, thread->pid, (u64)fda->num_fds);
		return -EINVAL;
	}
	/*
	 * the source data for binder_buffer_object is visible
	 * to user-space and the @buffer element is the user
	 * pointer to the buffer_object containing the fd_array.
	 * Convert the address to an offset relative to
	 * the base of the transaction buffer.
	 */
	fda_offset = (parent->buffer - (uintptr_t)t->buffer->user_data) +
		fda->parent_offset;
	if (!IS_ALIGNED((unsigned long)fda_offset, sizeof(u32))) {
		binder_user_error("%d:%d parent offset not aligned correctly.\n",
				  proc->pid, thread->pid);
		return -EINVAL;
	}
	for (fdi = 0; fdi < fda->num_fds; fdi++) {
		u32 fd;
		int ret;
		binder_size_t offset = fda_offset + fdi * sizeof(fd);

		ret = binder_alloc_copy_from_buffer(&target_proc->alloc,
						    &fd, t->buffer,
						    offset, sizeof(fd));
		if (!ret)
			ret = binder_translate_fd(fd, offset, t, thread,
						  in_reply_to);
		if (ret < 0)
			return ret;
	}
	return 0;
}

static int binder_fixup_parent(struct binder_transaction *t,
			       struct binder_thread *thread,
			       struct binder_buffer_object *bp,
			       binder_size_t off_start_offset,
			       binder_size_t num_valid,
			       binder_size_t last_fixup_obj_off,
			       binder_size_t last_fixup_min_off)
{
	struct binder_buffer_object *parent;
	struct binder_buffer *b = t->buffer;
	struct binder_proc *proc = thread->proc;
	struct binder_proc *target_proc = t->to_proc;
	struct binder_object object;
	binder_size_t buffer_offset;
	binder_size_t parent_offset;

	if (!(bp->flags & BINDER_BUFFER_FLAG_HAS_PARENT))
		return 0;

	parent = binder_validate_ptr(target_proc, b, &object, bp->parent,
				     off_start_offset, &parent_offset,
				     num_valid);
	if (!parent) {
		binder_user_error("%d:%d got transaction with invalid parent offset or type\n",
				  proc->pid, thread->pid);
		return -EINVAL;
	}

	if (!binder_validate_fixup(target_proc, b, off_start_offset,
				   parent_offset, bp->parent_offset,
				   last_fixup_obj_off,
				   last_fixup_min_off)) {
		binder_user_error("%d:%d got transaction with out-of-order buffer fixup\n",
				  proc->pid, thread->pid);
		return -EINVAL;
	}

	if (parent->length < sizeof(binder_uintptr_t) ||
	    bp->parent_offset > parent->length - sizeof(binder_uintptr_t)) {
		/* No space for a pointer here! */
		binder_user_error("%d:%d got transaction with invalid parent offset\n",
				  proc->pid, thread->pid);
		return -EINVAL;
	}
	buffer_offset = bp->parent_offset +
			(uintptr_t)parent->buffer - (uintptr_t)b->user_data;
	if (binder_alloc_copy_to_buffer(&target_proc->alloc, b, buffer_offset,
					&bp->buffer, sizeof(bp->buffer))) {
		binder_user_error("%d:%d got transaction with invalid parent offset\n",
				  proc->pid, thread->pid);
		return -EINVAL;
	}

	return 0;
}

/**
 * binder_proc_transaction() - sends a transaction to a process and wakes it up
 * @t:		transaction to send
 * @proc:	process to send the transaction to
 * @thread:	thread in @proc to send the transaction to (may be NULL)
 *
 * This function queues a transaction to the specified process. It will try
 * to find a thread in the target process to handle the transaction and
 * wake it up. If no thread is found, the work is queued to the proc
 * waitqueue.
 *
 * If the @thread parameter is not NULL, the transaction is always queued
 * to the waitlist of that specific thread.
 *
 * Return:	0 if the transaction was successfully queued
 *		BR_DEAD_REPLY if the target process or thread is dead
 *		BR_FROZEN_REPLY if the target process or thread is frozen
 */
static int binder_proc_transaction(struct binder_transaction *t,
				    struct binder_proc *proc,
				    struct binder_thread *thread)
{
	struct binder_node *node = t->buffer->target_node;
	bool oneway = !!(t->flags & TF_ONE_WAY);
	bool pending_async = false;

	BUG_ON(!node);
	binder_node_lock(node);
	if (oneway) {
		BUG_ON(thread);
		if (node->has_async_transaction)
			pending_async = true;
		else
			node->has_async_transaction = true;
	}

	binder_inner_proc_lock(proc);
	if (proc->is_frozen) {
		proc->sync_recv |= !oneway;
		proc->async_recv |= oneway;
	}

	if ((proc->is_frozen && !oneway) || proc->is_dead ||
			(thread && thread->is_dead)) {
		binder_inner_proc_unlock(proc);
		binder_node_unlock(node);
		return proc->is_frozen ? BR_FROZEN_REPLY : BR_DEAD_REPLY;
	}

	if (!thread && !pending_async)
		thread = binder_select_thread_ilocked(proc);

	if (thread)
		binder_enqueue_thread_work_ilocked(thread, &t->work);
	else if (!pending_async)
		binder_enqueue_work_ilocked(&t->work, &proc->todo);
	else
		binder_enqueue_work_ilocked(&t->work, &node->async_todo);

	if (!pending_async)
		binder_wakeup_thread_ilocked(proc, thread, !oneway /* sync */);

	proc->outstanding_txns++;
	binder_inner_proc_unlock(proc);
	binder_node_unlock(node);

	return 0;
}

/**
 * binder_get_node_refs_for_txn() - Get required refs on node for txn
 * @node:         struct binder_node for which to get refs
 * @proc:         returns @node->proc if valid
 * @error:        if no @proc then returns BR_DEAD_REPLY
 *
 * User-space normally keeps the node alive when creating a transaction
 * since it has a reference to the target. The local strong ref keeps it
 * alive if the sending process dies before the target process processes
 * the transaction. If the source process is malicious or has a reference
 * counting bug, relying on the local strong ref can fail.
 *
 * Since user-space can cause the local strong ref to go away, we also take
 * a tmpref on the node to ensure it survives while we are constructing
 * the transaction. We also need a tmpref on the proc while we are
 * constructing the transaction, so we take that here as well.
 *
 * Return: The target_node with refs taken or NULL if no @node->proc is NULL.
 * Also sets @proc if valid. If the @node->proc is NULL indicating that the
 * target proc has died, @error is set to BR_DEAD_REPLY
 */
static struct binder_node *binder_get_node_refs_for_txn(
		struct binder_node *node,
		struct binder_proc **procp,
		uint32_t *error)
{
	struct binder_node *target_node = NULL;

	binder_node_inner_lock(node);
	if (node->proc) {
		target_node = node;
		binder_inc_node_nilocked(node, 1, 0, NULL);
		binder_inc_node_tmpref_ilocked(node);
		node->proc->tmp_ref++;
		*procp = node->proc;
	} else
		*error = BR_DEAD_REPLY;
	binder_node_inner_unlock(node);

	return target_node;
}

static void binder_transaction(struct binder_proc *proc,
			       struct binder_thread *thread,
			       struct binder_transaction_data *tr, int reply,
			       binder_size_t extra_buffers_size)
{
	int ret;
	struct binder_transaction *t;
	struct binder_work *w;
	struct binder_work *tcomplete;
	binder_size_t buffer_offset = 0;
	binder_size_t off_start_offset, off_end_offset;
	binder_size_t off_min;
	binder_size_t sg_buf_offset, sg_buf_end_offset;
	struct binder_proc *target_proc = NULL;
	struct binder_thread *target_thread = NULL;
	struct binder_node *target_node = NULL;
	struct binder_transaction *in_reply_to = NULL;
	struct binder_transaction_log_entry *e;
	uint32_t return_error = 0;
	uint32_t return_error_param = 0;
	uint32_t return_error_line = 0;
	binder_size_t last_fixup_obj_off = 0;
	binder_size_t last_fixup_min_off = 0;
	struct binder_context *context = proc->context;
	int t_debug_id = atomic_inc_return(&binder_last_id);
	char *secctx = NULL;
	u32 secctx_sz = 0;

	e = binder_transaction_log_add(&binder_transaction_log);
	e->debug_id = t_debug_id;
	e->call_type = reply ? 2 : !!(tr->flags & TF_ONE_WAY);
	e->from_proc = proc->pid;
	e->from_thread = thread->pid;
	e->target_handle = tr->target.handle;
	e->data_size = tr->data_size;
	e->offsets_size = tr->offsets_size;
	strscpy(e->context_name, proc->context->name, BINDERFS_MAX_NAME);

	if (reply) {
		binder_inner_proc_lock(proc);
		in_reply_to = thread->transaction_stack;
		if (in_reply_to == NULL) {
			binder_inner_proc_unlock(proc);
			binder_user_error("%d:%d got reply transaction with no transaction stack\n",
					  proc->pid, thread->pid);
			return_error = BR_FAILED_REPLY;
			return_error_param = -EPROTO;
			return_error_line = __LINE__;
			goto err_empty_call_stack;
		}
		if (in_reply_to->to_thread != thread) {
			spin_lock(&in_reply_to->lock);
			binder_user_error("%d:%d got reply transaction with bad transaction stack, transaction %d has target %d:%d\n",
				proc->pid, thread->pid, in_reply_to->debug_id,
				in_reply_to->to_proc ?
				in_reply_to->to_proc->pid : 0,
				in_reply_to->to_thread ?
				in_reply_to->to_thread->pid : 0);
			spin_unlock(&in_reply_to->lock);
			binder_inner_proc_unlock(proc);
			return_error = BR_FAILED_REPLY;
			return_error_param = -EPROTO;
			return_error_line = __LINE__;
			in_reply_to = NULL;
			goto err_bad_call_stack;
		}
		thread->transaction_stack = in_reply_to->to_parent;
		binder_inner_proc_unlock(proc);
		binder_set_nice(in_reply_to->saved_priority);
		target_thread = binder_get_txn_from_and_acq_inner(in_reply_to);
		if (target_thread == NULL) {
			/* annotation for sparse */
			__release(&target_thread->proc->inner_lock);
			return_error = BR_DEAD_REPLY;
			return_error_line = __LINE__;
			goto err_dead_binder;
		}
		if (target_thread->transaction_stack != in_reply_to) {
			binder_user_error("%d:%d got reply transaction with bad target transaction stack %d, expected %d\n",
				proc->pid, thread->pid,
				target_thread->transaction_stack ?
				target_thread->transaction_stack->debug_id : 0,
				in_reply_to->debug_id);
			binder_inner_proc_unlock(target_thread->proc);
			return_error = BR_FAILED_REPLY;
			return_error_param = -EPROTO;
			return_error_line = __LINE__;
			in_reply_to = NULL;
			target_thread = NULL;
			goto err_dead_binder;
		}
		target_proc = target_thread->proc;
		target_proc->tmp_ref++;
		binder_inner_proc_unlock(target_thread->proc);
	} else {
		if (tr->target.handle) {
			struct binder_ref *ref;

			/*
			 * There must already be a strong ref
			 * on this node. If so, do a strong
			 * increment on the node to ensure it
			 * stays alive until the transaction is
			 * done.
			 */
			binder_proc_lock(proc);
			ref = binder_get_ref_olocked(proc, tr->target.handle,
						     true);
			if (ref) {
				target_node = binder_get_node_refs_for_txn(
						ref->node, &target_proc,
						&return_error);
			} else {
				binder_user_error("%d:%d got transaction to invalid handle\n",
						  proc->pid, thread->pid);
				return_error = BR_FAILED_REPLY;
			}
			binder_proc_unlock(proc);
		} else {
			mutex_lock(&context->context_mgr_node_lock);
			target_node = context->binder_context_mgr_node;
			if (target_node)
				target_node = binder_get_node_refs_for_txn(
						target_node, &target_proc,
						&return_error);
			else
				return_error = BR_DEAD_REPLY;
			mutex_unlock(&context->context_mgr_node_lock);
			if (target_node && target_proc->pid == proc->pid) {
				binder_user_error("%d:%d got transaction to context manager from process owning it\n",
						  proc->pid, thread->pid);
				return_error = BR_FAILED_REPLY;
				return_error_param = -EINVAL;
				return_error_line = __LINE__;
				goto err_invalid_target_handle;
			}
		}
		if (!target_node) {
			/*
			 * return_error is set above
			 */
			return_error_param = -EINVAL;
			return_error_line = __LINE__;
			goto err_dead_binder;
		}
		e->to_node = target_node->debug_id;
		if (WARN_ON(proc == target_proc)) {
			return_error = BR_FAILED_REPLY;
			return_error_param = -EINVAL;
			return_error_line = __LINE__;
			goto err_invalid_target_handle;
		}
		if (security_binder_transaction(proc->tsk,
						target_proc->tsk) < 0) {
			return_error = BR_FAILED_REPLY;
			return_error_param = -EPERM;
			return_error_line = __LINE__;
			goto err_invalid_target_handle;
		}
		binder_inner_proc_lock(proc);

		w = list_first_entry_or_null(&thread->todo,
					     struct binder_work, entry);
		if (!(tr->flags & TF_ONE_WAY) && w &&
		    w->type == BINDER_WORK_TRANSACTION) {
			/*
			 * Do not allow new outgoing transaction from a
			 * thread that has a transaction at the head of
			 * its todo list. Only need to check the head
			 * because binder_select_thread_ilocked picks a
			 * thread from proc->waiting_threads to enqueue
			 * the transaction, and nothing is queued to the
			 * todo list while the thread is on waiting_threads.
			 */
			binder_user_error("%d:%d new transaction not allowed when there is a transaction on thread todo\n",
					  proc->pid, thread->pid);
			binder_inner_proc_unlock(proc);
			return_error = BR_FAILED_REPLY;
			return_error_param = -EPROTO;
			return_error_line = __LINE__;
			goto err_bad_todo_list;
		}

		if (!(tr->flags & TF_ONE_WAY) && thread->transaction_stack) {
			struct binder_transaction *tmp;

			tmp = thread->transaction_stack;
			if (tmp->to_thread != thread) {
				spin_lock(&tmp->lock);
				binder_user_error("%d:%d got new transaction with bad transaction stack, transaction %d has target %d:%d\n",
					proc->pid, thread->pid, tmp->debug_id,
					tmp->to_proc ? tmp->to_proc->pid : 0,
					tmp->to_thread ?
					tmp->to_thread->pid : 0);
				spin_unlock(&tmp->lock);
				binder_inner_proc_unlock(proc);
				return_error = BR_FAILED_REPLY;
				return_error_param = -EPROTO;
				return_error_line = __LINE__;
				goto err_bad_call_stack;
			}
			while (tmp) {
				struct binder_thread *from;

				spin_lock(&tmp->lock);
				from = tmp->from;
				if (from && from->proc == target_proc) {
					atomic_inc(&from->tmp_ref);
					target_thread = from;
					spin_unlock(&tmp->lock);
					break;
				}
				spin_unlock(&tmp->lock);
				tmp = tmp->from_parent;
			}
		}
		binder_inner_proc_unlock(proc);
	}
	if (target_thread)
		e->to_thread = target_thread->pid;
	e->to_proc = target_proc->pid;

	/* TODO: reuse incoming transaction for reply */
	t = kzalloc(sizeof(*t), GFP_KERNEL);
	if (t == NULL) {
		return_error = BR_FAILED_REPLY;
		return_error_param = -ENOMEM;
		return_error_line = __LINE__;
		goto err_alloc_t_failed;
	}
	INIT_LIST_HEAD(&t->fd_fixups);
	binder_stats_created(BINDER_STAT_TRANSACTION);
	spin_lock_init(&t->lock);

	tcomplete = kzalloc(sizeof(*tcomplete), GFP_KERNEL);
	if (tcomplete == NULL) {
		return_error = BR_FAILED_REPLY;
		return_error_param = -ENOMEM;
		return_error_line = __LINE__;
		goto err_alloc_tcomplete_failed;
	}
	binder_stats_created(BINDER_STAT_TRANSACTION_COMPLETE);

	t->debug_id = t_debug_id;

	if (reply)
		binder_debug(BINDER_DEBUG_TRANSACTION,
			     "%d:%d BC_REPLY %d -> %d:%d, data %016llx-%016llx size %lld-%lld-%lld\n",
			     proc->pid, thread->pid, t->debug_id,
			     target_proc->pid, target_thread->pid,
			     (u64)tr->data.ptr.buffer,
			     (u64)tr->data.ptr.offsets,
			     (u64)tr->data_size, (u64)tr->offsets_size,
			     (u64)extra_buffers_size);
	else
		binder_debug(BINDER_DEBUG_TRANSACTION,
			     "%d:%d BC_TRANSACTION %d -> %d - node %d, data %016llx-%016llx size %lld-%lld-%lld\n",
			     proc->pid, thread->pid, t->debug_id,
			     target_proc->pid, target_node->debug_id,
			     (u64)tr->data.ptr.buffer,
			     (u64)tr->data.ptr.offsets,
			     (u64)tr->data_size, (u64)tr->offsets_size,
			     (u64)extra_buffers_size);

	if (!reply && !(tr->flags & TF_ONE_WAY))
		t->from = thread;
	else
		t->from = NULL;
	t->sender_euid = task_euid(proc->tsk);
	t->to_proc = target_proc;
	t->to_thread = target_thread;
	t->code = tr->code;
	t->flags = tr->flags;
	t->priority = task_nice(current);

	if (target_node && target_node->txn_security_ctx) {
		u32 secid;
		size_t added_size;

		/*
		 * Arguably this should be the task's subjective LSM secid but
		 * we can't reliably access the subjective creds of a task
		 * other than our own so we must use the objective creds, which
		 * are safe to access.  The downside is that if a task is
		 * temporarily overriding it's creds it will not be reflected
		 * here; however, it isn't clear that binder would handle that
		 * case well anyway.
		 */
		security_task_getsecid_obj(proc->tsk, &secid);
		ret = security_secid_to_secctx(secid, &secctx, &secctx_sz);
		if (ret) {
			return_error = BR_FAILED_REPLY;
			return_error_param = ret;
			return_error_line = __LINE__;
			goto err_get_secctx_failed;
		}
		added_size = ALIGN(secctx_sz, sizeof(u64));
		extra_buffers_size += added_size;
		if (extra_buffers_size < added_size) {
			/* integer overflow of extra_buffers_size */
			return_error = BR_FAILED_REPLY;
			return_error_param = -EINVAL;
			return_error_line = __LINE__;
			goto err_bad_extra_size;
		}
	}

	trace_binder_transaction(reply, t, target_node);

	t->buffer = binder_alloc_new_buf(&target_proc->alloc, tr->data_size,
		tr->offsets_size, extra_buffers_size,
		!reply && (t->flags & TF_ONE_WAY), current->tgid);
	if (IS_ERR(t->buffer)) {
		/*
		 * -ESRCH indicates VMA cleared. The target is dying.
		 */
		return_error_param = PTR_ERR(t->buffer);
		return_error = return_error_param == -ESRCH ?
			BR_DEAD_REPLY : BR_FAILED_REPLY;
		return_error_line = __LINE__;
		t->buffer = NULL;
		goto err_binder_alloc_buf_failed;
	}
	if (secctx) {
		int err;
		size_t buf_offset = ALIGN(tr->data_size, sizeof(void *)) +
				    ALIGN(tr->offsets_size, sizeof(void *)) +
				    ALIGN(extra_buffers_size, sizeof(void *)) -
				    ALIGN(secctx_sz, sizeof(u64));

		t->security_ctx = (uintptr_t)t->buffer->user_data + buf_offset;
		err = binder_alloc_copy_to_buffer(&target_proc->alloc,
						  t->buffer, buf_offset,
						  secctx, secctx_sz);
		if (err) {
			t->security_ctx = 0;
			WARN_ON(1);
		}
		security_release_secctx(secctx, secctx_sz);
		secctx = NULL;
	}
	t->buffer->debug_id = t->debug_id;
	t->buffer->transaction = t;
	t->buffer->target_node = target_node;
	t->buffer->clear_on_free = !!(t->flags & TF_CLEAR_BUF);
	trace_binder_transaction_alloc_buf(t->buffer);

	if (binder_alloc_copy_user_to_buffer(
				&target_proc->alloc,
				t->buffer, 0,
				(const void __user *)
					(uintptr_t)tr->data.ptr.buffer,
				tr->data_size)) {
		binder_user_error("%d:%d got transaction with invalid data ptr\n",
				proc->pid, thread->pid);
		return_error = BR_FAILED_REPLY;
		return_error_param = -EFAULT;
		return_error_line = __LINE__;
		goto err_copy_data_failed;
	}
	if (binder_alloc_copy_user_to_buffer(
				&target_proc->alloc,
				t->buffer,
				ALIGN(tr->data_size, sizeof(void *)),
				(const void __user *)
					(uintptr_t)tr->data.ptr.offsets,
				tr->offsets_size)) {
		binder_user_error("%d:%d got transaction with invalid offsets ptr\n",
				proc->pid, thread->pid);
		return_error = BR_FAILED_REPLY;
		return_error_param = -EFAULT;
		return_error_line = __LINE__;
		goto err_copy_data_failed;
	}
	if (!IS_ALIGNED(tr->offsets_size, sizeof(binder_size_t))) {
		binder_user_error("%d:%d got transaction with invalid offsets size, %lld\n",
				proc->pid, thread->pid, (u64)tr->offsets_size);
		return_error = BR_FAILED_REPLY;
		return_error_param = -EINVAL;
		return_error_line = __LINE__;
		goto err_bad_offset;
	}
	if (!IS_ALIGNED(extra_buffers_size, sizeof(u64))) {
		binder_user_error("%d:%d got transaction with unaligned buffers size, %lld\n",
				  proc->pid, thread->pid,
				  (u64)extra_buffers_size);
		return_error = BR_FAILED_REPLY;
		return_error_param = -EINVAL;
		return_error_line = __LINE__;
		goto err_bad_offset;
	}
	off_start_offset = ALIGN(tr->data_size, sizeof(void *));
	buffer_offset = off_start_offset;
	off_end_offset = off_start_offset + tr->offsets_size;
	sg_buf_offset = ALIGN(off_end_offset, sizeof(void *));
	sg_buf_end_offset = sg_buf_offset + extra_buffers_size -
		ALIGN(secctx_sz, sizeof(u64));
	off_min = 0;
	for (buffer_offset = off_start_offset; buffer_offset < off_end_offset;
	     buffer_offset += sizeof(binder_size_t)) {
		struct binder_object_header *hdr;
		size_t object_size;
		struct binder_object object;
		binder_size_t object_offset;

		if (binder_alloc_copy_from_buffer(&target_proc->alloc,
						  &object_offset,
						  t->buffer,
						  buffer_offset,
						  sizeof(object_offset))) {
			return_error = BR_FAILED_REPLY;
			return_error_param = -EINVAL;
			return_error_line = __LINE__;
			goto err_bad_offset;
		}
		object_size = binder_get_object(target_proc, t->buffer,
						object_offset, &object);
		if (object_size == 0 || object_offset < off_min) {
			binder_user_error("%d:%d got transaction with invalid offset (%lld, min %lld max %lld) or object.\n",
					  proc->pid, thread->pid,
					  (u64)object_offset,
					  (u64)off_min,
					  (u64)t->buffer->data_size);
			return_error = BR_FAILED_REPLY;
			return_error_param = -EINVAL;
			return_error_line = __LINE__;
			goto err_bad_offset;
		}

		hdr = &object.hdr;
		off_min = object_offset + object_size;
		switch (hdr->type) {
		case BINDER_TYPE_BINDER:
		case BINDER_TYPE_WEAK_BINDER: {
			struct flat_binder_object *fp;

			fp = to_flat_binder_object(hdr);
			ret = binder_translate_binder(fp, t, thread);

			if (ret < 0 ||
			    binder_alloc_copy_to_buffer(&target_proc->alloc,
							t->buffer,
							object_offset,
							fp, sizeof(*fp))) {
				return_error = BR_FAILED_REPLY;
				return_error_param = ret;
				return_error_line = __LINE__;
				goto err_translate_failed;
			}
		} break;
		case BINDER_TYPE_HANDLE:
		case BINDER_TYPE_WEAK_HANDLE: {
			struct flat_binder_object *fp;

			fp = to_flat_binder_object(hdr);
			ret = binder_translate_handle(fp, t, thread);
			if (ret < 0 ||
			    binder_alloc_copy_to_buffer(&target_proc->alloc,
							t->buffer,
							object_offset,
							fp, sizeof(*fp))) {
				return_error = BR_FAILED_REPLY;
				return_error_param = ret;
				return_error_line = __LINE__;
				goto err_translate_failed;
			}
		} break;

		case BINDER_TYPE_FD: {
			struct binder_fd_object *fp = to_binder_fd_object(hdr);
			binder_size_t fd_offset = object_offset +
				(uintptr_t)&fp->fd - (uintptr_t)fp;
			int ret = binder_translate_fd(fp->fd, fd_offset, t,
						      thread, in_reply_to);

			fp->pad_binder = 0;
			if (ret < 0 ||
			    binder_alloc_copy_to_buffer(&target_proc->alloc,
							t->buffer,
							object_offset,
							fp, sizeof(*fp))) {
				return_error = BR_FAILED_REPLY;
				return_error_param = ret;
				return_error_line = __LINE__;
				goto err_translate_failed;
			}
		} break;
		case BINDER_TYPE_FDA: {
			struct binder_object ptr_object;
			binder_size_t parent_offset;
			struct binder_fd_array_object *fda =
				to_binder_fd_array_object(hdr);
			size_t num_valid = (buffer_offset - off_start_offset) /
						sizeof(binder_size_t);
			struct binder_buffer_object *parent =
				binder_validate_ptr(target_proc, t->buffer,
						    &ptr_object, fda->parent,
						    off_start_offset,
						    &parent_offset,
						    num_valid);
			if (!parent) {
				binder_user_error("%d:%d got transaction with invalid parent offset or type\n",
						  proc->pid, thread->pid);
				return_error = BR_FAILED_REPLY;
				return_error_param = -EINVAL;
				return_error_line = __LINE__;
				goto err_bad_parent;
			}
			if (!binder_validate_fixup(target_proc, t->buffer,
						   off_start_offset,
						   parent_offset,
						   fda->parent_offset,
						   last_fixup_obj_off,
						   last_fixup_min_off)) {
				binder_user_error("%d:%d got transaction with out-of-order buffer fixup\n",
						  proc->pid, thread->pid);
				return_error = BR_FAILED_REPLY;
				return_error_param = -EINVAL;
				return_error_line = __LINE__;
				goto err_bad_parent;
			}
			ret = binder_translate_fd_array(fda, parent, t, thread,
							in_reply_to);
			if (ret < 0) {
				return_error = BR_FAILED_REPLY;
				return_error_param = ret;
				return_error_line = __LINE__;
				goto err_translate_failed;
			}
			last_fixup_obj_off = parent_offset;
			last_fixup_min_off =
				fda->parent_offset + sizeof(u32) * fda->num_fds;
		} break;
		case BINDER_TYPE_PTR: {
			struct binder_buffer_object *bp =
				to_binder_buffer_object(hdr);
			size_t buf_left = sg_buf_end_offset - sg_buf_offset;
			size_t num_valid;

			if (bp->length > buf_left) {
				binder_user_error("%d:%d got transaction with too large buffer\n",
						  proc->pid, thread->pid);
				return_error = BR_FAILED_REPLY;
				return_error_param = -EINVAL;
				return_error_line = __LINE__;
				goto err_bad_offset;
			}
			if (binder_alloc_copy_user_to_buffer(
						&target_proc->alloc,
						t->buffer,
						sg_buf_offset,
						(const void __user *)
							(uintptr_t)bp->buffer,
						bp->length)) {
				binder_user_error("%d:%d got transaction with invalid offsets ptr\n",
						  proc->pid, thread->pid);
				return_error_param = -EFAULT;
				return_error = BR_FAILED_REPLY;
				return_error_line = __LINE__;
				goto err_copy_data_failed;
			}
			/* Fixup buffer pointer to target proc address space */
			bp->buffer = (uintptr_t)
				t->buffer->user_data + sg_buf_offset;
			sg_buf_offset += ALIGN(bp->length, sizeof(u64));

			num_valid = (buffer_offset - off_start_offset) /
					sizeof(binder_size_t);
			ret = binder_fixup_parent(t, thread, bp,
						  off_start_offset,
						  num_valid,
						  last_fixup_obj_off,
						  last_fixup_min_off);
			if (ret < 0 ||
			    binder_alloc_copy_to_buffer(&target_proc->alloc,
							t->buffer,
							object_offset,
							bp, sizeof(*bp))) {
				return_error = BR_FAILED_REPLY;
				return_error_param = ret;
				return_error_line = __LINE__;
				goto err_translate_failed;
			}
			last_fixup_obj_off = object_offset;
			last_fixup_min_off = 0;
		} break;
		default:
			binder_user_error("%d:%d got transaction with invalid object type, %x\n",
				proc->pid, thread->pid, hdr->type);
			return_error = BR_FAILED_REPLY;
			return_error_param = -EINVAL;
			return_error_line = __LINE__;
			goto err_bad_object_type;
		}
	}
	if (t->buffer->oneway_spam_suspect)
		tcomplete->type = BINDER_WORK_TRANSACTION_ONEWAY_SPAM_SUSPECT;
	else
		tcomplete->type = BINDER_WORK_TRANSACTION_COMPLETE;
	t->work.type = BINDER_WORK_TRANSACTION;

	if (reply) {
		binder_enqueue_thread_work(thread, tcomplete);
		binder_inner_proc_lock(target_proc);
		if (target_thread->is_dead || target_proc->is_frozen) {
			return_error = target_thread->is_dead ?
				BR_DEAD_REPLY : BR_FROZEN_REPLY;
			binder_inner_proc_unlock(target_proc);
			goto err_dead_proc_or_thread;
		}
		BUG_ON(t->buffer->async_transaction != 0);
		binder_pop_transaction_ilocked(target_thread, in_reply_to);
		binder_enqueue_thread_work_ilocked(target_thread, &t->work);
		target_proc->outstanding_txns++;
		binder_inner_proc_unlock(target_proc);
		wake_up_interruptible_sync(&target_thread->wait);
		binder_free_transaction(in_reply_to);
	} else if (!(t->flags & TF_ONE_WAY)) {
		BUG_ON(t->buffer->async_transaction != 0);
		binder_inner_proc_lock(proc);
		/*
		 * Defer the TRANSACTION_COMPLETE, so we don't return to
		 * userspace immediately; this allows the target process to
		 * immediately start processing this transaction, reducing
		 * latency. We will then return the TRANSACTION_COMPLETE when
		 * the target replies (or there is an error).
		 */
		binder_enqueue_deferred_thread_work_ilocked(thread, tcomplete);
		t->need_reply = 1;
		t->from_parent = thread->transaction_stack;
		thread->transaction_stack = t;
		binder_inner_proc_unlock(proc);
		return_error = binder_proc_transaction(t,
				target_proc, target_thread);
		if (return_error) {
			binder_inner_proc_lock(proc);
			binder_pop_transaction_ilocked(thread, t);
			binder_inner_proc_unlock(proc);
			goto err_dead_proc_or_thread;
		}
	} else {
		BUG_ON(target_node == NULL);
		BUG_ON(t->buffer->async_transaction != 1);
		binder_enqueue_thread_work(thread, tcomplete);
		return_error = binder_proc_transaction(t, target_proc, NULL);
		if (return_error)
			goto err_dead_proc_or_thread;
	}
	if (target_thread)
		binder_thread_dec_tmpref(target_thread);
	binder_proc_dec_tmpref(target_proc);
	if (target_node)
		binder_dec_node_tmpref(target_node);
	/*
	 * write barrier to synchronize with initialization
	 * of log entry
	 */
	smp_wmb();
	WRITE_ONCE(e->debug_id_done, t_debug_id);
	return;

err_dead_proc_or_thread:
	return_error_line = __LINE__;
	binder_dequeue_work(proc, tcomplete);
err_translate_failed:
err_bad_object_type:
err_bad_offset:
err_bad_parent:
err_copy_data_failed:
	binder_free_txn_fixups(t);
	trace_binder_transaction_failed_buffer_release(t->buffer);
	binder_transaction_buffer_release(target_proc, t->buffer,
					  buffer_offset, true);
	if (target_node)
		binder_dec_node_tmpref(target_node);
	target_node = NULL;
	t->buffer->transaction = NULL;
	binder_alloc_free_buf(&target_proc->alloc, t->buffer);
err_binder_alloc_buf_failed:
err_bad_extra_size:
	if (secctx)
		security_release_secctx(secctx, secctx_sz);
err_get_secctx_failed:
	kfree(tcomplete);
	binder_stats_deleted(BINDER_STAT_TRANSACTION_COMPLETE);
err_alloc_tcomplete_failed:
	if (trace_binder_txn_latency_free_enabled())
		binder_txn_latency_free(t);
	kfree(t);
	binder_stats_deleted(BINDER_STAT_TRANSACTION);
err_alloc_t_failed:
err_bad_todo_list:
err_bad_call_stack:
err_empty_call_stack:
err_dead_binder:
err_invalid_target_handle:
	if (target_thread)
		binder_thread_dec_tmpref(target_thread);
	if (target_proc)
		binder_proc_dec_tmpref(target_proc);
	if (target_node) {
		binder_dec_node(target_node, 1, 0);
		binder_dec_node_tmpref(target_node);
	}

	binder_debug(BINDER_DEBUG_FAILED_TRANSACTION,
		     "%d:%d transaction failed %d/%d, size %lld-%lld line %d\n",
		     proc->pid, thread->pid, return_error, return_error_param,
		     (u64)tr->data_size, (u64)tr->offsets_size,
		     return_error_line);

	{
		struct binder_transaction_log_entry *fe;

		e->return_error = return_error;
		e->return_error_param = return_error_param;
		e->return_error_line = return_error_line;
		fe = binder_transaction_log_add(&binder_transaction_log_failed);
		*fe = *e;
		/*
		 * write barrier to synchronize with initialization
		 * of log entry
		 */
		smp_wmb();
		WRITE_ONCE(e->debug_id_done, t_debug_id);
		WRITE_ONCE(fe->debug_id_done, t_debug_id);
	}

	BUG_ON(thread->return_error.cmd != BR_OK);
	if (in_reply_to) {
		thread->return_error.cmd = BR_TRANSACTION_COMPLETE;
		binder_enqueue_thread_work(thread, &thread->return_error.work);
		binder_send_failed_reply(in_reply_to, return_error);
	} else {
		thread->return_error.cmd = return_error;
		binder_enqueue_thread_work(thread, &thread->return_error.work);
	}
}

/**
 * binder_free_buf() - free the specified buffer
 * @proc:	binder proc that owns buffer
 * @buffer:	buffer to be freed
 *
 * If buffer for an async transaction, enqueue the next async
 * transaction from the node.
 *
 * Cleanup buffer and free it.
 */
static void
binder_free_buf(struct binder_proc *proc, struct binder_buffer *buffer)
{
	binder_inner_proc_lock(proc);
	if (buffer->transaction) {
		buffer->transaction->buffer = NULL;
		buffer->transaction = NULL;
	}
	binder_inner_proc_unlock(proc);
	if (buffer->async_transaction && buffer->target_node) {
		struct binder_node *buf_node;
		struct binder_work *w;

		buf_node = buffer->target_node;
		binder_node_inner_lock(buf_node);
		BUG_ON(!buf_node->has_async_transaction);
		BUG_ON(buf_node->proc != proc);
		w = binder_dequeue_work_head_ilocked(
				&buf_node->async_todo);
		if (!w) {
			buf_node->has_async_transaction = false;
		} else {
			binder_enqueue_work_ilocked(
					w, &proc->todo);
			binder_wakeup_proc_ilocked(proc);
		}
		binder_node_inner_unlock(buf_node);
	}
	trace_binder_transaction_buffer_release(buffer);
	binder_transaction_buffer_release(proc, buffer, 0, false);
	binder_alloc_free_buf(&proc->alloc, buffer);
}

static int binder_thread_write(struct binder_proc *proc,
			struct binder_thread *thread,
			binder_uintptr_t binder_buffer, size_t size,
			binder_size_t *consumed)
{
	uint32_t cmd;
	struct binder_context *context = proc->context;
	void __user *buffer = (void __user *)(uintptr_t)binder_buffer;
	void __user *ptr = buffer + *consumed;
	void __user *end = buffer + size;

	while (ptr < end && thread->return_error.cmd == BR_OK) {
		int ret;

		if (get_user(cmd, (uint32_t __user *)ptr))
			return -EFAULT;
		ptr += sizeof(uint32_t);
		trace_binder_command(cmd);
		if (_IOC_NR(cmd) < ARRAY_SIZE(binder_stats.bc)) {
			atomic_inc(&binder_stats.bc[_IOC_NR(cmd)]);
			atomic_inc(&proc->stats.bc[_IOC_NR(cmd)]);
			atomic_inc(&thread->stats.bc[_IOC_NR(cmd)]);
		}
		switch (cmd) {
		case BC_INCREFS:
		case BC_ACQUIRE:
		case BC_RELEASE:
		case BC_DECREFS: {
			uint32_t target;
			const char *debug_string;
			bool strong = cmd == BC_ACQUIRE || cmd == BC_RELEASE;
			bool increment = cmd == BC_INCREFS || cmd == BC_ACQUIRE;
			struct binder_ref_data rdata;

			if (get_user(target, (uint32_t __user *)ptr))
				return -EFAULT;

			ptr += sizeof(uint32_t);
			ret = -1;
			if (increment && !target) {
				struct binder_node *ctx_mgr_node;

				mutex_lock(&context->context_mgr_node_lock);
				ctx_mgr_node = context->binder_context_mgr_node;
				if (ctx_mgr_node) {
					if (ctx_mgr_node->proc == proc) {
						binder_user_error("%d:%d context manager tried to acquire desc 0\n",
								  proc->pid, thread->pid);
						mutex_unlock(&context->context_mgr_node_lock);
						return -EINVAL;
					}
					ret = binder_inc_ref_for_node(
							proc, ctx_mgr_node,
							strong, NULL, &rdata);
				}
				mutex_unlock(&context->context_mgr_node_lock);
			}
			if (ret)
				ret = binder_update_ref_for_handle(
						proc, target, increment, strong,
						&rdata);
			if (!ret && rdata.desc != target) {
				binder_user_error("%d:%d tried to acquire reference to desc %d, got %d instead\n",
					proc->pid, thread->pid,
					target, rdata.desc);
			}
			switch (cmd) {
			case BC_INCREFS:
				debug_string = "IncRefs";
				break;
			case BC_ACQUIRE:
				debug_string = "Acquire";
				break;
			case BC_RELEASE:
				debug_string = "Release";
				break;
			case BC_DECREFS:
			default:
				debug_string = "DecRefs";
				break;
			}
			if (ret) {
				binder_user_error("%d:%d %s %d refcount change on invalid ref %d ret %d\n",
					proc->pid, thread->pid, debug_string,
					strong, target, ret);
				break;
			}
			binder_debug(BINDER_DEBUG_USER_REFS,
				     "%d:%d %s ref %d desc %d s %d w %d\n",
				     proc->pid, thread->pid, debug_string,
				     rdata.debug_id, rdata.desc, rdata.strong,
				     rdata.weak);
			break;
		}
		case BC_INCREFS_DONE:
		case BC_ACQUIRE_DONE: {
			binder_uintptr_t node_ptr;
			binder_uintptr_t cookie;
			struct binder_node *node;
			bool free_node;

			if (get_user(node_ptr, (binder_uintptr_t __user *)ptr))
				return -EFAULT;
			ptr += sizeof(binder_uintptr_t);
			if (get_user(cookie, (binder_uintptr_t __user *)ptr))
				return -EFAULT;
			ptr += sizeof(binder_uintptr_t);
			node = binder_get_node(proc, node_ptr);
			if (node == NULL) {
				binder_user_error("%d:%d %s u%016llx no match\n",
					proc->pid, thread->pid,
					cmd == BC_INCREFS_DONE ?
					"BC_INCREFS_DONE" :
					"BC_ACQUIRE_DONE",
					(u64)node_ptr);
				break;
			}
			if (cookie != node->cookie) {
				binder_user_error("%d:%d %s u%016llx node %d cookie mismatch %016llx != %016llx\n",
					proc->pid, thread->pid,
					cmd == BC_INCREFS_DONE ?
					"BC_INCREFS_DONE" : "BC_ACQUIRE_DONE",
					(u64)node_ptr, node->debug_id,
					(u64)cookie, (u64)node->cookie);
				binder_put_node(node);
				break;
			}
			binder_node_inner_lock(node);
			if (cmd == BC_ACQUIRE_DONE) {
				if (node->pending_strong_ref == 0) {
					binder_user_error("%d:%d BC_ACQUIRE_DONE node %d has no pending acquire request\n",
						proc->pid, thread->pid,
						node->debug_id);
					binder_node_inner_unlock(node);
					binder_put_node(node);
					break;
				}
				node->pending_strong_ref = 0;
			} else {
				if (node->pending_weak_ref == 0) {
					binder_user_error("%d:%d BC_INCREFS_DONE node %d has no pending increfs request\n",
						proc->pid, thread->pid,
						node->debug_id);
					binder_node_inner_unlock(node);
					binder_put_node(node);
					break;
				}
				node->pending_weak_ref = 0;
			}
			free_node = binder_dec_node_nilocked(node,
					cmd == BC_ACQUIRE_DONE, 0);
			WARN_ON(free_node);
			binder_debug(BINDER_DEBUG_USER_REFS,
				     "%d:%d %s node %d ls %d lw %d tr %d\n",
				     proc->pid, thread->pid,
				     cmd == BC_INCREFS_DONE ? "BC_INCREFS_DONE" : "BC_ACQUIRE_DONE",
				     node->debug_id, node->local_strong_refs,
				     node->local_weak_refs, node->tmp_refs);
			binder_node_inner_unlock(node);
			binder_put_node(node);
			break;
		}
		case BC_ATTEMPT_ACQUIRE:
			pr_err("BC_ATTEMPT_ACQUIRE not supported\n");
			return -EINVAL;
		case BC_ACQUIRE_RESULT:
			pr_err("BC_ACQUIRE_RESULT not supported\n");
			return -EINVAL;

		case BC_FREE_BUFFER: {
			binder_uintptr_t data_ptr;
			struct binder_buffer *buffer;

			if (get_user(data_ptr, (binder_uintptr_t __user *)ptr))
				return -EFAULT;
			ptr += sizeof(binder_uintptr_t);

			buffer = binder_alloc_prepare_to_free(&proc->alloc,
							      data_ptr);
			if (IS_ERR_OR_NULL(buffer)) {
				if (PTR_ERR(buffer) == -EPERM) {
					binder_user_error(
						"%d:%d BC_FREE_BUFFER u%016llx matched unreturned or currently freeing buffer\n",
						proc->pid, thread->pid,
						(u64)data_ptr);
				} else {
					binder_user_error(
						"%d:%d BC_FREE_BUFFER u%016llx no match\n",
						proc->pid, thread->pid,
						(u64)data_ptr);
				}
				break;
			}
			binder_debug(BINDER_DEBUG_FREE_BUFFER,
				     "%d:%d BC_FREE_BUFFER u%016llx found buffer %d for %s transaction\n",
				     proc->pid, thread->pid, (u64)data_ptr,
				     buffer->debug_id,
				     buffer->transaction ? "active" : "finished");
			binder_free_buf(proc, buffer);
			break;
		}

		case BC_TRANSACTION_SG:
		case BC_REPLY_SG: {
			struct binder_transaction_data_sg tr;

			if (copy_from_user(&tr, ptr, sizeof(tr)))
				return -EFAULT;
			ptr += sizeof(tr);
			binder_transaction(proc, thread, &tr.transaction_data,
					   cmd == BC_REPLY_SG, tr.buffers_size);
			break;
		}
		case BC_TRANSACTION:
		case BC_REPLY: {
			struct binder_transaction_data tr;

			if (copy_from_user(&tr, ptr, sizeof(tr)))
				return -EFAULT;
			ptr += sizeof(tr);
			binder_transaction(proc, thread, &tr,
					   cmd == BC_REPLY, 0);
			break;
		}

		case BC_REGISTER_LOOPER:
			binder_debug(BINDER_DEBUG_THREADS,
				     "%d:%d BC_REGISTER_LOOPER\n",
				     proc->pid, thread->pid);
			binder_inner_proc_lock(proc);
			if (thread->looper & BINDER_LOOPER_STATE_ENTERED) {
				thread->looper |= BINDER_LOOPER_STATE_INVALID;
				binder_user_error("%d:%d ERROR: BC_REGISTER_LOOPER called after BC_ENTER_LOOPER\n",
					proc->pid, thread->pid);
			} else if (proc->requested_threads == 0) {
				thread->looper |= BINDER_LOOPER_STATE_INVALID;
				binder_user_error("%d:%d ERROR: BC_REGISTER_LOOPER called without request\n",
					proc->pid, thread->pid);
			} else {
				proc->requested_threads--;
				proc->requested_threads_started++;
			}
			thread->looper |= BINDER_LOOPER_STATE_REGISTERED;
			binder_inner_proc_unlock(proc);
			break;
		case BC_ENTER_LOOPER:
			binder_debug(BINDER_DEBUG_THREADS,
				     "%d:%d BC_ENTER_LOOPER\n",
				     proc->pid, thread->pid);
			if (thread->looper & BINDER_LOOPER_STATE_REGISTERED) {
				thread->looper |= BINDER_LOOPER_STATE_INVALID;
				binder_user_error("%d:%d ERROR: BC_ENTER_LOOPER called after BC_REGISTER_LOOPER\n",
					proc->pid, thread->pid);
			}
			thread->looper |= BINDER_LOOPER_STATE_ENTERED;
			break;
		case BC_EXIT_LOOPER:
			binder_debug(BINDER_DEBUG_THREADS,
				     "%d:%d BC_EXIT_LOOPER\n",
				     proc->pid, thread->pid);
			thread->looper |= BINDER_LOOPER_STATE_EXITED;
			break;

		case BC_REQUEST_DEATH_NOTIFICATION:
		case BC_CLEAR_DEATH_NOTIFICATION: {
			uint32_t target;
			binder_uintptr_t cookie;
			struct binder_ref *ref;
			struct binder_ref_death *death = NULL;

			if (get_user(target, (uint32_t __user *)ptr))
				return -EFAULT;
			ptr += sizeof(uint32_t);
			if (get_user(cookie, (binder_uintptr_t __user *)ptr))
				return -EFAULT;
			ptr += sizeof(binder_uintptr_t);
			if (cmd == BC_REQUEST_DEATH_NOTIFICATION) {
				/*
				 * Allocate memory for death notification
				 * before taking lock
				 */
				death = kzalloc(sizeof(*death), GFP_KERNEL);
				if (death == NULL) {
					WARN_ON(thread->return_error.cmd !=
						BR_OK);
					thread->return_error.cmd = BR_ERROR;
					binder_enqueue_thread_work(
						thread,
						&thread->return_error.work);
					binder_debug(
						BINDER_DEBUG_FAILED_TRANSACTION,
						"%d:%d BC_REQUEST_DEATH_NOTIFICATION failed\n",
						proc->pid, thread->pid);
					break;
				}
			}
			binder_proc_lock(proc);
			ref = binder_get_ref_olocked(proc, target, false);
			if (ref == NULL) {
				binder_user_error("%d:%d %s invalid ref %d\n",
					proc->pid, thread->pid,
					cmd == BC_REQUEST_DEATH_NOTIFICATION ?
					"BC_REQUEST_DEATH_NOTIFICATION" :
					"BC_CLEAR_DEATH_NOTIFICATION",
					target);
				binder_proc_unlock(proc);
				kfree(death);
				break;
			}

			binder_debug(BINDER_DEBUG_DEATH_NOTIFICATION,
				     "%d:%d %s %016llx ref %d desc %d s %d w %d for node %d\n",
				     proc->pid, thread->pid,
				     cmd == BC_REQUEST_DEATH_NOTIFICATION ?
				     "BC_REQUEST_DEATH_NOTIFICATION" :
				     "BC_CLEAR_DEATH_NOTIFICATION",
				     (u64)cookie, ref->data.debug_id,
				     ref->data.desc, ref->data.strong,
				     ref->data.weak, ref->node->debug_id);

			binder_node_lock(ref->node);
			if (cmd == BC_REQUEST_DEATH_NOTIFICATION) {
				if (ref->death) {
					binder_user_error("%d:%d BC_REQUEST_DEATH_NOTIFICATION death notification already set\n",
						proc->pid, thread->pid);
					binder_node_unlock(ref->node);
					binder_proc_unlock(proc);
					kfree(death);
					break;
				}
				binder_stats_created(BINDER_STAT_DEATH);
				INIT_LIST_HEAD(&death->work.entry);
				death->cookie = cookie;
				ref->death = death;
				if (ref->node->proc == NULL) {
					ref->death->work.type = BINDER_WORK_DEAD_BINDER;

					binder_inner_proc_lock(proc);
					binder_enqueue_work_ilocked(
						&ref->death->work, &proc->todo);
					binder_wakeup_proc_ilocked(proc);
					binder_inner_proc_unlock(proc);
				}
			} else {
				if (ref->death == NULL) {
					binder_user_error("%d:%d BC_CLEAR_DEATH_NOTIFICATION death notification not active\n",
						proc->pid, thread->pid);
					binder_node_unlock(ref->node);
					binder_proc_unlock(proc);
					break;
				}
				death = ref->death;
				if (death->cookie != cookie) {
					binder_user_error("%d:%d BC_CLEAR_DEATH_NOTIFICATION death notification cookie mismatch %016llx != %016llx\n",
						proc->pid, thread->pid,
						(u64)death->cookie,
						(u64)cookie);
					binder_node_unlock(ref->node);
					binder_proc_unlock(proc);
					break;
				}
				ref->death = NULL;
				binder_inner_proc_lock(proc);
				if (list_empty(&death->work.entry)) {
					death->work.type = BINDER_WORK_CLEAR_DEATH_NOTIFICATION;
					if (thread->looper &
					    (BINDER_LOOPER_STATE_REGISTERED |
					     BINDER_LOOPER_STATE_ENTERED))
						binder_enqueue_thread_work_ilocked(
								thread,
								&death->work);
					else {
						binder_enqueue_work_ilocked(
								&death->work,
								&proc->todo);
						binder_wakeup_proc_ilocked(
								proc);
					}
				} else {
					BUG_ON(death->work.type != BINDER_WORK_DEAD_BINDER);
					death->work.type = BINDER_WORK_DEAD_BINDER_AND_CLEAR;
				}
				binder_inner_proc_unlock(proc);
			}
			binder_node_unlock(ref->node);
			binder_proc_unlock(proc);
		} break;
		case BC_DEAD_BINDER_DONE: {
			struct binder_work *w;
			binder_uintptr_t cookie;
			struct binder_ref_death *death = NULL;

			if (get_user(cookie, (binder_uintptr_t __user *)ptr))
				return -EFAULT;

			ptr += sizeof(cookie);
			binder_inner_proc_lock(proc);
			list_for_each_entry(w, &proc->delivered_death,
					    entry) {
				struct binder_ref_death *tmp_death =
					container_of(w,
						     struct binder_ref_death,
						     work);

				if (tmp_death->cookie == cookie) {
					death = tmp_death;
					break;
				}
			}
			binder_debug(BINDER_DEBUG_DEAD_BINDER,
				     "%d:%d BC_DEAD_BINDER_DONE %016llx found %pK\n",
				     proc->pid, thread->pid, (u64)cookie,
				     death);
			if (death == NULL) {
				binder_user_error("%d:%d BC_DEAD_BINDER_DONE %016llx not found\n",
					proc->pid, thread->pid, (u64)cookie);
				binder_inner_proc_unlock(proc);
				break;
			}
			binder_dequeue_work_ilocked(&death->work);
			if (death->work.type == BINDER_WORK_DEAD_BINDER_AND_CLEAR) {
				death->work.type = BINDER_WORK_CLEAR_DEATH_NOTIFICATION;
				if (thread->looper &
					(BINDER_LOOPER_STATE_REGISTERED |
					 BINDER_LOOPER_STATE_ENTERED))
					binder_enqueue_thread_work_ilocked(
						thread, &death->work);
				else {
					binder_enqueue_work_ilocked(
							&death->work,
							&proc->todo);
					binder_wakeup_proc_ilocked(proc);
				}
			}
			binder_inner_proc_unlock(proc);
		} break;

		default:
			pr_err("%d:%d unknown command %d\n",
			       proc->pid, thread->pid, cmd);
			return -EINVAL;
		}
		*consumed = ptr - buffer;
	}
	return 0;
}

static void binder_stat_br(struct binder_proc *proc,
			   struct binder_thread *thread, uint32_t cmd)
{
	trace_binder_return(cmd);
	if (_IOC_NR(cmd) < ARRAY_SIZE(binder_stats.br)) {
		atomic_inc(&binder_stats.br[_IOC_NR(cmd)]);
		atomic_inc(&proc->stats.br[_IOC_NR(cmd)]);
		atomic_inc(&thread->stats.br[_IOC_NR(cmd)]);
	}
}

static int binder_put_node_cmd(struct binder_proc *proc,
			       struct binder_thread *thread,
			       void __user **ptrp,
			       binder_uintptr_t node_ptr,
			       binder_uintptr_t node_cookie,
			       int node_debug_id,
			       uint32_t cmd, const char *cmd_name)
{
	void __user *ptr = *ptrp;

	if (put_user(cmd, (uint32_t __user *)ptr))
		return -EFAULT;
	ptr += sizeof(uint32_t);

	if (put_user(node_ptr, (binder_uintptr_t __user *)ptr))
		return -EFAULT;
	ptr += sizeof(binder_uintptr_t);

	if (put_user(node_cookie, (binder_uintptr_t __user *)ptr))
		return -EFAULT;
	ptr += sizeof(binder_uintptr_t);

	binder_stat_br(proc, thread, cmd);
	binder_debug(BINDER_DEBUG_USER_REFS, "%d:%d %s %d u%016llx c%016llx\n",
		     proc->pid, thread->pid, cmd_name, node_debug_id,
		     (u64)node_ptr, (u64)node_cookie);

	*ptrp = ptr;
	return 0;
}

static int binder_wait_for_work(struct binder_thread *thread,
				bool do_proc_work)
{
	DEFINE_WAIT(wait);
	struct binder_proc *proc = thread->proc;
	int ret = 0;

	freezer_do_not_count();
	binder_inner_proc_lock(proc);
	for (;;) {
		prepare_to_wait(&thread->wait, &wait, TASK_INTERRUPTIBLE);
		if (binder_has_work_ilocked(thread, do_proc_work))
			break;
		if (do_proc_work)
			list_add(&thread->waiting_thread_node,
				 &proc->waiting_threads);
		binder_inner_proc_unlock(proc);
		schedule();
		binder_inner_proc_lock(proc);
		list_del_init(&thread->waiting_thread_node);
		if (signal_pending(current)) {
			ret = -EINTR;
			break;
		}
	}
	finish_wait(&thread->wait, &wait);
	binder_inner_proc_unlock(proc);
	freezer_count();

	return ret;
}

/**
 * binder_apply_fd_fixups() - finish fd translation
 * @proc:         binder_proc associated @t->buffer
 * @t:	binder transaction with list of fd fixups
 *
 * Now that we are in the context of the transaction target
 * process, we can allocate and install fds. Process the
 * list of fds to translate and fixup the buffer with the
 * new fds.
 *
 * If we fail to allocate an fd, then free the resources by
 * fput'ing files that have not been processed and ksys_close'ing
 * any fds that have already been allocated.
 */
static int binder_apply_fd_fixups(struct binder_proc *proc,
				  struct binder_transaction *t)
{
	struct binder_txn_fd_fixup *fixup, *tmp;
	int ret = 0;

	list_for_each_entry(fixup, &t->fd_fixups, fixup_entry) {
		int fd = get_unused_fd_flags(O_CLOEXEC);

		if (fd < 0) {
			binder_debug(BINDER_DEBUG_TRANSACTION,
				     "failed fd fixup txn %d fd %d\n",
				     t->debug_id, fd);
			ret = -ENOMEM;
			break;
		}
		binder_debug(BINDER_DEBUG_TRANSACTION,
			     "fd fixup txn %d fd %d\n",
			     t->debug_id, fd);
		trace_binder_transaction_fd_recv(t, fd, fixup->offset);
		fd_install(fd, fixup->file);
		fixup->file = NULL;
		if (binder_alloc_copy_to_buffer(&proc->alloc, t->buffer,
						fixup->offset, &fd,
						sizeof(u32))) {
			ret = -EINVAL;
			break;
		}
	}
	list_for_each_entry_safe(fixup, tmp, &t->fd_fixups, fixup_entry) {
		if (fixup->file) {
			fput(fixup->file);
		} else if (ret) {
			u32 fd;
			int err;

			err = binder_alloc_copy_from_buffer(&proc->alloc, &fd,
							    t->buffer,
							    fixup->offset,
							    sizeof(fd));
			WARN_ON(err);
			if (!err)
				binder_deferred_fd_close(fd);
		}
		list_del(&fixup->fixup_entry);
		kfree(fixup);
	}

	return ret;
}

static int binder_thread_read(struct binder_proc *proc,
			      struct binder_thread *thread,
			      binder_uintptr_t binder_buffer, size_t size,
			      binder_size_t *consumed, int non_block)
{
	void __user *buffer = (void __user *)(uintptr_t)binder_buffer;
	void __user *ptr = buffer + *consumed;
	void __user *end = buffer + size;

	int ret = 0;
	int wait_for_proc_work;

	if (*consumed == 0) {
		if (put_user(BR_NOOP, (uint32_t __user *)ptr))
			return -EFAULT;
		ptr += sizeof(uint32_t);
	}

retry:
	binder_inner_proc_lock(proc);
	wait_for_proc_work = binder_available_for_proc_work_ilocked(thread);
	binder_inner_proc_unlock(proc);

	thread->looper |= BINDER_LOOPER_STATE_WAITING;

	trace_binder_wait_for_work(wait_for_proc_work,
				   !!thread->transaction_stack,
				   !binder_worklist_empty(proc, &thread->todo));
	if (wait_for_proc_work) {
		if (!(thread->looper & (BINDER_LOOPER_STATE_REGISTERED |
					BINDER_LOOPER_STATE_ENTERED))) {
			binder_user_error("%d:%d ERROR: Thread waiting for process work before calling BC_REGISTER_LOOPER or BC_ENTER_LOOPER (state %x)\n",
				proc->pid, thread->pid, thread->looper);
			wait_event_interruptible(binder_user_error_wait,
						 binder_stop_on_user_error < 2);
		}
		binder_set_nice(proc->default_priority);
	}

	if (non_block) {
		if (!binder_has_work(thread, wait_for_proc_work))
			ret = -EAGAIN;
	} else {
		ret = binder_wait_for_work(thread, wait_for_proc_work);
	}

	thread->looper &= ~BINDER_LOOPER_STATE_WAITING;

	if (ret)
		return ret;

	while (1) {
		uint32_t cmd;
		struct binder_transaction_data_secctx tr;
		struct binder_transaction_data *trd = &tr.transaction_data;
		struct binder_work *w = NULL;
		struct list_head *list = NULL;
		struct binder_transaction *t = NULL;
		struct binder_thread *t_from;
		size_t trsize = sizeof(*trd);

		binder_inner_proc_lock(proc);
		if (!binder_worklist_empty_ilocked(&thread->todo))
			list = &thread->todo;
		else if (!binder_worklist_empty_ilocked(&proc->todo) &&
			   wait_for_proc_work)
			list = &proc->todo;
		else {
			binder_inner_proc_unlock(proc);

			/* no data added */
			if (ptr - buffer == 4 && !thread->looper_need_return)
				goto retry;
			break;
		}

		if (end - ptr < sizeof(tr) + 4) {
			binder_inner_proc_unlock(proc);
			break;
		}
		w = binder_dequeue_work_head_ilocked(list);
		if (binder_worklist_empty_ilocked(&thread->todo))
			thread->process_todo = false;

		switch (w->type) {
		case BINDER_WORK_TRANSACTION: {
			binder_inner_proc_unlock(proc);
			t = container_of(w, struct binder_transaction, work);
		} break;
		case BINDER_WORK_RETURN_ERROR: {
			struct binder_error *e = container_of(
					w, struct binder_error, work);

			WARN_ON(e->cmd == BR_OK);
			binder_inner_proc_unlock(proc);
			if (put_user(e->cmd, (uint32_t __user *)ptr))
				return -EFAULT;
			cmd = e->cmd;
			e->cmd = BR_OK;
			ptr += sizeof(uint32_t);

			binder_stat_br(proc, thread, cmd);
		} break;
		case BINDER_WORK_TRANSACTION_COMPLETE:
		case BINDER_WORK_TRANSACTION_ONEWAY_SPAM_SUSPECT: {
			if (proc->oneway_spam_detection_enabled &&
				   w->type == BINDER_WORK_TRANSACTION_ONEWAY_SPAM_SUSPECT)
				cmd = BR_ONEWAY_SPAM_SUSPECT;
			else
				cmd = BR_TRANSACTION_COMPLETE;
			binder_inner_proc_unlock(proc);
			kfree(w);
			binder_stats_deleted(BINDER_STAT_TRANSACTION_COMPLETE);
			if (put_user(cmd, (uint32_t __user *)ptr))
				return -EFAULT;
			ptr += sizeof(uint32_t);

			binder_stat_br(proc, thread, cmd);
			binder_debug(BINDER_DEBUG_TRANSACTION_COMPLETE,
				     "%d:%d BR_TRANSACTION_COMPLETE\n",
				     proc->pid, thread->pid);
		} break;
		case BINDER_WORK_NODE: {
			struct binder_node *node = container_of(w, struct binder_node, work);
			int strong, weak;
			binder_uintptr_t node_ptr = node->ptr;
			binder_uintptr_t node_cookie = node->cookie;
			int node_debug_id = node->debug_id;
			int has_weak_ref;
			int has_strong_ref;
			void __user *orig_ptr = ptr;

			BUG_ON(proc != node->proc);
			strong = node->internal_strong_refs ||
					node->local_strong_refs;
			weak = !hlist_empty(&node->refs) ||
					node->local_weak_refs ||
					node->tmp_refs || strong;
			has_strong_ref = node->has_strong_ref;
			has_weak_ref = node->has_weak_ref;

			if (weak && !has_weak_ref) {
				node->has_weak_ref = 1;
				node->pending_weak_ref = 1;
				node->local_weak_refs++;
			}
			if (strong && !has_strong_ref) {
				node->has_strong_ref = 1;
				node->pending_strong_ref = 1;
				node->local_strong_refs++;
			}
			if (!strong && has_strong_ref)
				node->has_strong_ref = 0;
			if (!weak && has_weak_ref)
				node->has_weak_ref = 0;
			if (!weak && !strong) {
				binder_debug(BINDER_DEBUG_INTERNAL_REFS,
					     "%d:%d node %d u%016llx c%016llx deleted\n",
					     proc->pid, thread->pid,
					     node_debug_id,
					     (u64)node_ptr,
					     (u64)node_cookie);
				rb_erase(&node->rb_node, &proc->nodes);
				binder_inner_proc_unlock(proc);
				binder_node_lock(node);
				/*
				 * Acquire the node lock before freeing the
				 * node to serialize with other threads that
				 * may have been holding the node lock while
				 * decrementing this node (avoids race where
				 * this thread frees while the other thread
				 * is unlocking the node after the final
				 * decrement)
				 */
				binder_node_unlock(node);
				binder_free_node(node);
			} else
				binder_inner_proc_unlock(proc);

			if (weak && !has_weak_ref)
				ret = binder_put_node_cmd(
						proc, thread, &ptr, node_ptr,
						node_cookie, node_debug_id,
						BR_INCREFS, "BR_INCREFS");
			if (!ret && strong && !has_strong_ref)
				ret = binder_put_node_cmd(
						proc, thread, &ptr, node_ptr,
						node_cookie, node_debug_id,
						BR_ACQUIRE, "BR_ACQUIRE");
			if (!ret && !strong && has_strong_ref)
				ret = binder_put_node_cmd(
						proc, thread, &ptr, node_ptr,
						node_cookie, node_debug_id,
						BR_RELEASE, "BR_RELEASE");
			if (!ret && !weak && has_weak_ref)
				ret = binder_put_node_cmd(
						proc, thread, &ptr, node_ptr,
						node_cookie, node_debug_id,
						BR_DECREFS, "BR_DECREFS");
			if (orig_ptr == ptr)
				binder_debug(BINDER_DEBUG_INTERNAL_REFS,
					     "%d:%d node %d u%016llx c%016llx state unchanged\n",
					     proc->pid, thread->pid,
					     node_debug_id,
					     (u64)node_ptr,
					     (u64)node_cookie);
			if (ret)
				return ret;
		} break;
		case BINDER_WORK_DEAD_BINDER:
		case BINDER_WORK_DEAD_BINDER_AND_CLEAR:
		case BINDER_WORK_CLEAR_DEATH_NOTIFICATION: {
			struct binder_ref_death *death;
			uint32_t cmd;
			binder_uintptr_t cookie;

			death = container_of(w, struct binder_ref_death, work);
			if (w->type == BINDER_WORK_CLEAR_DEATH_NOTIFICATION)
				cmd = BR_CLEAR_DEATH_NOTIFICATION_DONE;
			else
				cmd = BR_DEAD_BINDER;
			cookie = death->cookie;

			binder_debug(BINDER_DEBUG_DEATH_NOTIFICATION,
				     "%d:%d %s %016llx\n",
				      proc->pid, thread->pid,
				      cmd == BR_DEAD_BINDER ?
				      "BR_DEAD_BINDER" :
				      "BR_CLEAR_DEATH_NOTIFICATION_DONE",
				      (u64)cookie);
			if (w->type == BINDER_WORK_CLEAR_DEATH_NOTIFICATION) {
				binder_inner_proc_unlock(proc);
				kfree(death);
				binder_stats_deleted(BINDER_STAT_DEATH);
			} else {
				binder_enqueue_work_ilocked(
						w, &proc->delivered_death);
				binder_inner_proc_unlock(proc);
			}
			if (put_user(cmd, (uint32_t __user *)ptr))
				return -EFAULT;
			ptr += sizeof(uint32_t);
			if (put_user(cookie,
				     (binder_uintptr_t __user *)ptr))
				return -EFAULT;
			ptr += sizeof(binder_uintptr_t);
			binder_stat_br(proc, thread, cmd);
			if (cmd == BR_DEAD_BINDER)
				goto done; /* DEAD_BINDER notifications can cause transactions */
		} break;
		default:
			binder_inner_proc_unlock(proc);
			pr_err("%d:%d: bad work type %d\n",
			       proc->pid, thread->pid, w->type);
			break;
		}

		if (!t)
			continue;

		BUG_ON(t->buffer == NULL);
		if (t->buffer->target_node) {
			struct binder_node *target_node = t->buffer->target_node;

			trd->target.ptr = target_node->ptr;
			trd->cookie =  target_node->cookie;
			t->saved_priority = task_nice(current);
			if (t->priority < target_node->min_priority &&
			    !(t->flags & TF_ONE_WAY))
				binder_set_nice(t->priority);
			else if (!(t->flags & TF_ONE_WAY) ||
				 t->saved_priority > target_node->min_priority)
				binder_set_nice(target_node->min_priority);
			cmd = BR_TRANSACTION;
		} else {
			trd->target.ptr = 0;
			trd->cookie = 0;
			cmd = BR_REPLY;
		}
		trd->code = t->code;
		trd->flags = t->flags;
		trd->sender_euid = from_kuid(current_user_ns(), t->sender_euid);

		t_from = binder_get_txn_from(t);
		if (t_from) {
			struct task_struct *sender = t_from->proc->tsk;

			trd->sender_pid =
				task_tgid_nr_ns(sender,
						task_active_pid_ns(current));
		} else {
			trd->sender_pid = 0;
		}

		ret = binder_apply_fd_fixups(proc, t);
		if (ret) {
			struct binder_buffer *buffer = t->buffer;
			bool oneway = !!(t->flags & TF_ONE_WAY);
			int tid = t->debug_id;

			if (t_from)
				binder_thread_dec_tmpref(t_from);
			buffer->transaction = NULL;
			binder_cleanup_transaction(t, "fd fixups failed",
						   BR_FAILED_REPLY);
			binder_free_buf(proc, buffer);
			binder_debug(BINDER_DEBUG_FAILED_TRANSACTION,
				     "%d:%d %stransaction %d fd fixups failed %d/%d, line %d\n",
				     proc->pid, thread->pid,
				     oneway ? "async " :
					(cmd == BR_REPLY ? "reply " : ""),
				     tid, BR_FAILED_REPLY, ret, __LINE__);
			if (cmd == BR_REPLY) {
				cmd = BR_FAILED_REPLY;
				if (put_user(cmd, (uint32_t __user *)ptr))
					return -EFAULT;
				ptr += sizeof(uint32_t);
				binder_stat_br(proc, thread, cmd);
				break;
			}
			continue;
		}
		trd->data_size = t->buffer->data_size;
		trd->offsets_size = t->buffer->offsets_size;
		trd->data.ptr.buffer = (uintptr_t)t->buffer->user_data;
		trd->data.ptr.offsets = trd->data.ptr.buffer +
					ALIGN(t->buffer->data_size,
					    sizeof(void *));

		tr.secctx = t->security_ctx;
		if (t->security_ctx) {
			cmd = BR_TRANSACTION_SEC_CTX;
			trsize = sizeof(tr);
		}
		if (put_user(cmd, (uint32_t __user *)ptr)) {
			if (t_from)
				binder_thread_dec_tmpref(t_from);

			binder_cleanup_transaction(t, "put_user failed",
						   BR_FAILED_REPLY);

			return -EFAULT;
		}
		ptr += sizeof(uint32_t);
		if (copy_to_user(ptr, &tr, trsize)) {
			if (t_from)
				binder_thread_dec_tmpref(t_from);

			binder_cleanup_transaction(t, "copy_to_user failed",
						   BR_FAILED_REPLY);

			return -EFAULT;
		}
		ptr += trsize;

		trace_binder_transaction_received(t);
		binder_stat_br(proc, thread, cmd);
		binder_debug(BINDER_DEBUG_TRANSACTION,
			     "%d:%d %s %d %d:%d, cmd %d size %zd-%zd ptr %016llx-%016llx\n",
			     proc->pid, thread->pid,
			     (cmd == BR_TRANSACTION) ? "BR_TRANSACTION" :
				(cmd == BR_TRANSACTION_SEC_CTX) ?
				     "BR_TRANSACTION_SEC_CTX" : "BR_REPLY",
			     t->debug_id, t_from ? t_from->proc->pid : 0,
			     t_from ? t_from->pid : 0, cmd,
			     t->buffer->data_size, t->buffer->offsets_size,
			     (u64)trd->data.ptr.buffer,
			     (u64)trd->data.ptr.offsets);

		if (t_from)
			binder_thread_dec_tmpref(t_from);
		t->buffer->allow_user_free = 1;
		if (cmd != BR_REPLY && !(t->flags & TF_ONE_WAY)) {
			binder_inner_proc_lock(thread->proc);
			t->to_parent = thread->transaction_stack;
			t->to_thread = thread;
			thread->transaction_stack = t;
			binder_inner_proc_unlock(thread->proc);
		} else {
			binder_free_transaction(t);
		}
		break;
	}

done:

	*consumed = ptr - buffer;
	binder_inner_proc_lock(proc);
	if (proc->requested_threads == 0 &&
	    list_empty(&thread->proc->waiting_threads) &&
	    proc->requested_threads_started < proc->max_threads &&
	    (thread->looper & (BINDER_LOOPER_STATE_REGISTERED |
	     BINDER_LOOPER_STATE_ENTERED)) /* the user-space code fails to */
	     /*spawn a new thread if we leave this out */) {
		proc->requested_threads++;
		binder_inner_proc_unlock(proc);
		binder_debug(BINDER_DEBUG_THREADS,
			     "%d:%d BR_SPAWN_LOOPER\n",
			     proc->pid, thread->pid);
		if (put_user(BR_SPAWN_LOOPER, (uint32_t __user *)buffer))
			return -EFAULT;
		binder_stat_br(proc, thread, BR_SPAWN_LOOPER);
	} else
		binder_inner_proc_unlock(proc);
	return 0;
}

static void binder_release_work(struct binder_proc *proc,
				struct list_head *list)
{
	struct binder_work *w;
	enum binder_work_type wtype;

	while (1) {
		binder_inner_proc_lock(proc);
		w = binder_dequeue_work_head_ilocked(list);
		wtype = w ? w->type : 0;
		binder_inner_proc_unlock(proc);
		if (!w)
			return;

		switch (wtype) {
		case BINDER_WORK_TRANSACTION: {
			struct binder_transaction *t;

			t = container_of(w, struct binder_transaction, work);

			binder_cleanup_transaction(t, "process died.",
						   BR_DEAD_REPLY);
		} break;
		case BINDER_WORK_RETURN_ERROR: {
			struct binder_error *e = container_of(
					w, struct binder_error, work);

			binder_debug(BINDER_DEBUG_DEAD_TRANSACTION,
				"undelivered TRANSACTION_ERROR: %u\n",
				e->cmd);
		} break;
		case BINDER_WORK_TRANSACTION_COMPLETE: {
			binder_debug(BINDER_DEBUG_DEAD_TRANSACTION,
				"undelivered TRANSACTION_COMPLETE\n");
			kfree(w);
			binder_stats_deleted(BINDER_STAT_TRANSACTION_COMPLETE);
		} break;
		case BINDER_WORK_DEAD_BINDER_AND_CLEAR:
		case BINDER_WORK_CLEAR_DEATH_NOTIFICATION: {
			struct binder_ref_death *death;

			death = container_of(w, struct binder_ref_death, work);
			binder_debug(BINDER_DEBUG_DEAD_TRANSACTION,
				"undelivered death notification, %016llx\n",
				(u64)death->cookie);
			kfree(death);
			binder_stats_deleted(BINDER_STAT_DEATH);
		} break;
		case BINDER_WORK_NODE:
			break;
		default:
			pr_err("unexpected work type, %d, not freed\n",
			       wtype);
			break;
		}
	}

}

static struct binder_thread *binder_get_thread_ilocked(
		struct binder_proc *proc, struct binder_thread *new_thread)
{
	struct binder_thread *thread = NULL;
	struct rb_node *parent = NULL;
	struct rb_node **p = &proc->threads.rb_node;

	while (*p) {
		parent = *p;
		thread = rb_entry(parent, struct binder_thread, rb_node);

		if (current->pid < thread->pid)
			p = &(*p)->rb_left;
		else if (current->pid > thread->pid)
			p = &(*p)->rb_right;
		else
			return thread;
	}
	if (!new_thread)
		return NULL;
	thread = new_thread;
	binder_stats_created(BINDER_STAT_THREAD);
	thread->proc = proc;
	thread->pid = current->pid;
	atomic_set(&thread->tmp_ref, 0);
	init_waitqueue_head(&thread->wait);
	INIT_LIST_HEAD(&thread->todo);
	rb_link_node(&thread->rb_node, parent, p);
	rb_insert_color(&thread->rb_node, &proc->threads);
	thread->looper_need_return = true;
	thread->return_error.work.type = BINDER_WORK_RETURN_ERROR;
	thread->return_error.cmd = BR_OK;
	thread->reply_error.work.type = BINDER_WORK_RETURN_ERROR;
	thread->reply_error.cmd = BR_OK;
	INIT_LIST_HEAD(&new_thread->waiting_thread_node);
	return thread;
}

static struct binder_thread *binder_get_thread(struct binder_proc *proc)
{
	struct binder_thread *thread;
	struct binder_thread *new_thread;

	binder_inner_proc_lock(proc);
	thread = binder_get_thread_ilocked(proc, NULL);
	binder_inner_proc_unlock(proc);
	if (!thread) {
		new_thread = kzalloc(sizeof(*thread), GFP_KERNEL);
		if (new_thread == NULL)
			return NULL;
		binder_inner_proc_lock(proc);
		thread = binder_get_thread_ilocked(proc, new_thread);
		binder_inner_proc_unlock(proc);
		if (thread != new_thread)
			kfree(new_thread);
	}
	return thread;
}

static void binder_free_proc(struct binder_proc *proc)
{
	struct binder_device *device;

	BUG_ON(!list_empty(&proc->todo));
	BUG_ON(!list_empty(&proc->delivered_death));
	if (proc->outstanding_txns)
		pr_warn("%s: Unexpected outstanding_txns %d\n",
			__func__, proc->outstanding_txns);
	device = container_of(proc->context, struct binder_device, context);
	if (refcount_dec_and_test(&device->ref)) {
		kfree(proc->context->name);
		kfree(device);
	}
	binder_alloc_deferred_release(&proc->alloc);
	put_task_struct(proc->tsk);
	binder_stats_deleted(BINDER_STAT_PROC);
	kfree(proc);
}

static void binder_free_thread(struct binder_thread *thread)
{
	BUG_ON(!list_empty(&thread->todo));
	binder_stats_deleted(BINDER_STAT_THREAD);
	binder_proc_dec_tmpref(thread->proc);
	kfree(thread);
}

static int binder_thread_release(struct binder_proc *proc,
				 struct binder_thread *thread)
{
	struct binder_transaction *t;
	struct binder_transaction *send_reply = NULL;
	int active_transactions = 0;
	struct binder_transaction *last_t = NULL;

	binder_inner_proc_lock(thread->proc);
	/*
	 * take a ref on the proc so it survives
	 * after we remove this thread from proc->threads.
	 * The corresponding dec is when we actually
	 * free the thread in binder_free_thread()
	 */
	proc->tmp_ref++;
	/*
	 * take a ref on this thread to ensure it
	 * survives while we are releasing it
	 */
	atomic_inc(&thread->tmp_ref);
	rb_erase(&thread->rb_node, &proc->threads);
	t = thread->transaction_stack;
	if (t) {
		spin_lock(&t->lock);
		if (t->to_thread == thread)
			send_reply = t;
	} else {
		__acquire(&t->lock);
	}
	thread->is_dead = true;

	while (t) {
		last_t = t;
		active_transactions++;
		binder_debug(BINDER_DEBUG_DEAD_TRANSACTION,
			     "release %d:%d transaction %d %s, still active\n",
			      proc->pid, thread->pid,
			     t->debug_id,
			     (t->to_thread == thread) ? "in" : "out");

		if (t->to_thread == thread) {
			thread->proc->outstanding_txns--;
			t->to_proc = NULL;
			t->to_thread = NULL;
			if (t->buffer) {
				t->buffer->transaction = NULL;
				t->buffer = NULL;
			}
			t = t->to_parent;
		} else if (t->from == thread) {
			t->from = NULL;
			t = t->from_parent;
		} else
			BUG();
		spin_unlock(&last_t->lock);
		if (t)
			spin_lock(&t->lock);
		else
			__acquire(&t->lock);
	}
	/* annotation for sparse, lock not acquired in last iteration above */
	__release(&t->lock);

	/*
	 * If this thread used poll, make sure we remove the waitqueue
	 * from any epoll data structures holding it with POLLFREE.
	 * waitqueue_active() is safe to use here because we're holding
	 * the inner lock.
	 */
	if ((thread->looper & BINDER_LOOPER_STATE_POLL) &&
	    waitqueue_active(&thread->wait)) {
		wake_up_poll(&thread->wait, EPOLLHUP | POLLFREE);
	}

	binder_inner_proc_unlock(thread->proc);

	/*
	 * This is needed to avoid races between wake_up_poll() above and
	 * and ep_remove_waitqueue() called for other reasons (eg the epoll file
	 * descriptor being closed); ep_remove_waitqueue() holds an RCU read
	 * lock, so we can be sure it's done after calling synchronize_rcu().
	 */
	if (thread->looper & BINDER_LOOPER_STATE_POLL)
		synchronize_rcu();

	if (send_reply)
		binder_send_failed_reply(send_reply, BR_DEAD_REPLY);
	binder_release_work(proc, &thread->todo);
	binder_thread_dec_tmpref(thread);
	return active_transactions;
}

static __poll_t binder_poll(struct file *filp,
				struct poll_table_struct *wait)
{
	struct binder_proc *proc = filp->private_data;
	struct binder_thread *thread = NULL;
	bool wait_for_proc_work;

	thread = binder_get_thread(proc);
	if (!thread)
		return POLLERR;

	binder_inner_proc_lock(thread->proc);
	thread->looper |= BINDER_LOOPER_STATE_POLL;
	wait_for_proc_work = binder_available_for_proc_work_ilocked(thread);

	binder_inner_proc_unlock(thread->proc);

	poll_wait(filp, &thread->wait, wait);

	if (binder_has_work(thread, wait_for_proc_work))
		return EPOLLIN;

	return 0;
}

static int binder_ioctl_write_read(struct file *filp,
				unsigned int cmd, unsigned long arg,
				struct binder_thread *thread)
{
	int ret = 0;
	struct binder_proc *proc = filp->private_data;
	unsigned int size = _IOC_SIZE(cmd);
	void __user *ubuf = (void __user *)arg;
	struct binder_write_read bwr;

	if (size != sizeof(struct binder_write_read)) {
		ret = -EINVAL;
		goto out;
	}
	if (copy_from_user(&bwr, ubuf, sizeof(bwr))) {
		ret = -EFAULT;
		goto out;
	}
	binder_debug(BINDER_DEBUG_READ_WRITE,
		     "%d:%d write %lld at %016llx, read %lld at %016llx\n",
		     proc->pid, thread->pid,
		     (u64)bwr.write_size, (u64)bwr.write_buffer,
		     (u64)bwr.read_size, (u64)bwr.read_buffer);

	if (bwr.write_size > 0) {
		ret = binder_thread_write(proc, thread,
					  bwr.write_buffer,
					  bwr.write_size,
					  &bwr.write_consumed);
		trace_binder_write_done(ret);
		if (ret < 0) {
			bwr.read_consumed = 0;
			if (copy_to_user(ubuf, &bwr, sizeof(bwr)))
				ret = -EFAULT;
			goto out;
		}
	}
	if (bwr.read_size > 0) {
		ret = binder_thread_read(proc, thread, bwr.read_buffer,
					 bwr.read_size,
					 &bwr.read_consumed,
					 filp->f_flags & O_NONBLOCK);
		trace_binder_read_done(ret);
		binder_inner_proc_lock(proc);
		if (!binder_worklist_empty_ilocked(&proc->todo))
			binder_wakeup_proc_ilocked(proc);
		binder_inner_proc_unlock(proc);
		if (ret < 0) {
			if (copy_to_user(ubuf, &bwr, sizeof(bwr)))
				ret = -EFAULT;
			goto out;
		}
	}
	binder_debug(BINDER_DEBUG_READ_WRITE,
		     "%d:%d wrote %lld of %lld, read return %lld of %lld\n",
		     proc->pid, thread->pid,
		     (u64)bwr.write_consumed, (u64)bwr.write_size,
		     (u64)bwr.read_consumed, (u64)bwr.read_size);
	if (copy_to_user(ubuf, &bwr, sizeof(bwr))) {
		ret = -EFAULT;
		goto out;
	}
out:
	return ret;
}

static int binder_ioctl_set_ctx_mgr(struct file *filp,
				    struct flat_binder_object *fbo)
{
	int ret = 0;
	struct binder_proc *proc = filp->private_data;
	struct binder_context *context = proc->context;
	struct binder_node *new_node;
	kuid_t curr_euid = current_euid();

	mutex_lock(&context->context_mgr_node_lock);
	if (context->binder_context_mgr_node) {
		pr_err("BINDER_SET_CONTEXT_MGR already set\n");
		ret = -EBUSY;
		goto out;
	}
	ret = security_binder_set_context_mgr(proc->tsk);
	if (ret < 0)
		goto out;
	if (uid_valid(context->binder_context_mgr_uid)) {
		if (!uid_eq(context->binder_context_mgr_uid, curr_euid)) {
			pr_err("BINDER_SET_CONTEXT_MGR bad uid %d != %d\n",
			       from_kuid(&init_user_ns, curr_euid),
			       from_kuid(&init_user_ns,
					 context->binder_context_mgr_uid));
			ret = -EPERM;
			goto out;
		}
	} else {
		context->binder_context_mgr_uid = curr_euid;
	}
	new_node = binder_new_node(proc, fbo);
	if (!new_node) {
		ret = -ENOMEM;
		goto out;
	}
	binder_node_lock(new_node);
	new_node->local_weak_refs++;
	new_node->local_strong_refs++;
	new_node->has_strong_ref = 1;
	new_node->has_weak_ref = 1;
	context->binder_context_mgr_node = new_node;
	binder_node_unlock(new_node);
	binder_put_node(new_node);
out:
	mutex_unlock(&context->context_mgr_node_lock);
	return ret;
}

static int binder_ioctl_get_node_info_for_ref(struct binder_proc *proc,
		struct binder_node_info_for_ref *info)
{
	struct binder_node *node;
	struct binder_context *context = proc->context;
	__u32 handle = info->handle;

	if (info->strong_count || info->weak_count || info->reserved1 ||
	    info->reserved2 || info->reserved3) {
		binder_user_error("%d BINDER_GET_NODE_INFO_FOR_REF: only handle may be non-zero.",
				  proc->pid);
		return -EINVAL;
	}

	/* This ioctl may only be used by the context manager */
	mutex_lock(&context->context_mgr_node_lock);
	if (!context->binder_context_mgr_node ||
		context->binder_context_mgr_node->proc != proc) {
		mutex_unlock(&context->context_mgr_node_lock);
		return -EPERM;
	}
	mutex_unlock(&context->context_mgr_node_lock);

	node = binder_get_node_from_ref(proc, handle, true, NULL);
	if (!node)
		return -EINVAL;

	info->strong_count = node->local_strong_refs +
		node->internal_strong_refs;
	info->weak_count = node->local_weak_refs;

	binder_put_node(node);

	return 0;
}

static int binder_ioctl_get_node_debug_info(struct binder_proc *proc,
				struct binder_node_debug_info *info)
{
	struct rb_node *n;
	binder_uintptr_t ptr = info->ptr;

	memset(info, 0, sizeof(*info));

	binder_inner_proc_lock(proc);
	for (n = rb_first(&proc->nodes); n != NULL; n = rb_next(n)) {
		struct binder_node *node = rb_entry(n, struct binder_node,
						    rb_node);
		if (node->ptr > ptr) {
			info->ptr = node->ptr;
			info->cookie = node->cookie;
			info->has_strong_ref = node->has_strong_ref;
			info->has_weak_ref = node->has_weak_ref;
			break;
		}
	}
	binder_inner_proc_unlock(proc);

	return 0;
}

static int binder_ioctl_freeze(struct binder_freeze_info *info,
			       struct binder_proc *target_proc)
{
	int ret = 0;

	if (!info->enable) {
		binder_inner_proc_lock(target_proc);
		target_proc->sync_recv = false;
		target_proc->async_recv = false;
		target_proc->is_frozen = false;
		binder_inner_proc_unlock(target_proc);
		return 0;
	}

	/*
	 * Freezing the target. Prevent new transactions by
	 * setting frozen state. If timeout specified, wait
	 * for transactions to drain.
	 */
	binder_inner_proc_lock(target_proc);
	target_proc->sync_recv = false;
	target_proc->async_recv = false;
	target_proc->is_frozen = true;
	binder_inner_proc_unlock(target_proc);

	if (info->timeout_ms > 0)
		ret = wait_event_interruptible_timeout(
			target_proc->freeze_wait,
			(!target_proc->outstanding_txns),
			msecs_to_jiffies(info->timeout_ms));

	if (!ret && target_proc->outstanding_txns)
		ret = -EAGAIN;

	if (ret < 0) {
		binder_inner_proc_lock(target_proc);
		target_proc->is_frozen = false;
		binder_inner_proc_unlock(target_proc);
	}

	return ret;
}

static int binder_ioctl_get_freezer_info(
				struct binder_frozen_status_info *info)
{
	struct binder_proc *target_proc;
	bool found = false;

	info->sync_recv = 0;
	info->async_recv = 0;

	mutex_lock(&binder_procs_lock);
	hlist_for_each_entry(target_proc, &binder_procs, proc_node) {
		if (target_proc->pid == info->pid) {
			found = true;
			binder_inner_proc_lock(target_proc);
			info->sync_recv |= target_proc->sync_recv;
			info->async_recv |= target_proc->async_recv;
			binder_inner_proc_unlock(target_proc);
		}
	}
	mutex_unlock(&binder_procs_lock);

	if (!found)
		return -EINVAL;

	return 0;
}

static long binder_ioctl(struct file *filp, unsigned int cmd, unsigned long arg)
{
	int ret;
	struct binder_proc *proc = filp->private_data;
	struct binder_thread *thread;
	unsigned int size = _IOC_SIZE(cmd);
	void __user *ubuf = (void __user *)arg;

	/*pr_info("binder_ioctl: %d:%d %x %lx\n",
			proc->pid, current->pid, cmd, arg);*/

	binder_selftest_alloc(&proc->alloc);

	trace_binder_ioctl(cmd, arg);

	ret = wait_event_interruptible(binder_user_error_wait, binder_stop_on_user_error < 2);
	if (ret)
		goto err_unlocked;

	thread = binder_get_thread(proc);
	if (thread == NULL) {
		ret = -ENOMEM;
		goto err;
	}

	switch (cmd) {
	case BINDER_WRITE_READ:
		ret = binder_ioctl_write_read(filp, cmd, arg, thread);
		if (ret)
			goto err;
		break;
	case BINDER_SET_MAX_THREADS: {
		int max_threads;

		if (copy_from_user(&max_threads, ubuf,
				   sizeof(max_threads))) {
			ret = -EINVAL;
			goto err;
		}
		binder_inner_proc_lock(proc);
		proc->max_threads = max_threads;
		binder_inner_proc_unlock(proc);
		break;
	}
	case BINDER_SET_CONTEXT_MGR_EXT: {
		struct flat_binder_object fbo;

		if (copy_from_user(&fbo, ubuf, sizeof(fbo))) {
			ret = -EINVAL;
			goto err;
		}
		ret = binder_ioctl_set_ctx_mgr(filp, &fbo);
		if (ret)
			goto err;
		break;
	}
	case BINDER_SET_CONTEXT_MGR:
		ret = binder_ioctl_set_ctx_mgr(filp, NULL);
		if (ret)
			goto err;
		break;
	case BINDER_THREAD_EXIT:
		binder_debug(BINDER_DEBUG_THREADS, "%d:%d exit\n",
			     proc->pid, thread->pid);
		binder_thread_release(proc, thread);
		thread = NULL;
		break;
	case BINDER_VERSION: {
		struct binder_version __user *ver = ubuf;

		if (size != sizeof(struct binder_version)) {
			ret = -EINVAL;
			goto err;
		}
		if (put_user(BINDER_CURRENT_PROTOCOL_VERSION,
			     &ver->protocol_version)) {
			ret = -EINVAL;
			goto err;
		}
		break;
	}
	case BINDER_GET_NODE_INFO_FOR_REF: {
		struct binder_node_info_for_ref info;

		if (copy_from_user(&info, ubuf, sizeof(info))) {
			ret = -EFAULT;
			goto err;
		}

		ret = binder_ioctl_get_node_info_for_ref(proc, &info);
		if (ret < 0)
			goto err;

		if (copy_to_user(ubuf, &info, sizeof(info))) {
			ret = -EFAULT;
			goto err;
		}

		break;
	}
	case BINDER_GET_NODE_DEBUG_INFO: {
		struct binder_node_debug_info info;

		if (copy_from_user(&info, ubuf, sizeof(info))) {
			ret = -EFAULT;
			goto err;
		}

		ret = binder_ioctl_get_node_debug_info(proc, &info);
		if (ret < 0)
			goto err;

		if (copy_to_user(ubuf, &info, sizeof(info))) {
			ret = -EFAULT;
			goto err;
		}
		break;
	}
	case BINDER_FREEZE: {
		struct binder_freeze_info info;
		struct binder_proc **target_procs = NULL, *target_proc;
		int target_procs_count = 0, i = 0;

		ret = 0;

		if (copy_from_user(&info, ubuf, sizeof(info))) {
			ret = -EFAULT;
			goto err;
		}

		mutex_lock(&binder_procs_lock);
		hlist_for_each_entry(target_proc, &binder_procs, proc_node) {
			if (target_proc->pid == info.pid)
				target_procs_count++;
		}

		if (target_procs_count == 0) {
			mutex_unlock(&binder_procs_lock);
			ret = -EINVAL;
			goto err;
		}

		target_procs = kcalloc(target_procs_count,
				       sizeof(struct binder_proc *),
				       GFP_KERNEL);

		if (!target_procs) {
			mutex_unlock(&binder_procs_lock);
			ret = -ENOMEM;
			goto err;
		}

		hlist_for_each_entry(target_proc, &binder_procs, proc_node) {
			if (target_proc->pid != info.pid)
				continue;

			binder_inner_proc_lock(target_proc);
			target_proc->tmp_ref++;
			binder_inner_proc_unlock(target_proc);

			target_procs[i++] = target_proc;
		}
		mutex_unlock(&binder_procs_lock);

		for (i = 0; i < target_procs_count; i++) {
			if (ret >= 0)
				ret = binder_ioctl_freeze(&info,
							  target_procs[i]);

			binder_proc_dec_tmpref(target_procs[i]);
		}

		kfree(target_procs);

		if (ret < 0)
			goto err;
		break;
	}
	case BINDER_GET_FROZEN_INFO: {
		struct binder_frozen_status_info info;

		if (copy_from_user(&info, ubuf, sizeof(info))) {
			ret = -EFAULT;
			goto err;
		}

		ret = binder_ioctl_get_freezer_info(&info);
		if (ret < 0)
			goto err;

		if (copy_to_user(ubuf, &info, sizeof(info))) {
			ret = -EFAULT;
			goto err;
		}
		break;
	}
	case BINDER_ENABLE_ONEWAY_SPAM_DETECTION: {
		uint32_t enable;

		if (copy_from_user(&enable, ubuf, sizeof(enable))) {
<<<<<<< HEAD
			ret = -EINVAL;
=======
			ret = -EFAULT;
>>>>>>> 3b7961a3
			goto err;
		}
		binder_inner_proc_lock(proc);
		proc->oneway_spam_detection_enabled = (bool)enable;
		binder_inner_proc_unlock(proc);
		break;
	}
	default:
		ret = -EINVAL;
		goto err;
	}
	ret = 0;
err:
	if (thread)
		thread->looper_need_return = false;
	wait_event_interruptible(binder_user_error_wait, binder_stop_on_user_error < 2);
	if (ret && ret != -EINTR)
		pr_info("%d:%d ioctl %x %lx returned %d\n", proc->pid, current->pid, cmd, arg, ret);
err_unlocked:
	trace_binder_ioctl_done(ret);
	return ret;
}

static void binder_vma_open(struct vm_area_struct *vma)
{
	struct binder_proc *proc = vma->vm_private_data;

	binder_debug(BINDER_DEBUG_OPEN_CLOSE,
		     "%d open vm area %lx-%lx (%ld K) vma %lx pagep %lx\n",
		     proc->pid, vma->vm_start, vma->vm_end,
		     (vma->vm_end - vma->vm_start) / SZ_1K, vma->vm_flags,
		     (unsigned long)pgprot_val(vma->vm_page_prot));
}

static void binder_vma_close(struct vm_area_struct *vma)
{
	struct binder_proc *proc = vma->vm_private_data;

	binder_debug(BINDER_DEBUG_OPEN_CLOSE,
		     "%d close vm area %lx-%lx (%ld K) vma %lx pagep %lx\n",
		     proc->pid, vma->vm_start, vma->vm_end,
		     (vma->vm_end - vma->vm_start) / SZ_1K, vma->vm_flags,
		     (unsigned long)pgprot_val(vma->vm_page_prot));
	binder_alloc_vma_close(&proc->alloc);
}

static vm_fault_t binder_vm_fault(struct vm_fault *vmf)
{
	return VM_FAULT_SIGBUS;
}

static const struct vm_operations_struct binder_vm_ops = {
	.open = binder_vma_open,
	.close = binder_vma_close,
	.fault = binder_vm_fault,
};

static int binder_mmap(struct file *filp, struct vm_area_struct *vma)
{
	struct binder_proc *proc = filp->private_data;

	if (proc->tsk != current->group_leader)
		return -EINVAL;

	binder_debug(BINDER_DEBUG_OPEN_CLOSE,
		     "%s: %d %lx-%lx (%ld K) vma %lx pagep %lx\n",
		     __func__, proc->pid, vma->vm_start, vma->vm_end,
		     (vma->vm_end - vma->vm_start) / SZ_1K, vma->vm_flags,
		     (unsigned long)pgprot_val(vma->vm_page_prot));

	if (vma->vm_flags & FORBIDDEN_MMAP_FLAGS) {
		pr_err("%s: %d %lx-%lx %s failed %d\n", __func__,
		       proc->pid, vma->vm_start, vma->vm_end, "bad vm_flags", -EPERM);
		return -EPERM;
	}
	vma->vm_flags |= VM_DONTCOPY | VM_MIXEDMAP;
	vma->vm_flags &= ~VM_MAYWRITE;

	vma->vm_ops = &binder_vm_ops;
	vma->vm_private_data = proc;

	return binder_alloc_mmap_handler(&proc->alloc, vma);
}

static int binder_open(struct inode *nodp, struct file *filp)
{
	struct binder_proc *proc, *itr;
	struct binder_device *binder_dev;
	struct binderfs_info *info;
	struct dentry *binder_binderfs_dir_entry_proc = NULL;
	bool existing_pid = false;

	binder_debug(BINDER_DEBUG_OPEN_CLOSE, "%s: %d:%d\n", __func__,
		     current->group_leader->pid, current->pid);

	proc = kzalloc(sizeof(*proc), GFP_KERNEL);
	if (proc == NULL)
		return -ENOMEM;
	spin_lock_init(&proc->inner_lock);
	spin_lock_init(&proc->outer_lock);
	get_task_struct(current->group_leader);
	proc->tsk = current->group_leader;
	INIT_LIST_HEAD(&proc->todo);
	init_waitqueue_head(&proc->freeze_wait);
	proc->default_priority = task_nice(current);
	/* binderfs stashes devices in i_private */
	if (is_binderfs_device(nodp)) {
		binder_dev = nodp->i_private;
		info = nodp->i_sb->s_fs_info;
		binder_binderfs_dir_entry_proc = info->proc_log_dir;
	} else {
		binder_dev = container_of(filp->private_data,
					  struct binder_device, miscdev);
	}
	refcount_inc(&binder_dev->ref);
	proc->context = &binder_dev->context;
	binder_alloc_init(&proc->alloc);

	binder_stats_created(BINDER_STAT_PROC);
	proc->pid = current->group_leader->pid;
	INIT_LIST_HEAD(&proc->delivered_death);
	INIT_LIST_HEAD(&proc->waiting_threads);
	filp->private_data = proc;

	mutex_lock(&binder_procs_lock);
	hlist_for_each_entry(itr, &binder_procs, proc_node) {
		if (itr->pid == proc->pid) {
			existing_pid = true;
			break;
		}
	}
	hlist_add_head(&proc->proc_node, &binder_procs);
	mutex_unlock(&binder_procs_lock);

	if (binder_debugfs_dir_entry_proc && !existing_pid) {
		char strbuf[11];

		snprintf(strbuf, sizeof(strbuf), "%u", proc->pid);
		/*
		 * proc debug entries are shared between contexts.
		 * Only create for the first PID to avoid debugfs log spamming
		 * The printing code will anyway print all contexts for a given
		 * PID so this is not a problem.
		 */
		proc->debugfs_entry = debugfs_create_file(strbuf, 0444,
			binder_debugfs_dir_entry_proc,
			(void *)(unsigned long)proc->pid,
			&proc_fops);
	}

	if (binder_binderfs_dir_entry_proc && !existing_pid) {
		char strbuf[11];
		struct dentry *binderfs_entry;

		snprintf(strbuf, sizeof(strbuf), "%u", proc->pid);
		/*
		 * Similar to debugfs, the process specific log file is shared
		 * between contexts. Only create for the first PID.
		 * This is ok since same as debugfs, the log file will contain
		 * information on all contexts of a given PID.
		 */
		binderfs_entry = binderfs_create_file(binder_binderfs_dir_entry_proc,
			strbuf, &proc_fops, (void *)(unsigned long)proc->pid);
		if (!IS_ERR(binderfs_entry)) {
			proc->binderfs_entry = binderfs_entry;
		} else {
			int error;

			error = PTR_ERR(binderfs_entry);
			pr_warn("Unable to create file %s in binderfs (error %d)\n",
				strbuf, error);
		}
	}

	return 0;
}

static int binder_flush(struct file *filp, fl_owner_t id)
{
	struct binder_proc *proc = filp->private_data;

	binder_defer_work(proc, BINDER_DEFERRED_FLUSH);

	return 0;
}

static void binder_deferred_flush(struct binder_proc *proc)
{
	struct rb_node *n;
	int wake_count = 0;

	binder_inner_proc_lock(proc);
	for (n = rb_first(&proc->threads); n != NULL; n = rb_next(n)) {
		struct binder_thread *thread = rb_entry(n, struct binder_thread, rb_node);

		thread->looper_need_return = true;
		if (thread->looper & BINDER_LOOPER_STATE_WAITING) {
			wake_up_interruptible(&thread->wait);
			wake_count++;
		}
	}
	binder_inner_proc_unlock(proc);

	binder_debug(BINDER_DEBUG_OPEN_CLOSE,
		     "binder_flush: %d woke %d threads\n", proc->pid,
		     wake_count);
}

static int binder_release(struct inode *nodp, struct file *filp)
{
	struct binder_proc *proc = filp->private_data;

	debugfs_remove(proc->debugfs_entry);

	if (proc->binderfs_entry) {
		binderfs_remove_file(proc->binderfs_entry);
		proc->binderfs_entry = NULL;
	}

	binder_defer_work(proc, BINDER_DEFERRED_RELEASE);

	return 0;
}

static int binder_node_release(struct binder_node *node, int refs)
{
	struct binder_ref *ref;
	int death = 0;
	struct binder_proc *proc = node->proc;

	binder_release_work(proc, &node->async_todo);

	binder_node_lock(node);
	binder_inner_proc_lock(proc);
	binder_dequeue_work_ilocked(&node->work);
	/*
	 * The caller must have taken a temporary ref on the node,
	 */
	BUG_ON(!node->tmp_refs);
	if (hlist_empty(&node->refs) && node->tmp_refs == 1) {
		binder_inner_proc_unlock(proc);
		binder_node_unlock(node);
		binder_free_node(node);

		return refs;
	}

	node->proc = NULL;
	node->local_strong_refs = 0;
	node->local_weak_refs = 0;
	binder_inner_proc_unlock(proc);

	spin_lock(&binder_dead_nodes_lock);
	hlist_add_head(&node->dead_node, &binder_dead_nodes);
	spin_unlock(&binder_dead_nodes_lock);

	hlist_for_each_entry(ref, &node->refs, node_entry) {
		refs++;
		/*
		 * Need the node lock to synchronize
		 * with new notification requests and the
		 * inner lock to synchronize with queued
		 * death notifications.
		 */
		binder_inner_proc_lock(ref->proc);
		if (!ref->death) {
			binder_inner_proc_unlock(ref->proc);
			continue;
		}

		death++;

		BUG_ON(!list_empty(&ref->death->work.entry));
		ref->death->work.type = BINDER_WORK_DEAD_BINDER;
		binder_enqueue_work_ilocked(&ref->death->work,
					    &ref->proc->todo);
		binder_wakeup_proc_ilocked(ref->proc);
		binder_inner_proc_unlock(ref->proc);
	}

	binder_debug(BINDER_DEBUG_DEAD_BINDER,
		     "node %d now dead, refs %d, death %d\n",
		     node->debug_id, refs, death);
	binder_node_unlock(node);
	binder_put_node(node);

	return refs;
}

static void binder_deferred_release(struct binder_proc *proc)
{
	struct binder_context *context = proc->context;
	struct rb_node *n;
	int threads, nodes, incoming_refs, outgoing_refs, active_transactions;

	mutex_lock(&binder_procs_lock);
	hlist_del(&proc->proc_node);
	mutex_unlock(&binder_procs_lock);

	mutex_lock(&context->context_mgr_node_lock);
	if (context->binder_context_mgr_node &&
	    context->binder_context_mgr_node->proc == proc) {
		binder_debug(BINDER_DEBUG_DEAD_BINDER,
			     "%s: %d context_mgr_node gone\n",
			     __func__, proc->pid);
		context->binder_context_mgr_node = NULL;
	}
	mutex_unlock(&context->context_mgr_node_lock);
	binder_inner_proc_lock(proc);
	/*
	 * Make sure proc stays alive after we
	 * remove all the threads
	 */
	proc->tmp_ref++;

	proc->is_dead = true;
	proc->is_frozen = false;
	proc->sync_recv = false;
	proc->async_recv = false;
	threads = 0;
	active_transactions = 0;
	while ((n = rb_first(&proc->threads))) {
		struct binder_thread *thread;

		thread = rb_entry(n, struct binder_thread, rb_node);
		binder_inner_proc_unlock(proc);
		threads++;
		active_transactions += binder_thread_release(proc, thread);
		binder_inner_proc_lock(proc);
	}

	nodes = 0;
	incoming_refs = 0;
	while ((n = rb_first(&proc->nodes))) {
		struct binder_node *node;

		node = rb_entry(n, struct binder_node, rb_node);
		nodes++;
		/*
		 * take a temporary ref on the node before
		 * calling binder_node_release() which will either
		 * kfree() the node or call binder_put_node()
		 */
		binder_inc_node_tmpref_ilocked(node);
		rb_erase(&node->rb_node, &proc->nodes);
		binder_inner_proc_unlock(proc);
		incoming_refs = binder_node_release(node, incoming_refs);
		binder_inner_proc_lock(proc);
	}
	binder_inner_proc_unlock(proc);

	outgoing_refs = 0;
	binder_proc_lock(proc);
	while ((n = rb_first(&proc->refs_by_desc))) {
		struct binder_ref *ref;

		ref = rb_entry(n, struct binder_ref, rb_node_desc);
		outgoing_refs++;
		binder_cleanup_ref_olocked(ref);
		binder_proc_unlock(proc);
		binder_free_ref(ref);
		binder_proc_lock(proc);
	}
	binder_proc_unlock(proc);

	binder_release_work(proc, &proc->todo);
	binder_release_work(proc, &proc->delivered_death);

	binder_debug(BINDER_DEBUG_OPEN_CLOSE,
		     "%s: %d threads %d, nodes %d (ref %d), refs %d, active transactions %d\n",
		     __func__, proc->pid, threads, nodes, incoming_refs,
		     outgoing_refs, active_transactions);

	binder_proc_dec_tmpref(proc);
}

static void binder_deferred_func(struct work_struct *work)
{
	struct binder_proc *proc;

	int defer;

	do {
		mutex_lock(&binder_deferred_lock);
		if (!hlist_empty(&binder_deferred_list)) {
			proc = hlist_entry(binder_deferred_list.first,
					struct binder_proc, deferred_work_node);
			hlist_del_init(&proc->deferred_work_node);
			defer = proc->deferred_work;
			proc->deferred_work = 0;
		} else {
			proc = NULL;
			defer = 0;
		}
		mutex_unlock(&binder_deferred_lock);

		if (defer & BINDER_DEFERRED_FLUSH)
			binder_deferred_flush(proc);

		if (defer & BINDER_DEFERRED_RELEASE)
			binder_deferred_release(proc); /* frees proc */
	} while (proc);
}
static DECLARE_WORK(binder_deferred_work, binder_deferred_func);

static void
binder_defer_work(struct binder_proc *proc, enum binder_deferred_state defer)
{
	mutex_lock(&binder_deferred_lock);
	proc->deferred_work |= defer;
	if (hlist_unhashed(&proc->deferred_work_node)) {
		hlist_add_head(&proc->deferred_work_node,
				&binder_deferred_list);
		schedule_work(&binder_deferred_work);
	}
	mutex_unlock(&binder_deferred_lock);
}

static void print_binder_transaction_ilocked(struct seq_file *m,
					     struct binder_proc *proc,
					     const char *prefix,
					     struct binder_transaction *t)
{
	struct binder_proc *to_proc;
	struct binder_buffer *buffer = t->buffer;

	spin_lock(&t->lock);
	to_proc = t->to_proc;
	seq_printf(m,
		   "%s %d: %pK from %d:%d to %d:%d code %x flags %x pri %ld r%d",
		   prefix, t->debug_id, t,
		   t->from ? t->from->proc->pid : 0,
		   t->from ? t->from->pid : 0,
		   to_proc ? to_proc->pid : 0,
		   t->to_thread ? t->to_thread->pid : 0,
		   t->code, t->flags, t->priority, t->need_reply);
	spin_unlock(&t->lock);

	if (proc != to_proc) {
		/*
		 * Can only safely deref buffer if we are holding the
		 * correct proc inner lock for this node
		 */
		seq_puts(m, "\n");
		return;
	}

	if (buffer == NULL) {
		seq_puts(m, " buffer free\n");
		return;
	}
	if (buffer->target_node)
		seq_printf(m, " node %d", buffer->target_node->debug_id);
	seq_printf(m, " size %zd:%zd data %pK\n",
		   buffer->data_size, buffer->offsets_size,
		   buffer->user_data);
}

static void print_binder_work_ilocked(struct seq_file *m,
				     struct binder_proc *proc,
				     const char *prefix,
				     const char *transaction_prefix,
				     struct binder_work *w)
{
	struct binder_node *node;
	struct binder_transaction *t;

	switch (w->type) {
	case BINDER_WORK_TRANSACTION:
		t = container_of(w, struct binder_transaction, work);
		print_binder_transaction_ilocked(
				m, proc, transaction_prefix, t);
		break;
	case BINDER_WORK_RETURN_ERROR: {
		struct binder_error *e = container_of(
				w, struct binder_error, work);

		seq_printf(m, "%stransaction error: %u\n",
			   prefix, e->cmd);
	} break;
	case BINDER_WORK_TRANSACTION_COMPLETE:
		seq_printf(m, "%stransaction complete\n", prefix);
		break;
	case BINDER_WORK_NODE:
		node = container_of(w, struct binder_node, work);
		seq_printf(m, "%snode work %d: u%016llx c%016llx\n",
			   prefix, node->debug_id,
			   (u64)node->ptr, (u64)node->cookie);
		break;
	case BINDER_WORK_DEAD_BINDER:
		seq_printf(m, "%shas dead binder\n", prefix);
		break;
	case BINDER_WORK_DEAD_BINDER_AND_CLEAR:
		seq_printf(m, "%shas cleared dead binder\n", prefix);
		break;
	case BINDER_WORK_CLEAR_DEATH_NOTIFICATION:
		seq_printf(m, "%shas cleared death notification\n", prefix);
		break;
	default:
		seq_printf(m, "%sunknown work: type %d\n", prefix, w->type);
		break;
	}
}

static void print_binder_thread_ilocked(struct seq_file *m,
					struct binder_thread *thread,
					int print_always)
{
	struct binder_transaction *t;
	struct binder_work *w;
	size_t start_pos = m->count;
	size_t header_pos;

	seq_printf(m, "  thread %d: l %02x need_return %d tr %d\n",
			thread->pid, thread->looper,
			thread->looper_need_return,
			atomic_read(&thread->tmp_ref));
	header_pos = m->count;
	t = thread->transaction_stack;
	while (t) {
		if (t->from == thread) {
			print_binder_transaction_ilocked(m, thread->proc,
					"    outgoing transaction", t);
			t = t->from_parent;
		} else if (t->to_thread == thread) {
			print_binder_transaction_ilocked(m, thread->proc,
						 "    incoming transaction", t);
			t = t->to_parent;
		} else {
			print_binder_transaction_ilocked(m, thread->proc,
					"    bad transaction", t);
			t = NULL;
		}
	}
	list_for_each_entry(w, &thread->todo, entry) {
		print_binder_work_ilocked(m, thread->proc, "    ",
					  "    pending transaction", w);
	}
	if (!print_always && m->count == header_pos)
		m->count = start_pos;
}

static void print_binder_node_nilocked(struct seq_file *m,
				       struct binder_node *node)
{
	struct binder_ref *ref;
	struct binder_work *w;
	int count;

	count = 0;
	hlist_for_each_entry(ref, &node->refs, node_entry)
		count++;

	seq_printf(m, "  node %d: u%016llx c%016llx hs %d hw %d ls %d lw %d is %d iw %d tr %d",
		   node->debug_id, (u64)node->ptr, (u64)node->cookie,
		   node->has_strong_ref, node->has_weak_ref,
		   node->local_strong_refs, node->local_weak_refs,
		   node->internal_strong_refs, count, node->tmp_refs);
	if (count) {
		seq_puts(m, " proc");
		hlist_for_each_entry(ref, &node->refs, node_entry)
			seq_printf(m, " %d", ref->proc->pid);
	}
	seq_puts(m, "\n");
	if (node->proc) {
		list_for_each_entry(w, &node->async_todo, entry)
			print_binder_work_ilocked(m, node->proc, "    ",
					  "    pending async transaction", w);
	}
}

static void print_binder_ref_olocked(struct seq_file *m,
				     struct binder_ref *ref)
{
	binder_node_lock(ref->node);
	seq_printf(m, "  ref %d: desc %d %snode %d s %d w %d d %pK\n",
		   ref->data.debug_id, ref->data.desc,
		   ref->node->proc ? "" : "dead ",
		   ref->node->debug_id, ref->data.strong,
		   ref->data.weak, ref->death);
	binder_node_unlock(ref->node);
}

static void print_binder_proc(struct seq_file *m,
			      struct binder_proc *proc, int print_all)
{
	struct binder_work *w;
	struct rb_node *n;
	size_t start_pos = m->count;
	size_t header_pos;
	struct binder_node *last_node = NULL;

	seq_printf(m, "proc %d\n", proc->pid);
	seq_printf(m, "context %s\n", proc->context->name);
	header_pos = m->count;

	binder_inner_proc_lock(proc);
	for (n = rb_first(&proc->threads); n != NULL; n = rb_next(n))
		print_binder_thread_ilocked(m, rb_entry(n, struct binder_thread,
						rb_node), print_all);

	for (n = rb_first(&proc->nodes); n != NULL; n = rb_next(n)) {
		struct binder_node *node = rb_entry(n, struct binder_node,
						    rb_node);
		if (!print_all && !node->has_async_transaction)
			continue;

		/*
		 * take a temporary reference on the node so it
		 * survives and isn't removed from the tree
		 * while we print it.
		 */
		binder_inc_node_tmpref_ilocked(node);
		/* Need to drop inner lock to take node lock */
		binder_inner_proc_unlock(proc);
		if (last_node)
			binder_put_node(last_node);
		binder_node_inner_lock(node);
		print_binder_node_nilocked(m, node);
		binder_node_inner_unlock(node);
		last_node = node;
		binder_inner_proc_lock(proc);
	}
	binder_inner_proc_unlock(proc);
	if (last_node)
		binder_put_node(last_node);

	if (print_all) {
		binder_proc_lock(proc);
		for (n = rb_first(&proc->refs_by_desc);
		     n != NULL;
		     n = rb_next(n))
			print_binder_ref_olocked(m, rb_entry(n,
							    struct binder_ref,
							    rb_node_desc));
		binder_proc_unlock(proc);
	}
	binder_alloc_print_allocated(m, &proc->alloc);
	binder_inner_proc_lock(proc);
	list_for_each_entry(w, &proc->todo, entry)
		print_binder_work_ilocked(m, proc, "  ",
					  "  pending transaction", w);
	list_for_each_entry(w, &proc->delivered_death, entry) {
		seq_puts(m, "  has delivered dead binder\n");
		break;
	}
	binder_inner_proc_unlock(proc);
	if (!print_all && m->count == header_pos)
		m->count = start_pos;
}

static const char * const binder_return_strings[] = {
	"BR_ERROR",
	"BR_OK",
	"BR_TRANSACTION",
	"BR_REPLY",
	"BR_ACQUIRE_RESULT",
	"BR_DEAD_REPLY",
	"BR_TRANSACTION_COMPLETE",
	"BR_INCREFS",
	"BR_ACQUIRE",
	"BR_RELEASE",
	"BR_DECREFS",
	"BR_ATTEMPT_ACQUIRE",
	"BR_NOOP",
	"BR_SPAWN_LOOPER",
	"BR_FINISHED",
	"BR_DEAD_BINDER",
	"BR_CLEAR_DEATH_NOTIFICATION_DONE",
	"BR_FAILED_REPLY",
	"BR_FROZEN_REPLY",
	"BR_ONEWAY_SPAM_SUSPECT",
};

static const char * const binder_command_strings[] = {
	"BC_TRANSACTION",
	"BC_REPLY",
	"BC_ACQUIRE_RESULT",
	"BC_FREE_BUFFER",
	"BC_INCREFS",
	"BC_ACQUIRE",
	"BC_RELEASE",
	"BC_DECREFS",
	"BC_INCREFS_DONE",
	"BC_ACQUIRE_DONE",
	"BC_ATTEMPT_ACQUIRE",
	"BC_REGISTER_LOOPER",
	"BC_ENTER_LOOPER",
	"BC_EXIT_LOOPER",
	"BC_REQUEST_DEATH_NOTIFICATION",
	"BC_CLEAR_DEATH_NOTIFICATION",
	"BC_DEAD_BINDER_DONE",
	"BC_TRANSACTION_SG",
	"BC_REPLY_SG",
};

static const char * const binder_objstat_strings[] = {
	"proc",
	"thread",
	"node",
	"ref",
	"death",
	"transaction",
	"transaction_complete"
};

static void print_binder_stats(struct seq_file *m, const char *prefix,
			       struct binder_stats *stats)
{
	int i;

	BUILD_BUG_ON(ARRAY_SIZE(stats->bc) !=
		     ARRAY_SIZE(binder_command_strings));
	for (i = 0; i < ARRAY_SIZE(stats->bc); i++) {
		int temp = atomic_read(&stats->bc[i]);

		if (temp)
			seq_printf(m, "%s%s: %d\n", prefix,
				   binder_command_strings[i], temp);
	}

	BUILD_BUG_ON(ARRAY_SIZE(stats->br) !=
		     ARRAY_SIZE(binder_return_strings));
	for (i = 0; i < ARRAY_SIZE(stats->br); i++) {
		int temp = atomic_read(&stats->br[i]);

		if (temp)
			seq_printf(m, "%s%s: %d\n", prefix,
				   binder_return_strings[i], temp);
	}

	BUILD_BUG_ON(ARRAY_SIZE(stats->obj_created) !=
		     ARRAY_SIZE(binder_objstat_strings));
	BUILD_BUG_ON(ARRAY_SIZE(stats->obj_created) !=
		     ARRAY_SIZE(stats->obj_deleted));
	for (i = 0; i < ARRAY_SIZE(stats->obj_created); i++) {
		int created = atomic_read(&stats->obj_created[i]);
		int deleted = atomic_read(&stats->obj_deleted[i]);

		if (created || deleted)
			seq_printf(m, "%s%s: active %d total %d\n",
				prefix,
				binder_objstat_strings[i],
				created - deleted,
				created);
	}
}

static void print_binder_proc_stats(struct seq_file *m,
				    struct binder_proc *proc)
{
	struct binder_work *w;
	struct binder_thread *thread;
	struct rb_node *n;
	int count, strong, weak, ready_threads;
	size_t free_async_space =
		binder_alloc_get_free_async_space(&proc->alloc);

	seq_printf(m, "proc %d\n", proc->pid);
	seq_printf(m, "context %s\n", proc->context->name);
	count = 0;
	ready_threads = 0;
	binder_inner_proc_lock(proc);
	for (n = rb_first(&proc->threads); n != NULL; n = rb_next(n))
		count++;

	list_for_each_entry(thread, &proc->waiting_threads, waiting_thread_node)
		ready_threads++;

	seq_printf(m, "  threads: %d\n", count);
	seq_printf(m, "  requested threads: %d+%d/%d\n"
			"  ready threads %d\n"
			"  free async space %zd\n", proc->requested_threads,
			proc->requested_threads_started, proc->max_threads,
			ready_threads,
			free_async_space);
	count = 0;
	for (n = rb_first(&proc->nodes); n != NULL; n = rb_next(n))
		count++;
	binder_inner_proc_unlock(proc);
	seq_printf(m, "  nodes: %d\n", count);
	count = 0;
	strong = 0;
	weak = 0;
	binder_proc_lock(proc);
	for (n = rb_first(&proc->refs_by_desc); n != NULL; n = rb_next(n)) {
		struct binder_ref *ref = rb_entry(n, struct binder_ref,
						  rb_node_desc);
		count++;
		strong += ref->data.strong;
		weak += ref->data.weak;
	}
	binder_proc_unlock(proc);
	seq_printf(m, "  refs: %d s %d w %d\n", count, strong, weak);

	count = binder_alloc_get_allocated_count(&proc->alloc);
	seq_printf(m, "  buffers: %d\n", count);

	binder_alloc_print_pages(m, &proc->alloc);

	count = 0;
	binder_inner_proc_lock(proc);
	list_for_each_entry(w, &proc->todo, entry) {
		if (w->type == BINDER_WORK_TRANSACTION)
			count++;
	}
	binder_inner_proc_unlock(proc);
	seq_printf(m, "  pending transactions: %d\n", count);

	print_binder_stats(m, "  ", &proc->stats);
}


int binder_state_show(struct seq_file *m, void *unused)
{
	struct binder_proc *proc;
	struct binder_node *node;
	struct binder_node *last_node = NULL;

	seq_puts(m, "binder state:\n");

	spin_lock(&binder_dead_nodes_lock);
	if (!hlist_empty(&binder_dead_nodes))
		seq_puts(m, "dead nodes:\n");
	hlist_for_each_entry(node, &binder_dead_nodes, dead_node) {
		/*
		 * take a temporary reference on the node so it
		 * survives and isn't removed from the list
		 * while we print it.
		 */
		node->tmp_refs++;
		spin_unlock(&binder_dead_nodes_lock);
		if (last_node)
			binder_put_node(last_node);
		binder_node_lock(node);
		print_binder_node_nilocked(m, node);
		binder_node_unlock(node);
		last_node = node;
		spin_lock(&binder_dead_nodes_lock);
	}
	spin_unlock(&binder_dead_nodes_lock);
	if (last_node)
		binder_put_node(last_node);

	mutex_lock(&binder_procs_lock);
	hlist_for_each_entry(proc, &binder_procs, proc_node)
		print_binder_proc(m, proc, 1);
	mutex_unlock(&binder_procs_lock);

	return 0;
}

int binder_stats_show(struct seq_file *m, void *unused)
{
	struct binder_proc *proc;

	seq_puts(m, "binder stats:\n");

	print_binder_stats(m, "", &binder_stats);

	mutex_lock(&binder_procs_lock);
	hlist_for_each_entry(proc, &binder_procs, proc_node)
		print_binder_proc_stats(m, proc);
	mutex_unlock(&binder_procs_lock);

	return 0;
}

int binder_transactions_show(struct seq_file *m, void *unused)
{
	struct binder_proc *proc;

	seq_puts(m, "binder transactions:\n");
	mutex_lock(&binder_procs_lock);
	hlist_for_each_entry(proc, &binder_procs, proc_node)
		print_binder_proc(m, proc, 0);
	mutex_unlock(&binder_procs_lock);

	return 0;
}

static int proc_show(struct seq_file *m, void *unused)
{
	struct binder_proc *itr;
	int pid = (unsigned long)m->private;

	mutex_lock(&binder_procs_lock);
	hlist_for_each_entry(itr, &binder_procs, proc_node) {
		if (itr->pid == pid) {
			seq_puts(m, "binder proc state:\n");
			print_binder_proc(m, itr, 1);
		}
	}
	mutex_unlock(&binder_procs_lock);

	return 0;
}

static void print_binder_transaction_log_entry(struct seq_file *m,
					struct binder_transaction_log_entry *e)
{
	int debug_id = READ_ONCE(e->debug_id_done);
	/*
	 * read barrier to guarantee debug_id_done read before
	 * we print the log values
	 */
	smp_rmb();
	seq_printf(m,
		   "%d: %s from %d:%d to %d:%d context %s node %d handle %d size %d:%d ret %d/%d l=%d",
		   e->debug_id, (e->call_type == 2) ? "reply" :
		   ((e->call_type == 1) ? "async" : "call "), e->from_proc,
		   e->from_thread, e->to_proc, e->to_thread, e->context_name,
		   e->to_node, e->target_handle, e->data_size, e->offsets_size,
		   e->return_error, e->return_error_param,
		   e->return_error_line);
	/*
	 * read-barrier to guarantee read of debug_id_done after
	 * done printing the fields of the entry
	 */
	smp_rmb();
	seq_printf(m, debug_id && debug_id == READ_ONCE(e->debug_id_done) ?
			"\n" : " (incomplete)\n");
}

int binder_transaction_log_show(struct seq_file *m, void *unused)
{
	struct binder_transaction_log *log = m->private;
	unsigned int log_cur = atomic_read(&log->cur);
	unsigned int count;
	unsigned int cur;
	int i;

	count = log_cur + 1;
	cur = count < ARRAY_SIZE(log->entry) && !log->full ?
		0 : count % ARRAY_SIZE(log->entry);
	if (count > ARRAY_SIZE(log->entry) || log->full)
		count = ARRAY_SIZE(log->entry);
	for (i = 0; i < count; i++) {
		unsigned int index = cur++ % ARRAY_SIZE(log->entry);

		print_binder_transaction_log_entry(m, &log->entry[index]);
	}
	return 0;
}

const struct file_operations binder_fops = {
	.owner = THIS_MODULE,
	.poll = binder_poll,
	.unlocked_ioctl = binder_ioctl,
	.compat_ioctl = compat_ptr_ioctl,
	.mmap = binder_mmap,
	.open = binder_open,
	.flush = binder_flush,
	.release = binder_release,
};

static int __init init_binder_device(const char *name)
{
	int ret;
	struct binder_device *binder_device;

	binder_device = kzalloc(sizeof(*binder_device), GFP_KERNEL);
	if (!binder_device)
		return -ENOMEM;

	binder_device->miscdev.fops = &binder_fops;
	binder_device->miscdev.minor = MISC_DYNAMIC_MINOR;
	binder_device->miscdev.name = name;

	refcount_set(&binder_device->ref, 1);
	binder_device->context.binder_context_mgr_uid = INVALID_UID;
	binder_device->context.name = name;
	mutex_init(&binder_device->context.context_mgr_node_lock);

	ret = misc_register(&binder_device->miscdev);
	if (ret < 0) {
		kfree(binder_device);
		return ret;
	}

	hlist_add_head(&binder_device->hlist, &binder_devices);

	return ret;
}

static int __init binder_init(void)
{
	int ret;
	char *device_name, *device_tmp;
	struct binder_device *device;
	struct hlist_node *tmp;
	char *device_names = NULL;

	ret = binder_alloc_shrinker_init();
	if (ret)
		return ret;

	atomic_set(&binder_transaction_log.cur, ~0U);
	atomic_set(&binder_transaction_log_failed.cur, ~0U);

	binder_debugfs_dir_entry_root = debugfs_create_dir("binder", NULL);
	if (binder_debugfs_dir_entry_root)
		binder_debugfs_dir_entry_proc = debugfs_create_dir("proc",
						 binder_debugfs_dir_entry_root);

	if (binder_debugfs_dir_entry_root) {
		debugfs_create_file("state",
				    0444,
				    binder_debugfs_dir_entry_root,
				    NULL,
				    &binder_state_fops);
		debugfs_create_file("stats",
				    0444,
				    binder_debugfs_dir_entry_root,
				    NULL,
				    &binder_stats_fops);
		debugfs_create_file("transactions",
				    0444,
				    binder_debugfs_dir_entry_root,
				    NULL,
				    &binder_transactions_fops);
		debugfs_create_file("transaction_log",
				    0444,
				    binder_debugfs_dir_entry_root,
				    &binder_transaction_log,
				    &binder_transaction_log_fops);
		debugfs_create_file("failed_transaction_log",
				    0444,
				    binder_debugfs_dir_entry_root,
				    &binder_transaction_log_failed,
				    &binder_transaction_log_fops);
	}

	if (!IS_ENABLED(CONFIG_ANDROID_BINDERFS) &&
	    strcmp(binder_devices_param, "") != 0) {
		/*
		* Copy the module_parameter string, because we don't want to
		* tokenize it in-place.
		 */
		device_names = kstrdup(binder_devices_param, GFP_KERNEL);
		if (!device_names) {
			ret = -ENOMEM;
			goto err_alloc_device_names_failed;
		}

		device_tmp = device_names;
		while ((device_name = strsep(&device_tmp, ","))) {
			ret = init_binder_device(device_name);
			if (ret)
				goto err_init_binder_device_failed;
		}
	}

	ret = init_binderfs();
	if (ret)
		goto err_init_binder_device_failed;

	return ret;

err_init_binder_device_failed:
	hlist_for_each_entry_safe(device, tmp, &binder_devices, hlist) {
		misc_deregister(&device->miscdev);
		hlist_del(&device->hlist);
		kfree(device);
	}

	kfree(device_names);

err_alloc_device_names_failed:
	debugfs_remove_recursive(binder_debugfs_dir_entry_root);

	return ret;
}

device_initcall(binder_init);

#define CREATE_TRACE_POINTS
#include "binder_trace.h"

MODULE_LICENSE("GPL v2");<|MERGE_RESOLUTION|>--- conflicted
+++ resolved
@@ -4918,11 +4918,7 @@
 		uint32_t enable;
 
 		if (copy_from_user(&enable, ubuf, sizeof(enable))) {
-<<<<<<< HEAD
-			ret = -EINVAL;
-=======
 			ret = -EFAULT;
->>>>>>> 3b7961a3
 			goto err;
 		}
 		binder_inner_proc_lock(proc);
