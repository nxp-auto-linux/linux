--- conflicted
+++ resolved
@@ -328,10 +328,7 @@
 	return vma ? -ENOMEM : -ESRCH;
 }
 
-<<<<<<< HEAD
-=======
-
->>>>>>> e021bb4f
+
 static inline void binder_alloc_set_vma(struct binder_alloc *alloc,
 		struct vm_area_struct *vma)
 {
@@ -360,20 +357,12 @@
 	return vma;
 }
 
-<<<<<<< HEAD
-struct binder_buffer *binder_alloc_new_buf_locked(struct binder_alloc *alloc,
-						  size_t data_size,
-						  size_t offsets_size,
-						  size_t extra_buffers_size,
-						  int is_async)
-=======
 static struct binder_buffer *binder_alloc_new_buf_locked(
 				struct binder_alloc *alloc,
 				size_t data_size,
 				size_t offsets_size,
 				size_t extra_buffers_size,
 				int is_async)
->>>>>>> e021bb4f
 {
 	struct rb_node *n = alloc->free_buffers.rb_node;
 	struct binder_buffer *buffer;
@@ -385,14 +374,9 @@
 	int ret;
 
 	if (!binder_alloc_get_vma(alloc)) {
-<<<<<<< HEAD
-		pr_err("%d: binder_alloc_buf, no vma\n",
-		       alloc->pid);
-=======
 		binder_alloc_debug(BINDER_DEBUG_USER_ERROR,
 				   "%d: binder_alloc_buf, no vma\n",
 				   alloc->pid);
->>>>>>> e021bb4f
 		return ERR_PTR(-ESRCH);
 	}
 
