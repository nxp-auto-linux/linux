--- conflicted
+++ resolved
@@ -727,8 +727,6 @@
 	.regulator_type = VRM,
 	.ops = &rpmh_regulator_vrm_ops,
 	.voltage_range = REGULATOR_LINEAR_RANGE(2800000, 0, 4, 16000),
-<<<<<<< HEAD
-=======
 	.n_voltages = 5,
 	.pmic_mode_map = pmic_mode_map_pmic5_smps,
 	.of_map_mode = rpmh_regulator_pmic4_smps_of_map_mode,
@@ -738,7 +736,6 @@
 	.regulator_type = VRM,
 	.ops = &rpmh_regulator_vrm_ops,
 	.voltage_range = REGULATOR_LINEAR_RANGE(900000, 0, 4, 16000),
->>>>>>> e0733463
 	.n_voltages = 5,
 	.pmic_mode_map = pmic_mode_map_pmic5_smps,
 	.of_map_mode = rpmh_regulator_pmic4_smps_of_map_mode,
