--- conflicted
+++ resolved
@@ -33,8 +33,6 @@
 
 static void tpm_tis_clkrun_enable(struct tpm_chip *chip, bool value);
 
-<<<<<<< HEAD
-=======
 static bool wait_for_tpm_stat_cond(struct tpm_chip *chip, u8 mask,
 					bool check_cancel, bool *canceled)
 {
@@ -96,7 +94,6 @@
 	return -ETIME;
 }
 
->>>>>>> e021bb4f
 /* Before we attempt to access the TPM we must see that the valid bit is set.
  * The specification says that this bit is 0 at reset and remains 0 until the
  * 'TPM has gone through its self test and initialization and has established
@@ -141,11 +138,7 @@
 	return false;
 }
 
-<<<<<<< HEAD
-static int release_locality(struct tpm_chip *chip, int l)
-=======
 static bool locality_inactive(struct tpm_chip *chip, int l)
->>>>>>> e021bb4f
 {
 	struct tpm_tis_data *priv = dev_get_drvdata(&chip->dev);
 	int rc;
@@ -170,9 +163,6 @@
 
 	tpm_tis_write8(priv, TPM_ACCESS(l), TPM_ACCESS_ACTIVE_LOCALITY);
 
-<<<<<<< HEAD
-	return 0;
-=======
 	stop = jiffies + chip->timeout_a;
 
 	if (chip->flags & TPM_CHIP_FLAG_IRQ) {
@@ -200,7 +190,6 @@
 		} while (time_before(jiffies, stop));
 	}
 	return -1;
->>>>>>> e021bb4f
 }
 
 static int request_locality(struct tpm_chip *chip, int l)
@@ -870,13 +859,9 @@
 		      const struct tpm_tis_phy_ops *phy_ops,
 		      acpi_handle acpi_dev_handle)
 {
-<<<<<<< HEAD
-	u32 vendor, intfcaps, intmask;
-=======
 	u32 vendor;
 	u32 intfcaps;
 	u32 intmask;
->>>>>>> e021bb4f
 	u32 clkrun_val;
 	u8 rid;
 	int rc, probe;
