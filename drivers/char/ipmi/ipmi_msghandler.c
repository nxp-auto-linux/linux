// SPDX-License-Identifier: GPL-2.0+
/*
 * ipmi_msghandler.c
 *
 * Incoming and outgoing message routing for an IPMI interface.
 *
 * Author: MontaVista Software, Inc.
 *         Corey Minyard <minyard@mvista.com>
 *         source@mvista.com
 *
 * Copyright 2002 MontaVista Software Inc.
 */

#define pr_fmt(fmt) "%s" fmt, "IPMI message handler: "
#define dev_fmt pr_fmt

#include <linux/module.h>
#include <linux/errno.h>
#include <linux/poll.h>
#include <linux/sched.h>
#include <linux/seq_file.h>
#include <linux/spinlock.h>
#include <linux/mutex.h>
#include <linux/slab.h>
#include <linux/ipmi.h>
#include <linux/ipmi_smi.h>
#include <linux/notifier.h>
#include <linux/init.h>
#include <linux/proc_fs.h>
#include <linux/rcupdate.h>
#include <linux/interrupt.h>
#include <linux/moduleparam.h>
#include <linux/workqueue.h>
#include <linux/uuid.h>
#include <linux/nospec.h>
<<<<<<< HEAD

#define PFX "IPMI message handler: "
=======
>>>>>>> fa578e9d

#define IPMI_DRIVER_VERSION "39.2"

static struct ipmi_recv_msg *ipmi_alloc_recv_msg(void);
static int ipmi_init_msghandler(void);
static void smi_recv_tasklet(unsigned long);
static void handle_new_recv_msgs(struct ipmi_smi *intf);
static void need_waiter(struct ipmi_smi *intf);
static int handle_one_recv_msg(struct ipmi_smi *intf,
			       struct ipmi_smi_msg *msg);

#ifdef DEBUG
static void ipmi_debug_msg(const char *title, unsigned char *data,
			   unsigned int len)
{
	int i, pos;
	char buf[100];

	pos = snprintf(buf, sizeof(buf), "%s: ", title);
	for (i = 0; i < len; i++)
		pos += snprintf(buf + pos, sizeof(buf) - pos,
				" %2.2x", data[i]);
	pr_debug("%s\n", buf);
}
#else
static void ipmi_debug_msg(const char *title, unsigned char *data,
			   unsigned int len)
{ }
#endif

static bool initialized;
static bool drvregistered;

enum ipmi_panic_event_op {
	IPMI_SEND_PANIC_EVENT_NONE,
	IPMI_SEND_PANIC_EVENT,
	IPMI_SEND_PANIC_EVENT_STRING
};
#ifdef CONFIG_IPMI_PANIC_STRING
#define IPMI_PANIC_DEFAULT IPMI_SEND_PANIC_EVENT_STRING
#elif defined(CONFIG_IPMI_PANIC_EVENT)
#define IPMI_PANIC_DEFAULT IPMI_SEND_PANIC_EVENT
#else
#define IPMI_PANIC_DEFAULT IPMI_SEND_PANIC_EVENT_NONE
#endif
static enum ipmi_panic_event_op ipmi_send_panic_event = IPMI_PANIC_DEFAULT;

static int panic_op_write_handler(const char *val,
				  const struct kernel_param *kp)
{
	char valcp[16];
	char *s;

	strncpy(valcp, val, 15);
	valcp[15] = '\0';

	s = strstrip(valcp);

	if (strcmp(s, "none") == 0)
		ipmi_send_panic_event = IPMI_SEND_PANIC_EVENT_NONE;
	else if (strcmp(s, "event") == 0)
		ipmi_send_panic_event = IPMI_SEND_PANIC_EVENT;
	else if (strcmp(s, "string") == 0)
		ipmi_send_panic_event = IPMI_SEND_PANIC_EVENT_STRING;
	else
		return -EINVAL;

	return 0;
}

static int panic_op_read_handler(char *buffer, const struct kernel_param *kp)
{
	switch (ipmi_send_panic_event) {
	case IPMI_SEND_PANIC_EVENT_NONE:
		strcpy(buffer, "none");
		break;

	case IPMI_SEND_PANIC_EVENT:
		strcpy(buffer, "event");
		break;

	case IPMI_SEND_PANIC_EVENT_STRING:
		strcpy(buffer, "string");
		break;

	default:
		strcpy(buffer, "???");
		break;
	}

	return strlen(buffer);
}

static const struct kernel_param_ops panic_op_ops = {
	.set = panic_op_write_handler,
	.get = panic_op_read_handler
};
module_param_cb(panic_op, &panic_op_ops, NULL, 0600);
MODULE_PARM_DESC(panic_op, "Sets if the IPMI driver will attempt to store panic information in the event log in the event of a panic.  Set to 'none' for no, 'event' for a single event, or 'string' for a generic event and the panic string in IPMI OEM events.");


#define MAX_EVENTS_IN_QUEUE	25

/* Remain in auto-maintenance mode for this amount of time (in ms). */
static unsigned long maintenance_mode_timeout_ms = 30000;
module_param(maintenance_mode_timeout_ms, ulong, 0644);
MODULE_PARM_DESC(maintenance_mode_timeout_ms,
		 "The time (milliseconds) after the last maintenance message that the connection stays in maintenance mode.");

/*
 * Don't let a message sit in a queue forever, always time it with at lest
 * the max message timer.  This is in milliseconds.
 */
#define MAX_MSG_TIMEOUT		60000

/*
 * Timeout times below are in milliseconds, and are done off a 1
 * second timer.  So setting the value to 1000 would mean anything
 * between 0 and 1000ms.  So really the only reasonable minimum
 * setting it 2000ms, which is between 1 and 2 seconds.
 */

/* The default timeout for message retries. */
static unsigned long default_retry_ms = 2000;
module_param(default_retry_ms, ulong, 0644);
MODULE_PARM_DESC(default_retry_ms,
		 "The time (milliseconds) between retry sends");

/* The default timeout for maintenance mode message retries. */
static unsigned long default_maintenance_retry_ms = 3000;
module_param(default_maintenance_retry_ms, ulong, 0644);
MODULE_PARM_DESC(default_maintenance_retry_ms,
		 "The time (milliseconds) between retry sends in maintenance mode");

/* The default maximum number of retries */
static unsigned int default_max_retries = 4;
module_param(default_max_retries, uint, 0644);
MODULE_PARM_DESC(default_max_retries,
		 "The time (milliseconds) between retry sends in maintenance mode");

/* Call every ~1000 ms. */
#define IPMI_TIMEOUT_TIME	1000

/* How many jiffies does it take to get to the timeout time. */
#define IPMI_TIMEOUT_JIFFIES	((IPMI_TIMEOUT_TIME * HZ) / 1000)

/*
 * Request events from the queue every second (this is the number of
 * IPMI_TIMEOUT_TIMES between event requests).  Hopefully, in the
 * future, IPMI will add a way to know immediately if an event is in
 * the queue and this silliness can go away.
 */
#define IPMI_REQUEST_EV_TIME	(1000 / (IPMI_TIMEOUT_TIME))

/* How long should we cache dynamic device IDs? */
#define IPMI_DYN_DEV_ID_EXPIRY	(10 * HZ)

/*
 * The main "user" data structure.
 */
struct ipmi_user {
	struct list_head link;

	/*
	 * Set to NULL when the user is destroyed, a pointer to myself
	 * so srcu_dereference can be used on it.
	 */
	struct ipmi_user *self;
	struct srcu_struct release_barrier;

	struct kref refcount;

	/* The upper layer that handles receive messages. */
	const struct ipmi_user_hndl *handler;
	void             *handler_data;

	/* The interface this user is bound to. */
	struct ipmi_smi *intf;

	/* Does this interface receive IPMI events? */
	bool gets_events;

	/* Free must run in process context for RCU cleanup. */
	struct work_struct remove_work;
};

static struct ipmi_user *acquire_ipmi_user(struct ipmi_user *user, int *index)
	__acquires(user->release_barrier)
{
	struct ipmi_user *ruser;

	*index = srcu_read_lock(&user->release_barrier);
	ruser = srcu_dereference(user->self, &user->release_barrier);
	if (!ruser)
		srcu_read_unlock(&user->release_barrier, *index);
	return ruser;
}

static void release_ipmi_user(struct ipmi_user *user, int index)
{
	srcu_read_unlock(&user->release_barrier, index);
}

struct cmd_rcvr {
	struct list_head link;

	struct ipmi_user *user;
	unsigned char netfn;
	unsigned char cmd;
	unsigned int  chans;

	/*
	 * This is used to form a linked lised during mass deletion.
	 * Since this is in an RCU list, we cannot use the link above
	 * or change any data until the RCU period completes.  So we
	 * use this next variable during mass deletion so we can have
	 * a list and don't have to wait and restart the search on
	 * every individual deletion of a command.
	 */
	struct cmd_rcvr *next;
};

struct seq_table {
	unsigned int         inuse : 1;
	unsigned int         broadcast : 1;

	unsigned long        timeout;
	unsigned long        orig_timeout;
	unsigned int         retries_left;

	/*
	 * To verify on an incoming send message response that this is
	 * the message that the response is for, we keep a sequence id
	 * and increment it every time we send a message.
	 */
	long                 seqid;

	/*
	 * This is held so we can properly respond to the message on a
	 * timeout, and it is used to hold the temporary data for
	 * retransmission, too.
	 */
	struct ipmi_recv_msg *recv_msg;
};

/*
 * Store the information in a msgid (long) to allow us to find a
 * sequence table entry from the msgid.
 */
#define STORE_SEQ_IN_MSGID(seq, seqid) \
	((((seq) & 0x3f) << 26) | ((seqid) & 0x3ffffff))

#define GET_SEQ_FROM_MSGID(msgid, seq, seqid) \
	do {								\
		seq = (((msgid) >> 26) & 0x3f);				\
		seqid = ((msgid) & 0x3ffffff);				\
	} while (0)

#define NEXT_SEQID(seqid) (((seqid) + 1) & 0x3ffffff)

#define IPMI_MAX_CHANNELS       16
struct ipmi_channel {
	unsigned char medium;
	unsigned char protocol;
};

struct ipmi_channel_set {
	struct ipmi_channel c[IPMI_MAX_CHANNELS];
};

struct ipmi_my_addrinfo {
	/*
	 * My slave address.  This is initialized to IPMI_BMC_SLAVE_ADDR,
	 * but may be changed by the user.
	 */
	unsigned char address;

	/*
	 * My LUN.  This should generally stay the SMS LUN, but just in
	 * case...
	 */
	unsigned char lun;
};

/*
 * Note that the product id, manufacturer id, guid, and device id are
 * immutable in this structure, so dyn_mutex is not required for
 * accessing those.  If those change on a BMC, a new BMC is allocated.
 */
struct bmc_device {
	struct platform_device pdev;
	struct list_head       intfs; /* Interfaces on this BMC. */
	struct ipmi_device_id  id;
	struct ipmi_device_id  fetch_id;
	int                    dyn_id_set;
	unsigned long          dyn_id_expiry;
	struct mutex           dyn_mutex; /* Protects id, intfs, & dyn* */
	guid_t                 guid;
	guid_t                 fetch_guid;
	int                    dyn_guid_set;
	struct kref	       usecount;
	struct work_struct     remove_work;
};
#define to_bmc_device(x) container_of((x), struct bmc_device, pdev.dev)

static int bmc_get_device_id(struct ipmi_smi *intf, struct bmc_device *bmc,
			     struct ipmi_device_id *id,
			     bool *guid_set, guid_t *guid);

/*
 * Various statistics for IPMI, these index stats[] in the ipmi_smi
 * structure.
 */
enum ipmi_stat_indexes {
	/* Commands we got from the user that were invalid. */
	IPMI_STAT_sent_invalid_commands = 0,

	/* Commands we sent to the MC. */
	IPMI_STAT_sent_local_commands,

	/* Responses from the MC that were delivered to a user. */
	IPMI_STAT_handled_local_responses,

	/* Responses from the MC that were not delivered to a user. */
	IPMI_STAT_unhandled_local_responses,

	/* Commands we sent out to the IPMB bus. */
	IPMI_STAT_sent_ipmb_commands,

	/* Commands sent on the IPMB that had errors on the SEND CMD */
	IPMI_STAT_sent_ipmb_command_errs,

	/* Each retransmit increments this count. */
	IPMI_STAT_retransmitted_ipmb_commands,

	/*
	 * When a message times out (runs out of retransmits) this is
	 * incremented.
	 */
	IPMI_STAT_timed_out_ipmb_commands,

	/*
	 * This is like above, but for broadcasts.  Broadcasts are
	 * *not* included in the above count (they are expected to
	 * time out).
	 */
	IPMI_STAT_timed_out_ipmb_broadcasts,

	/* Responses I have sent to the IPMB bus. */
	IPMI_STAT_sent_ipmb_responses,

	/* The response was delivered to the user. */
	IPMI_STAT_handled_ipmb_responses,

	/* The response had invalid data in it. */
	IPMI_STAT_invalid_ipmb_responses,

	/* The response didn't have anyone waiting for it. */
	IPMI_STAT_unhandled_ipmb_responses,

	/* Commands we sent out to the IPMB bus. */
	IPMI_STAT_sent_lan_commands,

	/* Commands sent on the IPMB that had errors on the SEND CMD */
	IPMI_STAT_sent_lan_command_errs,

	/* Each retransmit increments this count. */
	IPMI_STAT_retransmitted_lan_commands,

	/*
	 * When a message times out (runs out of retransmits) this is
	 * incremented.
	 */
	IPMI_STAT_timed_out_lan_commands,

	/* Responses I have sent to the IPMB bus. */
	IPMI_STAT_sent_lan_responses,

	/* The response was delivered to the user. */
	IPMI_STAT_handled_lan_responses,

	/* The response had invalid data in it. */
	IPMI_STAT_invalid_lan_responses,

	/* The response didn't have anyone waiting for it. */
	IPMI_STAT_unhandled_lan_responses,

	/* The command was delivered to the user. */
	IPMI_STAT_handled_commands,

	/* The command had invalid data in it. */
	IPMI_STAT_invalid_commands,

	/* The command didn't have anyone waiting for it. */
	IPMI_STAT_unhandled_commands,

	/* Invalid data in an event. */
	IPMI_STAT_invalid_events,

	/* Events that were received with the proper format. */
	IPMI_STAT_events,

	/* Retransmissions on IPMB that failed. */
	IPMI_STAT_dropped_rexmit_ipmb_commands,

	/* Retransmissions on LAN that failed. */
	IPMI_STAT_dropped_rexmit_lan_commands,

	/* This *must* remain last, add new values above this. */
	IPMI_NUM_STATS
};


#define IPMI_IPMB_NUM_SEQ	64
struct ipmi_smi {
	struct module *owner;

	/* What interface number are we? */
	int intf_num;

	struct kref refcount;

	/* Set when the interface is being unregistered. */
	bool in_shutdown;

	/* Used for a list of interfaces. */
	struct list_head link;

	/*
	 * The list of upper layers that are using me.  seq_lock write
	 * protects this.  Read protection is with srcu.
	 */
	struct list_head users;
	struct srcu_struct users_srcu;

	/* Used for wake ups at startup. */
	wait_queue_head_t waitq;

	/*
	 * Prevents the interface from being unregistered when the
	 * interface is used by being looked up through the BMC
	 * structure.
	 */
	struct mutex bmc_reg_mutex;

	struct bmc_device tmp_bmc;
	struct bmc_device *bmc;
	bool bmc_registered;
	struct list_head bmc_link;
	char *my_dev_name;
	bool in_bmc_register;  /* Handle recursive situations.  Yuck. */
	struct work_struct bmc_reg_work;

	const struct ipmi_smi_handlers *handlers;
	void                     *send_info;

	/* Driver-model device for the system interface. */
	struct device          *si_dev;

	/*
	 * A table of sequence numbers for this interface.  We use the
	 * sequence numbers for IPMB messages that go out of the
	 * interface to match them up with their responses.  A routine
	 * is called periodically to time the items in this list.
	 */
	spinlock_t       seq_lock;
	struct seq_table seq_table[IPMI_IPMB_NUM_SEQ];
	int curr_seq;

	/*
	 * Messages queued for delivery.  If delivery fails (out of memory
	 * for instance), They will stay in here to be processed later in a
	 * periodic timer interrupt.  The tasklet is for handling received
	 * messages directly from the handler.
	 */
	spinlock_t       waiting_rcv_msgs_lock;
	struct list_head waiting_rcv_msgs;
	atomic_t	 watchdog_pretimeouts_to_deliver;
	struct tasklet_struct recv_tasklet;

	spinlock_t             xmit_msgs_lock;
	struct list_head       xmit_msgs;
	struct ipmi_smi_msg    *curr_msg;
	struct list_head       hp_xmit_msgs;

	/*
	 * The list of command receivers that are registered for commands
	 * on this interface.
	 */
	struct mutex     cmd_rcvrs_mutex;
	struct list_head cmd_rcvrs;

	/*
	 * Events that were queues because no one was there to receive
	 * them.
	 */
	spinlock_t       events_lock; /* For dealing with event stuff. */
	struct list_head waiting_events;
	unsigned int     waiting_events_count; /* How many events in queue? */
	char             delivering_events;
	char             event_msg_printed;

	/* How many users are waiting for events? */
	atomic_t         event_waiters;
	unsigned int     ticks_to_req_ev;

	spinlock_t       watch_lock; /* For dealing with watch stuff below. */

	/* How many users are waiting for commands? */
	unsigned int     command_waiters;

	/* How many users are waiting for watchdogs? */
	unsigned int     watchdog_waiters;

	/* How many users are waiting for message responses? */
	unsigned int     response_waiters;

	/*
	 * Tells what the lower layer has last been asked to watch for,
	 * messages and/or watchdogs.  Protected by watch_lock.
	 */
	unsigned int     last_watch_mask;

	/*
	 * The event receiver for my BMC, only really used at panic
	 * shutdown as a place to store this.
	 */
	unsigned char event_receiver;
	unsigned char event_receiver_lun;
	unsigned char local_sel_device;
	unsigned char local_event_generator;

	/* For handling of maintenance mode. */
	int maintenance_mode;
	bool maintenance_mode_enable;
	int auto_maintenance_timeout;
	spinlock_t maintenance_mode_lock; /* Used in a timer... */

	/*
	 * If we are doing maintenance on something on IPMB, extend
	 * the timeout time to avoid timeouts writing firmware and
	 * such.
	 */
	int ipmb_maintenance_mode_timeout;

	/*
	 * A cheap hack, if this is non-null and a message to an
	 * interface comes in with a NULL user, call this routine with
	 * it.  Note that the message will still be freed by the
	 * caller.  This only works on the system interface.
	 *
	 * Protected by bmc_reg_mutex.
	 */
	void (*null_user_handler)(struct ipmi_smi *intf,
				  struct ipmi_recv_msg *msg);

	/*
	 * When we are scanning the channels for an SMI, this will
	 * tell which channel we are scanning.
	 */
	int curr_channel;

	/* Channel information */
	struct ipmi_channel_set *channel_list;
	unsigned int curr_working_cset; /* First index into the following. */
	struct ipmi_channel_set wchannels[2];
	struct ipmi_my_addrinfo addrinfo[IPMI_MAX_CHANNELS];
	bool channels_ready;

	atomic_t stats[IPMI_NUM_STATS];

	/*
	 * run_to_completion duplicate of smb_info, smi_info
	 * and ipmi_serial_info structures. Used to decrease numbers of
	 * parameters passed by "low" level IPMI code.
	 */
	int run_to_completion;
};
#define to_si_intf_from_dev(device) container_of(device, struct ipmi_smi, dev)

static void __get_guid(struct ipmi_smi *intf);
static void __ipmi_bmc_unregister(struct ipmi_smi *intf);
static int __ipmi_bmc_register(struct ipmi_smi *intf,
			       struct ipmi_device_id *id,
			       bool guid_set, guid_t *guid, int intf_num);
static int __scan_channels(struct ipmi_smi *intf, struct ipmi_device_id *id);


/**
 * The driver model view of the IPMI messaging driver.
 */
static struct platform_driver ipmidriver = {
	.driver = {
		.name = "ipmi",
		.bus = &platform_bus_type
	}
};
/*
 * This mutex keeps us from adding the same BMC twice.
 */
static DEFINE_MUTEX(ipmidriver_mutex);

static LIST_HEAD(ipmi_interfaces);
static DEFINE_MUTEX(ipmi_interfaces_mutex);
<<<<<<< HEAD
struct srcu_struct ipmi_interfaces_srcu;
=======
static struct srcu_struct ipmi_interfaces_srcu;
>>>>>>> fa578e9d

/*
 * List of watchers that want to know when smi's are added and deleted.
 */
static LIST_HEAD(smi_watchers);
static DEFINE_MUTEX(smi_watchers_mutex);

#define ipmi_inc_stat(intf, stat) \
	atomic_inc(&(intf)->stats[IPMI_STAT_ ## stat])
#define ipmi_get_stat(intf, stat) \
	((unsigned int) atomic_read(&(intf)->stats[IPMI_STAT_ ## stat]))

static const char * const addr_src_to_str[] = {
	"invalid", "hotmod", "hardcoded", "SPMI", "ACPI", "SMBIOS", "PCI",
	"device-tree", "platform"
};

const char *ipmi_addr_src_to_str(enum ipmi_addr_src src)
{
	if (src >= SI_LAST)
		src = 0; /* Invalid */
	return addr_src_to_str[src];
}
EXPORT_SYMBOL(ipmi_addr_src_to_str);

static int is_lan_addr(struct ipmi_addr *addr)
{
	return addr->addr_type == IPMI_LAN_ADDR_TYPE;
}

static int is_ipmb_addr(struct ipmi_addr *addr)
{
	return addr->addr_type == IPMI_IPMB_ADDR_TYPE;
}

static int is_ipmb_bcast_addr(struct ipmi_addr *addr)
{
	return addr->addr_type == IPMI_IPMB_BROADCAST_ADDR_TYPE;
}

static void free_recv_msg_list(struct list_head *q)
{
	struct ipmi_recv_msg *msg, *msg2;

	list_for_each_entry_safe(msg, msg2, q, link) {
		list_del(&msg->link);
		ipmi_free_recv_msg(msg);
	}
}

static void free_smi_msg_list(struct list_head *q)
{
	struct ipmi_smi_msg *msg, *msg2;

	list_for_each_entry_safe(msg, msg2, q, link) {
		list_del(&msg->link);
		ipmi_free_smi_msg(msg);
	}
}

static void clean_up_interface_data(struct ipmi_smi *intf)
{
	int              i;
	struct cmd_rcvr  *rcvr, *rcvr2;
	struct list_head list;

	tasklet_kill(&intf->recv_tasklet);

	free_smi_msg_list(&intf->waiting_rcv_msgs);
	free_recv_msg_list(&intf->waiting_events);

	/*
	 * Wholesale remove all the entries from the list in the
	 * interface and wait for RCU to know that none are in use.
	 */
	mutex_lock(&intf->cmd_rcvrs_mutex);
	INIT_LIST_HEAD(&list);
	list_splice_init_rcu(&intf->cmd_rcvrs, &list, synchronize_rcu);
	mutex_unlock(&intf->cmd_rcvrs_mutex);

	list_for_each_entry_safe(rcvr, rcvr2, &list, link)
		kfree(rcvr);

	for (i = 0; i < IPMI_IPMB_NUM_SEQ; i++) {
		if ((intf->seq_table[i].inuse)
					&& (intf->seq_table[i].recv_msg))
			ipmi_free_recv_msg(intf->seq_table[i].recv_msg);
	}
}

static void intf_free(struct kref *ref)
{
	struct ipmi_smi *intf = container_of(ref, struct ipmi_smi, refcount);

	clean_up_interface_data(intf);
	kfree(intf);
}

struct watcher_entry {
	int              intf_num;
	struct ipmi_smi  *intf;
	struct list_head link;
};

int ipmi_smi_watcher_register(struct ipmi_smi_watcher *watcher)
{
	struct ipmi_smi *intf;
	int index, rv;

	/*
	 * Make sure the driver is actually initialized, this handles
	 * problems with initialization order.
	 */
	rv = ipmi_init_msghandler();
	if (rv)
		return rv;

	mutex_lock(&smi_watchers_mutex);

	list_add(&watcher->link, &smi_watchers);

	index = srcu_read_lock(&ipmi_interfaces_srcu);
	list_for_each_entry_rcu(intf, &ipmi_interfaces, link) {
		int intf_num = READ_ONCE(intf->intf_num);

		if (intf_num == -1)
			continue;
		watcher->new_smi(intf_num, intf->si_dev);
	}
	srcu_read_unlock(&ipmi_interfaces_srcu, index);

	mutex_unlock(&smi_watchers_mutex);

	return 0;
}
EXPORT_SYMBOL(ipmi_smi_watcher_register);

int ipmi_smi_watcher_unregister(struct ipmi_smi_watcher *watcher)
{
	mutex_lock(&smi_watchers_mutex);
	list_del(&watcher->link);
	mutex_unlock(&smi_watchers_mutex);
	return 0;
}
EXPORT_SYMBOL(ipmi_smi_watcher_unregister);

/*
 * Must be called with smi_watchers_mutex held.
 */
static void
call_smi_watchers(int i, struct device *dev)
{
	struct ipmi_smi_watcher *w;

	mutex_lock(&smi_watchers_mutex);
	list_for_each_entry(w, &smi_watchers, link) {
		if (try_module_get(w->owner)) {
			w->new_smi(i, dev);
			module_put(w->owner);
		}
	}
	mutex_unlock(&smi_watchers_mutex);
}

static int
ipmi_addr_equal(struct ipmi_addr *addr1, struct ipmi_addr *addr2)
{
	if (addr1->addr_type != addr2->addr_type)
		return 0;

	if (addr1->channel != addr2->channel)
		return 0;

	if (addr1->addr_type == IPMI_SYSTEM_INTERFACE_ADDR_TYPE) {
		struct ipmi_system_interface_addr *smi_addr1
		    = (struct ipmi_system_interface_addr *) addr1;
		struct ipmi_system_interface_addr *smi_addr2
		    = (struct ipmi_system_interface_addr *) addr2;
		return (smi_addr1->lun == smi_addr2->lun);
	}

	if (is_ipmb_addr(addr1) || is_ipmb_bcast_addr(addr1)) {
		struct ipmi_ipmb_addr *ipmb_addr1
		    = (struct ipmi_ipmb_addr *) addr1;
		struct ipmi_ipmb_addr *ipmb_addr2
		    = (struct ipmi_ipmb_addr *) addr2;

		return ((ipmb_addr1->slave_addr == ipmb_addr2->slave_addr)
			&& (ipmb_addr1->lun == ipmb_addr2->lun));
	}

	if (is_lan_addr(addr1)) {
		struct ipmi_lan_addr *lan_addr1
			= (struct ipmi_lan_addr *) addr1;
		struct ipmi_lan_addr *lan_addr2
		    = (struct ipmi_lan_addr *) addr2;

		return ((lan_addr1->remote_SWID == lan_addr2->remote_SWID)
			&& (lan_addr1->local_SWID == lan_addr2->local_SWID)
			&& (lan_addr1->session_handle
			    == lan_addr2->session_handle)
			&& (lan_addr1->lun == lan_addr2->lun));
	}

	return 1;
}

int ipmi_validate_addr(struct ipmi_addr *addr, int len)
{
	if (len < sizeof(struct ipmi_system_interface_addr))
		return -EINVAL;

	if (addr->addr_type == IPMI_SYSTEM_INTERFACE_ADDR_TYPE) {
		if (addr->channel != IPMI_BMC_CHANNEL)
			return -EINVAL;
		return 0;
	}

	if ((addr->channel == IPMI_BMC_CHANNEL)
	    || (addr->channel >= IPMI_MAX_CHANNELS)
	    || (addr->channel < 0))
		return -EINVAL;

	if (is_ipmb_addr(addr) || is_ipmb_bcast_addr(addr)) {
		if (len < sizeof(struct ipmi_ipmb_addr))
			return -EINVAL;
		return 0;
	}

	if (is_lan_addr(addr)) {
		if (len < sizeof(struct ipmi_lan_addr))
			return -EINVAL;
		return 0;
	}

	return -EINVAL;
}
EXPORT_SYMBOL(ipmi_validate_addr);

unsigned int ipmi_addr_length(int addr_type)
{
	if (addr_type == IPMI_SYSTEM_INTERFACE_ADDR_TYPE)
		return sizeof(struct ipmi_system_interface_addr);

	if ((addr_type == IPMI_IPMB_ADDR_TYPE)
			|| (addr_type == IPMI_IPMB_BROADCAST_ADDR_TYPE))
		return sizeof(struct ipmi_ipmb_addr);

	if (addr_type == IPMI_LAN_ADDR_TYPE)
		return sizeof(struct ipmi_lan_addr);

	return 0;
}
EXPORT_SYMBOL(ipmi_addr_length);

static int deliver_response(struct ipmi_smi *intf, struct ipmi_recv_msg *msg)
{
	int rv = 0;

	if (!msg->user) {
		/* Special handling for NULL users. */
		if (intf->null_user_handler) {
			intf->null_user_handler(intf, msg);
		} else {
			/* No handler, so give up. */
			rv = -EINVAL;
		}
		ipmi_free_recv_msg(msg);
	} else if (oops_in_progress) {
		/*
		 * If we are running in the panic context, calling the
		 * receive handler doesn't much meaning and has a deadlock
		 * risk.  At this moment, simply skip it in that case.
		 */
		ipmi_free_recv_msg(msg);
	} else {
		int index;
		struct ipmi_user *user = acquire_ipmi_user(msg->user, &index);

		if (user) {
			user->handler->ipmi_recv_hndl(msg, user->handler_data);
			release_ipmi_user(user, index);
		} else {
			/* User went away, give up. */
			ipmi_free_recv_msg(msg);
			rv = -EINVAL;
		}
	}

	return rv;
}

static void deliver_local_response(struct ipmi_smi *intf,
				   struct ipmi_recv_msg *msg)
{
	if (deliver_response(intf, msg))
		ipmi_inc_stat(intf, unhandled_local_responses);
	else
		ipmi_inc_stat(intf, handled_local_responses);
}

static void deliver_err_response(struct ipmi_smi *intf,
				 struct ipmi_recv_msg *msg, int err)
{
	msg->recv_type = IPMI_RESPONSE_RECV_TYPE;
	msg->msg_data[0] = err;
	msg->msg.netfn |= 1; /* Convert to a response. */
	msg->msg.data_len = 1;
	msg->msg.data = msg->msg_data;
	deliver_local_response(intf, msg);
}

static void smi_add_watch(struct ipmi_smi *intf, unsigned int flags)
{
	unsigned long iflags;

	if (!intf->handlers->set_need_watch)
		return;

	spin_lock_irqsave(&intf->watch_lock, iflags);
	if (flags & IPMI_WATCH_MASK_CHECK_MESSAGES)
		intf->response_waiters++;

	if (flags & IPMI_WATCH_MASK_CHECK_WATCHDOG)
		intf->watchdog_waiters++;

	if (flags & IPMI_WATCH_MASK_CHECK_COMMANDS)
		intf->command_waiters++;

	if ((intf->last_watch_mask & flags) != flags) {
		intf->last_watch_mask |= flags;
		intf->handlers->set_need_watch(intf->send_info,
					       intf->last_watch_mask);
	}
	spin_unlock_irqrestore(&intf->watch_lock, iflags);
}

static void smi_remove_watch(struct ipmi_smi *intf, unsigned int flags)
{
	unsigned long iflags;

	if (!intf->handlers->set_need_watch)
		return;

	spin_lock_irqsave(&intf->watch_lock, iflags);
	if (flags & IPMI_WATCH_MASK_CHECK_MESSAGES)
		intf->response_waiters--;

	if (flags & IPMI_WATCH_MASK_CHECK_WATCHDOG)
		intf->watchdog_waiters--;

	if (flags & IPMI_WATCH_MASK_CHECK_COMMANDS)
		intf->command_waiters--;

	flags = 0;
	if (intf->response_waiters)
		flags |= IPMI_WATCH_MASK_CHECK_MESSAGES;
	if (intf->watchdog_waiters)
		flags |= IPMI_WATCH_MASK_CHECK_WATCHDOG;
	if (intf->command_waiters)
		flags |= IPMI_WATCH_MASK_CHECK_COMMANDS;

	if (intf->last_watch_mask != flags) {
		intf->last_watch_mask = flags;
		intf->handlers->set_need_watch(intf->send_info,
					       intf->last_watch_mask);
	}
	spin_unlock_irqrestore(&intf->watch_lock, iflags);
}

/*
 * Find the next sequence number not being used and add the given
 * message with the given timeout to the sequence table.  This must be
 * called with the interface's seq_lock held.
 */
static int intf_next_seq(struct ipmi_smi      *intf,
			 struct ipmi_recv_msg *recv_msg,
			 unsigned long        timeout,
			 int                  retries,
			 int                  broadcast,
			 unsigned char        *seq,
			 long                 *seqid)
{
	int          rv = 0;
	unsigned int i;

	if (timeout == 0)
		timeout = default_retry_ms;
	if (retries < 0)
		retries = default_max_retries;

	for (i = intf->curr_seq; (i+1)%IPMI_IPMB_NUM_SEQ != intf->curr_seq;
					i = (i+1)%IPMI_IPMB_NUM_SEQ) {
		if (!intf->seq_table[i].inuse)
			break;
	}

	if (!intf->seq_table[i].inuse) {
		intf->seq_table[i].recv_msg = recv_msg;

		/*
		 * Start with the maximum timeout, when the send response
		 * comes in we will start the real timer.
		 */
		intf->seq_table[i].timeout = MAX_MSG_TIMEOUT;
		intf->seq_table[i].orig_timeout = timeout;
		intf->seq_table[i].retries_left = retries;
		intf->seq_table[i].broadcast = broadcast;
		intf->seq_table[i].inuse = 1;
		intf->seq_table[i].seqid = NEXT_SEQID(intf->seq_table[i].seqid);
		*seq = i;
		*seqid = intf->seq_table[i].seqid;
		intf->curr_seq = (i+1)%IPMI_IPMB_NUM_SEQ;
		smi_add_watch(intf, IPMI_WATCH_MASK_CHECK_MESSAGES);
		need_waiter(intf);
	} else {
		rv = -EAGAIN;
	}

	return rv;
}

/*
 * Return the receive message for the given sequence number and
 * release the sequence number so it can be reused.  Some other data
 * is passed in to be sure the message matches up correctly (to help
 * guard against message coming in after their timeout and the
 * sequence number being reused).
 */
static int intf_find_seq(struct ipmi_smi      *intf,
			 unsigned char        seq,
			 short                channel,
			 unsigned char        cmd,
			 unsigned char        netfn,
			 struct ipmi_addr     *addr,
			 struct ipmi_recv_msg **recv_msg)
{
	int           rv = -ENODEV;
	unsigned long flags;

	if (seq >= IPMI_IPMB_NUM_SEQ)
		return -EINVAL;

	spin_lock_irqsave(&intf->seq_lock, flags);
	if (intf->seq_table[seq].inuse) {
		struct ipmi_recv_msg *msg = intf->seq_table[seq].recv_msg;

		if ((msg->addr.channel == channel) && (msg->msg.cmd == cmd)
				&& (msg->msg.netfn == netfn)
				&& (ipmi_addr_equal(addr, &msg->addr))) {
			*recv_msg = msg;
			intf->seq_table[seq].inuse = 0;
			smi_remove_watch(intf, IPMI_WATCH_MASK_CHECK_MESSAGES);
			rv = 0;
		}
	}
	spin_unlock_irqrestore(&intf->seq_lock, flags);

	return rv;
}


/* Start the timer for a specific sequence table entry. */
static int intf_start_seq_timer(struct ipmi_smi *intf,
				long       msgid)
{
	int           rv = -ENODEV;
	unsigned long flags;
	unsigned char seq;
	unsigned long seqid;


	GET_SEQ_FROM_MSGID(msgid, seq, seqid);

	spin_lock_irqsave(&intf->seq_lock, flags);
	/*
	 * We do this verification because the user can be deleted
	 * while a message is outstanding.
	 */
	if ((intf->seq_table[seq].inuse)
				&& (intf->seq_table[seq].seqid == seqid)) {
		struct seq_table *ent = &intf->seq_table[seq];
		ent->timeout = ent->orig_timeout;
		rv = 0;
	}
	spin_unlock_irqrestore(&intf->seq_lock, flags);

	return rv;
}

/* Got an error for the send message for a specific sequence number. */
static int intf_err_seq(struct ipmi_smi *intf,
			long         msgid,
			unsigned int err)
{
	int                  rv = -ENODEV;
	unsigned long        flags;
	unsigned char        seq;
	unsigned long        seqid;
	struct ipmi_recv_msg *msg = NULL;


	GET_SEQ_FROM_MSGID(msgid, seq, seqid);

	spin_lock_irqsave(&intf->seq_lock, flags);
	/*
	 * We do this verification because the user can be deleted
	 * while a message is outstanding.
	 */
	if ((intf->seq_table[seq].inuse)
				&& (intf->seq_table[seq].seqid == seqid)) {
		struct seq_table *ent = &intf->seq_table[seq];

		ent->inuse = 0;
		smi_remove_watch(intf, IPMI_WATCH_MASK_CHECK_MESSAGES);
		msg = ent->recv_msg;
		rv = 0;
	}
	spin_unlock_irqrestore(&intf->seq_lock, flags);

	if (msg)
		deliver_err_response(intf, msg, err);

	return rv;
}

static void free_user_work(struct work_struct *work)
{
	struct ipmi_user *user = container_of(work, struct ipmi_user,
					      remove_work);

	cleanup_srcu_struct(&user->release_barrier);
	kfree(user);
}

static void free_user_work(struct work_struct *work)
{
	struct ipmi_user *user = container_of(work, struct ipmi_user,
					      remove_work);

	cleanup_srcu_struct(&user->release_barrier);
	kfree(user);
}

int ipmi_create_user(unsigned int          if_num,
		     const struct ipmi_user_hndl *handler,
		     void                  *handler_data,
		     struct ipmi_user      **user)
{
	unsigned long flags;
	struct ipmi_user *new_user;
	int           rv, index;
	struct ipmi_smi *intf;

	/*
	 * There is no module usecount here, because it's not
	 * required.  Since this can only be used by and called from
	 * other modules, they will implicitly use this module, and
	 * thus this can't be removed unless the other modules are
	 * removed.
	 */

	if (handler == NULL)
		return -EINVAL;

	/*
	 * Make sure the driver is actually initialized, this handles
	 * problems with initialization order.
	 */
	rv = ipmi_init_msghandler();
	if (rv)
		return rv;

	new_user = kmalloc(sizeof(*new_user), GFP_KERNEL);
	if (!new_user)
		return -ENOMEM;

	index = srcu_read_lock(&ipmi_interfaces_srcu);
	list_for_each_entry_rcu(intf, &ipmi_interfaces, link) {
		if (intf->intf_num == if_num)
			goto found;
	}
	/* Not found, return an error */
	rv = -EINVAL;
	goto out_kfree;

 found:
	INIT_WORK(&new_user->remove_work, free_user_work);

	rv = init_srcu_struct(&new_user->release_barrier);
	if (rv)
		goto out_kfree;

	if (!try_module_get(intf->owner)) {
		rv = -ENODEV;
		goto out_kfree;
	}

	/* Note that each existing user holds a refcount to the interface. */
	kref_get(&intf->refcount);

	kref_init(&new_user->refcount);
	new_user->handler = handler;
	new_user->handler_data = handler_data;
	new_user->intf = intf;
	new_user->gets_events = false;

	rcu_assign_pointer(new_user->self, new_user);
	spin_lock_irqsave(&intf->seq_lock, flags);
	list_add_rcu(&new_user->link, &intf->users);
	spin_unlock_irqrestore(&intf->seq_lock, flags);
	if (handler->ipmi_watchdog_pretimeout)
		/* User wants pretimeouts, so make sure to watch for them. */
		smi_add_watch(intf, IPMI_WATCH_MASK_CHECK_WATCHDOG);
	srcu_read_unlock(&ipmi_interfaces_srcu, index);
	*user = new_user;
	return 0;

out_kfree:
	srcu_read_unlock(&ipmi_interfaces_srcu, index);
	kfree(new_user);
	return rv;
}
EXPORT_SYMBOL(ipmi_create_user);

int ipmi_get_smi_info(int if_num, struct ipmi_smi_info *data)
{
	int rv, index;
	struct ipmi_smi *intf;

	index = srcu_read_lock(&ipmi_interfaces_srcu);
	list_for_each_entry_rcu(intf, &ipmi_interfaces, link) {
		if (intf->intf_num == if_num)
			goto found;
	}
	srcu_read_unlock(&ipmi_interfaces_srcu, index);

	/* Not found, return an error */
	return -EINVAL;

found:
	if (!intf->handlers->get_smi_info)
		rv = -ENOTTY;
	else
		rv = intf->handlers->get_smi_info(intf->send_info, data);
	srcu_read_unlock(&ipmi_interfaces_srcu, index);

	return rv;
}
EXPORT_SYMBOL(ipmi_get_smi_info);

static void free_user(struct kref *ref)
{
	struct ipmi_user *user = container_of(ref, struct ipmi_user, refcount);

	/* SRCU cleanup must happen in task context. */
	schedule_work(&user->remove_work);
}

static void _ipmi_destroy_user(struct ipmi_user *user)
{
	struct ipmi_smi  *intf = user->intf;
	int              i;
	unsigned long    flags;
	struct cmd_rcvr  *rcvr;
	struct cmd_rcvr  *rcvrs = NULL;

	if (!acquire_ipmi_user(user, &i)) {
		/*
		 * The user has already been cleaned up, just make sure
		 * nothing is using it and return.
		 */
		synchronize_srcu(&user->release_barrier);
		return;
	}

	rcu_assign_pointer(user->self, NULL);
	release_ipmi_user(user, i);

	synchronize_srcu(&user->release_barrier);

	if (user->handler->shutdown)
		user->handler->shutdown(user->handler_data);

	if (user->handler->ipmi_watchdog_pretimeout)
		smi_remove_watch(intf, IPMI_WATCH_MASK_CHECK_WATCHDOG);

	if (user->gets_events)
		atomic_dec(&intf->event_waiters);

	/* Remove the user from the interface's sequence table. */
	spin_lock_irqsave(&intf->seq_lock, flags);
	list_del_rcu(&user->link);

	for (i = 0; i < IPMI_IPMB_NUM_SEQ; i++) {
		if (intf->seq_table[i].inuse
		    && (intf->seq_table[i].recv_msg->user == user)) {
			intf->seq_table[i].inuse = 0;
			smi_remove_watch(intf, IPMI_WATCH_MASK_CHECK_MESSAGES);
			ipmi_free_recv_msg(intf->seq_table[i].recv_msg);
		}
	}
	spin_unlock_irqrestore(&intf->seq_lock, flags);

	/*
	 * Remove the user from the command receiver's table.  First
	 * we build a list of everything (not using the standard link,
	 * since other things may be using it till we do
	 * synchronize_srcu()) then free everything in that list.
	 */
	mutex_lock(&intf->cmd_rcvrs_mutex);
	list_for_each_entry_rcu(rcvr, &intf->cmd_rcvrs, link) {
		if (rcvr->user == user) {
			list_del_rcu(&rcvr->link);
			rcvr->next = rcvrs;
			rcvrs = rcvr;
		}
	}
	mutex_unlock(&intf->cmd_rcvrs_mutex);
	synchronize_rcu();
	while (rcvrs) {
		rcvr = rcvrs;
		rcvrs = rcvr->next;
		kfree(rcvr);
	}

	kref_put(&intf->refcount, intf_free);
	module_put(intf->owner);
}

int ipmi_destroy_user(struct ipmi_user *user)
{
	_ipmi_destroy_user(user);

	kref_put(&user->refcount, free_user);

	return 0;
}
EXPORT_SYMBOL(ipmi_destroy_user);

int ipmi_get_version(struct ipmi_user *user,
		     unsigned char *major,
		     unsigned char *minor)
{
	struct ipmi_device_id id;
	int rv, index;

	user = acquire_ipmi_user(user, &index);
	if (!user)
		return -ENODEV;

	rv = bmc_get_device_id(user->intf, NULL, &id, NULL, NULL);
	if (!rv) {
		*major = ipmi_version_major(&id);
		*minor = ipmi_version_minor(&id);
	}
	release_ipmi_user(user, index);

	return rv;
}
EXPORT_SYMBOL(ipmi_get_version);

int ipmi_set_my_address(struct ipmi_user *user,
			unsigned int  channel,
			unsigned char address)
{
	int index, rv = 0;

	user = acquire_ipmi_user(user, &index);
	if (!user)
		return -ENODEV;

	if (channel >= IPMI_MAX_CHANNELS) {
		rv = -EINVAL;
	} else {
		channel = array_index_nospec(channel, IPMI_MAX_CHANNELS);
		user->intf->addrinfo[channel].address = address;
	}
	release_ipmi_user(user, index);

	return rv;
}
EXPORT_SYMBOL(ipmi_set_my_address);

int ipmi_get_my_address(struct ipmi_user *user,
			unsigned int  channel,
			unsigned char *address)
{
	int index, rv = 0;

	user = acquire_ipmi_user(user, &index);
	if (!user)
		return -ENODEV;

	if (channel >= IPMI_MAX_CHANNELS) {
		rv = -EINVAL;
	} else {
		channel = array_index_nospec(channel, IPMI_MAX_CHANNELS);
		*address = user->intf->addrinfo[channel].address;
	}
	release_ipmi_user(user, index);

	return rv;
}
EXPORT_SYMBOL(ipmi_get_my_address);

int ipmi_set_my_LUN(struct ipmi_user *user,
		    unsigned int  channel,
		    unsigned char LUN)
{
	int index, rv = 0;

	user = acquire_ipmi_user(user, &index);
	if (!user)
		return -ENODEV;

	if (channel >= IPMI_MAX_CHANNELS) {
		rv = -EINVAL;
	} else {
		channel = array_index_nospec(channel, IPMI_MAX_CHANNELS);
		user->intf->addrinfo[channel].lun = LUN & 0x3;
	}
	release_ipmi_user(user, index);

	return rv;
}
EXPORT_SYMBOL(ipmi_set_my_LUN);

int ipmi_get_my_LUN(struct ipmi_user *user,
		    unsigned int  channel,
		    unsigned char *address)
{
	int index, rv = 0;

	user = acquire_ipmi_user(user, &index);
	if (!user)
		return -ENODEV;

	if (channel >= IPMI_MAX_CHANNELS) {
		rv = -EINVAL;
	} else {
		channel = array_index_nospec(channel, IPMI_MAX_CHANNELS);
		*address = user->intf->addrinfo[channel].lun;
	}
	release_ipmi_user(user, index);

	return rv;
}
EXPORT_SYMBOL(ipmi_get_my_LUN);

int ipmi_get_maintenance_mode(struct ipmi_user *user)
{
	int mode, index;
	unsigned long flags;

	user = acquire_ipmi_user(user, &index);
	if (!user)
		return -ENODEV;

	spin_lock_irqsave(&user->intf->maintenance_mode_lock, flags);
	mode = user->intf->maintenance_mode;
	spin_unlock_irqrestore(&user->intf->maintenance_mode_lock, flags);
	release_ipmi_user(user, index);

	return mode;
}
EXPORT_SYMBOL(ipmi_get_maintenance_mode);

static void maintenance_mode_update(struct ipmi_smi *intf)
{
	if (intf->handlers->set_maintenance_mode)
		intf->handlers->set_maintenance_mode(
			intf->send_info, intf->maintenance_mode_enable);
}

int ipmi_set_maintenance_mode(struct ipmi_user *user, int mode)
{
	int rv = 0, index;
	unsigned long flags;
	struct ipmi_smi *intf = user->intf;

	user = acquire_ipmi_user(user, &index);
	if (!user)
		return -ENODEV;

	spin_lock_irqsave(&intf->maintenance_mode_lock, flags);
	if (intf->maintenance_mode != mode) {
		switch (mode) {
		case IPMI_MAINTENANCE_MODE_AUTO:
			intf->maintenance_mode_enable
				= (intf->auto_maintenance_timeout > 0);
			break;

		case IPMI_MAINTENANCE_MODE_OFF:
			intf->maintenance_mode_enable = false;
			break;

		case IPMI_MAINTENANCE_MODE_ON:
			intf->maintenance_mode_enable = true;
			break;

		default:
			rv = -EINVAL;
			goto out_unlock;
		}
		intf->maintenance_mode = mode;

		maintenance_mode_update(intf);
	}
 out_unlock:
	spin_unlock_irqrestore(&intf->maintenance_mode_lock, flags);
	release_ipmi_user(user, index);

	return rv;
}
EXPORT_SYMBOL(ipmi_set_maintenance_mode);

int ipmi_set_gets_events(struct ipmi_user *user, bool val)
{
	unsigned long        flags;
	struct ipmi_smi      *intf = user->intf;
	struct ipmi_recv_msg *msg, *msg2;
	struct list_head     msgs;
	int index;

	user = acquire_ipmi_user(user, &index);
	if (!user)
		return -ENODEV;

	INIT_LIST_HEAD(&msgs);

	spin_lock_irqsave(&intf->events_lock, flags);
	if (user->gets_events == val)
		goto out;

	user->gets_events = val;

	if (val) {
		if (atomic_inc_return(&intf->event_waiters) == 1)
			need_waiter(intf);
	} else {
		atomic_dec(&intf->event_waiters);
	}

	if (intf->delivering_events)
		/*
		 * Another thread is delivering events for this, so
		 * let it handle any new events.
		 */
		goto out;

	/* Deliver any queued events. */
	while (user->gets_events && !list_empty(&intf->waiting_events)) {
		list_for_each_entry_safe(msg, msg2, &intf->waiting_events, link)
			list_move_tail(&msg->link, &msgs);
		intf->waiting_events_count = 0;
		if (intf->event_msg_printed) {
			dev_warn(intf->si_dev, "Event queue no longer full\n");
			intf->event_msg_printed = 0;
		}

		intf->delivering_events = 1;
		spin_unlock_irqrestore(&intf->events_lock, flags);

		list_for_each_entry_safe(msg, msg2, &msgs, link) {
			msg->user = user;
			kref_get(&user->refcount);
			deliver_local_response(intf, msg);
		}

		spin_lock_irqsave(&intf->events_lock, flags);
		intf->delivering_events = 0;
	}

 out:
	spin_unlock_irqrestore(&intf->events_lock, flags);
	release_ipmi_user(user, index);

	return 0;
}
EXPORT_SYMBOL(ipmi_set_gets_events);

static struct cmd_rcvr *find_cmd_rcvr(struct ipmi_smi *intf,
				      unsigned char netfn,
				      unsigned char cmd,
				      unsigned char chan)
{
	struct cmd_rcvr *rcvr;

	list_for_each_entry_rcu(rcvr, &intf->cmd_rcvrs, link) {
		if ((rcvr->netfn == netfn) && (rcvr->cmd == cmd)
					&& (rcvr->chans & (1 << chan)))
			return rcvr;
	}
	return NULL;
}

static int is_cmd_rcvr_exclusive(struct ipmi_smi *intf,
				 unsigned char netfn,
				 unsigned char cmd,
				 unsigned int  chans)
{
	struct cmd_rcvr *rcvr;

	list_for_each_entry_rcu(rcvr, &intf->cmd_rcvrs, link) {
		if ((rcvr->netfn == netfn) && (rcvr->cmd == cmd)
					&& (rcvr->chans & chans))
			return 0;
	}
	return 1;
}

int ipmi_register_for_cmd(struct ipmi_user *user,
			  unsigned char netfn,
			  unsigned char cmd,
			  unsigned int  chans)
{
	struct ipmi_smi *intf = user->intf;
	struct cmd_rcvr *rcvr;
	int rv = 0, index;

	user = acquire_ipmi_user(user, &index);
	if (!user)
		return -ENODEV;

	rcvr = kmalloc(sizeof(*rcvr), GFP_KERNEL);
	if (!rcvr) {
		rv = -ENOMEM;
		goto out_release;
	}
	rcvr->cmd = cmd;
	rcvr->netfn = netfn;
	rcvr->chans = chans;
	rcvr->user = user;

	mutex_lock(&intf->cmd_rcvrs_mutex);
	/* Make sure the command/netfn is not already registered. */
	if (!is_cmd_rcvr_exclusive(intf, netfn, cmd, chans)) {
		rv = -EBUSY;
		goto out_unlock;
	}

	smi_add_watch(intf, IPMI_WATCH_MASK_CHECK_COMMANDS);

	list_add_rcu(&rcvr->link, &intf->cmd_rcvrs);

out_unlock:
	mutex_unlock(&intf->cmd_rcvrs_mutex);
	if (rv)
		kfree(rcvr);
out_release:
	release_ipmi_user(user, index);

	return rv;
}
EXPORT_SYMBOL(ipmi_register_for_cmd);

int ipmi_unregister_for_cmd(struct ipmi_user *user,
			    unsigned char netfn,
			    unsigned char cmd,
			    unsigned int  chans)
{
	struct ipmi_smi *intf = user->intf;
	struct cmd_rcvr *rcvr;
	struct cmd_rcvr *rcvrs = NULL;
	int i, rv = -ENOENT, index;

	user = acquire_ipmi_user(user, &index);
	if (!user)
		return -ENODEV;

	mutex_lock(&intf->cmd_rcvrs_mutex);
	for (i = 0; i < IPMI_NUM_CHANNELS; i++) {
		if (((1 << i) & chans) == 0)
			continue;
		rcvr = find_cmd_rcvr(intf, netfn, cmd, i);
		if (rcvr == NULL)
			continue;
		if (rcvr->user == user) {
			rv = 0;
			rcvr->chans &= ~chans;
			if (rcvr->chans == 0) {
				list_del_rcu(&rcvr->link);
				rcvr->next = rcvrs;
				rcvrs = rcvr;
			}
		}
	}
	mutex_unlock(&intf->cmd_rcvrs_mutex);
	synchronize_rcu();
	release_ipmi_user(user, index);
	while (rcvrs) {
		smi_remove_watch(intf, IPMI_WATCH_MASK_CHECK_COMMANDS);
		rcvr = rcvrs;
		rcvrs = rcvr->next;
		kfree(rcvr);
	}

	return rv;
}
EXPORT_SYMBOL(ipmi_unregister_for_cmd);

static unsigned char
ipmb_checksum(unsigned char *data, int size)
{
	unsigned char csum = 0;

	for (; size > 0; size--, data++)
		csum += *data;

	return -csum;
}

static inline void format_ipmb_msg(struct ipmi_smi_msg   *smi_msg,
				   struct kernel_ipmi_msg *msg,
				   struct ipmi_ipmb_addr *ipmb_addr,
				   long                  msgid,
				   unsigned char         ipmb_seq,
				   int                   broadcast,
				   unsigned char         source_address,
				   unsigned char         source_lun)
{
	int i = broadcast;

	/* Format the IPMB header data. */
	smi_msg->data[0] = (IPMI_NETFN_APP_REQUEST << 2);
	smi_msg->data[1] = IPMI_SEND_MSG_CMD;
	smi_msg->data[2] = ipmb_addr->channel;
	if (broadcast)
		smi_msg->data[3] = 0;
	smi_msg->data[i+3] = ipmb_addr->slave_addr;
	smi_msg->data[i+4] = (msg->netfn << 2) | (ipmb_addr->lun & 0x3);
	smi_msg->data[i+5] = ipmb_checksum(&smi_msg->data[i + 3], 2);
	smi_msg->data[i+6] = source_address;
	smi_msg->data[i+7] = (ipmb_seq << 2) | source_lun;
	smi_msg->data[i+8] = msg->cmd;

	/* Now tack on the data to the message. */
	if (msg->data_len > 0)
		memcpy(&smi_msg->data[i + 9], msg->data, msg->data_len);
	smi_msg->data_size = msg->data_len + 9;

	/* Now calculate the checksum and tack it on. */
	smi_msg->data[i+smi_msg->data_size]
		= ipmb_checksum(&smi_msg->data[i + 6], smi_msg->data_size - 6);

	/*
	 * Add on the checksum size and the offset from the
	 * broadcast.
	 */
	smi_msg->data_size += 1 + i;

	smi_msg->msgid = msgid;
}

static inline void format_lan_msg(struct ipmi_smi_msg   *smi_msg,
				  struct kernel_ipmi_msg *msg,
				  struct ipmi_lan_addr  *lan_addr,
				  long                  msgid,
				  unsigned char         ipmb_seq,
				  unsigned char         source_lun)
{
	/* Format the IPMB header data. */
	smi_msg->data[0] = (IPMI_NETFN_APP_REQUEST << 2);
	smi_msg->data[1] = IPMI_SEND_MSG_CMD;
	smi_msg->data[2] = lan_addr->channel;
	smi_msg->data[3] = lan_addr->session_handle;
	smi_msg->data[4] = lan_addr->remote_SWID;
	smi_msg->data[5] = (msg->netfn << 2) | (lan_addr->lun & 0x3);
	smi_msg->data[6] = ipmb_checksum(&smi_msg->data[4], 2);
	smi_msg->data[7] = lan_addr->local_SWID;
	smi_msg->data[8] = (ipmb_seq << 2) | source_lun;
	smi_msg->data[9] = msg->cmd;

	/* Now tack on the data to the message. */
	if (msg->data_len > 0)
		memcpy(&smi_msg->data[10], msg->data, msg->data_len);
	smi_msg->data_size = msg->data_len + 10;

	/* Now calculate the checksum and tack it on. */
	smi_msg->data[smi_msg->data_size]
		= ipmb_checksum(&smi_msg->data[7], smi_msg->data_size - 7);

	/*
	 * Add on the checksum size and the offset from the
	 * broadcast.
	 */
	smi_msg->data_size += 1;

	smi_msg->msgid = msgid;
}

static struct ipmi_smi_msg *smi_add_send_msg(struct ipmi_smi *intf,
					     struct ipmi_smi_msg *smi_msg,
					     int priority)
{
	if (intf->curr_msg) {
		if (priority > 0)
			list_add_tail(&smi_msg->link, &intf->hp_xmit_msgs);
		else
			list_add_tail(&smi_msg->link, &intf->xmit_msgs);
		smi_msg = NULL;
	} else {
		intf->curr_msg = smi_msg;
	}

	return smi_msg;
}

static void smi_send(struct ipmi_smi *intf,
		     const struct ipmi_smi_handlers *handlers,
		     struct ipmi_smi_msg *smi_msg, int priority)
{
	int run_to_completion = intf->run_to_completion;
	unsigned long flags = 0;

	if (!run_to_completion)
		spin_lock_irqsave(&intf->xmit_msgs_lock, flags);
	smi_msg = smi_add_send_msg(intf, smi_msg, priority);

	if (!run_to_completion)
		spin_unlock_irqrestore(&intf->xmit_msgs_lock, flags);

	if (smi_msg)
		handlers->sender(intf->send_info, smi_msg);
}

static bool is_maintenance_mode_cmd(struct kernel_ipmi_msg *msg)
{
	return (((msg->netfn == IPMI_NETFN_APP_REQUEST)
		 && ((msg->cmd == IPMI_COLD_RESET_CMD)
		     || (msg->cmd == IPMI_WARM_RESET_CMD)))
		|| (msg->netfn == IPMI_NETFN_FIRMWARE_REQUEST));
}

static int i_ipmi_req_sysintf(struct ipmi_smi        *intf,
			      struct ipmi_addr       *addr,
			      long                   msgid,
			      struct kernel_ipmi_msg *msg,
			      struct ipmi_smi_msg    *smi_msg,
			      struct ipmi_recv_msg   *recv_msg,
			      int                    retries,
			      unsigned int           retry_time_ms)
{
	struct ipmi_system_interface_addr *smi_addr;

	if (msg->netfn & 1)
		/* Responses are not allowed to the SMI. */
		return -EINVAL;

	smi_addr = (struct ipmi_system_interface_addr *) addr;
	if (smi_addr->lun > 3) {
		ipmi_inc_stat(intf, sent_invalid_commands);
		return -EINVAL;
	}

	memcpy(&recv_msg->addr, smi_addr, sizeof(*smi_addr));

	if ((msg->netfn == IPMI_NETFN_APP_REQUEST)
	    && ((msg->cmd == IPMI_SEND_MSG_CMD)
		|| (msg->cmd == IPMI_GET_MSG_CMD)
		|| (msg->cmd == IPMI_READ_EVENT_MSG_BUFFER_CMD))) {
		/*
		 * We don't let the user do these, since we manage
		 * the sequence numbers.
		 */
		ipmi_inc_stat(intf, sent_invalid_commands);
		return -EINVAL;
	}

	if (is_maintenance_mode_cmd(msg)) {
		unsigned long flags;

		spin_lock_irqsave(&intf->maintenance_mode_lock, flags);
		intf->auto_maintenance_timeout
			= maintenance_mode_timeout_ms;
		if (!intf->maintenance_mode
		    && !intf->maintenance_mode_enable) {
			intf->maintenance_mode_enable = true;
			maintenance_mode_update(intf);
		}
		spin_unlock_irqrestore(&intf->maintenance_mode_lock,
				       flags);
	}

	if (msg->data_len + 2 > IPMI_MAX_MSG_LENGTH) {
		ipmi_inc_stat(intf, sent_invalid_commands);
		return -EMSGSIZE;
	}

	smi_msg->data[0] = (msg->netfn << 2) | (smi_addr->lun & 0x3);
	smi_msg->data[1] = msg->cmd;
	smi_msg->msgid = msgid;
	smi_msg->user_data = recv_msg;
	if (msg->data_len > 0)
		memcpy(&smi_msg->data[2], msg->data, msg->data_len);
	smi_msg->data_size = msg->data_len + 2;
	ipmi_inc_stat(intf, sent_local_commands);

	return 0;
}

static int i_ipmi_req_ipmb(struct ipmi_smi        *intf,
			   struct ipmi_addr       *addr,
			   long                   msgid,
			   struct kernel_ipmi_msg *msg,
			   struct ipmi_smi_msg    *smi_msg,
			   struct ipmi_recv_msg   *recv_msg,
			   unsigned char          source_address,
			   unsigned char          source_lun,
			   int                    retries,
			   unsigned int           retry_time_ms)
{
	struct ipmi_ipmb_addr *ipmb_addr;
	unsigned char ipmb_seq;
	long seqid;
	int broadcast = 0;
	struct ipmi_channel *chans;
	int rv = 0;

	if (addr->channel >= IPMI_MAX_CHANNELS) {
		ipmi_inc_stat(intf, sent_invalid_commands);
		return -EINVAL;
	}

	chans = READ_ONCE(intf->channel_list)->c;

	if (chans[addr->channel].medium != IPMI_CHANNEL_MEDIUM_IPMB) {
		ipmi_inc_stat(intf, sent_invalid_commands);
		return -EINVAL;
	}

	if (addr->addr_type == IPMI_IPMB_BROADCAST_ADDR_TYPE) {
		/*
		 * Broadcasts add a zero at the beginning of the
		 * message, but otherwise is the same as an IPMB
		 * address.
		 */
		addr->addr_type = IPMI_IPMB_ADDR_TYPE;
		broadcast = 1;
		retries = 0; /* Don't retry broadcasts. */
	}

	/*
	 * 9 for the header and 1 for the checksum, plus
	 * possibly one for the broadcast.
	 */
	if ((msg->data_len + 10 + broadcast) > IPMI_MAX_MSG_LENGTH) {
		ipmi_inc_stat(intf, sent_invalid_commands);
		return -EMSGSIZE;
	}

	ipmb_addr = (struct ipmi_ipmb_addr *) addr;
	if (ipmb_addr->lun > 3) {
		ipmi_inc_stat(intf, sent_invalid_commands);
		return -EINVAL;
	}

	memcpy(&recv_msg->addr, ipmb_addr, sizeof(*ipmb_addr));

	if (recv_msg->msg.netfn & 0x1) {
		/*
		 * It's a response, so use the user's sequence
		 * from msgid.
		 */
		ipmi_inc_stat(intf, sent_ipmb_responses);
		format_ipmb_msg(smi_msg, msg, ipmb_addr, msgid,
				msgid, broadcast,
				source_address, source_lun);

		/*
		 * Save the receive message so we can use it
		 * to deliver the response.
		 */
		smi_msg->user_data = recv_msg;
	} else {
		/* It's a command, so get a sequence for it. */
		unsigned long flags;

		spin_lock_irqsave(&intf->seq_lock, flags);

		if (is_maintenance_mode_cmd(msg))
			intf->ipmb_maintenance_mode_timeout =
				maintenance_mode_timeout_ms;

		if (intf->ipmb_maintenance_mode_timeout && retry_time_ms == 0)
			/* Different default in maintenance mode */
			retry_time_ms = default_maintenance_retry_ms;

		/*
		 * Create a sequence number with a 1 second
		 * timeout and 4 retries.
		 */
		rv = intf_next_seq(intf,
				   recv_msg,
				   retry_time_ms,
				   retries,
				   broadcast,
				   &ipmb_seq,
				   &seqid);
		if (rv)
			/*
			 * We have used up all the sequence numbers,
			 * probably, so abort.
			 */
			goto out_err;

		ipmi_inc_stat(intf, sent_ipmb_commands);

		/*
		 * Store the sequence number in the message,
		 * so that when the send message response
		 * comes back we can start the timer.
		 */
		format_ipmb_msg(smi_msg, msg, ipmb_addr,
				STORE_SEQ_IN_MSGID(ipmb_seq, seqid),
				ipmb_seq, broadcast,
				source_address, source_lun);

		/*
		 * Copy the message into the recv message data, so we
		 * can retransmit it later if necessary.
		 */
		memcpy(recv_msg->msg_data, smi_msg->data,
		       smi_msg->data_size);
		recv_msg->msg.data = recv_msg->msg_data;
		recv_msg->msg.data_len = smi_msg->data_size;

		/*
		 * We don't unlock until here, because we need
		 * to copy the completed message into the
		 * recv_msg before we release the lock.
		 * Otherwise, race conditions may bite us.  I
		 * know that's pretty paranoid, but I prefer
		 * to be correct.
		 */
out_err:
		spin_unlock_irqrestore(&intf->seq_lock, flags);
	}

	return rv;
}

static int i_ipmi_req_lan(struct ipmi_smi        *intf,
			  struct ipmi_addr       *addr,
			  long                   msgid,
			  struct kernel_ipmi_msg *msg,
			  struct ipmi_smi_msg    *smi_msg,
			  struct ipmi_recv_msg   *recv_msg,
			  unsigned char          source_lun,
			  int                    retries,
			  unsigned int           retry_time_ms)
{
	struct ipmi_lan_addr  *lan_addr;
	unsigned char ipmb_seq;
	long seqid;
	struct ipmi_channel *chans;
	int rv = 0;

	if (addr->channel >= IPMI_MAX_CHANNELS) {
		ipmi_inc_stat(intf, sent_invalid_commands);
		return -EINVAL;
	}

	chans = READ_ONCE(intf->channel_list)->c;

	if ((chans[addr->channel].medium
				!= IPMI_CHANNEL_MEDIUM_8023LAN)
			&& (chans[addr->channel].medium
			    != IPMI_CHANNEL_MEDIUM_ASYNC)) {
		ipmi_inc_stat(intf, sent_invalid_commands);
		return -EINVAL;
	}

	/* 11 for the header and 1 for the checksum. */
	if ((msg->data_len + 12) > IPMI_MAX_MSG_LENGTH) {
		ipmi_inc_stat(intf, sent_invalid_commands);
		return -EMSGSIZE;
	}

	lan_addr = (struct ipmi_lan_addr *) addr;
	if (lan_addr->lun > 3) {
		ipmi_inc_stat(intf, sent_invalid_commands);
		return -EINVAL;
	}

	memcpy(&recv_msg->addr, lan_addr, sizeof(*lan_addr));

	if (recv_msg->msg.netfn & 0x1) {
		/*
		 * It's a response, so use the user's sequence
		 * from msgid.
		 */
		ipmi_inc_stat(intf, sent_lan_responses);
		format_lan_msg(smi_msg, msg, lan_addr, msgid,
			       msgid, source_lun);

		/*
		 * Save the receive message so we can use it
		 * to deliver the response.
		 */
		smi_msg->user_data = recv_msg;
	} else {
		/* It's a command, so get a sequence for it. */
		unsigned long flags;

		spin_lock_irqsave(&intf->seq_lock, flags);

		/*
		 * Create a sequence number with a 1 second
		 * timeout and 4 retries.
		 */
		rv = intf_next_seq(intf,
				   recv_msg,
				   retry_time_ms,
				   retries,
				   0,
				   &ipmb_seq,
				   &seqid);
		if (rv)
			/*
			 * We have used up all the sequence numbers,
			 * probably, so abort.
			 */
			goto out_err;

		ipmi_inc_stat(intf, sent_lan_commands);

		/*
		 * Store the sequence number in the message,
		 * so that when the send message response
		 * comes back we can start the timer.
		 */
		format_lan_msg(smi_msg, msg, lan_addr,
			       STORE_SEQ_IN_MSGID(ipmb_seq, seqid),
			       ipmb_seq, source_lun);

		/*
		 * Copy the message into the recv message data, so we
		 * can retransmit it later if necessary.
		 */
		memcpy(recv_msg->msg_data, smi_msg->data,
		       smi_msg->data_size);
		recv_msg->msg.data = recv_msg->msg_data;
		recv_msg->msg.data_len = smi_msg->data_size;

		/*
		 * We don't unlock until here, because we need
		 * to copy the completed message into the
		 * recv_msg before we release the lock.
		 * Otherwise, race conditions may bite us.  I
		 * know that's pretty paranoid, but I prefer
		 * to be correct.
		 */
out_err:
		spin_unlock_irqrestore(&intf->seq_lock, flags);
	}

	return rv;
}

/*
 * Separate from ipmi_request so that the user does not have to be
 * supplied in certain circumstances (mainly at panic time).  If
 * messages are supplied, they will be freed, even if an error
 * occurs.
 */
static int i_ipmi_request(struct ipmi_user     *user,
			  struct ipmi_smi      *intf,
			  struct ipmi_addr     *addr,
			  long                 msgid,
			  struct kernel_ipmi_msg *msg,
			  void                 *user_msg_data,
			  void                 *supplied_smi,
			  struct ipmi_recv_msg *supplied_recv,
			  int                  priority,
			  unsigned char        source_address,
			  unsigned char        source_lun,
			  int                  retries,
			  unsigned int         retry_time_ms)
{
	struct ipmi_smi_msg *smi_msg;
	struct ipmi_recv_msg *recv_msg;
	int rv = 0;

	if (supplied_recv)
		recv_msg = supplied_recv;
	else {
		recv_msg = ipmi_alloc_recv_msg();
		if (recv_msg == NULL) {
			rv = -ENOMEM;
			goto out;
		}
	}
	recv_msg->user_msg_data = user_msg_data;

	if (supplied_smi)
		smi_msg = (struct ipmi_smi_msg *) supplied_smi;
	else {
		smi_msg = ipmi_alloc_smi_msg();
		if (smi_msg == NULL) {
			if (!supplied_recv)
				ipmi_free_recv_msg(recv_msg);
			rv = -ENOMEM;
			goto out;
		}
	}

	rcu_read_lock();
	if (intf->in_shutdown) {
		rv = -ENODEV;
		goto out_err;
	}

	recv_msg->user = user;
	if (user)
		/* The put happens when the message is freed. */
		kref_get(&user->refcount);
	recv_msg->msgid = msgid;
	/*
	 * Store the message to send in the receive message so timeout
	 * responses can get the proper response data.
	 */
	recv_msg->msg = *msg;

	if (addr->addr_type == IPMI_SYSTEM_INTERFACE_ADDR_TYPE) {
		rv = i_ipmi_req_sysintf(intf, addr, msgid, msg, smi_msg,
					recv_msg, retries, retry_time_ms);
	} else if (is_ipmb_addr(addr) || is_ipmb_bcast_addr(addr)) {
		rv = i_ipmi_req_ipmb(intf, addr, msgid, msg, smi_msg, recv_msg,
				     source_address, source_lun,
				     retries, retry_time_ms);
	} else if (is_lan_addr(addr)) {
		rv = i_ipmi_req_lan(intf, addr, msgid, msg, smi_msg, recv_msg,
				    source_lun, retries, retry_time_ms);
	} else {
	    /* Unknown address type. */
		ipmi_inc_stat(intf, sent_invalid_commands);
		rv = -EINVAL;
	}

	if (rv) {
out_err:
		ipmi_free_smi_msg(smi_msg);
		ipmi_free_recv_msg(recv_msg);
	} else {
		ipmi_debug_msg("Send", smi_msg->data, smi_msg->data_size);

		smi_send(intf, intf->handlers, smi_msg, priority);
	}
	rcu_read_unlock();

out:
	return rv;
}

static int check_addr(struct ipmi_smi  *intf,
		      struct ipmi_addr *addr,
		      unsigned char    *saddr,
		      unsigned char    *lun)
{
	if (addr->channel >= IPMI_MAX_CHANNELS)
		return -EINVAL;
	addr->channel = array_index_nospec(addr->channel, IPMI_MAX_CHANNELS);
	*lun = intf->addrinfo[addr->channel].lun;
	*saddr = intf->addrinfo[addr->channel].address;
	return 0;
}

int ipmi_request_settime(struct ipmi_user *user,
			 struct ipmi_addr *addr,
			 long             msgid,
			 struct kernel_ipmi_msg  *msg,
			 void             *user_msg_data,
			 int              priority,
			 int              retries,
			 unsigned int     retry_time_ms)
{
	unsigned char saddr = 0, lun = 0;
	int rv, index;

	if (!user)
		return -EINVAL;

	user = acquire_ipmi_user(user, &index);
	if (!user)
		return -ENODEV;

	rv = check_addr(user->intf, addr, &saddr, &lun);
	if (!rv)
		rv = i_ipmi_request(user,
				    user->intf,
				    addr,
				    msgid,
				    msg,
				    user_msg_data,
				    NULL, NULL,
				    priority,
				    saddr,
				    lun,
				    retries,
				    retry_time_ms);

	release_ipmi_user(user, index);
	return rv;
}
EXPORT_SYMBOL(ipmi_request_settime);

int ipmi_request_supply_msgs(struct ipmi_user     *user,
			     struct ipmi_addr     *addr,
			     long                 msgid,
			     struct kernel_ipmi_msg *msg,
			     void                 *user_msg_data,
			     void                 *supplied_smi,
			     struct ipmi_recv_msg *supplied_recv,
			     int                  priority)
{
	unsigned char saddr = 0, lun = 0;
	int rv, index;

	if (!user)
		return -EINVAL;

	user = acquire_ipmi_user(user, &index);
	if (!user)
		return -ENODEV;

	rv = check_addr(user->intf, addr, &saddr, &lun);
	if (!rv)
		rv = i_ipmi_request(user,
				    user->intf,
				    addr,
				    msgid,
				    msg,
				    user_msg_data,
				    supplied_smi,
				    supplied_recv,
				    priority,
				    saddr,
				    lun,
				    -1, 0);

	release_ipmi_user(user, index);
	return rv;
}
EXPORT_SYMBOL(ipmi_request_supply_msgs);

static void bmc_device_id_handler(struct ipmi_smi *intf,
				  struct ipmi_recv_msg *msg)
{
	int rv;

	if ((msg->addr.addr_type != IPMI_SYSTEM_INTERFACE_ADDR_TYPE)
			|| (msg->msg.netfn != IPMI_NETFN_APP_RESPONSE)
			|| (msg->msg.cmd != IPMI_GET_DEVICE_ID_CMD)) {
		dev_warn(intf->si_dev,
			 "invalid device_id msg: addr_type=%d netfn=%x cmd=%x\n",
			 msg->addr.addr_type, msg->msg.netfn, msg->msg.cmd);
		return;
	}

	rv = ipmi_demangle_device_id(msg->msg.netfn, msg->msg.cmd,
			msg->msg.data, msg->msg.data_len, &intf->bmc->fetch_id);
	if (rv) {
		dev_warn(intf->si_dev, "device id demangle failed: %d\n", rv);
		intf->bmc->dyn_id_set = 0;
	} else {
		/*
		 * Make sure the id data is available before setting
		 * dyn_id_set.
		 */
		smp_wmb();
		intf->bmc->dyn_id_set = 1;
	}

	wake_up(&intf->waitq);
}

static int
send_get_device_id_cmd(struct ipmi_smi *intf)
{
	struct ipmi_system_interface_addr si;
	struct kernel_ipmi_msg msg;

	si.addr_type = IPMI_SYSTEM_INTERFACE_ADDR_TYPE;
	si.channel = IPMI_BMC_CHANNEL;
	si.lun = 0;

	msg.netfn = IPMI_NETFN_APP_REQUEST;
	msg.cmd = IPMI_GET_DEVICE_ID_CMD;
	msg.data = NULL;
	msg.data_len = 0;

	return i_ipmi_request(NULL,
			      intf,
			      (struct ipmi_addr *) &si,
			      0,
			      &msg,
			      intf,
			      NULL,
			      NULL,
			      0,
			      intf->addrinfo[0].address,
			      intf->addrinfo[0].lun,
			      -1, 0);
}

static int __get_device_id(struct ipmi_smi *intf, struct bmc_device *bmc)
{
	int rv;

	bmc->dyn_id_set = 2;

	intf->null_user_handler = bmc_device_id_handler;

	rv = send_get_device_id_cmd(intf);
	if (rv)
		return rv;

	wait_event(intf->waitq, bmc->dyn_id_set != 2);

	if (!bmc->dyn_id_set)
		rv = -EIO; /* Something went wrong in the fetch. */

	/* dyn_id_set makes the id data available. */
	smp_rmb();

	intf->null_user_handler = NULL;

	return rv;
}

/*
 * Fetch the device id for the bmc/interface.  You must pass in either
 * bmc or intf, this code will get the other one.  If the data has
 * been recently fetched, this will just use the cached data.  Otherwise
 * it will run a new fetch.
 *
 * Except for the first time this is called (in ipmi_add_smi()),
 * this will always return good data;
 */
static int __bmc_get_device_id(struct ipmi_smi *intf, struct bmc_device *bmc,
			       struct ipmi_device_id *id,
			       bool *guid_set, guid_t *guid, int intf_num)
{
	int rv = 0;
	int prev_dyn_id_set, prev_guid_set;
	bool intf_set = intf != NULL;

	if (!intf) {
		mutex_lock(&bmc->dyn_mutex);
retry_bmc_lock:
		if (list_empty(&bmc->intfs)) {
			mutex_unlock(&bmc->dyn_mutex);
			return -ENOENT;
		}
		intf = list_first_entry(&bmc->intfs, struct ipmi_smi,
					bmc_link);
		kref_get(&intf->refcount);
		mutex_unlock(&bmc->dyn_mutex);
		mutex_lock(&intf->bmc_reg_mutex);
		mutex_lock(&bmc->dyn_mutex);
		if (intf != list_first_entry(&bmc->intfs, struct ipmi_smi,
					     bmc_link)) {
			mutex_unlock(&intf->bmc_reg_mutex);
			kref_put(&intf->refcount, intf_free);
			goto retry_bmc_lock;
		}
	} else {
		mutex_lock(&intf->bmc_reg_mutex);
		bmc = intf->bmc;
		mutex_lock(&bmc->dyn_mutex);
		kref_get(&intf->refcount);
	}

	/* If we have a valid and current ID, just return that. */
	if (intf->in_bmc_register ||
	    (bmc->dyn_id_set && time_is_after_jiffies(bmc->dyn_id_expiry)))
		goto out_noprocessing;

	prev_guid_set = bmc->dyn_guid_set;
	__get_guid(intf);

	prev_dyn_id_set = bmc->dyn_id_set;
	rv = __get_device_id(intf, bmc);
	if (rv)
		goto out;

	/*
	 * The guid, device id, manufacturer id, and product id should
	 * not change on a BMC.  If it does we have to do some dancing.
	 */
	if (!intf->bmc_registered
	    || (!prev_guid_set && bmc->dyn_guid_set)
	    || (!prev_dyn_id_set && bmc->dyn_id_set)
	    || (prev_guid_set && bmc->dyn_guid_set
		&& !guid_equal(&bmc->guid, &bmc->fetch_guid))
	    || bmc->id.device_id != bmc->fetch_id.device_id
	    || bmc->id.manufacturer_id != bmc->fetch_id.manufacturer_id
	    || bmc->id.product_id != bmc->fetch_id.product_id) {
		struct ipmi_device_id id = bmc->fetch_id;
		int guid_set = bmc->dyn_guid_set;
		guid_t guid;

		guid = bmc->fetch_guid;
		mutex_unlock(&bmc->dyn_mutex);

		__ipmi_bmc_unregister(intf);
		/* Fill in the temporary BMC for good measure. */
		intf->bmc->id = id;
		intf->bmc->dyn_guid_set = guid_set;
		intf->bmc->guid = guid;
		if (__ipmi_bmc_register(intf, &id, guid_set, &guid, intf_num))
			need_waiter(intf); /* Retry later on an error. */
		else
			__scan_channels(intf, &id);


		if (!intf_set) {
			/*
			 * We weren't given the interface on the
			 * command line, so restart the operation on
			 * the next interface for the BMC.
			 */
			mutex_unlock(&intf->bmc_reg_mutex);
			mutex_lock(&bmc->dyn_mutex);
			goto retry_bmc_lock;
		}

		/* We have a new BMC, set it up. */
		bmc = intf->bmc;
		mutex_lock(&bmc->dyn_mutex);
		goto out_noprocessing;
	} else if (memcmp(&bmc->fetch_id, &bmc->id, sizeof(bmc->id)))
		/* Version info changes, scan the channels again. */
		__scan_channels(intf, &bmc->fetch_id);

	bmc->dyn_id_expiry = jiffies + IPMI_DYN_DEV_ID_EXPIRY;

out:
	if (rv && prev_dyn_id_set) {
		rv = 0; /* Ignore failures if we have previous data. */
		bmc->dyn_id_set = prev_dyn_id_set;
	}
	if (!rv) {
		bmc->id = bmc->fetch_id;
		if (bmc->dyn_guid_set)
			bmc->guid = bmc->fetch_guid;
		else if (prev_guid_set)
			/*
			 * The guid used to be valid and it failed to fetch,
			 * just use the cached value.
			 */
			bmc->dyn_guid_set = prev_guid_set;
	}
out_noprocessing:
	if (!rv) {
		if (id)
			*id = bmc->id;

		if (guid_set)
			*guid_set = bmc->dyn_guid_set;

		if (guid && bmc->dyn_guid_set)
			*guid =  bmc->guid;
	}

	mutex_unlock(&bmc->dyn_mutex);
	mutex_unlock(&intf->bmc_reg_mutex);

	kref_put(&intf->refcount, intf_free);
	return rv;
}

static int bmc_get_device_id(struct ipmi_smi *intf, struct bmc_device *bmc,
			     struct ipmi_device_id *id,
			     bool *guid_set, guid_t *guid)
{
	return __bmc_get_device_id(intf, bmc, id, guid_set, guid, -1);
}

static ssize_t device_id_show(struct device *dev,
			      struct device_attribute *attr,
			      char *buf)
{
	struct bmc_device *bmc = to_bmc_device(dev);
	struct ipmi_device_id id;
	int rv;

	rv = bmc_get_device_id(NULL, bmc, &id, NULL, NULL);
	if (rv)
		return rv;

	return snprintf(buf, 10, "%u\n", id.device_id);
}
static DEVICE_ATTR_RO(device_id);

static ssize_t provides_device_sdrs_show(struct device *dev,
					 struct device_attribute *attr,
					 char *buf)
{
	struct bmc_device *bmc = to_bmc_device(dev);
	struct ipmi_device_id id;
	int rv;

	rv = bmc_get_device_id(NULL, bmc, &id, NULL, NULL);
	if (rv)
		return rv;

	return snprintf(buf, 10, "%u\n", (id.device_revision & 0x80) >> 7);
}
static DEVICE_ATTR_RO(provides_device_sdrs);

static ssize_t revision_show(struct device *dev, struct device_attribute *attr,
			     char *buf)
{
	struct bmc_device *bmc = to_bmc_device(dev);
	struct ipmi_device_id id;
	int rv;

	rv = bmc_get_device_id(NULL, bmc, &id, NULL, NULL);
	if (rv)
		return rv;

	return snprintf(buf, 20, "%u\n", id.device_revision & 0x0F);
}
static DEVICE_ATTR_RO(revision);

static ssize_t firmware_revision_show(struct device *dev,
				      struct device_attribute *attr,
				      char *buf)
{
	struct bmc_device *bmc = to_bmc_device(dev);
	struct ipmi_device_id id;
	int rv;

	rv = bmc_get_device_id(NULL, bmc, &id, NULL, NULL);
	if (rv)
		return rv;

	return snprintf(buf, 20, "%u.%x\n", id.firmware_revision_1,
			id.firmware_revision_2);
}
static DEVICE_ATTR_RO(firmware_revision);

static ssize_t ipmi_version_show(struct device *dev,
				 struct device_attribute *attr,
				 char *buf)
{
	struct bmc_device *bmc = to_bmc_device(dev);
	struct ipmi_device_id id;
	int rv;

	rv = bmc_get_device_id(NULL, bmc, &id, NULL, NULL);
	if (rv)
		return rv;

	return snprintf(buf, 20, "%u.%u\n",
			ipmi_version_major(&id),
			ipmi_version_minor(&id));
}
static DEVICE_ATTR_RO(ipmi_version);

static ssize_t add_dev_support_show(struct device *dev,
				    struct device_attribute *attr,
				    char *buf)
{
	struct bmc_device *bmc = to_bmc_device(dev);
	struct ipmi_device_id id;
	int rv;

	rv = bmc_get_device_id(NULL, bmc, &id, NULL, NULL);
	if (rv)
		return rv;

	return snprintf(buf, 10, "0x%02x\n", id.additional_device_support);
}
static DEVICE_ATTR(additional_device_support, S_IRUGO, add_dev_support_show,
		   NULL);

static ssize_t manufacturer_id_show(struct device *dev,
				    struct device_attribute *attr,
				    char *buf)
{
	struct bmc_device *bmc = to_bmc_device(dev);
	struct ipmi_device_id id;
	int rv;

	rv = bmc_get_device_id(NULL, bmc, &id, NULL, NULL);
	if (rv)
		return rv;

	return snprintf(buf, 20, "0x%6.6x\n", id.manufacturer_id);
}
static DEVICE_ATTR_RO(manufacturer_id);

static ssize_t product_id_show(struct device *dev,
			       struct device_attribute *attr,
			       char *buf)
{
	struct bmc_device *bmc = to_bmc_device(dev);
	struct ipmi_device_id id;
	int rv;

	rv = bmc_get_device_id(NULL, bmc, &id, NULL, NULL);
	if (rv)
		return rv;

	return snprintf(buf, 10, "0x%4.4x\n", id.product_id);
}
static DEVICE_ATTR_RO(product_id);

static ssize_t aux_firmware_rev_show(struct device *dev,
				     struct device_attribute *attr,
				     char *buf)
{
	struct bmc_device *bmc = to_bmc_device(dev);
	struct ipmi_device_id id;
	int rv;

	rv = bmc_get_device_id(NULL, bmc, &id, NULL, NULL);
	if (rv)
		return rv;

	return snprintf(buf, 21, "0x%02x 0x%02x 0x%02x 0x%02x\n",
			id.aux_firmware_revision[3],
			id.aux_firmware_revision[2],
			id.aux_firmware_revision[1],
			id.aux_firmware_revision[0]);
}
static DEVICE_ATTR(aux_firmware_revision, S_IRUGO, aux_firmware_rev_show, NULL);

static ssize_t guid_show(struct device *dev, struct device_attribute *attr,
			 char *buf)
{
	struct bmc_device *bmc = to_bmc_device(dev);
	bool guid_set;
	guid_t guid;
	int rv;

	rv = bmc_get_device_id(NULL, bmc, NULL, &guid_set, &guid);
	if (rv)
		return rv;
	if (!guid_set)
		return -ENOENT;

	return snprintf(buf, UUID_STRING_LEN + 1 + 1, "%pUl\n", &guid);
}
static DEVICE_ATTR_RO(guid);

static struct attribute *bmc_dev_attrs[] = {
	&dev_attr_device_id.attr,
	&dev_attr_provides_device_sdrs.attr,
	&dev_attr_revision.attr,
	&dev_attr_firmware_revision.attr,
	&dev_attr_ipmi_version.attr,
	&dev_attr_additional_device_support.attr,
	&dev_attr_manufacturer_id.attr,
	&dev_attr_product_id.attr,
	&dev_attr_aux_firmware_revision.attr,
	&dev_attr_guid.attr,
	NULL
};

static umode_t bmc_dev_attr_is_visible(struct kobject *kobj,
				       struct attribute *attr, int idx)
{
	struct device *dev = kobj_to_dev(kobj);
	struct bmc_device *bmc = to_bmc_device(dev);
	umode_t mode = attr->mode;
	int rv;

	if (attr == &dev_attr_aux_firmware_revision.attr) {
		struct ipmi_device_id id;

		rv = bmc_get_device_id(NULL, bmc, &id, NULL, NULL);
		return (!rv && id.aux_firmware_revision_set) ? mode : 0;
	}
	if (attr == &dev_attr_guid.attr) {
		bool guid_set;

		rv = bmc_get_device_id(NULL, bmc, NULL, &guid_set, NULL);
		return (!rv && guid_set) ? mode : 0;
	}
	return mode;
}

static const struct attribute_group bmc_dev_attr_group = {
	.attrs		= bmc_dev_attrs,
	.is_visible	= bmc_dev_attr_is_visible,
};

static const struct attribute_group *bmc_dev_attr_groups[] = {
	&bmc_dev_attr_group,
	NULL
};

static const struct device_type bmc_device_type = {
	.groups		= bmc_dev_attr_groups,
};

static int __find_bmc_guid(struct device *dev, const void *data)
{
	const guid_t *guid = data;
	struct bmc_device *bmc;
	int rv;

	if (dev->type != &bmc_device_type)
		return 0;

	bmc = to_bmc_device(dev);
	rv = bmc->dyn_guid_set && guid_equal(&bmc->guid, guid);
	if (rv)
		rv = kref_get_unless_zero(&bmc->usecount);
	return rv;
}

/*
 * Returns with the bmc's usecount incremented, if it is non-NULL.
 */
static struct bmc_device *ipmi_find_bmc_guid(struct device_driver *drv,
					     guid_t *guid)
{
	struct device *dev;
	struct bmc_device *bmc = NULL;

	dev = driver_find_device(drv, NULL, guid, __find_bmc_guid);
	if (dev) {
		bmc = to_bmc_device(dev);
		put_device(dev);
	}
	return bmc;
}

struct prod_dev_id {
	unsigned int  product_id;
	unsigned char device_id;
};

static int __find_bmc_prod_dev_id(struct device *dev, const void *data)
{
	const struct prod_dev_id *cid = data;
	struct bmc_device *bmc;
	int rv;

	if (dev->type != &bmc_device_type)
		return 0;

	bmc = to_bmc_device(dev);
	rv = (bmc->id.product_id == cid->product_id
	      && bmc->id.device_id == cid->device_id);
	if (rv)
		rv = kref_get_unless_zero(&bmc->usecount);
	return rv;
}

/*
 * Returns with the bmc's usecount incremented, if it is non-NULL.
 */
static struct bmc_device *ipmi_find_bmc_prod_dev_id(
	struct device_driver *drv,
	unsigned int product_id, unsigned char device_id)
{
	struct prod_dev_id id = {
		.product_id = product_id,
		.device_id = device_id,
	};
	struct device *dev;
	struct bmc_device *bmc = NULL;

	dev = driver_find_device(drv, NULL, &id, __find_bmc_prod_dev_id);
	if (dev) {
		bmc = to_bmc_device(dev);
		put_device(dev);
	}
	return bmc;
}

static DEFINE_IDA(ipmi_bmc_ida);

static void
release_bmc_device(struct device *dev)
{
	kfree(to_bmc_device(dev));
}

static void cleanup_bmc_work(struct work_struct *work)
{
	struct bmc_device *bmc = container_of(work, struct bmc_device,
					      remove_work);
	int id = bmc->pdev.id; /* Unregister overwrites id */

	platform_device_unregister(&bmc->pdev);
	ida_simple_remove(&ipmi_bmc_ida, id);
}

static void
cleanup_bmc_device(struct kref *ref)
{
	struct bmc_device *bmc = container_of(ref, struct bmc_device, usecount);

	/*
	 * Remove the platform device in a work queue to avoid issues
	 * with removing the device attributes while reading a device
	 * attribute.
	 */
	schedule_work(&bmc->remove_work);
}

/*
 * Must be called with intf->bmc_reg_mutex held.
 */
static void __ipmi_bmc_unregister(struct ipmi_smi *intf)
{
	struct bmc_device *bmc = intf->bmc;

	if (!intf->bmc_registered)
		return;

	sysfs_remove_link(&intf->si_dev->kobj, "bmc");
	sysfs_remove_link(&bmc->pdev.dev.kobj, intf->my_dev_name);
	kfree(intf->my_dev_name);
	intf->my_dev_name = NULL;

	mutex_lock(&bmc->dyn_mutex);
	list_del(&intf->bmc_link);
	mutex_unlock(&bmc->dyn_mutex);
	intf->bmc = &intf->tmp_bmc;
	kref_put(&bmc->usecount, cleanup_bmc_device);
	intf->bmc_registered = false;
}

static void ipmi_bmc_unregister(struct ipmi_smi *intf)
{
	mutex_lock(&intf->bmc_reg_mutex);
	__ipmi_bmc_unregister(intf);
	mutex_unlock(&intf->bmc_reg_mutex);
}

/*
 * Must be called with intf->bmc_reg_mutex held.
 */
static int __ipmi_bmc_register(struct ipmi_smi *intf,
			       struct ipmi_device_id *id,
			       bool guid_set, guid_t *guid, int intf_num)
{
	int               rv;
	struct bmc_device *bmc;
	struct bmc_device *old_bmc;

	/*
	 * platform_device_register() can cause bmc_reg_mutex to
	 * be claimed because of the is_visible functions of
	 * the attributes.  Eliminate possible recursion and
	 * release the lock.
	 */
	intf->in_bmc_register = true;
	mutex_unlock(&intf->bmc_reg_mutex);

	/*
	 * Try to find if there is an bmc_device struct
	 * representing the interfaced BMC already
	 */
	mutex_lock(&ipmidriver_mutex);
	if (guid_set)
		old_bmc = ipmi_find_bmc_guid(&ipmidriver.driver, guid);
	else
		old_bmc = ipmi_find_bmc_prod_dev_id(&ipmidriver.driver,
						    id->product_id,
						    id->device_id);

	/*
	 * If there is already an bmc_device, free the new one,
	 * otherwise register the new BMC device
	 */
	if (old_bmc) {
		bmc = old_bmc;
		/*
		 * Note: old_bmc already has usecount incremented by
		 * the BMC find functions.
		 */
		intf->bmc = old_bmc;
		mutex_lock(&bmc->dyn_mutex);
		list_add_tail(&intf->bmc_link, &bmc->intfs);
		mutex_unlock(&bmc->dyn_mutex);

		dev_info(intf->si_dev,
			 "interfacing existing BMC (man_id: 0x%6.6x, prod_id: 0x%4.4x, dev_id: 0x%2.2x)\n",
			 bmc->id.manufacturer_id,
			 bmc->id.product_id,
			 bmc->id.device_id);
	} else {
		bmc = kzalloc(sizeof(*bmc), GFP_KERNEL);
		if (!bmc) {
			rv = -ENOMEM;
			goto out;
		}
		INIT_LIST_HEAD(&bmc->intfs);
		mutex_init(&bmc->dyn_mutex);
		INIT_WORK(&bmc->remove_work, cleanup_bmc_work);

		bmc->id = *id;
		bmc->dyn_id_set = 1;
		bmc->dyn_guid_set = guid_set;
		bmc->guid = *guid;
		bmc->dyn_id_expiry = jiffies + IPMI_DYN_DEV_ID_EXPIRY;

		bmc->pdev.name = "ipmi_bmc";

		rv = ida_simple_get(&ipmi_bmc_ida, 0, 0, GFP_KERNEL);
		if (rv < 0) {
			kfree(bmc);
			goto out;
		}

		bmc->pdev.dev.driver = &ipmidriver.driver;
		bmc->pdev.id = rv;
		bmc->pdev.dev.release = release_bmc_device;
		bmc->pdev.dev.type = &bmc_device_type;
		kref_init(&bmc->usecount);

		intf->bmc = bmc;
		mutex_lock(&bmc->dyn_mutex);
		list_add_tail(&intf->bmc_link, &bmc->intfs);
		mutex_unlock(&bmc->dyn_mutex);

		rv = platform_device_register(&bmc->pdev);
		if (rv) {
			dev_err(intf->si_dev,
				"Unable to register bmc device: %d\n",
				rv);
			goto out_list_del;
		}

		dev_info(intf->si_dev,
			 "Found new BMC (man_id: 0x%6.6x, prod_id: 0x%4.4x, dev_id: 0x%2.2x)\n",
			 bmc->id.manufacturer_id,
			 bmc->id.product_id,
			 bmc->id.device_id);
	}

	/*
	 * create symlink from system interface device to bmc device
	 * and back.
	 */
	rv = sysfs_create_link(&intf->si_dev->kobj, &bmc->pdev.dev.kobj, "bmc");
	if (rv) {
		dev_err(intf->si_dev, "Unable to create bmc symlink: %d\n", rv);
		goto out_put_bmc;
	}

	if (intf_num == -1)
		intf_num = intf->intf_num;
	intf->my_dev_name = kasprintf(GFP_KERNEL, "ipmi%d", intf_num);
	if (!intf->my_dev_name) {
		rv = -ENOMEM;
		dev_err(intf->si_dev, "Unable to allocate link from BMC: %d\n",
			rv);
		goto out_unlink1;
	}

	rv = sysfs_create_link(&bmc->pdev.dev.kobj, &intf->si_dev->kobj,
			       intf->my_dev_name);
	if (rv) {
		kfree(intf->my_dev_name);
		intf->my_dev_name = NULL;
		dev_err(intf->si_dev, "Unable to create symlink to bmc: %d\n",
			rv);
		goto out_free_my_dev_name;
	}

	intf->bmc_registered = true;

out:
	mutex_unlock(&ipmidriver_mutex);
	mutex_lock(&intf->bmc_reg_mutex);
	intf->in_bmc_register = false;
	return rv;


out_free_my_dev_name:
	kfree(intf->my_dev_name);
	intf->my_dev_name = NULL;

out_unlink1:
	sysfs_remove_link(&intf->si_dev->kobj, "bmc");

out_put_bmc:
	mutex_lock(&bmc->dyn_mutex);
	list_del(&intf->bmc_link);
	mutex_unlock(&bmc->dyn_mutex);
	intf->bmc = &intf->tmp_bmc;
	kref_put(&bmc->usecount, cleanup_bmc_device);
	goto out;

out_list_del:
	mutex_lock(&bmc->dyn_mutex);
	list_del(&intf->bmc_link);
	mutex_unlock(&bmc->dyn_mutex);
	intf->bmc = &intf->tmp_bmc;
	put_device(&bmc->pdev.dev);
	goto out;
}

static int
send_guid_cmd(struct ipmi_smi *intf, int chan)
{
	struct kernel_ipmi_msg            msg;
	struct ipmi_system_interface_addr si;

	si.addr_type = IPMI_SYSTEM_INTERFACE_ADDR_TYPE;
	si.channel = IPMI_BMC_CHANNEL;
	si.lun = 0;

	msg.netfn = IPMI_NETFN_APP_REQUEST;
	msg.cmd = IPMI_GET_DEVICE_GUID_CMD;
	msg.data = NULL;
	msg.data_len = 0;
	return i_ipmi_request(NULL,
			      intf,
			      (struct ipmi_addr *) &si,
			      0,
			      &msg,
			      intf,
			      NULL,
			      NULL,
			      0,
			      intf->addrinfo[0].address,
			      intf->addrinfo[0].lun,
			      -1, 0);
}

static void guid_handler(struct ipmi_smi *intf, struct ipmi_recv_msg *msg)
{
	struct bmc_device *bmc = intf->bmc;

	if ((msg->addr.addr_type != IPMI_SYSTEM_INTERFACE_ADDR_TYPE)
	    || (msg->msg.netfn != IPMI_NETFN_APP_RESPONSE)
	    || (msg->msg.cmd != IPMI_GET_DEVICE_GUID_CMD))
		/* Not for me */
		return;

	if (msg->msg.data[0] != 0) {
		/* Error from getting the GUID, the BMC doesn't have one. */
		bmc->dyn_guid_set = 0;
		goto out;
	}

	if (msg->msg.data_len < UUID_SIZE + 1) {
		bmc->dyn_guid_set = 0;
		dev_warn(intf->si_dev,
			 "The GUID response from the BMC was too short, it was %d but should have been %d.  Assuming GUID is not available.\n",
			 msg->msg.data_len, UUID_SIZE + 1);
		goto out;
	}

	guid_copy(&bmc->fetch_guid, (guid_t *)(msg->msg.data + 1));
	/*
	 * Make sure the guid data is available before setting
	 * dyn_guid_set.
	 */
	smp_wmb();
	bmc->dyn_guid_set = 1;
 out:
	wake_up(&intf->waitq);
}

static void __get_guid(struct ipmi_smi *intf)
{
	int rv;
	struct bmc_device *bmc = intf->bmc;

	bmc->dyn_guid_set = 2;
	intf->null_user_handler = guid_handler;
	rv = send_guid_cmd(intf, 0);
	if (rv)
		/* Send failed, no GUID available. */
		bmc->dyn_guid_set = 0;

	wait_event(intf->waitq, bmc->dyn_guid_set != 2);

	/* dyn_guid_set makes the guid data available. */
	smp_rmb();

	intf->null_user_handler = NULL;
}

static int
send_channel_info_cmd(struct ipmi_smi *intf, int chan)
{
	struct kernel_ipmi_msg            msg;
	unsigned char                     data[1];
	struct ipmi_system_interface_addr si;

	si.addr_type = IPMI_SYSTEM_INTERFACE_ADDR_TYPE;
	si.channel = IPMI_BMC_CHANNEL;
	si.lun = 0;

	msg.netfn = IPMI_NETFN_APP_REQUEST;
	msg.cmd = IPMI_GET_CHANNEL_INFO_CMD;
	msg.data = data;
	msg.data_len = 1;
	data[0] = chan;
	return i_ipmi_request(NULL,
			      intf,
			      (struct ipmi_addr *) &si,
			      0,
			      &msg,
			      intf,
			      NULL,
			      NULL,
			      0,
			      intf->addrinfo[0].address,
			      intf->addrinfo[0].lun,
			      -1, 0);
}

static void
channel_handler(struct ipmi_smi *intf, struct ipmi_recv_msg *msg)
{
	int rv = 0;
	int ch;
	unsigned int set = intf->curr_working_cset;
	struct ipmi_channel *chans;

	if ((msg->addr.addr_type == IPMI_SYSTEM_INTERFACE_ADDR_TYPE)
	    && (msg->msg.netfn == IPMI_NETFN_APP_RESPONSE)
	    && (msg->msg.cmd == IPMI_GET_CHANNEL_INFO_CMD)) {
		/* It's the one we want */
		if (msg->msg.data[0] != 0) {
			/* Got an error from the channel, just go on. */

			if (msg->msg.data[0] == IPMI_INVALID_COMMAND_ERR) {
				/*
				 * If the MC does not support this
				 * command, that is legal.  We just
				 * assume it has one IPMB at channel
				 * zero.
				 */
				intf->wchannels[set].c[0].medium
					= IPMI_CHANNEL_MEDIUM_IPMB;
				intf->wchannels[set].c[0].protocol
					= IPMI_CHANNEL_PROTOCOL_IPMB;

				intf->channel_list = intf->wchannels + set;
				intf->channels_ready = true;
				wake_up(&intf->waitq);
				goto out;
			}
			goto next_channel;
		}
		if (msg->msg.data_len < 4) {
			/* Message not big enough, just go on. */
			goto next_channel;
		}
		ch = intf->curr_channel;
		chans = intf->wchannels[set].c;
		chans[ch].medium = msg->msg.data[2] & 0x7f;
		chans[ch].protocol = msg->msg.data[3] & 0x1f;

 next_channel:
		intf->curr_channel++;
		if (intf->curr_channel >= IPMI_MAX_CHANNELS) {
			intf->channel_list = intf->wchannels + set;
			intf->channels_ready = true;
			wake_up(&intf->waitq);
		} else {
			intf->channel_list = intf->wchannels + set;
			intf->channels_ready = true;
			rv = send_channel_info_cmd(intf, intf->curr_channel);
		}

		if (rv) {
			/* Got an error somehow, just give up. */
			dev_warn(intf->si_dev,
				 "Error sending channel information for channel %d: %d\n",
				 intf->curr_channel, rv);

			intf->channel_list = intf->wchannels + set;
			intf->channels_ready = true;
			wake_up(&intf->waitq);
		}
	}
 out:
	return;
}

/*
 * Must be holding intf->bmc_reg_mutex to call this.
 */
static int __scan_channels(struct ipmi_smi *intf, struct ipmi_device_id *id)
{
	int rv;

	if (ipmi_version_major(id) > 1
			|| (ipmi_version_major(id) == 1
			    && ipmi_version_minor(id) >= 5)) {
		unsigned int set;

		/*
		 * Start scanning the channels to see what is
		 * available.
		 */
		set = !intf->curr_working_cset;
		intf->curr_working_cset = set;
		memset(&intf->wchannels[set], 0,
		       sizeof(struct ipmi_channel_set));

		intf->null_user_handler = channel_handler;
		intf->curr_channel = 0;
		rv = send_channel_info_cmd(intf, 0);
		if (rv) {
			dev_warn(intf->si_dev,
				 "Error sending channel information for channel 0, %d\n",
				 rv);
			return -EIO;
		}

		/* Wait for the channel info to be read. */
		wait_event(intf->waitq, intf->channels_ready);
		intf->null_user_handler = NULL;
	} else {
		unsigned int set = intf->curr_working_cset;

		/* Assume a single IPMB channel at zero. */
		intf->wchannels[set].c[0].medium = IPMI_CHANNEL_MEDIUM_IPMB;
		intf->wchannels[set].c[0].protocol = IPMI_CHANNEL_PROTOCOL_IPMB;
		intf->channel_list = intf->wchannels + set;
		intf->channels_ready = true;
	}

	return 0;
}

static void ipmi_poll(struct ipmi_smi *intf)
{
	if (intf->handlers->poll)
		intf->handlers->poll(intf->send_info);
	/* In case something came in */
	handle_new_recv_msgs(intf);
}

void ipmi_poll_interface(struct ipmi_user *user)
{
	ipmi_poll(user->intf);
}
EXPORT_SYMBOL(ipmi_poll_interface);

static void redo_bmc_reg(struct work_struct *work)
{
	struct ipmi_smi *intf = container_of(work, struct ipmi_smi,
					     bmc_reg_work);

	if (!intf->in_shutdown)
		bmc_get_device_id(intf, NULL, NULL, NULL, NULL);

	kref_put(&intf->refcount, intf_free);
}

int ipmi_add_smi(struct module         *owner,
		 const struct ipmi_smi_handlers *handlers,
		 void		       *send_info,
		 struct device         *si_dev,
		 unsigned char         slave_addr)
{
	int              i, j;
	int              rv;
	struct ipmi_smi *intf, *tintf;
	struct list_head *link;
	struct ipmi_device_id id;

	/*
	 * Make sure the driver is actually initialized, this handles
	 * problems with initialization order.
	 */
	rv = ipmi_init_msghandler();
	if (rv)
		return rv;

	intf = kzalloc(sizeof(*intf), GFP_KERNEL);
	if (!intf)
		return -ENOMEM;

	rv = init_srcu_struct(&intf->users_srcu);
	if (rv) {
		kfree(intf);
		return rv;
	}

	intf->owner = owner;
	intf->bmc = &intf->tmp_bmc;
	INIT_LIST_HEAD(&intf->bmc->intfs);
	mutex_init(&intf->bmc->dyn_mutex);
	INIT_LIST_HEAD(&intf->bmc_link);
	mutex_init(&intf->bmc_reg_mutex);
	intf->intf_num = -1; /* Mark it invalid for now. */
	kref_init(&intf->refcount);
	INIT_WORK(&intf->bmc_reg_work, redo_bmc_reg);
	intf->si_dev = si_dev;
	for (j = 0; j < IPMI_MAX_CHANNELS; j++) {
		intf->addrinfo[j].address = IPMI_BMC_SLAVE_ADDR;
		intf->addrinfo[j].lun = 2;
	}
	if (slave_addr != 0)
		intf->addrinfo[0].address = slave_addr;
	INIT_LIST_HEAD(&intf->users);
	intf->handlers = handlers;
	intf->send_info = send_info;
	spin_lock_init(&intf->seq_lock);
	for (j = 0; j < IPMI_IPMB_NUM_SEQ; j++) {
		intf->seq_table[j].inuse = 0;
		intf->seq_table[j].seqid = 0;
	}
	intf->curr_seq = 0;
	spin_lock_init(&intf->waiting_rcv_msgs_lock);
	INIT_LIST_HEAD(&intf->waiting_rcv_msgs);
	tasklet_init(&intf->recv_tasklet,
		     smi_recv_tasklet,
		     (unsigned long) intf);
	atomic_set(&intf->watchdog_pretimeouts_to_deliver, 0);
	spin_lock_init(&intf->xmit_msgs_lock);
	INIT_LIST_HEAD(&intf->xmit_msgs);
	INIT_LIST_HEAD(&intf->hp_xmit_msgs);
	spin_lock_init(&intf->events_lock);
	spin_lock_init(&intf->watch_lock);
	atomic_set(&intf->event_waiters, 0);
	intf->ticks_to_req_ev = IPMI_REQUEST_EV_TIME;
	INIT_LIST_HEAD(&intf->waiting_events);
	intf->waiting_events_count = 0;
	mutex_init(&intf->cmd_rcvrs_mutex);
	spin_lock_init(&intf->maintenance_mode_lock);
	INIT_LIST_HEAD(&intf->cmd_rcvrs);
	init_waitqueue_head(&intf->waitq);
	for (i = 0; i < IPMI_NUM_STATS; i++)
		atomic_set(&intf->stats[i], 0);

	mutex_lock(&ipmi_interfaces_mutex);
	/* Look for a hole in the numbers. */
	i = 0;
	link = &ipmi_interfaces;
	list_for_each_entry_rcu(tintf, &ipmi_interfaces, link) {
		if (tintf->intf_num != i) {
			link = &tintf->link;
			break;
		}
		i++;
	}
	/* Add the new interface in numeric order. */
	if (i == 0)
		list_add_rcu(&intf->link, &ipmi_interfaces);
	else
		list_add_tail_rcu(&intf->link, link);

	rv = handlers->start_processing(send_info, intf);
	if (rv)
		goto out_err;

	rv = __bmc_get_device_id(intf, NULL, &id, NULL, NULL, i);
	if (rv) {
		dev_err(si_dev, "Unable to get the device id: %d\n", rv);
		goto out_err_started;
	}

	mutex_lock(&intf->bmc_reg_mutex);
	rv = __scan_channels(intf, &id);
	mutex_unlock(&intf->bmc_reg_mutex);
	if (rv)
		goto out_err_bmc_reg;

	/*
	 * Keep memory order straight for RCU readers.  Make
	 * sure everything else is committed to memory before
	 * setting intf_num to mark the interface valid.
	 */
	smp_wmb();
	intf->intf_num = i;
	mutex_unlock(&ipmi_interfaces_mutex);

	/* After this point the interface is legal to use. */
	call_smi_watchers(i, intf->si_dev);

	return 0;

 out_err_bmc_reg:
	ipmi_bmc_unregister(intf);
 out_err_started:
	if (intf->handlers->shutdown)
		intf->handlers->shutdown(intf->send_info);
 out_err:
	list_del_rcu(&intf->link);
	mutex_unlock(&ipmi_interfaces_mutex);
	synchronize_srcu(&ipmi_interfaces_srcu);
	cleanup_srcu_struct(&intf->users_srcu);
	kref_put(&intf->refcount, intf_free);

	return rv;
}
EXPORT_SYMBOL(ipmi_add_smi);

static void deliver_smi_err_response(struct ipmi_smi *intf,
				     struct ipmi_smi_msg *msg,
				     unsigned char err)
{
	msg->rsp[0] = msg->data[0] | 4;
	msg->rsp[1] = msg->data[1];
	msg->rsp[2] = err;
	msg->rsp_size = 3;
	/* It's an error, so it will never requeue, no need to check return. */
	handle_one_recv_msg(intf, msg);
}

static void cleanup_smi_msgs(struct ipmi_smi *intf)
{
	int              i;
	struct seq_table *ent;
	struct ipmi_smi_msg *msg;
	struct list_head *entry;
	struct list_head tmplist;

	/* Clear out our transmit queues and hold the messages. */
	INIT_LIST_HEAD(&tmplist);
	list_splice_tail(&intf->hp_xmit_msgs, &tmplist);
	list_splice_tail(&intf->xmit_msgs, &tmplist);

	/* Current message first, to preserve order */
	while (intf->curr_msg && !list_empty(&intf->waiting_rcv_msgs)) {
		/* Wait for the message to clear out. */
		schedule_timeout(1);
	}

	/* No need for locks, the interface is down. */

	/*
	 * Return errors for all pending messages in queue and in the
	 * tables waiting for remote responses.
	 */
	while (!list_empty(&tmplist)) {
		entry = tmplist.next;
		list_del(entry);
		msg = list_entry(entry, struct ipmi_smi_msg, link);
		deliver_smi_err_response(intf, msg, IPMI_ERR_UNSPECIFIED);
	}

	for (i = 0; i < IPMI_IPMB_NUM_SEQ; i++) {
		ent = &intf->seq_table[i];
		if (!ent->inuse)
			continue;
		deliver_err_response(intf, ent->recv_msg, IPMI_ERR_UNSPECIFIED);
	}
}

void ipmi_unregister_smi(struct ipmi_smi *intf)
{
	struct ipmi_smi_watcher *w;
	int intf_num = intf->intf_num, index;

	mutex_lock(&ipmi_interfaces_mutex);
	intf->intf_num = -1;
	intf->in_shutdown = true;
	list_del_rcu(&intf->link);
	mutex_unlock(&ipmi_interfaces_mutex);
	synchronize_srcu(&ipmi_interfaces_srcu);

	/* At this point no users can be added to the interface. */

	/*
	 * Call all the watcher interfaces to tell them that
	 * an interface is going away.
	 */
	mutex_lock(&smi_watchers_mutex);
	list_for_each_entry(w, &smi_watchers, link)
		w->smi_gone(intf_num);
	mutex_unlock(&smi_watchers_mutex);

	index = srcu_read_lock(&intf->users_srcu);
	while (!list_empty(&intf->users)) {
		struct ipmi_user *user =
			container_of(list_next_rcu(&intf->users),
				     struct ipmi_user, link);

		_ipmi_destroy_user(user);
	}
	srcu_read_unlock(&intf->users_srcu, index);

	if (intf->handlers->shutdown)
		intf->handlers->shutdown(intf->send_info);

	cleanup_smi_msgs(intf);

	ipmi_bmc_unregister(intf);

	cleanup_srcu_struct(&intf->users_srcu);
	kref_put(&intf->refcount, intf_free);
}
EXPORT_SYMBOL(ipmi_unregister_smi);

static int handle_ipmb_get_msg_rsp(struct ipmi_smi *intf,
				   struct ipmi_smi_msg *msg)
{
	struct ipmi_ipmb_addr ipmb_addr;
	struct ipmi_recv_msg  *recv_msg;

	/*
	 * This is 11, not 10, because the response must contain a
	 * completion code.
	 */
	if (msg->rsp_size < 11) {
		/* Message not big enough, just ignore it. */
		ipmi_inc_stat(intf, invalid_ipmb_responses);
		return 0;
	}

	if (msg->rsp[2] != 0) {
		/* An error getting the response, just ignore it. */
		return 0;
	}

	ipmb_addr.addr_type = IPMI_IPMB_ADDR_TYPE;
	ipmb_addr.slave_addr = msg->rsp[6];
	ipmb_addr.channel = msg->rsp[3] & 0x0f;
	ipmb_addr.lun = msg->rsp[7] & 3;

	/*
	 * It's a response from a remote entity.  Look up the sequence
	 * number and handle the response.
	 */
	if (intf_find_seq(intf,
			  msg->rsp[7] >> 2,
			  msg->rsp[3] & 0x0f,
			  msg->rsp[8],
			  (msg->rsp[4] >> 2) & (~1),
			  (struct ipmi_addr *) &ipmb_addr,
			  &recv_msg)) {
		/*
		 * We were unable to find the sequence number,
		 * so just nuke the message.
		 */
		ipmi_inc_stat(intf, unhandled_ipmb_responses);
		return 0;
	}

	memcpy(recv_msg->msg_data, &msg->rsp[9], msg->rsp_size - 9);
	/*
	 * The other fields matched, so no need to set them, except
	 * for netfn, which needs to be the response that was
	 * returned, not the request value.
	 */
	recv_msg->msg.netfn = msg->rsp[4] >> 2;
	recv_msg->msg.data = recv_msg->msg_data;
	recv_msg->msg.data_len = msg->rsp_size - 10;
	recv_msg->recv_type = IPMI_RESPONSE_RECV_TYPE;
	if (deliver_response(intf, recv_msg))
		ipmi_inc_stat(intf, unhandled_ipmb_responses);
	else
		ipmi_inc_stat(intf, handled_ipmb_responses);

	return 0;
}

static int handle_ipmb_get_msg_cmd(struct ipmi_smi *intf,
				   struct ipmi_smi_msg *msg)
{
	struct cmd_rcvr          *rcvr;
	int                      rv = 0;
	unsigned char            netfn;
	unsigned char            cmd;
	unsigned char            chan;
	struct ipmi_user         *user = NULL;
	struct ipmi_ipmb_addr    *ipmb_addr;
	struct ipmi_recv_msg     *recv_msg;

	if (msg->rsp_size < 10) {
		/* Message not big enough, just ignore it. */
		ipmi_inc_stat(intf, invalid_commands);
		return 0;
	}

	if (msg->rsp[2] != 0) {
		/* An error getting the response, just ignore it. */
		return 0;
	}

	netfn = msg->rsp[4] >> 2;
	cmd = msg->rsp[8];
	chan = msg->rsp[3] & 0xf;

	rcu_read_lock();
	rcvr = find_cmd_rcvr(intf, netfn, cmd, chan);
	if (rcvr) {
		user = rcvr->user;
		kref_get(&user->refcount);
	} else
		user = NULL;
	rcu_read_unlock();

	if (user == NULL) {
		/* We didn't find a user, deliver an error response. */
		ipmi_inc_stat(intf, unhandled_commands);

		msg->data[0] = (IPMI_NETFN_APP_REQUEST << 2);
		msg->data[1] = IPMI_SEND_MSG_CMD;
		msg->data[2] = msg->rsp[3];
		msg->data[3] = msg->rsp[6];
		msg->data[4] = ((netfn + 1) << 2) | (msg->rsp[7] & 0x3);
		msg->data[5] = ipmb_checksum(&msg->data[3], 2);
		msg->data[6] = intf->addrinfo[msg->rsp[3] & 0xf].address;
		/* rqseq/lun */
		msg->data[7] = (msg->rsp[7] & 0xfc) | (msg->rsp[4] & 0x3);
		msg->data[8] = msg->rsp[8]; /* cmd */
		msg->data[9] = IPMI_INVALID_CMD_COMPLETION_CODE;
		msg->data[10] = ipmb_checksum(&msg->data[6], 4);
		msg->data_size = 11;

		ipmi_debug_msg("Invalid command:", msg->data, msg->data_size);

		rcu_read_lock();
		if (!intf->in_shutdown) {
			smi_send(intf, intf->handlers, msg, 0);
			/*
			 * We used the message, so return the value
			 * that causes it to not be freed or
			 * queued.
			 */
			rv = -1;
		}
		rcu_read_unlock();
	} else {
		recv_msg = ipmi_alloc_recv_msg();
		if (!recv_msg) {
			/*
			 * We couldn't allocate memory for the
			 * message, so requeue it for handling
			 * later.
			 */
			rv = 1;
			kref_put(&user->refcount, free_user);
		} else {
			/* Extract the source address from the data. */
			ipmb_addr = (struct ipmi_ipmb_addr *) &recv_msg->addr;
			ipmb_addr->addr_type = IPMI_IPMB_ADDR_TYPE;
			ipmb_addr->slave_addr = msg->rsp[6];
			ipmb_addr->lun = msg->rsp[7] & 3;
			ipmb_addr->channel = msg->rsp[3] & 0xf;

			/*
			 * Extract the rest of the message information
			 * from the IPMB header.
			 */
			recv_msg->user = user;
			recv_msg->recv_type = IPMI_CMD_RECV_TYPE;
			recv_msg->msgid = msg->rsp[7] >> 2;
			recv_msg->msg.netfn = msg->rsp[4] >> 2;
			recv_msg->msg.cmd = msg->rsp[8];
			recv_msg->msg.data = recv_msg->msg_data;

			/*
			 * We chop off 10, not 9 bytes because the checksum
			 * at the end also needs to be removed.
			 */
			recv_msg->msg.data_len = msg->rsp_size - 10;
			memcpy(recv_msg->msg_data, &msg->rsp[9],
			       msg->rsp_size - 10);
			if (deliver_response(intf, recv_msg))
				ipmi_inc_stat(intf, unhandled_commands);
			else
				ipmi_inc_stat(intf, handled_commands);
		}
	}

	return rv;
}

static int handle_lan_get_msg_rsp(struct ipmi_smi *intf,
				  struct ipmi_smi_msg *msg)
{
	struct ipmi_lan_addr  lan_addr;
	struct ipmi_recv_msg  *recv_msg;


	/*
	 * This is 13, not 12, because the response must contain a
	 * completion code.
	 */
	if (msg->rsp_size < 13) {
		/* Message not big enough, just ignore it. */
		ipmi_inc_stat(intf, invalid_lan_responses);
		return 0;
	}

	if (msg->rsp[2] != 0) {
		/* An error getting the response, just ignore it. */
		return 0;
	}

	lan_addr.addr_type = IPMI_LAN_ADDR_TYPE;
	lan_addr.session_handle = msg->rsp[4];
	lan_addr.remote_SWID = msg->rsp[8];
	lan_addr.local_SWID = msg->rsp[5];
	lan_addr.channel = msg->rsp[3] & 0x0f;
	lan_addr.privilege = msg->rsp[3] >> 4;
	lan_addr.lun = msg->rsp[9] & 3;

	/*
	 * It's a response from a remote entity.  Look up the sequence
	 * number and handle the response.
	 */
	if (intf_find_seq(intf,
			  msg->rsp[9] >> 2,
			  msg->rsp[3] & 0x0f,
			  msg->rsp[10],
			  (msg->rsp[6] >> 2) & (~1),
			  (struct ipmi_addr *) &lan_addr,
			  &recv_msg)) {
		/*
		 * We were unable to find the sequence number,
		 * so just nuke the message.
		 */
		ipmi_inc_stat(intf, unhandled_lan_responses);
		return 0;
	}

	memcpy(recv_msg->msg_data, &msg->rsp[11], msg->rsp_size - 11);
	/*
	 * The other fields matched, so no need to set them, except
	 * for netfn, which needs to be the response that was
	 * returned, not the request value.
	 */
	recv_msg->msg.netfn = msg->rsp[6] >> 2;
	recv_msg->msg.data = recv_msg->msg_data;
	recv_msg->msg.data_len = msg->rsp_size - 12;
	recv_msg->recv_type = IPMI_RESPONSE_RECV_TYPE;
	if (deliver_response(intf, recv_msg))
		ipmi_inc_stat(intf, unhandled_lan_responses);
	else
		ipmi_inc_stat(intf, handled_lan_responses);

	return 0;
}

static int handle_lan_get_msg_cmd(struct ipmi_smi *intf,
				  struct ipmi_smi_msg *msg)
{
	struct cmd_rcvr          *rcvr;
	int                      rv = 0;
	unsigned char            netfn;
	unsigned char            cmd;
	unsigned char            chan;
	struct ipmi_user         *user = NULL;
	struct ipmi_lan_addr     *lan_addr;
	struct ipmi_recv_msg     *recv_msg;

	if (msg->rsp_size < 12) {
		/* Message not big enough, just ignore it. */
		ipmi_inc_stat(intf, invalid_commands);
		return 0;
	}

	if (msg->rsp[2] != 0) {
		/* An error getting the response, just ignore it. */
		return 0;
	}

	netfn = msg->rsp[6] >> 2;
	cmd = msg->rsp[10];
	chan = msg->rsp[3] & 0xf;

	rcu_read_lock();
	rcvr = find_cmd_rcvr(intf, netfn, cmd, chan);
	if (rcvr) {
		user = rcvr->user;
		kref_get(&user->refcount);
	} else
		user = NULL;
	rcu_read_unlock();

	if (user == NULL) {
		/* We didn't find a user, just give up. */
		ipmi_inc_stat(intf, unhandled_commands);

		/*
		 * Don't do anything with these messages, just allow
		 * them to be freed.
		 */
		rv = 0;
	} else {
		recv_msg = ipmi_alloc_recv_msg();
		if (!recv_msg) {
			/*
			 * We couldn't allocate memory for the
			 * message, so requeue it for handling later.
			 */
			rv = 1;
			kref_put(&user->refcount, free_user);
		} else {
			/* Extract the source address from the data. */
			lan_addr = (struct ipmi_lan_addr *) &recv_msg->addr;
			lan_addr->addr_type = IPMI_LAN_ADDR_TYPE;
			lan_addr->session_handle = msg->rsp[4];
			lan_addr->remote_SWID = msg->rsp[8];
			lan_addr->local_SWID = msg->rsp[5];
			lan_addr->lun = msg->rsp[9] & 3;
			lan_addr->channel = msg->rsp[3] & 0xf;
			lan_addr->privilege = msg->rsp[3] >> 4;

			/*
			 * Extract the rest of the message information
			 * from the IPMB header.
			 */
			recv_msg->user = user;
			recv_msg->recv_type = IPMI_CMD_RECV_TYPE;
			recv_msg->msgid = msg->rsp[9] >> 2;
			recv_msg->msg.netfn = msg->rsp[6] >> 2;
			recv_msg->msg.cmd = msg->rsp[10];
			recv_msg->msg.data = recv_msg->msg_data;

			/*
			 * We chop off 12, not 11 bytes because the checksum
			 * at the end also needs to be removed.
			 */
			recv_msg->msg.data_len = msg->rsp_size - 12;
			memcpy(recv_msg->msg_data, &msg->rsp[11],
			       msg->rsp_size - 12);
			if (deliver_response(intf, recv_msg))
				ipmi_inc_stat(intf, unhandled_commands);
			else
				ipmi_inc_stat(intf, handled_commands);
		}
	}

	return rv;
}

/*
 * This routine will handle "Get Message" command responses with
 * channels that use an OEM Medium. The message format belongs to
 * the OEM.  See IPMI 2.0 specification, Chapter 6 and
 * Chapter 22, sections 22.6 and 22.24 for more details.
 */
static int handle_oem_get_msg_cmd(struct ipmi_smi *intf,
				  struct ipmi_smi_msg *msg)
{
	struct cmd_rcvr       *rcvr;
	int                   rv = 0;
	unsigned char         netfn;
	unsigned char         cmd;
	unsigned char         chan;
	struct ipmi_user *user = NULL;
	struct ipmi_system_interface_addr *smi_addr;
	struct ipmi_recv_msg  *recv_msg;

	/*
	 * We expect the OEM SW to perform error checking
	 * so we just do some basic sanity checks
	 */
	if (msg->rsp_size < 4) {
		/* Message not big enough, just ignore it. */
		ipmi_inc_stat(intf, invalid_commands);
		return 0;
	}

	if (msg->rsp[2] != 0) {
		/* An error getting the response, just ignore it. */
		return 0;
	}

	/*
	 * This is an OEM Message so the OEM needs to know how
	 * handle the message. We do no interpretation.
	 */
	netfn = msg->rsp[0] >> 2;
	cmd = msg->rsp[1];
	chan = msg->rsp[3] & 0xf;

	rcu_read_lock();
	rcvr = find_cmd_rcvr(intf, netfn, cmd, chan);
	if (rcvr) {
		user = rcvr->user;
		kref_get(&user->refcount);
	} else
		user = NULL;
	rcu_read_unlock();

	if (user == NULL) {
		/* We didn't find a user, just give up. */
		ipmi_inc_stat(intf, unhandled_commands);

		/*
		 * Don't do anything with these messages, just allow
		 * them to be freed.
		 */

		rv = 0;
	} else {
		recv_msg = ipmi_alloc_recv_msg();
		if (!recv_msg) {
			/*
			 * We couldn't allocate memory for the
			 * message, so requeue it for handling
			 * later.
			 */
			rv = 1;
			kref_put(&user->refcount, free_user);
		} else {
			/*
			 * OEM Messages are expected to be delivered via
			 * the system interface to SMS software.  We might
			 * need to visit this again depending on OEM
			 * requirements
			 */
			smi_addr = ((struct ipmi_system_interface_addr *)
				    &recv_msg->addr);
			smi_addr->addr_type = IPMI_SYSTEM_INTERFACE_ADDR_TYPE;
			smi_addr->channel = IPMI_BMC_CHANNEL;
			smi_addr->lun = msg->rsp[0] & 3;

			recv_msg->user = user;
			recv_msg->user_msg_data = NULL;
			recv_msg->recv_type = IPMI_OEM_RECV_TYPE;
			recv_msg->msg.netfn = msg->rsp[0] >> 2;
			recv_msg->msg.cmd = msg->rsp[1];
			recv_msg->msg.data = recv_msg->msg_data;

			/*
			 * The message starts at byte 4 which follows the
			 * the Channel Byte in the "GET MESSAGE" command
			 */
			recv_msg->msg.data_len = msg->rsp_size - 4;
			memcpy(recv_msg->msg_data, &msg->rsp[4],
			       msg->rsp_size - 4);
			if (deliver_response(intf, recv_msg))
				ipmi_inc_stat(intf, unhandled_commands);
			else
				ipmi_inc_stat(intf, handled_commands);
		}
	}

	return rv;
}

static void copy_event_into_recv_msg(struct ipmi_recv_msg *recv_msg,
				     struct ipmi_smi_msg  *msg)
{
	struct ipmi_system_interface_addr *smi_addr;

	recv_msg->msgid = 0;
	smi_addr = (struct ipmi_system_interface_addr *) &recv_msg->addr;
	smi_addr->addr_type = IPMI_SYSTEM_INTERFACE_ADDR_TYPE;
	smi_addr->channel = IPMI_BMC_CHANNEL;
	smi_addr->lun = msg->rsp[0] & 3;
	recv_msg->recv_type = IPMI_ASYNC_EVENT_RECV_TYPE;
	recv_msg->msg.netfn = msg->rsp[0] >> 2;
	recv_msg->msg.cmd = msg->rsp[1];
	memcpy(recv_msg->msg_data, &msg->rsp[3], msg->rsp_size - 3);
	recv_msg->msg.data = recv_msg->msg_data;
	recv_msg->msg.data_len = msg->rsp_size - 3;
}

static int handle_read_event_rsp(struct ipmi_smi *intf,
				 struct ipmi_smi_msg *msg)
{
	struct ipmi_recv_msg *recv_msg, *recv_msg2;
	struct list_head     msgs;
	struct ipmi_user     *user;
	int rv = 0, deliver_count = 0, index;
	unsigned long        flags;

	if (msg->rsp_size < 19) {
		/* Message is too small to be an IPMB event. */
		ipmi_inc_stat(intf, invalid_events);
		return 0;
	}

	if (msg->rsp[2] != 0) {
		/* An error getting the event, just ignore it. */
		return 0;
	}

	INIT_LIST_HEAD(&msgs);

	spin_lock_irqsave(&intf->events_lock, flags);

	ipmi_inc_stat(intf, events);

	/*
	 * Allocate and fill in one message for every user that is
	 * getting events.
	 */
	index = srcu_read_lock(&intf->users_srcu);
	list_for_each_entry_rcu(user, &intf->users, link) {
		if (!user->gets_events)
			continue;

		recv_msg = ipmi_alloc_recv_msg();
		if (!recv_msg) {
			rcu_read_unlock();
			list_for_each_entry_safe(recv_msg, recv_msg2, &msgs,
						 link) {
				list_del(&recv_msg->link);
				ipmi_free_recv_msg(recv_msg);
			}
			/*
			 * We couldn't allocate memory for the
			 * message, so requeue it for handling
			 * later.
			 */
			rv = 1;
			goto out;
		}

		deliver_count++;

		copy_event_into_recv_msg(recv_msg, msg);
		recv_msg->user = user;
		kref_get(&user->refcount);
		list_add_tail(&recv_msg->link, &msgs);
	}
	srcu_read_unlock(&intf->users_srcu, index);

	if (deliver_count) {
		/* Now deliver all the messages. */
		list_for_each_entry_safe(recv_msg, recv_msg2, &msgs, link) {
			list_del(&recv_msg->link);
			deliver_local_response(intf, recv_msg);
		}
	} else if (intf->waiting_events_count < MAX_EVENTS_IN_QUEUE) {
		/*
		 * No one to receive the message, put it in queue if there's
		 * not already too many things in the queue.
		 */
		recv_msg = ipmi_alloc_recv_msg();
		if (!recv_msg) {
			/*
			 * We couldn't allocate memory for the
			 * message, so requeue it for handling
			 * later.
			 */
			rv = 1;
			goto out;
		}

		copy_event_into_recv_msg(recv_msg, msg);
		list_add_tail(&recv_msg->link, &intf->waiting_events);
		intf->waiting_events_count++;
	} else if (!intf->event_msg_printed) {
		/*
		 * There's too many things in the queue, discard this
		 * message.
		 */
		dev_warn(intf->si_dev,
			 "Event queue full, discarding incoming events\n");
		intf->event_msg_printed = 1;
	}

 out:
	spin_unlock_irqrestore(&intf->events_lock, flags);

	return rv;
}

static int handle_bmc_rsp(struct ipmi_smi *intf,
			  struct ipmi_smi_msg *msg)
{
	struct ipmi_recv_msg *recv_msg;
	struct ipmi_system_interface_addr *smi_addr;

	recv_msg = (struct ipmi_recv_msg *) msg->user_data;
	if (recv_msg == NULL) {
		dev_warn(intf->si_dev,
			 "IPMI message received with no owner. This could be because of a malformed message, or because of a hardware error.  Contact your hardware vendor for assistance.\n");
		return 0;
	}

	recv_msg->recv_type = IPMI_RESPONSE_RECV_TYPE;
	recv_msg->msgid = msg->msgid;
	smi_addr = ((struct ipmi_system_interface_addr *)
		    &recv_msg->addr);
	smi_addr->addr_type = IPMI_SYSTEM_INTERFACE_ADDR_TYPE;
	smi_addr->channel = IPMI_BMC_CHANNEL;
	smi_addr->lun = msg->rsp[0] & 3;
	recv_msg->msg.netfn = msg->rsp[0] >> 2;
	recv_msg->msg.cmd = msg->rsp[1];
	memcpy(recv_msg->msg_data, &msg->rsp[2], msg->rsp_size - 2);
	recv_msg->msg.data = recv_msg->msg_data;
	recv_msg->msg.data_len = msg->rsp_size - 2;
	deliver_local_response(intf, recv_msg);

	return 0;
}

/*
 * Handle a received message.  Return 1 if the message should be requeued,
 * 0 if the message should be freed, or -1 if the message should not
 * be freed or requeued.
 */
static int handle_one_recv_msg(struct ipmi_smi *intf,
			       struct ipmi_smi_msg *msg)
{
	int requeue;
	int chan;

	ipmi_debug_msg("Recv:", msg->rsp, msg->rsp_size);

	if ((msg->data_size >= 2)
	    && (msg->data[0] == (IPMI_NETFN_APP_REQUEST << 2))
	    && (msg->data[1] == IPMI_SEND_MSG_CMD)
	    && (msg->user_data == NULL)) {

		if (intf->in_shutdown)
			goto free_msg;

		/*
		 * This is the local response to a command send, start
		 * the timer for these.  The user_data will not be
		 * NULL if this is a response send, and we will let
		 * response sends just go through.
		 */

		/*
		 * Check for errors, if we get certain errors (ones
		 * that mean basically we can try again later), we
		 * ignore them and start the timer.  Otherwise we
		 * report the error immediately.
		 */
		if ((msg->rsp_size >= 3) && (msg->rsp[2] != 0)
		    && (msg->rsp[2] != IPMI_NODE_BUSY_ERR)
		    && (msg->rsp[2] != IPMI_LOST_ARBITRATION_ERR)
		    && (msg->rsp[2] != IPMI_BUS_ERR)
		    && (msg->rsp[2] != IPMI_NAK_ON_WRITE_ERR)) {
			int ch = msg->rsp[3] & 0xf;
			struct ipmi_channel *chans;

			/* Got an error sending the message, handle it. */

			chans = READ_ONCE(intf->channel_list)->c;
			if ((chans[ch].medium == IPMI_CHANNEL_MEDIUM_8023LAN)
			    || (chans[ch].medium == IPMI_CHANNEL_MEDIUM_ASYNC))
				ipmi_inc_stat(intf, sent_lan_command_errs);
			else
				ipmi_inc_stat(intf, sent_ipmb_command_errs);
			intf_err_seq(intf, msg->msgid, msg->rsp[2]);
		} else
			/* The message was sent, start the timer. */
			intf_start_seq_timer(intf, msg->msgid);
free_msg:
		requeue = 0;
		goto out;

	} else if (msg->rsp_size < 2) {
		/* Message is too small to be correct. */
		dev_warn(intf->si_dev,
			 "BMC returned too small a message for netfn %x cmd %x, got %d bytes\n",
			 (msg->data[0] >> 2) | 1, msg->data[1], msg->rsp_size);

		/* Generate an error response for the message. */
		msg->rsp[0] = msg->data[0] | (1 << 2);
		msg->rsp[1] = msg->data[1];
		msg->rsp[2] = IPMI_ERR_UNSPECIFIED;
		msg->rsp_size = 3;
	} else if (((msg->rsp[0] >> 2) != ((msg->data[0] >> 2) | 1))
		   || (msg->rsp[1] != msg->data[1])) {
		/*
		 * The NetFN and Command in the response is not even
		 * marginally correct.
		 */
		dev_warn(intf->si_dev,
			 "BMC returned incorrect response, expected netfn %x cmd %x, got netfn %x cmd %x\n",
			 (msg->data[0] >> 2) | 1, msg->data[1],
			 msg->rsp[0] >> 2, msg->rsp[1]);

		/* Generate an error response for the message. */
		msg->rsp[0] = msg->data[0] | (1 << 2);
		msg->rsp[1] = msg->data[1];
		msg->rsp[2] = IPMI_ERR_UNSPECIFIED;
		msg->rsp_size = 3;
	}

	if ((msg->rsp[0] == ((IPMI_NETFN_APP_REQUEST|1) << 2))
	    && (msg->rsp[1] == IPMI_SEND_MSG_CMD)
	    && (msg->user_data != NULL)) {
		/*
		 * It's a response to a response we sent.  For this we
		 * deliver a send message response to the user.
		 */
		struct ipmi_recv_msg *recv_msg = msg->user_data;

		requeue = 0;
		if (msg->rsp_size < 2)
			/* Message is too small to be correct. */
			goto out;

		chan = msg->data[2] & 0x0f;
		if (chan >= IPMI_MAX_CHANNELS)
			/* Invalid channel number */
			goto out;

		if (!recv_msg)
			goto out;

		recv_msg->recv_type = IPMI_RESPONSE_RESPONSE_TYPE;
		recv_msg->msg.data = recv_msg->msg_data;
		recv_msg->msg.data_len = 1;
		recv_msg->msg_data[0] = msg->rsp[2];
		deliver_local_response(intf, recv_msg);
	} else if ((msg->rsp[0] == ((IPMI_NETFN_APP_REQUEST|1) << 2))
		   && (msg->rsp[1] == IPMI_GET_MSG_CMD)) {
		struct ipmi_channel   *chans;

		/* It's from the receive queue. */
		chan = msg->rsp[3] & 0xf;
		if (chan >= IPMI_MAX_CHANNELS) {
			/* Invalid channel number */
			requeue = 0;
			goto out;
		}

		/*
		 * We need to make sure the channels have been initialized.
		 * The channel_handler routine will set the "curr_channel"
		 * equal to or greater than IPMI_MAX_CHANNELS when all the
		 * channels for this interface have been initialized.
		 */
		if (!intf->channels_ready) {
			requeue = 0; /* Throw the message away */
			goto out;
		}

		chans = READ_ONCE(intf->channel_list)->c;

		switch (chans[chan].medium) {
		case IPMI_CHANNEL_MEDIUM_IPMB:
			if (msg->rsp[4] & 0x04) {
				/*
				 * It's a response, so find the
				 * requesting message and send it up.
				 */
				requeue = handle_ipmb_get_msg_rsp(intf, msg);
			} else {
				/*
				 * It's a command to the SMS from some other
				 * entity.  Handle that.
				 */
				requeue = handle_ipmb_get_msg_cmd(intf, msg);
			}
			break;

		case IPMI_CHANNEL_MEDIUM_8023LAN:
		case IPMI_CHANNEL_MEDIUM_ASYNC:
			if (msg->rsp[6] & 0x04) {
				/*
				 * It's a response, so find the
				 * requesting message and send it up.
				 */
				requeue = handle_lan_get_msg_rsp(intf, msg);
			} else {
				/*
				 * It's a command to the SMS from some other
				 * entity.  Handle that.
				 */
				requeue = handle_lan_get_msg_cmd(intf, msg);
			}
			break;

		default:
			/* Check for OEM Channels.  Clients had better
			   register for these commands. */
			if ((chans[chan].medium >= IPMI_CHANNEL_MEDIUM_OEM_MIN)
			    && (chans[chan].medium
				<= IPMI_CHANNEL_MEDIUM_OEM_MAX)) {
				requeue = handle_oem_get_msg_cmd(intf, msg);
			} else {
				/*
				 * We don't handle the channel type, so just
				 * free the message.
				 */
				requeue = 0;
			}
		}

	} else if ((msg->rsp[0] == ((IPMI_NETFN_APP_REQUEST|1) << 2))
		   && (msg->rsp[1] == IPMI_READ_EVENT_MSG_BUFFER_CMD)) {
		/* It's an asynchronous event. */
		requeue = handle_read_event_rsp(intf, msg);
	} else {
		/* It's a response from the local BMC. */
		requeue = handle_bmc_rsp(intf, msg);
	}

 out:
	return requeue;
}

/*
 * If there are messages in the queue or pretimeouts, handle them.
 */
static void handle_new_recv_msgs(struct ipmi_smi *intf)
{
	struct ipmi_smi_msg  *smi_msg;
	unsigned long        flags = 0;
	int                  rv;
	int                  run_to_completion = intf->run_to_completion;

	/* See if any waiting messages need to be processed. */
	if (!run_to_completion)
		spin_lock_irqsave(&intf->waiting_rcv_msgs_lock, flags);
	while (!list_empty(&intf->waiting_rcv_msgs)) {
		smi_msg = list_entry(intf->waiting_rcv_msgs.next,
				     struct ipmi_smi_msg, link);
		list_del(&smi_msg->link);
		if (!run_to_completion)
			spin_unlock_irqrestore(&intf->waiting_rcv_msgs_lock,
					       flags);
		rv = handle_one_recv_msg(intf, smi_msg);
		if (!run_to_completion)
			spin_lock_irqsave(&intf->waiting_rcv_msgs_lock, flags);
		if (rv > 0) {
			/*
			 * To preserve message order, quit if we
			 * can't handle a message.  Add the message
			 * back at the head, this is safe because this
			 * tasklet is the only thing that pulls the
			 * messages.
			 */
			list_add(&smi_msg->link, &intf->waiting_rcv_msgs);
			break;
		} else {
			if (rv == 0)
				/* Message handled */
				ipmi_free_smi_msg(smi_msg);
			/* If rv < 0, fatal error, del but don't free. */
		}
	}
	if (!run_to_completion)
		spin_unlock_irqrestore(&intf->waiting_rcv_msgs_lock, flags);

	/*
	 * If the pretimout count is non-zero, decrement one from it and
	 * deliver pretimeouts to all the users.
	 */
	if (atomic_add_unless(&intf->watchdog_pretimeouts_to_deliver, -1, 0)) {
		struct ipmi_user *user;
		int index;

		index = srcu_read_lock(&intf->users_srcu);
		list_for_each_entry_rcu(user, &intf->users, link) {
			if (user->handler->ipmi_watchdog_pretimeout)
				user->handler->ipmi_watchdog_pretimeout(
					user->handler_data);
		}
		srcu_read_unlock(&intf->users_srcu, index);
	}
}

static void smi_recv_tasklet(unsigned long val)
{
	unsigned long flags = 0; /* keep us warning-free. */
	struct ipmi_smi *intf = (struct ipmi_smi *) val;
	int run_to_completion = intf->run_to_completion;
	struct ipmi_smi_msg *newmsg = NULL;

	/*
	 * Start the next message if available.
	 *
	 * Do this here, not in the actual receiver, because we may deadlock
	 * because the lower layer is allowed to hold locks while calling
	 * message delivery.
	 */

	rcu_read_lock();

	if (!run_to_completion)
		spin_lock_irqsave(&intf->xmit_msgs_lock, flags);
	if (intf->curr_msg == NULL && !intf->in_shutdown) {
		struct list_head *entry = NULL;

		/* Pick the high priority queue first. */
		if (!list_empty(&intf->hp_xmit_msgs))
			entry = intf->hp_xmit_msgs.next;
		else if (!list_empty(&intf->xmit_msgs))
			entry = intf->xmit_msgs.next;

		if (entry) {
			list_del(entry);
			newmsg = list_entry(entry, struct ipmi_smi_msg, link);
			intf->curr_msg = newmsg;
		}
	}

	if (!run_to_completion)
		spin_unlock_irqrestore(&intf->xmit_msgs_lock, flags);
	if (newmsg)
		intf->handlers->sender(intf->send_info, newmsg);

	rcu_read_unlock();

	handle_new_recv_msgs(intf);
}

/* Handle a new message from the lower layer. */
void ipmi_smi_msg_received(struct ipmi_smi *intf,
			   struct ipmi_smi_msg *msg)
{
	unsigned long flags = 0; /* keep us warning-free. */
	int run_to_completion = intf->run_to_completion;

	/*
	 * To preserve message order, we keep a queue and deliver from
	 * a tasklet.
	 */
	if (!run_to_completion)
		spin_lock_irqsave(&intf->waiting_rcv_msgs_lock, flags);
	list_add_tail(&msg->link, &intf->waiting_rcv_msgs);
	if (!run_to_completion)
		spin_unlock_irqrestore(&intf->waiting_rcv_msgs_lock,
				       flags);

	if (!run_to_completion)
		spin_lock_irqsave(&intf->xmit_msgs_lock, flags);
	/*
	 * We can get an asynchronous event or receive message in addition
	 * to commands we send.
	 */
	if (msg == intf->curr_msg)
		intf->curr_msg = NULL;
	if (!run_to_completion)
		spin_unlock_irqrestore(&intf->xmit_msgs_lock, flags);

	if (run_to_completion)
		smi_recv_tasklet((unsigned long) intf);
	else
		tasklet_schedule(&intf->recv_tasklet);
}
EXPORT_SYMBOL(ipmi_smi_msg_received);

void ipmi_smi_watchdog_pretimeout(struct ipmi_smi *intf)
{
	if (intf->in_shutdown)
		return;

	atomic_set(&intf->watchdog_pretimeouts_to_deliver, 1);
	tasklet_schedule(&intf->recv_tasklet);
}
EXPORT_SYMBOL(ipmi_smi_watchdog_pretimeout);

static struct ipmi_smi_msg *
smi_from_recv_msg(struct ipmi_smi *intf, struct ipmi_recv_msg *recv_msg,
		  unsigned char seq, long seqid)
{
	struct ipmi_smi_msg *smi_msg = ipmi_alloc_smi_msg();
	if (!smi_msg)
		/*
		 * If we can't allocate the message, then just return, we
		 * get 4 retries, so this should be ok.
		 */
		return NULL;

	memcpy(smi_msg->data, recv_msg->msg.data, recv_msg->msg.data_len);
	smi_msg->data_size = recv_msg->msg.data_len;
	smi_msg->msgid = STORE_SEQ_IN_MSGID(seq, seqid);

	ipmi_debug_msg("Resend: ", smi_msg->data, smi_msg->data_size);

	return smi_msg;
}

static void check_msg_timeout(struct ipmi_smi *intf, struct seq_table *ent,
			      struct list_head *timeouts,
			      unsigned long timeout_period,
			      int slot, unsigned long *flags,
			      bool *need_timer)
{
	struct ipmi_recv_msg *msg;

	if (intf->in_shutdown)
		return;

	if (!ent->inuse)
		return;

	if (timeout_period < ent->timeout) {
		ent->timeout -= timeout_period;
		*need_timer = true;
		return;
	}

	if (ent->retries_left == 0) {
		/* The message has used all its retries. */
		ent->inuse = 0;
		smi_remove_watch(intf, IPMI_WATCH_MASK_CHECK_MESSAGES);
		msg = ent->recv_msg;
		list_add_tail(&msg->link, timeouts);
		if (ent->broadcast)
			ipmi_inc_stat(intf, timed_out_ipmb_broadcasts);
		else if (is_lan_addr(&ent->recv_msg->addr))
			ipmi_inc_stat(intf, timed_out_lan_commands);
		else
			ipmi_inc_stat(intf, timed_out_ipmb_commands);
	} else {
		struct ipmi_smi_msg *smi_msg;
		/* More retries, send again. */

		*need_timer = true;

		/*
		 * Start with the max timer, set to normal timer after
		 * the message is sent.
		 */
		ent->timeout = MAX_MSG_TIMEOUT;
		ent->retries_left--;
		smi_msg = smi_from_recv_msg(intf, ent->recv_msg, slot,
					    ent->seqid);
		if (!smi_msg) {
			if (is_lan_addr(&ent->recv_msg->addr))
				ipmi_inc_stat(intf,
					      dropped_rexmit_lan_commands);
			else
				ipmi_inc_stat(intf,
					      dropped_rexmit_ipmb_commands);
			return;
		}

		spin_unlock_irqrestore(&intf->seq_lock, *flags);

		/*
		 * Send the new message.  We send with a zero
		 * priority.  It timed out, I doubt time is that
		 * critical now, and high priority messages are really
		 * only for messages to the local MC, which don't get
		 * resent.
		 */
		if (intf->handlers) {
			if (is_lan_addr(&ent->recv_msg->addr))
				ipmi_inc_stat(intf,
					      retransmitted_lan_commands);
			else
				ipmi_inc_stat(intf,
					      retransmitted_ipmb_commands);

			smi_send(intf, intf->handlers, smi_msg, 0);
		} else
			ipmi_free_smi_msg(smi_msg);

		spin_lock_irqsave(&intf->seq_lock, *flags);
	}
}

static bool ipmi_timeout_handler(struct ipmi_smi *intf,
				 unsigned long timeout_period)
{
	struct list_head     timeouts;
	struct ipmi_recv_msg *msg, *msg2;
	unsigned long        flags;
	int                  i;
	bool                 need_timer = false;

	if (!intf->bmc_registered) {
		kref_get(&intf->refcount);
		if (!schedule_work(&intf->bmc_reg_work)) {
			kref_put(&intf->refcount, intf_free);
			need_timer = true;
		}
	}

	/*
	 * Go through the seq table and find any messages that
	 * have timed out, putting them in the timeouts
	 * list.
	 */
	INIT_LIST_HEAD(&timeouts);
	spin_lock_irqsave(&intf->seq_lock, flags);
	if (intf->ipmb_maintenance_mode_timeout) {
		if (intf->ipmb_maintenance_mode_timeout <= timeout_period)
			intf->ipmb_maintenance_mode_timeout = 0;
		else
			intf->ipmb_maintenance_mode_timeout -= timeout_period;
	}
	for (i = 0; i < IPMI_IPMB_NUM_SEQ; i++)
		check_msg_timeout(intf, &intf->seq_table[i],
				  &timeouts, timeout_period, i,
				  &flags, &need_timer);
	spin_unlock_irqrestore(&intf->seq_lock, flags);

	list_for_each_entry_safe(msg, msg2, &timeouts, link)
		deliver_err_response(intf, msg, IPMI_TIMEOUT_COMPLETION_CODE);

	/*
	 * Maintenance mode handling.  Check the timeout
	 * optimistically before we claim the lock.  It may
	 * mean a timeout gets missed occasionally, but that
	 * only means the timeout gets extended by one period
	 * in that case.  No big deal, and it avoids the lock
	 * most of the time.
	 */
	if (intf->auto_maintenance_timeout > 0) {
		spin_lock_irqsave(&intf->maintenance_mode_lock, flags);
		if (intf->auto_maintenance_timeout > 0) {
			intf->auto_maintenance_timeout
				-= timeout_period;
			if (!intf->maintenance_mode
			    && (intf->auto_maintenance_timeout <= 0)) {
				intf->maintenance_mode_enable = false;
				maintenance_mode_update(intf);
			}
		}
		spin_unlock_irqrestore(&intf->maintenance_mode_lock,
				       flags);
	}

	tasklet_schedule(&intf->recv_tasklet);

	return need_timer;
}

static void ipmi_request_event(struct ipmi_smi *intf)
{
	/* No event requests when in maintenance mode. */
	if (intf->maintenance_mode_enable)
		return;

	if (!intf->in_shutdown)
		intf->handlers->request_events(intf->send_info);
}

static struct timer_list ipmi_timer;

static atomic_t stop_operation;

static void ipmi_timeout(struct timer_list *unused)
{
	struct ipmi_smi *intf;
	bool need_timer = false;
	int index;

	if (atomic_read(&stop_operation))
		return;

	index = srcu_read_lock(&ipmi_interfaces_srcu);
	list_for_each_entry_rcu(intf, &ipmi_interfaces, link) {
		if (atomic_read(&intf->event_waiters)) {
			intf->ticks_to_req_ev--;
			if (intf->ticks_to_req_ev == 0) {
				ipmi_request_event(intf);
				intf->ticks_to_req_ev = IPMI_REQUEST_EV_TIME;
			}
			need_timer = true;
		}

		need_timer |= ipmi_timeout_handler(intf, IPMI_TIMEOUT_TIME);
	}
	srcu_read_unlock(&ipmi_interfaces_srcu, index);

	if (need_timer)
		mod_timer(&ipmi_timer, jiffies + IPMI_TIMEOUT_JIFFIES);
}

static void need_waiter(struct ipmi_smi *intf)
{
	/* Racy, but worst case we start the timer twice. */
	if (!timer_pending(&ipmi_timer))
		mod_timer(&ipmi_timer, jiffies + IPMI_TIMEOUT_JIFFIES);
}

static atomic_t smi_msg_inuse_count = ATOMIC_INIT(0);
static atomic_t recv_msg_inuse_count = ATOMIC_INIT(0);

static void free_smi_msg(struct ipmi_smi_msg *msg)
{
	atomic_dec(&smi_msg_inuse_count);
	kfree(msg);
}

struct ipmi_smi_msg *ipmi_alloc_smi_msg(void)
{
	struct ipmi_smi_msg *rv;
	rv = kmalloc(sizeof(struct ipmi_smi_msg), GFP_ATOMIC);
	if (rv) {
		rv->done = free_smi_msg;
		rv->user_data = NULL;
		atomic_inc(&smi_msg_inuse_count);
	}
	return rv;
}
EXPORT_SYMBOL(ipmi_alloc_smi_msg);

static void free_recv_msg(struct ipmi_recv_msg *msg)
{
	atomic_dec(&recv_msg_inuse_count);
	kfree(msg);
}

static struct ipmi_recv_msg *ipmi_alloc_recv_msg(void)
{
	struct ipmi_recv_msg *rv;

	rv = kmalloc(sizeof(struct ipmi_recv_msg), GFP_ATOMIC);
	if (rv) {
		rv->user = NULL;
		rv->done = free_recv_msg;
		atomic_inc(&recv_msg_inuse_count);
	}
	return rv;
}

void ipmi_free_recv_msg(struct ipmi_recv_msg *msg)
{
	if (msg->user)
		kref_put(&msg->user->refcount, free_user);
	msg->done(msg);
}
EXPORT_SYMBOL(ipmi_free_recv_msg);

static atomic_t panic_done_count = ATOMIC_INIT(0);

static void dummy_smi_done_handler(struct ipmi_smi_msg *msg)
{
	atomic_dec(&panic_done_count);
}

static void dummy_recv_done_handler(struct ipmi_recv_msg *msg)
{
	atomic_dec(&panic_done_count);
}

/*
 * Inside a panic, send a message and wait for a response.
 */
static void ipmi_panic_request_and_wait(struct ipmi_smi *intf,
					struct ipmi_addr *addr,
					struct kernel_ipmi_msg *msg)
{
	struct ipmi_smi_msg  smi_msg;
	struct ipmi_recv_msg recv_msg;
	int rv;

	smi_msg.done = dummy_smi_done_handler;
	recv_msg.done = dummy_recv_done_handler;
	atomic_add(2, &panic_done_count);
	rv = i_ipmi_request(NULL,
			    intf,
			    addr,
			    0,
			    msg,
			    intf,
			    &smi_msg,
			    &recv_msg,
			    0,
			    intf->addrinfo[0].address,
			    intf->addrinfo[0].lun,
			    0, 1); /* Don't retry, and don't wait. */
	if (rv)
		atomic_sub(2, &panic_done_count);
	else if (intf->handlers->flush_messages)
		intf->handlers->flush_messages(intf->send_info);

	while (atomic_read(&panic_done_count) != 0)
		ipmi_poll(intf);
}

static void event_receiver_fetcher(struct ipmi_smi *intf,
				   struct ipmi_recv_msg *msg)
{
	if ((msg->addr.addr_type == IPMI_SYSTEM_INTERFACE_ADDR_TYPE)
	    && (msg->msg.netfn == IPMI_NETFN_SENSOR_EVENT_RESPONSE)
	    && (msg->msg.cmd == IPMI_GET_EVENT_RECEIVER_CMD)
	    && (msg->msg.data[0] == IPMI_CC_NO_ERROR)) {
		/* A get event receiver command, save it. */
		intf->event_receiver = msg->msg.data[1];
		intf->event_receiver_lun = msg->msg.data[2] & 0x3;
	}
}

static void device_id_fetcher(struct ipmi_smi *intf, struct ipmi_recv_msg *msg)
{
	if ((msg->addr.addr_type == IPMI_SYSTEM_INTERFACE_ADDR_TYPE)
	    && (msg->msg.netfn == IPMI_NETFN_APP_RESPONSE)
	    && (msg->msg.cmd == IPMI_GET_DEVICE_ID_CMD)
	    && (msg->msg.data[0] == IPMI_CC_NO_ERROR)) {
		/*
		 * A get device id command, save if we are an event
		 * receiver or generator.
		 */
		intf->local_sel_device = (msg->msg.data[6] >> 2) & 1;
		intf->local_event_generator = (msg->msg.data[6] >> 5) & 1;
	}
}

static void send_panic_events(struct ipmi_smi *intf, char *str)
{
	struct kernel_ipmi_msg msg;
	unsigned char data[16];
	struct ipmi_system_interface_addr *si;
	struct ipmi_addr addr;
	char *p = str;
	struct ipmi_ipmb_addr *ipmb;
	int j;

	if (ipmi_send_panic_event == IPMI_SEND_PANIC_EVENT_NONE)
		return;

	si = (struct ipmi_system_interface_addr *) &addr;
	si->addr_type = IPMI_SYSTEM_INTERFACE_ADDR_TYPE;
	si->channel = IPMI_BMC_CHANNEL;
	si->lun = 0;

	/* Fill in an event telling that we have failed. */
	msg.netfn = 0x04; /* Sensor or Event. */
	msg.cmd = 2; /* Platform event command. */
	msg.data = data;
	msg.data_len = 8;
	data[0] = 0x41; /* Kernel generator ID, IPMI table 5-4 */
	data[1] = 0x03; /* This is for IPMI 1.0. */
	data[2] = 0x20; /* OS Critical Stop, IPMI table 36-3 */
	data[4] = 0x6f; /* Sensor specific, IPMI table 36-1 */
	data[5] = 0xa1; /* Runtime stop OEM bytes 2 & 3. */

	/*
	 * Put a few breadcrumbs in.  Hopefully later we can add more things
	 * to make the panic events more useful.
	 */
	if (str) {
		data[3] = str[0];
		data[6] = str[1];
		data[7] = str[2];
	}

	/* Send the event announcing the panic. */
	ipmi_panic_request_and_wait(intf, &addr, &msg);

	/*
	 * On every interface, dump a bunch of OEM event holding the
	 * string.
	 */
	if (ipmi_send_panic_event != IPMI_SEND_PANIC_EVENT_STRING || !str)
		return;

	/*
	 * intf_num is used as an marker to tell if the
	 * interface is valid.  Thus we need a read barrier to
	 * make sure data fetched before checking intf_num
	 * won't be used.
	 */
	smp_rmb();

	/*
	 * First job here is to figure out where to send the
	 * OEM events.  There's no way in IPMI to send OEM
	 * events using an event send command, so we have to
	 * find the SEL to put them in and stick them in
	 * there.
	 */

	/* Get capabilities from the get device id. */
	intf->local_sel_device = 0;
	intf->local_event_generator = 0;
	intf->event_receiver = 0;

	/* Request the device info from the local MC. */
	msg.netfn = IPMI_NETFN_APP_REQUEST;
	msg.cmd = IPMI_GET_DEVICE_ID_CMD;
	msg.data = NULL;
	msg.data_len = 0;
	intf->null_user_handler = device_id_fetcher;
	ipmi_panic_request_and_wait(intf, &addr, &msg);

	if (intf->local_event_generator) {
		/* Request the event receiver from the local MC. */
		msg.netfn = IPMI_NETFN_SENSOR_EVENT_REQUEST;
		msg.cmd = IPMI_GET_EVENT_RECEIVER_CMD;
		msg.data = NULL;
		msg.data_len = 0;
		intf->null_user_handler = event_receiver_fetcher;
		ipmi_panic_request_and_wait(intf, &addr, &msg);
	}
	intf->null_user_handler = NULL;

	/*
	 * Validate the event receiver.  The low bit must not
	 * be 1 (it must be a valid IPMB address), it cannot
	 * be zero, and it must not be my address.
	 */
	if (((intf->event_receiver & 1) == 0)
	    && (intf->event_receiver != 0)
	    && (intf->event_receiver != intf->addrinfo[0].address)) {
		/*
		 * The event receiver is valid, send an IPMB
		 * message.
		 */
		ipmb = (struct ipmi_ipmb_addr *) &addr;
		ipmb->addr_type = IPMI_IPMB_ADDR_TYPE;
		ipmb->channel = 0; /* FIXME - is this right? */
		ipmb->lun = intf->event_receiver_lun;
		ipmb->slave_addr = intf->event_receiver;
	} else if (intf->local_sel_device) {
		/*
		 * The event receiver was not valid (or was
		 * me), but I am an SEL device, just dump it
		 * in my SEL.
		 */
		si = (struct ipmi_system_interface_addr *) &addr;
		si->addr_type = IPMI_SYSTEM_INTERFACE_ADDR_TYPE;
		si->channel = IPMI_BMC_CHANNEL;
		si->lun = 0;
	} else
		return; /* No where to send the event. */

	msg.netfn = IPMI_NETFN_STORAGE_REQUEST; /* Storage. */
	msg.cmd = IPMI_ADD_SEL_ENTRY_CMD;
	msg.data = data;
	msg.data_len = 16;

	j = 0;
	while (*p) {
		int size = strlen(p);

		if (size > 11)
			size = 11;
		data[0] = 0;
		data[1] = 0;
		data[2] = 0xf0; /* OEM event without timestamp. */
		data[3] = intf->addrinfo[0].address;
		data[4] = j++; /* sequence # */
		/*
		 * Always give 11 bytes, so strncpy will fill
		 * it with zeroes for me.
		 */
		strncpy(data+5, p, 11);
		p += size;

		ipmi_panic_request_and_wait(intf, &addr, &msg);
	}
}

static int has_panicked;

static int panic_event(struct notifier_block *this,
		       unsigned long         event,
		       void                  *ptr)
{
	struct ipmi_smi *intf;
	struct ipmi_user *user;

	if (has_panicked)
		return NOTIFY_DONE;
	has_panicked = 1;

	/* For every registered interface, set it to run to completion. */
	list_for_each_entry_rcu(intf, &ipmi_interfaces, link) {
		if (!intf->handlers || intf->intf_num == -1)
			/* Interface is not ready. */
			continue;

		if (!intf->handlers->poll)
			continue;

		/*
		 * If we were interrupted while locking xmit_msgs_lock or
		 * waiting_rcv_msgs_lock, the corresponding list may be
		 * corrupted.  In this case, drop items on the list for
		 * the safety.
		 */
		if (!spin_trylock(&intf->xmit_msgs_lock)) {
			INIT_LIST_HEAD(&intf->xmit_msgs);
			INIT_LIST_HEAD(&intf->hp_xmit_msgs);
		} else
			spin_unlock(&intf->xmit_msgs_lock);

		if (!spin_trylock(&intf->waiting_rcv_msgs_lock))
			INIT_LIST_HEAD(&intf->waiting_rcv_msgs);
		else
			spin_unlock(&intf->waiting_rcv_msgs_lock);

		intf->run_to_completion = 1;
		if (intf->handlers->set_run_to_completion)
			intf->handlers->set_run_to_completion(intf->send_info,
							      1);

		list_for_each_entry_rcu(user, &intf->users, link) {
			if (user->handler->ipmi_panic_handler)
				user->handler->ipmi_panic_handler(
					user->handler_data);
		}

		send_panic_events(intf, ptr);
	}

	return NOTIFY_DONE;
}

/* Must be called with ipmi_interfaces_mutex held. */
static int ipmi_register_driver(void)
{
	int rv;

	if (drvregistered)
		return 0;

	rv = driver_register(&ipmidriver.driver);
	if (rv)
		pr_err("Could not register IPMI driver\n");
	else
		drvregistered = true;
	return rv;
}

static struct notifier_block panic_block = {
	.notifier_call	= panic_event,
	.next		= NULL,
	.priority	= 200	/* priority: INT_MAX >= x >= 0 */
};

static int ipmi_init_msghandler(void)
{
	int rv;

	mutex_lock(&ipmi_interfaces_mutex);
	rv = ipmi_register_driver();
	if (rv)
		goto out;
	if (initialized)
		goto out;

	init_srcu_struct(&ipmi_interfaces_srcu);

	timer_setup(&ipmi_timer, ipmi_timeout, 0);
	mod_timer(&ipmi_timer, jiffies + IPMI_TIMEOUT_JIFFIES);

	atomic_notifier_chain_register(&panic_notifier_list, &panic_block);

	initialized = true;

out:
	mutex_unlock(&ipmi_interfaces_mutex);
	return rv;
}

static int __init ipmi_init_msghandler_mod(void)
{
	int rv;

	pr_info("version " IPMI_DRIVER_VERSION "\n");

	mutex_lock(&ipmi_interfaces_mutex);
	rv = ipmi_register_driver();
	mutex_unlock(&ipmi_interfaces_mutex);

	return rv;
}

static void __exit cleanup_ipmi(void)
{
	int count;

	if (initialized) {
		atomic_notifier_chain_unregister(&panic_notifier_list,
						 &panic_block);

		/*
		 * This can't be called if any interfaces exist, so no worry
		 * about shutting down the interfaces.
		 */
<<<<<<< HEAD

		/*
		 * Tell the timer to stop, then wait for it to stop.  This
		 * avoids problems with race conditions removing the timer
		 * here.
		 */
		atomic_inc(&stop_operation);
		del_timer_sync(&ipmi_timer);

		initialized = false;

		/* Check for buffer leaks. */
		count = atomic_read(&smi_msg_inuse_count);
		if (count != 0)
			pr_warn(PFX "SMI message count %d at exit\n", count);
		count = atomic_read(&recv_msg_inuse_count);
		if (count != 0)
			pr_warn(PFX "recv message count %d at exit\n", count);
=======

		/*
		 * Tell the timer to stop, then wait for it to stop.  This
		 * avoids problems with race conditions removing the timer
		 * here.
		 */
		atomic_set(&stop_operation, 1);
		del_timer_sync(&ipmi_timer);

		initialized = false;

		/* Check for buffer leaks. */
		count = atomic_read(&smi_msg_inuse_count);
		if (count != 0)
			pr_warn("SMI message count %d at exit\n", count);
		count = atomic_read(&recv_msg_inuse_count);
		if (count != 0)
			pr_warn("recv message count %d at exit\n", count);

>>>>>>> fa578e9d
		cleanup_srcu_struct(&ipmi_interfaces_srcu);
	}
	if (drvregistered)
		driver_unregister(&ipmidriver.driver);
}
module_exit(cleanup_ipmi);

module_init(ipmi_init_msghandler_mod);
MODULE_LICENSE("GPL");
MODULE_AUTHOR("Corey Minyard <minyard@mvista.com>");
MODULE_DESCRIPTION("Incoming and outgoing message routing for an IPMI"
		   " interface.");
MODULE_VERSION(IPMI_DRIVER_VERSION);
MODULE_SOFTDEP("post: ipmi_devintf");<|MERGE_RESOLUTION|>--- conflicted
+++ resolved
@@ -33,11 +33,6 @@
 #include <linux/workqueue.h>
 #include <linux/uuid.h>
 #include <linux/nospec.h>
-<<<<<<< HEAD
-
-#define PFX "IPMI message handler: "
-=======
->>>>>>> fa578e9d
 
 #define IPMI_DRIVER_VERSION "39.2"
 
@@ -642,11 +637,7 @@
 
 static LIST_HEAD(ipmi_interfaces);
 static DEFINE_MUTEX(ipmi_interfaces_mutex);
-<<<<<<< HEAD
-struct srcu_struct ipmi_interfaces_srcu;
-=======
 static struct srcu_struct ipmi_interfaces_srcu;
->>>>>>> fa578e9d
 
 /*
  * List of watchers that want to know when smi's are added and deleted.
@@ -5206,26 +5197,6 @@
 		 * This can't be called if any interfaces exist, so no worry
 		 * about shutting down the interfaces.
 		 */
-<<<<<<< HEAD
-
-		/*
-		 * Tell the timer to stop, then wait for it to stop.  This
-		 * avoids problems with race conditions removing the timer
-		 * here.
-		 */
-		atomic_inc(&stop_operation);
-		del_timer_sync(&ipmi_timer);
-
-		initialized = false;
-
-		/* Check for buffer leaks. */
-		count = atomic_read(&smi_msg_inuse_count);
-		if (count != 0)
-			pr_warn(PFX "SMI message count %d at exit\n", count);
-		count = atomic_read(&recv_msg_inuse_count);
-		if (count != 0)
-			pr_warn(PFX "recv message count %d at exit\n", count);
-=======
 
 		/*
 		 * Tell the timer to stop, then wait for it to stop.  This
@@ -5245,7 +5216,6 @@
 		if (count != 0)
 			pr_warn("recv message count %d at exit\n", count);
 
->>>>>>> fa578e9d
 		cleanup_srcu_struct(&ipmi_interfaces_srcu);
 	}
 	if (drvregistered)
