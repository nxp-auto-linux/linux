--- conflicted
+++ resolved
@@ -845,11 +845,7 @@
 		 * asynchronously reset, and may thus get interrupts
 		 * disable and messages disabled.
 		 */
-<<<<<<< HEAD
-		if (smi_info->supports_event_msg_buff || smi_info->irq) {
-=======
 		if (smi_info->supports_event_msg_buff || smi_info->io.irq) {
->>>>>>> e021bb4f
 			start_check_enables(smi_info);
 		} else {
 			smi_info->curr_msg = alloc_msg_handle_irq(smi_info);
@@ -1150,11 +1146,7 @@
 	new_smi->intf = intf;
 
 	/* Set up the timer that drives the interface. */
-<<<<<<< HEAD
-	setup_timer(&new_smi->si_timer, smi_timeout, (long)new_smi);
-=======
 	timer_setup(&new_smi->si_timer, smi_timeout, 0);
->>>>>>> e021bb4f
 	new_smi->timer_can_start = true;
 	smi_mod_timer(new_smi, jiffies + SI_TIMEOUT_JIFFIES);
 
@@ -1835,11 +1827,8 @@
 {
 	if (smi_info->thread != NULL) {
 		kthread_stop(smi_info->thread);
-<<<<<<< HEAD
-=======
 		smi_info->thread = NULL;
 	}
->>>>>>> e021bb4f
 
 	smi_info->timer_can_start = false;
 	if (smi_info->timer_running)
@@ -1859,13 +1848,8 @@
 			 * slave address but SMBIOS does.  Pick it up from
 			 * any source that has it available.
 			 */
-<<<<<<< HEAD
-			if (info->slave_addr && !e->slave_addr)
-				e->slave_addr = info->slave_addr;
-=======
 			if (info->io.slave_addr && !e->io.slave_addr)
 				e->io.slave_addr = info->io.slave_addr;
->>>>>>> e021bb4f
 			return e;
 		}
 	}
@@ -1876,9 +1860,6 @@
 int ipmi_si_add_smi(struct si_sm_io *io)
 {
 	int rv = 0;
-<<<<<<< HEAD
-	struct smi_info *dup;
-=======
 	struct smi_info *new_smi, *dup;
 
 	if (!io->io_setup) {
@@ -1897,26 +1878,10 @@
 	spin_lock_init(&new_smi->si_lock);
 
 	new_smi->io = *io;
->>>>>>> e021bb4f
 
 	mutex_lock(&smi_infos_lock);
 	dup = find_dup_si(new_smi);
 	if (dup) {
-<<<<<<< HEAD
-		if (new_smi->addr_source == SI_ACPI &&
-		    dup->addr_source == SI_SMBIOS) {
-			/* We prefer ACPI over SMBIOS. */
-			dev_info(dup->dev,
-				 "Removing SMBIOS-specified %s state machine in favor of ACPI\n",
-				 si_to_str[new_smi->si_type]);
-			cleanup_one_si(dup);
-		} else {
-			dev_info(new_smi->dev,
-				 "%s-specified %s state machine: duplicate\n",
-				 ipmi_addr_src_to_str(new_smi->addr_source),
-				 si_to_str[new_smi->si_type]);
-			rv = -EBUSY;
-=======
 		if (new_smi->io.addr_source == SI_ACPI &&
 		    dup->io.addr_source == SI_SMBIOS) {
 			/* We prefer ACPI over SMBIOS. */
@@ -1931,7 +1896,6 @@
 				 si_to_str[new_smi->io.si_type]);
 			rv = -EBUSY;
 			kfree(new_smi);
->>>>>>> e021bb4f
 			goto out_err;
 		}
 	}
@@ -2115,57 +2079,8 @@
 	/* Don't increment till we know we have succeeded. */
 	smi_num++;
 
-<<<<<<< HEAD
-	dev_info(new_smi->dev, "IPMI %s interface initialized\n",
-		 si_to_str[new_smi->si_type]);
-
-	WARN_ON(new_smi->dev->init_name != NULL);
-	kfree(init_name);
-
-	return 0;
-
-out_err_stop_timer:
-	stop_timer_and_thread(new_smi);
-
-out_err:
-	new_smi->interrupt_disabled = true;
-
-	if (new_smi->intf) {
-		ipmi_smi_t intf = new_smi->intf;
-		new_smi->intf = NULL;
-		ipmi_unregister_smi(intf);
-	}
-
-	if (new_smi->irq_cleanup) {
-		new_smi->irq_cleanup(new_smi);
-		new_smi->irq_cleanup = NULL;
-	}
-
-	/*
-	 * Wait until we know that we are out of any interrupt
-	 * handlers might have been running before we freed the
-	 * interrupt.
-	 */
-	synchronize_sched();
-
-	if (new_smi->si_sm) {
-		if (new_smi->handlers)
-			new_smi->handlers->cleanup(new_smi->si_sm);
-		kfree(new_smi->si_sm);
-		new_smi->si_sm = NULL;
-	}
-	if (new_smi->addr_source_cleanup) {
-		new_smi->addr_source_cleanup(new_smi);
-		new_smi->addr_source_cleanup = NULL;
-	}
-	if (new_smi->io_cleanup) {
-		new_smi->io_cleanup(new_smi);
-		new_smi->io_cleanup = NULL;
-	}
-=======
 	dev_info(new_smi->io.dev, "IPMI %s interface initialized\n",
 		 si_to_str[new_smi->io.si_type]);
->>>>>>> e021bb4f
 
 	WARN_ON(new_smi->io.dev->init_name != NULL);
 
@@ -2260,11 +2175,6 @@
 	 * Make sure that interrupts, the timer and the thread are
 	 * stopped and will not run again.
 	 */
-<<<<<<< HEAD
-	if (to_clean->irq_cleanup)
-		to_clean->irq_cleanup(to_clean);
-	stop_timer_and_thread(to_clean);
-=======
 	smi_info->interrupt_disabled = true;
 	if (smi_info->io.irq_cleanup) {
 		smi_info->io.irq_cleanup(&smi_info->io);
@@ -2278,7 +2188,6 @@
 	 * interrupt.
 	 */
 	synchronize_sched();
->>>>>>> e021bb4f
 
 	/*
 	 * Timeouts are stopped, now make sure the interrupts are off
@@ -2289,17 +2198,10 @@
 		poll(smi_info);
 		schedule_timeout_uninterruptible(1);
 	}
-<<<<<<< HEAD
-	if (to_clean->handlers)
-		disable_si_irq(to_clean);
-	while (to_clean->curr_msg || (to_clean->si_state != SI_NORMAL)) {
-		poll(to_clean);
-=======
 	if (smi_info->handlers)
 		disable_si_irq(smi_info);
 	while (smi_info->curr_msg || (smi_info->si_state != SI_NORMAL)) {
 		poll(smi_info);
->>>>>>> e021bb4f
 		schedule_timeout_uninterruptible(1);
 	}
 	if (smi_info->handlers)
