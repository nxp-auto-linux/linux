--- conflicted
+++ resolved
@@ -1654,13 +1654,9 @@
 
  out:
 	if (rv) {
-<<<<<<< HEAD
-		addr_info->client = NULL;
-=======
 		if (addr_info)
 			addr_info->client = NULL;
 
->>>>>>> e021bb4f
 		dev_err(&client->dev, "Unable to start IPMI SSIF: %d\n", rv);
 		kfree(ssif_info);
 	}
@@ -1854,12 +1850,7 @@
 		return 0;
 
 	mutex_lock(&ssif_infos_mutex);
-<<<<<<< HEAD
-	if (addr_info->added_client)
-		i2c_unregister_device(addr_info->added_client);
-=======
 	i2c_unregister_device(addr_info->added_client);
->>>>>>> e021bb4f
 
 	list_del(&addr_info->link);
 	kfree(addr_info);
