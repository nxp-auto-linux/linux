/*
 * Copyright (c) 2005-2006 Intel Corporation.  All rights reserved.
 *
 * This software is available to you under a choice of one of two
 * licenses.  You may choose to be licensed under the terms of the GNU
 * General Public License (GPL) Version 2, available from the file
 * COPYING in the main directory of this source tree, or the
 * OpenIB.org BSD license below:
 *
 *     Redistribution and use in source and binary forms, with or
 *     without modification, are permitted provided that the following
 *     conditions are met:
 *
 *      - Redistributions of source code must retain the above
 *	copyright notice, this list of conditions and the following
 *	disclaimer.
 *
 *      - Redistributions in binary form must reproduce the above
 *	copyright notice, this list of conditions and the following
 *	disclaimer in the documentation and/or other materials
 *	provided with the distribution.
 *
 * THE SOFTWARE IS PROVIDED "AS IS", WITHOUT WARRANTY OF ANY KIND,
 * EXPRESS OR IMPLIED, INCLUDING BUT NOT LIMITED TO THE WARRANTIES OF
 * MERCHANTABILITY, FITNESS FOR A PARTICULAR PURPOSE AND
 * NONINFRINGEMENT. IN NO EVENT SHALL THE AUTHORS OR COPYRIGHT HOLDERS
 * BE LIABLE FOR ANY CLAIM, DAMAGES OR OTHER LIABILITY, WHETHER IN AN
 * ACTION OF CONTRACT, TORT OR OTHERWISE, ARISING FROM, OUT OF OR IN
 * CONNECTION WITH THE SOFTWARE OR THE USE OR OTHER DEALINGS IN THE
 * SOFTWARE.
 */

#include <linux/completion.h>
#include <linux/file.h>
#include <linux/mutex.h>
#include <linux/poll.h>
#include <linux/sched.h>
#include <linux/idr.h>
#include <linux/in.h>
#include <linux/in6.h>
#include <linux/miscdevice.h>
#include <linux/slab.h>
#include <linux/sysctl.h>
#include <linux/module.h>
#include <linux/nsproxy.h>

#include <linux/nospec.h>

#include <rdma/rdma_user_cm.h>
#include <rdma/ib_marshall.h>
#include <rdma/rdma_cm.h>
#include <rdma/rdma_cm_ib.h>
#include <rdma/ib_addr.h>
#include <rdma/ib.h>

MODULE_AUTHOR("Sean Hefty");
MODULE_DESCRIPTION("RDMA Userspace Connection Manager Access");
MODULE_LICENSE("Dual BSD/GPL");

static unsigned int max_backlog = 1024;

static struct ctl_table_header *ucma_ctl_table_hdr;
static struct ctl_table ucma_ctl_table[] = {
	{
		.procname	= "max_backlog",
		.data		= &max_backlog,
		.maxlen		= sizeof max_backlog,
		.mode		= 0644,
		.proc_handler	= proc_dointvec,
	},
	{ }
};

struct ucma_file {
	struct mutex		mut;
	struct file		*filp;
	struct list_head	ctx_list;
	struct list_head	event_list;
	wait_queue_head_t	poll_wait;
	struct workqueue_struct	*close_wq;
};

struct ucma_context {
	int			id;
	struct completion	comp;
	atomic_t		ref;
	int			events_reported;
	int			backlog;

	struct ucma_file	*file;
	struct rdma_cm_id	*cm_id;
	u64			uid;

	struct list_head	list;
	struct list_head	mc_list;
	/* mark that device is in process of destroying the internal HW
	 * resources, protected by the global mut
	 */
	int			closing;
	/* sync between removal event and id destroy, protected by file mut */
	int			destroying;
	struct work_struct	close_work;
};

struct ucma_multicast {
	struct ucma_context	*ctx;
	int			id;
	int			events_reported;

	u64			uid;
	u8			join_state;
	struct list_head	list;
	struct sockaddr_storage	addr;
};

struct ucma_event {
	struct ucma_context	*ctx;
	struct ucma_multicast	*mc;
	struct list_head	list;
	struct rdma_cm_id	*cm_id;
	struct rdma_ucm_event_resp resp;
	struct work_struct	close_work;
};

static DEFINE_MUTEX(mut);
static DEFINE_IDR(ctx_idr);
static DEFINE_IDR(multicast_idr);

static const struct file_operations ucma_fops;

static inline struct ucma_context *_ucma_find_context(int id,
						      struct ucma_file *file)
{
	struct ucma_context *ctx;

	ctx = idr_find(&ctx_idr, id);
	if (!ctx)
		ctx = ERR_PTR(-ENOENT);
	else if (ctx->file != file || !ctx->cm_id)
		ctx = ERR_PTR(-EINVAL);
	return ctx;
}

static struct ucma_context *ucma_get_ctx(struct ucma_file *file, int id)
{
	struct ucma_context *ctx;

	mutex_lock(&mut);
	ctx = _ucma_find_context(id, file);
	if (!IS_ERR(ctx)) {
		if (ctx->closing)
			ctx = ERR_PTR(-EIO);
		else
			atomic_inc(&ctx->ref);
	}
	mutex_unlock(&mut);
	return ctx;
}

static void ucma_put_ctx(struct ucma_context *ctx)
{
	if (atomic_dec_and_test(&ctx->ref))
		complete(&ctx->comp);
}

/*
 * Same as ucm_get_ctx but requires that ->cm_id->device is valid, eg that the
 * CM_ID is bound.
 */
static struct ucma_context *ucma_get_ctx_dev(struct ucma_file *file, int id)
{
	struct ucma_context *ctx = ucma_get_ctx(file, id);

	if (IS_ERR(ctx))
		return ctx;
	if (!ctx->cm_id->device) {
		ucma_put_ctx(ctx);
		return ERR_PTR(-EINVAL);
	}
	return ctx;
}

static void ucma_close_event_id(struct work_struct *work)
{
	struct ucma_event *uevent_close =  container_of(work, struct ucma_event, close_work);

	rdma_destroy_id(uevent_close->cm_id);
	kfree(uevent_close);
}

static void ucma_close_id(struct work_struct *work)
{
	struct ucma_context *ctx =  container_of(work, struct ucma_context, close_work);

	/* once all inflight tasks are finished, we close all underlying
	 * resources. The context is still alive till its explicit destryoing
	 * by its creator.
	 */
	ucma_put_ctx(ctx);
	wait_for_completion(&ctx->comp);
	/* No new events will be generated after destroying the id. */
	rdma_destroy_id(ctx->cm_id);
}

static struct ucma_context *ucma_alloc_ctx(struct ucma_file *file)
{
	struct ucma_context *ctx;

	ctx = kzalloc(sizeof(*ctx), GFP_KERNEL);
	if (!ctx)
		return NULL;

	INIT_WORK(&ctx->close_work, ucma_close_id);
	atomic_set(&ctx->ref, 1);
	init_completion(&ctx->comp);
	INIT_LIST_HEAD(&ctx->mc_list);
	ctx->file = file;

	mutex_lock(&mut);
	ctx->id = idr_alloc(&ctx_idr, ctx, 0, 0, GFP_KERNEL);
	mutex_unlock(&mut);
	if (ctx->id < 0)
		goto error;

	list_add_tail(&ctx->list, &file->ctx_list);
	return ctx;

error:
	kfree(ctx);
	return NULL;
}

static struct ucma_multicast* ucma_alloc_multicast(struct ucma_context *ctx)
{
	struct ucma_multicast *mc;

	mc = kzalloc(sizeof(*mc), GFP_KERNEL);
	if (!mc)
		return NULL;

	mutex_lock(&mut);
	mc->id = idr_alloc(&multicast_idr, NULL, 0, 0, GFP_KERNEL);
	mutex_unlock(&mut);
	if (mc->id < 0)
		goto error;

	mc->ctx = ctx;
	list_add_tail(&mc->list, &ctx->mc_list);
	return mc;

error:
	kfree(mc);
	return NULL;
}

static void ucma_copy_conn_event(struct rdma_ucm_conn_param *dst,
				 struct rdma_conn_param *src)
{
	if (src->private_data_len)
		memcpy(dst->private_data, src->private_data,
		       src->private_data_len);
	dst->private_data_len = src->private_data_len;
	dst->responder_resources =src->responder_resources;
	dst->initiator_depth = src->initiator_depth;
	dst->flow_control = src->flow_control;
	dst->retry_count = src->retry_count;
	dst->rnr_retry_count = src->rnr_retry_count;
	dst->srq = src->srq;
	dst->qp_num = src->qp_num;
}

static void ucma_copy_ud_event(struct ib_device *device,
			       struct rdma_ucm_ud_param *dst,
			       struct rdma_ud_param *src)
{
	if (src->private_data_len)
		memcpy(dst->private_data, src->private_data,
		       src->private_data_len);
	dst->private_data_len = src->private_data_len;
	ib_copy_ah_attr_to_user(device, &dst->ah_attr, &src->ah_attr);
	dst->qp_num = src->qp_num;
	dst->qkey = src->qkey;
}

static void ucma_set_event_context(struct ucma_context *ctx,
				   struct rdma_cm_event *event,
				   struct ucma_event *uevent)
{
	uevent->ctx = ctx;
	switch (event->event) {
	case RDMA_CM_EVENT_MULTICAST_JOIN:
	case RDMA_CM_EVENT_MULTICAST_ERROR:
		uevent->mc = (struct ucma_multicast *)
			     event->param.ud.private_data;
		uevent->resp.uid = uevent->mc->uid;
		uevent->resp.id = uevent->mc->id;
		break;
	default:
		uevent->resp.uid = ctx->uid;
		uevent->resp.id = ctx->id;
		break;
	}
}

/* Called with file->mut locked for the relevant context. */
static void ucma_removal_event_handler(struct rdma_cm_id *cm_id)
{
	struct ucma_context *ctx = cm_id->context;
	struct ucma_event *con_req_eve;
	int event_found = 0;

	if (ctx->destroying)
		return;

	/* only if context is pointing to cm_id that it owns it and can be
	 * queued to be closed, otherwise that cm_id is an inflight one that
	 * is part of that context event list pending to be detached and
	 * reattached to its new context as part of ucma_get_event,
	 * handled separately below.
	 */
	if (ctx->cm_id == cm_id) {
		mutex_lock(&mut);
		ctx->closing = 1;
		mutex_unlock(&mut);
		queue_work(ctx->file->close_wq, &ctx->close_work);
		return;
	}

	list_for_each_entry(con_req_eve, &ctx->file->event_list, list) {
		if (con_req_eve->cm_id == cm_id &&
		    con_req_eve->resp.event == RDMA_CM_EVENT_CONNECT_REQUEST) {
			list_del(&con_req_eve->list);
			INIT_WORK(&con_req_eve->close_work, ucma_close_event_id);
			queue_work(ctx->file->close_wq, &con_req_eve->close_work);
			event_found = 1;
			break;
		}
	}
	if (!event_found)
		pr_err("ucma_removal_event_handler: warning: connect request event wasn't found\n");
}

static int ucma_event_handler(struct rdma_cm_id *cm_id,
			      struct rdma_cm_event *event)
{
	struct ucma_event *uevent;
	struct ucma_context *ctx = cm_id->context;
	int ret = 0;

	uevent = kzalloc(sizeof(*uevent), GFP_KERNEL);
	if (!uevent)
		return event->event == RDMA_CM_EVENT_CONNECT_REQUEST;

	mutex_lock(&ctx->file->mut);
	uevent->cm_id = cm_id;
	ucma_set_event_context(ctx, event, uevent);
	uevent->resp.event = event->event;
	uevent->resp.status = event->status;
	if (cm_id->qp_type == IB_QPT_UD)
		ucma_copy_ud_event(cm_id->device, &uevent->resp.param.ud,
				   &event->param.ud);
	else
		ucma_copy_conn_event(&uevent->resp.param.conn,
				     &event->param.conn);

	if (event->event == RDMA_CM_EVENT_CONNECT_REQUEST) {
		if (!ctx->backlog) {
			ret = -ENOMEM;
			kfree(uevent);
			goto out;
		}
		ctx->backlog--;
	} else if (!ctx->uid || ctx->cm_id != cm_id) {
		/*
		 * We ignore events for new connections until userspace has set
		 * their context.  This can only happen if an error occurs on a
		 * new connection before the user accepts it.  This is okay,
		 * since the accept will just fail later. However, we do need
		 * to release the underlying HW resources in case of a device
		 * removal event.
		 */
		if (event->event == RDMA_CM_EVENT_DEVICE_REMOVAL)
			ucma_removal_event_handler(cm_id);

		kfree(uevent);
		goto out;
	}

	list_add_tail(&uevent->list, &ctx->file->event_list);
	wake_up_interruptible(&ctx->file->poll_wait);
	if (event->event == RDMA_CM_EVENT_DEVICE_REMOVAL)
		ucma_removal_event_handler(cm_id);
out:
	mutex_unlock(&ctx->file->mut);
	return ret;
}

static ssize_t ucma_get_event(struct ucma_file *file, const char __user *inbuf,
			      int in_len, int out_len)
{
	struct ucma_context *ctx;
	struct rdma_ucm_get_event cmd;
	struct ucma_event *uevent;
	int ret = 0;

	/*
	 * Old 32 bit user space does not send the 4 byte padding in the
	 * reserved field. We don't care, allow it to keep working.
	 */
	if (out_len < sizeof(uevent->resp) - sizeof(uevent->resp.reserved))
		return -ENOSPC;

	if (copy_from_user(&cmd, inbuf, sizeof(cmd)))
		return -EFAULT;

	mutex_lock(&file->mut);
	while (list_empty(&file->event_list)) {
		mutex_unlock(&file->mut);

		if (file->filp->f_flags & O_NONBLOCK)
			return -EAGAIN;

		if (wait_event_interruptible(file->poll_wait,
					     !list_empty(&file->event_list)))
			return -ERESTARTSYS;

		mutex_lock(&file->mut);
	}

	uevent = list_entry(file->event_list.next, struct ucma_event, list);

	if (uevent->resp.event == RDMA_CM_EVENT_CONNECT_REQUEST) {
		ctx = ucma_alloc_ctx(file);
		if (!ctx) {
			ret = -ENOMEM;
			goto done;
		}
		uevent->ctx->backlog++;
		ctx->cm_id = uevent->cm_id;
		ctx->cm_id->context = ctx;
		uevent->resp.id = ctx->id;
	}

	if (copy_to_user(u64_to_user_ptr(cmd.response),
			 &uevent->resp,
			 min_t(size_t, out_len, sizeof(uevent->resp)))) {
		ret = -EFAULT;
		goto done;
	}

	list_del(&uevent->list);
	uevent->ctx->events_reported++;
	if (uevent->mc)
		uevent->mc->events_reported++;
	kfree(uevent);
done:
	mutex_unlock(&file->mut);
	return ret;
}

static int ucma_get_qp_type(struct rdma_ucm_create_id *cmd, enum ib_qp_type *qp_type)
{
	switch (cmd->ps) {
	case RDMA_PS_TCP:
		*qp_type = IB_QPT_RC;
		return 0;
	case RDMA_PS_UDP:
	case RDMA_PS_IPOIB:
		*qp_type = IB_QPT_UD;
		return 0;
	case RDMA_PS_IB:
		*qp_type = cmd->qp_type;
		return 0;
	default:
		return -EINVAL;
	}
}

static ssize_t ucma_create_id(struct ucma_file *file, const char __user *inbuf,
			      int in_len, int out_len)
{
	struct rdma_ucm_create_id cmd;
	struct rdma_ucm_create_id_resp resp;
	struct ucma_context *ctx;
	struct rdma_cm_id *cm_id;
	enum ib_qp_type qp_type;
	int ret;

	if (out_len < sizeof(resp))
		return -ENOSPC;

	if (copy_from_user(&cmd, inbuf, sizeof(cmd)))
		return -EFAULT;

	ret = ucma_get_qp_type(&cmd, &qp_type);
	if (ret)
		return ret;

	mutex_lock(&file->mut);
	ctx = ucma_alloc_ctx(file);
	mutex_unlock(&file->mut);
	if (!ctx)
		return -ENOMEM;

	ctx->uid = cmd.uid;
<<<<<<< HEAD
	cm_id = rdma_create_id(current->nsproxy->net_ns,
			       ucma_event_handler, ctx, cmd.ps, qp_type);
=======
	cm_id = __rdma_create_id(current->nsproxy->net_ns,
				 ucma_event_handler, ctx, cmd.ps, qp_type, NULL);
>>>>>>> e021bb4f
	if (IS_ERR(cm_id)) {
		ret = PTR_ERR(cm_id);
		goto err1;
	}

	resp.id = ctx->id;
	if (copy_to_user(u64_to_user_ptr(cmd.response),
			 &resp, sizeof(resp))) {
		ret = -EFAULT;
		goto err2;
	}

	ctx->cm_id = cm_id;
	return 0;

err2:
	rdma_destroy_id(cm_id);
err1:
	mutex_lock(&mut);
	idr_remove(&ctx_idr, ctx->id);
	mutex_unlock(&mut);
	mutex_lock(&file->mut);
	list_del(&ctx->list);
	mutex_unlock(&file->mut);
	kfree(ctx);
	return ret;
}

static void ucma_cleanup_multicast(struct ucma_context *ctx)
{
	struct ucma_multicast *mc, *tmp;

	mutex_lock(&mut);
	list_for_each_entry_safe(mc, tmp, &ctx->mc_list, list) {
		list_del(&mc->list);
		idr_remove(&multicast_idr, mc->id);
		kfree(mc);
	}
	mutex_unlock(&mut);
}

static void ucma_cleanup_mc_events(struct ucma_multicast *mc)
{
	struct ucma_event *uevent, *tmp;

	list_for_each_entry_safe(uevent, tmp, &mc->ctx->file->event_list, list) {
		if (uevent->mc != mc)
			continue;

		list_del(&uevent->list);
		kfree(uevent);
	}
}

/*
 * ucma_free_ctx is called after the underlying rdma CM-ID is destroyed. At
 * this point, no new events will be reported from the hardware. However, we
 * still need to cleanup the UCMA context for this ID. Specifically, there
 * might be events that have not yet been consumed by the user space software.
 * These might include pending connect requests which we have not completed
 * processing.  We cannot call rdma_destroy_id while holding the lock of the
 * context (file->mut), as it might cause a deadlock. We therefore extract all
 * relevant events from the context pending events list while holding the
 * mutex. After that we release them as needed.
 */
static int ucma_free_ctx(struct ucma_context *ctx)
{
	int events_reported;
	struct ucma_event *uevent, *tmp;
	LIST_HEAD(list);


	ucma_cleanup_multicast(ctx);

	/* Cleanup events not yet reported to the user. */
	mutex_lock(&ctx->file->mut);
	list_for_each_entry_safe(uevent, tmp, &ctx->file->event_list, list) {
		if (uevent->ctx == ctx)
			list_move_tail(&uevent->list, &list);
	}
	list_del(&ctx->list);
	mutex_unlock(&ctx->file->mut);

	list_for_each_entry_safe(uevent, tmp, &list, list) {
		list_del(&uevent->list);
		if (uevent->resp.event == RDMA_CM_EVENT_CONNECT_REQUEST)
			rdma_destroy_id(uevent->cm_id);
		kfree(uevent);
	}

	events_reported = ctx->events_reported;
	kfree(ctx);
	return events_reported;
}

static ssize_t ucma_destroy_id(struct ucma_file *file, const char __user *inbuf,
			       int in_len, int out_len)
{
	struct rdma_ucm_destroy_id cmd;
	struct rdma_ucm_destroy_id_resp resp;
	struct ucma_context *ctx;
	int ret = 0;

	if (out_len < sizeof(resp))
		return -ENOSPC;

	if (copy_from_user(&cmd, inbuf, sizeof(cmd)))
		return -EFAULT;

	mutex_lock(&mut);
	ctx = _ucma_find_context(cmd.id, file);
	if (!IS_ERR(ctx))
		idr_remove(&ctx_idr, ctx->id);
	mutex_unlock(&mut);

	if (IS_ERR(ctx))
		return PTR_ERR(ctx);

	mutex_lock(&ctx->file->mut);
	ctx->destroying = 1;
	mutex_unlock(&ctx->file->mut);

	flush_workqueue(ctx->file->close_wq);
	/* At this point it's guaranteed that there is no inflight
	 * closing task */
	mutex_lock(&mut);
	if (!ctx->closing) {
		mutex_unlock(&mut);
		ucma_put_ctx(ctx);
		wait_for_completion(&ctx->comp);
		rdma_destroy_id(ctx->cm_id);
	} else {
		mutex_unlock(&mut);
	}

	resp.events_reported = ucma_free_ctx(ctx);
	if (copy_to_user(u64_to_user_ptr(cmd.response),
			 &resp, sizeof(resp)))
		ret = -EFAULT;

	return ret;
}

static ssize_t ucma_bind_ip(struct ucma_file *file, const char __user *inbuf,
			      int in_len, int out_len)
{
	struct rdma_ucm_bind_ip cmd;
	struct ucma_context *ctx;
	int ret;

	if (copy_from_user(&cmd, inbuf, sizeof(cmd)))
		return -EFAULT;

	if (!rdma_addr_size_in6(&cmd.addr))
		return -EINVAL;

	ctx = ucma_get_ctx(file, cmd.id);
	if (IS_ERR(ctx))
		return PTR_ERR(ctx);

	ret = rdma_bind_addr(ctx->cm_id, (struct sockaddr *) &cmd.addr);
	ucma_put_ctx(ctx);
	return ret;
}

static ssize_t ucma_bind(struct ucma_file *file, const char __user *inbuf,
			 int in_len, int out_len)
{
	struct rdma_ucm_bind cmd;
	struct ucma_context *ctx;
	int ret;

	if (copy_from_user(&cmd, inbuf, sizeof(cmd)))
		return -EFAULT;

	if (cmd.reserved || !cmd.addr_size ||
	    cmd.addr_size != rdma_addr_size_kss(&cmd.addr))
		return -EINVAL;

	ctx = ucma_get_ctx(file, cmd.id);
	if (IS_ERR(ctx))
		return PTR_ERR(ctx);

	ret = rdma_bind_addr(ctx->cm_id, (struct sockaddr *) &cmd.addr);
	ucma_put_ctx(ctx);
	return ret;
}

static ssize_t ucma_resolve_ip(struct ucma_file *file,
			       const char __user *inbuf,
			       int in_len, int out_len)
{
	struct rdma_ucm_resolve_ip cmd;
	struct ucma_context *ctx;
	int ret;

	if (copy_from_user(&cmd, inbuf, sizeof(cmd)))
		return -EFAULT;

	if ((cmd.src_addr.sin6_family && !rdma_addr_size_in6(&cmd.src_addr)) ||
	    !rdma_addr_size_in6(&cmd.dst_addr))
		return -EINVAL;

	ctx = ucma_get_ctx(file, cmd.id);
	if (IS_ERR(ctx))
		return PTR_ERR(ctx);

	ret = rdma_resolve_addr(ctx->cm_id, (struct sockaddr *) &cmd.src_addr,
				(struct sockaddr *) &cmd.dst_addr, cmd.timeout_ms);
	ucma_put_ctx(ctx);
	return ret;
}

static ssize_t ucma_resolve_addr(struct ucma_file *file,
				 const char __user *inbuf,
				 int in_len, int out_len)
{
	struct rdma_ucm_resolve_addr cmd;
	struct ucma_context *ctx;
	int ret;

	if (copy_from_user(&cmd, inbuf, sizeof(cmd)))
		return -EFAULT;

	if (cmd.reserved ||
	    (cmd.src_size && (cmd.src_size != rdma_addr_size_kss(&cmd.src_addr))) ||
	    !cmd.dst_size || (cmd.dst_size != rdma_addr_size_kss(&cmd.dst_addr)))
		return -EINVAL;

	ctx = ucma_get_ctx(file, cmd.id);
	if (IS_ERR(ctx))
		return PTR_ERR(ctx);

	ret = rdma_resolve_addr(ctx->cm_id, (struct sockaddr *) &cmd.src_addr,
				(struct sockaddr *) &cmd.dst_addr, cmd.timeout_ms);
	ucma_put_ctx(ctx);
	return ret;
}

static ssize_t ucma_resolve_route(struct ucma_file *file,
				  const char __user *inbuf,
				  int in_len, int out_len)
{
	struct rdma_ucm_resolve_route cmd;
	struct ucma_context *ctx;
	int ret;

	if (copy_from_user(&cmd, inbuf, sizeof(cmd)))
		return -EFAULT;

	ctx = ucma_get_ctx_dev(file, cmd.id);
	if (IS_ERR(ctx))
		return PTR_ERR(ctx);

	ret = rdma_resolve_route(ctx->cm_id, cmd.timeout_ms);
	ucma_put_ctx(ctx);
	return ret;
}

static void ucma_copy_ib_route(struct rdma_ucm_query_route_resp *resp,
			       struct rdma_route *route)
{
	struct rdma_dev_addr *dev_addr;

	resp->num_paths = route->num_paths;
	switch (route->num_paths) {
	case 0:
		dev_addr = &route->addr.dev_addr;
		rdma_addr_get_dgid(dev_addr,
				   (union ib_gid *) &resp->ib_route[0].dgid);
		rdma_addr_get_sgid(dev_addr,
				   (union ib_gid *) &resp->ib_route[0].sgid);
		resp->ib_route[0].pkey = cpu_to_be16(ib_addr_get_pkey(dev_addr));
		break;
	case 2:
		ib_copy_path_rec_to_user(&resp->ib_route[1],
					 &route->path_rec[1]);
		/* fall through */
	case 1:
		ib_copy_path_rec_to_user(&resp->ib_route[0],
					 &route->path_rec[0]);
		break;
	default:
		break;
	}
}

static void ucma_copy_iboe_route(struct rdma_ucm_query_route_resp *resp,
				 struct rdma_route *route)
{

	resp->num_paths = route->num_paths;
	switch (route->num_paths) {
	case 0:
		rdma_ip2gid((struct sockaddr *)&route->addr.dst_addr,
			    (union ib_gid *)&resp->ib_route[0].dgid);
		rdma_ip2gid((struct sockaddr *)&route->addr.src_addr,
			    (union ib_gid *)&resp->ib_route[0].sgid);
		resp->ib_route[0].pkey = cpu_to_be16(0xffff);
		break;
	case 2:
		ib_copy_path_rec_to_user(&resp->ib_route[1],
					 &route->path_rec[1]);
		/* fall through */
	case 1:
		ib_copy_path_rec_to_user(&resp->ib_route[0],
					 &route->path_rec[0]);
		break;
	default:
		break;
	}
}

static void ucma_copy_iw_route(struct rdma_ucm_query_route_resp *resp,
			       struct rdma_route *route)
{
	struct rdma_dev_addr *dev_addr;

	dev_addr = &route->addr.dev_addr;
	rdma_addr_get_dgid(dev_addr, (union ib_gid *) &resp->ib_route[0].dgid);
	rdma_addr_get_sgid(dev_addr, (union ib_gid *) &resp->ib_route[0].sgid);
}

static ssize_t ucma_query_route(struct ucma_file *file,
				const char __user *inbuf,
				int in_len, int out_len)
{
	struct rdma_ucm_query cmd;
	struct rdma_ucm_query_route_resp resp;
	struct ucma_context *ctx;
	struct sockaddr *addr;
	int ret = 0;

	if (out_len < sizeof(resp))
		return -ENOSPC;

	if (copy_from_user(&cmd, inbuf, sizeof(cmd)))
		return -EFAULT;

	ctx = ucma_get_ctx(file, cmd.id);
	if (IS_ERR(ctx))
		return PTR_ERR(ctx);

	memset(&resp, 0, sizeof resp);
	addr = (struct sockaddr *) &ctx->cm_id->route.addr.src_addr;
	memcpy(&resp.src_addr, addr, addr->sa_family == AF_INET ?
				     sizeof(struct sockaddr_in) :
				     sizeof(struct sockaddr_in6));
	addr = (struct sockaddr *) &ctx->cm_id->route.addr.dst_addr;
	memcpy(&resp.dst_addr, addr, addr->sa_family == AF_INET ?
				     sizeof(struct sockaddr_in) :
				     sizeof(struct sockaddr_in6));
	if (!ctx->cm_id->device)
		goto out;

	resp.node_guid = (__force __u64) ctx->cm_id->device->node_guid;
	resp.port_num = ctx->cm_id->port_num;

	if (rdma_cap_ib_sa(ctx->cm_id->device, ctx->cm_id->port_num))
		ucma_copy_ib_route(&resp, &ctx->cm_id->route);
	else if (rdma_protocol_roce(ctx->cm_id->device, ctx->cm_id->port_num))
		ucma_copy_iboe_route(&resp, &ctx->cm_id->route);
	else if (rdma_protocol_iwarp(ctx->cm_id->device, ctx->cm_id->port_num))
		ucma_copy_iw_route(&resp, &ctx->cm_id->route);

out:
	if (copy_to_user(u64_to_user_ptr(cmd.response),
			 &resp, sizeof(resp)))
		ret = -EFAULT;

	ucma_put_ctx(ctx);
	return ret;
}

static void ucma_query_device_addr(struct rdma_cm_id *cm_id,
				   struct rdma_ucm_query_addr_resp *resp)
{
	if (!cm_id->device)
		return;

	resp->node_guid = (__force __u64) cm_id->device->node_guid;
	resp->port_num = cm_id->port_num;
	resp->pkey = (__force __u16) cpu_to_be16(
		     ib_addr_get_pkey(&cm_id->route.addr.dev_addr));
}

static ssize_t ucma_query_addr(struct ucma_context *ctx,
			       void __user *response, int out_len)
{
	struct rdma_ucm_query_addr_resp resp;
	struct sockaddr *addr;
	int ret = 0;

	if (out_len < sizeof(resp))
		return -ENOSPC;

	memset(&resp, 0, sizeof resp);

	addr = (struct sockaddr *) &ctx->cm_id->route.addr.src_addr;
	resp.src_size = rdma_addr_size(addr);
	memcpy(&resp.src_addr, addr, resp.src_size);

	addr = (struct sockaddr *) &ctx->cm_id->route.addr.dst_addr;
	resp.dst_size = rdma_addr_size(addr);
	memcpy(&resp.dst_addr, addr, resp.dst_size);

	ucma_query_device_addr(ctx->cm_id, &resp);

	if (copy_to_user(response, &resp, sizeof(resp)))
		ret = -EFAULT;

	return ret;
}

static ssize_t ucma_query_path(struct ucma_context *ctx,
			       void __user *response, int out_len)
{
	struct rdma_ucm_query_path_resp *resp;
	int i, ret = 0;

	if (out_len < sizeof(*resp))
		return -ENOSPC;

	resp = kzalloc(out_len, GFP_KERNEL);
	if (!resp)
		return -ENOMEM;

	resp->num_paths = ctx->cm_id->route.num_paths;
	for (i = 0, out_len -= sizeof(*resp);
	     i < resp->num_paths && out_len > sizeof(struct ib_path_rec_data);
	     i++, out_len -= sizeof(struct ib_path_rec_data)) {
		struct sa_path_rec *rec = &ctx->cm_id->route.path_rec[i];

		resp->path_data[i].flags = IB_PATH_GMP | IB_PATH_PRIMARY |
					   IB_PATH_BIDIRECTIONAL;
		if (rec->rec_type == SA_PATH_REC_TYPE_OPA) {
			struct sa_path_rec ib;

			sa_convert_path_opa_to_ib(&ib, rec);
			ib_sa_pack_path(&ib, &resp->path_data[i].path_rec);

		} else {
			ib_sa_pack_path(rec, &resp->path_data[i].path_rec);
		}
	}

	if (copy_to_user(response, resp,
			 sizeof(*resp) + (i * sizeof(struct ib_path_rec_data))))
		ret = -EFAULT;

	kfree(resp);
	return ret;
}

static ssize_t ucma_query_gid(struct ucma_context *ctx,
			      void __user *response, int out_len)
{
	struct rdma_ucm_query_addr_resp resp;
	struct sockaddr_ib *addr;
	int ret = 0;

	if (out_len < sizeof(resp))
		return -ENOSPC;

	memset(&resp, 0, sizeof resp);

	ucma_query_device_addr(ctx->cm_id, &resp);

	addr = (struct sockaddr_ib *) &resp.src_addr;
	resp.src_size = sizeof(*addr);
	if (ctx->cm_id->route.addr.src_addr.ss_family == AF_IB) {
		memcpy(addr, &ctx->cm_id->route.addr.src_addr, resp.src_size);
	} else {
		addr->sib_family = AF_IB;
		addr->sib_pkey = (__force __be16) resp.pkey;
		rdma_read_gids(ctx->cm_id, (union ib_gid *)&addr->sib_addr,
			       NULL);
		addr->sib_sid = rdma_get_service_id(ctx->cm_id, (struct sockaddr *)
						    &ctx->cm_id->route.addr.src_addr);
	}

	addr = (struct sockaddr_ib *) &resp.dst_addr;
	resp.dst_size = sizeof(*addr);
	if (ctx->cm_id->route.addr.dst_addr.ss_family == AF_IB) {
		memcpy(addr, &ctx->cm_id->route.addr.dst_addr, resp.dst_size);
	} else {
		addr->sib_family = AF_IB;
		addr->sib_pkey = (__force __be16) resp.pkey;
		rdma_read_gids(ctx->cm_id, NULL,
			       (union ib_gid *)&addr->sib_addr);
		addr->sib_sid = rdma_get_service_id(ctx->cm_id, (struct sockaddr *)
						    &ctx->cm_id->route.addr.dst_addr);
	}

	if (copy_to_user(response, &resp, sizeof(resp)))
		ret = -EFAULT;

	return ret;
}

static ssize_t ucma_query(struct ucma_file *file,
			  const char __user *inbuf,
			  int in_len, int out_len)
{
	struct rdma_ucm_query cmd;
	struct ucma_context *ctx;
	void __user *response;
	int ret;

	if (copy_from_user(&cmd, inbuf, sizeof(cmd)))
		return -EFAULT;

	response = u64_to_user_ptr(cmd.response);
	ctx = ucma_get_ctx(file, cmd.id);
	if (IS_ERR(ctx))
		return PTR_ERR(ctx);

	switch (cmd.option) {
	case RDMA_USER_CM_QUERY_ADDR:
		ret = ucma_query_addr(ctx, response, out_len);
		break;
	case RDMA_USER_CM_QUERY_PATH:
		ret = ucma_query_path(ctx, response, out_len);
		break;
	case RDMA_USER_CM_QUERY_GID:
		ret = ucma_query_gid(ctx, response, out_len);
		break;
	default:
		ret = -ENOSYS;
		break;
	}

	ucma_put_ctx(ctx);
	return ret;
}

static void ucma_copy_conn_param(struct rdma_cm_id *id,
				 struct rdma_conn_param *dst,
				 struct rdma_ucm_conn_param *src)
{
	dst->private_data = src->private_data;
	dst->private_data_len = src->private_data_len;
	dst->responder_resources =src->responder_resources;
	dst->initiator_depth = src->initiator_depth;
	dst->flow_control = src->flow_control;
	dst->retry_count = src->retry_count;
	dst->rnr_retry_count = src->rnr_retry_count;
	dst->srq = src->srq;
	dst->qp_num = src->qp_num;
	dst->qkey = (id->route.addr.src_addr.ss_family == AF_IB) ? src->qkey : 0;
}

static ssize_t ucma_connect(struct ucma_file *file, const char __user *inbuf,
			    int in_len, int out_len)
{
	struct rdma_ucm_connect cmd;
	struct rdma_conn_param conn_param;
	struct ucma_context *ctx;
	int ret;

	if (copy_from_user(&cmd, inbuf, sizeof(cmd)))
		return -EFAULT;

	if (!cmd.conn_param.valid)
		return -EINVAL;

	ctx = ucma_get_ctx_dev(file, cmd.id);
	if (IS_ERR(ctx))
		return PTR_ERR(ctx);

	ucma_copy_conn_param(ctx->cm_id, &conn_param, &cmd.conn_param);
	ret = rdma_connect(ctx->cm_id, &conn_param);
	ucma_put_ctx(ctx);
	return ret;
}

static ssize_t ucma_listen(struct ucma_file *file, const char __user *inbuf,
			   int in_len, int out_len)
{
	struct rdma_ucm_listen cmd;
	struct ucma_context *ctx;
	int ret;

	if (copy_from_user(&cmd, inbuf, sizeof(cmd)))
		return -EFAULT;

	ctx = ucma_get_ctx(file, cmd.id);
	if (IS_ERR(ctx))
		return PTR_ERR(ctx);

	ctx->backlog = cmd.backlog > 0 && cmd.backlog < max_backlog ?
		       cmd.backlog : max_backlog;
	ret = rdma_listen(ctx->cm_id, ctx->backlog);
	ucma_put_ctx(ctx);
	return ret;
}

static ssize_t ucma_accept(struct ucma_file *file, const char __user *inbuf,
			   int in_len, int out_len)
{
	struct rdma_ucm_accept cmd;
	struct rdma_conn_param conn_param;
	struct ucma_context *ctx;
	int ret;

	if (copy_from_user(&cmd, inbuf, sizeof(cmd)))
		return -EFAULT;

	ctx = ucma_get_ctx_dev(file, cmd.id);
	if (IS_ERR(ctx))
		return PTR_ERR(ctx);

	if (cmd.conn_param.valid) {
		ucma_copy_conn_param(ctx->cm_id, &conn_param, &cmd.conn_param);
		mutex_lock(&file->mut);
		ret = __rdma_accept(ctx->cm_id, &conn_param, NULL);
		if (!ret)
			ctx->uid = cmd.uid;
		mutex_unlock(&file->mut);
	} else
		ret = __rdma_accept(ctx->cm_id, NULL, NULL);

	ucma_put_ctx(ctx);
	return ret;
}

static ssize_t ucma_reject(struct ucma_file *file, const char __user *inbuf,
			   int in_len, int out_len)
{
	struct rdma_ucm_reject cmd;
	struct ucma_context *ctx;
	int ret;

	if (copy_from_user(&cmd, inbuf, sizeof(cmd)))
		return -EFAULT;

	ctx = ucma_get_ctx_dev(file, cmd.id);
	if (IS_ERR(ctx))
		return PTR_ERR(ctx);

	ret = rdma_reject(ctx->cm_id, cmd.private_data, cmd.private_data_len);
	ucma_put_ctx(ctx);
	return ret;
}

static ssize_t ucma_disconnect(struct ucma_file *file, const char __user *inbuf,
			       int in_len, int out_len)
{
	struct rdma_ucm_disconnect cmd;
	struct ucma_context *ctx;
	int ret;

	if (copy_from_user(&cmd, inbuf, sizeof(cmd)))
		return -EFAULT;

	ctx = ucma_get_ctx_dev(file, cmd.id);
	if (IS_ERR(ctx))
		return PTR_ERR(ctx);

	ret = rdma_disconnect(ctx->cm_id);
	ucma_put_ctx(ctx);
	return ret;
}

static ssize_t ucma_init_qp_attr(struct ucma_file *file,
				 const char __user *inbuf,
				 int in_len, int out_len)
{
	struct rdma_ucm_init_qp_attr cmd;
	struct ib_uverbs_qp_attr resp;
	struct ucma_context *ctx;
	struct ib_qp_attr qp_attr;
	int ret;

	if (out_len < sizeof(resp))
		return -ENOSPC;

	if (copy_from_user(&cmd, inbuf, sizeof(cmd)))
		return -EFAULT;

	if (cmd.qp_state > IB_QPS_ERR)
		return -EINVAL;

<<<<<<< HEAD
	ctx = ucma_get_ctx(file, cmd.id);
=======
	ctx = ucma_get_ctx_dev(file, cmd.id);
>>>>>>> e021bb4f
	if (IS_ERR(ctx))
		return PTR_ERR(ctx);

	if (!ctx->cm_id->device) {
		ret = -EINVAL;
		goto out;
	}

	resp.qp_attr_mask = 0;
	memset(&qp_attr, 0, sizeof qp_attr);
	qp_attr.qp_state = cmd.qp_state;
	ret = rdma_init_qp_attr(ctx->cm_id, &qp_attr, &resp.qp_attr_mask);
	if (ret)
		goto out;

	ib_copy_qp_attr_to_user(ctx->cm_id->device, &resp, &qp_attr);
	if (copy_to_user(u64_to_user_ptr(cmd.response),
			 &resp, sizeof(resp)))
		ret = -EFAULT;

out:
	ucma_put_ctx(ctx);
	return ret;
}

static int ucma_set_option_id(struct ucma_context *ctx, int optname,
			      void *optval, size_t optlen)
{
	int ret = 0;

	switch (optname) {
	case RDMA_OPTION_ID_TOS:
		if (optlen != sizeof(u8)) {
			ret = -EINVAL;
			break;
		}
		rdma_set_service_type(ctx->cm_id, *((u8 *) optval));
		break;
	case RDMA_OPTION_ID_REUSEADDR:
		if (optlen != sizeof(int)) {
			ret = -EINVAL;
			break;
		}
		ret = rdma_set_reuseaddr(ctx->cm_id, *((int *) optval) ? 1 : 0);
		break;
	case RDMA_OPTION_ID_AFONLY:
		if (optlen != sizeof(int)) {
			ret = -EINVAL;
			break;
		}
		ret = rdma_set_afonly(ctx->cm_id, *((int *) optval) ? 1 : 0);
		break;
	default:
		ret = -ENOSYS;
	}

	return ret;
}

static int ucma_set_ib_path(struct ucma_context *ctx,
			    struct ib_path_rec_data *path_data, size_t optlen)
{
	struct sa_path_rec sa_path;
	struct rdma_cm_event event;
	int ret;

	if (optlen % sizeof(*path_data))
		return -EINVAL;

	for (; optlen; optlen -= sizeof(*path_data), path_data++) {
		if (path_data->flags == (IB_PATH_GMP | IB_PATH_PRIMARY |
					 IB_PATH_BIDIRECTIONAL))
			break;
	}

	if (!optlen)
		return -EINVAL;

	if (!ctx->cm_id->device)
		return -EINVAL;

	memset(&sa_path, 0, sizeof(sa_path));

	sa_path.rec_type = SA_PATH_REC_TYPE_IB;
	ib_sa_unpack_path(path_data->path_rec, &sa_path);

	if (rdma_cap_opa_ah(ctx->cm_id->device, ctx->cm_id->port_num)) {
		struct sa_path_rec opa;

		sa_convert_path_ib_to_opa(&opa, &sa_path);
		ret = rdma_set_ib_path(ctx->cm_id, &opa);
	} else {
		ret = rdma_set_ib_path(ctx->cm_id, &sa_path);
	}
	if (ret)
		return ret;

	memset(&event, 0, sizeof event);
	event.event = RDMA_CM_EVENT_ROUTE_RESOLVED;
	return ucma_event_handler(ctx->cm_id, &event);
}

static int ucma_set_option_ib(struct ucma_context *ctx, int optname,
			      void *optval, size_t optlen)
{
	int ret;

	switch (optname) {
	case RDMA_OPTION_IB_PATH:
		ret = ucma_set_ib_path(ctx, optval, optlen);
		break;
	default:
		ret = -ENOSYS;
	}

	return ret;
}

static int ucma_set_option_level(struct ucma_context *ctx, int level,
				 int optname, void *optval, size_t optlen)
{
	int ret;

	switch (level) {
	case RDMA_OPTION_ID:
		ret = ucma_set_option_id(ctx, optname, optval, optlen);
		break;
	case RDMA_OPTION_IB:
		ret = ucma_set_option_ib(ctx, optname, optval, optlen);
		break;
	default:
		ret = -ENOSYS;
	}

	return ret;
}

static ssize_t ucma_set_option(struct ucma_file *file, const char __user *inbuf,
			       int in_len, int out_len)
{
	struct rdma_ucm_set_option cmd;
	struct ucma_context *ctx;
	void *optval;
	int ret;

	if (copy_from_user(&cmd, inbuf, sizeof(cmd)))
		return -EFAULT;

	if (unlikely(cmd.optlen > KMALLOC_MAX_SIZE))
		return -EINVAL;

	ctx = ucma_get_ctx(file, cmd.id);
	if (IS_ERR(ctx))
		return PTR_ERR(ctx);

<<<<<<< HEAD
	if (unlikely(cmd.optlen > KMALLOC_MAX_SIZE))
		return -EINVAL;

	optval = memdup_user((void __user *) (unsigned long) cmd.optval,
=======
	optval = memdup_user(u64_to_user_ptr(cmd.optval),
>>>>>>> e021bb4f
			     cmd.optlen);
	if (IS_ERR(optval)) {
		ret = PTR_ERR(optval);
		goto out;
	}

	ret = ucma_set_option_level(ctx, cmd.level, cmd.optname, optval,
				    cmd.optlen);
	kfree(optval);

out:
	ucma_put_ctx(ctx);
	return ret;
}

static ssize_t ucma_notify(struct ucma_file *file, const char __user *inbuf,
			   int in_len, int out_len)
{
	struct rdma_ucm_notify cmd;
	struct ucma_context *ctx;
	int ret = -EINVAL;

	if (copy_from_user(&cmd, inbuf, sizeof(cmd)))
		return -EFAULT;

	ctx = ucma_get_ctx(file, cmd.id);
	if (IS_ERR(ctx))
		return PTR_ERR(ctx);

	if (ctx->cm_id->device)
		ret = rdma_notify(ctx->cm_id, (enum ib_event_type)cmd.event);

	ucma_put_ctx(ctx);
	return ret;
}

static ssize_t ucma_process_join(struct ucma_file *file,
				 struct rdma_ucm_join_mcast *cmd,  int out_len)
{
	struct rdma_ucm_create_id_resp resp;
	struct ucma_context *ctx;
	struct ucma_multicast *mc;
	struct sockaddr *addr;
	int ret;
	u8 join_state;

	if (out_len < sizeof(resp))
		return -ENOSPC;

	addr = (struct sockaddr *) &cmd->addr;
	if (cmd->addr_size != rdma_addr_size(addr))
		return -EINVAL;

	if (cmd->join_flags == RDMA_MC_JOIN_FLAG_FULLMEMBER)
		join_state = BIT(FULLMEMBER_JOIN);
	else if (cmd->join_flags == RDMA_MC_JOIN_FLAG_SENDONLY_FULLMEMBER)
		join_state = BIT(SENDONLY_FULLMEMBER_JOIN);
	else
		return -EINVAL;

	ctx = ucma_get_ctx_dev(file, cmd->id);
	if (IS_ERR(ctx))
		return PTR_ERR(ctx);

	mutex_lock(&file->mut);
	mc = ucma_alloc_multicast(ctx);
	if (!mc) {
		ret = -ENOMEM;
		goto err1;
	}
	mc->join_state = join_state;
	mc->uid = cmd->uid;
	memcpy(&mc->addr, addr, cmd->addr_size);
	ret = rdma_join_multicast(ctx->cm_id, (struct sockaddr *)&mc->addr,
				  join_state, mc);
	if (ret)
		goto err2;

	resp.id = mc->id;
	if (copy_to_user(u64_to_user_ptr(cmd->response),
			 &resp, sizeof(resp))) {
		ret = -EFAULT;
		goto err3;
	}

	mutex_lock(&mut);
	idr_replace(&multicast_idr, mc, mc->id);
	mutex_unlock(&mut);

	mutex_unlock(&file->mut);
	ucma_put_ctx(ctx);
	return 0;

err3:
	rdma_leave_multicast(ctx->cm_id, (struct sockaddr *) &mc->addr);
	ucma_cleanup_mc_events(mc);
err2:
	mutex_lock(&mut);
	idr_remove(&multicast_idr, mc->id);
	mutex_unlock(&mut);
	list_del(&mc->list);
	kfree(mc);
err1:
	mutex_unlock(&file->mut);
	ucma_put_ctx(ctx);
	return ret;
}

static ssize_t ucma_join_ip_multicast(struct ucma_file *file,
				      const char __user *inbuf,
				      int in_len, int out_len)
{
	struct rdma_ucm_join_ip_mcast cmd;
	struct rdma_ucm_join_mcast join_cmd;

	if (copy_from_user(&cmd, inbuf, sizeof(cmd)))
		return -EFAULT;

	join_cmd.response = cmd.response;
	join_cmd.uid = cmd.uid;
	join_cmd.id = cmd.id;
	join_cmd.addr_size = rdma_addr_size_in6(&cmd.addr);
	if (!join_cmd.addr_size)
		return -EINVAL;

	join_cmd.join_flags = RDMA_MC_JOIN_FLAG_FULLMEMBER;
	memcpy(&join_cmd.addr, &cmd.addr, join_cmd.addr_size);

	return ucma_process_join(file, &join_cmd, out_len);
}

static ssize_t ucma_join_multicast(struct ucma_file *file,
				   const char __user *inbuf,
				   int in_len, int out_len)
{
	struct rdma_ucm_join_mcast cmd;

	if (copy_from_user(&cmd, inbuf, sizeof(cmd)))
		return -EFAULT;

	if (!rdma_addr_size_kss(&cmd.addr))
		return -EINVAL;

	return ucma_process_join(file, &cmd, out_len);
}

static ssize_t ucma_leave_multicast(struct ucma_file *file,
				    const char __user *inbuf,
				    int in_len, int out_len)
{
	struct rdma_ucm_destroy_id cmd;
	struct rdma_ucm_destroy_id_resp resp;
	struct ucma_multicast *mc;
	int ret = 0;

	if (out_len < sizeof(resp))
		return -ENOSPC;

	if (copy_from_user(&cmd, inbuf, sizeof(cmd)))
		return -EFAULT;

	mutex_lock(&mut);
	mc = idr_find(&multicast_idr, cmd.id);
	if (!mc)
		mc = ERR_PTR(-ENOENT);
	else if (mc->ctx->file != file)
		mc = ERR_PTR(-EINVAL);
	else if (!atomic_inc_not_zero(&mc->ctx->ref))
		mc = ERR_PTR(-ENXIO);
	else
		idr_remove(&multicast_idr, mc->id);
	mutex_unlock(&mut);

	if (IS_ERR(mc)) {
		ret = PTR_ERR(mc);
		goto out;
	}

	rdma_leave_multicast(mc->ctx->cm_id, (struct sockaddr *) &mc->addr);
	mutex_lock(&mc->ctx->file->mut);
	ucma_cleanup_mc_events(mc);
	list_del(&mc->list);
	mutex_unlock(&mc->ctx->file->mut);

	ucma_put_ctx(mc->ctx);
	resp.events_reported = mc->events_reported;
	kfree(mc);

	if (copy_to_user(u64_to_user_ptr(cmd.response),
			 &resp, sizeof(resp)))
		ret = -EFAULT;
out:
	return ret;
}

static void ucma_lock_files(struct ucma_file *file1, struct ucma_file *file2)
{
	/* Acquire mutex's based on pointer comparison to prevent deadlock. */
	if (file1 < file2) {
		mutex_lock(&file1->mut);
		mutex_lock_nested(&file2->mut, SINGLE_DEPTH_NESTING);
	} else {
		mutex_lock(&file2->mut);
		mutex_lock_nested(&file1->mut, SINGLE_DEPTH_NESTING);
	}
}

static void ucma_unlock_files(struct ucma_file *file1, struct ucma_file *file2)
{
	if (file1 < file2) {
		mutex_unlock(&file2->mut);
		mutex_unlock(&file1->mut);
	} else {
		mutex_unlock(&file1->mut);
		mutex_unlock(&file2->mut);
	}
}

static void ucma_move_events(struct ucma_context *ctx, struct ucma_file *file)
{
	struct ucma_event *uevent, *tmp;

	list_for_each_entry_safe(uevent, tmp, &ctx->file->event_list, list)
		if (uevent->ctx == ctx)
			list_move_tail(&uevent->list, &file->event_list);
}

static ssize_t ucma_migrate_id(struct ucma_file *new_file,
			       const char __user *inbuf,
			       int in_len, int out_len)
{
	struct rdma_ucm_migrate_id cmd;
	struct rdma_ucm_migrate_resp resp;
	struct ucma_context *ctx;
	struct fd f;
	struct ucma_file *cur_file;
	int ret = 0;

	if (copy_from_user(&cmd, inbuf, sizeof(cmd)))
		return -EFAULT;

	/* Get current fd to protect against it being closed */
	f = fdget(cmd.fd);
	if (!f.file)
		return -ENOENT;
	if (f.file->f_op != &ucma_fops) {
		ret = -EINVAL;
		goto file_put;
	}

	/* Validate current fd and prevent destruction of id. */
	ctx = ucma_get_ctx(f.file->private_data, cmd.id);
	if (IS_ERR(ctx)) {
		ret = PTR_ERR(ctx);
		goto file_put;
	}

	cur_file = ctx->file;
	if (cur_file == new_file) {
		resp.events_reported = ctx->events_reported;
		goto response;
	}

	/*
	 * Migrate events between fd's, maintaining order, and avoiding new
	 * events being added before existing events.
	 */
	ucma_lock_files(cur_file, new_file);
	mutex_lock(&mut);

	list_move_tail(&ctx->list, &new_file->ctx_list);
	ucma_move_events(ctx, new_file);
	ctx->file = new_file;
	resp.events_reported = ctx->events_reported;

	mutex_unlock(&mut);
	ucma_unlock_files(cur_file, new_file);

response:
	if (copy_to_user(u64_to_user_ptr(cmd.response),
			 &resp, sizeof(resp)))
		ret = -EFAULT;

	ucma_put_ctx(ctx);
file_put:
	fdput(f);
	return ret;
}

static ssize_t (*ucma_cmd_table[])(struct ucma_file *file,
				   const char __user *inbuf,
				   int in_len, int out_len) = {
	[RDMA_USER_CM_CMD_CREATE_ID] 	 = ucma_create_id,
	[RDMA_USER_CM_CMD_DESTROY_ID]	 = ucma_destroy_id,
	[RDMA_USER_CM_CMD_BIND_IP]	 = ucma_bind_ip,
	[RDMA_USER_CM_CMD_RESOLVE_IP]	 = ucma_resolve_ip,
	[RDMA_USER_CM_CMD_RESOLVE_ROUTE] = ucma_resolve_route,
	[RDMA_USER_CM_CMD_QUERY_ROUTE]	 = ucma_query_route,
	[RDMA_USER_CM_CMD_CONNECT]	 = ucma_connect,
	[RDMA_USER_CM_CMD_LISTEN]	 = ucma_listen,
	[RDMA_USER_CM_CMD_ACCEPT]	 = ucma_accept,
	[RDMA_USER_CM_CMD_REJECT]	 = ucma_reject,
	[RDMA_USER_CM_CMD_DISCONNECT]	 = ucma_disconnect,
	[RDMA_USER_CM_CMD_INIT_QP_ATTR]	 = ucma_init_qp_attr,
	[RDMA_USER_CM_CMD_GET_EVENT]	 = ucma_get_event,
	[RDMA_USER_CM_CMD_GET_OPTION]	 = NULL,
	[RDMA_USER_CM_CMD_SET_OPTION]	 = ucma_set_option,
	[RDMA_USER_CM_CMD_NOTIFY]	 = ucma_notify,
	[RDMA_USER_CM_CMD_JOIN_IP_MCAST] = ucma_join_ip_multicast,
	[RDMA_USER_CM_CMD_LEAVE_MCAST]	 = ucma_leave_multicast,
	[RDMA_USER_CM_CMD_MIGRATE_ID]	 = ucma_migrate_id,
	[RDMA_USER_CM_CMD_QUERY]	 = ucma_query,
	[RDMA_USER_CM_CMD_BIND]		 = ucma_bind,
	[RDMA_USER_CM_CMD_RESOLVE_ADDR]	 = ucma_resolve_addr,
	[RDMA_USER_CM_CMD_JOIN_MCAST]	 = ucma_join_multicast
};

static ssize_t ucma_write(struct file *filp, const char __user *buf,
			  size_t len, loff_t *pos)
{
	struct ucma_file *file = filp->private_data;
	struct rdma_ucm_cmd_hdr hdr;
	ssize_t ret;

	if (!ib_safe_file_access(filp)) {
		pr_err_once("ucma_write: process %d (%s) changed security contexts after opening file descriptor, this is not allowed.\n",
			    task_tgid_vnr(current), current->comm);
		return -EACCES;
	}

	if (len < sizeof(hdr))
		return -EINVAL;

	if (copy_from_user(&hdr, buf, sizeof(hdr)))
		return -EFAULT;

	if (hdr.cmd >= ARRAY_SIZE(ucma_cmd_table))
		return -EINVAL;
	hdr.cmd = array_index_nospec(hdr.cmd, ARRAY_SIZE(ucma_cmd_table));

	if (hdr.in + sizeof(hdr) > len)
		return -EINVAL;

	if (!ucma_cmd_table[hdr.cmd])
		return -ENOSYS;

	ret = ucma_cmd_table[hdr.cmd](file, buf + sizeof(hdr), hdr.in, hdr.out);
	if (!ret)
		ret = len;

	return ret;
}

static __poll_t ucma_poll(struct file *filp, struct poll_table_struct *wait)
{
	struct ucma_file *file = filp->private_data;
	__poll_t mask = 0;

	poll_wait(filp, &file->poll_wait, wait);

	if (!list_empty(&file->event_list))
		mask = EPOLLIN | EPOLLRDNORM;

	return mask;
}

/*
 * ucma_open() does not need the BKL:
 *
 *  - no global state is referred to;
 *  - there is no ioctl method to race against;
 *  - no further module initialization is required for open to work
 *    after the device is registered.
 */
static int ucma_open(struct inode *inode, struct file *filp)
{
	struct ucma_file *file;

	file = kmalloc(sizeof *file, GFP_KERNEL);
	if (!file)
		return -ENOMEM;

	file->close_wq = alloc_ordered_workqueue("ucma_close_id",
						 WQ_MEM_RECLAIM);
	if (!file->close_wq) {
		kfree(file);
		return -ENOMEM;
	}

	INIT_LIST_HEAD(&file->event_list);
	INIT_LIST_HEAD(&file->ctx_list);
	init_waitqueue_head(&file->poll_wait);
	mutex_init(&file->mut);

	filp->private_data = file;
	file->filp = filp;

	return nonseekable_open(inode, filp);
}

static int ucma_close(struct inode *inode, struct file *filp)
{
	struct ucma_file *file = filp->private_data;
	struct ucma_context *ctx, *tmp;

	mutex_lock(&file->mut);
	list_for_each_entry_safe(ctx, tmp, &file->ctx_list, list) {
		ctx->destroying = 1;
		mutex_unlock(&file->mut);

		mutex_lock(&mut);
		idr_remove(&ctx_idr, ctx->id);
		mutex_unlock(&mut);

		flush_workqueue(file->close_wq);
		/* At that step once ctx was marked as destroying and workqueue
		 * was flushed we are safe from any inflights handlers that
		 * might put other closing task.
		 */
		mutex_lock(&mut);
		if (!ctx->closing) {
			mutex_unlock(&mut);
			ucma_put_ctx(ctx);
			wait_for_completion(&ctx->comp);
			/* rdma_destroy_id ensures that no event handlers are
			 * inflight for that id before releasing it.
			 */
			rdma_destroy_id(ctx->cm_id);
		} else {
			mutex_unlock(&mut);
		}

		ucma_free_ctx(ctx);
		mutex_lock(&file->mut);
	}
	mutex_unlock(&file->mut);
	destroy_workqueue(file->close_wq);
	kfree(file);
	return 0;
}

static const struct file_operations ucma_fops = {
	.owner 	 = THIS_MODULE,
	.open 	 = ucma_open,
	.release = ucma_close,
	.write	 = ucma_write,
	.poll    = ucma_poll,
	.llseek	 = no_llseek,
};

static struct miscdevice ucma_misc = {
	.minor		= MISC_DYNAMIC_MINOR,
	.name		= "rdma_cm",
	.nodename	= "infiniband/rdma_cm",
	.mode		= 0666,
	.fops		= &ucma_fops,
};

static ssize_t show_abi_version(struct device *dev,
				struct device_attribute *attr,
				char *buf)
{
	return sprintf(buf, "%d\n", RDMA_USER_CM_ABI_VERSION);
}
static DEVICE_ATTR(abi_version, S_IRUGO, show_abi_version, NULL);

static int __init ucma_init(void)
{
	int ret;

	ret = misc_register(&ucma_misc);
	if (ret)
		return ret;

	ret = device_create_file(ucma_misc.this_device, &dev_attr_abi_version);
	if (ret) {
		pr_err("rdma_ucm: couldn't create abi_version attr\n");
		goto err1;
	}

	ucma_ctl_table_hdr = register_net_sysctl(&init_net, "net/rdma_ucm", ucma_ctl_table);
	if (!ucma_ctl_table_hdr) {
		pr_err("rdma_ucm: couldn't register sysctl paths\n");
		ret = -ENOMEM;
		goto err2;
	}
	return 0;
err2:
	device_remove_file(ucma_misc.this_device, &dev_attr_abi_version);
err1:
	misc_deregister(&ucma_misc);
	return ret;
}

static void __exit ucma_cleanup(void)
{
	unregister_net_sysctl_table(ucma_ctl_table_hdr);
	device_remove_file(ucma_misc.this_device, &dev_attr_abi_version);
	misc_deregister(&ucma_misc);
	idr_destroy(&ctx_idr);
	idr_destroy(&multicast_idr);
}

module_init(ucma_init);
module_exit(ucma_cleanup);<|MERGE_RESOLUTION|>--- conflicted
+++ resolved
@@ -503,13 +503,8 @@
 		return -ENOMEM;
 
 	ctx->uid = cmd.uid;
-<<<<<<< HEAD
-	cm_id = rdma_create_id(current->nsproxy->net_ns,
-			       ucma_event_handler, ctx, cmd.ps, qp_type);
-=======
 	cm_id = __rdma_create_id(current->nsproxy->net_ns,
 				 ucma_event_handler, ctx, cmd.ps, qp_type, NULL);
->>>>>>> e021bb4f
 	if (IS_ERR(cm_id)) {
 		ret = PTR_ERR(cm_id);
 		goto err1;
@@ -1193,18 +1188,9 @@
 	if (cmd.qp_state > IB_QPS_ERR)
 		return -EINVAL;
 
-<<<<<<< HEAD
-	ctx = ucma_get_ctx(file, cmd.id);
-=======
 	ctx = ucma_get_ctx_dev(file, cmd.id);
->>>>>>> e021bb4f
 	if (IS_ERR(ctx))
 		return PTR_ERR(ctx);
-
-	if (!ctx->cm_id->device) {
-		ret = -EINVAL;
-		goto out;
-	}
 
 	resp.qp_attr_mask = 0;
 	memset(&qp_attr, 0, sizeof qp_attr);
@@ -1353,14 +1339,7 @@
 	if (IS_ERR(ctx))
 		return PTR_ERR(ctx);
 
-<<<<<<< HEAD
-	if (unlikely(cmd.optlen > KMALLOC_MAX_SIZE))
-		return -EINVAL;
-
-	optval = memdup_user((void __user *) (unsigned long) cmd.optval,
-=======
 	optval = memdup_user(u64_to_user_ptr(cmd.optval),
->>>>>>> e021bb4f
 			     cmd.optlen);
 	if (IS_ERR(optval)) {
 		ret = PTR_ERR(optval);
