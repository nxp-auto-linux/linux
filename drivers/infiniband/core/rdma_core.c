--- conflicted
+++ resolved
@@ -568,18 +568,7 @@
 	if (ib_is_destroy_retryable(ret, why, uobj))
 		return ret;
 
-<<<<<<< HEAD
-static void assert_uverbs_usecnt(struct ib_uobject *uobj, bool exclusive)
-{
-#ifdef CONFIG_LOCKDEP
-	if (exclusive)
-		WARN_ON(atomic_read(&uobj->usecnt) != -1);
-	else
-		WARN_ON(atomic_read(&uobj->usecnt) <= 0);
-#endif
-=======
 	return 0;
->>>>>>> e021bb4f
 }
 
 static void remove_handle_fd_uobject(struct ib_uobject *uobj)
@@ -590,21 +579,6 @@
 {
 	struct ib_uverbs_file *ufile = uobj->ufile;
 
-<<<<<<< HEAD
-	/* put the ref count we took at lookup_get */
-	uverbs_uobject_put(uobj);
-	/* Cleanup is running. Calling this should have been impossible */
-	if (!down_read_trylock(&ucontext->cleanup_rwsem)) {
-		WARN(true, "ib_uverbs: Cleanup is running while removing an uobject\n");
-		return 0;
-	}
-	assert_uverbs_usecnt(uobj, true);
-	ret = _rdma_remove_commit_uobject(uobj, RDMA_REMOVE_DESTROY);
-
-	up_read(&ucontext->cleanup_rwsem);
-	return ret;
-}
-=======
 	spin_lock(&ufile->idr_lock);
 	/*
 	 * We already allocated this IDR with a NULL object, so
@@ -615,7 +589,6 @@
 	 */
 	WARN_ON(idr_replace(&ufile->idr, uobj, uobj->id));
 	spin_unlock(&ufile->idr_lock);
->>>>>>> e021bb4f
 
 	return 0;
 }
@@ -627,18 +600,6 @@
 	int fd = uobj->id;
 	struct file *filp;
 
-<<<<<<< HEAD
-	/* Cleanup is running. Calling this should have been impossible */
-	if (!down_read_trylock(&ucontext->cleanup_rwsem)) {
-		WARN(true, "ib_uverbs: Cleanup is running while removing an uobject\n");
-		return 0;
-	}
-	assert_uverbs_usecnt(uobject, true);
-	ret = uobject->type->type_class->remove_commit(uobject,
-						       RDMA_REMOVE_DESTROY);
-	if (ret)
-		goto out;
-=======
 	/*
 	 * The kref for uobj is moved into filp->private data and put in
 	 * uverbs_close_fd(). Once alloc_commit() succeeds uverbs_close_fd()
@@ -651,22 +612,14 @@
 				  fd_type->flags);
 	if (IS_ERR(filp))
 		return PTR_ERR(filp);
->>>>>>> e021bb4f
 
 	uobj->object = filp;
 
-<<<<<<< HEAD
-out:
-	up_read(&ucontext->cleanup_rwsem);
-	return ret;
-}
-=======
 	/* Matching put will be done in uverbs_close_fd() */
 	kref_get(&uobj->ufile->ref);
 
 	/* This shouldn't be used anymore. Use the file object instead */
 	uobj->id = 0;
->>>>>>> e021bb4f
 
 	/*
 	 * NOTE: Once we install the file we loose ownership of our kref on
@@ -743,13 +696,8 @@
 void rdma_lookup_put_uobject(struct ib_uobject *uobj,
 			     enum rdma_lookup_mode mode)
 {
-<<<<<<< HEAD
-	assert_uverbs_usecnt(uobj, exclusive);
-	uobj->type->type_class->lookup_put(uobj, exclusive);
-=======
 	assert_uverbs_usecnt(uobj, mode);
 	uobj->uapi_object->type_class->lookup_put(uobj, mode);
->>>>>>> e021bb4f
 	/*
 	 * In order to unlock an object, either decrease its usecnt for
 	 * read access or zero it in case of exclusive access. See
