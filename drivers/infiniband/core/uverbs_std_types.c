/*
 * Copyright (c) 2017, Mellanox Technologies inc.  All rights reserved.
 *
 * This software is available to you under a choice of one of two
 * licenses.  You may choose to be licensed under the terms of the GNU
 * General Public License (GPL) Version 2, available from the file
 * COPYING in the main directory of this source tree, or the
 * OpenIB.org BSD license below:
 *
 *     Redistribution and use in source and binary forms, with or
 *     without modification, are permitted provided that the following
 *     conditions are met:
 *
 *      - Redistributions of source code must retain the above
 *        copyright notice, this list of conditions and the following
 *        disclaimer.
 *
 *      - Redistributions in binary form must reproduce the above
 *        copyright notice, this list of conditions and the following
 *        disclaimer in the documentation and/or other materials
 *        provided with the distribution.
 *
 * THE SOFTWARE IS PROVIDED "AS IS", WITHOUT WARRANTY OF ANY KIND,
 * EXPRESS OR IMPLIED, INCLUDING BUT NOT LIMITED TO THE WARRANTIES OF
 * MERCHANTABILITY, FITNESS FOR A PARTICULAR PURPOSE AND
 * NONINFRINGEMENT. IN NO EVENT SHALL THE AUTHORS OR COPYRIGHT HOLDERS
 * BE LIABLE FOR ANY CLAIM, DAMAGES OR OTHER LIABILITY, WHETHER IN AN
 * ACTION OF CONTRACT, TORT OR OTHERWISE, ARISING FROM, OUT OF OR IN
 * CONNECTION WITH THE SOFTWARE OR THE USE OR OTHER DEALINGS IN THE
 * SOFTWARE.
 */

#include <rdma/uverbs_std_types.h>
#include <rdma/ib_user_verbs.h>
#include <rdma/ib_verbs.h>
#include <linux/bug.h>
#include <linux/file.h>
#include <rdma/restrack.h>
#include "rdma_core.h"
#include "uverbs.h"

static int uverbs_free_ah(struct ib_uobject *uobject,
			  enum rdma_remove_reason why)
{
	return rdma_destroy_ah((struct ib_ah *)uobject->object);
}

static int uverbs_free_flow(struct ib_uobject *uobject,
			    enum rdma_remove_reason why)
{
	struct ib_flow *flow = (struct ib_flow *)uobject->object;
	struct ib_uflow_object *uflow =
		container_of(uobject, struct ib_uflow_object, uobject);
	struct ib_qp *qp = flow->qp;
	int ret;

	ret = flow->device->destroy_flow(flow);
	if (!ret) {
		if (qp)
			atomic_dec(&qp->usecnt);
		ib_uverbs_flow_resources_free(uflow->resources);
	}

	return ret;
}

static int uverbs_free_mw(struct ib_uobject *uobject,
			  enum rdma_remove_reason why)
{
	return uverbs_dealloc_mw((struct ib_mw *)uobject->object);
}

static int uverbs_free_qp(struct ib_uobject *uobject,
			  enum rdma_remove_reason why)
{
	struct ib_qp *qp = uobject->object;
	struct ib_uqp_object *uqp =
		container_of(uobject, struct ib_uqp_object, uevent.uobject);
	int ret;

	/*
	 * If this is a user triggered destroy then do not allow destruction
	 * until the user cleans up all the mcast bindings. Unlike in other
	 * places we forcibly clean up the mcast attachments for !DESTROY
	 * because the mcast attaches are not ubojects and will not be
	 * destroyed by anything else during cleanup processing.
	 */
	if (why == RDMA_REMOVE_DESTROY) {
		if (!list_empty(&uqp->mcast_list))
			return -EBUSY;
	} else if (qp == qp->real_qp) {
		ib_uverbs_detach_umcast(qp, uqp);
	}

	ret = ib_destroy_qp(qp);
	if (ib_is_destroy_retryable(ret, why, uobject))
		return ret;

	if (uqp->uxrcd)
		atomic_dec(&uqp->uxrcd->refcnt);

	ib_uverbs_release_uevent(uobject->context->ufile, &uqp->uevent);
	return ret;
}

static int uverbs_free_rwq_ind_tbl(struct ib_uobject *uobject,
				   enum rdma_remove_reason why)
{
	struct ib_rwq_ind_table *rwq_ind_tbl = uobject->object;
	struct ib_wq **ind_tbl = rwq_ind_tbl->ind_tbl;
	int ret;

	ret = ib_destroy_rwq_ind_table(rwq_ind_tbl);
	if (ib_is_destroy_retryable(ret, why, uobject))
		return ret;

	kfree(ind_tbl);
	return ret;
}

static int uverbs_free_wq(struct ib_uobject *uobject,
			  enum rdma_remove_reason why)
{
	struct ib_wq *wq = uobject->object;
	struct ib_uwq_object *uwq =
		container_of(uobject, struct ib_uwq_object, uevent.uobject);
	int ret;

	ret = ib_destroy_wq(wq);
	if (ib_is_destroy_retryable(ret, why, uobject))
		return ret;

	ib_uverbs_release_uevent(uobject->context->ufile, &uwq->uevent);
	return ret;
}

static int uverbs_free_srq(struct ib_uobject *uobject,
			   enum rdma_remove_reason why)
{
	struct ib_srq *srq = uobject->object;
	struct ib_uevent_object *uevent =
		container_of(uobject, struct ib_uevent_object, uobject);
	enum ib_srq_type  srq_type = srq->srq_type;
	int ret;

	ret = ib_destroy_srq(srq);
	if (ib_is_destroy_retryable(ret, why, uobject))
		return ret;

	if (srq_type == IB_SRQT_XRC) {
		struct ib_usrq_object *us =
			container_of(uevent, struct ib_usrq_object, uevent);

		atomic_dec(&us->uxrcd->refcnt);
	}

	ib_uverbs_release_uevent(uobject->context->ufile, uevent);
	return ret;
}

static int uverbs_free_xrcd(struct ib_uobject *uobject,
			    enum rdma_remove_reason why)
{
	struct ib_xrcd *xrcd = uobject->object;
	struct ib_uxrcd_object *uxrcd =
		container_of(uobject, struct ib_uxrcd_object, uobject);
	int ret;

	ret = ib_destroy_usecnt(&uxrcd->refcnt, why, uobject);
	if (ret)
		return ret;

	mutex_lock(&uobject->context->ufile->device->xrcd_tree_mutex);
	ret = ib_uverbs_dealloc_xrcd(uobject, xrcd, why);
	mutex_unlock(&uobject->context->ufile->device->xrcd_tree_mutex);

	return ret;
}

static int uverbs_free_pd(struct ib_uobject *uobject,
			  enum rdma_remove_reason why)
{
	struct ib_pd *pd = uobject->object;
	int ret;

	ret = ib_destroy_usecnt(&pd->usecnt, why, uobject);
	if (ret)
		return ret;

	ib_dealloc_pd((struct ib_pd *)uobject->object);
	return 0;
}

static int uverbs_hot_unplug_completion_event_file(struct ib_uobject *uobj,
						   enum rdma_remove_reason why)
{
	struct ib_uverbs_completion_event_file *comp_event_file =
		container_of(uobj, struct ib_uverbs_completion_event_file,
			     uobj);
	struct ib_uverbs_event_queue *event_queue = &comp_event_file->ev_queue;

	spin_lock_irq(&event_queue->lock);
	event_queue->is_closed = 1;
	spin_unlock_irq(&event_queue->lock);

	if (why == RDMA_REMOVE_DRIVER_REMOVE) {
		wake_up_interruptible(&event_queue->poll_wait);
		kill_fasync(&event_queue->async_queue, SIGIO, POLL_IN);
	}
	return 0;
};

int uverbs_destroy_def_handler(struct ib_uverbs_file *file,
			       struct uverbs_attr_bundle *attrs)
{
<<<<<<< HEAD
	struct ib_ucontext *ucontext = file->ucontext;
	struct ib_ucq_object           *obj;
	struct ib_udata uhw;
	int ret;
	u64 user_handle;
	struct ib_cq_init_attr attr = {};
	struct ib_cq                   *cq;
	struct ib_uverbs_completion_event_file    *ev_file = NULL;
	const struct uverbs_attr *ev_file_attr;
	struct ib_uobject *ev_file_uobj;

	if (!(ib_dev->uverbs_cmd_mask & 1ULL << IB_USER_VERBS_CMD_CREATE_CQ))
		return -EOPNOTSUPP;

	ret = uverbs_copy_from(&attr.comp_vector, attrs, CREATE_CQ_COMP_VECTOR);
	if (!ret)
		ret = uverbs_copy_from(&attr.cqe, attrs, CREATE_CQ_CQE);
	if (!ret)
		ret = uverbs_copy_from(&user_handle, attrs, CREATE_CQ_USER_HANDLE);
	if (ret)
		return ret;

	/* Optional param, if it doesn't exist, we get -ENOENT and skip it */
	if (uverbs_copy_from(&attr.flags, attrs, CREATE_CQ_FLAGS) == -EFAULT)
		return -EFAULT;

	ev_file_attr = uverbs_attr_get(attrs, CREATE_CQ_COMP_CHANNEL);
	if (!IS_ERR(ev_file_attr)) {
		ev_file_uobj = ev_file_attr->obj_attr.uobject;

		ev_file = container_of(ev_file_uobj,
				       struct ib_uverbs_completion_event_file,
				       uobj_file.uobj);
		uverbs_uobject_get(ev_file_uobj);
	}

	if (attr.comp_vector >= ucontext->ufile->device->num_comp_vectors) {
		ret = -EINVAL;
		goto err_event_file;
	}

	obj = container_of(uverbs_attr_get(attrs, CREATE_CQ_HANDLE)->obj_attr.uobject,
			   typeof(*obj), uobject);
	obj->uverbs_file	   = ucontext->ufile;
	obj->comp_events_reported  = 0;
	obj->async_events_reported = 0;
	INIT_LIST_HEAD(&obj->comp_list);
	INIT_LIST_HEAD(&obj->async_list);

	/* Temporary, only until drivers get the new uverbs_attr_bundle */
	create_udata(attrs, &uhw);

	cq = ib_dev->create_cq(ib_dev, &attr, ucontext, &uhw);
	if (IS_ERR(cq)) {
		ret = PTR_ERR(cq);
		goto err_event_file;
	}

	cq->device        = ib_dev;
	cq->uobject       = &obj->uobject;
	cq->comp_handler  = ib_uverbs_comp_handler;
	cq->event_handler = ib_uverbs_cq_event_handler;
	cq->cq_context    = ev_file ? &ev_file->ev_queue : NULL;
	obj->uobject.object = cq;
	obj->uobject.user_handle = user_handle;
	atomic_set(&cq->usecnt, 0);

	ret = uverbs_copy_to(attrs, CREATE_CQ_RESP_CQE, &cq->cqe);
	if (ret)
		goto err_cq;

=======
>>>>>>> e021bb4f
	return 0;
}
EXPORT_SYMBOL(uverbs_destroy_def_handler);

DECLARE_UVERBS_NAMED_OBJECT(
	UVERBS_OBJECT_COMP_CHANNEL,
	UVERBS_TYPE_ALLOC_FD(sizeof(struct ib_uverbs_completion_event_file),
			     uverbs_hot_unplug_completion_event_file,
			     &uverbs_event_fops,
			     "[infinibandevent]",
			     O_RDONLY));

DECLARE_UVERBS_NAMED_OBJECT(
	UVERBS_OBJECT_QP,
	UVERBS_TYPE_ALLOC_IDR_SZ(sizeof(struct ib_uqp_object), uverbs_free_qp));

DECLARE_UVERBS_NAMED_OBJECT(UVERBS_OBJECT_MW,
			    UVERBS_TYPE_ALLOC_IDR(uverbs_free_mw));

DECLARE_UVERBS_NAMED_OBJECT(
	UVERBS_OBJECT_SRQ,
	UVERBS_TYPE_ALLOC_IDR_SZ(sizeof(struct ib_usrq_object),
				 uverbs_free_srq));

DECLARE_UVERBS_NAMED_OBJECT(UVERBS_OBJECT_AH,
			    UVERBS_TYPE_ALLOC_IDR(uverbs_free_ah));

DECLARE_UVERBS_NAMED_OBJECT(
	UVERBS_OBJECT_FLOW,
	UVERBS_TYPE_ALLOC_IDR_SZ(sizeof(struct ib_uflow_object),
				 uverbs_free_flow));

DECLARE_UVERBS_NAMED_OBJECT(
	UVERBS_OBJECT_WQ,
	UVERBS_TYPE_ALLOC_IDR_SZ(sizeof(struct ib_uwq_object), uverbs_free_wq));

DECLARE_UVERBS_NAMED_OBJECT(UVERBS_OBJECT_RWQ_IND_TBL,
			    UVERBS_TYPE_ALLOC_IDR(uverbs_free_rwq_ind_tbl));

DECLARE_UVERBS_NAMED_OBJECT(
	UVERBS_OBJECT_XRCD,
	UVERBS_TYPE_ALLOC_IDR_SZ(sizeof(struct ib_uxrcd_object),
				 uverbs_free_xrcd));

DECLARE_UVERBS_NAMED_OBJECT(UVERBS_OBJECT_PD,
			    UVERBS_TYPE_ALLOC_IDR(uverbs_free_pd));

DECLARE_UVERBS_GLOBAL_METHODS(UVERBS_OBJECT_DEVICE);

DECLARE_UVERBS_OBJECT_TREE(uverbs_default_objects,
			   &UVERBS_OBJECT(UVERBS_OBJECT_DEVICE),
			   &UVERBS_OBJECT(UVERBS_OBJECT_PD),
			   &UVERBS_OBJECT(UVERBS_OBJECT_MR),
			   &UVERBS_OBJECT(UVERBS_OBJECT_COMP_CHANNEL),
			   &UVERBS_OBJECT(UVERBS_OBJECT_CQ),
			   &UVERBS_OBJECT(UVERBS_OBJECT_QP),
			   &UVERBS_OBJECT(UVERBS_OBJECT_AH),
			   &UVERBS_OBJECT(UVERBS_OBJECT_MW),
			   &UVERBS_OBJECT(UVERBS_OBJECT_SRQ),
			   &UVERBS_OBJECT(UVERBS_OBJECT_FLOW),
			   &UVERBS_OBJECT(UVERBS_OBJECT_WQ),
			   &UVERBS_OBJECT(UVERBS_OBJECT_RWQ_IND_TBL),
			   &UVERBS_OBJECT(UVERBS_OBJECT_XRCD),
			   &UVERBS_OBJECT(UVERBS_OBJECT_FLOW_ACTION),
			   &UVERBS_OBJECT(UVERBS_OBJECT_DM),
			   &UVERBS_OBJECT(UVERBS_OBJECT_COUNTERS));

const struct uverbs_object_tree_def *uverbs_default_get_objects(void)
{
	return &uverbs_default_objects;
}<|MERGE_RESOLUTION|>--- conflicted
+++ resolved
@@ -213,80 +213,6 @@
 int uverbs_destroy_def_handler(struct ib_uverbs_file *file,
 			       struct uverbs_attr_bundle *attrs)
 {
-<<<<<<< HEAD
-	struct ib_ucontext *ucontext = file->ucontext;
-	struct ib_ucq_object           *obj;
-	struct ib_udata uhw;
-	int ret;
-	u64 user_handle;
-	struct ib_cq_init_attr attr = {};
-	struct ib_cq                   *cq;
-	struct ib_uverbs_completion_event_file    *ev_file = NULL;
-	const struct uverbs_attr *ev_file_attr;
-	struct ib_uobject *ev_file_uobj;
-
-	if (!(ib_dev->uverbs_cmd_mask & 1ULL << IB_USER_VERBS_CMD_CREATE_CQ))
-		return -EOPNOTSUPP;
-
-	ret = uverbs_copy_from(&attr.comp_vector, attrs, CREATE_CQ_COMP_VECTOR);
-	if (!ret)
-		ret = uverbs_copy_from(&attr.cqe, attrs, CREATE_CQ_CQE);
-	if (!ret)
-		ret = uverbs_copy_from(&user_handle, attrs, CREATE_CQ_USER_HANDLE);
-	if (ret)
-		return ret;
-
-	/* Optional param, if it doesn't exist, we get -ENOENT and skip it */
-	if (uverbs_copy_from(&attr.flags, attrs, CREATE_CQ_FLAGS) == -EFAULT)
-		return -EFAULT;
-
-	ev_file_attr = uverbs_attr_get(attrs, CREATE_CQ_COMP_CHANNEL);
-	if (!IS_ERR(ev_file_attr)) {
-		ev_file_uobj = ev_file_attr->obj_attr.uobject;
-
-		ev_file = container_of(ev_file_uobj,
-				       struct ib_uverbs_completion_event_file,
-				       uobj_file.uobj);
-		uverbs_uobject_get(ev_file_uobj);
-	}
-
-	if (attr.comp_vector >= ucontext->ufile->device->num_comp_vectors) {
-		ret = -EINVAL;
-		goto err_event_file;
-	}
-
-	obj = container_of(uverbs_attr_get(attrs, CREATE_CQ_HANDLE)->obj_attr.uobject,
-			   typeof(*obj), uobject);
-	obj->uverbs_file	   = ucontext->ufile;
-	obj->comp_events_reported  = 0;
-	obj->async_events_reported = 0;
-	INIT_LIST_HEAD(&obj->comp_list);
-	INIT_LIST_HEAD(&obj->async_list);
-
-	/* Temporary, only until drivers get the new uverbs_attr_bundle */
-	create_udata(attrs, &uhw);
-
-	cq = ib_dev->create_cq(ib_dev, &attr, ucontext, &uhw);
-	if (IS_ERR(cq)) {
-		ret = PTR_ERR(cq);
-		goto err_event_file;
-	}
-
-	cq->device        = ib_dev;
-	cq->uobject       = &obj->uobject;
-	cq->comp_handler  = ib_uverbs_comp_handler;
-	cq->event_handler = ib_uverbs_cq_event_handler;
-	cq->cq_context    = ev_file ? &ev_file->ev_queue : NULL;
-	obj->uobject.object = cq;
-	obj->uobject.user_handle = user_handle;
-	atomic_set(&cq->usecnt, 0);
-
-	ret = uverbs_copy_to(attrs, CREATE_CQ_RESP_CQE, &cq->cqe);
-	if (ret)
-		goto err_cq;
-
-=======
->>>>>>> e021bb4f
 	return 0;
 }
 EXPORT_SYMBOL(uverbs_destroy_def_handler);
