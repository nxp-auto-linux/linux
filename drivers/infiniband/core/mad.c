/*
 * Copyright (c) 2004-2007 Voltaire, Inc. All rights reserved.
 * Copyright (c) 2005 Intel Corporation.  All rights reserved.
 * Copyright (c) 2005 Mellanox Technologies Ltd.  All rights reserved.
 * Copyright (c) 2009 HNR Consulting. All rights reserved.
 * Copyright (c) 2014 Intel Corporation.  All rights reserved.
 *
 * This software is available to you under a choice of one of two
 * licenses.  You may choose to be licensed under the terms of the GNU
 * General Public License (GPL) Version 2, available from the file
 * COPYING in the main directory of this source tree, or the
 * OpenIB.org BSD license below:
 *
 *     Redistribution and use in source and binary forms, with or
 *     without modification, are permitted provided that the following
 *     conditions are met:
 *
 *      - Redistributions of source code must retain the above
 *        copyright notice, this list of conditions and the following
 *        disclaimer.
 *
 *      - Redistributions in binary form must reproduce the above
 *        copyright notice, this list of conditions and the following
 *        disclaimer in the documentation and/or other materials
 *        provided with the distribution.
 *
 * THE SOFTWARE IS PROVIDED "AS IS", WITHOUT WARRANTY OF ANY KIND,
 * EXPRESS OR IMPLIED, INCLUDING BUT NOT LIMITED TO THE WARRANTIES OF
 * MERCHANTABILITY, FITNESS FOR A PARTICULAR PURPOSE AND
 * NONINFRINGEMENT. IN NO EVENT SHALL THE AUTHORS OR COPYRIGHT HOLDERS
 * BE LIABLE FOR ANY CLAIM, DAMAGES OR OTHER LIABILITY, WHETHER IN AN
 * ACTION OF CONTRACT, TORT OR OTHERWISE, ARISING FROM, OUT OF OR IN
 * CONNECTION WITH THE SOFTWARE OR THE USE OR OTHER DEALINGS IN THE
 * SOFTWARE.
 *
 */

#define pr_fmt(fmt) KBUILD_MODNAME ": " fmt

#include <linux/dma-mapping.h>
#include <linux/idr.h>
#include <linux/slab.h>
#include <linux/module.h>
#include <linux/security.h>
#include <rdma/ib_cache.h>

#include "mad_priv.h"
#include "core_priv.h"
#include "mad_rmpp.h"
#include "smi.h"
#include "opa_smi.h"
#include "agent.h"

static int mad_sendq_size = IB_MAD_QP_SEND_SIZE;
static int mad_recvq_size = IB_MAD_QP_RECV_SIZE;

module_param_named(send_queue_size, mad_sendq_size, int, 0444);
MODULE_PARM_DESC(send_queue_size, "Size of send queue in number of work requests");
module_param_named(recv_queue_size, mad_recvq_size, int, 0444);
MODULE_PARM_DESC(recv_queue_size, "Size of receive queue in number of work requests");

/*
 * The mlx4 driver uses the top byte to distinguish which virtual function
 * generated the MAD, so we must avoid using it.
 */
#define AGENT_ID_LIMIT		(1 << 24)
static DEFINE_IDR(ib_mad_clients);
static struct list_head ib_mad_port_list;
<<<<<<< HEAD
static atomic_t ib_mad_client_id = ATOMIC_INIT(0);
=======
>>>>>>> e021bb4f

/* Port list lock */
static DEFINE_SPINLOCK(ib_mad_port_list_lock);

/* Forward declarations */
static int method_in_use(struct ib_mad_mgmt_method_table **method,
			 struct ib_mad_reg_req *mad_reg_req);
static void remove_mad_reg_req(struct ib_mad_agent_private *priv);
static struct ib_mad_agent_private *find_mad_agent(
					struct ib_mad_port_private *port_priv,
					const struct ib_mad_hdr *mad);
static int ib_mad_post_receive_mads(struct ib_mad_qp_info *qp_info,
				    struct ib_mad_private *mad);
static void cancel_mads(struct ib_mad_agent_private *mad_agent_priv);
static void timeout_sends(struct work_struct *work);
static void local_completions(struct work_struct *work);
static int add_nonoui_reg_req(struct ib_mad_reg_req *mad_reg_req,
			      struct ib_mad_agent_private *agent_priv,
			      u8 mgmt_class);
static int add_oui_reg_req(struct ib_mad_reg_req *mad_reg_req,
			   struct ib_mad_agent_private *agent_priv);
static bool ib_mad_send_error(struct ib_mad_port_private *port_priv,
			      struct ib_wc *wc);
static void ib_mad_send_done(struct ib_cq *cq, struct ib_wc *wc);

/*
 * Returns a ib_mad_port_private structure or NULL for a device/port
 * Assumes ib_mad_port_list_lock is being held
 */
static inline struct ib_mad_port_private *
__ib_get_mad_port(struct ib_device *device, int port_num)
{
	struct ib_mad_port_private *entry;

	list_for_each_entry(entry, &ib_mad_port_list, port_list) {
		if (entry->device == device && entry->port_num == port_num)
			return entry;
	}
	return NULL;
}

/*
 * Wrapper function to return a ib_mad_port_private structure or NULL
 * for a device/port
 */
static inline struct ib_mad_port_private *
ib_get_mad_port(struct ib_device *device, int port_num)
{
	struct ib_mad_port_private *entry;
	unsigned long flags;

	spin_lock_irqsave(&ib_mad_port_list_lock, flags);
	entry = __ib_get_mad_port(device, port_num);
	spin_unlock_irqrestore(&ib_mad_port_list_lock, flags);

	return entry;
}

static inline u8 convert_mgmt_class(u8 mgmt_class)
{
	/* Alias IB_MGMT_CLASS_SUBN_DIRECTED_ROUTE to 0 */
	return mgmt_class == IB_MGMT_CLASS_SUBN_DIRECTED_ROUTE ?
		0 : mgmt_class;
}

static int get_spl_qp_index(enum ib_qp_type qp_type)
{
	switch (qp_type)
	{
	case IB_QPT_SMI:
		return 0;
	case IB_QPT_GSI:
		return 1;
	default:
		return -1;
	}
}

static int vendor_class_index(u8 mgmt_class)
{
	return mgmt_class - IB_MGMT_CLASS_VENDOR_RANGE2_START;
}

static int is_vendor_class(u8 mgmt_class)
{
	if ((mgmt_class < IB_MGMT_CLASS_VENDOR_RANGE2_START) ||
	    (mgmt_class > IB_MGMT_CLASS_VENDOR_RANGE2_END))
		return 0;
	return 1;
}

static int is_vendor_oui(char *oui)
{
	if (oui[0] || oui[1] || oui[2])
		return 1;
	return 0;
}

static int is_vendor_method_in_use(
		struct ib_mad_mgmt_vendor_class *vendor_class,
		struct ib_mad_reg_req *mad_reg_req)
{
	struct ib_mad_mgmt_method_table *method;
	int i;

	for (i = 0; i < MAX_MGMT_OUI; i++) {
		if (!memcmp(vendor_class->oui[i], mad_reg_req->oui, 3)) {
			method = vendor_class->method_table[i];
			if (method) {
				if (method_in_use(&method, mad_reg_req))
					return 1;
				else
					break;
			}
		}
	}
	return 0;
}

int ib_response_mad(const struct ib_mad_hdr *hdr)
{
	return ((hdr->method & IB_MGMT_METHOD_RESP) ||
		(hdr->method == IB_MGMT_METHOD_TRAP_REPRESS) ||
		((hdr->mgmt_class == IB_MGMT_CLASS_BM) &&
		 (hdr->attr_mod & IB_BM_ATTR_MOD_RESP)));
}
EXPORT_SYMBOL(ib_response_mad);

/*
 * ib_register_mad_agent - Register to send/receive MADs
 *
 * Context: Process context.
 */
struct ib_mad_agent *ib_register_mad_agent(struct ib_device *device,
					   u8 port_num,
					   enum ib_qp_type qp_type,
					   struct ib_mad_reg_req *mad_reg_req,
					   u8 rmpp_version,
					   ib_mad_send_handler send_handler,
					   ib_mad_recv_handler recv_handler,
					   void *context,
					   u32 registration_flags)
{
	struct ib_mad_port_private *port_priv;
	struct ib_mad_agent *ret = ERR_PTR(-EINVAL);
	struct ib_mad_agent_private *mad_agent_priv;
	struct ib_mad_reg_req *reg_req = NULL;
	struct ib_mad_mgmt_class_table *class;
	struct ib_mad_mgmt_vendor_class_table *vendor;
	struct ib_mad_mgmt_vendor_class *vendor_class;
	struct ib_mad_mgmt_method_table *method;
	int ret2, qpn;
	u8 mgmt_class, vclass;

	/* Validate parameters */
	qpn = get_spl_qp_index(qp_type);
	if (qpn == -1) {
		dev_notice(&device->dev,
			   "ib_register_mad_agent: invalid QP Type %d\n",
			   qp_type);
		goto error1;
	}

	if (rmpp_version && rmpp_version != IB_MGMT_RMPP_VERSION) {
		dev_notice(&device->dev,
			   "ib_register_mad_agent: invalid RMPP Version %u\n",
			   rmpp_version);
		goto error1;
	}

	/* Validate MAD registration request if supplied */
	if (mad_reg_req) {
		if (mad_reg_req->mgmt_class_version >= MAX_MGMT_VERSION) {
			dev_notice(&device->dev,
				   "ib_register_mad_agent: invalid Class Version %u\n",
				   mad_reg_req->mgmt_class_version);
			goto error1;
		}
		if (!recv_handler) {
			dev_notice(&device->dev,
				   "ib_register_mad_agent: no recv_handler\n");
			goto error1;
		}
		if (mad_reg_req->mgmt_class >= MAX_MGMT_CLASS) {
			/*
			 * IB_MGMT_CLASS_SUBN_DIRECTED_ROUTE is the only
			 * one in this range currently allowed
			 */
			if (mad_reg_req->mgmt_class !=
			    IB_MGMT_CLASS_SUBN_DIRECTED_ROUTE) {
				dev_notice(&device->dev,
					   "ib_register_mad_agent: Invalid Mgmt Class 0x%x\n",
					   mad_reg_req->mgmt_class);
				goto error1;
			}
		} else if (mad_reg_req->mgmt_class == 0) {
			/*
			 * Class 0 is reserved in IBA and is used for
			 * aliasing of IB_MGMT_CLASS_SUBN_DIRECTED_ROUTE
			 */
			dev_notice(&device->dev,
				   "ib_register_mad_agent: Invalid Mgmt Class 0\n");
			goto error1;
		} else if (is_vendor_class(mad_reg_req->mgmt_class)) {
			/*
			 * If class is in "new" vendor range,
			 * ensure supplied OUI is not zero
			 */
			if (!is_vendor_oui(mad_reg_req->oui)) {
				dev_notice(&device->dev,
					   "ib_register_mad_agent: No OUI specified for class 0x%x\n",
					   mad_reg_req->mgmt_class);
				goto error1;
			}
		}
		/* Make sure class supplied is consistent with RMPP */
		if (!ib_is_mad_class_rmpp(mad_reg_req->mgmt_class)) {
			if (rmpp_version) {
				dev_notice(&device->dev,
					   "ib_register_mad_agent: RMPP version for non-RMPP class 0x%x\n",
					   mad_reg_req->mgmt_class);
				goto error1;
			}
		}

		/* Make sure class supplied is consistent with QP type */
		if (qp_type == IB_QPT_SMI) {
			if ((mad_reg_req->mgmt_class !=
					IB_MGMT_CLASS_SUBN_LID_ROUTED) &&
			    (mad_reg_req->mgmt_class !=
					IB_MGMT_CLASS_SUBN_DIRECTED_ROUTE)) {
				dev_notice(&device->dev,
					   "ib_register_mad_agent: Invalid SM QP type: class 0x%x\n",
					   mad_reg_req->mgmt_class);
				goto error1;
			}
		} else {
			if ((mad_reg_req->mgmt_class ==
					IB_MGMT_CLASS_SUBN_LID_ROUTED) ||
			    (mad_reg_req->mgmt_class ==
					IB_MGMT_CLASS_SUBN_DIRECTED_ROUTE)) {
				dev_notice(&device->dev,
					   "ib_register_mad_agent: Invalid GS QP type: class 0x%x\n",
					   mad_reg_req->mgmt_class);
				goto error1;
			}
		}
	} else {
		/* No registration request supplied */
		if (!send_handler)
			goto error1;
		if (registration_flags & IB_MAD_USER_RMPP)
			goto error1;
	}

	/* Validate device and port */
	port_priv = ib_get_mad_port(device, port_num);
	if (!port_priv) {
		dev_notice(&device->dev,
			   "ib_register_mad_agent: Invalid port %d\n",
			   port_num);
		ret = ERR_PTR(-ENODEV);
		goto error1;
	}

	/* Verify the QP requested is supported.  For example, Ethernet devices
	 * will not have QP0 */
	if (!port_priv->qp_info[qpn].qp) {
		dev_notice(&device->dev,
			   "ib_register_mad_agent: QP %d not supported\n", qpn);
		ret = ERR_PTR(-EPROTONOSUPPORT);
		goto error1;
	}

	/* Allocate structures */
	mad_agent_priv = kzalloc(sizeof *mad_agent_priv, GFP_KERNEL);
	if (!mad_agent_priv) {
		ret = ERR_PTR(-ENOMEM);
		goto error1;
	}

	if (mad_reg_req) {
		reg_req = kmemdup(mad_reg_req, sizeof *reg_req, GFP_KERNEL);
		if (!reg_req) {
			ret = ERR_PTR(-ENOMEM);
			goto error3;
		}
	}

	/* Now, fill in the various structures */
	mad_agent_priv->qp_info = &port_priv->qp_info[qpn];
	mad_agent_priv->reg_req = reg_req;
	mad_agent_priv->agent.rmpp_version = rmpp_version;
	mad_agent_priv->agent.device = device;
	mad_agent_priv->agent.recv_handler = recv_handler;
	mad_agent_priv->agent.send_handler = send_handler;
	mad_agent_priv->agent.context = context;
	mad_agent_priv->agent.qp = port_priv->qp_info[qpn].qp;
	mad_agent_priv->agent.port_num = port_num;
	mad_agent_priv->agent.flags = registration_flags;
	spin_lock_init(&mad_agent_priv->lock);
	INIT_LIST_HEAD(&mad_agent_priv->send_list);
	INIT_LIST_HEAD(&mad_agent_priv->wait_list);
	INIT_LIST_HEAD(&mad_agent_priv->done_list);
	INIT_LIST_HEAD(&mad_agent_priv->rmpp_list);
	INIT_DELAYED_WORK(&mad_agent_priv->timed_work, timeout_sends);
	INIT_LIST_HEAD(&mad_agent_priv->local_list);
	INIT_WORK(&mad_agent_priv->local_work, local_completions);
	atomic_set(&mad_agent_priv->refcount, 1);
	init_completion(&mad_agent_priv->comp);

	ret2 = ib_mad_agent_security_setup(&mad_agent_priv->agent, qp_type);
	if (ret2) {
		ret = ERR_PTR(ret2);
		goto error4;
	}

<<<<<<< HEAD
	spin_lock_irqsave(&port_priv->reg_lock, flags);
	mad_agent_priv->agent.hi_tid = atomic_inc_return(&ib_mad_client_id);
=======
	idr_preload(GFP_KERNEL);
	idr_lock(&ib_mad_clients);
	ret2 = idr_alloc_cyclic(&ib_mad_clients, mad_agent_priv, 0,
			AGENT_ID_LIMIT, GFP_ATOMIC);
	idr_unlock(&ib_mad_clients);
	idr_preload_end();

	if (ret2 < 0) {
		ret = ERR_PTR(ret2);
		goto error5;
	}
	mad_agent_priv->agent.hi_tid = ret2;
>>>>>>> e021bb4f

	/*
	 * Make sure MAD registration (if supplied)
	 * is non overlapping with any existing ones
	 */
	spin_lock_irq(&port_priv->reg_lock);
	if (mad_reg_req) {
		mgmt_class = convert_mgmt_class(mad_reg_req->mgmt_class);
		if (!is_vendor_class(mgmt_class)) {
			class = port_priv->version[mad_reg_req->
						   mgmt_class_version].class;
			if (class) {
				method = class->method_table[mgmt_class];
				if (method) {
					if (method_in_use(&method,
							   mad_reg_req))
						goto error6;
				}
			}
			ret2 = add_nonoui_reg_req(mad_reg_req, mad_agent_priv,
						  mgmt_class);
		} else {
			/* "New" vendor class range */
			vendor = port_priv->version[mad_reg_req->
						    mgmt_class_version].vendor;
			if (vendor) {
				vclass = vendor_class_index(mgmt_class);
				vendor_class = vendor->vendor_class[vclass];
				if (vendor_class) {
					if (is_vendor_method_in_use(
							vendor_class,
							mad_reg_req))
						goto error6;
				}
			}
			ret2 = add_oui_reg_req(mad_reg_req, mad_agent_priv);
		}
		if (ret2) {
			ret = ERR_PTR(ret2);
			goto error6;
		}
	}
	spin_unlock_irq(&port_priv->reg_lock);

	return &mad_agent_priv->agent;
error6:
	spin_unlock_irq(&port_priv->reg_lock);
	idr_lock(&ib_mad_clients);
	idr_remove(&ib_mad_clients, mad_agent_priv->agent.hi_tid);
	idr_unlock(&ib_mad_clients);
error5:
	ib_mad_agent_security_cleanup(&mad_agent_priv->agent);
error4:
	kfree(reg_req);
error3:
	kfree(mad_agent_priv);
error1:
	return ret;
}
EXPORT_SYMBOL(ib_register_mad_agent);

static inline int is_snooping_sends(int mad_snoop_flags)
{
	return (mad_snoop_flags &
		(/*IB_MAD_SNOOP_POSTED_SENDS |
		 IB_MAD_SNOOP_RMPP_SENDS |*/
		 IB_MAD_SNOOP_SEND_COMPLETIONS /*|
		 IB_MAD_SNOOP_RMPP_SEND_COMPLETIONS*/));
}

static inline int is_snooping_recvs(int mad_snoop_flags)
{
	return (mad_snoop_flags &
		(IB_MAD_SNOOP_RECVS /*|
		 IB_MAD_SNOOP_RMPP_RECVS*/));
}

static int register_snoop_agent(struct ib_mad_qp_info *qp_info,
				struct ib_mad_snoop_private *mad_snoop_priv)
{
	struct ib_mad_snoop_private **new_snoop_table;
	unsigned long flags;
	int i;

	spin_lock_irqsave(&qp_info->snoop_lock, flags);
	/* Check for empty slot in array. */
	for (i = 0; i < qp_info->snoop_table_size; i++)
		if (!qp_info->snoop_table[i])
			break;

	if (i == qp_info->snoop_table_size) {
		/* Grow table. */
		new_snoop_table = krealloc(qp_info->snoop_table,
					   sizeof mad_snoop_priv *
					   (qp_info->snoop_table_size + 1),
					   GFP_ATOMIC);
		if (!new_snoop_table) {
			i = -ENOMEM;
			goto out;
		}

		qp_info->snoop_table = new_snoop_table;
		qp_info->snoop_table_size++;
	}
	qp_info->snoop_table[i] = mad_snoop_priv;
	atomic_inc(&qp_info->snoop_count);
out:
	spin_unlock_irqrestore(&qp_info->snoop_lock, flags);
	return i;
}

struct ib_mad_agent *ib_register_mad_snoop(struct ib_device *device,
					   u8 port_num,
					   enum ib_qp_type qp_type,
					   int mad_snoop_flags,
					   ib_mad_snoop_handler snoop_handler,
					   ib_mad_recv_handler recv_handler,
					   void *context)
{
	struct ib_mad_port_private *port_priv;
	struct ib_mad_agent *ret;
	struct ib_mad_snoop_private *mad_snoop_priv;
	int qpn;
	int err;

	/* Validate parameters */
	if ((is_snooping_sends(mad_snoop_flags) && !snoop_handler) ||
	    (is_snooping_recvs(mad_snoop_flags) && !recv_handler)) {
		ret = ERR_PTR(-EINVAL);
		goto error1;
	}
	qpn = get_spl_qp_index(qp_type);
	if (qpn == -1) {
		ret = ERR_PTR(-EINVAL);
		goto error1;
	}
	port_priv = ib_get_mad_port(device, port_num);
	if (!port_priv) {
		ret = ERR_PTR(-ENODEV);
		goto error1;
	}
	/* Allocate structures */
	mad_snoop_priv = kzalloc(sizeof *mad_snoop_priv, GFP_KERNEL);
	if (!mad_snoop_priv) {
		ret = ERR_PTR(-ENOMEM);
		goto error1;
	}

	/* Now, fill in the various structures */
	mad_snoop_priv->qp_info = &port_priv->qp_info[qpn];
	mad_snoop_priv->agent.device = device;
	mad_snoop_priv->agent.recv_handler = recv_handler;
	mad_snoop_priv->agent.snoop_handler = snoop_handler;
	mad_snoop_priv->agent.context = context;
	mad_snoop_priv->agent.qp = port_priv->qp_info[qpn].qp;
	mad_snoop_priv->agent.port_num = port_num;
	mad_snoop_priv->mad_snoop_flags = mad_snoop_flags;
	init_completion(&mad_snoop_priv->comp);

	err = ib_mad_agent_security_setup(&mad_snoop_priv->agent, qp_type);
	if (err) {
		ret = ERR_PTR(err);
		goto error2;
	}

	mad_snoop_priv->snoop_index = register_snoop_agent(
						&port_priv->qp_info[qpn],
						mad_snoop_priv);
	if (mad_snoop_priv->snoop_index < 0) {
		ret = ERR_PTR(mad_snoop_priv->snoop_index);
		goto error3;
	}

	atomic_set(&mad_snoop_priv->refcount, 1);
	return &mad_snoop_priv->agent;
error3:
	ib_mad_agent_security_cleanup(&mad_snoop_priv->agent);
error2:
	kfree(mad_snoop_priv);
error1:
	return ret;
}
EXPORT_SYMBOL(ib_register_mad_snoop);

static inline void deref_mad_agent(struct ib_mad_agent_private *mad_agent_priv)
{
	if (atomic_dec_and_test(&mad_agent_priv->refcount))
		complete(&mad_agent_priv->comp);
}

static inline void deref_snoop_agent(struct ib_mad_snoop_private *mad_snoop_priv)
{
	if (atomic_dec_and_test(&mad_snoop_priv->refcount))
		complete(&mad_snoop_priv->comp);
}

static void unregister_mad_agent(struct ib_mad_agent_private *mad_agent_priv)
{
	struct ib_mad_port_private *port_priv;

	/* Note that we could still be handling received MADs */

	/*
	 * Canceling all sends results in dropping received response
	 * MADs, preventing us from queuing additional work
	 */
	cancel_mads(mad_agent_priv);
	port_priv = mad_agent_priv->qp_info->port_priv;
	cancel_delayed_work(&mad_agent_priv->timed_work);

	spin_lock_irq(&port_priv->reg_lock);
	remove_mad_reg_req(mad_agent_priv);
	spin_unlock_irq(&port_priv->reg_lock);
	idr_lock(&ib_mad_clients);
	idr_remove(&ib_mad_clients, mad_agent_priv->agent.hi_tid);
	idr_unlock(&ib_mad_clients);

	flush_workqueue(port_priv->wq);
	ib_cancel_rmpp_recvs(mad_agent_priv);

	deref_mad_agent(mad_agent_priv);
	wait_for_completion(&mad_agent_priv->comp);

	ib_mad_agent_security_cleanup(&mad_agent_priv->agent);

	kfree(mad_agent_priv->reg_req);
	kfree_rcu(mad_agent_priv, rcu);
}

static void unregister_mad_snoop(struct ib_mad_snoop_private *mad_snoop_priv)
{
	struct ib_mad_qp_info *qp_info;
	unsigned long flags;

	qp_info = mad_snoop_priv->qp_info;
	spin_lock_irqsave(&qp_info->snoop_lock, flags);
	qp_info->snoop_table[mad_snoop_priv->snoop_index] = NULL;
	atomic_dec(&qp_info->snoop_count);
	spin_unlock_irqrestore(&qp_info->snoop_lock, flags);

	deref_snoop_agent(mad_snoop_priv);
	wait_for_completion(&mad_snoop_priv->comp);

	ib_mad_agent_security_cleanup(&mad_snoop_priv->agent);

	kfree(mad_snoop_priv);
}

/*
 * ib_unregister_mad_agent - Unregisters a client from using MAD services
 *
 * Context: Process context.
 */
void ib_unregister_mad_agent(struct ib_mad_agent *mad_agent)
{
	struct ib_mad_agent_private *mad_agent_priv;
	struct ib_mad_snoop_private *mad_snoop_priv;

	/* If the TID is zero, the agent can only snoop. */
	if (mad_agent->hi_tid) {
		mad_agent_priv = container_of(mad_agent,
					      struct ib_mad_agent_private,
					      agent);
		unregister_mad_agent(mad_agent_priv);
	} else {
		mad_snoop_priv = container_of(mad_agent,
					      struct ib_mad_snoop_private,
					      agent);
		unregister_mad_snoop(mad_snoop_priv);
	}
}
EXPORT_SYMBOL(ib_unregister_mad_agent);

static void dequeue_mad(struct ib_mad_list_head *mad_list)
{
	struct ib_mad_queue *mad_queue;
	unsigned long flags;

	mad_queue = mad_list->mad_queue;
	spin_lock_irqsave(&mad_queue->lock, flags);
	list_del(&mad_list->list);
	mad_queue->count--;
	spin_unlock_irqrestore(&mad_queue->lock, flags);
}

static void snoop_send(struct ib_mad_qp_info *qp_info,
		       struct ib_mad_send_buf *send_buf,
		       struct ib_mad_send_wc *mad_send_wc,
		       int mad_snoop_flags)
{
	struct ib_mad_snoop_private *mad_snoop_priv;
	unsigned long flags;
	int i;

	spin_lock_irqsave(&qp_info->snoop_lock, flags);
	for (i = 0; i < qp_info->snoop_table_size; i++) {
		mad_snoop_priv = qp_info->snoop_table[i];
		if (!mad_snoop_priv ||
		    !(mad_snoop_priv->mad_snoop_flags & mad_snoop_flags))
			continue;

		atomic_inc(&mad_snoop_priv->refcount);
		spin_unlock_irqrestore(&qp_info->snoop_lock, flags);
		mad_snoop_priv->agent.snoop_handler(&mad_snoop_priv->agent,
						    send_buf, mad_send_wc);
		deref_snoop_agent(mad_snoop_priv);
		spin_lock_irqsave(&qp_info->snoop_lock, flags);
	}
	spin_unlock_irqrestore(&qp_info->snoop_lock, flags);
}

static void snoop_recv(struct ib_mad_qp_info *qp_info,
		       struct ib_mad_recv_wc *mad_recv_wc,
		       int mad_snoop_flags)
{
	struct ib_mad_snoop_private *mad_snoop_priv;
	unsigned long flags;
	int i;

	spin_lock_irqsave(&qp_info->snoop_lock, flags);
	for (i = 0; i < qp_info->snoop_table_size; i++) {
		mad_snoop_priv = qp_info->snoop_table[i];
		if (!mad_snoop_priv ||
		    !(mad_snoop_priv->mad_snoop_flags & mad_snoop_flags))
			continue;

		atomic_inc(&mad_snoop_priv->refcount);
		spin_unlock_irqrestore(&qp_info->snoop_lock, flags);
		mad_snoop_priv->agent.recv_handler(&mad_snoop_priv->agent, NULL,
						   mad_recv_wc);
		deref_snoop_agent(mad_snoop_priv);
		spin_lock_irqsave(&qp_info->snoop_lock, flags);
	}
	spin_unlock_irqrestore(&qp_info->snoop_lock, flags);
}

static void build_smp_wc(struct ib_qp *qp, struct ib_cqe *cqe, u16 slid,
		u16 pkey_index, u8 port_num, struct ib_wc *wc)
{
	memset(wc, 0, sizeof *wc);
	wc->wr_cqe = cqe;
	wc->status = IB_WC_SUCCESS;
	wc->opcode = IB_WC_RECV;
	wc->pkey_index = pkey_index;
	wc->byte_len = sizeof(struct ib_mad) + sizeof(struct ib_grh);
	wc->src_qp = IB_QP0;
	wc->qp = qp;
	wc->slid = slid;
	wc->sl = 0;
	wc->dlid_path_bits = 0;
	wc->port_num = port_num;
}

static size_t mad_priv_size(const struct ib_mad_private *mp)
{
	return sizeof(struct ib_mad_private) + mp->mad_size;
}

static struct ib_mad_private *alloc_mad_private(size_t mad_size, gfp_t flags)
{
	size_t size = sizeof(struct ib_mad_private) + mad_size;
	struct ib_mad_private *ret = kzalloc(size, flags);

	if (ret)
		ret->mad_size = mad_size;

	return ret;
}

static size_t port_mad_size(const struct ib_mad_port_private *port_priv)
{
	return rdma_max_mad_size(port_priv->device, port_priv->port_num);
}

static size_t mad_priv_dma_size(const struct ib_mad_private *mp)
{
	return sizeof(struct ib_grh) + mp->mad_size;
}

/*
 * Return 0 if SMP is to be sent
 * Return 1 if SMP was consumed locally (whether or not solicited)
 * Return < 0 if error
 */
static int handle_outgoing_dr_smp(struct ib_mad_agent_private *mad_agent_priv,
				  struct ib_mad_send_wr_private *mad_send_wr)
{
	int ret = 0;
	struct ib_smp *smp = mad_send_wr->send_buf.mad;
	struct opa_smp *opa_smp = (struct opa_smp *)smp;
	unsigned long flags;
	struct ib_mad_local_private *local;
	struct ib_mad_private *mad_priv;
	struct ib_mad_port_private *port_priv;
	struct ib_mad_agent_private *recv_mad_agent = NULL;
	struct ib_device *device = mad_agent_priv->agent.device;
	u8 port_num;
	struct ib_wc mad_wc;
	struct ib_ud_wr *send_wr = &mad_send_wr->send_wr;
	size_t mad_size = port_mad_size(mad_agent_priv->qp_info->port_priv);
	u16 out_mad_pkey_index = 0;
	u16 drslid;
	bool opa = rdma_cap_opa_mad(mad_agent_priv->qp_info->port_priv->device,
				    mad_agent_priv->qp_info->port_priv->port_num);

	if (rdma_cap_ib_switch(device) &&
	    smp->mgmt_class == IB_MGMT_CLASS_SUBN_DIRECTED_ROUTE)
		port_num = send_wr->port_num;
	else
		port_num = mad_agent_priv->agent.port_num;

	/*
	 * Directed route handling starts if the initial LID routed part of
	 * a request or the ending LID routed part of a response is empty.
	 * If we are at the start of the LID routed part, don't update the
	 * hop_ptr or hop_cnt.  See section 14.2.2, Vol 1 IB spec.
	 */
	if (opa && smp->class_version == OPA_SM_CLASS_VERSION) {
		u32 opa_drslid;

		if ((opa_get_smp_direction(opa_smp)
		     ? opa_smp->route.dr.dr_dlid : opa_smp->route.dr.dr_slid) ==
		     OPA_LID_PERMISSIVE &&
		     opa_smi_handle_dr_smp_send(opa_smp,
						rdma_cap_ib_switch(device),
						port_num) == IB_SMI_DISCARD) {
			ret = -EINVAL;
			dev_err(&device->dev, "OPA Invalid directed route\n");
			goto out;
		}
		opa_drslid = be32_to_cpu(opa_smp->route.dr.dr_slid);
		if (opa_drslid != be32_to_cpu(OPA_LID_PERMISSIVE) &&
		    opa_drslid & 0xffff0000) {
			ret = -EINVAL;
			dev_err(&device->dev, "OPA Invalid dr_slid 0x%x\n",
			       opa_drslid);
			goto out;
		}
		drslid = (u16)(opa_drslid & 0x0000ffff);

		/* Check to post send on QP or process locally */
		if (opa_smi_check_local_smp(opa_smp, device) == IB_SMI_DISCARD &&
		    opa_smi_check_local_returning_smp(opa_smp, device) == IB_SMI_DISCARD)
			goto out;
	} else {
		if ((ib_get_smp_direction(smp) ? smp->dr_dlid : smp->dr_slid) ==
		     IB_LID_PERMISSIVE &&
		     smi_handle_dr_smp_send(smp, rdma_cap_ib_switch(device), port_num) ==
		     IB_SMI_DISCARD) {
			ret = -EINVAL;
			dev_err(&device->dev, "Invalid directed route\n");
			goto out;
		}
		drslid = be16_to_cpu(smp->dr_slid);

		/* Check to post send on QP or process locally */
		if (smi_check_local_smp(smp, device) == IB_SMI_DISCARD &&
		    smi_check_local_returning_smp(smp, device) == IB_SMI_DISCARD)
			goto out;
	}

	local = kmalloc(sizeof *local, GFP_ATOMIC);
	if (!local) {
		ret = -ENOMEM;
		goto out;
	}
	local->mad_priv = NULL;
	local->recv_mad_agent = NULL;
	mad_priv = alloc_mad_private(mad_size, GFP_ATOMIC);
	if (!mad_priv) {
		ret = -ENOMEM;
		kfree(local);
		goto out;
	}

	build_smp_wc(mad_agent_priv->agent.qp,
		     send_wr->wr.wr_cqe, drslid,
		     send_wr->pkey_index,
		     send_wr->port_num, &mad_wc);

	if (opa && smp->base_version == OPA_MGMT_BASE_VERSION) {
		mad_wc.byte_len = mad_send_wr->send_buf.hdr_len
					+ mad_send_wr->send_buf.data_len
					+ sizeof(struct ib_grh);
	}

	/* No GRH for DR SMP */
	ret = device->process_mad(device, 0, port_num, &mad_wc, NULL,
				  (const struct ib_mad_hdr *)smp, mad_size,
				  (struct ib_mad_hdr *)mad_priv->mad,
				  &mad_size, &out_mad_pkey_index);
	switch (ret)
	{
	case IB_MAD_RESULT_SUCCESS | IB_MAD_RESULT_REPLY:
		if (ib_response_mad((const struct ib_mad_hdr *)mad_priv->mad) &&
		    mad_agent_priv->agent.recv_handler) {
			local->mad_priv = mad_priv;
			local->recv_mad_agent = mad_agent_priv;
			/*
			 * Reference MAD agent until receive
			 * side of local completion handled
			 */
			atomic_inc(&mad_agent_priv->refcount);
		} else
			kfree(mad_priv);
		break;
	case IB_MAD_RESULT_SUCCESS | IB_MAD_RESULT_CONSUMED:
		kfree(mad_priv);
		break;
	case IB_MAD_RESULT_SUCCESS:
		/* Treat like an incoming receive MAD */
		port_priv = ib_get_mad_port(mad_agent_priv->agent.device,
					    mad_agent_priv->agent.port_num);
		if (port_priv) {
			memcpy(mad_priv->mad, smp, mad_priv->mad_size);
			recv_mad_agent = find_mad_agent(port_priv,
						        (const struct ib_mad_hdr *)mad_priv->mad);
		}
		if (!port_priv || !recv_mad_agent) {
			/*
			 * No receiving agent so drop packet and
			 * generate send completion.
			 */
			kfree(mad_priv);
			break;
		}
		local->mad_priv = mad_priv;
		local->recv_mad_agent = recv_mad_agent;
		break;
	default:
		kfree(mad_priv);
		kfree(local);
		ret = -EINVAL;
		goto out;
	}

	local->mad_send_wr = mad_send_wr;
	if (opa) {
		local->mad_send_wr->send_wr.pkey_index = out_mad_pkey_index;
		local->return_wc_byte_len = mad_size;
	}
	/* Reference MAD agent until send side of local completion handled */
	atomic_inc(&mad_agent_priv->refcount);
	/* Queue local completion to local list */
	spin_lock_irqsave(&mad_agent_priv->lock, flags);
	list_add_tail(&local->completion_list, &mad_agent_priv->local_list);
	spin_unlock_irqrestore(&mad_agent_priv->lock, flags);
	queue_work(mad_agent_priv->qp_info->port_priv->wq,
		   &mad_agent_priv->local_work);
	ret = 1;
out:
	return ret;
}

static int get_pad_size(int hdr_len, int data_len, size_t mad_size)
{
	int seg_size, pad;

	seg_size = mad_size - hdr_len;
	if (data_len && seg_size) {
		pad = seg_size - data_len % seg_size;
		return pad == seg_size ? 0 : pad;
	} else
		return seg_size;
}

static void free_send_rmpp_list(struct ib_mad_send_wr_private *mad_send_wr)
{
	struct ib_rmpp_segment *s, *t;

	list_for_each_entry_safe(s, t, &mad_send_wr->rmpp_list, list) {
		list_del(&s->list);
		kfree(s);
	}
}

static int alloc_send_rmpp_list(struct ib_mad_send_wr_private *send_wr,
				size_t mad_size, gfp_t gfp_mask)
{
	struct ib_mad_send_buf *send_buf = &send_wr->send_buf;
	struct ib_rmpp_mad *rmpp_mad = send_buf->mad;
	struct ib_rmpp_segment *seg = NULL;
	int left, seg_size, pad;

	send_buf->seg_size = mad_size - send_buf->hdr_len;
	send_buf->seg_rmpp_size = mad_size - IB_MGMT_RMPP_HDR;
	seg_size = send_buf->seg_size;
	pad = send_wr->pad;

	/* Allocate data segments. */
	for (left = send_buf->data_len + pad; left > 0; left -= seg_size) {
		seg = kmalloc(sizeof (*seg) + seg_size, gfp_mask);
		if (!seg) {
			free_send_rmpp_list(send_wr);
			return -ENOMEM;
		}
		seg->num = ++send_buf->seg_count;
		list_add_tail(&seg->list, &send_wr->rmpp_list);
	}

	/* Zero any padding */
	if (pad)
		memset(seg->data + seg_size - pad, 0, pad);

	rmpp_mad->rmpp_hdr.rmpp_version = send_wr->mad_agent_priv->
					  agent.rmpp_version;
	rmpp_mad->rmpp_hdr.rmpp_type = IB_MGMT_RMPP_TYPE_DATA;
	ib_set_rmpp_flags(&rmpp_mad->rmpp_hdr, IB_MGMT_RMPP_FLAG_ACTIVE);

	send_wr->cur_seg = container_of(send_wr->rmpp_list.next,
					struct ib_rmpp_segment, list);
	send_wr->last_ack_seg = send_wr->cur_seg;
	return 0;
}

int ib_mad_kernel_rmpp_agent(const struct ib_mad_agent *agent)
{
	return agent->rmpp_version && !(agent->flags & IB_MAD_USER_RMPP);
}
EXPORT_SYMBOL(ib_mad_kernel_rmpp_agent);

struct ib_mad_send_buf * ib_create_send_mad(struct ib_mad_agent *mad_agent,
					    u32 remote_qpn, u16 pkey_index,
					    int rmpp_active,
					    int hdr_len, int data_len,
					    gfp_t gfp_mask,
					    u8 base_version)
{
	struct ib_mad_agent_private *mad_agent_priv;
	struct ib_mad_send_wr_private *mad_send_wr;
	int pad, message_size, ret, size;
	void *buf;
	size_t mad_size;
	bool opa;

	mad_agent_priv = container_of(mad_agent, struct ib_mad_agent_private,
				      agent);

	opa = rdma_cap_opa_mad(mad_agent->device, mad_agent->port_num);

	if (opa && base_version == OPA_MGMT_BASE_VERSION)
		mad_size = sizeof(struct opa_mad);
	else
		mad_size = sizeof(struct ib_mad);

	pad = get_pad_size(hdr_len, data_len, mad_size);
	message_size = hdr_len + data_len + pad;

	if (ib_mad_kernel_rmpp_agent(mad_agent)) {
		if (!rmpp_active && message_size > mad_size)
			return ERR_PTR(-EINVAL);
	} else
		if (rmpp_active || message_size > mad_size)
			return ERR_PTR(-EINVAL);

	size = rmpp_active ? hdr_len : mad_size;
	buf = kzalloc(sizeof *mad_send_wr + size, gfp_mask);
	if (!buf)
		return ERR_PTR(-ENOMEM);

	mad_send_wr = buf + size;
	INIT_LIST_HEAD(&mad_send_wr->rmpp_list);
	mad_send_wr->send_buf.mad = buf;
	mad_send_wr->send_buf.hdr_len = hdr_len;
	mad_send_wr->send_buf.data_len = data_len;
	mad_send_wr->pad = pad;

	mad_send_wr->mad_agent_priv = mad_agent_priv;
	mad_send_wr->sg_list[0].length = hdr_len;
	mad_send_wr->sg_list[0].lkey = mad_agent->qp->pd->local_dma_lkey;

	/* OPA MADs don't have to be the full 2048 bytes */
	if (opa && base_version == OPA_MGMT_BASE_VERSION &&
	    data_len < mad_size - hdr_len)
		mad_send_wr->sg_list[1].length = data_len;
	else
		mad_send_wr->sg_list[1].length = mad_size - hdr_len;

	mad_send_wr->sg_list[1].lkey = mad_agent->qp->pd->local_dma_lkey;

	mad_send_wr->mad_list.cqe.done = ib_mad_send_done;

	mad_send_wr->send_wr.wr.wr_cqe = &mad_send_wr->mad_list.cqe;
	mad_send_wr->send_wr.wr.sg_list = mad_send_wr->sg_list;
	mad_send_wr->send_wr.wr.num_sge = 2;
	mad_send_wr->send_wr.wr.opcode = IB_WR_SEND;
	mad_send_wr->send_wr.wr.send_flags = IB_SEND_SIGNALED;
	mad_send_wr->send_wr.remote_qpn = remote_qpn;
	mad_send_wr->send_wr.remote_qkey = IB_QP_SET_QKEY;
	mad_send_wr->send_wr.pkey_index = pkey_index;

	if (rmpp_active) {
		ret = alloc_send_rmpp_list(mad_send_wr, mad_size, gfp_mask);
		if (ret) {
			kfree(buf);
			return ERR_PTR(ret);
		}
	}

	mad_send_wr->send_buf.mad_agent = mad_agent;
	atomic_inc(&mad_agent_priv->refcount);
	return &mad_send_wr->send_buf;
}
EXPORT_SYMBOL(ib_create_send_mad);

int ib_get_mad_data_offset(u8 mgmt_class)
{
	if (mgmt_class == IB_MGMT_CLASS_SUBN_ADM)
		return IB_MGMT_SA_HDR;
	else if ((mgmt_class == IB_MGMT_CLASS_DEVICE_MGMT) ||
		 (mgmt_class == IB_MGMT_CLASS_DEVICE_ADM) ||
		 (mgmt_class == IB_MGMT_CLASS_BIS))
		return IB_MGMT_DEVICE_HDR;
	else if ((mgmt_class >= IB_MGMT_CLASS_VENDOR_RANGE2_START) &&
		 (mgmt_class <= IB_MGMT_CLASS_VENDOR_RANGE2_END))
		return IB_MGMT_VENDOR_HDR;
	else
		return IB_MGMT_MAD_HDR;
}
EXPORT_SYMBOL(ib_get_mad_data_offset);

int ib_is_mad_class_rmpp(u8 mgmt_class)
{
	if ((mgmt_class == IB_MGMT_CLASS_SUBN_ADM) ||
	    (mgmt_class == IB_MGMT_CLASS_DEVICE_MGMT) ||
	    (mgmt_class == IB_MGMT_CLASS_DEVICE_ADM) ||
	    (mgmt_class == IB_MGMT_CLASS_BIS) ||
	    ((mgmt_class >= IB_MGMT_CLASS_VENDOR_RANGE2_START) &&
	     (mgmt_class <= IB_MGMT_CLASS_VENDOR_RANGE2_END)))
		return 1;
	return 0;
}
EXPORT_SYMBOL(ib_is_mad_class_rmpp);

void *ib_get_rmpp_segment(struct ib_mad_send_buf *send_buf, int seg_num)
{
	struct ib_mad_send_wr_private *mad_send_wr;
	struct list_head *list;

	mad_send_wr = container_of(send_buf, struct ib_mad_send_wr_private,
				   send_buf);
	list = &mad_send_wr->cur_seg->list;

	if (mad_send_wr->cur_seg->num < seg_num) {
		list_for_each_entry(mad_send_wr->cur_seg, list, list)
			if (mad_send_wr->cur_seg->num == seg_num)
				break;
	} else if (mad_send_wr->cur_seg->num > seg_num) {
		list_for_each_entry_reverse(mad_send_wr->cur_seg, list, list)
			if (mad_send_wr->cur_seg->num == seg_num)
				break;
	}
	return mad_send_wr->cur_seg->data;
}
EXPORT_SYMBOL(ib_get_rmpp_segment);

static inline void *ib_get_payload(struct ib_mad_send_wr_private *mad_send_wr)
{
	if (mad_send_wr->send_buf.seg_count)
		return ib_get_rmpp_segment(&mad_send_wr->send_buf,
					   mad_send_wr->seg_num);
	else
		return mad_send_wr->send_buf.mad +
		       mad_send_wr->send_buf.hdr_len;
}

void ib_free_send_mad(struct ib_mad_send_buf *send_buf)
{
	struct ib_mad_agent_private *mad_agent_priv;
	struct ib_mad_send_wr_private *mad_send_wr;

	mad_agent_priv = container_of(send_buf->mad_agent,
				      struct ib_mad_agent_private, agent);
	mad_send_wr = container_of(send_buf, struct ib_mad_send_wr_private,
				   send_buf);

	free_send_rmpp_list(mad_send_wr);
	kfree(send_buf->mad);
	deref_mad_agent(mad_agent_priv);
}
EXPORT_SYMBOL(ib_free_send_mad);

int ib_send_mad(struct ib_mad_send_wr_private *mad_send_wr)
{
	struct ib_mad_qp_info *qp_info;
	struct list_head *list;
	struct ib_mad_agent *mad_agent;
	struct ib_sge *sge;
	unsigned long flags;
	int ret;

	/* Set WR ID to find mad_send_wr upon completion */
	qp_info = mad_send_wr->mad_agent_priv->qp_info;
	mad_send_wr->mad_list.mad_queue = &qp_info->send_queue;
	mad_send_wr->mad_list.cqe.done = ib_mad_send_done;
	mad_send_wr->send_wr.wr.wr_cqe = &mad_send_wr->mad_list.cqe;

	mad_agent = mad_send_wr->send_buf.mad_agent;
	sge = mad_send_wr->sg_list;
	sge[0].addr = ib_dma_map_single(mad_agent->device,
					mad_send_wr->send_buf.mad,
					sge[0].length,
					DMA_TO_DEVICE);
	if (unlikely(ib_dma_mapping_error(mad_agent->device, sge[0].addr)))
		return -ENOMEM;

	mad_send_wr->header_mapping = sge[0].addr;

	sge[1].addr = ib_dma_map_single(mad_agent->device,
					ib_get_payload(mad_send_wr),
					sge[1].length,
					DMA_TO_DEVICE);
	if (unlikely(ib_dma_mapping_error(mad_agent->device, sge[1].addr))) {
		ib_dma_unmap_single(mad_agent->device,
				    mad_send_wr->header_mapping,
				    sge[0].length, DMA_TO_DEVICE);
		return -ENOMEM;
	}
	mad_send_wr->payload_mapping = sge[1].addr;

	spin_lock_irqsave(&qp_info->send_queue.lock, flags);
	if (qp_info->send_queue.count < qp_info->send_queue.max_active) {
		ret = ib_post_send(mad_agent->qp, &mad_send_wr->send_wr.wr,
				   NULL);
		list = &qp_info->send_queue.list;
	} else {
		ret = 0;
		list = &qp_info->overflow_list;
	}

	if (!ret) {
		qp_info->send_queue.count++;
		list_add_tail(&mad_send_wr->mad_list.list, list);
	}
	spin_unlock_irqrestore(&qp_info->send_queue.lock, flags);
	if (ret) {
		ib_dma_unmap_single(mad_agent->device,
				    mad_send_wr->header_mapping,
				    sge[0].length, DMA_TO_DEVICE);
		ib_dma_unmap_single(mad_agent->device,
				    mad_send_wr->payload_mapping,
				    sge[1].length, DMA_TO_DEVICE);
	}
	return ret;
}

/*
 * ib_post_send_mad - Posts MAD(s) to the send queue of the QP associated
 *  with the registered client
 */
int ib_post_send_mad(struct ib_mad_send_buf *send_buf,
		     struct ib_mad_send_buf **bad_send_buf)
{
	struct ib_mad_agent_private *mad_agent_priv;
	struct ib_mad_send_buf *next_send_buf;
	struct ib_mad_send_wr_private *mad_send_wr;
	unsigned long flags;
	int ret = -EINVAL;

	/* Walk list of send WRs and post each on send list */
	for (; send_buf; send_buf = next_send_buf) {
		mad_send_wr = container_of(send_buf,
					   struct ib_mad_send_wr_private,
					   send_buf);
		mad_agent_priv = mad_send_wr->mad_agent_priv;

		ret = ib_mad_enforce_security(mad_agent_priv,
					      mad_send_wr->send_wr.pkey_index);
		if (ret)
			goto error;

		if (!send_buf->mad_agent->send_handler ||
		    (send_buf->timeout_ms &&
		     !send_buf->mad_agent->recv_handler)) {
			ret = -EINVAL;
			goto error;
		}

		if (!ib_is_mad_class_rmpp(((struct ib_mad_hdr *) send_buf->mad)->mgmt_class)) {
			if (mad_agent_priv->agent.rmpp_version) {
				ret = -EINVAL;
				goto error;
			}
		}

		/*
		 * Save pointer to next work request to post in case the
		 * current one completes, and the user modifies the work
		 * request associated with the completion
		 */
		next_send_buf = send_buf->next;
		mad_send_wr->send_wr.ah = send_buf->ah;

		if (((struct ib_mad_hdr *) send_buf->mad)->mgmt_class ==
		    IB_MGMT_CLASS_SUBN_DIRECTED_ROUTE) {
			ret = handle_outgoing_dr_smp(mad_agent_priv,
						     mad_send_wr);
			if (ret < 0)		/* error */
				goto error;
			else if (ret == 1)	/* locally consumed */
				continue;
		}

		mad_send_wr->tid = ((struct ib_mad_hdr *) send_buf->mad)->tid;
		/* Timeout will be updated after send completes */
		mad_send_wr->timeout = msecs_to_jiffies(send_buf->timeout_ms);
		mad_send_wr->max_retries = send_buf->retries;
		mad_send_wr->retries_left = send_buf->retries;
		send_buf->retries = 0;
		/* Reference for work request to QP + response */
		mad_send_wr->refcount = 1 + (mad_send_wr->timeout > 0);
		mad_send_wr->status = IB_WC_SUCCESS;

		/* Reference MAD agent until send completes */
		atomic_inc(&mad_agent_priv->refcount);
		spin_lock_irqsave(&mad_agent_priv->lock, flags);
		list_add_tail(&mad_send_wr->agent_list,
			      &mad_agent_priv->send_list);
		spin_unlock_irqrestore(&mad_agent_priv->lock, flags);

		if (ib_mad_kernel_rmpp_agent(&mad_agent_priv->agent)) {
			ret = ib_send_rmpp_mad(mad_send_wr);
			if (ret >= 0 && ret != IB_RMPP_RESULT_CONSUMED)
				ret = ib_send_mad(mad_send_wr);
		} else
			ret = ib_send_mad(mad_send_wr);
		if (ret < 0) {
			/* Fail send request */
			spin_lock_irqsave(&mad_agent_priv->lock, flags);
			list_del(&mad_send_wr->agent_list);
			spin_unlock_irqrestore(&mad_agent_priv->lock, flags);
			atomic_dec(&mad_agent_priv->refcount);
			goto error;
		}
	}
	return 0;
error:
	if (bad_send_buf)
		*bad_send_buf = send_buf;
	return ret;
}
EXPORT_SYMBOL(ib_post_send_mad);

/*
 * ib_free_recv_mad - Returns data buffers used to receive
 *  a MAD to the access layer
 */
void ib_free_recv_mad(struct ib_mad_recv_wc *mad_recv_wc)
{
	struct ib_mad_recv_buf *mad_recv_buf, *temp_recv_buf;
	struct ib_mad_private_header *mad_priv_hdr;
	struct ib_mad_private *priv;
	struct list_head free_list;

	INIT_LIST_HEAD(&free_list);
	list_splice_init(&mad_recv_wc->rmpp_list, &free_list);

	list_for_each_entry_safe(mad_recv_buf, temp_recv_buf,
					&free_list, list) {
		mad_recv_wc = container_of(mad_recv_buf, struct ib_mad_recv_wc,
					   recv_buf);
		mad_priv_hdr = container_of(mad_recv_wc,
					    struct ib_mad_private_header,
					    recv_wc);
		priv = container_of(mad_priv_hdr, struct ib_mad_private,
				    header);
		kfree(priv);
	}
}
EXPORT_SYMBOL(ib_free_recv_mad);

struct ib_mad_agent *ib_redirect_mad_qp(struct ib_qp *qp,
					u8 rmpp_version,
					ib_mad_send_handler send_handler,
					ib_mad_recv_handler recv_handler,
					void *context)
{
	return ERR_PTR(-EINVAL);	/* XXX: for now */
}
EXPORT_SYMBOL(ib_redirect_mad_qp);

int ib_process_mad_wc(struct ib_mad_agent *mad_agent,
		      struct ib_wc *wc)
{
	dev_err(&mad_agent->device->dev,
		"ib_process_mad_wc() not implemented yet\n");
	return 0;
}
EXPORT_SYMBOL(ib_process_mad_wc);

static int method_in_use(struct ib_mad_mgmt_method_table **method,
			 struct ib_mad_reg_req *mad_reg_req)
{
	int i;

	for_each_set_bit(i, mad_reg_req->method_mask, IB_MGMT_MAX_METHODS) {
		if ((*method)->agent[i]) {
			pr_err("Method %d already in use\n", i);
			return -EINVAL;
		}
	}
	return 0;
}

static int allocate_method_table(struct ib_mad_mgmt_method_table **method)
{
	/* Allocate management method table */
	*method = kzalloc(sizeof **method, GFP_ATOMIC);
	return (*method) ? 0 : (-ENOMEM);
}

/*
 * Check to see if there are any methods still in use
 */
static int check_method_table(struct ib_mad_mgmt_method_table *method)
{
	int i;

	for (i = 0; i < IB_MGMT_MAX_METHODS; i++)
		if (method->agent[i])
			return 1;
	return 0;
}

/*
 * Check to see if there are any method tables for this class still in use
 */
static int check_class_table(struct ib_mad_mgmt_class_table *class)
{
	int i;

	for (i = 0; i < MAX_MGMT_CLASS; i++)
		if (class->method_table[i])
			return 1;
	return 0;
}

static int check_vendor_class(struct ib_mad_mgmt_vendor_class *vendor_class)
{
	int i;

	for (i = 0; i < MAX_MGMT_OUI; i++)
		if (vendor_class->method_table[i])
			return 1;
	return 0;
}

static int find_vendor_oui(struct ib_mad_mgmt_vendor_class *vendor_class,
			   const char *oui)
{
	int i;

	for (i = 0; i < MAX_MGMT_OUI; i++)
		/* Is there matching OUI for this vendor class ? */
		if (!memcmp(vendor_class->oui[i], oui, 3))
			return i;

	return -1;
}

static int check_vendor_table(struct ib_mad_mgmt_vendor_class_table *vendor)
{
	int i;

	for (i = 0; i < MAX_MGMT_VENDOR_RANGE2; i++)
		if (vendor->vendor_class[i])
			return 1;

	return 0;
}

static void remove_methods_mad_agent(struct ib_mad_mgmt_method_table *method,
				     struct ib_mad_agent_private *agent)
{
	int i;

	/* Remove any methods for this mad agent */
	for (i = 0; i < IB_MGMT_MAX_METHODS; i++) {
		if (method->agent[i] == agent) {
			method->agent[i] = NULL;
		}
	}
}

static int add_nonoui_reg_req(struct ib_mad_reg_req *mad_reg_req,
			      struct ib_mad_agent_private *agent_priv,
			      u8 mgmt_class)
{
	struct ib_mad_port_private *port_priv;
	struct ib_mad_mgmt_class_table **class;
	struct ib_mad_mgmt_method_table **method;
	int i, ret;

	port_priv = agent_priv->qp_info->port_priv;
	class = &port_priv->version[mad_reg_req->mgmt_class_version].class;
	if (!*class) {
		/* Allocate management class table for "new" class version */
		*class = kzalloc(sizeof **class, GFP_ATOMIC);
		if (!*class) {
			ret = -ENOMEM;
			goto error1;
		}

		/* Allocate method table for this management class */
		method = &(*class)->method_table[mgmt_class];
		if ((ret = allocate_method_table(method)))
			goto error2;
	} else {
		method = &(*class)->method_table[mgmt_class];
		if (!*method) {
			/* Allocate method table for this management class */
			if ((ret = allocate_method_table(method)))
				goto error1;
		}
	}

	/* Now, make sure methods are not already in use */
	if (method_in_use(method, mad_reg_req))
		goto error3;

	/* Finally, add in methods being registered */
	for_each_set_bit(i, mad_reg_req->method_mask, IB_MGMT_MAX_METHODS)
		(*method)->agent[i] = agent_priv;

	return 0;

error3:
	/* Remove any methods for this mad agent */
	remove_methods_mad_agent(*method, agent_priv);
	/* Now, check to see if there are any methods in use */
	if (!check_method_table(*method)) {
		/* If not, release management method table */
		kfree(*method);
		*method = NULL;
	}
	ret = -EINVAL;
	goto error1;
error2:
	kfree(*class);
	*class = NULL;
error1:
	return ret;
}

static int add_oui_reg_req(struct ib_mad_reg_req *mad_reg_req,
			   struct ib_mad_agent_private *agent_priv)
{
	struct ib_mad_port_private *port_priv;
	struct ib_mad_mgmt_vendor_class_table **vendor_table;
	struct ib_mad_mgmt_vendor_class_table *vendor = NULL;
	struct ib_mad_mgmt_vendor_class *vendor_class = NULL;
	struct ib_mad_mgmt_method_table **method;
	int i, ret = -ENOMEM;
	u8 vclass;

	/* "New" vendor (with OUI) class */
	vclass = vendor_class_index(mad_reg_req->mgmt_class);
	port_priv = agent_priv->qp_info->port_priv;
	vendor_table = &port_priv->version[
				mad_reg_req->mgmt_class_version].vendor;
	if (!*vendor_table) {
		/* Allocate mgmt vendor class table for "new" class version */
		vendor = kzalloc(sizeof *vendor, GFP_ATOMIC);
		if (!vendor)
			goto error1;

		*vendor_table = vendor;
	}
	if (!(*vendor_table)->vendor_class[vclass]) {
		/* Allocate table for this management vendor class */
		vendor_class = kzalloc(sizeof *vendor_class, GFP_ATOMIC);
		if (!vendor_class)
			goto error2;

		(*vendor_table)->vendor_class[vclass] = vendor_class;
	}
	for (i = 0; i < MAX_MGMT_OUI; i++) {
		/* Is there matching OUI for this vendor class ? */
		if (!memcmp((*vendor_table)->vendor_class[vclass]->oui[i],
			    mad_reg_req->oui, 3)) {
			method = &(*vendor_table)->vendor_class[
						vclass]->method_table[i];
			if (!*method)
				goto error3;
			goto check_in_use;
		}
	}
	for (i = 0; i < MAX_MGMT_OUI; i++) {
		/* OUI slot available ? */
		if (!is_vendor_oui((*vendor_table)->vendor_class[
				vclass]->oui[i])) {
			method = &(*vendor_table)->vendor_class[
				vclass]->method_table[i];
			/* Allocate method table for this OUI */
			if (!*method) {
				ret = allocate_method_table(method);
				if (ret)
					goto error3;
			}
			memcpy((*vendor_table)->vendor_class[vclass]->oui[i],
			       mad_reg_req->oui, 3);
			goto check_in_use;
		}
	}
	dev_err(&agent_priv->agent.device->dev, "All OUI slots in use\n");
	goto error3;

check_in_use:
	/* Now, make sure methods are not already in use */
	if (method_in_use(method, mad_reg_req))
		goto error4;

	/* Finally, add in methods being registered */
	for_each_set_bit(i, mad_reg_req->method_mask, IB_MGMT_MAX_METHODS)
		(*method)->agent[i] = agent_priv;

	return 0;

error4:
	/* Remove any methods for this mad agent */
	remove_methods_mad_agent(*method, agent_priv);
	/* Now, check to see if there are any methods in use */
	if (!check_method_table(*method)) {
		/* If not, release management method table */
		kfree(*method);
		*method = NULL;
	}
	ret = -EINVAL;
error3:
	if (vendor_class) {
		(*vendor_table)->vendor_class[vclass] = NULL;
		kfree(vendor_class);
	}
error2:
	if (vendor) {
		*vendor_table = NULL;
		kfree(vendor);
	}
error1:
	return ret;
}

static void remove_mad_reg_req(struct ib_mad_agent_private *agent_priv)
{
	struct ib_mad_port_private *port_priv;
	struct ib_mad_mgmt_class_table *class;
	struct ib_mad_mgmt_method_table *method;
	struct ib_mad_mgmt_vendor_class_table *vendor;
	struct ib_mad_mgmt_vendor_class *vendor_class;
	int index;
	u8 mgmt_class;

	/*
	 * Was MAD registration request supplied
	 * with original registration ?
	 */
	if (!agent_priv->reg_req) {
		goto out;
	}

	port_priv = agent_priv->qp_info->port_priv;
	mgmt_class = convert_mgmt_class(agent_priv->reg_req->mgmt_class);
	class = port_priv->version[
			agent_priv->reg_req->mgmt_class_version].class;
	if (!class)
		goto vendor_check;

	method = class->method_table[mgmt_class];
	if (method) {
		/* Remove any methods for this mad agent */
		remove_methods_mad_agent(method, agent_priv);
		/* Now, check to see if there are any methods still in use */
		if (!check_method_table(method)) {
			/* If not, release management method table */
			kfree(method);
			class->method_table[mgmt_class] = NULL;
			/* Any management classes left ? */
			if (!check_class_table(class)) {
				/* If not, release management class table */
				kfree(class);
				port_priv->version[
					agent_priv->reg_req->
					mgmt_class_version].class = NULL;
			}
		}
	}

vendor_check:
	if (!is_vendor_class(mgmt_class))
		goto out;

	/* normalize mgmt_class to vendor range 2 */
	mgmt_class = vendor_class_index(agent_priv->reg_req->mgmt_class);
	vendor = port_priv->version[
			agent_priv->reg_req->mgmt_class_version].vendor;

	if (!vendor)
		goto out;

	vendor_class = vendor->vendor_class[mgmt_class];
	if (vendor_class) {
		index = find_vendor_oui(vendor_class, agent_priv->reg_req->oui);
		if (index < 0)
			goto out;
		method = vendor_class->method_table[index];
		if (method) {
			/* Remove any methods for this mad agent */
			remove_methods_mad_agent(method, agent_priv);
			/*
			 * Now, check to see if there are
			 * any methods still in use
			 */
			if (!check_method_table(method)) {
				/* If not, release management method table */
				kfree(method);
				vendor_class->method_table[index] = NULL;
				memset(vendor_class->oui[index], 0, 3);
				/* Any OUIs left ? */
				if (!check_vendor_class(vendor_class)) {
					/* If not, release vendor class table */
					kfree(vendor_class);
					vendor->vendor_class[mgmt_class] = NULL;
					/* Any other vendor classes left ? */
					if (!check_vendor_table(vendor)) {
						kfree(vendor);
						port_priv->version[
							agent_priv->reg_req->
							mgmt_class_version].
							vendor = NULL;
					}
				}
			}
		}
	}

out:
	return;
}

static struct ib_mad_agent_private *
find_mad_agent(struct ib_mad_port_private *port_priv,
	       const struct ib_mad_hdr *mad_hdr)
{
	struct ib_mad_agent_private *mad_agent = NULL;
	unsigned long flags;

	if (ib_response_mad(mad_hdr)) {
		u32 hi_tid;

		/*
		 * Routing is based on high 32 bits of transaction ID
		 * of MAD.
		 */
		hi_tid = be64_to_cpu(mad_hdr->tid) >> 32;
		rcu_read_lock();
		mad_agent = idr_find(&ib_mad_clients, hi_tid);
		if (mad_agent && !atomic_inc_not_zero(&mad_agent->refcount))
			mad_agent = NULL;
		rcu_read_unlock();
	} else {
		struct ib_mad_mgmt_class_table *class;
		struct ib_mad_mgmt_method_table *method;
		struct ib_mad_mgmt_vendor_class_table *vendor;
		struct ib_mad_mgmt_vendor_class *vendor_class;
		const struct ib_vendor_mad *vendor_mad;
		int index;

		spin_lock_irqsave(&port_priv->reg_lock, flags);
		/*
		 * Routing is based on version, class, and method
		 * For "newer" vendor MADs, also based on OUI
		 */
		if (mad_hdr->class_version >= MAX_MGMT_VERSION)
			goto out;
		if (!is_vendor_class(mad_hdr->mgmt_class)) {
			class = port_priv->version[
					mad_hdr->class_version].class;
			if (!class)
				goto out;
			if (convert_mgmt_class(mad_hdr->mgmt_class) >=
			    ARRAY_SIZE(class->method_table))
				goto out;
			method = class->method_table[convert_mgmt_class(
							mad_hdr->mgmt_class)];
			if (method)
				mad_agent = method->agent[mad_hdr->method &
							  ~IB_MGMT_METHOD_RESP];
		} else {
			vendor = port_priv->version[
					mad_hdr->class_version].vendor;
			if (!vendor)
				goto out;
			vendor_class = vendor->vendor_class[vendor_class_index(
						mad_hdr->mgmt_class)];
			if (!vendor_class)
				goto out;
			/* Find matching OUI */
			vendor_mad = (const struct ib_vendor_mad *)mad_hdr;
			index = find_vendor_oui(vendor_class, vendor_mad->oui);
			if (index == -1)
				goto out;
			method = vendor_class->method_table[index];
			if (method) {
				mad_agent = method->agent[mad_hdr->method &
							  ~IB_MGMT_METHOD_RESP];
			}
		}
		if (mad_agent)
			atomic_inc(&mad_agent->refcount);
out:
		spin_unlock_irqrestore(&port_priv->reg_lock, flags);
	}

	if (mad_agent && !mad_agent->agent.recv_handler) {
		dev_notice(&port_priv->device->dev,
			   "No receive handler for client %p on port %d\n",
			   &mad_agent->agent, port_priv->port_num);
		deref_mad_agent(mad_agent);
		mad_agent = NULL;
	}

	return mad_agent;
}

static int validate_mad(const struct ib_mad_hdr *mad_hdr,
			const struct ib_mad_qp_info *qp_info,
			bool opa)
{
	int valid = 0;
	u32 qp_num = qp_info->qp->qp_num;

	/* Make sure MAD base version is understood */
	if (mad_hdr->base_version != IB_MGMT_BASE_VERSION &&
	    (!opa || mad_hdr->base_version != OPA_MGMT_BASE_VERSION)) {
		pr_err("MAD received with unsupported base version %d %s\n",
		       mad_hdr->base_version, opa ? "(opa)" : "");
		goto out;
	}

	/* Filter SMI packets sent to other than QP0 */
	if ((mad_hdr->mgmt_class == IB_MGMT_CLASS_SUBN_LID_ROUTED) ||
	    (mad_hdr->mgmt_class == IB_MGMT_CLASS_SUBN_DIRECTED_ROUTE)) {
		if (qp_num == 0)
			valid = 1;
	} else {
		/* CM attributes other than ClassPortInfo only use Send method */
		if ((mad_hdr->mgmt_class == IB_MGMT_CLASS_CM) &&
		    (mad_hdr->attr_id != IB_MGMT_CLASSPORTINFO_ATTR_ID) &&
		    (mad_hdr->method != IB_MGMT_METHOD_SEND))
			goto out;
		/* Filter GSI packets sent to QP0 */
		if (qp_num != 0)
			valid = 1;
	}

out:
	return valid;
}

static int is_rmpp_data_mad(const struct ib_mad_agent_private *mad_agent_priv,
			    const struct ib_mad_hdr *mad_hdr)
{
	struct ib_rmpp_mad *rmpp_mad;

	rmpp_mad = (struct ib_rmpp_mad *)mad_hdr;
	return !mad_agent_priv->agent.rmpp_version ||
		!ib_mad_kernel_rmpp_agent(&mad_agent_priv->agent) ||
		!(ib_get_rmpp_flags(&rmpp_mad->rmpp_hdr) &
				    IB_MGMT_RMPP_FLAG_ACTIVE) ||
		(rmpp_mad->rmpp_hdr.rmpp_type == IB_MGMT_RMPP_TYPE_DATA);
}

static inline int rcv_has_same_class(const struct ib_mad_send_wr_private *wr,
				     const struct ib_mad_recv_wc *rwc)
{
	return ((struct ib_mad_hdr *)(wr->send_buf.mad))->mgmt_class ==
		rwc->recv_buf.mad->mad_hdr.mgmt_class;
}

static inline int rcv_has_same_gid(const struct ib_mad_agent_private *mad_agent_priv,
				   const struct ib_mad_send_wr_private *wr,
				   const struct ib_mad_recv_wc *rwc )
{
	struct rdma_ah_attr attr;
	u8 send_resp, rcv_resp;
	union ib_gid sgid;
	struct ib_device *device = mad_agent_priv->agent.device;
	u8 port_num = mad_agent_priv->agent.port_num;
	u8 lmc;
	bool has_grh;

	send_resp = ib_response_mad((struct ib_mad_hdr *)wr->send_buf.mad);
	rcv_resp = ib_response_mad(&rwc->recv_buf.mad->mad_hdr);

	if (send_resp == rcv_resp)
		/* both requests, or both responses. GIDs different */
		return 0;

	if (rdma_query_ah(wr->send_buf.ah, &attr))
		/* Assume not equal, to avoid false positives. */
		return 0;

	has_grh = !!(rdma_ah_get_ah_flags(&attr) & IB_AH_GRH);
	if (has_grh != !!(rwc->wc->wc_flags & IB_WC_GRH))
		/* one has GID, other does not.  Assume different */
		return 0;

	if (!send_resp && rcv_resp) {
		/* is request/response. */
		if (!has_grh) {
			if (ib_get_cached_lmc(device, port_num, &lmc))
				return 0;
			return (!lmc || !((rdma_ah_get_path_bits(&attr) ^
					   rwc->wc->dlid_path_bits) &
					  ((1 << lmc) - 1)));
		} else {
			const struct ib_global_route *grh =
					rdma_ah_read_grh(&attr);

			if (rdma_query_gid(device, port_num,
					   grh->sgid_index, &sgid))
				return 0;
			return !memcmp(sgid.raw, rwc->recv_buf.grh->dgid.raw,
				       16);
		}
	}

	if (!has_grh)
		return rdma_ah_get_dlid(&attr) == rwc->wc->slid;
	else
		return !memcmp(rdma_ah_read_grh(&attr)->dgid.raw,
			       rwc->recv_buf.grh->sgid.raw,
			       16);
}

static inline int is_direct(u8 class)
{
	return (class == IB_MGMT_CLASS_SUBN_DIRECTED_ROUTE);
}

struct ib_mad_send_wr_private*
ib_find_send_mad(const struct ib_mad_agent_private *mad_agent_priv,
		 const struct ib_mad_recv_wc *wc)
{
	struct ib_mad_send_wr_private *wr;
	const struct ib_mad_hdr *mad_hdr;

	mad_hdr = &wc->recv_buf.mad->mad_hdr;

	list_for_each_entry(wr, &mad_agent_priv->wait_list, agent_list) {
		if ((wr->tid == mad_hdr->tid) &&
		    rcv_has_same_class(wr, wc) &&
		    /*
		     * Don't check GID for direct routed MADs.
		     * These might have permissive LIDs.
		     */
		    (is_direct(mad_hdr->mgmt_class) ||
		     rcv_has_same_gid(mad_agent_priv, wr, wc)))
			return (wr->status == IB_WC_SUCCESS) ? wr : NULL;
	}

	/*
	 * It's possible to receive the response before we've
	 * been notified that the send has completed
	 */
	list_for_each_entry(wr, &mad_agent_priv->send_list, agent_list) {
		if (is_rmpp_data_mad(mad_agent_priv, wr->send_buf.mad) &&
		    wr->tid == mad_hdr->tid &&
		    wr->timeout &&
		    rcv_has_same_class(wr, wc) &&
		    /*
		     * Don't check GID for direct routed MADs.
		     * These might have permissive LIDs.
		     */
		    (is_direct(mad_hdr->mgmt_class) ||
		     rcv_has_same_gid(mad_agent_priv, wr, wc)))
			/* Verify request has not been canceled */
			return (wr->status == IB_WC_SUCCESS) ? wr : NULL;
	}
	return NULL;
}

void ib_mark_mad_done(struct ib_mad_send_wr_private *mad_send_wr)
{
	mad_send_wr->timeout = 0;
	if (mad_send_wr->refcount == 1)
		list_move_tail(&mad_send_wr->agent_list,
			      &mad_send_wr->mad_agent_priv->done_list);
}

static void ib_mad_complete_recv(struct ib_mad_agent_private *mad_agent_priv,
				 struct ib_mad_recv_wc *mad_recv_wc)
{
	struct ib_mad_send_wr_private *mad_send_wr;
	struct ib_mad_send_wc mad_send_wc;
	unsigned long flags;
	int ret;

	INIT_LIST_HEAD(&mad_recv_wc->rmpp_list);
	ret = ib_mad_enforce_security(mad_agent_priv,
				      mad_recv_wc->wc->pkey_index);
	if (ret) {
		ib_free_recv_mad(mad_recv_wc);
		deref_mad_agent(mad_agent_priv);
		return;
	}

	list_add(&mad_recv_wc->recv_buf.list, &mad_recv_wc->rmpp_list);
	if (ib_mad_kernel_rmpp_agent(&mad_agent_priv->agent)) {
		mad_recv_wc = ib_process_rmpp_recv_wc(mad_agent_priv,
						      mad_recv_wc);
		if (!mad_recv_wc) {
			deref_mad_agent(mad_agent_priv);
			return;
		}
	}

	/* Complete corresponding request */
	if (ib_response_mad(&mad_recv_wc->recv_buf.mad->mad_hdr)) {
		spin_lock_irqsave(&mad_agent_priv->lock, flags);
		mad_send_wr = ib_find_send_mad(mad_agent_priv, mad_recv_wc);
		if (!mad_send_wr) {
			spin_unlock_irqrestore(&mad_agent_priv->lock, flags);
			if (!ib_mad_kernel_rmpp_agent(&mad_agent_priv->agent)
			   && ib_is_mad_class_rmpp(mad_recv_wc->recv_buf.mad->mad_hdr.mgmt_class)
			   && (ib_get_rmpp_flags(&((struct ib_rmpp_mad *)mad_recv_wc->recv_buf.mad)->rmpp_hdr)
					& IB_MGMT_RMPP_FLAG_ACTIVE)) {
				/* user rmpp is in effect
				 * and this is an active RMPP MAD
				 */
				mad_agent_priv->agent.recv_handler(
						&mad_agent_priv->agent, NULL,
						mad_recv_wc);
				atomic_dec(&mad_agent_priv->refcount);
			} else {
				/* not user rmpp, revert to normal behavior and
				 * drop the mad */
				ib_free_recv_mad(mad_recv_wc);
				deref_mad_agent(mad_agent_priv);
				return;
			}
		} else {
			ib_mark_mad_done(mad_send_wr);
			spin_unlock_irqrestore(&mad_agent_priv->lock, flags);

			/* Defined behavior is to complete response before request */
			mad_agent_priv->agent.recv_handler(
					&mad_agent_priv->agent,
					&mad_send_wr->send_buf,
					mad_recv_wc);
			atomic_dec(&mad_agent_priv->refcount);

			mad_send_wc.status = IB_WC_SUCCESS;
			mad_send_wc.vendor_err = 0;
			mad_send_wc.send_buf = &mad_send_wr->send_buf;
			ib_mad_complete_send_wr(mad_send_wr, &mad_send_wc);
		}
	} else {
		mad_agent_priv->agent.recv_handler(&mad_agent_priv->agent, NULL,
						   mad_recv_wc);
		deref_mad_agent(mad_agent_priv);
	}

	return;
}

static enum smi_action handle_ib_smi(const struct ib_mad_port_private *port_priv,
				     const struct ib_mad_qp_info *qp_info,
				     const struct ib_wc *wc,
				     int port_num,
				     struct ib_mad_private *recv,
				     struct ib_mad_private *response)
{
	enum smi_forward_action retsmi;
	struct ib_smp *smp = (struct ib_smp *)recv->mad;

	if (smi_handle_dr_smp_recv(smp,
				   rdma_cap_ib_switch(port_priv->device),
				   port_num,
				   port_priv->device->phys_port_cnt) ==
				   IB_SMI_DISCARD)
		return IB_SMI_DISCARD;

	retsmi = smi_check_forward_dr_smp(smp);
	if (retsmi == IB_SMI_LOCAL)
		return IB_SMI_HANDLE;

	if (retsmi == IB_SMI_SEND) { /* don't forward */
		if (smi_handle_dr_smp_send(smp,
					   rdma_cap_ib_switch(port_priv->device),
					   port_num) == IB_SMI_DISCARD)
			return IB_SMI_DISCARD;

		if (smi_check_local_smp(smp, port_priv->device) == IB_SMI_DISCARD)
			return IB_SMI_DISCARD;
	} else if (rdma_cap_ib_switch(port_priv->device)) {
		/* forward case for switches */
		memcpy(response, recv, mad_priv_size(response));
		response->header.recv_wc.wc = &response->header.wc;
		response->header.recv_wc.recv_buf.mad = (struct ib_mad *)response->mad;
		response->header.recv_wc.recv_buf.grh = &response->grh;

		agent_send_response((const struct ib_mad_hdr *)response->mad,
				    &response->grh, wc,
				    port_priv->device,
				    smi_get_fwd_port(smp),
				    qp_info->qp->qp_num,
				    response->mad_size,
				    false);

		return IB_SMI_DISCARD;
	}
	return IB_SMI_HANDLE;
}

static bool generate_unmatched_resp(const struct ib_mad_private *recv,
				    struct ib_mad_private *response,
				    size_t *resp_len, bool opa)
{
	const struct ib_mad_hdr *recv_hdr = (const struct ib_mad_hdr *)recv->mad;
	struct ib_mad_hdr *resp_hdr = (struct ib_mad_hdr *)response->mad;

	if (recv_hdr->method == IB_MGMT_METHOD_GET ||
	    recv_hdr->method == IB_MGMT_METHOD_SET) {
		memcpy(response, recv, mad_priv_size(response));
		response->header.recv_wc.wc = &response->header.wc;
		response->header.recv_wc.recv_buf.mad = (struct ib_mad *)response->mad;
		response->header.recv_wc.recv_buf.grh = &response->grh;
		resp_hdr->method = IB_MGMT_METHOD_GET_RESP;
		resp_hdr->status = cpu_to_be16(IB_MGMT_MAD_STATUS_UNSUPPORTED_METHOD_ATTRIB);
		if (recv_hdr->mgmt_class == IB_MGMT_CLASS_SUBN_DIRECTED_ROUTE)
			resp_hdr->status |= IB_SMP_DIRECTION;

		if (opa && recv_hdr->base_version == OPA_MGMT_BASE_VERSION) {
			if (recv_hdr->mgmt_class ==
			    IB_MGMT_CLASS_SUBN_LID_ROUTED ||
			    recv_hdr->mgmt_class ==
			    IB_MGMT_CLASS_SUBN_DIRECTED_ROUTE)
				*resp_len = opa_get_smp_header_size(
							(struct opa_smp *)recv->mad);
			else
				*resp_len = sizeof(struct ib_mad_hdr);
		}

		return true;
	} else {
		return false;
	}
}

static enum smi_action
handle_opa_smi(struct ib_mad_port_private *port_priv,
	       struct ib_mad_qp_info *qp_info,
	       struct ib_wc *wc,
	       int port_num,
	       struct ib_mad_private *recv,
	       struct ib_mad_private *response)
{
	enum smi_forward_action retsmi;
	struct opa_smp *smp = (struct opa_smp *)recv->mad;

	if (opa_smi_handle_dr_smp_recv(smp,
				   rdma_cap_ib_switch(port_priv->device),
				   port_num,
				   port_priv->device->phys_port_cnt) ==
				   IB_SMI_DISCARD)
		return IB_SMI_DISCARD;

	retsmi = opa_smi_check_forward_dr_smp(smp);
	if (retsmi == IB_SMI_LOCAL)
		return IB_SMI_HANDLE;

	if (retsmi == IB_SMI_SEND) { /* don't forward */
		if (opa_smi_handle_dr_smp_send(smp,
					   rdma_cap_ib_switch(port_priv->device),
					   port_num) == IB_SMI_DISCARD)
			return IB_SMI_DISCARD;

		if (opa_smi_check_local_smp(smp, port_priv->device) ==
		    IB_SMI_DISCARD)
			return IB_SMI_DISCARD;

	} else if (rdma_cap_ib_switch(port_priv->device)) {
		/* forward case for switches */
		memcpy(response, recv, mad_priv_size(response));
		response->header.recv_wc.wc = &response->header.wc;
		response->header.recv_wc.recv_buf.opa_mad =
				(struct opa_mad *)response->mad;
		response->header.recv_wc.recv_buf.grh = &response->grh;

		agent_send_response((const struct ib_mad_hdr *)response->mad,
				    &response->grh, wc,
				    port_priv->device,
				    opa_smi_get_fwd_port(smp),
				    qp_info->qp->qp_num,
				    recv->header.wc.byte_len,
				    true);

		return IB_SMI_DISCARD;
	}

	return IB_SMI_HANDLE;
}

static enum smi_action
handle_smi(struct ib_mad_port_private *port_priv,
	   struct ib_mad_qp_info *qp_info,
	   struct ib_wc *wc,
	   int port_num,
	   struct ib_mad_private *recv,
	   struct ib_mad_private *response,
	   bool opa)
{
	struct ib_mad_hdr *mad_hdr = (struct ib_mad_hdr *)recv->mad;

	if (opa && mad_hdr->base_version == OPA_MGMT_BASE_VERSION &&
	    mad_hdr->class_version == OPA_SM_CLASS_VERSION)
		return handle_opa_smi(port_priv, qp_info, wc, port_num, recv,
				      response);

	return handle_ib_smi(port_priv, qp_info, wc, port_num, recv, response);
}

static void ib_mad_recv_done(struct ib_cq *cq, struct ib_wc *wc)
{
	struct ib_mad_port_private *port_priv = cq->cq_context;
	struct ib_mad_list_head *mad_list =
		container_of(wc->wr_cqe, struct ib_mad_list_head, cqe);
	struct ib_mad_qp_info *qp_info;
	struct ib_mad_private_header *mad_priv_hdr;
	struct ib_mad_private *recv, *response = NULL;
	struct ib_mad_agent_private *mad_agent;
	int port_num;
	int ret = IB_MAD_RESULT_SUCCESS;
	size_t mad_size;
	u16 resp_mad_pkey_index = 0;
	bool opa;

	if (list_empty_careful(&port_priv->port_list))
		return;

	if (wc->status != IB_WC_SUCCESS) {
		/*
		 * Receive errors indicate that the QP has entered the error
		 * state - error handling/shutdown code will cleanup
		 */
		return;
	}

	qp_info = mad_list->mad_queue->qp_info;
	dequeue_mad(mad_list);

	opa = rdma_cap_opa_mad(qp_info->port_priv->device,
			       qp_info->port_priv->port_num);

	mad_priv_hdr = container_of(mad_list, struct ib_mad_private_header,
				    mad_list);
	recv = container_of(mad_priv_hdr, struct ib_mad_private, header);
	ib_dma_unmap_single(port_priv->device,
			    recv->header.mapping,
			    mad_priv_dma_size(recv),
			    DMA_FROM_DEVICE);

	/* Setup MAD receive work completion from "normal" work completion */
	recv->header.wc = *wc;
	recv->header.recv_wc.wc = &recv->header.wc;

	if (opa && ((struct ib_mad_hdr *)(recv->mad))->base_version == OPA_MGMT_BASE_VERSION) {
		recv->header.recv_wc.mad_len = wc->byte_len - sizeof(struct ib_grh);
		recv->header.recv_wc.mad_seg_size = sizeof(struct opa_mad);
	} else {
		recv->header.recv_wc.mad_len = sizeof(struct ib_mad);
		recv->header.recv_wc.mad_seg_size = sizeof(struct ib_mad);
	}

	recv->header.recv_wc.recv_buf.mad = (struct ib_mad *)recv->mad;
	recv->header.recv_wc.recv_buf.grh = &recv->grh;

	if (atomic_read(&qp_info->snoop_count))
		snoop_recv(qp_info, &recv->header.recv_wc, IB_MAD_SNOOP_RECVS);

	/* Validate MAD */
	if (!validate_mad((const struct ib_mad_hdr *)recv->mad, qp_info, opa))
		goto out;

	mad_size = recv->mad_size;
	response = alloc_mad_private(mad_size, GFP_KERNEL);
	if (!response)
		goto out;

	if (rdma_cap_ib_switch(port_priv->device))
		port_num = wc->port_num;
	else
		port_num = port_priv->port_num;

	if (((struct ib_mad_hdr *)recv->mad)->mgmt_class ==
	    IB_MGMT_CLASS_SUBN_DIRECTED_ROUTE) {
		if (handle_smi(port_priv, qp_info, wc, port_num, recv,
			       response, opa)
		    == IB_SMI_DISCARD)
			goto out;
	}

	/* Give driver "right of first refusal" on incoming MAD */
	if (port_priv->device->process_mad) {
		ret = port_priv->device->process_mad(port_priv->device, 0,
						     port_priv->port_num,
						     wc, &recv->grh,
						     (const struct ib_mad_hdr *)recv->mad,
						     recv->mad_size,
						     (struct ib_mad_hdr *)response->mad,
						     &mad_size, &resp_mad_pkey_index);

		if (opa)
			wc->pkey_index = resp_mad_pkey_index;

		if (ret & IB_MAD_RESULT_SUCCESS) {
			if (ret & IB_MAD_RESULT_CONSUMED)
				goto out;
			if (ret & IB_MAD_RESULT_REPLY) {
				agent_send_response((const struct ib_mad_hdr *)response->mad,
						    &recv->grh, wc,
						    port_priv->device,
						    port_num,
						    qp_info->qp->qp_num,
						    mad_size, opa);
				goto out;
			}
		}
	}

	mad_agent = find_mad_agent(port_priv, (const struct ib_mad_hdr *)recv->mad);
	if (mad_agent) {
		ib_mad_complete_recv(mad_agent, &recv->header.recv_wc);
		/*
		 * recv is freed up in error cases in ib_mad_complete_recv
		 * or via recv_handler in ib_mad_complete_recv()
		 */
		recv = NULL;
	} else if ((ret & IB_MAD_RESULT_SUCCESS) &&
		   generate_unmatched_resp(recv, response, &mad_size, opa)) {
		agent_send_response((const struct ib_mad_hdr *)response->mad, &recv->grh, wc,
				    port_priv->device, port_num,
				    qp_info->qp->qp_num, mad_size, opa);
	}

out:
	/* Post another receive request for this QP */
	if (response) {
		ib_mad_post_receive_mads(qp_info, response);
		kfree(recv);
	} else
		ib_mad_post_receive_mads(qp_info, recv);
}

static void adjust_timeout(struct ib_mad_agent_private *mad_agent_priv)
{
	struct ib_mad_send_wr_private *mad_send_wr;
	unsigned long delay;

	if (list_empty(&mad_agent_priv->wait_list)) {
		cancel_delayed_work(&mad_agent_priv->timed_work);
	} else {
		mad_send_wr = list_entry(mad_agent_priv->wait_list.next,
					 struct ib_mad_send_wr_private,
					 agent_list);

		if (time_after(mad_agent_priv->timeout,
			       mad_send_wr->timeout)) {
			mad_agent_priv->timeout = mad_send_wr->timeout;
			delay = mad_send_wr->timeout - jiffies;
			if ((long)delay <= 0)
				delay = 1;
			mod_delayed_work(mad_agent_priv->qp_info->port_priv->wq,
					 &mad_agent_priv->timed_work, delay);
		}
	}
}

static void wait_for_response(struct ib_mad_send_wr_private *mad_send_wr)
{
	struct ib_mad_agent_private *mad_agent_priv;
	struct ib_mad_send_wr_private *temp_mad_send_wr;
	struct list_head *list_item;
	unsigned long delay;

	mad_agent_priv = mad_send_wr->mad_agent_priv;
	list_del(&mad_send_wr->agent_list);

	delay = mad_send_wr->timeout;
	mad_send_wr->timeout += jiffies;

	if (delay) {
		list_for_each_prev(list_item, &mad_agent_priv->wait_list) {
			temp_mad_send_wr = list_entry(list_item,
						struct ib_mad_send_wr_private,
						agent_list);
			if (time_after(mad_send_wr->timeout,
				       temp_mad_send_wr->timeout))
				break;
		}
	}
	else
		list_item = &mad_agent_priv->wait_list;
	list_add(&mad_send_wr->agent_list, list_item);

	/* Reschedule a work item if we have a shorter timeout */
	if (mad_agent_priv->wait_list.next == &mad_send_wr->agent_list)
		mod_delayed_work(mad_agent_priv->qp_info->port_priv->wq,
				 &mad_agent_priv->timed_work, delay);
}

void ib_reset_mad_timeout(struct ib_mad_send_wr_private *mad_send_wr,
			  int timeout_ms)
{
	mad_send_wr->timeout = msecs_to_jiffies(timeout_ms);
	wait_for_response(mad_send_wr);
}

/*
 * Process a send work completion
 */
void ib_mad_complete_send_wr(struct ib_mad_send_wr_private *mad_send_wr,
			     struct ib_mad_send_wc *mad_send_wc)
{
	struct ib_mad_agent_private	*mad_agent_priv;
	unsigned long			flags;
	int				ret;

	mad_agent_priv = mad_send_wr->mad_agent_priv;
	spin_lock_irqsave(&mad_agent_priv->lock, flags);
	if (ib_mad_kernel_rmpp_agent(&mad_agent_priv->agent)) {
		ret = ib_process_rmpp_send_wc(mad_send_wr, mad_send_wc);
		if (ret == IB_RMPP_RESULT_CONSUMED)
			goto done;
	} else
		ret = IB_RMPP_RESULT_UNHANDLED;

	if (mad_send_wc->status != IB_WC_SUCCESS &&
	    mad_send_wr->status == IB_WC_SUCCESS) {
		mad_send_wr->status = mad_send_wc->status;
		mad_send_wr->refcount -= (mad_send_wr->timeout > 0);
	}

	if (--mad_send_wr->refcount > 0) {
		if (mad_send_wr->refcount == 1 && mad_send_wr->timeout &&
		    mad_send_wr->status == IB_WC_SUCCESS) {
			wait_for_response(mad_send_wr);
		}
		goto done;
	}

	/* Remove send from MAD agent and notify client of completion */
	list_del(&mad_send_wr->agent_list);
	adjust_timeout(mad_agent_priv);
	spin_unlock_irqrestore(&mad_agent_priv->lock, flags);

	if (mad_send_wr->status != IB_WC_SUCCESS )
		mad_send_wc->status = mad_send_wr->status;
	if (ret == IB_RMPP_RESULT_INTERNAL)
		ib_rmpp_send_handler(mad_send_wc);
	else
		mad_agent_priv->agent.send_handler(&mad_agent_priv->agent,
						   mad_send_wc);

	/* Release reference on agent taken when sending */
	deref_mad_agent(mad_agent_priv);
	return;
done:
	spin_unlock_irqrestore(&mad_agent_priv->lock, flags);
}

static void ib_mad_send_done(struct ib_cq *cq, struct ib_wc *wc)
{
	struct ib_mad_port_private *port_priv = cq->cq_context;
	struct ib_mad_list_head *mad_list =
		container_of(wc->wr_cqe, struct ib_mad_list_head, cqe);
	struct ib_mad_send_wr_private	*mad_send_wr, *queued_send_wr;
	struct ib_mad_qp_info		*qp_info;
	struct ib_mad_queue		*send_queue;
	struct ib_mad_send_wc		mad_send_wc;
	unsigned long flags;
	int ret;

	if (list_empty_careful(&port_priv->port_list))
		return;

	if (wc->status != IB_WC_SUCCESS) {
		if (!ib_mad_send_error(port_priv, wc))
			return;
	}

	mad_send_wr = container_of(mad_list, struct ib_mad_send_wr_private,
				   mad_list);
	send_queue = mad_list->mad_queue;
	qp_info = send_queue->qp_info;

retry:
	ib_dma_unmap_single(mad_send_wr->send_buf.mad_agent->device,
			    mad_send_wr->header_mapping,
			    mad_send_wr->sg_list[0].length, DMA_TO_DEVICE);
	ib_dma_unmap_single(mad_send_wr->send_buf.mad_agent->device,
			    mad_send_wr->payload_mapping,
			    mad_send_wr->sg_list[1].length, DMA_TO_DEVICE);
	queued_send_wr = NULL;
	spin_lock_irqsave(&send_queue->lock, flags);
	list_del(&mad_list->list);

	/* Move queued send to the send queue */
	if (send_queue->count-- > send_queue->max_active) {
		mad_list = container_of(qp_info->overflow_list.next,
					struct ib_mad_list_head, list);
		queued_send_wr = container_of(mad_list,
					struct ib_mad_send_wr_private,
					mad_list);
		list_move_tail(&mad_list->list, &send_queue->list);
	}
	spin_unlock_irqrestore(&send_queue->lock, flags);

	mad_send_wc.send_buf = &mad_send_wr->send_buf;
	mad_send_wc.status = wc->status;
	mad_send_wc.vendor_err = wc->vendor_err;
	if (atomic_read(&qp_info->snoop_count))
		snoop_send(qp_info, &mad_send_wr->send_buf, &mad_send_wc,
			   IB_MAD_SNOOP_SEND_COMPLETIONS);
	ib_mad_complete_send_wr(mad_send_wr, &mad_send_wc);

	if (queued_send_wr) {
		ret = ib_post_send(qp_info->qp, &queued_send_wr->send_wr.wr,
				   NULL);
		if (ret) {
			dev_err(&port_priv->device->dev,
				"ib_post_send failed: %d\n", ret);
			mad_send_wr = queued_send_wr;
			wc->status = IB_WC_LOC_QP_OP_ERR;
			goto retry;
		}
	}
}

static void mark_sends_for_retry(struct ib_mad_qp_info *qp_info)
{
	struct ib_mad_send_wr_private *mad_send_wr;
	struct ib_mad_list_head *mad_list;
	unsigned long flags;

	spin_lock_irqsave(&qp_info->send_queue.lock, flags);
	list_for_each_entry(mad_list, &qp_info->send_queue.list, list) {
		mad_send_wr = container_of(mad_list,
					   struct ib_mad_send_wr_private,
					   mad_list);
		mad_send_wr->retry = 1;
	}
	spin_unlock_irqrestore(&qp_info->send_queue.lock, flags);
}

static bool ib_mad_send_error(struct ib_mad_port_private *port_priv,
		struct ib_wc *wc)
{
	struct ib_mad_list_head *mad_list =
		container_of(wc->wr_cqe, struct ib_mad_list_head, cqe);
	struct ib_mad_qp_info *qp_info = mad_list->mad_queue->qp_info;
	struct ib_mad_send_wr_private *mad_send_wr;
	int ret;

	/*
	 * Send errors will transition the QP to SQE - move
	 * QP to RTS and repost flushed work requests
	 */
	mad_send_wr = container_of(mad_list, struct ib_mad_send_wr_private,
				   mad_list);
	if (wc->status == IB_WC_WR_FLUSH_ERR) {
		if (mad_send_wr->retry) {
			/* Repost send */
			mad_send_wr->retry = 0;
			ret = ib_post_send(qp_info->qp, &mad_send_wr->send_wr.wr,
					   NULL);
			if (!ret)
				return false;
		}
	} else {
		struct ib_qp_attr *attr;

		/* Transition QP to RTS and fail offending send */
		attr = kmalloc(sizeof *attr, GFP_KERNEL);
		if (attr) {
			attr->qp_state = IB_QPS_RTS;
			attr->cur_qp_state = IB_QPS_SQE;
			ret = ib_modify_qp(qp_info->qp, attr,
					   IB_QP_STATE | IB_QP_CUR_STATE);
			kfree(attr);
			if (ret)
				dev_err(&port_priv->device->dev,
					"%s - ib_modify_qp to RTS: %d\n",
					__func__, ret);
			else
				mark_sends_for_retry(qp_info);
		}
	}

	return true;
}

static void cancel_mads(struct ib_mad_agent_private *mad_agent_priv)
{
	unsigned long flags;
	struct ib_mad_send_wr_private *mad_send_wr, *temp_mad_send_wr;
	struct ib_mad_send_wc mad_send_wc;
	struct list_head cancel_list;

	INIT_LIST_HEAD(&cancel_list);

	spin_lock_irqsave(&mad_agent_priv->lock, flags);
	list_for_each_entry_safe(mad_send_wr, temp_mad_send_wr,
				 &mad_agent_priv->send_list, agent_list) {
		if (mad_send_wr->status == IB_WC_SUCCESS) {
			mad_send_wr->status = IB_WC_WR_FLUSH_ERR;
			mad_send_wr->refcount -= (mad_send_wr->timeout > 0);
		}
	}

	/* Empty wait list to prevent receives from finding a request */
	list_splice_init(&mad_agent_priv->wait_list, &cancel_list);
	spin_unlock_irqrestore(&mad_agent_priv->lock, flags);

	/* Report all cancelled requests */
	mad_send_wc.status = IB_WC_WR_FLUSH_ERR;
	mad_send_wc.vendor_err = 0;

	list_for_each_entry_safe(mad_send_wr, temp_mad_send_wr,
				 &cancel_list, agent_list) {
		mad_send_wc.send_buf = &mad_send_wr->send_buf;
		list_del(&mad_send_wr->agent_list);
		mad_agent_priv->agent.send_handler(&mad_agent_priv->agent,
						   &mad_send_wc);
		atomic_dec(&mad_agent_priv->refcount);
	}
}

static struct ib_mad_send_wr_private*
find_send_wr(struct ib_mad_agent_private *mad_agent_priv,
	     struct ib_mad_send_buf *send_buf)
{
	struct ib_mad_send_wr_private *mad_send_wr;

	list_for_each_entry(mad_send_wr, &mad_agent_priv->wait_list,
			    agent_list) {
		if (&mad_send_wr->send_buf == send_buf)
			return mad_send_wr;
	}

	list_for_each_entry(mad_send_wr, &mad_agent_priv->send_list,
			    agent_list) {
		if (is_rmpp_data_mad(mad_agent_priv,
				     mad_send_wr->send_buf.mad) &&
		    &mad_send_wr->send_buf == send_buf)
			return mad_send_wr;
	}
	return NULL;
}

int ib_modify_mad(struct ib_mad_agent *mad_agent,
		  struct ib_mad_send_buf *send_buf, u32 timeout_ms)
{
	struct ib_mad_agent_private *mad_agent_priv;
	struct ib_mad_send_wr_private *mad_send_wr;
	unsigned long flags;
	int active;

	mad_agent_priv = container_of(mad_agent, struct ib_mad_agent_private,
				      agent);
	spin_lock_irqsave(&mad_agent_priv->lock, flags);
	mad_send_wr = find_send_wr(mad_agent_priv, send_buf);
	if (!mad_send_wr || mad_send_wr->status != IB_WC_SUCCESS) {
		spin_unlock_irqrestore(&mad_agent_priv->lock, flags);
		return -EINVAL;
	}

	active = (!mad_send_wr->timeout || mad_send_wr->refcount > 1);
	if (!timeout_ms) {
		mad_send_wr->status = IB_WC_WR_FLUSH_ERR;
		mad_send_wr->refcount -= (mad_send_wr->timeout > 0);
	}

	mad_send_wr->send_buf.timeout_ms = timeout_ms;
	if (active)
		mad_send_wr->timeout = msecs_to_jiffies(timeout_ms);
	else
		ib_reset_mad_timeout(mad_send_wr, timeout_ms);

	spin_unlock_irqrestore(&mad_agent_priv->lock, flags);
	return 0;
}
EXPORT_SYMBOL(ib_modify_mad);

void ib_cancel_mad(struct ib_mad_agent *mad_agent,
		   struct ib_mad_send_buf *send_buf)
{
	ib_modify_mad(mad_agent, send_buf, 0);
}
EXPORT_SYMBOL(ib_cancel_mad);

static void local_completions(struct work_struct *work)
{
	struct ib_mad_agent_private *mad_agent_priv;
	struct ib_mad_local_private *local;
	struct ib_mad_agent_private *recv_mad_agent;
	unsigned long flags;
	int free_mad;
	struct ib_wc wc;
	struct ib_mad_send_wc mad_send_wc;
	bool opa;

	mad_agent_priv =
		container_of(work, struct ib_mad_agent_private, local_work);

	opa = rdma_cap_opa_mad(mad_agent_priv->qp_info->port_priv->device,
			       mad_agent_priv->qp_info->port_priv->port_num);

	spin_lock_irqsave(&mad_agent_priv->lock, flags);
	while (!list_empty(&mad_agent_priv->local_list)) {
		local = list_entry(mad_agent_priv->local_list.next,
				   struct ib_mad_local_private,
				   completion_list);
		list_del(&local->completion_list);
		spin_unlock_irqrestore(&mad_agent_priv->lock, flags);
		free_mad = 0;
		if (local->mad_priv) {
			u8 base_version;
			recv_mad_agent = local->recv_mad_agent;
			if (!recv_mad_agent) {
				dev_err(&mad_agent_priv->agent.device->dev,
					"No receive MAD agent for local completion\n");
				free_mad = 1;
				goto local_send_completion;
			}

			/*
			 * Defined behavior is to complete response
			 * before request
			 */
			build_smp_wc(recv_mad_agent->agent.qp,
				     local->mad_send_wr->send_wr.wr.wr_cqe,
				     be16_to_cpu(IB_LID_PERMISSIVE),
				     local->mad_send_wr->send_wr.pkey_index,
				     recv_mad_agent->agent.port_num, &wc);

			local->mad_priv->header.recv_wc.wc = &wc;

			base_version = ((struct ib_mad_hdr *)(local->mad_priv->mad))->base_version;
			if (opa && base_version == OPA_MGMT_BASE_VERSION) {
				local->mad_priv->header.recv_wc.mad_len = local->return_wc_byte_len;
				local->mad_priv->header.recv_wc.mad_seg_size = sizeof(struct opa_mad);
			} else {
				local->mad_priv->header.recv_wc.mad_len = sizeof(struct ib_mad);
				local->mad_priv->header.recv_wc.mad_seg_size = sizeof(struct ib_mad);
			}

			INIT_LIST_HEAD(&local->mad_priv->header.recv_wc.rmpp_list);
			list_add(&local->mad_priv->header.recv_wc.recv_buf.list,
				 &local->mad_priv->header.recv_wc.rmpp_list);
			local->mad_priv->header.recv_wc.recv_buf.grh = NULL;
			local->mad_priv->header.recv_wc.recv_buf.mad =
						(struct ib_mad *)local->mad_priv->mad;
			if (atomic_read(&recv_mad_agent->qp_info->snoop_count))
				snoop_recv(recv_mad_agent->qp_info,
					  &local->mad_priv->header.recv_wc,
					   IB_MAD_SNOOP_RECVS);
			recv_mad_agent->agent.recv_handler(
						&recv_mad_agent->agent,
						&local->mad_send_wr->send_buf,
						&local->mad_priv->header.recv_wc);
			spin_lock_irqsave(&recv_mad_agent->lock, flags);
			atomic_dec(&recv_mad_agent->refcount);
			spin_unlock_irqrestore(&recv_mad_agent->lock, flags);
		}

local_send_completion:
		/* Complete send */
		mad_send_wc.status = IB_WC_SUCCESS;
		mad_send_wc.vendor_err = 0;
		mad_send_wc.send_buf = &local->mad_send_wr->send_buf;
		if (atomic_read(&mad_agent_priv->qp_info->snoop_count))
			snoop_send(mad_agent_priv->qp_info,
				   &local->mad_send_wr->send_buf,
				   &mad_send_wc, IB_MAD_SNOOP_SEND_COMPLETIONS);
		mad_agent_priv->agent.send_handler(&mad_agent_priv->agent,
						   &mad_send_wc);

		spin_lock_irqsave(&mad_agent_priv->lock, flags);
		atomic_dec(&mad_agent_priv->refcount);
		if (free_mad)
			kfree(local->mad_priv);
		kfree(local);
	}
	spin_unlock_irqrestore(&mad_agent_priv->lock, flags);
}

static int retry_send(struct ib_mad_send_wr_private *mad_send_wr)
{
	int ret;

	if (!mad_send_wr->retries_left)
		return -ETIMEDOUT;

	mad_send_wr->retries_left--;
	mad_send_wr->send_buf.retries++;

	mad_send_wr->timeout = msecs_to_jiffies(mad_send_wr->send_buf.timeout_ms);

	if (ib_mad_kernel_rmpp_agent(&mad_send_wr->mad_agent_priv->agent)) {
		ret = ib_retry_rmpp(mad_send_wr);
		switch (ret) {
		case IB_RMPP_RESULT_UNHANDLED:
			ret = ib_send_mad(mad_send_wr);
			break;
		case IB_RMPP_RESULT_CONSUMED:
			ret = 0;
			break;
		default:
			ret = -ECOMM;
			break;
		}
	} else
		ret = ib_send_mad(mad_send_wr);

	if (!ret) {
		mad_send_wr->refcount++;
		list_add_tail(&mad_send_wr->agent_list,
			      &mad_send_wr->mad_agent_priv->send_list);
	}
	return ret;
}

static void timeout_sends(struct work_struct *work)
{
	struct ib_mad_agent_private *mad_agent_priv;
	struct ib_mad_send_wr_private *mad_send_wr;
	struct ib_mad_send_wc mad_send_wc;
	unsigned long flags, delay;

	mad_agent_priv = container_of(work, struct ib_mad_agent_private,
				      timed_work.work);
	mad_send_wc.vendor_err = 0;

	spin_lock_irqsave(&mad_agent_priv->lock, flags);
	while (!list_empty(&mad_agent_priv->wait_list)) {
		mad_send_wr = list_entry(mad_agent_priv->wait_list.next,
					 struct ib_mad_send_wr_private,
					 agent_list);

		if (time_after(mad_send_wr->timeout, jiffies)) {
			delay = mad_send_wr->timeout - jiffies;
			if ((long)delay <= 0)
				delay = 1;
			queue_delayed_work(mad_agent_priv->qp_info->
					   port_priv->wq,
					   &mad_agent_priv->timed_work, delay);
			break;
		}

		list_del(&mad_send_wr->agent_list);
		if (mad_send_wr->status == IB_WC_SUCCESS &&
		    !retry_send(mad_send_wr))
			continue;

		spin_unlock_irqrestore(&mad_agent_priv->lock, flags);

		if (mad_send_wr->status == IB_WC_SUCCESS)
			mad_send_wc.status = IB_WC_RESP_TIMEOUT_ERR;
		else
			mad_send_wc.status = mad_send_wr->status;
		mad_send_wc.send_buf = &mad_send_wr->send_buf;
		mad_agent_priv->agent.send_handler(&mad_agent_priv->agent,
						   &mad_send_wc);

		atomic_dec(&mad_agent_priv->refcount);
		spin_lock_irqsave(&mad_agent_priv->lock, flags);
	}
	spin_unlock_irqrestore(&mad_agent_priv->lock, flags);
}

/*
 * Allocate receive MADs and post receive WRs for them
 */
static int ib_mad_post_receive_mads(struct ib_mad_qp_info *qp_info,
				    struct ib_mad_private *mad)
{
	unsigned long flags;
	int post, ret;
	struct ib_mad_private *mad_priv;
	struct ib_sge sg_list;
	struct ib_recv_wr recv_wr;
	struct ib_mad_queue *recv_queue = &qp_info->recv_queue;

	/* Initialize common scatter list fields */
	sg_list.lkey = qp_info->port_priv->pd->local_dma_lkey;

	/* Initialize common receive WR fields */
	recv_wr.next = NULL;
	recv_wr.sg_list = &sg_list;
	recv_wr.num_sge = 1;

	do {
		/* Allocate and map receive buffer */
		if (mad) {
			mad_priv = mad;
			mad = NULL;
		} else {
			mad_priv = alloc_mad_private(port_mad_size(qp_info->port_priv),
						     GFP_ATOMIC);
			if (!mad_priv) {
				ret = -ENOMEM;
				break;
			}
		}
		sg_list.length = mad_priv_dma_size(mad_priv);
		sg_list.addr = ib_dma_map_single(qp_info->port_priv->device,
						 &mad_priv->grh,
						 mad_priv_dma_size(mad_priv),
						 DMA_FROM_DEVICE);
		if (unlikely(ib_dma_mapping_error(qp_info->port_priv->device,
						  sg_list.addr))) {
			ret = -ENOMEM;
			break;
		}
		mad_priv->header.mapping = sg_list.addr;
		mad_priv->header.mad_list.mad_queue = recv_queue;
		mad_priv->header.mad_list.cqe.done = ib_mad_recv_done;
		recv_wr.wr_cqe = &mad_priv->header.mad_list.cqe;

		/* Post receive WR */
		spin_lock_irqsave(&recv_queue->lock, flags);
		post = (++recv_queue->count < recv_queue->max_active);
		list_add_tail(&mad_priv->header.mad_list.list, &recv_queue->list);
		spin_unlock_irqrestore(&recv_queue->lock, flags);
		ret = ib_post_recv(qp_info->qp, &recv_wr, NULL);
		if (ret) {
			spin_lock_irqsave(&recv_queue->lock, flags);
			list_del(&mad_priv->header.mad_list.list);
			recv_queue->count--;
			spin_unlock_irqrestore(&recv_queue->lock, flags);
			ib_dma_unmap_single(qp_info->port_priv->device,
					    mad_priv->header.mapping,
					    mad_priv_dma_size(mad_priv),
					    DMA_FROM_DEVICE);
			kfree(mad_priv);
			dev_err(&qp_info->port_priv->device->dev,
				"ib_post_recv failed: %d\n", ret);
			break;
		}
	} while (post);

	return ret;
}

/*
 * Return all the posted receive MADs
 */
static void cleanup_recv_queue(struct ib_mad_qp_info *qp_info)
{
	struct ib_mad_private_header *mad_priv_hdr;
	struct ib_mad_private *recv;
	struct ib_mad_list_head *mad_list;

	if (!qp_info->qp)
		return;

	while (!list_empty(&qp_info->recv_queue.list)) {

		mad_list = list_entry(qp_info->recv_queue.list.next,
				      struct ib_mad_list_head, list);
		mad_priv_hdr = container_of(mad_list,
					    struct ib_mad_private_header,
					    mad_list);
		recv = container_of(mad_priv_hdr, struct ib_mad_private,
				    header);

		/* Remove from posted receive MAD list */
		list_del(&mad_list->list);

		ib_dma_unmap_single(qp_info->port_priv->device,
				    recv->header.mapping,
				    mad_priv_dma_size(recv),
				    DMA_FROM_DEVICE);
		kfree(recv);
	}

	qp_info->recv_queue.count = 0;
}

/*
 * Start the port
 */
static int ib_mad_port_start(struct ib_mad_port_private *port_priv)
{
	int ret, i;
	struct ib_qp_attr *attr;
	struct ib_qp *qp;
	u16 pkey_index;

	attr = kmalloc(sizeof *attr, GFP_KERNEL);
	if (!attr)
		return -ENOMEM;

	ret = ib_find_pkey(port_priv->device, port_priv->port_num,
			   IB_DEFAULT_PKEY_FULL, &pkey_index);
	if (ret)
		pkey_index = 0;

	for (i = 0; i < IB_MAD_QPS_CORE; i++) {
		qp = port_priv->qp_info[i].qp;
		if (!qp)
			continue;

		/*
		 * PKey index for QP1 is irrelevant but
		 * one is needed for the Reset to Init transition
		 */
		attr->qp_state = IB_QPS_INIT;
		attr->pkey_index = pkey_index;
		attr->qkey = (qp->qp_num == 0) ? 0 : IB_QP1_QKEY;
		ret = ib_modify_qp(qp, attr, IB_QP_STATE |
					     IB_QP_PKEY_INDEX | IB_QP_QKEY);
		if (ret) {
			dev_err(&port_priv->device->dev,
				"Couldn't change QP%d state to INIT: %d\n",
				i, ret);
			goto out;
		}

		attr->qp_state = IB_QPS_RTR;
		ret = ib_modify_qp(qp, attr, IB_QP_STATE);
		if (ret) {
			dev_err(&port_priv->device->dev,
				"Couldn't change QP%d state to RTR: %d\n",
				i, ret);
			goto out;
		}

		attr->qp_state = IB_QPS_RTS;
		attr->sq_psn = IB_MAD_SEND_Q_PSN;
		ret = ib_modify_qp(qp, attr, IB_QP_STATE | IB_QP_SQ_PSN);
		if (ret) {
			dev_err(&port_priv->device->dev,
				"Couldn't change QP%d state to RTS: %d\n",
				i, ret);
			goto out;
		}
	}

	ret = ib_req_notify_cq(port_priv->cq, IB_CQ_NEXT_COMP);
	if (ret) {
		dev_err(&port_priv->device->dev,
			"Failed to request completion notification: %d\n",
			ret);
		goto out;
	}

	for (i = 0; i < IB_MAD_QPS_CORE; i++) {
		if (!port_priv->qp_info[i].qp)
			continue;

		ret = ib_mad_post_receive_mads(&port_priv->qp_info[i], NULL);
		if (ret) {
			dev_err(&port_priv->device->dev,
				"Couldn't post receive WRs\n");
			goto out;
		}
	}
out:
	kfree(attr);
	return ret;
}

static void qp_event_handler(struct ib_event *event, void *qp_context)
{
	struct ib_mad_qp_info	*qp_info = qp_context;

	/* It's worse than that! He's dead, Jim! */
	dev_err(&qp_info->port_priv->device->dev,
		"Fatal error (%d) on MAD QP (%d)\n",
		event->event, qp_info->qp->qp_num);
}

static void init_mad_queue(struct ib_mad_qp_info *qp_info,
			   struct ib_mad_queue *mad_queue)
{
	mad_queue->qp_info = qp_info;
	mad_queue->count = 0;
	spin_lock_init(&mad_queue->lock);
	INIT_LIST_HEAD(&mad_queue->list);
}

static void init_mad_qp(struct ib_mad_port_private *port_priv,
			struct ib_mad_qp_info *qp_info)
{
	qp_info->port_priv = port_priv;
	init_mad_queue(qp_info, &qp_info->send_queue);
	init_mad_queue(qp_info, &qp_info->recv_queue);
	INIT_LIST_HEAD(&qp_info->overflow_list);
	spin_lock_init(&qp_info->snoop_lock);
	qp_info->snoop_table = NULL;
	qp_info->snoop_table_size = 0;
	atomic_set(&qp_info->snoop_count, 0);
}

static int create_mad_qp(struct ib_mad_qp_info *qp_info,
			 enum ib_qp_type qp_type)
{
	struct ib_qp_init_attr	qp_init_attr;
	int ret;

	memset(&qp_init_attr, 0, sizeof qp_init_attr);
	qp_init_attr.send_cq = qp_info->port_priv->cq;
	qp_init_attr.recv_cq = qp_info->port_priv->cq;
	qp_init_attr.sq_sig_type = IB_SIGNAL_ALL_WR;
	qp_init_attr.cap.max_send_wr = mad_sendq_size;
	qp_init_attr.cap.max_recv_wr = mad_recvq_size;
	qp_init_attr.cap.max_send_sge = IB_MAD_SEND_REQ_MAX_SG;
	qp_init_attr.cap.max_recv_sge = IB_MAD_RECV_REQ_MAX_SG;
	qp_init_attr.qp_type = qp_type;
	qp_init_attr.port_num = qp_info->port_priv->port_num;
	qp_init_attr.qp_context = qp_info;
	qp_init_attr.event_handler = qp_event_handler;
	qp_info->qp = ib_create_qp(qp_info->port_priv->pd, &qp_init_attr);
	if (IS_ERR(qp_info->qp)) {
		dev_err(&qp_info->port_priv->device->dev,
			"Couldn't create ib_mad QP%d\n",
			get_spl_qp_index(qp_type));
		ret = PTR_ERR(qp_info->qp);
		goto error;
	}
	/* Use minimum queue sizes unless the CQ is resized */
	qp_info->send_queue.max_active = mad_sendq_size;
	qp_info->recv_queue.max_active = mad_recvq_size;
	return 0;

error:
	return ret;
}

static void destroy_mad_qp(struct ib_mad_qp_info *qp_info)
{
	if (!qp_info->qp)
		return;

	ib_destroy_qp(qp_info->qp);
	kfree(qp_info->snoop_table);
}

/*
 * Open the port
 * Create the QP, PD, MR, and CQ if needed
 */
static int ib_mad_port_open(struct ib_device *device,
			    int port_num)
{
	int ret, cq_size;
	struct ib_mad_port_private *port_priv;
	unsigned long flags;
	char name[sizeof "ib_mad123"];
	int has_smi;

	if (WARN_ON(rdma_max_mad_size(device, port_num) < IB_MGMT_MAD_SIZE))
		return -EFAULT;

	if (WARN_ON(rdma_cap_opa_mad(device, port_num) &&
		    rdma_max_mad_size(device, port_num) < OPA_MGMT_MAD_SIZE))
		return -EFAULT;

	/* Create new device info */
	port_priv = kzalloc(sizeof *port_priv, GFP_KERNEL);
	if (!port_priv)
		return -ENOMEM;

	port_priv->device = device;
	port_priv->port_num = port_num;
	spin_lock_init(&port_priv->reg_lock);
	init_mad_qp(port_priv, &port_priv->qp_info[0]);
	init_mad_qp(port_priv, &port_priv->qp_info[1]);

	cq_size = mad_sendq_size + mad_recvq_size;
	has_smi = rdma_cap_ib_smi(device, port_num);
	if (has_smi)
		cq_size *= 2;

	port_priv->cq = ib_alloc_cq(port_priv->device, port_priv, cq_size, 0,
			IB_POLL_WORKQUEUE);
	if (IS_ERR(port_priv->cq)) {
		dev_err(&device->dev, "Couldn't create ib_mad CQ\n");
		ret = PTR_ERR(port_priv->cq);
		goto error3;
	}

	port_priv->pd = ib_alloc_pd(device, 0);
	if (IS_ERR(port_priv->pd)) {
		dev_err(&device->dev, "Couldn't create ib_mad PD\n");
		ret = PTR_ERR(port_priv->pd);
		goto error4;
	}

	if (has_smi) {
		ret = create_mad_qp(&port_priv->qp_info[0], IB_QPT_SMI);
		if (ret)
			goto error6;
	}
	ret = create_mad_qp(&port_priv->qp_info[1], IB_QPT_GSI);
	if (ret)
		goto error7;

	snprintf(name, sizeof name, "ib_mad%d", port_num);
	port_priv->wq = alloc_ordered_workqueue(name, WQ_MEM_RECLAIM);
	if (!port_priv->wq) {
		ret = -ENOMEM;
		goto error8;
	}

	spin_lock_irqsave(&ib_mad_port_list_lock, flags);
	list_add_tail(&port_priv->port_list, &ib_mad_port_list);
	spin_unlock_irqrestore(&ib_mad_port_list_lock, flags);

	ret = ib_mad_port_start(port_priv);
	if (ret) {
		dev_err(&device->dev, "Couldn't start port\n");
		goto error9;
	}

	return 0;

error9:
	spin_lock_irqsave(&ib_mad_port_list_lock, flags);
	list_del_init(&port_priv->port_list);
	spin_unlock_irqrestore(&ib_mad_port_list_lock, flags);

	destroy_workqueue(port_priv->wq);
error8:
	destroy_mad_qp(&port_priv->qp_info[1]);
error7:
	destroy_mad_qp(&port_priv->qp_info[0]);
error6:
	ib_dealloc_pd(port_priv->pd);
error4:
	ib_free_cq(port_priv->cq);
	cleanup_recv_queue(&port_priv->qp_info[1]);
	cleanup_recv_queue(&port_priv->qp_info[0]);
error3:
	kfree(port_priv);

	return ret;
}

/*
 * Close the port
 * If there are no classes using the port, free the port
 * resources (CQ, MR, PD, QP) and remove the port's info structure
 */
static int ib_mad_port_close(struct ib_device *device, int port_num)
{
	struct ib_mad_port_private *port_priv;
	unsigned long flags;

	spin_lock_irqsave(&ib_mad_port_list_lock, flags);
	port_priv = __ib_get_mad_port(device, port_num);
	if (port_priv == NULL) {
		spin_unlock_irqrestore(&ib_mad_port_list_lock, flags);
		dev_err(&device->dev, "Port %d not found\n", port_num);
		return -ENODEV;
	}
	list_del_init(&port_priv->port_list);
	spin_unlock_irqrestore(&ib_mad_port_list_lock, flags);

	destroy_workqueue(port_priv->wq);
	destroy_mad_qp(&port_priv->qp_info[1]);
	destroy_mad_qp(&port_priv->qp_info[0]);
	ib_dealloc_pd(port_priv->pd);
	ib_free_cq(port_priv->cq);
	cleanup_recv_queue(&port_priv->qp_info[1]);
	cleanup_recv_queue(&port_priv->qp_info[0]);
	/* XXX: Handle deallocation of MAD registration tables */

	kfree(port_priv);

	return 0;
}

static void ib_mad_init_device(struct ib_device *device)
{
	int start, i;

	start = rdma_start_port(device);

	for (i = start; i <= rdma_end_port(device); i++) {
		if (!rdma_cap_ib_mad(device, i))
			continue;

		if (ib_mad_port_open(device, i)) {
			dev_err(&device->dev, "Couldn't open port %d\n", i);
			goto error;
		}
		if (ib_agent_port_open(device, i)) {
			dev_err(&device->dev,
				"Couldn't open port %d for agents\n", i);
			goto error_agent;
		}
	}
	return;

error_agent:
	if (ib_mad_port_close(device, i))
		dev_err(&device->dev, "Couldn't close port %d\n", i);

error:
	while (--i >= start) {
		if (!rdma_cap_ib_mad(device, i))
			continue;

		if (ib_agent_port_close(device, i))
			dev_err(&device->dev,
				"Couldn't close port %d for agents\n", i);
		if (ib_mad_port_close(device, i))
			dev_err(&device->dev, "Couldn't close port %d\n", i);
	}
}

static void ib_mad_remove_device(struct ib_device *device, void *client_data)
{
	int i;

	for (i = rdma_start_port(device); i <= rdma_end_port(device); i++) {
		if (!rdma_cap_ib_mad(device, i))
			continue;

		if (ib_agent_port_close(device, i))
			dev_err(&device->dev,
				"Couldn't close port %d for agents\n", i);
		if (ib_mad_port_close(device, i))
			dev_err(&device->dev, "Couldn't close port %d\n", i);
	}
}

static struct ib_client mad_client = {
	.name   = "mad",
	.add = ib_mad_init_device,
	.remove = ib_mad_remove_device
};

int ib_mad_init(void)
{
	mad_recvq_size = min(mad_recvq_size, IB_MAD_QP_MAX_SIZE);
	mad_recvq_size = max(mad_recvq_size, IB_MAD_QP_MIN_SIZE);

	mad_sendq_size = min(mad_sendq_size, IB_MAD_QP_MAX_SIZE);
	mad_sendq_size = max(mad_sendq_size, IB_MAD_QP_MIN_SIZE);

	INIT_LIST_HEAD(&ib_mad_port_list);

	/* Client ID 0 is used for snoop-only clients */
	idr_alloc(&ib_mad_clients, NULL, 0, 0, GFP_KERNEL);

	if (ib_register_client(&mad_client)) {
		pr_err("Couldn't register ib_mad client\n");
		return -EINVAL;
	}

	return 0;
}

void ib_mad_cleanup(void)
{
	ib_unregister_client(&mad_client);
}<|MERGE_RESOLUTION|>--- conflicted
+++ resolved
@@ -66,10 +66,6 @@
 #define AGENT_ID_LIMIT		(1 << 24)
 static DEFINE_IDR(ib_mad_clients);
 static struct list_head ib_mad_port_list;
-<<<<<<< HEAD
-static atomic_t ib_mad_client_id = ATOMIC_INIT(0);
-=======
->>>>>>> e021bb4f
 
 /* Port list lock */
 static DEFINE_SPINLOCK(ib_mad_port_list_lock);
@@ -387,10 +383,6 @@
 		goto error4;
 	}
 
-<<<<<<< HEAD
-	spin_lock_irqsave(&port_priv->reg_lock, flags);
-	mad_agent_priv->agent.hi_tid = atomic_inc_return(&ib_mad_client_id);
-=======
 	idr_preload(GFP_KERNEL);
 	idr_lock(&ib_mad_clients);
 	ret2 = idr_alloc_cyclic(&ib_mad_clients, mad_agent_priv, 0,
@@ -403,7 +395,6 @@
 		goto error5;
 	}
 	mad_agent_priv->agent.hi_tid = ret2;
->>>>>>> e021bb4f
 
 	/*
 	 * Make sure MAD registration (if supplied)
