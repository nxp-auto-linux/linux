/*
 * Copyright (c) 2004 Mellanox Technologies Ltd.  All rights reserved.
 * Copyright (c) 2004 Infinicon Corporation.  All rights reserved.
 * Copyright (c) 2004 Intel Corporation.  All rights reserved.
 * Copyright (c) 2004 Topspin Corporation.  All rights reserved.
 * Copyright (c) 2004 Voltaire Corporation.  All rights reserved.
 * Copyright (c) 2005 Sun Microsystems, Inc. All rights reserved.
 * Copyright (c) 2005, 2006 Cisco Systems.  All rights reserved.
 *
 * This software is available to you under a choice of one of two
 * licenses.  You may choose to be licensed under the terms of the GNU
 * General Public License (GPL) Version 2, available from the file
 * COPYING in the main directory of this source tree, or the
 * OpenIB.org BSD license below:
 *
 *     Redistribution and use in source and binary forms, with or
 *     without modification, are permitted provided that the following
 *     conditions are met:
 *
 *      - Redistributions of source code must retain the above
 *        copyright notice, this list of conditions and the following
 *        disclaimer.
 *
 *      - Redistributions in binary form must reproduce the above
 *        copyright notice, this list of conditions and the following
 *        disclaimer in the documentation and/or other materials
 *        provided with the distribution.
 *
 * THE SOFTWARE IS PROVIDED "AS IS", WITHOUT WARRANTY OF ANY KIND,
 * EXPRESS OR IMPLIED, INCLUDING BUT NOT LIMITED TO THE WARRANTIES OF
 * MERCHANTABILITY, FITNESS FOR A PARTICULAR PURPOSE AND
 * NONINFRINGEMENT. IN NO EVENT SHALL THE AUTHORS OR COPYRIGHT HOLDERS
 * BE LIABLE FOR ANY CLAIM, DAMAGES OR OTHER LIABILITY, WHETHER IN AN
 * ACTION OF CONTRACT, TORT OR OTHERWISE, ARISING FROM, OUT OF OR IN
 * CONNECTION WITH THE SOFTWARE OR THE USE OR OTHER DEALINGS IN THE
 * SOFTWARE.
 */

#include <linux/errno.h>
#include <linux/err.h>
#include <linux/export.h>
#include <linux/string.h>
#include <linux/slab.h>
#include <linux/in.h>
#include <linux/in6.h>
#include <net/addrconf.h>
#include <linux/security.h>

#include <rdma/ib_verbs.h>
#include <rdma/ib_cache.h>
#include <rdma/ib_addr.h>
#include <rdma/rw.h>

#include "core_priv.h"

static int ib_resolve_eth_dmac(struct ib_device *device,
			       struct rdma_ah_attr *ah_attr);

static const char * const ib_events[] = {
	[IB_EVENT_CQ_ERR]		= "CQ error",
	[IB_EVENT_QP_FATAL]		= "QP fatal error",
	[IB_EVENT_QP_REQ_ERR]		= "QP request error",
	[IB_EVENT_QP_ACCESS_ERR]	= "QP access error",
	[IB_EVENT_COMM_EST]		= "communication established",
	[IB_EVENT_SQ_DRAINED]		= "send queue drained",
	[IB_EVENT_PATH_MIG]		= "path migration successful",
	[IB_EVENT_PATH_MIG_ERR]		= "path migration error",
	[IB_EVENT_DEVICE_FATAL]		= "device fatal error",
	[IB_EVENT_PORT_ACTIVE]		= "port active",
	[IB_EVENT_PORT_ERR]		= "port error",
	[IB_EVENT_LID_CHANGE]		= "LID change",
	[IB_EVENT_PKEY_CHANGE]		= "P_key change",
	[IB_EVENT_SM_CHANGE]		= "SM change",
	[IB_EVENT_SRQ_ERR]		= "SRQ error",
	[IB_EVENT_SRQ_LIMIT_REACHED]	= "SRQ limit reached",
	[IB_EVENT_QP_LAST_WQE_REACHED]	= "last WQE reached",
	[IB_EVENT_CLIENT_REREGISTER]	= "client reregister",
	[IB_EVENT_GID_CHANGE]		= "GID changed",
};

const char *__attribute_const__ ib_event_msg(enum ib_event_type event)
{
	size_t index = event;

	return (index < ARRAY_SIZE(ib_events) && ib_events[index]) ?
			ib_events[index] : "unrecognized event";
}
EXPORT_SYMBOL(ib_event_msg);

static const char * const wc_statuses[] = {
	[IB_WC_SUCCESS]			= "success",
	[IB_WC_LOC_LEN_ERR]		= "local length error",
	[IB_WC_LOC_QP_OP_ERR]		= "local QP operation error",
	[IB_WC_LOC_EEC_OP_ERR]		= "local EE context operation error",
	[IB_WC_LOC_PROT_ERR]		= "local protection error",
	[IB_WC_WR_FLUSH_ERR]		= "WR flushed",
	[IB_WC_MW_BIND_ERR]		= "memory management operation error",
	[IB_WC_BAD_RESP_ERR]		= "bad response error",
	[IB_WC_LOC_ACCESS_ERR]		= "local access error",
	[IB_WC_REM_INV_REQ_ERR]		= "invalid request error",
	[IB_WC_REM_ACCESS_ERR]		= "remote access error",
	[IB_WC_REM_OP_ERR]		= "remote operation error",
	[IB_WC_RETRY_EXC_ERR]		= "transport retry counter exceeded",
	[IB_WC_RNR_RETRY_EXC_ERR]	= "RNR retry counter exceeded",
	[IB_WC_LOC_RDD_VIOL_ERR]	= "local RDD violation error",
	[IB_WC_REM_INV_RD_REQ_ERR]	= "remote invalid RD request",
	[IB_WC_REM_ABORT_ERR]		= "operation aborted",
	[IB_WC_INV_EECN_ERR]		= "invalid EE context number",
	[IB_WC_INV_EEC_STATE_ERR]	= "invalid EE context state",
	[IB_WC_FATAL_ERR]		= "fatal error",
	[IB_WC_RESP_TIMEOUT_ERR]	= "response timeout error",
	[IB_WC_GENERAL_ERR]		= "general error",
};

const char *__attribute_const__ ib_wc_status_msg(enum ib_wc_status status)
{
	size_t index = status;

	return (index < ARRAY_SIZE(wc_statuses) && wc_statuses[index]) ?
			wc_statuses[index] : "unrecognized status";
}
EXPORT_SYMBOL(ib_wc_status_msg);

__attribute_const__ int ib_rate_to_mult(enum ib_rate rate)
{
	switch (rate) {
	case IB_RATE_2_5_GBPS: return   1;
	case IB_RATE_5_GBPS:   return   2;
	case IB_RATE_10_GBPS:  return   4;
	case IB_RATE_20_GBPS:  return   8;
	case IB_RATE_30_GBPS:  return  12;
	case IB_RATE_40_GBPS:  return  16;
	case IB_RATE_60_GBPS:  return  24;
	case IB_RATE_80_GBPS:  return  32;
	case IB_RATE_120_GBPS: return  48;
	case IB_RATE_14_GBPS:  return   6;
	case IB_RATE_56_GBPS:  return  22;
	case IB_RATE_112_GBPS: return  45;
	case IB_RATE_168_GBPS: return  67;
	case IB_RATE_25_GBPS:  return  10;
	case IB_RATE_100_GBPS: return  40;
	case IB_RATE_200_GBPS: return  80;
	case IB_RATE_300_GBPS: return 120;
	default:	       return  -1;
	}
}
EXPORT_SYMBOL(ib_rate_to_mult);

__attribute_const__ enum ib_rate mult_to_ib_rate(int mult)
{
	switch (mult) {
	case 1:   return IB_RATE_2_5_GBPS;
	case 2:   return IB_RATE_5_GBPS;
	case 4:   return IB_RATE_10_GBPS;
	case 8:   return IB_RATE_20_GBPS;
	case 12:  return IB_RATE_30_GBPS;
	case 16:  return IB_RATE_40_GBPS;
	case 24:  return IB_RATE_60_GBPS;
	case 32:  return IB_RATE_80_GBPS;
	case 48:  return IB_RATE_120_GBPS;
	case 6:   return IB_RATE_14_GBPS;
	case 22:  return IB_RATE_56_GBPS;
	case 45:  return IB_RATE_112_GBPS;
	case 67:  return IB_RATE_168_GBPS;
	case 10:  return IB_RATE_25_GBPS;
	case 40:  return IB_RATE_100_GBPS;
	case 80:  return IB_RATE_200_GBPS;
	case 120: return IB_RATE_300_GBPS;
	default:  return IB_RATE_PORT_CURRENT;
	}
}
EXPORT_SYMBOL(mult_to_ib_rate);

__attribute_const__ int ib_rate_to_mbps(enum ib_rate rate)
{
	switch (rate) {
	case IB_RATE_2_5_GBPS: return 2500;
	case IB_RATE_5_GBPS:   return 5000;
	case IB_RATE_10_GBPS:  return 10000;
	case IB_RATE_20_GBPS:  return 20000;
	case IB_RATE_30_GBPS:  return 30000;
	case IB_RATE_40_GBPS:  return 40000;
	case IB_RATE_60_GBPS:  return 60000;
	case IB_RATE_80_GBPS:  return 80000;
	case IB_RATE_120_GBPS: return 120000;
	case IB_RATE_14_GBPS:  return 14062;
	case IB_RATE_56_GBPS:  return 56250;
	case IB_RATE_112_GBPS: return 112500;
	case IB_RATE_168_GBPS: return 168750;
	case IB_RATE_25_GBPS:  return 25781;
	case IB_RATE_100_GBPS: return 103125;
	case IB_RATE_200_GBPS: return 206250;
	case IB_RATE_300_GBPS: return 309375;
	default:	       return -1;
	}
}
EXPORT_SYMBOL(ib_rate_to_mbps);

__attribute_const__ enum rdma_transport_type
rdma_node_get_transport(enum rdma_node_type node_type)
{

	if (node_type == RDMA_NODE_USNIC)
		return RDMA_TRANSPORT_USNIC;
	if (node_type == RDMA_NODE_USNIC_UDP)
		return RDMA_TRANSPORT_USNIC_UDP;
	if (node_type == RDMA_NODE_RNIC)
		return RDMA_TRANSPORT_IWARP;

	return RDMA_TRANSPORT_IB;
}
EXPORT_SYMBOL(rdma_node_get_transport);

enum rdma_link_layer rdma_port_get_link_layer(struct ib_device *device, u8 port_num)
{
	enum rdma_transport_type lt;
	if (device->get_link_layer)
		return device->get_link_layer(device, port_num);

	lt = rdma_node_get_transport(device->node_type);
	if (lt == RDMA_TRANSPORT_IB)
		return IB_LINK_LAYER_INFINIBAND;

	return IB_LINK_LAYER_ETHERNET;
}
EXPORT_SYMBOL(rdma_port_get_link_layer);

/* Protection domains */

/**
 * ib_alloc_pd - Allocates an unused protection domain.
 * @device: The device on which to allocate the protection domain.
 *
 * A protection domain object provides an association between QPs, shared
 * receive queues, address handles, memory regions, and memory windows.
 *
 * Every PD has a local_dma_lkey which can be used as the lkey value for local
 * memory operations.
 */
struct ib_pd *__ib_alloc_pd(struct ib_device *device, unsigned int flags,
		const char *caller)
{
	struct ib_pd *pd;
	int mr_access_flags = 0;

	pd = device->alloc_pd(device, NULL, NULL);
	if (IS_ERR(pd))
		return pd;

	pd->device = device;
	pd->uobject = NULL;
	pd->__internal_mr = NULL;
	atomic_set(&pd->usecnt, 0);
	pd->flags = flags;

	if (device->attrs.device_cap_flags & IB_DEVICE_LOCAL_DMA_LKEY)
		pd->local_dma_lkey = device->local_dma_lkey;
	else
		mr_access_flags |= IB_ACCESS_LOCAL_WRITE;

	if (flags & IB_PD_UNSAFE_GLOBAL_RKEY) {
		pr_warn("%s: enabling unsafe global rkey\n", caller);
		mr_access_flags |= IB_ACCESS_REMOTE_READ | IB_ACCESS_REMOTE_WRITE;
	}

	pd->res.type = RDMA_RESTRACK_PD;
	pd->res.kern_name = caller;
	rdma_restrack_add(&pd->res);

	if (mr_access_flags) {
		struct ib_mr *mr;

		mr = pd->device->get_dma_mr(pd, mr_access_flags);
		if (IS_ERR(mr)) {
			ib_dealloc_pd(pd);
			return ERR_CAST(mr);
		}

		mr->device	= pd->device;
		mr->pd		= pd;
		mr->uobject	= NULL;
		mr->need_inval	= false;

		pd->__internal_mr = mr;

		if (!(device->attrs.device_cap_flags & IB_DEVICE_LOCAL_DMA_LKEY))
			pd->local_dma_lkey = pd->__internal_mr->lkey;

		if (flags & IB_PD_UNSAFE_GLOBAL_RKEY)
			pd->unsafe_global_rkey = pd->__internal_mr->rkey;
	}

	return pd;
}
EXPORT_SYMBOL(__ib_alloc_pd);

/**
 * ib_dealloc_pd - Deallocates a protection domain.
 * @pd: The protection domain to deallocate.
 *
 * It is an error to call this function while any resources in the pd still
 * exist.  The caller is responsible to synchronously destroy them and
 * guarantee no new allocations will happen.
 */
void ib_dealloc_pd(struct ib_pd *pd)
{
	int ret;

	if (pd->__internal_mr) {
		ret = pd->device->dereg_mr(pd->__internal_mr);
		WARN_ON(ret);
		pd->__internal_mr = NULL;
	}

	/* uverbs manipulates usecnt with proper locking, while the kabi
	   requires the caller to guarantee we can't race here. */
	WARN_ON(atomic_read(&pd->usecnt));

	rdma_restrack_del(&pd->res);
	/* Making delalloc_pd a void return is a WIP, no driver should return
	   an error here. */
	ret = pd->device->dealloc_pd(pd);
	WARN_ONCE(ret, "Infiniband HW driver failed dealloc_pd");
}
EXPORT_SYMBOL(ib_dealloc_pd);

/* Address handles */

/**
 * rdma_copy_ah_attr - Copy rdma ah attribute from source to destination.
 * @dest:       Pointer to destination ah_attr. Contents of the destination
 *              pointer is assumed to be invalid and attribute are overwritten.
 * @src:        Pointer to source ah_attr.
 */
void rdma_copy_ah_attr(struct rdma_ah_attr *dest,
		       const struct rdma_ah_attr *src)
{
	*dest = *src;
	if (dest->grh.sgid_attr)
		rdma_hold_gid_attr(dest->grh.sgid_attr);
}
EXPORT_SYMBOL(rdma_copy_ah_attr);

/**
 * rdma_replace_ah_attr - Replace valid ah_attr with new new one.
 * @old:        Pointer to existing ah_attr which needs to be replaced.
 *              old is assumed to be valid or zero'd
 * @new:        Pointer to the new ah_attr.
 *
 * rdma_replace_ah_attr() first releases any reference in the old ah_attr if
 * old the ah_attr is valid; after that it copies the new attribute and holds
 * the reference to the replaced ah_attr.
 */
void rdma_replace_ah_attr(struct rdma_ah_attr *old,
			  const struct rdma_ah_attr *new)
{
	rdma_destroy_ah_attr(old);
	*old = *new;
	if (old->grh.sgid_attr)
		rdma_hold_gid_attr(old->grh.sgid_attr);
}
EXPORT_SYMBOL(rdma_replace_ah_attr);

/**
 * rdma_move_ah_attr - Move ah_attr pointed by source to destination.
 * @dest:       Pointer to destination ah_attr to copy to.
 *              dest is assumed to be valid or zero'd
 * @src:        Pointer to the new ah_attr.
 *
 * rdma_move_ah_attr() first releases any reference in the destination ah_attr
 * if it is valid. This also transfers ownership of internal references from
 * src to dest, making src invalid in the process. No new reference of the src
 * ah_attr is taken.
 */
void rdma_move_ah_attr(struct rdma_ah_attr *dest, struct rdma_ah_attr *src)
{
	rdma_destroy_ah_attr(dest);
	*dest = *src;
	src->grh.sgid_attr = NULL;
}
EXPORT_SYMBOL(rdma_move_ah_attr);

/*
 * Validate that the rdma_ah_attr is valid for the device before passing it
 * off to the driver.
 */
static int rdma_check_ah_attr(struct ib_device *device,
			      struct rdma_ah_attr *ah_attr)
{
	if (!rdma_is_port_valid(device, ah_attr->port_num))
		return -EINVAL;

	if ((rdma_is_grh_required(device, ah_attr->port_num) ||
	     ah_attr->type == RDMA_AH_ATTR_TYPE_ROCE) &&
	    !(ah_attr->ah_flags & IB_AH_GRH))
		return -EINVAL;

	if (ah_attr->grh.sgid_attr) {
		/*
		 * Make sure the passed sgid_attr is consistent with the
		 * parameters
		 */
		if (ah_attr->grh.sgid_attr->index != ah_attr->grh.sgid_index ||
		    ah_attr->grh.sgid_attr->port_num != ah_attr->port_num)
			return -EINVAL;
	}
	return 0;
}

/*
 * If the ah requires a GRH then ensure that sgid_attr pointer is filled in.
 * On success the caller is responsible to call rdma_unfill_sgid_attr().
 */
static int rdma_fill_sgid_attr(struct ib_device *device,
			       struct rdma_ah_attr *ah_attr,
			       const struct ib_gid_attr **old_sgid_attr)
{
	const struct ib_gid_attr *sgid_attr;
	struct ib_global_route *grh;
	int ret;

	*old_sgid_attr = ah_attr->grh.sgid_attr;

	ret = rdma_check_ah_attr(device, ah_attr);
	if (ret)
		return ret;

	if (!(ah_attr->ah_flags & IB_AH_GRH))
		return 0;

	grh = rdma_ah_retrieve_grh(ah_attr);
	if (grh->sgid_attr)
		return 0;

	sgid_attr =
		rdma_get_gid_attr(device, ah_attr->port_num, grh->sgid_index);
	if (IS_ERR(sgid_attr))
		return PTR_ERR(sgid_attr);

	/* Move ownerhip of the kref into the ah_attr */
	grh->sgid_attr = sgid_attr;
	return 0;
}

static void rdma_unfill_sgid_attr(struct rdma_ah_attr *ah_attr,
				  const struct ib_gid_attr *old_sgid_attr)
{
	/*
	 * Fill didn't change anything, the caller retains ownership of
	 * whatever it passed
	 */
	if (ah_attr->grh.sgid_attr == old_sgid_attr)
		return;

	/*
	 * Otherwise, we need to undo what rdma_fill_sgid_attr so the caller
	 * doesn't see any change in the rdma_ah_attr. If we get here
	 * old_sgid_attr is NULL.
	 */
	rdma_destroy_ah_attr(ah_attr);
}

static const struct ib_gid_attr *
rdma_update_sgid_attr(struct rdma_ah_attr *ah_attr,
		      const struct ib_gid_attr *old_attr)
{
	if (old_attr)
		rdma_put_gid_attr(old_attr);
	if (ah_attr->ah_flags & IB_AH_GRH) {
		rdma_hold_gid_attr(ah_attr->grh.sgid_attr);
		return ah_attr->grh.sgid_attr;
	}
	return NULL;
}

static struct ib_ah *_rdma_create_ah(struct ib_pd *pd,
				     struct rdma_ah_attr *ah_attr,
				     struct ib_udata *udata)
{
	struct ib_ah *ah;

	if (!pd->device->create_ah)
		return ERR_PTR(-EOPNOTSUPP);

	ah = pd->device->create_ah(pd, ah_attr, udata);

	if (!IS_ERR(ah)) {
		ah->device  = pd->device;
		ah->pd      = pd;
		ah->uobject = NULL;
		ah->type    = ah_attr->type;
		ah->sgid_attr = rdma_update_sgid_attr(ah_attr, NULL);

		atomic_inc(&pd->usecnt);
	}

	return ah;
}

/**
 * rdma_create_ah - Creates an address handle for the
 * given address vector.
 * @pd: The protection domain associated with the address handle.
 * @ah_attr: The attributes of the address vector.
 *
 * It returns 0 on success and returns appropriate error code on error.
 * The address handle is used to reference a local or global destination
 * in all UD QP post sends.
 */
struct ib_ah *rdma_create_ah(struct ib_pd *pd, struct rdma_ah_attr *ah_attr)
{
	const struct ib_gid_attr *old_sgid_attr;
	struct ib_ah *ah;
	int ret;

	ret = rdma_fill_sgid_attr(pd->device, ah_attr, &old_sgid_attr);
	if (ret)
		return ERR_PTR(ret);

	ah = _rdma_create_ah(pd, ah_attr, NULL);

	rdma_unfill_sgid_attr(ah_attr, old_sgid_attr);
	return ah;
}
EXPORT_SYMBOL(rdma_create_ah);

/**
 * rdma_create_user_ah - Creates an address handle for the
 * given address vector.
 * It resolves destination mac address for ah attribute of RoCE type.
 * @pd: The protection domain associated with the address handle.
 * @ah_attr: The attributes of the address vector.
 * @udata: pointer to user's input output buffer information need by
 *         provider driver.
 *
 * It returns 0 on success and returns appropriate error code on error.
 * The address handle is used to reference a local or global destination
 * in all UD QP post sends.
 */
struct ib_ah *rdma_create_user_ah(struct ib_pd *pd,
				  struct rdma_ah_attr *ah_attr,
				  struct ib_udata *udata)
{
	const struct ib_gid_attr *old_sgid_attr;
	struct ib_ah *ah;
	int err;

	err = rdma_fill_sgid_attr(pd->device, ah_attr, &old_sgid_attr);
	if (err)
		return ERR_PTR(err);

	if (ah_attr->type == RDMA_AH_ATTR_TYPE_ROCE) {
		err = ib_resolve_eth_dmac(pd->device, ah_attr);
		if (err) {
			ah = ERR_PTR(err);
			goto out;
		}
	}

	ah = _rdma_create_ah(pd, ah_attr, udata);

out:
	rdma_unfill_sgid_attr(ah_attr, old_sgid_attr);
	return ah;
}
EXPORT_SYMBOL(rdma_create_user_ah);

int ib_get_rdma_header_version(const union rdma_network_hdr *hdr)
{
	const struct iphdr *ip4h = (struct iphdr *)&hdr->roce4grh;
	struct iphdr ip4h_checked;
	const struct ipv6hdr *ip6h = (struct ipv6hdr *)&hdr->ibgrh;

	/* If it's IPv6, the version must be 6, otherwise, the first
	 * 20 bytes (before the IPv4 header) are garbled.
	 */
	if (ip6h->version != 6)
		return (ip4h->version == 4) ? 4 : 0;
	/* version may be 6 or 4 because the first 20 bytes could be garbled */

	/* RoCE v2 requires no options, thus header length
	 * must be 5 words
	 */
	if (ip4h->ihl != 5)
		return 6;

	/* Verify checksum.
	 * We can't write on scattered buffers so we need to copy to
	 * temp buffer.
	 */
	memcpy(&ip4h_checked, ip4h, sizeof(ip4h_checked));
	ip4h_checked.check = 0;
	ip4h_checked.check = ip_fast_csum((u8 *)&ip4h_checked, 5);
	/* if IPv4 header checksum is OK, believe it */
	if (ip4h->check == ip4h_checked.check)
		return 4;
	return 6;
}
EXPORT_SYMBOL(ib_get_rdma_header_version);

static enum rdma_network_type ib_get_net_type_by_grh(struct ib_device *device,
						     u8 port_num,
						     const struct ib_grh *grh)
{
	int grh_version;

	if (rdma_protocol_ib(device, port_num))
		return RDMA_NETWORK_IB;

	grh_version = ib_get_rdma_header_version((union rdma_network_hdr *)grh);

	if (grh_version == 4)
		return RDMA_NETWORK_IPV4;

	if (grh->next_hdr == IPPROTO_UDP)
		return RDMA_NETWORK_IPV6;

	return RDMA_NETWORK_ROCE_V1;
}

struct find_gid_index_context {
	u16 vlan_id;
	enum ib_gid_type gid_type;
};

static bool find_gid_index(const union ib_gid *gid,
			   const struct ib_gid_attr *gid_attr,
			   void *context)
{
	struct find_gid_index_context *ctx = context;

	if (ctx->gid_type != gid_attr->gid_type)
		return false;

	if ((!!(ctx->vlan_id != 0xffff) == !is_vlan_dev(gid_attr->ndev)) ||
	    (is_vlan_dev(gid_attr->ndev) &&
	     vlan_dev_vlan_id(gid_attr->ndev) != ctx->vlan_id))
		return false;

	return true;
}

static const struct ib_gid_attr *
get_sgid_attr_from_eth(struct ib_device *device, u8 port_num,
		       u16 vlan_id, const union ib_gid *sgid,
		       enum ib_gid_type gid_type)
{
	struct find_gid_index_context context = {.vlan_id = vlan_id,
						 .gid_type = gid_type};

	return rdma_find_gid_by_filter(device, sgid, port_num, find_gid_index,
				       &context);
}

int ib_get_gids_from_rdma_hdr(const union rdma_network_hdr *hdr,
			      enum rdma_network_type net_type,
			      union ib_gid *sgid, union ib_gid *dgid)
{
	struct sockaddr_in  src_in;
	struct sockaddr_in  dst_in;
	__be32 src_saddr, dst_saddr;

	if (!sgid || !dgid)
		return -EINVAL;

	if (net_type == RDMA_NETWORK_IPV4) {
		memcpy(&src_in.sin_addr.s_addr,
		       &hdr->roce4grh.saddr, 4);
		memcpy(&dst_in.sin_addr.s_addr,
		       &hdr->roce4grh.daddr, 4);
		src_saddr = src_in.sin_addr.s_addr;
		dst_saddr = dst_in.sin_addr.s_addr;
		ipv6_addr_set_v4mapped(src_saddr,
				       (struct in6_addr *)sgid);
		ipv6_addr_set_v4mapped(dst_saddr,
				       (struct in6_addr *)dgid);
		return 0;
	} else if (net_type == RDMA_NETWORK_IPV6 ||
		   net_type == RDMA_NETWORK_IB) {
		*dgid = hdr->ibgrh.dgid;
		*sgid = hdr->ibgrh.sgid;
		return 0;
	} else {
		return -EINVAL;
	}
}
EXPORT_SYMBOL(ib_get_gids_from_rdma_hdr);

/* Resolve destination mac address and hop limit for unicast destination
 * GID entry, considering the source GID entry as well.
 * ah_attribute must have have valid port_num, sgid_index.
 */
static int ib_resolve_unicast_gid_dmac(struct ib_device *device,
				       struct rdma_ah_attr *ah_attr)
{
	struct ib_global_route *grh = rdma_ah_retrieve_grh(ah_attr);
	const struct ib_gid_attr *sgid_attr = grh->sgid_attr;
	int hop_limit = 0xff;
	int ret = 0;

	/* If destination is link local and source GID is RoCEv1,
	 * IP stack is not used.
	 */
	if (rdma_link_local_addr((struct in6_addr *)grh->dgid.raw) &&
	    sgid_attr->gid_type == IB_GID_TYPE_ROCE) {
		rdma_get_ll_mac((struct in6_addr *)grh->dgid.raw,
				ah_attr->roce.dmac);
		return ret;
	}

	ret = rdma_addr_find_l2_eth_by_grh(&sgid_attr->gid, &grh->dgid,
					   ah_attr->roce.dmac,
					   sgid_attr->ndev, &hop_limit);

	grh->hop_limit = hop_limit;
	return ret;
}

/*
 * This function initializes address handle attributes from the incoming packet.
 * Incoming packet has dgid of the receiver node on which this code is
 * getting executed and, sgid contains the GID of the sender.
 *
 * When resolving mac address of destination, the arrived dgid is used
 * as sgid and, sgid is used as dgid because sgid contains destinations
 * GID whom to respond to.
 *
 * On success the caller is responsible to call rdma_destroy_ah_attr on the
 * attr.
 */
int ib_init_ah_attr_from_wc(struct ib_device *device, u8 port_num,
			    const struct ib_wc *wc, const struct ib_grh *grh,
			    struct rdma_ah_attr *ah_attr)
{
	u32 flow_class;
	int ret;
	enum rdma_network_type net_type = RDMA_NETWORK_IB;
	enum ib_gid_type gid_type = IB_GID_TYPE_IB;
	const struct ib_gid_attr *sgid_attr;
	int hoplimit = 0xff;
	union ib_gid dgid;
	union ib_gid sgid;

	might_sleep();

	memset(ah_attr, 0, sizeof *ah_attr);
	ah_attr->type = rdma_ah_find_type(device, port_num);
	if (rdma_cap_eth_ah(device, port_num)) {
		if (wc->wc_flags & IB_WC_WITH_NETWORK_HDR_TYPE)
			net_type = wc->network_hdr_type;
		else
			net_type = ib_get_net_type_by_grh(device, port_num, grh);
		gid_type = ib_network_to_gid_type(net_type);
	}
	ret = ib_get_gids_from_rdma_hdr((union rdma_network_hdr *)grh, net_type,
					&sgid, &dgid);
	if (ret)
		return ret;

	rdma_ah_set_sl(ah_attr, wc->sl);
	rdma_ah_set_port_num(ah_attr, port_num);

	if (rdma_protocol_roce(device, port_num)) {
		u16 vlan_id = wc->wc_flags & IB_WC_WITH_VLAN ?
				wc->vlan_id : 0xffff;

		if (!(wc->wc_flags & IB_WC_GRH))
			return -EPROTOTYPE;

		sgid_attr = get_sgid_attr_from_eth(device, port_num,
						   vlan_id, &dgid,
						   gid_type);
		if (IS_ERR(sgid_attr))
			return PTR_ERR(sgid_attr);

		flow_class = be32_to_cpu(grh->version_tclass_flow);
		rdma_move_grh_sgid_attr(ah_attr,
					&sgid,
					flow_class & 0xFFFFF,
					hoplimit,
					(flow_class >> 20) & 0xFF,
					sgid_attr);

		ret = ib_resolve_unicast_gid_dmac(device, ah_attr);
		if (ret)
			rdma_destroy_ah_attr(ah_attr);

		return ret;
	} else {
		rdma_ah_set_dlid(ah_attr, wc->slid);
		rdma_ah_set_path_bits(ah_attr, wc->dlid_path_bits);

		if ((wc->wc_flags & IB_WC_GRH) == 0)
			return 0;

		if (dgid.global.interface_id !=
					cpu_to_be64(IB_SA_WELL_KNOWN_GUID)) {
			sgid_attr = rdma_find_gid_by_port(
				device, &dgid, IB_GID_TYPE_IB, port_num, NULL);
		} else
			sgid_attr = rdma_get_gid_attr(device, port_num, 0);

		if (IS_ERR(sgid_attr))
			return PTR_ERR(sgid_attr);
		flow_class = be32_to_cpu(grh->version_tclass_flow);
		rdma_move_grh_sgid_attr(ah_attr,
					&sgid,
					flow_class & 0xFFFFF,
					hoplimit,
					(flow_class >> 20) & 0xFF,
					sgid_attr);

		return 0;
	}
}
EXPORT_SYMBOL(ib_init_ah_attr_from_wc);

/**
 * rdma_move_grh_sgid_attr - Sets the sgid attribute of GRH, taking ownership
 * of the reference
 *
 * @attr:	Pointer to AH attribute structure
 * @dgid:	Destination GID
 * @flow_label:	Flow label
 * @hop_limit:	Hop limit
 * @traffic_class: traffic class
 * @sgid_attr:	Pointer to SGID attribute
 *
 * This takes ownership of the sgid_attr reference. The caller must ensure
 * rdma_destroy_ah_attr() is called before destroying the rdma_ah_attr after
 * calling this function.
 */
void rdma_move_grh_sgid_attr(struct rdma_ah_attr *attr, union ib_gid *dgid,
			     u32 flow_label, u8 hop_limit, u8 traffic_class,
			     const struct ib_gid_attr *sgid_attr)
{
	rdma_ah_set_grh(attr, dgid, flow_label, sgid_attr->index, hop_limit,
			traffic_class);
	attr->grh.sgid_attr = sgid_attr;
}
EXPORT_SYMBOL(rdma_move_grh_sgid_attr);

/**
 * rdma_destroy_ah_attr - Release reference to SGID attribute of
 * ah attribute.
 * @ah_attr: Pointer to ah attribute
 *
 * Release reference to the SGID attribute of the ah attribute if it is
 * non NULL. It is safe to call this multiple times, and safe to call it on
 * a zero initialized ah_attr.
 */
void rdma_destroy_ah_attr(struct rdma_ah_attr *ah_attr)
{
	if (ah_attr->grh.sgid_attr) {
		rdma_put_gid_attr(ah_attr->grh.sgid_attr);
		ah_attr->grh.sgid_attr = NULL;
	}
}
EXPORT_SYMBOL(rdma_destroy_ah_attr);

struct ib_ah *ib_create_ah_from_wc(struct ib_pd *pd, const struct ib_wc *wc,
				   const struct ib_grh *grh, u8 port_num)
{
	struct rdma_ah_attr ah_attr;
	struct ib_ah *ah;
	int ret;

	ret = ib_init_ah_attr_from_wc(pd->device, port_num, wc, grh, &ah_attr);
	if (ret)
		return ERR_PTR(ret);

	ah = rdma_create_ah(pd, &ah_attr);

	rdma_destroy_ah_attr(&ah_attr);
	return ah;
}
EXPORT_SYMBOL(ib_create_ah_from_wc);

int rdma_modify_ah(struct ib_ah *ah, struct rdma_ah_attr *ah_attr)
{
	const struct ib_gid_attr *old_sgid_attr;
	int ret;

	if (ah->type != ah_attr->type)
		return -EINVAL;

	ret = rdma_fill_sgid_attr(ah->device, ah_attr, &old_sgid_attr);
	if (ret)
		return ret;

	ret = ah->device->modify_ah ?
		ah->device->modify_ah(ah, ah_attr) :
		-EOPNOTSUPP;

	ah->sgid_attr = rdma_update_sgid_attr(ah_attr, ah->sgid_attr);
	rdma_unfill_sgid_attr(ah_attr, old_sgid_attr);
	return ret;
}
EXPORT_SYMBOL(rdma_modify_ah);

int rdma_query_ah(struct ib_ah *ah, struct rdma_ah_attr *ah_attr)
{
	ah_attr->grh.sgid_attr = NULL;

	return ah->device->query_ah ?
		ah->device->query_ah(ah, ah_attr) :
		-EOPNOTSUPP;
}
EXPORT_SYMBOL(rdma_query_ah);

int rdma_destroy_ah(struct ib_ah *ah)
{
	const struct ib_gid_attr *sgid_attr = ah->sgid_attr;
	struct ib_pd *pd;
	int ret;

	pd = ah->pd;
	ret = ah->device->destroy_ah(ah);
	if (!ret) {
		atomic_dec(&pd->usecnt);
		if (sgid_attr)
			rdma_put_gid_attr(sgid_attr);
	}

	return ret;
}
EXPORT_SYMBOL(rdma_destroy_ah);

/* Shared receive queues */

struct ib_srq *ib_create_srq(struct ib_pd *pd,
			     struct ib_srq_init_attr *srq_init_attr)
{
	struct ib_srq *srq;

	if (!pd->device->create_srq)
		return ERR_PTR(-EOPNOTSUPP);

	srq = pd->device->create_srq(pd, srq_init_attr, NULL);

	if (!IS_ERR(srq)) {
		srq->device    	   = pd->device;
		srq->pd        	   = pd;
		srq->uobject       = NULL;
		srq->event_handler = srq_init_attr->event_handler;
		srq->srq_context   = srq_init_attr->srq_context;
		srq->srq_type      = srq_init_attr->srq_type;
		if (ib_srq_has_cq(srq->srq_type)) {
			srq->ext.cq   = srq_init_attr->ext.cq;
			atomic_inc(&srq->ext.cq->usecnt);
		}
		if (srq->srq_type == IB_SRQT_XRC) {
			srq->ext.xrc.xrcd = srq_init_attr->ext.xrc.xrcd;
			atomic_inc(&srq->ext.xrc.xrcd->usecnt);
		}
		atomic_inc(&pd->usecnt);
		atomic_set(&srq->usecnt, 0);
	}

	return srq;
}
EXPORT_SYMBOL(ib_create_srq);

int ib_modify_srq(struct ib_srq *srq,
		  struct ib_srq_attr *srq_attr,
		  enum ib_srq_attr_mask srq_attr_mask)
{
	return srq->device->modify_srq ?
		srq->device->modify_srq(srq, srq_attr, srq_attr_mask, NULL) :
		-EOPNOTSUPP;
}
EXPORT_SYMBOL(ib_modify_srq);

int ib_query_srq(struct ib_srq *srq,
		 struct ib_srq_attr *srq_attr)
{
	return srq->device->query_srq ?
		srq->device->query_srq(srq, srq_attr) : -EOPNOTSUPP;
}
EXPORT_SYMBOL(ib_query_srq);

int ib_destroy_srq(struct ib_srq *srq)
{
	struct ib_pd *pd;
	enum ib_srq_type srq_type;
	struct ib_xrcd *uninitialized_var(xrcd);
	struct ib_cq *uninitialized_var(cq);
	int ret;

	if (atomic_read(&srq->usecnt))
		return -EBUSY;

	pd = srq->pd;
	srq_type = srq->srq_type;
	if (ib_srq_has_cq(srq_type))
		cq = srq->ext.cq;
	if (srq_type == IB_SRQT_XRC)
		xrcd = srq->ext.xrc.xrcd;

	ret = srq->device->destroy_srq(srq);
	if (!ret) {
		atomic_dec(&pd->usecnt);
		if (srq_type == IB_SRQT_XRC)
			atomic_dec(&xrcd->usecnt);
		if (ib_srq_has_cq(srq_type))
			atomic_dec(&cq->usecnt);
	}

	return ret;
}
EXPORT_SYMBOL(ib_destroy_srq);

/* Queue pairs */

static void __ib_shared_qp_event_handler(struct ib_event *event, void *context)
{
	struct ib_qp *qp = context;
	unsigned long flags;

	spin_lock_irqsave(&qp->device->event_handler_lock, flags);
	list_for_each_entry(event->element.qp, &qp->open_list, open_list)
		if (event->element.qp->event_handler)
			event->element.qp->event_handler(event, event->element.qp->qp_context);
	spin_unlock_irqrestore(&qp->device->event_handler_lock, flags);
}

static void __ib_insert_xrcd_qp(struct ib_xrcd *xrcd, struct ib_qp *qp)
{
	mutex_lock(&xrcd->tgt_qp_mutex);
	list_add(&qp->xrcd_list, &xrcd->tgt_qp_list);
	mutex_unlock(&xrcd->tgt_qp_mutex);
}

static struct ib_qp *__ib_open_qp(struct ib_qp *real_qp,
				  void (*event_handler)(struct ib_event *, void *),
				  void *qp_context)
{
	struct ib_qp *qp;
	unsigned long flags;
	int err;

	qp = kzalloc(sizeof *qp, GFP_KERNEL);
	if (!qp)
		return ERR_PTR(-ENOMEM);

	qp->real_qp = real_qp;
	err = ib_open_shared_qp_security(qp, real_qp->device);
	if (err) {
		kfree(qp);
		return ERR_PTR(err);
	}

	qp->real_qp = real_qp;
	atomic_inc(&real_qp->usecnt);
	qp->device = real_qp->device;
	qp->event_handler = event_handler;
	qp->qp_context = qp_context;
	qp->qp_num = real_qp->qp_num;
	qp->qp_type = real_qp->qp_type;

	spin_lock_irqsave(&real_qp->device->event_handler_lock, flags);
	list_add(&qp->open_list, &real_qp->open_list);
	spin_unlock_irqrestore(&real_qp->device->event_handler_lock, flags);

	return qp;
}

struct ib_qp *ib_open_qp(struct ib_xrcd *xrcd,
			 struct ib_qp_open_attr *qp_open_attr)
{
	struct ib_qp *qp, *real_qp;

	if (qp_open_attr->qp_type != IB_QPT_XRC_TGT)
		return ERR_PTR(-EINVAL);

	qp = ERR_PTR(-EINVAL);
	mutex_lock(&xrcd->tgt_qp_mutex);
	list_for_each_entry(real_qp, &xrcd->tgt_qp_list, xrcd_list) {
		if (real_qp->qp_num == qp_open_attr->qp_num) {
			qp = __ib_open_qp(real_qp, qp_open_attr->event_handler,
					  qp_open_attr->qp_context);
			break;
		}
	}
	mutex_unlock(&xrcd->tgt_qp_mutex);
	return qp;
}
EXPORT_SYMBOL(ib_open_qp);

static struct ib_qp *ib_create_xrc_qp(struct ib_qp *qp,
		struct ib_qp_init_attr *qp_init_attr)
{
	struct ib_qp *real_qp = qp;

	qp->event_handler = __ib_shared_qp_event_handler;
	qp->qp_context = qp;
	qp->pd = NULL;
	qp->send_cq = qp->recv_cq = NULL;
	qp->srq = NULL;
	qp->xrcd = qp_init_attr->xrcd;
	atomic_inc(&qp_init_attr->xrcd->usecnt);
	INIT_LIST_HEAD(&qp->open_list);

	qp = __ib_open_qp(real_qp, qp_init_attr->event_handler,
			  qp_init_attr->qp_context);
	if (!IS_ERR(qp))
		__ib_insert_xrcd_qp(qp_init_attr->xrcd, real_qp);
	else
		real_qp->device->destroy_qp(real_qp);
	return qp;
}

struct ib_qp *ib_create_qp(struct ib_pd *pd,
			   struct ib_qp_init_attr *qp_init_attr)
{
	struct ib_device *device = pd ? pd->device : qp_init_attr->xrcd->device;
	struct ib_qp *qp;
	int ret;

	if (qp_init_attr->rwq_ind_tbl &&
	    (qp_init_attr->recv_cq ||
	    qp_init_attr->srq || qp_init_attr->cap.max_recv_wr ||
	    qp_init_attr->cap.max_recv_sge))
		return ERR_PTR(-EINVAL);

	/*
	 * If the callers is using the RDMA API calculate the resources
	 * needed for the RDMA READ/WRITE operations.
	 *
	 * Note that these callers need to pass in a port number.
	 */
	if (qp_init_attr->cap.max_rdma_ctxs)
		rdma_rw_init_qp(device, qp_init_attr);

	qp = _ib_create_qp(device, pd, qp_init_attr, NULL, NULL);
	if (IS_ERR(qp))
		return qp;

	ret = ib_create_qp_security(qp, device);
	if (ret) {
		ib_destroy_qp(qp);
		return ERR_PTR(ret);
	}

	qp->real_qp    = qp;
	qp->qp_type    = qp_init_attr->qp_type;
	qp->rwq_ind_tbl = qp_init_attr->rwq_ind_tbl;

	atomic_set(&qp->usecnt, 0);
	qp->mrs_used = 0;
	spin_lock_init(&qp->mr_lock);
	INIT_LIST_HEAD(&qp->rdma_mrs);
	INIT_LIST_HEAD(&qp->sig_mrs);
	qp->port = 0;

	if (qp_init_attr->qp_type == IB_QPT_XRC_TGT)
		return ib_create_xrc_qp(qp, qp_init_attr);

	qp->event_handler = qp_init_attr->event_handler;
	qp->qp_context = qp_init_attr->qp_context;
	if (qp_init_attr->qp_type == IB_QPT_XRC_INI) {
		qp->recv_cq = NULL;
		qp->srq = NULL;
	} else {
		qp->recv_cq = qp_init_attr->recv_cq;
		if (qp_init_attr->recv_cq)
			atomic_inc(&qp_init_attr->recv_cq->usecnt);
		qp->srq = qp_init_attr->srq;
		if (qp->srq)
			atomic_inc(&qp_init_attr->srq->usecnt);
	}

	qp->send_cq = qp_init_attr->send_cq;
	qp->xrcd    = NULL;

	atomic_inc(&pd->usecnt);
	if (qp_init_attr->send_cq)
		atomic_inc(&qp_init_attr->send_cq->usecnt);
	if (qp_init_attr->rwq_ind_tbl)
		atomic_inc(&qp->rwq_ind_tbl->usecnt);

	if (qp_init_attr->cap.max_rdma_ctxs) {
		ret = rdma_rw_init_mrs(qp, qp_init_attr);
		if (ret) {
			pr_err("failed to init MR pool ret= %d\n", ret);
			ib_destroy_qp(qp);
			return ERR_PTR(ret);
		}
	}

	/*
	 * Note: all hw drivers guarantee that max_send_sge is lower than
	 * the device RDMA WRITE SGE limit but not all hw drivers ensure that
	 * max_send_sge <= max_sge_rd.
	 */
	qp->max_write_sge = qp_init_attr->cap.max_send_sge;
	qp->max_read_sge = min_t(u32, qp_init_attr->cap.max_send_sge,
				 device->attrs.max_sge_rd);

	return qp;
}
EXPORT_SYMBOL(ib_create_qp);

static const struct {
	int			valid;
	enum ib_qp_attr_mask	req_param[IB_QPT_MAX];
	enum ib_qp_attr_mask	opt_param[IB_QPT_MAX];
} qp_state_table[IB_QPS_ERR + 1][IB_QPS_ERR + 1] = {
	[IB_QPS_RESET] = {
		[IB_QPS_RESET] = { .valid = 1 },
		[IB_QPS_INIT]  = {
			.valid = 1,
			.req_param = {
				[IB_QPT_UD]  = (IB_QP_PKEY_INDEX		|
						IB_QP_PORT			|
						IB_QP_QKEY),
				[IB_QPT_RAW_PACKET] = IB_QP_PORT,
				[IB_QPT_UC]  = (IB_QP_PKEY_INDEX		|
						IB_QP_PORT			|
						IB_QP_ACCESS_FLAGS),
				[IB_QPT_RC]  = (IB_QP_PKEY_INDEX		|
						IB_QP_PORT			|
						IB_QP_ACCESS_FLAGS),
				[IB_QPT_XRC_INI] = (IB_QP_PKEY_INDEX		|
						IB_QP_PORT			|
						IB_QP_ACCESS_FLAGS),
				[IB_QPT_XRC_TGT] = (IB_QP_PKEY_INDEX		|
						IB_QP_PORT			|
						IB_QP_ACCESS_FLAGS),
				[IB_QPT_SMI] = (IB_QP_PKEY_INDEX		|
						IB_QP_QKEY),
				[IB_QPT_GSI] = (IB_QP_PKEY_INDEX		|
						IB_QP_QKEY),
			}
		},
	},
	[IB_QPS_INIT]  = {
		[IB_QPS_RESET] = { .valid = 1 },
		[IB_QPS_ERR] =   { .valid = 1 },
		[IB_QPS_INIT]  = {
			.valid = 1,
			.opt_param = {
				[IB_QPT_UD]  = (IB_QP_PKEY_INDEX		|
						IB_QP_PORT			|
						IB_QP_QKEY),
				[IB_QPT_UC]  = (IB_QP_PKEY_INDEX		|
						IB_QP_PORT			|
						IB_QP_ACCESS_FLAGS),
				[IB_QPT_RC]  = (IB_QP_PKEY_INDEX		|
						IB_QP_PORT			|
						IB_QP_ACCESS_FLAGS),
				[IB_QPT_XRC_INI] = (IB_QP_PKEY_INDEX		|
						IB_QP_PORT			|
						IB_QP_ACCESS_FLAGS),
				[IB_QPT_XRC_TGT] = (IB_QP_PKEY_INDEX		|
						IB_QP_PORT			|
						IB_QP_ACCESS_FLAGS),
				[IB_QPT_SMI] = (IB_QP_PKEY_INDEX		|
						IB_QP_QKEY),
				[IB_QPT_GSI] = (IB_QP_PKEY_INDEX		|
						IB_QP_QKEY),
			}
		},
		[IB_QPS_RTR]   = {
			.valid = 1,
			.req_param = {
				[IB_QPT_UC]  = (IB_QP_AV			|
						IB_QP_PATH_MTU			|
						IB_QP_DEST_QPN			|
						IB_QP_RQ_PSN),
				[IB_QPT_RC]  = (IB_QP_AV			|
						IB_QP_PATH_MTU			|
						IB_QP_DEST_QPN			|
						IB_QP_RQ_PSN			|
						IB_QP_MAX_DEST_RD_ATOMIC	|
						IB_QP_MIN_RNR_TIMER),
				[IB_QPT_XRC_INI] = (IB_QP_AV			|
						IB_QP_PATH_MTU			|
						IB_QP_DEST_QPN			|
						IB_QP_RQ_PSN),
				[IB_QPT_XRC_TGT] = (IB_QP_AV			|
						IB_QP_PATH_MTU			|
						IB_QP_DEST_QPN			|
						IB_QP_RQ_PSN			|
						IB_QP_MAX_DEST_RD_ATOMIC	|
						IB_QP_MIN_RNR_TIMER),
			},
			.opt_param = {
				 [IB_QPT_UD]  = (IB_QP_PKEY_INDEX		|
						 IB_QP_QKEY),
				 [IB_QPT_UC]  = (IB_QP_ALT_PATH			|
						 IB_QP_ACCESS_FLAGS		|
						 IB_QP_PKEY_INDEX),
				 [IB_QPT_RC]  = (IB_QP_ALT_PATH			|
						 IB_QP_ACCESS_FLAGS		|
						 IB_QP_PKEY_INDEX),
				 [IB_QPT_XRC_INI] = (IB_QP_ALT_PATH		|
						 IB_QP_ACCESS_FLAGS		|
						 IB_QP_PKEY_INDEX),
				 [IB_QPT_XRC_TGT] = (IB_QP_ALT_PATH		|
						 IB_QP_ACCESS_FLAGS		|
						 IB_QP_PKEY_INDEX),
				 [IB_QPT_SMI] = (IB_QP_PKEY_INDEX		|
						 IB_QP_QKEY),
				 [IB_QPT_GSI] = (IB_QP_PKEY_INDEX		|
						 IB_QP_QKEY),
			 },
		},
	},
	[IB_QPS_RTR]   = {
		[IB_QPS_RESET] = { .valid = 1 },
		[IB_QPS_ERR] =   { .valid = 1 },
		[IB_QPS_RTS]   = {
			.valid = 1,
			.req_param = {
				[IB_QPT_UD]  = IB_QP_SQ_PSN,
				[IB_QPT_UC]  = IB_QP_SQ_PSN,
				[IB_QPT_RC]  = (IB_QP_TIMEOUT			|
						IB_QP_RETRY_CNT			|
						IB_QP_RNR_RETRY			|
						IB_QP_SQ_PSN			|
						IB_QP_MAX_QP_RD_ATOMIC),
				[IB_QPT_XRC_INI] = (IB_QP_TIMEOUT		|
						IB_QP_RETRY_CNT			|
						IB_QP_RNR_RETRY			|
						IB_QP_SQ_PSN			|
						IB_QP_MAX_QP_RD_ATOMIC),
				[IB_QPT_XRC_TGT] = (IB_QP_TIMEOUT		|
						IB_QP_SQ_PSN),
				[IB_QPT_SMI] = IB_QP_SQ_PSN,
				[IB_QPT_GSI] = IB_QP_SQ_PSN,
			},
			.opt_param = {
				 [IB_QPT_UD]  = (IB_QP_CUR_STATE		|
						 IB_QP_QKEY),
				 [IB_QPT_UC]  = (IB_QP_CUR_STATE		|
						 IB_QP_ALT_PATH			|
						 IB_QP_ACCESS_FLAGS		|
						 IB_QP_PATH_MIG_STATE),
				 [IB_QPT_RC]  = (IB_QP_CUR_STATE		|
						 IB_QP_ALT_PATH			|
						 IB_QP_ACCESS_FLAGS		|
						 IB_QP_MIN_RNR_TIMER		|
						 IB_QP_PATH_MIG_STATE),
				 [IB_QPT_XRC_INI] = (IB_QP_CUR_STATE		|
						 IB_QP_ALT_PATH			|
						 IB_QP_ACCESS_FLAGS		|
						 IB_QP_PATH_MIG_STATE),
				 [IB_QPT_XRC_TGT] = (IB_QP_CUR_STATE		|
						 IB_QP_ALT_PATH			|
						 IB_QP_ACCESS_FLAGS		|
						 IB_QP_MIN_RNR_TIMER		|
						 IB_QP_PATH_MIG_STATE),
				 [IB_QPT_SMI] = (IB_QP_CUR_STATE		|
						 IB_QP_QKEY),
				 [IB_QPT_GSI] = (IB_QP_CUR_STATE		|
						 IB_QP_QKEY),
				 [IB_QPT_RAW_PACKET] = IB_QP_RATE_LIMIT,
			 }
		}
	},
	[IB_QPS_RTS]   = {
		[IB_QPS_RESET] = { .valid = 1 },
		[IB_QPS_ERR] =   { .valid = 1 },
		[IB_QPS_RTS]   = {
			.valid = 1,
			.opt_param = {
				[IB_QPT_UD]  = (IB_QP_CUR_STATE			|
						IB_QP_QKEY),
				[IB_QPT_UC]  = (IB_QP_CUR_STATE			|
						IB_QP_ACCESS_FLAGS		|
						IB_QP_ALT_PATH			|
						IB_QP_PATH_MIG_STATE),
				[IB_QPT_RC]  = (IB_QP_CUR_STATE			|
						IB_QP_ACCESS_FLAGS		|
						IB_QP_ALT_PATH			|
						IB_QP_PATH_MIG_STATE		|
						IB_QP_MIN_RNR_TIMER),
				[IB_QPT_XRC_INI] = (IB_QP_CUR_STATE		|
						IB_QP_ACCESS_FLAGS		|
						IB_QP_ALT_PATH			|
						IB_QP_PATH_MIG_STATE),
				[IB_QPT_XRC_TGT] = (IB_QP_CUR_STATE		|
						IB_QP_ACCESS_FLAGS		|
						IB_QP_ALT_PATH			|
						IB_QP_PATH_MIG_STATE		|
						IB_QP_MIN_RNR_TIMER),
				[IB_QPT_SMI] = (IB_QP_CUR_STATE			|
						IB_QP_QKEY),
				[IB_QPT_GSI] = (IB_QP_CUR_STATE			|
						IB_QP_QKEY),
				[IB_QPT_RAW_PACKET] = IB_QP_RATE_LIMIT,
			}
		},
		[IB_QPS_SQD]   = {
			.valid = 1,
			.opt_param = {
				[IB_QPT_UD]  = IB_QP_EN_SQD_ASYNC_NOTIFY,
				[IB_QPT_UC]  = IB_QP_EN_SQD_ASYNC_NOTIFY,
				[IB_QPT_RC]  = IB_QP_EN_SQD_ASYNC_NOTIFY,
				[IB_QPT_XRC_INI] = IB_QP_EN_SQD_ASYNC_NOTIFY,
				[IB_QPT_XRC_TGT] = IB_QP_EN_SQD_ASYNC_NOTIFY, /* ??? */
				[IB_QPT_SMI] = IB_QP_EN_SQD_ASYNC_NOTIFY,
				[IB_QPT_GSI] = IB_QP_EN_SQD_ASYNC_NOTIFY
			}
		},
	},
	[IB_QPS_SQD]   = {
		[IB_QPS_RESET] = { .valid = 1 },
		[IB_QPS_ERR] =   { .valid = 1 },
		[IB_QPS_RTS]   = {
			.valid = 1,
			.opt_param = {
				[IB_QPT_UD]  = (IB_QP_CUR_STATE			|
						IB_QP_QKEY),
				[IB_QPT_UC]  = (IB_QP_CUR_STATE			|
						IB_QP_ALT_PATH			|
						IB_QP_ACCESS_FLAGS		|
						IB_QP_PATH_MIG_STATE),
				[IB_QPT_RC]  = (IB_QP_CUR_STATE			|
						IB_QP_ALT_PATH			|
						IB_QP_ACCESS_FLAGS		|
						IB_QP_MIN_RNR_TIMER		|
						IB_QP_PATH_MIG_STATE),
				[IB_QPT_XRC_INI] = (IB_QP_CUR_STATE		|
						IB_QP_ALT_PATH			|
						IB_QP_ACCESS_FLAGS		|
						IB_QP_PATH_MIG_STATE),
				[IB_QPT_XRC_TGT] = (IB_QP_CUR_STATE		|
						IB_QP_ALT_PATH			|
						IB_QP_ACCESS_FLAGS		|
						IB_QP_MIN_RNR_TIMER		|
						IB_QP_PATH_MIG_STATE),
				[IB_QPT_SMI] = (IB_QP_CUR_STATE			|
						IB_QP_QKEY),
				[IB_QPT_GSI] = (IB_QP_CUR_STATE			|
						IB_QP_QKEY),
			}
		},
		[IB_QPS_SQD]   = {
			.valid = 1,
			.opt_param = {
				[IB_QPT_UD]  = (IB_QP_PKEY_INDEX		|
						IB_QP_QKEY),
				[IB_QPT_UC]  = (IB_QP_AV			|
						IB_QP_ALT_PATH			|
						IB_QP_ACCESS_FLAGS		|
						IB_QP_PKEY_INDEX		|
						IB_QP_PATH_MIG_STATE),
				[IB_QPT_RC]  = (IB_QP_PORT			|
						IB_QP_AV			|
						IB_QP_TIMEOUT			|
						IB_QP_RETRY_CNT			|
						IB_QP_RNR_RETRY			|
						IB_QP_MAX_QP_RD_ATOMIC		|
						IB_QP_MAX_DEST_RD_ATOMIC	|
						IB_QP_ALT_PATH			|
						IB_QP_ACCESS_FLAGS		|
						IB_QP_PKEY_INDEX		|
						IB_QP_MIN_RNR_TIMER		|
						IB_QP_PATH_MIG_STATE),
				[IB_QPT_XRC_INI] = (IB_QP_PORT			|
						IB_QP_AV			|
						IB_QP_TIMEOUT			|
						IB_QP_RETRY_CNT			|
						IB_QP_RNR_RETRY			|
						IB_QP_MAX_QP_RD_ATOMIC		|
						IB_QP_ALT_PATH			|
						IB_QP_ACCESS_FLAGS		|
						IB_QP_PKEY_INDEX		|
						IB_QP_PATH_MIG_STATE),
				[IB_QPT_XRC_TGT] = (IB_QP_PORT			|
						IB_QP_AV			|
						IB_QP_TIMEOUT			|
						IB_QP_MAX_DEST_RD_ATOMIC	|
						IB_QP_ALT_PATH			|
						IB_QP_ACCESS_FLAGS		|
						IB_QP_PKEY_INDEX		|
						IB_QP_MIN_RNR_TIMER		|
						IB_QP_PATH_MIG_STATE),
				[IB_QPT_SMI] = (IB_QP_PKEY_INDEX		|
						IB_QP_QKEY),
				[IB_QPT_GSI] = (IB_QP_PKEY_INDEX		|
						IB_QP_QKEY),
			}
		}
	},
	[IB_QPS_SQE]   = {
		[IB_QPS_RESET] = { .valid = 1 },
		[IB_QPS_ERR] =   { .valid = 1 },
		[IB_QPS_RTS]   = {
			.valid = 1,
			.opt_param = {
				[IB_QPT_UD]  = (IB_QP_CUR_STATE			|
						IB_QP_QKEY),
				[IB_QPT_UC]  = (IB_QP_CUR_STATE			|
						IB_QP_ACCESS_FLAGS),
				[IB_QPT_SMI] = (IB_QP_CUR_STATE			|
						IB_QP_QKEY),
				[IB_QPT_GSI] = (IB_QP_CUR_STATE			|
						IB_QP_QKEY),
			}
		}
	},
	[IB_QPS_ERR] = {
		[IB_QPS_RESET] = { .valid = 1 },
		[IB_QPS_ERR] =   { .valid = 1 }
	}
};

bool ib_modify_qp_is_ok(enum ib_qp_state cur_state, enum ib_qp_state next_state,
			enum ib_qp_type type, enum ib_qp_attr_mask mask,
			enum rdma_link_layer ll)
{
	enum ib_qp_attr_mask req_param, opt_param;

	if (mask & IB_QP_CUR_STATE  &&
	    cur_state != IB_QPS_RTR && cur_state != IB_QPS_RTS &&
	    cur_state != IB_QPS_SQD && cur_state != IB_QPS_SQE)
		return false;

	if (!qp_state_table[cur_state][next_state].valid)
		return false;

	req_param = qp_state_table[cur_state][next_state].req_param[type];
	opt_param = qp_state_table[cur_state][next_state].opt_param[type];

	if ((mask & req_param) != req_param)
		return false;

	if (mask & ~(req_param | opt_param | IB_QP_STATE))
		return false;

	return true;
}
EXPORT_SYMBOL(ib_modify_qp_is_ok);

/**
 * ib_resolve_eth_dmac - Resolve destination mac address
 * @device:		Device to consider
 * @ah_attr:		address handle attribute which describes the
 *			source and destination parameters
 * ib_resolve_eth_dmac() resolves destination mac address and L3 hop limit It
 * returns 0 on success or appropriate error code. It initializes the
 * necessary ah_attr fields when call is successful.
 */
static int ib_resolve_eth_dmac(struct ib_device *device,
			       struct rdma_ah_attr *ah_attr)
{
	int ret = 0;

	if (rdma_is_multicast_addr((struct in6_addr *)ah_attr->grh.dgid.raw)) {
		if (ipv6_addr_v4mapped((struct in6_addr *)ah_attr->grh.dgid.raw)) {
			__be32 addr = 0;

			memcpy(&addr, ah_attr->grh.dgid.raw + 12, 4);
			ip_eth_mc_map(addr, (char *)ah_attr->roce.dmac);
		} else {
			ipv6_eth_mc_map((struct in6_addr *)ah_attr->grh.dgid.raw,
					(char *)ah_attr->roce.dmac);
		}
	} else {
		ret = ib_resolve_unicast_gid_dmac(device, ah_attr);
	}
	return ret;
}

static bool is_qp_type_connected(const struct ib_qp *qp)
{
	return (qp->qp_type == IB_QPT_UC ||
		qp->qp_type == IB_QPT_RC ||
		qp->qp_type == IB_QPT_XRC_INI ||
		qp->qp_type == IB_QPT_XRC_TGT);
}

/**
 * IB core internal function to perform QP attributes modification.
 */
static int _ib_modify_qp(struct ib_qp *qp, struct ib_qp_attr *attr,
			 int attr_mask, struct ib_udata *udata)
{
	u8 port = attr_mask & IB_QP_PORT ? attr->port_num : qp->port;
	const struct ib_gid_attr *old_sgid_attr_av;
	const struct ib_gid_attr *old_sgid_attr_alt_av;
	int ret;

	if (attr_mask & IB_QP_AV) {
		ret = rdma_fill_sgid_attr(qp->device, &attr->ah_attr,
					  &old_sgid_attr_av);
		if (ret)
			return ret;
	}
	if (attr_mask & IB_QP_ALT_PATH) {
		/*
		 * FIXME: This does not track the migration state, so if the
		 * user loads a new alternate path after the HW has migrated
		 * from primary->alternate we will keep the wrong
		 * references. This is OK for IB because the reference
		 * counting does not serve any functional purpose.
		 */
		ret = rdma_fill_sgid_attr(qp->device, &attr->alt_ah_attr,
					  &old_sgid_attr_alt_av);
		if (ret)
			goto out_av;

		/*
		 * Today the core code can only handle alternate paths and APM
		 * for IB. Ban them in roce mode.
		 */
		if (!(rdma_protocol_ib(qp->device,
				       attr->alt_ah_attr.port_num) &&
		      rdma_protocol_ib(qp->device, port))) {
			ret = EINVAL;
			goto out;
		}
	}

	/*
	 * If the user provided the qp_attr then we have to resolve it. Kernel
	 * users have to provide already resolved rdma_ah_attr's
	 */
	if (udata && (attr_mask & IB_QP_AV) &&
	    attr->ah_attr.type == RDMA_AH_ATTR_TYPE_ROCE &&
	    is_qp_type_connected(qp)) {
		ret = ib_resolve_eth_dmac(qp->device, &attr->ah_attr);
		if (ret)
			goto out;
	}

	if (rdma_ib_or_roce(qp->device, port)) {
		if (attr_mask & IB_QP_RQ_PSN && attr->rq_psn & ~0xffffff) {
			pr_warn("%s: %s rq_psn overflow, masking to 24 bits\n",
				__func__, qp->device->name);
			attr->rq_psn &= 0xffffff;
		}

		if (attr_mask & IB_QP_SQ_PSN && attr->sq_psn & ~0xffffff) {
			pr_warn("%s: %s sq_psn overflow, masking to 24 bits\n",
				__func__, qp->device->name);
			attr->sq_psn &= 0xffffff;
		}
	}

	ret = ib_security_modify_qp(qp, attr, attr_mask, udata);
	if (ret)
		goto out;

	if (attr_mask & IB_QP_PORT)
		qp->port = attr->port_num;
	if (attr_mask & IB_QP_AV)
		qp->av_sgid_attr =
			rdma_update_sgid_attr(&attr->ah_attr, qp->av_sgid_attr);
	if (attr_mask & IB_QP_ALT_PATH)
		qp->alt_path_sgid_attr = rdma_update_sgid_attr(
			&attr->alt_ah_attr, qp->alt_path_sgid_attr);

out:
	if (attr_mask & IB_QP_ALT_PATH)
		rdma_unfill_sgid_attr(&attr->alt_ah_attr, old_sgid_attr_alt_av);
out_av:
	if (attr_mask & IB_QP_AV)
		rdma_unfill_sgid_attr(&attr->ah_attr, old_sgid_attr_av);
	return ret;
}

/**
 * ib_modify_qp_with_udata - Modifies the attributes for the specified QP.
 * @ib_qp: The QP to modify.
 * @attr: On input, specifies the QP attributes to modify.  On output,
 *   the current values of selected QP attributes are returned.
 * @attr_mask: A bit-mask used to specify which attributes of the QP
 *   are being modified.
 * @udata: pointer to user's input output buffer information
 *   are being modified.
 * It returns 0 on success and returns appropriate error code on error.
 */
int ib_modify_qp_with_udata(struct ib_qp *ib_qp, struct ib_qp_attr *attr,
			    int attr_mask, struct ib_udata *udata)
{
	return _ib_modify_qp(ib_qp->real_qp, attr, attr_mask, udata);
}
EXPORT_SYMBOL(ib_modify_qp_with_udata);

int ib_get_eth_speed(struct ib_device *dev, u8 port_num, u8 *speed, u8 *width)
{
	int rc;
	u32 netdev_speed;
	struct net_device *netdev;
	struct ethtool_link_ksettings lksettings;

	if (rdma_port_get_link_layer(dev, port_num) != IB_LINK_LAYER_ETHERNET)
		return -EINVAL;

	if (!dev->get_netdev)
		return -EOPNOTSUPP;

	netdev = dev->get_netdev(dev, port_num);
	if (!netdev)
		return -ENODEV;

	rtnl_lock();
	rc = __ethtool_get_link_ksettings(netdev, &lksettings);
	rtnl_unlock();

	dev_put(netdev);

	if (!rc) {
		netdev_speed = lksettings.base.speed;
	} else {
		netdev_speed = SPEED_1000;
		pr_warn("%s speed is unknown, defaulting to %d\n", netdev->name,
			netdev_speed);
	}

	if (netdev_speed <= SPEED_1000) {
		*width = IB_WIDTH_1X;
		*speed = IB_SPEED_SDR;
	} else if (netdev_speed <= SPEED_10000) {
		*width = IB_WIDTH_1X;
		*speed = IB_SPEED_FDR10;
	} else if (netdev_speed <= SPEED_20000) {
		*width = IB_WIDTH_4X;
		*speed = IB_SPEED_DDR;
	} else if (netdev_speed <= SPEED_25000) {
		*width = IB_WIDTH_1X;
		*speed = IB_SPEED_EDR;
	} else if (netdev_speed <= SPEED_40000) {
		*width = IB_WIDTH_4X;
		*speed = IB_SPEED_FDR10;
	} else {
		*width = IB_WIDTH_4X;
		*speed = IB_SPEED_EDR;
	}

	return 0;
}
EXPORT_SYMBOL(ib_get_eth_speed);

int ib_modify_qp(struct ib_qp *qp,
		 struct ib_qp_attr *qp_attr,
		 int qp_attr_mask)
{
	return _ib_modify_qp(qp->real_qp, qp_attr, qp_attr_mask, NULL);
}
EXPORT_SYMBOL(ib_modify_qp);

int ib_query_qp(struct ib_qp *qp,
		struct ib_qp_attr *qp_attr,
		int qp_attr_mask,
		struct ib_qp_init_attr *qp_init_attr)
{
	qp_attr->ah_attr.grh.sgid_attr = NULL;
	qp_attr->alt_ah_attr.grh.sgid_attr = NULL;

	return qp->device->query_qp ?
		qp->device->query_qp(qp->real_qp, qp_attr, qp_attr_mask, qp_init_attr) :
		-EOPNOTSUPP;
}
EXPORT_SYMBOL(ib_query_qp);

int ib_close_qp(struct ib_qp *qp)
{
	struct ib_qp *real_qp;
	unsigned long flags;

	real_qp = qp->real_qp;
	if (real_qp == qp)
		return -EINVAL;

	spin_lock_irqsave(&real_qp->device->event_handler_lock, flags);
	list_del(&qp->open_list);
	spin_unlock_irqrestore(&real_qp->device->event_handler_lock, flags);

	atomic_dec(&real_qp->usecnt);
	if (qp->qp_sec)
		ib_close_shared_qp_security(qp->qp_sec);
	kfree(qp);

	return 0;
}
EXPORT_SYMBOL(ib_close_qp);

static int __ib_destroy_shared_qp(struct ib_qp *qp)
{
	struct ib_xrcd *xrcd;
	struct ib_qp *real_qp;
	int ret;

	real_qp = qp->real_qp;
	xrcd = real_qp->xrcd;

	mutex_lock(&xrcd->tgt_qp_mutex);
	ib_close_qp(qp);
	if (atomic_read(&real_qp->usecnt) == 0)
		list_del(&real_qp->xrcd_list);
	else
		real_qp = NULL;
	mutex_unlock(&xrcd->tgt_qp_mutex);

	if (real_qp) {
		ret = ib_destroy_qp(real_qp);
		if (!ret)
			atomic_dec(&xrcd->usecnt);
		else
			__ib_insert_xrcd_qp(xrcd, real_qp);
	}

	return 0;
}

int ib_destroy_qp(struct ib_qp *qp)
{
	const struct ib_gid_attr *alt_path_sgid_attr = qp->alt_path_sgid_attr;
	const struct ib_gid_attr *av_sgid_attr = qp->av_sgid_attr;
	struct ib_pd *pd;
	struct ib_cq *scq, *rcq;
	struct ib_srq *srq;
	struct ib_rwq_ind_table *ind_tbl;
	struct ib_qp_security *sec;
	int ret;

	WARN_ON_ONCE(qp->mrs_used > 0);

	if (atomic_read(&qp->usecnt))
		return -EBUSY;

	if (qp->real_qp != qp)
		return __ib_destroy_shared_qp(qp);

	pd   = qp->pd;
	scq  = qp->send_cq;
	rcq  = qp->recv_cq;
	srq  = qp->srq;
	ind_tbl = qp->rwq_ind_tbl;
	sec  = qp->qp_sec;
	if (sec)
		ib_destroy_qp_security_begin(sec);

	if (!qp->uobject)
		rdma_rw_cleanup_mrs(qp);

	rdma_restrack_del(&qp->res);
	ret = qp->device->destroy_qp(qp);
	if (!ret) {
		if (alt_path_sgid_attr)
			rdma_put_gid_attr(alt_path_sgid_attr);
		if (av_sgid_attr)
			rdma_put_gid_attr(av_sgid_attr);
		if (pd)
			atomic_dec(&pd->usecnt);
		if (scq)
			atomic_dec(&scq->usecnt);
		if (rcq)
			atomic_dec(&rcq->usecnt);
		if (srq)
			atomic_dec(&srq->usecnt);
		if (ind_tbl)
			atomic_dec(&ind_tbl->usecnt);
		if (sec)
			ib_destroy_qp_security_end(sec);
	} else {
		if (sec)
			ib_destroy_qp_security_abort(sec);
	}

	return ret;
}
EXPORT_SYMBOL(ib_destroy_qp);

/* Completion queues */

struct ib_cq *__ib_create_cq(struct ib_device *device,
			     ib_comp_handler comp_handler,
			     void (*event_handler)(struct ib_event *, void *),
			     void *cq_context,
			     const struct ib_cq_init_attr *cq_attr,
			     const char *caller)
{
	struct ib_cq *cq;

	cq = device->create_cq(device, cq_attr, NULL, NULL);

	if (!IS_ERR(cq)) {
		cq->device        = device;
		cq->uobject       = NULL;
		cq->comp_handler  = comp_handler;
		cq->event_handler = event_handler;
		cq->cq_context    = cq_context;
		atomic_set(&cq->usecnt, 0);
		cq->res.type = RDMA_RESTRACK_CQ;
		cq->res.kern_name = caller;
		rdma_restrack_add(&cq->res);
	}

	return cq;
}
EXPORT_SYMBOL(__ib_create_cq);

int rdma_set_cq_moderation(struct ib_cq *cq, u16 cq_count, u16 cq_period)
{
	return cq->device->modify_cq ?
		cq->device->modify_cq(cq, cq_count, cq_period) : -EOPNOTSUPP;
}
EXPORT_SYMBOL(rdma_set_cq_moderation);

int ib_destroy_cq(struct ib_cq *cq)
{
	if (atomic_read(&cq->usecnt))
		return -EBUSY;

	rdma_restrack_del(&cq->res);
	return cq->device->destroy_cq(cq);
}
EXPORT_SYMBOL(ib_destroy_cq);

int ib_resize_cq(struct ib_cq *cq, int cqe)
{
	return cq->device->resize_cq ?
		cq->device->resize_cq(cq, cqe, NULL) : -EOPNOTSUPP;
}
EXPORT_SYMBOL(ib_resize_cq);

/* Memory regions */

int ib_dereg_mr(struct ib_mr *mr)
{
	struct ib_pd *pd = mr->pd;
	struct ib_dm *dm = mr->dm;
	int ret;

	rdma_restrack_del(&mr->res);
	ret = mr->device->dereg_mr(mr);
	if (!ret) {
		atomic_dec(&pd->usecnt);
		if (dm)
			atomic_dec(&dm->usecnt);
	}

	return ret;
}
EXPORT_SYMBOL(ib_dereg_mr);

/**
 * ib_alloc_mr() - Allocates a memory region
 * @pd:            protection domain associated with the region
 * @mr_type:       memory region type
 * @max_num_sg:    maximum sg entries available for registration.
 *
 * Notes:
 * Memory registeration page/sg lists must not exceed max_num_sg.
 * For mr_type IB_MR_TYPE_MEM_REG, the total length cannot exceed
 * max_num_sg * used_page_size.
 *
 */
struct ib_mr *ib_alloc_mr(struct ib_pd *pd,
			  enum ib_mr_type mr_type,
			  u32 max_num_sg)
{
	struct ib_mr *mr;

	if (!pd->device->alloc_mr)
		return ERR_PTR(-EOPNOTSUPP);

	mr = pd->device->alloc_mr(pd, mr_type, max_num_sg);
	if (!IS_ERR(mr)) {
		mr->device  = pd->device;
		mr->pd      = pd;
		mr->dm      = NULL;
		mr->uobject = NULL;
		atomic_inc(&pd->usecnt);
		mr->need_inval = false;
		mr->res.type = RDMA_RESTRACK_MR;
		rdma_restrack_add(&mr->res);
	}

	return mr;
}
EXPORT_SYMBOL(ib_alloc_mr);

/* "Fast" memory regions */

struct ib_fmr *ib_alloc_fmr(struct ib_pd *pd,
			    int mr_access_flags,
			    struct ib_fmr_attr *fmr_attr)
{
	struct ib_fmr *fmr;

	if (!pd->device->alloc_fmr)
		return ERR_PTR(-EOPNOTSUPP);

	fmr = pd->device->alloc_fmr(pd, mr_access_flags, fmr_attr);
	if (!IS_ERR(fmr)) {
		fmr->device = pd->device;
		fmr->pd     = pd;
		atomic_inc(&pd->usecnt);
	}

	return fmr;
}
EXPORT_SYMBOL(ib_alloc_fmr);

int ib_unmap_fmr(struct list_head *fmr_list)
{
	struct ib_fmr *fmr;

	if (list_empty(fmr_list))
		return 0;

	fmr = list_entry(fmr_list->next, struct ib_fmr, list);
	return fmr->device->unmap_fmr(fmr_list);
}
EXPORT_SYMBOL(ib_unmap_fmr);

int ib_dealloc_fmr(struct ib_fmr *fmr)
{
	struct ib_pd *pd;
	int ret;

	pd = fmr->pd;
	ret = fmr->device->dealloc_fmr(fmr);
	if (!ret)
		atomic_dec(&pd->usecnt);

	return ret;
}
EXPORT_SYMBOL(ib_dealloc_fmr);

/* Multicast groups */

static bool is_valid_mcast_lid(struct ib_qp *qp, u16 lid)
{
	struct ib_qp_init_attr init_attr = {};
	struct ib_qp_attr attr = {};
	int num_eth_ports = 0;
	int port;

	/* If QP state >= init, it is assigned to a port and we can check this
	 * port only.
	 */
	if (!ib_query_qp(qp, &attr, IB_QP_STATE | IB_QP_PORT, &init_attr)) {
		if (attr.qp_state >= IB_QPS_INIT) {
			if (rdma_port_get_link_layer(qp->device, attr.port_num) !=
			    IB_LINK_LAYER_INFINIBAND)
				return true;
			goto lid_check;
		}
	}

	/* Can't get a quick answer, iterate over all ports */
	for (port = 0; port < qp->device->phys_port_cnt; port++)
		if (rdma_port_get_link_layer(qp->device, port) !=
		    IB_LINK_LAYER_INFINIBAND)
			num_eth_ports++;

	/* If we have at lease one Ethernet port, RoCE annex declares that
	 * multicast LID should be ignored. We can't tell at this step if the
	 * QP belongs to an IB or Ethernet port.
	 */
	if (num_eth_ports)
		return true;

	/* If all the ports are IB, we can check according to IB spec. */
lid_check:
	return !(lid < be16_to_cpu(IB_MULTICAST_LID_BASE) ||
		 lid == be16_to_cpu(IB_LID_PERMISSIVE));
}

int ib_attach_mcast(struct ib_qp *qp, union ib_gid *gid, u16 lid)
{
	int ret;

	if (!qp->device->attach_mcast)
		return -EOPNOTSUPP;

	if (!rdma_is_multicast_addr((struct in6_addr *)gid->raw) ||
	    qp->qp_type != IB_QPT_UD || !is_valid_mcast_lid(qp, lid))
		return -EINVAL;

	ret = qp->device->attach_mcast(qp, gid, lid);
	if (!ret)
		atomic_inc(&qp->usecnt);
	return ret;
}
EXPORT_SYMBOL(ib_attach_mcast);

int ib_detach_mcast(struct ib_qp *qp, union ib_gid *gid, u16 lid)
{
	int ret;

	if (!qp->device->detach_mcast)
		return -EOPNOTSUPP;

	if (!rdma_is_multicast_addr((struct in6_addr *)gid->raw) ||
	    qp->qp_type != IB_QPT_UD || !is_valid_mcast_lid(qp, lid))
		return -EINVAL;

	ret = qp->device->detach_mcast(qp, gid, lid);
	if (!ret)
		atomic_dec(&qp->usecnt);
	return ret;
}
EXPORT_SYMBOL(ib_detach_mcast);

struct ib_xrcd *__ib_alloc_xrcd(struct ib_device *device, const char *caller)
{
	struct ib_xrcd *xrcd;

	if (!device->alloc_xrcd)
		return ERR_PTR(-EOPNOTSUPP);

	xrcd = device->alloc_xrcd(device, NULL, NULL);
	if (!IS_ERR(xrcd)) {
		xrcd->device = device;
		xrcd->inode = NULL;
		atomic_set(&xrcd->usecnt, 0);
		mutex_init(&xrcd->tgt_qp_mutex);
		INIT_LIST_HEAD(&xrcd->tgt_qp_list);
	}

	return xrcd;
}
EXPORT_SYMBOL(__ib_alloc_xrcd);

int ib_dealloc_xrcd(struct ib_xrcd *xrcd)
{
	struct ib_qp *qp;
	int ret;

	if (atomic_read(&xrcd->usecnt))
		return -EBUSY;

	while (!list_empty(&xrcd->tgt_qp_list)) {
		qp = list_entry(xrcd->tgt_qp_list.next, struct ib_qp, xrcd_list);
		ret = ib_destroy_qp(qp);
		if (ret)
			return ret;
	}

	return xrcd->device->dealloc_xrcd(xrcd);
}
EXPORT_SYMBOL(ib_dealloc_xrcd);

/**
 * ib_create_wq - Creates a WQ associated with the specified protection
 * domain.
 * @pd: The protection domain associated with the WQ.
 * @wq_attr: A list of initial attributes required to create the
 * WQ. If WQ creation succeeds, then the attributes are updated to
 * the actual capabilities of the created WQ.
 *
 * wq_attr->max_wr and wq_attr->max_sge determine
 * the requested size of the WQ, and set to the actual values allocated
 * on return.
 * If ib_create_wq() succeeds, then max_wr and max_sge will always be
 * at least as large as the requested values.
 */
struct ib_wq *ib_create_wq(struct ib_pd *pd,
			   struct ib_wq_init_attr *wq_attr)
{
	struct ib_wq *wq;

	if (!pd->device->create_wq)
		return ERR_PTR(-EOPNOTSUPP);

	wq = pd->device->create_wq(pd, wq_attr, NULL);
	if (!IS_ERR(wq)) {
		wq->event_handler = wq_attr->event_handler;
		wq->wq_context = wq_attr->wq_context;
		wq->wq_type = wq_attr->wq_type;
		wq->cq = wq_attr->cq;
		wq->device = pd->device;
		wq->pd = pd;
		wq->uobject = NULL;
		atomic_inc(&pd->usecnt);
		atomic_inc(&wq_attr->cq->usecnt);
		atomic_set(&wq->usecnt, 0);
	}
	return wq;
}
EXPORT_SYMBOL(ib_create_wq);

/**
 * ib_destroy_wq - Destroys the specified WQ.
 * @wq: The WQ to destroy.
 */
int ib_destroy_wq(struct ib_wq *wq)
{
	int err;
	struct ib_cq *cq = wq->cq;
	struct ib_pd *pd = wq->pd;

	if (atomic_read(&wq->usecnt))
		return -EBUSY;

	err = wq->device->destroy_wq(wq);
	if (!err) {
		atomic_dec(&pd->usecnt);
		atomic_dec(&cq->usecnt);
	}
	return err;
}
EXPORT_SYMBOL(ib_destroy_wq);

/**
 * ib_modify_wq - Modifies the specified WQ.
 * @wq: The WQ to modify.
 * @wq_attr: On input, specifies the WQ attributes to modify.
 * @wq_attr_mask: A bit-mask used to specify which attributes of the WQ
 *   are being modified.
 * On output, the current values of selected WQ attributes are returned.
 */
int ib_modify_wq(struct ib_wq *wq, struct ib_wq_attr *wq_attr,
		 u32 wq_attr_mask)
{
	int err;

	if (!wq->device->modify_wq)
		return -EOPNOTSUPP;

	err = wq->device->modify_wq(wq, wq_attr, wq_attr_mask, NULL);
	return err;
}
EXPORT_SYMBOL(ib_modify_wq);

/*
 * ib_create_rwq_ind_table - Creates a RQ Indirection Table.
 * @device: The device on which to create the rwq indirection table.
 * @ib_rwq_ind_table_init_attr: A list of initial attributes required to
 * create the Indirection Table.
 *
 * Note: The life time of ib_rwq_ind_table_init_attr->ind_tbl is not less
 *	than the created ib_rwq_ind_table object and the caller is responsible
 *	for its memory allocation/free.
 */
struct ib_rwq_ind_table *ib_create_rwq_ind_table(struct ib_device *device,
						 struct ib_rwq_ind_table_init_attr *init_attr)
{
	struct ib_rwq_ind_table *rwq_ind_table;
	int i;
	u32 table_size;

	if (!device->create_rwq_ind_table)
		return ERR_PTR(-EOPNOTSUPP);

	table_size = (1 << init_attr->log_ind_tbl_size);
	rwq_ind_table = device->create_rwq_ind_table(device,
				init_attr, NULL);
	if (IS_ERR(rwq_ind_table))
		return rwq_ind_table;

	rwq_ind_table->ind_tbl = init_attr->ind_tbl;
	rwq_ind_table->log_ind_tbl_size = init_attr->log_ind_tbl_size;
	rwq_ind_table->device = device;
	rwq_ind_table->uobject = NULL;
	atomic_set(&rwq_ind_table->usecnt, 0);

	for (i = 0; i < table_size; i++)
		atomic_inc(&rwq_ind_table->ind_tbl[i]->usecnt);

	return rwq_ind_table;
}
EXPORT_SYMBOL(ib_create_rwq_ind_table);

/*
 * ib_destroy_rwq_ind_table - Destroys the specified Indirection Table.
 * @wq_ind_table: The Indirection Table to destroy.
*/
int ib_destroy_rwq_ind_table(struct ib_rwq_ind_table *rwq_ind_table)
{
	int err, i;
	u32 table_size = (1 << rwq_ind_table->log_ind_tbl_size);
	struct ib_wq **ind_tbl = rwq_ind_table->ind_tbl;

	if (atomic_read(&rwq_ind_table->usecnt))
		return -EBUSY;

	err = rwq_ind_table->device->destroy_rwq_ind_table(rwq_ind_table);
	if (!err) {
		for (i = 0; i < table_size; i++)
			atomic_dec(&ind_tbl[i]->usecnt);
	}

	return err;
}
EXPORT_SYMBOL(ib_destroy_rwq_ind_table);

int ib_check_mr_status(struct ib_mr *mr, u32 check_mask,
		       struct ib_mr_status *mr_status)
{
	return mr->device->check_mr_status ?
		mr->device->check_mr_status(mr, check_mask, mr_status) : -EOPNOTSUPP;
}
EXPORT_SYMBOL(ib_check_mr_status);

int ib_set_vf_link_state(struct ib_device *device, int vf, u8 port,
			 int state)
{
	if (!device->set_vf_link_state)
		return -EOPNOTSUPP;

	return device->set_vf_link_state(device, vf, port, state);
}
EXPORT_SYMBOL(ib_set_vf_link_state);

int ib_get_vf_config(struct ib_device *device, int vf, u8 port,
		     struct ifla_vf_info *info)
{
	if (!device->get_vf_config)
		return -EOPNOTSUPP;

	return device->get_vf_config(device, vf, port, info);
}
EXPORT_SYMBOL(ib_get_vf_config);

int ib_get_vf_stats(struct ib_device *device, int vf, u8 port,
		    struct ifla_vf_stats *stats)
{
	if (!device->get_vf_stats)
		return -EOPNOTSUPP;

	return device->get_vf_stats(device, vf, port, stats);
}
EXPORT_SYMBOL(ib_get_vf_stats);

int ib_set_vf_guid(struct ib_device *device, int vf, u8 port, u64 guid,
		   int type)
{
	if (!device->set_vf_guid)
		return -EOPNOTSUPP;

	return device->set_vf_guid(device, vf, port, guid, type);
}
EXPORT_SYMBOL(ib_set_vf_guid);

/**
 * ib_map_mr_sg() - Map the largest prefix of a dma mapped SG list
 *     and set it the memory region.
 * @mr:            memory region
 * @sg:            dma mapped scatterlist
 * @sg_nents:      number of entries in sg
 * @sg_offset:     offset in bytes into sg
 * @page_size:     page vector desired page size
 *
 * Constraints:
 * - The first sg element is allowed to have an offset.
 * - Each sg element must either be aligned to page_size or virtually
 *   contiguous to the previous element. In case an sg element has a
 *   non-contiguous offset, the mapping prefix will not include it.
 * - The last sg element is allowed to have length less than page_size.
 * - If sg_nents total byte length exceeds the mr max_num_sge * page_size
 *   then only max_num_sg entries will be mapped.
 * - If the MR was allocated with type IB_MR_TYPE_SG_GAPS, none of these
 *   constraints holds and the page_size argument is ignored.
 *
 * Returns the number of sg elements that were mapped to the memory region.
 *
 * After this completes successfully, the  memory region
 * is ready for registration.
 */
int ib_map_mr_sg(struct ib_mr *mr, struct scatterlist *sg, int sg_nents,
		 unsigned int *sg_offset, unsigned int page_size)
{
	if (unlikely(!mr->device->map_mr_sg))
		return -EOPNOTSUPP;

	mr->page_size = page_size;

	return mr->device->map_mr_sg(mr, sg, sg_nents, sg_offset);
}
EXPORT_SYMBOL(ib_map_mr_sg);

/**
 * ib_sg_to_pages() - Convert the largest prefix of a sg list
 *     to a page vector
 * @mr:            memory region
 * @sgl:           dma mapped scatterlist
 * @sg_nents:      number of entries in sg
 * @sg_offset_p:   IN:  start offset in bytes into sg
 *                 OUT: offset in bytes for element n of the sg of the first
 *                      byte that has not been processed where n is the return
 *                      value of this function.
 * @set_page:      driver page assignment function pointer
 *
 * Core service helper for drivers to convert the largest
 * prefix of given sg list to a page vector. The sg list
 * prefix converted is the prefix that meet the requirements
 * of ib_map_mr_sg.
 *
 * Returns the number of sg elements that were assigned to
 * a page vector.
 */
int ib_sg_to_pages(struct ib_mr *mr, struct scatterlist *sgl, int sg_nents,
		unsigned int *sg_offset_p, int (*set_page)(struct ib_mr *, u64))
{
	struct scatterlist *sg;
	u64 last_end_dma_addr = 0;
	unsigned int sg_offset = sg_offset_p ? *sg_offset_p : 0;
	unsigned int last_page_off = 0;
	u64 page_mask = ~((u64)mr->page_size - 1);
	int i, ret;

	if (unlikely(sg_nents <= 0 || sg_offset > sg_dma_len(&sgl[0])))
		return -EINVAL;

	mr->iova = sg_dma_address(&sgl[0]) + sg_offset;
	mr->length = 0;

	for_each_sg(sgl, sg, sg_nents, i) {
		u64 dma_addr = sg_dma_address(sg) + sg_offset;
		u64 prev_addr = dma_addr;
		unsigned int dma_len = sg_dma_len(sg) - sg_offset;
		u64 end_dma_addr = dma_addr + dma_len;
		u64 page_addr = dma_addr & page_mask;

		/*
		 * For the second and later elements, check whether either the
		 * end of element i-1 or the start of element i is not aligned
		 * on a page boundary.
		 */
		if (i && (last_page_off != 0 || page_addr != dma_addr)) {
			/* Stop mapping if there is a gap. */
			if (last_end_dma_addr != dma_addr)
				break;

			/*
			 * Coalesce this element with the last. If it is small
			 * enough just update mr->length. Otherwise start
			 * mapping from the next page.
			 */
			goto next_page;
		}

		do {
			ret = set_page(mr, page_addr);
			if (unlikely(ret < 0)) {
				sg_offset = prev_addr - sg_dma_address(sg);
				mr->length += prev_addr - dma_addr;
				if (sg_offset_p)
					*sg_offset_p = sg_offset;
				return i || sg_offset ? i : ret;
			}
			prev_addr = page_addr;
next_page:
			page_addr += mr->page_size;
		} while (page_addr < end_dma_addr);

		mr->length += dma_len;
		last_end_dma_addr = end_dma_addr;
		last_page_off = end_dma_addr & ~page_mask;

		sg_offset = 0;
	}

	if (sg_offset_p)
		*sg_offset_p = 0;
	return i;
}
EXPORT_SYMBOL(ib_sg_to_pages);

struct ib_drain_cqe {
	struct ib_cqe cqe;
	struct completion done;
};

static void ib_drain_qp_done(struct ib_cq *cq, struct ib_wc *wc)
{
	struct ib_drain_cqe *cqe = container_of(wc->wr_cqe, struct ib_drain_cqe,
						cqe);

	complete(&cqe->done);
}

/*
 * Post a WR and block until its completion is reaped for the SQ.
 */
static void __ib_drain_sq(struct ib_qp *qp)
{
	struct ib_cq *cq = qp->send_cq;
	struct ib_qp_attr attr = { .qp_state = IB_QPS_ERR };
	struct ib_drain_cqe sdrain;
<<<<<<< HEAD
	struct ib_send_wr *bad_swr;
=======
>>>>>>> e021bb4f
	struct ib_rdma_wr swr = {
		.wr = {
			.next = NULL,
			{ .wr_cqe	= &sdrain.cqe, },
			.opcode	= IB_WR_RDMA_WRITE,
		},
	};
	int ret;

<<<<<<< HEAD
	sdrain.cqe.done = ib_drain_qp_done;
	init_completion(&sdrain.done);

=======
>>>>>>> e021bb4f
	ret = ib_modify_qp(qp, &attr, IB_QP_STATE);
	if (ret) {
		WARN_ONCE(ret, "failed to drain send queue: %d\n", ret);
		return;
	}

<<<<<<< HEAD
	ret = ib_post_send(qp, &swr.wr, &bad_swr);
=======
	sdrain.cqe.done = ib_drain_qp_done;
	init_completion(&sdrain.done);

	ret = ib_post_send(qp, &swr.wr, NULL);
>>>>>>> e021bb4f
	if (ret) {
		WARN_ONCE(ret, "failed to drain send queue: %d\n", ret);
		return;
	}

	if (cq->poll_ctx == IB_POLL_DIRECT)
		while (wait_for_completion_timeout(&sdrain.done, HZ / 10) <= 0)
			ib_process_cq_direct(cq, -1);
	else
		wait_for_completion(&sdrain.done);
}

/*
 * Post a WR and block until its completion is reaped for the RQ.
 */
static void __ib_drain_rq(struct ib_qp *qp)
{
	struct ib_cq *cq = qp->recv_cq;
	struct ib_qp_attr attr = { .qp_state = IB_QPS_ERR };
	struct ib_drain_cqe rdrain;
	struct ib_recv_wr rwr = {};
	int ret;

	ret = ib_modify_qp(qp, &attr, IB_QP_STATE);
	if (ret) {
		WARN_ONCE(ret, "failed to drain recv queue: %d\n", ret);
		return;
	}

	rwr.wr_cqe = &rdrain.cqe;
	rdrain.cqe.done = ib_drain_qp_done;
	init_completion(&rdrain.done);

	ret = ib_post_recv(qp, &rwr, NULL);
	if (ret) {
		WARN_ONCE(ret, "failed to drain recv queue: %d\n", ret);
		return;
	}

	if (cq->poll_ctx == IB_POLL_DIRECT)
		while (wait_for_completion_timeout(&rdrain.done, HZ / 10) <= 0)
			ib_process_cq_direct(cq, -1);
	else
		wait_for_completion(&rdrain.done);
}

/**
 * ib_drain_sq() - Block until all SQ CQEs have been consumed by the
 *		   application.
 * @qp:            queue pair to drain
 *
 * If the device has a provider-specific drain function, then
 * call that.  Otherwise call the generic drain function
 * __ib_drain_sq().
 *
 * The caller must:
 *
 * ensure there is room in the CQ and SQ for the drain work request and
 * completion.
 *
 * allocate the CQ using ib_alloc_cq().
 *
 * ensure that there are no other contexts that are posting WRs concurrently.
 * Otherwise the drain is not guaranteed.
 */
void ib_drain_sq(struct ib_qp *qp)
{
	if (qp->device->drain_sq)
		qp->device->drain_sq(qp);
	else
		__ib_drain_sq(qp);
}
EXPORT_SYMBOL(ib_drain_sq);

/**
 * ib_drain_rq() - Block until all RQ CQEs have been consumed by the
 *		   application.
 * @qp:            queue pair to drain
 *
 * If the device has a provider-specific drain function, then
 * call that.  Otherwise call the generic drain function
 * __ib_drain_rq().
 *
 * The caller must:
 *
 * ensure there is room in the CQ and RQ for the drain work request and
 * completion.
 *
 * allocate the CQ using ib_alloc_cq().
 *
 * ensure that there are no other contexts that are posting WRs concurrently.
 * Otherwise the drain is not guaranteed.
 */
void ib_drain_rq(struct ib_qp *qp)
{
	if (qp->device->drain_rq)
		qp->device->drain_rq(qp);
	else
		__ib_drain_rq(qp);
}
EXPORT_SYMBOL(ib_drain_rq);

/**
 * ib_drain_qp() - Block until all CQEs have been consumed by the
 *		   application on both the RQ and SQ.
 * @qp:            queue pair to drain
 *
 * The caller must:
 *
 * ensure there is room in the CQ(s), SQ, and RQ for drain work requests
 * and completions.
 *
 * allocate the CQs using ib_alloc_cq().
 *
 * ensure that there are no other contexts that are posting WRs concurrently.
 * Otherwise the drain is not guaranteed.
 */
void ib_drain_qp(struct ib_qp *qp)
{
	ib_drain_sq(qp);
	if (!qp->srq)
		ib_drain_rq(qp);
}
EXPORT_SYMBOL(ib_drain_qp);<|MERGE_RESOLUTION|>--- conflicted
+++ resolved
@@ -2478,10 +2478,6 @@
 	struct ib_cq *cq = qp->send_cq;
 	struct ib_qp_attr attr = { .qp_state = IB_QPS_ERR };
 	struct ib_drain_cqe sdrain;
-<<<<<<< HEAD
-	struct ib_send_wr *bad_swr;
-=======
->>>>>>> e021bb4f
 	struct ib_rdma_wr swr = {
 		.wr = {
 			.next = NULL,
@@ -2491,26 +2487,16 @@
 	};
 	int ret;
 
-<<<<<<< HEAD
-	sdrain.cqe.done = ib_drain_qp_done;
-	init_completion(&sdrain.done);
-
-=======
->>>>>>> e021bb4f
 	ret = ib_modify_qp(qp, &attr, IB_QP_STATE);
 	if (ret) {
 		WARN_ONCE(ret, "failed to drain send queue: %d\n", ret);
 		return;
 	}
 
-<<<<<<< HEAD
-	ret = ib_post_send(qp, &swr.wr, &bad_swr);
-=======
 	sdrain.cqe.done = ib_drain_qp_done;
 	init_completion(&sdrain.done);
 
 	ret = ib_post_send(qp, &swr.wr, NULL);
->>>>>>> e021bb4f
 	if (ret) {
 		WARN_ONCE(ret, "failed to drain send queue: %d\n", ret);
 		return;
