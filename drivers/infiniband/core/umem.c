--- conflicted
+++ resolved
@@ -131,13 +131,8 @@
 
 	page_list = (struct page **) __get_free_page(GFP_KERNEL);
 	if (!page_list) {
-<<<<<<< HEAD
-		kfree(umem);
-		return ERR_PTR(-ENOMEM);
-=======
 		ret = -ENOMEM;
 		goto umem_kfree;
->>>>>>> e021bb4f
 	}
 
 	/*
@@ -218,22 +213,11 @@
 	ret = 0;
 	goto out;
 
-<<<<<<< HEAD
-out:
-	if (ret < 0) {
-		if (need_release)
-			__ib_umem_release(context->device, umem, 0);
-		kfree(umem);
-	} else
-		current->mm->pinned_vm = locked;
-
-=======
 umem_release:
 	__ib_umem_release(context->device, umem, 0);
 vma:
 	down_write(&current->mm->mmap_sem);
 	current->mm->pinned_vm -= ib_umem_num_pages(umem);
->>>>>>> e021bb4f
 	up_write(&current->mm->mmap_sem);
 out:
 	if (vma_list)
