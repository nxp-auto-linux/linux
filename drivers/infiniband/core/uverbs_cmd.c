/*
 * Copyright (c) 2005 Topspin Communications.  All rights reserved.
 * Copyright (c) 2005, 2006, 2007 Cisco Systems.  All rights reserved.
 * Copyright (c) 2005 PathScale, Inc.  All rights reserved.
 * Copyright (c) 2006 Mellanox Technologies.  All rights reserved.
 *
 * This software is available to you under a choice of one of two
 * licenses.  You may choose to be licensed under the terms of the GNU
 * General Public License (GPL) Version 2, available from the file
 * COPYING in the main directory of this source tree, or the
 * OpenIB.org BSD license below:
 *
 *     Redistribution and use in source and binary forms, with or
 *     without modification, are permitted provided that the following
 *     conditions are met:
 *
 *      - Redistributions of source code must retain the above
 *        copyright notice, this list of conditions and the following
 *        disclaimer.
 *
 *      - Redistributions in binary form must reproduce the above
 *        copyright notice, this list of conditions and the following
 *        disclaimer in the documentation and/or other materials
 *        provided with the distribution.
 *
 * THE SOFTWARE IS PROVIDED "AS IS", WITHOUT WARRANTY OF ANY KIND,
 * EXPRESS OR IMPLIED, INCLUDING BUT NOT LIMITED TO THE WARRANTIES OF
 * MERCHANTABILITY, FITNESS FOR A PARTICULAR PURPOSE AND
 * NONINFRINGEMENT. IN NO EVENT SHALL THE AUTHORS OR COPYRIGHT HOLDERS
 * BE LIABLE FOR ANY CLAIM, DAMAGES OR OTHER LIABILITY, WHETHER IN AN
 * ACTION OF CONTRACT, TORT OR OTHERWISE, ARISING FROM, OUT OF OR IN
 * CONNECTION WITH THE SOFTWARE OR THE USE OR OTHER DEALINGS IN THE
 * SOFTWARE.
 */

#include <linux/file.h>
#include <linux/fs.h>
#include <linux/slab.h>
#include <linux/sched.h>

#include <linux/uaccess.h>

#include <rdma/uverbs_types.h>
#include <rdma/uverbs_std_types.h>
#include "rdma_core.h"

#include "uverbs.h"
#include "core_priv.h"

static struct ib_uverbs_completion_event_file *
_ib_uverbs_lookup_comp_file(s32 fd, struct ib_uverbs_file *ufile)
{
	struct ib_uobject *uobj = ufd_get_read(UVERBS_OBJECT_COMP_CHANNEL,
					       fd, ufile);

	if (IS_ERR(uobj))
		return (void *)uobj;

	uverbs_uobject_get(uobj);
	uobj_put_read(uobj);

	return container_of(uobj, struct ib_uverbs_completion_event_file,
			    uobj);
}
#define ib_uverbs_lookup_comp_file(_fd, _ufile)                                \
	_ib_uverbs_lookup_comp_file((_fd)*typecheck(s32, _fd), _ufile)

ssize_t ib_uverbs_get_context(struct ib_uverbs_file *file,
			      const char __user *buf,
			      int in_len, int out_len)
{
	struct ib_uverbs_get_context      cmd;
	struct ib_uverbs_get_context_resp resp;
	struct ib_udata                   udata;
	struct ib_ucontext		 *ucontext;
	struct file			 *filp;
	struct ib_rdmacg_object		 cg_obj;
	struct ib_device *ib_dev;
	int ret;

	if (out_len < sizeof resp)
		return -ENOSPC;

	if (copy_from_user(&cmd, buf, sizeof cmd))
		return -EFAULT;

	mutex_lock(&file->ucontext_lock);
	ib_dev = srcu_dereference(file->device->ib_dev,
				  &file->device->disassociate_srcu);
	if (!ib_dev) {
		ret = -EIO;
		goto err;
	}

	if (file->ucontext) {
		ret = -EINVAL;
		goto err;
	}

	ib_uverbs_init_udata(&udata, buf + sizeof(cmd),
		   u64_to_user_ptr(cmd.response) + sizeof(resp),
		   in_len - sizeof(cmd) - sizeof(struct ib_uverbs_cmd_hdr),
		   out_len - sizeof(resp));

	ret = ib_rdmacg_try_charge(&cg_obj, ib_dev, RDMACG_RESOURCE_HCA_HANDLE);
	if (ret)
		goto err;

	ucontext = ib_dev->alloc_ucontext(ib_dev, &udata);
	if (IS_ERR(ucontext)) {
		ret = PTR_ERR(ucontext);
		goto err_alloc;
	}

	ucontext->device = ib_dev;
	ucontext->cg_obj = cg_obj;
	/* ufile is required when some objects are released */
	ucontext->ufile = file;

	rcu_read_lock();
	ucontext->tgid = get_task_pid(current->group_leader, PIDTYPE_PID);
	rcu_read_unlock();
	ucontext->closing = 0;
	ucontext->cleanup_retryable = false;

#ifdef CONFIG_INFINIBAND_ON_DEMAND_PAGING
	ucontext->umem_tree = RB_ROOT_CACHED;
	init_rwsem(&ucontext->umem_rwsem);
	ucontext->odp_mrs_count = 0;
	INIT_LIST_HEAD(&ucontext->no_private_counters);

	if (!(ib_dev->attrs.device_cap_flags & IB_DEVICE_ON_DEMAND_PAGING))
		ucontext->invalidate_range = NULL;

#endif

	resp.num_comp_vectors = file->device->num_comp_vectors;

	ret = get_unused_fd_flags(O_CLOEXEC);
	if (ret < 0)
		goto err_free;
	resp.async_fd = ret;

	filp = ib_uverbs_alloc_async_event_file(file, ib_dev);
	if (IS_ERR(filp)) {
		ret = PTR_ERR(filp);
		goto err_fd;
	}

	if (copy_to_user(u64_to_user_ptr(cmd.response), &resp, sizeof resp)) {
		ret = -EFAULT;
		goto err_file;
	}

	fd_install(resp.async_fd, filp);

	/*
	 * Make sure that ib_uverbs_get_ucontext() sees the pointer update
	 * only after all writes to setup the ucontext have completed
	 */
	smp_store_release(&file->ucontext, ucontext);

	mutex_unlock(&file->ucontext_lock);

	return in_len;

err_file:
	ib_uverbs_free_async_event_file(file);
	fput(filp);

err_fd:
	put_unused_fd(resp.async_fd);

err_free:
	put_pid(ucontext->tgid);
	ib_dev->dealloc_ucontext(ucontext);

err_alloc:
	ib_rdmacg_uncharge(&cg_obj, ib_dev, RDMACG_RESOURCE_HCA_HANDLE);

err:
	mutex_unlock(&file->ucontext_lock);
	return ret;
}

static void copy_query_dev_fields(struct ib_ucontext *ucontext,
				  struct ib_uverbs_query_device_resp *resp,
				  struct ib_device_attr *attr)
{
	struct ib_device *ib_dev = ucontext->device;

	resp->fw_ver		= attr->fw_ver;
	resp->node_guid		= ib_dev->node_guid;
	resp->sys_image_guid	= attr->sys_image_guid;
	resp->max_mr_size	= attr->max_mr_size;
	resp->page_size_cap	= attr->page_size_cap;
	resp->vendor_id		= attr->vendor_id;
	resp->vendor_part_id	= attr->vendor_part_id;
	resp->hw_ver		= attr->hw_ver;
	resp->max_qp		= attr->max_qp;
	resp->max_qp_wr		= attr->max_qp_wr;
	resp->device_cap_flags	= lower_32_bits(attr->device_cap_flags);
	resp->max_sge		= min(attr->max_send_sge, attr->max_recv_sge);
	resp->max_sge_rd	= attr->max_sge_rd;
	resp->max_cq		= attr->max_cq;
	resp->max_cqe		= attr->max_cqe;
	resp->max_mr		= attr->max_mr;
	resp->max_pd		= attr->max_pd;
	resp->max_qp_rd_atom	= attr->max_qp_rd_atom;
	resp->max_ee_rd_atom	= attr->max_ee_rd_atom;
	resp->max_res_rd_atom	= attr->max_res_rd_atom;
	resp->max_qp_init_rd_atom	= attr->max_qp_init_rd_atom;
	resp->max_ee_init_rd_atom	= attr->max_ee_init_rd_atom;
	resp->atomic_cap		= attr->atomic_cap;
	resp->max_ee			= attr->max_ee;
	resp->max_rdd			= attr->max_rdd;
	resp->max_mw			= attr->max_mw;
	resp->max_raw_ipv6_qp		= attr->max_raw_ipv6_qp;
	resp->max_raw_ethy_qp		= attr->max_raw_ethy_qp;
	resp->max_mcast_grp		= attr->max_mcast_grp;
	resp->max_mcast_qp_attach	= attr->max_mcast_qp_attach;
	resp->max_total_mcast_qp_attach	= attr->max_total_mcast_qp_attach;
	resp->max_ah			= attr->max_ah;
	resp->max_fmr			= attr->max_fmr;
	resp->max_map_per_fmr		= attr->max_map_per_fmr;
	resp->max_srq			= attr->max_srq;
	resp->max_srq_wr		= attr->max_srq_wr;
	resp->max_srq_sge		= attr->max_srq_sge;
	resp->max_pkeys			= attr->max_pkeys;
	resp->local_ca_ack_delay	= attr->local_ca_ack_delay;
	resp->phys_port_cnt		= ib_dev->phys_port_cnt;
}

ssize_t ib_uverbs_query_device(struct ib_uverbs_file *file,
			       const char __user *buf,
			       int in_len, int out_len)
{
	struct ib_uverbs_query_device      cmd;
	struct ib_uverbs_query_device_resp resp;
	struct ib_ucontext *ucontext;

	ucontext = ib_uverbs_get_ucontext(file);
	if (IS_ERR(ucontext))
		return PTR_ERR(ucontext);

	if (out_len < sizeof resp)
		return -ENOSPC;

	if (copy_from_user(&cmd, buf, sizeof cmd))
		return -EFAULT;

	memset(&resp, 0, sizeof resp);
	copy_query_dev_fields(ucontext, &resp, &ucontext->device->attrs);

	if (copy_to_user(u64_to_user_ptr(cmd.response), &resp, sizeof resp))
		return -EFAULT;

	return in_len;
}

/*
 * ib_uverbs_query_port_resp.port_cap_flags started out as just a copy of the
 * PortInfo CapabilityMask, but was extended with unique bits.
 */
static u32 make_port_cap_flags(const struct ib_port_attr *attr)
{
	u32 res;

	/* All IBA CapabilityMask bits are passed through here, except bit 26,
	 * which is overridden with IP_BASED_GIDS. This is due to a historical
	 * mistake in the implementation of IP_BASED_GIDS. Otherwise all other
	 * bits match the IBA definition across all kernel versions.
	 */
	res = attr->port_cap_flags & ~(u32)IB_UVERBS_PCF_IP_BASED_GIDS;

	if (attr->ip_gids)
		res |= IB_UVERBS_PCF_IP_BASED_GIDS;

	return res;
}

ssize_t ib_uverbs_query_port(struct ib_uverbs_file *file,
			     const char __user *buf,
			     int in_len, int out_len)
{
	struct ib_uverbs_query_port      cmd;
	struct ib_uverbs_query_port_resp resp;
	struct ib_port_attr              attr;
	int                              ret;
	struct ib_ucontext *ucontext;
	struct ib_device *ib_dev;

	ucontext = ib_uverbs_get_ucontext(file);
	if (IS_ERR(ucontext))
		return PTR_ERR(ucontext);
	ib_dev = ucontext->device;

	if (out_len < sizeof resp)
		return -ENOSPC;

	if (copy_from_user(&cmd, buf, sizeof cmd))
		return -EFAULT;

	ret = ib_query_port(ib_dev, cmd.port_num, &attr);
	if (ret)
		return ret;

	memset(&resp, 0, sizeof resp);

	resp.state 	     = attr.state;
	resp.max_mtu 	     = attr.max_mtu;
	resp.active_mtu      = attr.active_mtu;
	resp.gid_tbl_len     = attr.gid_tbl_len;
	resp.port_cap_flags  = make_port_cap_flags(&attr);
	resp.max_msg_sz      = attr.max_msg_sz;
	resp.bad_pkey_cntr   = attr.bad_pkey_cntr;
	resp.qkey_viol_cntr  = attr.qkey_viol_cntr;
	resp.pkey_tbl_len    = attr.pkey_tbl_len;

	if (rdma_is_grh_required(ib_dev, cmd.port_num))
		resp.flags |= IB_UVERBS_QPF_GRH_REQUIRED;

	if (rdma_cap_opa_ah(ib_dev, cmd.port_num)) {
		resp.lid     = OPA_TO_IB_UCAST_LID(attr.lid);
		resp.sm_lid  = OPA_TO_IB_UCAST_LID(attr.sm_lid);
	} else {
		resp.lid     = ib_lid_cpu16(attr.lid);
		resp.sm_lid  = ib_lid_cpu16(attr.sm_lid);
	}
	resp.lmc 	     = attr.lmc;
	resp.max_vl_num      = attr.max_vl_num;
	resp.sm_sl 	     = attr.sm_sl;
	resp.subnet_timeout  = attr.subnet_timeout;
	resp.init_type_reply = attr.init_type_reply;
	resp.active_width    = attr.active_width;
	resp.active_speed    = attr.active_speed;
	resp.phys_state      = attr.phys_state;
	resp.link_layer      = rdma_port_get_link_layer(ib_dev,
							cmd.port_num);

	if (copy_to_user(u64_to_user_ptr(cmd.response), &resp, sizeof resp))
		return -EFAULT;

	return in_len;
}

ssize_t ib_uverbs_alloc_pd(struct ib_uverbs_file *file,
			   const char __user *buf,
			   int in_len, int out_len)
{
	struct ib_uverbs_alloc_pd      cmd;
	struct ib_uverbs_alloc_pd_resp resp;
	struct ib_udata                udata;
	struct ib_uobject             *uobj;
	struct ib_pd                  *pd;
	int                            ret;
	struct ib_device *ib_dev;

	if (out_len < sizeof resp)
		return -ENOSPC;

	if (copy_from_user(&cmd, buf, sizeof cmd))
		return -EFAULT;

	ib_uverbs_init_udata(&udata, buf + sizeof(cmd),
		   u64_to_user_ptr(cmd.response) + sizeof(resp),
                   in_len - sizeof(cmd) - sizeof(struct ib_uverbs_cmd_hdr),
                   out_len - sizeof(resp));

	uobj = uobj_alloc(UVERBS_OBJECT_PD, file, &ib_dev);
	if (IS_ERR(uobj))
		return PTR_ERR(uobj);

	pd = ib_dev->alloc_pd(ib_dev, uobj->context, &udata);
	if (IS_ERR(pd)) {
		ret = PTR_ERR(pd);
		goto err;
	}

	pd->device  = ib_dev;
	pd->uobject = uobj;
	pd->__internal_mr = NULL;
	atomic_set(&pd->usecnt, 0);

	uobj->object = pd;
	memset(&resp, 0, sizeof resp);
	resp.pd_handle = uobj->id;
	pd->res.type = RDMA_RESTRACK_PD;
	rdma_restrack_add(&pd->res);

	if (copy_to_user(u64_to_user_ptr(cmd.response), &resp, sizeof resp)) {
		ret = -EFAULT;
		goto err_copy;
	}

	return uobj_alloc_commit(uobj, in_len);

err_copy:
	ib_dealloc_pd(pd);

err:
	uobj_alloc_abort(uobj);
	return ret;
}

ssize_t ib_uverbs_dealloc_pd(struct ib_uverbs_file *file,
			     const char __user *buf,
			     int in_len, int out_len)
{
	struct ib_uverbs_dealloc_pd cmd;

	if (copy_from_user(&cmd, buf, sizeof cmd))
		return -EFAULT;

	return uobj_perform_destroy(UVERBS_OBJECT_PD, cmd.pd_handle, file,
				    in_len);
}

struct xrcd_table_entry {
	struct rb_node  node;
	struct ib_xrcd *xrcd;
	struct inode   *inode;
};

static int xrcd_table_insert(struct ib_uverbs_device *dev,
			    struct inode *inode,
			    struct ib_xrcd *xrcd)
{
	struct xrcd_table_entry *entry, *scan;
	struct rb_node **p = &dev->xrcd_tree.rb_node;
	struct rb_node *parent = NULL;

	entry = kmalloc(sizeof *entry, GFP_KERNEL);
	if (!entry)
		return -ENOMEM;

	entry->xrcd  = xrcd;
	entry->inode = inode;

	while (*p) {
		parent = *p;
		scan = rb_entry(parent, struct xrcd_table_entry, node);

		if (inode < scan->inode) {
			p = &(*p)->rb_left;
		} else if (inode > scan->inode) {
			p = &(*p)->rb_right;
		} else {
			kfree(entry);
			return -EEXIST;
		}
	}

	rb_link_node(&entry->node, parent, p);
	rb_insert_color(&entry->node, &dev->xrcd_tree);
	igrab(inode);
	return 0;
}

static struct xrcd_table_entry *xrcd_table_search(struct ib_uverbs_device *dev,
						  struct inode *inode)
{
	struct xrcd_table_entry *entry;
	struct rb_node *p = dev->xrcd_tree.rb_node;

	while (p) {
		entry = rb_entry(p, struct xrcd_table_entry, node);

		if (inode < entry->inode)
			p = p->rb_left;
		else if (inode > entry->inode)
			p = p->rb_right;
		else
			return entry;
	}

	return NULL;
}

static struct ib_xrcd *find_xrcd(struct ib_uverbs_device *dev, struct inode *inode)
{
	struct xrcd_table_entry *entry;

	entry = xrcd_table_search(dev, inode);
	if (!entry)
		return NULL;

	return entry->xrcd;
}

static void xrcd_table_delete(struct ib_uverbs_device *dev,
			      struct inode *inode)
{
	struct xrcd_table_entry *entry;

	entry = xrcd_table_search(dev, inode);
	if (entry) {
		iput(inode);
		rb_erase(&entry->node, &dev->xrcd_tree);
		kfree(entry);
	}
}

ssize_t ib_uverbs_open_xrcd(struct ib_uverbs_file *file,
			    const char __user *buf, int in_len,
			    int out_len)
{
	struct ib_uverbs_open_xrcd	cmd;
	struct ib_uverbs_open_xrcd_resp	resp;
	struct ib_udata			udata;
	struct ib_uxrcd_object         *obj;
	struct ib_xrcd                 *xrcd = NULL;
	struct fd			f = {NULL, 0};
	struct inode                   *inode = NULL;
	int				ret = 0;
	int				new_xrcd = 0;
	struct ib_device *ib_dev;

	if (out_len < sizeof resp)
		return -ENOSPC;

	if (copy_from_user(&cmd, buf, sizeof cmd))
		return -EFAULT;

	ib_uverbs_init_udata(&udata, buf + sizeof(cmd),
		   u64_to_user_ptr(cmd.response) + sizeof(resp),
                   in_len - sizeof(cmd) - sizeof(struct ib_uverbs_cmd_hdr),
                   out_len - sizeof(resp));

	mutex_lock(&file->device->xrcd_tree_mutex);

	if (cmd.fd != -1) {
		/* search for file descriptor */
		f = fdget(cmd.fd);
		if (!f.file) {
			ret = -EBADF;
			goto err_tree_mutex_unlock;
		}

		inode = file_inode(f.file);
		xrcd = find_xrcd(file->device, inode);
		if (!xrcd && !(cmd.oflags & O_CREAT)) {
			/* no file descriptor. Need CREATE flag */
			ret = -EAGAIN;
			goto err_tree_mutex_unlock;
		}

		if (xrcd && cmd.oflags & O_EXCL) {
			ret = -EINVAL;
			goto err_tree_mutex_unlock;
		}
	}

	obj = (struct ib_uxrcd_object *)uobj_alloc(UVERBS_OBJECT_XRCD, file,
						   &ib_dev);
	if (IS_ERR(obj)) {
		ret = PTR_ERR(obj);
		goto err_tree_mutex_unlock;
	}

	if (!xrcd) {
		xrcd = ib_dev->alloc_xrcd(ib_dev, obj->uobject.context, &udata);
		if (IS_ERR(xrcd)) {
			ret = PTR_ERR(xrcd);
			goto err;
		}

		xrcd->inode   = inode;
		xrcd->device  = ib_dev;
		atomic_set(&xrcd->usecnt, 0);
		mutex_init(&xrcd->tgt_qp_mutex);
		INIT_LIST_HEAD(&xrcd->tgt_qp_list);
		new_xrcd = 1;
	}

	atomic_set(&obj->refcnt, 0);
	obj->uobject.object = xrcd;
	memset(&resp, 0, sizeof resp);
	resp.xrcd_handle = obj->uobject.id;

	if (inode) {
		if (new_xrcd) {
			/* create new inode/xrcd table entry */
			ret = xrcd_table_insert(file->device, inode, xrcd);
			if (ret)
				goto err_dealloc_xrcd;
		}
		atomic_inc(&xrcd->usecnt);
	}

	if (copy_to_user(u64_to_user_ptr(cmd.response), &resp, sizeof resp)) {
		ret = -EFAULT;
		goto err_copy;
	}

	if (f.file)
		fdput(f);

	mutex_unlock(&file->device->xrcd_tree_mutex);

<<<<<<< HEAD
	uobj_alloc_commit(&obj->uobject);

	return in_len;
=======
	return uobj_alloc_commit(&obj->uobject, in_len);
>>>>>>> e021bb4f

err_copy:
	if (inode) {
		if (new_xrcd)
			xrcd_table_delete(file->device, inode);
		atomic_dec(&xrcd->usecnt);
	}

err_dealloc_xrcd:
	ib_dealloc_xrcd(xrcd);

err:
	uobj_alloc_abort(&obj->uobject);

err_tree_mutex_unlock:
	if (f.file)
		fdput(f);

	mutex_unlock(&file->device->xrcd_tree_mutex);

	return ret;
}

ssize_t ib_uverbs_close_xrcd(struct ib_uverbs_file *file,
			     const char __user *buf, int in_len,
			     int out_len)
{
	struct ib_uverbs_close_xrcd cmd;

	if (copy_from_user(&cmd, buf, sizeof cmd))
		return -EFAULT;

<<<<<<< HEAD
	uobj  = uobj_get_write(uobj_get_type(xrcd), cmd.xrcd_handle,
			       file->ucontext);
	if (IS_ERR(uobj))
		return PTR_ERR(uobj);

	ret = uobj_remove_commit(uobj);
	return ret ?: in_len;
=======
	return uobj_perform_destroy(UVERBS_OBJECT_XRCD, cmd.xrcd_handle, file,
				    in_len);
>>>>>>> e021bb4f
}

int ib_uverbs_dealloc_xrcd(struct ib_uobject *uobject,
			   struct ib_xrcd *xrcd,
			   enum rdma_remove_reason why)
{
	struct inode *inode;
	int ret;
	struct ib_uverbs_device *dev = uobject->context->ufile->device;

	inode = xrcd->inode;
	if (inode && !atomic_dec_and_test(&xrcd->usecnt))
		return 0;

	ret = ib_dealloc_xrcd(xrcd);

	if (ib_is_destroy_retryable(ret, why, uobject)) {
		atomic_inc(&xrcd->usecnt);
		return ret;
	}

	if (inode)
		xrcd_table_delete(dev, inode);

	return ret;
}

ssize_t ib_uverbs_reg_mr(struct ib_uverbs_file *file,
			 const char __user *buf, int in_len,
			 int out_len)
{
	struct ib_uverbs_reg_mr      cmd;
	struct ib_uverbs_reg_mr_resp resp;
	struct ib_udata              udata;
	struct ib_uobject           *uobj;
	struct ib_pd                *pd;
	struct ib_mr                *mr;
	int                          ret;
	struct ib_device *ib_dev;

	if (out_len < sizeof resp)
		return -ENOSPC;

	if (copy_from_user(&cmd, buf, sizeof cmd))
		return -EFAULT;

	ib_uverbs_init_udata(&udata, buf + sizeof(cmd),
		   u64_to_user_ptr(cmd.response) + sizeof(resp),
                   in_len - sizeof(cmd) - sizeof(struct ib_uverbs_cmd_hdr),
                   out_len - sizeof(resp));

	if ((cmd.start & ~PAGE_MASK) != (cmd.hca_va & ~PAGE_MASK))
		return -EINVAL;

	ret = ib_check_mr_access(cmd.access_flags);
	if (ret)
		return ret;

	uobj = uobj_alloc(UVERBS_OBJECT_MR, file, &ib_dev);
	if (IS_ERR(uobj))
		return PTR_ERR(uobj);

	pd = uobj_get_obj_read(pd, UVERBS_OBJECT_PD, cmd.pd_handle, file);
	if (!pd) {
		ret = -EINVAL;
		goto err_free;
	}

	if (cmd.access_flags & IB_ACCESS_ON_DEMAND) {
		if (!(pd->device->attrs.device_cap_flags &
		      IB_DEVICE_ON_DEMAND_PAGING)) {
			pr_debug("ODP support not available\n");
			ret = -EINVAL;
			goto err_put;
		}
	}

	mr = pd->device->reg_user_mr(pd, cmd.start, cmd.length, cmd.hca_va,
				     cmd.access_flags, &udata);
	if (IS_ERR(mr)) {
		ret = PTR_ERR(mr);
		goto err_put;
	}

	mr->device  = pd->device;
	mr->pd      = pd;
	mr->dm	    = NULL;
	mr->uobject = uobj;
	atomic_inc(&pd->usecnt);
	mr->res.type = RDMA_RESTRACK_MR;
	rdma_restrack_add(&mr->res);

	uobj->object = mr;

	memset(&resp, 0, sizeof resp);
	resp.lkey      = mr->lkey;
	resp.rkey      = mr->rkey;
	resp.mr_handle = uobj->id;

	if (copy_to_user(u64_to_user_ptr(cmd.response), &resp, sizeof resp)) {
		ret = -EFAULT;
		goto err_copy;
	}

	uobj_put_obj_read(pd);

	return uobj_alloc_commit(uobj, in_len);

err_copy:
	ib_dereg_mr(mr);

err_put:
	uobj_put_obj_read(pd);

err_free:
	uobj_alloc_abort(uobj);
	return ret;
}

ssize_t ib_uverbs_rereg_mr(struct ib_uverbs_file *file,
			   const char __user *buf, int in_len,
			   int out_len)
{
	struct ib_uverbs_rereg_mr      cmd;
	struct ib_uverbs_rereg_mr_resp resp;
	struct ib_udata              udata;
	struct ib_pd                *pd = NULL;
	struct ib_mr                *mr;
	struct ib_pd		    *old_pd;
	int                          ret;
	struct ib_uobject	    *uobj;

	if (out_len < sizeof(resp))
		return -ENOSPC;

	if (copy_from_user(&cmd, buf, sizeof(cmd)))
		return -EFAULT;

	ib_uverbs_init_udata(&udata, buf + sizeof(cmd),
		   u64_to_user_ptr(cmd.response) + sizeof(resp),
                   in_len - sizeof(cmd) - sizeof(struct ib_uverbs_cmd_hdr),
                   out_len - sizeof(resp));

	if (cmd.flags & ~IB_MR_REREG_SUPPORTED || !cmd.flags)
		return -EINVAL;

	if ((cmd.flags & IB_MR_REREG_TRANS) &&
	    (!cmd.start || !cmd.hca_va || 0 >= cmd.length ||
	     (cmd.start & ~PAGE_MASK) != (cmd.hca_va & ~PAGE_MASK)))
			return -EINVAL;

	uobj = uobj_get_write(UVERBS_OBJECT_MR, cmd.mr_handle, file);
	if (IS_ERR(uobj))
		return PTR_ERR(uobj);

	mr = uobj->object;

	if (mr->dm) {
		ret = -EINVAL;
		goto put_uobjs;
	}

	if (cmd.flags & IB_MR_REREG_ACCESS) {
		ret = ib_check_mr_access(cmd.access_flags);
		if (ret)
			goto put_uobjs;
	}

	if (cmd.flags & IB_MR_REREG_PD) {
		pd = uobj_get_obj_read(pd, UVERBS_OBJECT_PD, cmd.pd_handle,
				       file);
		if (!pd) {
			ret = -EINVAL;
			goto put_uobjs;
		}
	}

	old_pd = mr->pd;
	ret = mr->device->rereg_user_mr(mr, cmd.flags, cmd.start,
					cmd.length, cmd.hca_va,
					cmd.access_flags, pd, &udata);
	if (!ret) {
		if (cmd.flags & IB_MR_REREG_PD) {
			atomic_inc(&pd->usecnt);
			mr->pd = pd;
			atomic_dec(&old_pd->usecnt);
		}
	} else {
		goto put_uobj_pd;
	}

	memset(&resp, 0, sizeof(resp));
	resp.lkey      = mr->lkey;
	resp.rkey      = mr->rkey;

	if (copy_to_user(u64_to_user_ptr(cmd.response), &resp, sizeof(resp)))
		ret = -EFAULT;
	else
		ret = in_len;

put_uobj_pd:
	if (cmd.flags & IB_MR_REREG_PD)
		uobj_put_obj_read(pd);

put_uobjs:
	uobj_put_write(uobj);

	return ret;
}

ssize_t ib_uverbs_dereg_mr(struct ib_uverbs_file *file,
			   const char __user *buf, int in_len,
			   int out_len)
{
	struct ib_uverbs_dereg_mr cmd;

	if (copy_from_user(&cmd, buf, sizeof cmd))
		return -EFAULT;

	return uobj_perform_destroy(UVERBS_OBJECT_MR, cmd.mr_handle, file,
				    in_len);
}

ssize_t ib_uverbs_alloc_mw(struct ib_uverbs_file *file,
			   const char __user *buf, int in_len,
			   int out_len)
{
	struct ib_uverbs_alloc_mw      cmd;
	struct ib_uverbs_alloc_mw_resp resp;
	struct ib_uobject             *uobj;
	struct ib_pd                  *pd;
	struct ib_mw                  *mw;
	struct ib_udata		       udata;
	int                            ret;
	struct ib_device *ib_dev;

	if (out_len < sizeof(resp))
		return -ENOSPC;

	if (copy_from_user(&cmd, buf, sizeof(cmd)))
		return -EFAULT;

	uobj = uobj_alloc(UVERBS_OBJECT_MW, file, &ib_dev);
	if (IS_ERR(uobj))
		return PTR_ERR(uobj);

	pd = uobj_get_obj_read(pd, UVERBS_OBJECT_PD, cmd.pd_handle, file);
	if (!pd) {
		ret = -EINVAL;
		goto err_free;
	}

	ib_uverbs_init_udata(&udata, buf + sizeof(cmd),
		   u64_to_user_ptr(cmd.response) + sizeof(resp),
		   in_len - sizeof(cmd) - sizeof(struct ib_uverbs_cmd_hdr),
		   out_len - sizeof(resp));

	mw = pd->device->alloc_mw(pd, cmd.mw_type, &udata);
	if (IS_ERR(mw)) {
		ret = PTR_ERR(mw);
		goto err_put;
	}

	mw->device  = pd->device;
	mw->pd      = pd;
	mw->uobject = uobj;
	atomic_inc(&pd->usecnt);

	uobj->object = mw;

	memset(&resp, 0, sizeof(resp));
	resp.rkey      = mw->rkey;
	resp.mw_handle = uobj->id;

	if (copy_to_user(u64_to_user_ptr(cmd.response), &resp, sizeof(resp))) {
		ret = -EFAULT;
		goto err_copy;
	}

	uobj_put_obj_read(pd);
	return uobj_alloc_commit(uobj, in_len);

err_copy:
	uverbs_dealloc_mw(mw);
err_put:
	uobj_put_obj_read(pd);
err_free:
	uobj_alloc_abort(uobj);
	return ret;
}

ssize_t ib_uverbs_dealloc_mw(struct ib_uverbs_file *file,
			     const char __user *buf, int in_len,
			     int out_len)
{
	struct ib_uverbs_dealloc_mw cmd;

	if (copy_from_user(&cmd, buf, sizeof(cmd)))
		return -EFAULT;

	return uobj_perform_destroy(UVERBS_OBJECT_MW, cmd.mw_handle, file,
				    in_len);
}

ssize_t ib_uverbs_create_comp_channel(struct ib_uverbs_file *file,
				      const char __user *buf, int in_len,
				      int out_len)
{
	struct ib_uverbs_create_comp_channel	   cmd;
	struct ib_uverbs_create_comp_channel_resp  resp;
	struct ib_uobject			  *uobj;
	struct ib_uverbs_completion_event_file	  *ev_file;
	struct ib_device *ib_dev;

	if (out_len < sizeof resp)
		return -ENOSPC;

	if (copy_from_user(&cmd, buf, sizeof cmd))
		return -EFAULT;

	uobj = uobj_alloc(UVERBS_OBJECT_COMP_CHANNEL, file, &ib_dev);
	if (IS_ERR(uobj))
		return PTR_ERR(uobj);

	resp.fd = uobj->id;

	ev_file = container_of(uobj, struct ib_uverbs_completion_event_file,
			       uobj);
	ib_uverbs_init_event_queue(&ev_file->ev_queue);

	if (copy_to_user(u64_to_user_ptr(cmd.response), &resp, sizeof resp)) {
		uobj_alloc_abort(uobj);
		return -EFAULT;
	}

	return uobj_alloc_commit(uobj, in_len);
}

static struct ib_ucq_object *create_cq(struct ib_uverbs_file *file,
				       struct ib_udata *ucore,
				       struct ib_udata *uhw,
				       struct ib_uverbs_ex_create_cq *cmd,
				       size_t cmd_sz,
				       int (*cb)(struct ib_uverbs_file *file,
						 struct ib_ucq_object *obj,
						 struct ib_uverbs_ex_create_cq_resp *resp,
						 struct ib_udata *udata,
						 void *context),
				       void *context)
{
	struct ib_ucq_object           *obj;
	struct ib_uverbs_completion_event_file    *ev_file = NULL;
	struct ib_cq                   *cq;
	int                             ret;
	struct ib_uverbs_ex_create_cq_resp resp;
	struct ib_cq_init_attr attr = {};
	struct ib_device *ib_dev;

	if (cmd->comp_vector >= file->device->num_comp_vectors)
		return ERR_PTR(-EINVAL);

	obj = (struct ib_ucq_object *)uobj_alloc(UVERBS_OBJECT_CQ, file,
						 &ib_dev);
	if (IS_ERR(obj))
		return obj;

	if (!ib_dev->create_cq) {
		ret = -EOPNOTSUPP;
		goto err;
	}

	if (cmd->comp_channel >= 0) {
		ev_file = ib_uverbs_lookup_comp_file(cmd->comp_channel, file);
		if (IS_ERR(ev_file)) {
			ret = PTR_ERR(ev_file);
			goto err;
		}
	}

	obj->uobject.user_handle = cmd->user_handle;
	obj->comp_events_reported  = 0;
	obj->async_events_reported = 0;
	INIT_LIST_HEAD(&obj->comp_list);
	INIT_LIST_HEAD(&obj->async_list);

	attr.cqe = cmd->cqe;
	attr.comp_vector = cmd->comp_vector;

	if (cmd_sz > offsetof(typeof(*cmd), flags) + sizeof(cmd->flags))
		attr.flags = cmd->flags;

	cq = ib_dev->create_cq(ib_dev, &attr, obj->uobject.context, uhw);
	if (IS_ERR(cq)) {
		ret = PTR_ERR(cq);
		goto err_file;
	}

	cq->device        = ib_dev;
	cq->uobject       = &obj->uobject;
	cq->comp_handler  = ib_uverbs_comp_handler;
	cq->event_handler = ib_uverbs_cq_event_handler;
	cq->cq_context    = ev_file ? &ev_file->ev_queue : NULL;
	atomic_set(&cq->usecnt, 0);

	obj->uobject.object = cq;
	memset(&resp, 0, sizeof resp);
	resp.base.cq_handle = obj->uobject.id;
	resp.base.cqe       = cq->cqe;

	resp.response_length = offsetof(typeof(resp), response_length) +
		sizeof(resp.response_length);

	cq->res.type = RDMA_RESTRACK_CQ;
	rdma_restrack_add(&cq->res);

	ret = cb(file, obj, &resp, ucore, context);
	if (ret)
		goto err_cb;

	ret = uobj_alloc_commit(&obj->uobject, 0);
	if (ret)
		return ERR_PTR(ret);
	return obj;

err_cb:
	ib_destroy_cq(cq);

err_file:
	if (ev_file)
		ib_uverbs_release_ucq(file, ev_file, obj);

err:
	uobj_alloc_abort(&obj->uobject);

	return ERR_PTR(ret);
}

static int ib_uverbs_create_cq_cb(struct ib_uverbs_file *file,
				  struct ib_ucq_object *obj,
				  struct ib_uverbs_ex_create_cq_resp *resp,
				  struct ib_udata *ucore, void *context)
{
	if (ib_copy_to_udata(ucore, &resp->base, sizeof(resp->base)))
		return -EFAULT;

	return 0;
}

ssize_t ib_uverbs_create_cq(struct ib_uverbs_file *file,
			    const char __user *buf, int in_len,
			    int out_len)
{
	struct ib_uverbs_create_cq      cmd;
	struct ib_uverbs_ex_create_cq	cmd_ex;
	struct ib_uverbs_create_cq_resp resp;
	struct ib_udata                 ucore;
	struct ib_udata                 uhw;
	struct ib_ucq_object           *obj;

	if (out_len < sizeof(resp))
		return -ENOSPC;

	if (copy_from_user(&cmd, buf, sizeof(cmd)))
		return -EFAULT;

	ib_uverbs_init_udata(&ucore, buf, u64_to_user_ptr(cmd.response),
			     sizeof(cmd), sizeof(resp));

	ib_uverbs_init_udata(&uhw, buf + sizeof(cmd),
		   u64_to_user_ptr(cmd.response) + sizeof(resp),
		   in_len - sizeof(cmd) - sizeof(struct ib_uverbs_cmd_hdr),
		   out_len - sizeof(resp));

	memset(&cmd_ex, 0, sizeof(cmd_ex));
	cmd_ex.user_handle = cmd.user_handle;
	cmd_ex.cqe = cmd.cqe;
	cmd_ex.comp_vector = cmd.comp_vector;
	cmd_ex.comp_channel = cmd.comp_channel;

	obj = create_cq(file, &ucore, &uhw, &cmd_ex,
			offsetof(typeof(cmd_ex), comp_channel) +
			sizeof(cmd.comp_channel), ib_uverbs_create_cq_cb,
			NULL);

	if (IS_ERR(obj))
		return PTR_ERR(obj);

	return in_len;
}

static int ib_uverbs_ex_create_cq_cb(struct ib_uverbs_file *file,
				     struct ib_ucq_object *obj,
				     struct ib_uverbs_ex_create_cq_resp *resp,
				     struct ib_udata *ucore, void *context)
{
	if (ib_copy_to_udata(ucore, resp, resp->response_length))
		return -EFAULT;

	return 0;
}

int ib_uverbs_ex_create_cq(struct ib_uverbs_file *file,
			   struct ib_udata *ucore,
			   struct ib_udata *uhw)
{
	struct ib_uverbs_ex_create_cq_resp resp;
	struct ib_uverbs_ex_create_cq  cmd;
	struct ib_ucq_object           *obj;
	int err;

	if (ucore->inlen < sizeof(cmd))
		return -EINVAL;

	err = ib_copy_from_udata(&cmd, ucore, sizeof(cmd));
	if (err)
		return err;

	if (cmd.comp_mask)
		return -EINVAL;

	if (cmd.reserved)
		return -EINVAL;

	if (ucore->outlen < (offsetof(typeof(resp), response_length) +
			     sizeof(resp.response_length)))
		return -ENOSPC;

	obj = create_cq(file, ucore, uhw, &cmd,
			min(ucore->inlen, sizeof(cmd)),
			ib_uverbs_ex_create_cq_cb, NULL);

	return PTR_ERR_OR_ZERO(obj);
}

ssize_t ib_uverbs_resize_cq(struct ib_uverbs_file *file,
			    const char __user *buf, int in_len,
			    int out_len)
{
	struct ib_uverbs_resize_cq	cmd;
	struct ib_uverbs_resize_cq_resp	resp = {};
	struct ib_udata                 udata;
	struct ib_cq			*cq;
	int				ret = -EINVAL;

	if (copy_from_user(&cmd, buf, sizeof cmd))
		return -EFAULT;

	ib_uverbs_init_udata(&udata, buf + sizeof(cmd),
		   u64_to_user_ptr(cmd.response) + sizeof(resp),
		   in_len - sizeof(cmd) - sizeof(struct ib_uverbs_cmd_hdr),
		   out_len - sizeof(resp));

	cq = uobj_get_obj_read(cq, UVERBS_OBJECT_CQ, cmd.cq_handle, file);
	if (!cq)
		return -EINVAL;

	ret = cq->device->resize_cq(cq, cmd.cqe, &udata);
	if (ret)
		goto out;

	resp.cqe = cq->cqe;

	if (copy_to_user(u64_to_user_ptr(cmd.response), &resp, sizeof resp.cqe))
		ret = -EFAULT;

out:
	uobj_put_obj_read(cq);

	return ret ? ret : in_len;
}

static int copy_wc_to_user(struct ib_device *ib_dev, void __user *dest,
			   struct ib_wc *wc)
{
	struct ib_uverbs_wc tmp;

	tmp.wr_id		= wc->wr_id;
	tmp.status		= wc->status;
	tmp.opcode		= wc->opcode;
	tmp.vendor_err		= wc->vendor_err;
	tmp.byte_len		= wc->byte_len;
	tmp.ex.imm_data		= wc->ex.imm_data;
	tmp.qp_num		= wc->qp->qp_num;
	tmp.src_qp		= wc->src_qp;
	tmp.wc_flags		= wc->wc_flags;
	tmp.pkey_index		= wc->pkey_index;
	if (rdma_cap_opa_ah(ib_dev, wc->port_num))
		tmp.slid	= OPA_TO_IB_UCAST_LID(wc->slid);
	else
		tmp.slid	= ib_lid_cpu16(wc->slid);
	tmp.sl			= wc->sl;
	tmp.dlid_path_bits	= wc->dlid_path_bits;
	tmp.port_num		= wc->port_num;
	tmp.reserved		= 0;

	if (copy_to_user(dest, &tmp, sizeof tmp))
		return -EFAULT;

	return 0;
}

ssize_t ib_uverbs_poll_cq(struct ib_uverbs_file *file,
			  const char __user *buf, int in_len,
			  int out_len)
{
	struct ib_uverbs_poll_cq       cmd;
	struct ib_uverbs_poll_cq_resp  resp;
	u8 __user                     *header_ptr;
	u8 __user                     *data_ptr;
	struct ib_cq                  *cq;
	struct ib_wc                   wc;
	int                            ret;

	if (copy_from_user(&cmd, buf, sizeof cmd))
		return -EFAULT;

	cq = uobj_get_obj_read(cq, UVERBS_OBJECT_CQ, cmd.cq_handle, file);
	if (!cq)
		return -EINVAL;

	/* we copy a struct ib_uverbs_poll_cq_resp to user space */
	header_ptr = u64_to_user_ptr(cmd.response);
	data_ptr = header_ptr + sizeof resp;

	memset(&resp, 0, sizeof resp);
	while (resp.count < cmd.ne) {
		ret = ib_poll_cq(cq, 1, &wc);
		if (ret < 0)
			goto out_put;
		if (!ret)
			break;

		ret = copy_wc_to_user(cq->device, data_ptr, &wc);
		if (ret)
			goto out_put;

		data_ptr += sizeof(struct ib_uverbs_wc);
		++resp.count;
	}

	if (copy_to_user(header_ptr, &resp, sizeof resp)) {
		ret = -EFAULT;
		goto out_put;
	}

	ret = in_len;

out_put:
	uobj_put_obj_read(cq);
	return ret;
}

ssize_t ib_uverbs_req_notify_cq(struct ib_uverbs_file *file,
				const char __user *buf, int in_len,
				int out_len)
{
	struct ib_uverbs_req_notify_cq cmd;
	struct ib_cq                  *cq;

	if (copy_from_user(&cmd, buf, sizeof cmd))
		return -EFAULT;

	cq = uobj_get_obj_read(cq, UVERBS_OBJECT_CQ, cmd.cq_handle, file);
	if (!cq)
		return -EINVAL;

	ib_req_notify_cq(cq, cmd.solicited_only ?
			 IB_CQ_SOLICITED : IB_CQ_NEXT_COMP);

	uobj_put_obj_read(cq);

	return in_len;
}

ssize_t ib_uverbs_destroy_cq(struct ib_uverbs_file *file,
			     const char __user *buf, int in_len,
			     int out_len)
{
	struct ib_uverbs_destroy_cq      cmd;
	struct ib_uverbs_destroy_cq_resp resp;
	struct ib_uobject		*uobj;
	struct ib_ucq_object        	*obj;

	if (copy_from_user(&cmd, buf, sizeof cmd))
		return -EFAULT;

	uobj = uobj_get_destroy(UVERBS_OBJECT_CQ, cmd.cq_handle, file);
	if (IS_ERR(uobj))
		return PTR_ERR(uobj);

	obj = container_of(uobj, struct ib_ucq_object, uobject);
	memset(&resp, 0, sizeof(resp));
	resp.comp_events_reported  = obj->comp_events_reported;
	resp.async_events_reported = obj->async_events_reported;

	uobj_put_destroy(uobj);

	if (copy_to_user(u64_to_user_ptr(cmd.response), &resp, sizeof resp))
		return -EFAULT;

	return in_len;
}

static int create_qp(struct ib_uverbs_file *file,
		     struct ib_udata *ucore,
		     struct ib_udata *uhw,
		     struct ib_uverbs_ex_create_qp *cmd,
		     size_t cmd_sz,
		     int (*cb)(struct ib_uverbs_file *file,
			       struct ib_uverbs_ex_create_qp_resp *resp,
			       struct ib_udata *udata),
		     void *context)
{
	struct ib_uqp_object		*obj;
	struct ib_device		*device;
	struct ib_pd			*pd = NULL;
	struct ib_xrcd			*xrcd = NULL;
	struct ib_uobject		*xrcd_uobj = ERR_PTR(-ENOENT);
	struct ib_cq			*scq = NULL, *rcq = NULL;
	struct ib_srq			*srq = NULL;
	struct ib_qp			*qp;
	char				*buf;
	struct ib_qp_init_attr		attr = {};
	struct ib_uverbs_ex_create_qp_resp resp;
	int				ret;
	struct ib_rwq_ind_table *ind_tbl = NULL;
	bool has_sq = true;
	struct ib_device *ib_dev;

	if (cmd->qp_type == IB_QPT_RAW_PACKET && !capable(CAP_NET_RAW))
		return -EPERM;

	obj = (struct ib_uqp_object *)uobj_alloc(UVERBS_OBJECT_QP, file,
						 &ib_dev);
	if (IS_ERR(obj))
		return PTR_ERR(obj);
	obj->uxrcd = NULL;
	obj->uevent.uobject.user_handle = cmd->user_handle;
	mutex_init(&obj->mcast_lock);

	if (cmd_sz >= offsetof(typeof(*cmd), rwq_ind_tbl_handle) +
		      sizeof(cmd->rwq_ind_tbl_handle) &&
		      (cmd->comp_mask & IB_UVERBS_CREATE_QP_MASK_IND_TABLE)) {
		ind_tbl = uobj_get_obj_read(rwq_ind_table,
					    UVERBS_OBJECT_RWQ_IND_TBL,
					    cmd->rwq_ind_tbl_handle, file);
		if (!ind_tbl) {
			ret = -EINVAL;
			goto err_put;
		}

		attr.rwq_ind_tbl = ind_tbl;
	}

	if (cmd_sz > sizeof(*cmd) &&
	    !ib_is_udata_cleared(ucore, sizeof(*cmd),
				 cmd_sz - sizeof(*cmd))) {
		ret = -EOPNOTSUPP;
		goto err_put;
	}

	if (ind_tbl && (cmd->max_recv_wr || cmd->max_recv_sge || cmd->is_srq)) {
		ret = -EINVAL;
		goto err_put;
	}

	if (ind_tbl && !cmd->max_send_wr)
		has_sq = false;

	if (cmd->qp_type == IB_QPT_XRC_TGT) {
		xrcd_uobj = uobj_get_read(UVERBS_OBJECT_XRCD, cmd->pd_handle,
					  file);

		if (IS_ERR(xrcd_uobj)) {
			ret = -EINVAL;
			goto err_put;
		}

		xrcd = (struct ib_xrcd *)xrcd_uobj->object;
		if (!xrcd) {
			ret = -EINVAL;
			goto err_put;
		}
		device = xrcd->device;
	} else {
		if (cmd->qp_type == IB_QPT_XRC_INI) {
			cmd->max_recv_wr = 0;
			cmd->max_recv_sge = 0;
		} else {
			if (cmd->is_srq) {
				srq = uobj_get_obj_read(srq, UVERBS_OBJECT_SRQ,
							cmd->srq_handle, file);
				if (!srq || srq->srq_type == IB_SRQT_XRC) {
					ret = -EINVAL;
					goto err_put;
				}
			}

			if (!ind_tbl) {
				if (cmd->recv_cq_handle != cmd->send_cq_handle) {
					rcq = uobj_get_obj_read(
						cq, UVERBS_OBJECT_CQ,
						cmd->recv_cq_handle, file);
					if (!rcq) {
						ret = -EINVAL;
						goto err_put;
					}
				}
			}
		}

		if (has_sq)
			scq = uobj_get_obj_read(cq, UVERBS_OBJECT_CQ,
						cmd->send_cq_handle, file);
		if (!ind_tbl)
			rcq = rcq ?: scq;
		pd = uobj_get_obj_read(pd, UVERBS_OBJECT_PD, cmd->pd_handle,
				       file);
		if (!pd || (!scq && has_sq)) {
			ret = -EINVAL;
			goto err_put;
		}

		device = pd->device;
	}

	attr.event_handler = ib_uverbs_qp_event_handler;
	attr.qp_context    = file;
	attr.send_cq       = scq;
	attr.recv_cq       = rcq;
	attr.srq           = srq;
	attr.xrcd	   = xrcd;
	attr.sq_sig_type   = cmd->sq_sig_all ? IB_SIGNAL_ALL_WR :
					      IB_SIGNAL_REQ_WR;
	attr.qp_type       = cmd->qp_type;
	attr.create_flags  = 0;

	attr.cap.max_send_wr     = cmd->max_send_wr;
	attr.cap.max_recv_wr     = cmd->max_recv_wr;
	attr.cap.max_send_sge    = cmd->max_send_sge;
	attr.cap.max_recv_sge    = cmd->max_recv_sge;
	attr.cap.max_inline_data = cmd->max_inline_data;

	obj->uevent.events_reported     = 0;
	INIT_LIST_HEAD(&obj->uevent.event_list);
	INIT_LIST_HEAD(&obj->mcast_list);

	if (cmd_sz >= offsetof(typeof(*cmd), create_flags) +
		      sizeof(cmd->create_flags))
		attr.create_flags = cmd->create_flags;

	if (attr.create_flags & ~(IB_QP_CREATE_BLOCK_MULTICAST_LOOPBACK |
				IB_QP_CREATE_CROSS_CHANNEL |
				IB_QP_CREATE_MANAGED_SEND |
				IB_QP_CREATE_MANAGED_RECV |
				IB_QP_CREATE_SCATTER_FCS |
				IB_QP_CREATE_CVLAN_STRIPPING |
				IB_QP_CREATE_SOURCE_QPN |
				IB_QP_CREATE_PCI_WRITE_END_PADDING)) {
		ret = -EINVAL;
		goto err_put;
	}

	if (attr.create_flags & IB_QP_CREATE_SOURCE_QPN) {
		if (!capable(CAP_NET_RAW)) {
			ret = -EPERM;
			goto err_put;
		}

		attr.source_qpn = cmd->source_qpn;
	}

	buf = (void *)cmd + sizeof(*cmd);
	if (cmd_sz > sizeof(*cmd))
		if (!(buf[0] == 0 && !memcmp(buf, buf + 1,
					     cmd_sz - sizeof(*cmd) - 1))) {
			ret = -EINVAL;
			goto err_put;
		}

	if (cmd->qp_type == IB_QPT_XRC_TGT)
		qp = ib_create_qp(pd, &attr);
	else
		qp = _ib_create_qp(device, pd, &attr, uhw,
				   &obj->uevent.uobject);

	if (IS_ERR(qp)) {
		ret = PTR_ERR(qp);
		goto err_put;
	}

	if (cmd->qp_type != IB_QPT_XRC_TGT) {
		ret = ib_create_qp_security(qp, device);
		if (ret)
			goto err_cb;

		qp->real_qp	  = qp;
		qp->pd		  = pd;
		qp->send_cq	  = attr.send_cq;
		qp->recv_cq	  = attr.recv_cq;
		qp->srq		  = attr.srq;
		qp->rwq_ind_tbl	  = ind_tbl;
		qp->event_handler = attr.event_handler;
		qp->qp_context	  = attr.qp_context;
		qp->qp_type	  = attr.qp_type;
		atomic_set(&qp->usecnt, 0);
		atomic_inc(&pd->usecnt);
		qp->port = 0;
		if (attr.send_cq)
			atomic_inc(&attr.send_cq->usecnt);
		if (attr.recv_cq)
			atomic_inc(&attr.recv_cq->usecnt);
		if (attr.srq)
			atomic_inc(&attr.srq->usecnt);
		if (ind_tbl)
			atomic_inc(&ind_tbl->usecnt);
	} else {
		/* It is done in _ib_create_qp for other QP types */
		qp->uobject = &obj->uevent.uobject;
	}

	obj->uevent.uobject.object = qp;

	memset(&resp, 0, sizeof resp);
	resp.base.qpn             = qp->qp_num;
	resp.base.qp_handle       = obj->uevent.uobject.id;
	resp.base.max_recv_sge    = attr.cap.max_recv_sge;
	resp.base.max_send_sge    = attr.cap.max_send_sge;
	resp.base.max_recv_wr     = attr.cap.max_recv_wr;
	resp.base.max_send_wr     = attr.cap.max_send_wr;
	resp.base.max_inline_data = attr.cap.max_inline_data;

	resp.response_length = offsetof(typeof(resp), response_length) +
			       sizeof(resp.response_length);

	ret = cb(file, &resp, ucore);
	if (ret)
		goto err_cb;

	if (xrcd) {
		obj->uxrcd = container_of(xrcd_uobj, struct ib_uxrcd_object,
					  uobject);
		atomic_inc(&obj->uxrcd->refcnt);
		uobj_put_read(xrcd_uobj);
	}

	if (pd)
		uobj_put_obj_read(pd);
	if (scq)
		uobj_put_obj_read(scq);
	if (rcq && rcq != scq)
		uobj_put_obj_read(rcq);
	if (srq)
		uobj_put_obj_read(srq);
	if (ind_tbl)
		uobj_put_obj_read(ind_tbl);

	return uobj_alloc_commit(&obj->uevent.uobject, 0);
err_cb:
	ib_destroy_qp(qp);

err_put:
	if (!IS_ERR(xrcd_uobj))
		uobj_put_read(xrcd_uobj);
	if (pd)
		uobj_put_obj_read(pd);
	if (scq)
		uobj_put_obj_read(scq);
	if (rcq && rcq != scq)
		uobj_put_obj_read(rcq);
	if (srq)
		uobj_put_obj_read(srq);
	if (ind_tbl)
		uobj_put_obj_read(ind_tbl);

	uobj_alloc_abort(&obj->uevent.uobject);
	return ret;
}

static int ib_uverbs_create_qp_cb(struct ib_uverbs_file *file,
				  struct ib_uverbs_ex_create_qp_resp *resp,
				  struct ib_udata *ucore)
{
	if (ib_copy_to_udata(ucore, &resp->base, sizeof(resp->base)))
		return -EFAULT;

	return 0;
}

ssize_t ib_uverbs_create_qp(struct ib_uverbs_file *file,
			    const char __user *buf, int in_len,
			    int out_len)
{
	struct ib_uverbs_create_qp      cmd;
	struct ib_uverbs_ex_create_qp	cmd_ex;
	struct ib_udata			ucore;
	struct ib_udata			uhw;
	ssize_t resp_size = sizeof(struct ib_uverbs_create_qp_resp);
	int				err;

	if (out_len < resp_size)
		return -ENOSPC;

	if (copy_from_user(&cmd, buf, sizeof(cmd)))
		return -EFAULT;

	ib_uverbs_init_udata(&ucore, buf, u64_to_user_ptr(cmd.response),
		   sizeof(cmd), resp_size);
	ib_uverbs_init_udata(&uhw, buf + sizeof(cmd),
		   u64_to_user_ptr(cmd.response) + resp_size,
		   in_len - sizeof(cmd) - sizeof(struct ib_uverbs_cmd_hdr),
		   out_len - resp_size);

	memset(&cmd_ex, 0, sizeof(cmd_ex));
	cmd_ex.user_handle = cmd.user_handle;
	cmd_ex.pd_handle = cmd.pd_handle;
	cmd_ex.send_cq_handle = cmd.send_cq_handle;
	cmd_ex.recv_cq_handle = cmd.recv_cq_handle;
	cmd_ex.srq_handle = cmd.srq_handle;
	cmd_ex.max_send_wr = cmd.max_send_wr;
	cmd_ex.max_recv_wr = cmd.max_recv_wr;
	cmd_ex.max_send_sge = cmd.max_send_sge;
	cmd_ex.max_recv_sge = cmd.max_recv_sge;
	cmd_ex.max_inline_data = cmd.max_inline_data;
	cmd_ex.sq_sig_all = cmd.sq_sig_all;
	cmd_ex.qp_type = cmd.qp_type;
	cmd_ex.is_srq = cmd.is_srq;

	err = create_qp(file, &ucore, &uhw, &cmd_ex,
			offsetof(typeof(cmd_ex), is_srq) +
			sizeof(cmd.is_srq), ib_uverbs_create_qp_cb,
			NULL);

	if (err)
		return err;

	return in_len;
}

static int ib_uverbs_ex_create_qp_cb(struct ib_uverbs_file *file,
				     struct ib_uverbs_ex_create_qp_resp *resp,
				     struct ib_udata *ucore)
{
	if (ib_copy_to_udata(ucore, resp, resp->response_length))
		return -EFAULT;

	return 0;
}

int ib_uverbs_ex_create_qp(struct ib_uverbs_file *file,
			   struct ib_udata *ucore,
			   struct ib_udata *uhw)
{
	struct ib_uverbs_ex_create_qp_resp resp;
	struct ib_uverbs_ex_create_qp cmd = {0};
	int err;

	if (ucore->inlen < (offsetof(typeof(cmd), comp_mask) +
			    sizeof(cmd.comp_mask)))
		return -EINVAL;

	err = ib_copy_from_udata(&cmd, ucore, min(sizeof(cmd), ucore->inlen));
	if (err)
		return err;

	if (cmd.comp_mask & ~IB_UVERBS_CREATE_QP_SUP_COMP_MASK)
		return -EINVAL;

	if (cmd.reserved)
		return -EINVAL;

	if (ucore->outlen < (offsetof(typeof(resp), response_length) +
			     sizeof(resp.response_length)))
		return -ENOSPC;

	err = create_qp(file, ucore, uhw, &cmd,
			min(ucore->inlen, sizeof(cmd)),
			ib_uverbs_ex_create_qp_cb, NULL);

	if (err)
		return err;

	return 0;
}

ssize_t ib_uverbs_open_qp(struct ib_uverbs_file *file,
			  const char __user *buf, int in_len, int out_len)
{
	struct ib_uverbs_open_qp        cmd;
	struct ib_uverbs_create_qp_resp resp;
	struct ib_udata                 udata;
	struct ib_uqp_object           *obj;
	struct ib_xrcd		       *xrcd;
	struct ib_uobject	       *uninitialized_var(xrcd_uobj);
	struct ib_qp                   *qp;
	struct ib_qp_open_attr          attr;
	int ret;
	struct ib_device *ib_dev;

	if (out_len < sizeof resp)
		return -ENOSPC;

	if (copy_from_user(&cmd, buf, sizeof cmd))
		return -EFAULT;

	ib_uverbs_init_udata(&udata, buf + sizeof(cmd),
		   u64_to_user_ptr(cmd.response) + sizeof(resp),
		   in_len - sizeof(cmd) - sizeof(struct ib_uverbs_cmd_hdr),
		   out_len - sizeof(resp));

	obj = (struct ib_uqp_object *)uobj_alloc(UVERBS_OBJECT_QP, file,
						 &ib_dev);
	if (IS_ERR(obj))
		return PTR_ERR(obj);

	xrcd_uobj = uobj_get_read(UVERBS_OBJECT_XRCD, cmd.pd_handle, file);
	if (IS_ERR(xrcd_uobj)) {
		ret = -EINVAL;
		goto err_put;
	}

	xrcd = (struct ib_xrcd *)xrcd_uobj->object;
	if (!xrcd) {
		ret = -EINVAL;
		goto err_xrcd;
	}

	attr.event_handler = ib_uverbs_qp_event_handler;
	attr.qp_context    = file;
	attr.qp_num        = cmd.qpn;
	attr.qp_type       = cmd.qp_type;

	obj->uevent.events_reported = 0;
	INIT_LIST_HEAD(&obj->uevent.event_list);
	INIT_LIST_HEAD(&obj->mcast_list);

	qp = ib_open_qp(xrcd, &attr);
	if (IS_ERR(qp)) {
		ret = PTR_ERR(qp);
		goto err_xrcd;
	}

	obj->uevent.uobject.object = qp;
	obj->uevent.uobject.user_handle = cmd.user_handle;

	memset(&resp, 0, sizeof resp);
	resp.qpn       = qp->qp_num;
	resp.qp_handle = obj->uevent.uobject.id;

	if (copy_to_user(u64_to_user_ptr(cmd.response), &resp, sizeof resp)) {
		ret = -EFAULT;
		goto err_destroy;
	}

	obj->uxrcd = container_of(xrcd_uobj, struct ib_uxrcd_object, uobject);
	atomic_inc(&obj->uxrcd->refcnt);
	qp->uobject = &obj->uevent.uobject;
	uobj_put_read(xrcd_uobj);

	return uobj_alloc_commit(&obj->uevent.uobject, in_len);

err_destroy:
	ib_destroy_qp(qp);
err_xrcd:
	uobj_put_read(xrcd_uobj);
err_put:
	uobj_alloc_abort(&obj->uevent.uobject);
	return ret;
}

static void copy_ah_attr_to_uverbs(struct ib_uverbs_qp_dest *uverb_attr,
				   struct rdma_ah_attr *rdma_attr)
{
	const struct ib_global_route   *grh;

	uverb_attr->dlid              = rdma_ah_get_dlid(rdma_attr);
	uverb_attr->sl                = rdma_ah_get_sl(rdma_attr);
	uverb_attr->src_path_bits     = rdma_ah_get_path_bits(rdma_attr);
	uverb_attr->static_rate       = rdma_ah_get_static_rate(rdma_attr);
	uverb_attr->is_global         = !!(rdma_ah_get_ah_flags(rdma_attr) &
					 IB_AH_GRH);
	if (uverb_attr->is_global) {
		grh = rdma_ah_read_grh(rdma_attr);
		memcpy(uverb_attr->dgid, grh->dgid.raw, 16);
		uverb_attr->flow_label        = grh->flow_label;
		uverb_attr->sgid_index        = grh->sgid_index;
		uverb_attr->hop_limit         = grh->hop_limit;
		uverb_attr->traffic_class     = grh->traffic_class;
	}
	uverb_attr->port_num          = rdma_ah_get_port_num(rdma_attr);
}

ssize_t ib_uverbs_query_qp(struct ib_uverbs_file *file,
			   const char __user *buf, int in_len,
			   int out_len)
{
	struct ib_uverbs_query_qp      cmd;
	struct ib_uverbs_query_qp_resp resp;
	struct ib_qp                   *qp;
	struct ib_qp_attr              *attr;
	struct ib_qp_init_attr         *init_attr;
	int                            ret;

	if (copy_from_user(&cmd, buf, sizeof cmd))
		return -EFAULT;

	attr      = kmalloc(sizeof *attr, GFP_KERNEL);
	init_attr = kmalloc(sizeof *init_attr, GFP_KERNEL);
	if (!attr || !init_attr) {
		ret = -ENOMEM;
		goto out;
	}

	qp = uobj_get_obj_read(qp, UVERBS_OBJECT_QP, cmd.qp_handle, file);
	if (!qp) {
		ret = -EINVAL;
		goto out;
	}

	ret = ib_query_qp(qp, attr, cmd.attr_mask, init_attr);

	uobj_put_obj_read(qp);

	if (ret)
		goto out;

	memset(&resp, 0, sizeof resp);

	resp.qp_state               = attr->qp_state;
	resp.cur_qp_state           = attr->cur_qp_state;
	resp.path_mtu               = attr->path_mtu;
	resp.path_mig_state         = attr->path_mig_state;
	resp.qkey                   = attr->qkey;
	resp.rq_psn                 = attr->rq_psn;
	resp.sq_psn                 = attr->sq_psn;
	resp.dest_qp_num            = attr->dest_qp_num;
	resp.qp_access_flags        = attr->qp_access_flags;
	resp.pkey_index             = attr->pkey_index;
	resp.alt_pkey_index         = attr->alt_pkey_index;
	resp.sq_draining            = attr->sq_draining;
	resp.max_rd_atomic          = attr->max_rd_atomic;
	resp.max_dest_rd_atomic     = attr->max_dest_rd_atomic;
	resp.min_rnr_timer          = attr->min_rnr_timer;
	resp.port_num               = attr->port_num;
	resp.timeout                = attr->timeout;
	resp.retry_cnt              = attr->retry_cnt;
	resp.rnr_retry              = attr->rnr_retry;
	resp.alt_port_num           = attr->alt_port_num;
	resp.alt_timeout            = attr->alt_timeout;

	copy_ah_attr_to_uverbs(&resp.dest, &attr->ah_attr);
	copy_ah_attr_to_uverbs(&resp.alt_dest, &attr->alt_ah_attr);

	resp.max_send_wr            = init_attr->cap.max_send_wr;
	resp.max_recv_wr            = init_attr->cap.max_recv_wr;
	resp.max_send_sge           = init_attr->cap.max_send_sge;
	resp.max_recv_sge           = init_attr->cap.max_recv_sge;
	resp.max_inline_data        = init_attr->cap.max_inline_data;
	resp.sq_sig_all             = init_attr->sq_sig_type == IB_SIGNAL_ALL_WR;

	if (copy_to_user(u64_to_user_ptr(cmd.response), &resp, sizeof resp))
		ret = -EFAULT;

out:
	kfree(attr);
	kfree(init_attr);

	return ret ? ret : in_len;
}

/* Remove ignored fields set in the attribute mask */
static int modify_qp_mask(enum ib_qp_type qp_type, int mask)
{
	switch (qp_type) {
	case IB_QPT_XRC_INI:
		return mask & ~(IB_QP_MAX_DEST_RD_ATOMIC | IB_QP_MIN_RNR_TIMER);
	case IB_QPT_XRC_TGT:
		return mask & ~(IB_QP_MAX_QP_RD_ATOMIC | IB_QP_RETRY_CNT |
				IB_QP_RNR_RETRY);
	default:
		return mask;
	}
}

static void copy_ah_attr_from_uverbs(struct ib_device *dev,
				     struct rdma_ah_attr *rdma_attr,
				     struct ib_uverbs_qp_dest *uverb_attr)
{
	rdma_attr->type = rdma_ah_find_type(dev, uverb_attr->port_num);
	if (uverb_attr->is_global) {
		rdma_ah_set_grh(rdma_attr, NULL,
				uverb_attr->flow_label,
				uverb_attr->sgid_index,
				uverb_attr->hop_limit,
				uverb_attr->traffic_class);
		rdma_ah_set_dgid_raw(rdma_attr, uverb_attr->dgid);
	} else {
		rdma_ah_set_ah_flags(rdma_attr, 0);
	}
	rdma_ah_set_dlid(rdma_attr, uverb_attr->dlid);
	rdma_ah_set_sl(rdma_attr, uverb_attr->sl);
	rdma_ah_set_path_bits(rdma_attr, uverb_attr->src_path_bits);
	rdma_ah_set_static_rate(rdma_attr, uverb_attr->static_rate);
	rdma_ah_set_port_num(rdma_attr, uverb_attr->port_num);
	rdma_ah_set_make_grd(rdma_attr, false);
}

static int modify_qp(struct ib_uverbs_file *file,
		     struct ib_uverbs_ex_modify_qp *cmd, struct ib_udata *udata)
{
	struct ib_qp_attr *attr;
	struct ib_qp *qp;
	int ret;

	attr = kzalloc(sizeof(*attr), GFP_KERNEL);
	if (!attr)
		return -ENOMEM;

	qp = uobj_get_obj_read(qp, UVERBS_OBJECT_QP, cmd->base.qp_handle, file);
	if (!qp) {
		ret = -EINVAL;
		goto out;
	}

	if ((cmd->base.attr_mask & IB_QP_PORT) &&
	    !rdma_is_port_valid(qp->device, cmd->base.port_num)) {
		ret = -EINVAL;
		goto release_qp;
	}

	if ((cmd->base.attr_mask & IB_QP_AV)) {
		if (!rdma_is_port_valid(qp->device, cmd->base.dest.port_num)) {
			ret = -EINVAL;
			goto release_qp;
		}

		if (cmd->base.attr_mask & IB_QP_STATE &&
		    cmd->base.qp_state == IB_QPS_RTR) {
		/* We are in INIT->RTR TRANSITION (if we are not,
		 * this transition will be rejected in subsequent checks).
		 * In the INIT->RTR transition, we cannot have IB_QP_PORT set,
		 * but the IB_QP_STATE flag is required.
		 *
		 * Since kernel 3.14 (commit dbf727de7440), the uverbs driver,
		 * when IB_QP_AV is set, has required inclusion of a valid
		 * port number in the primary AV. (AVs are created and handled
		 * differently for infiniband and ethernet (RoCE) ports).
		 *
		 * Check the port number included in the primary AV against
		 * the port number in the qp struct, which was set (and saved)
		 * in the RST->INIT transition.
		 */
			if (cmd->base.dest.port_num != qp->real_qp->port) {
				ret = -EINVAL;
				goto release_qp;
			}
		} else {
		/* We are in SQD->SQD. (If we are not, this transition will
		 * be rejected later in the verbs layer checks).
		 * Check for both IB_QP_PORT and IB_QP_AV, these can be set
		 * together in the SQD->SQD transition.
		 *
		 * If only IP_QP_AV was set, add in IB_QP_PORT as well (the
		 * verbs layer driver does not track primary port changes
		 * resulting from path migration. Thus, in SQD, if the primary
		 * AV is modified, the primary port should also be modified).
		 *
		 * Note that in this transition, the IB_QP_STATE flag
		 * is not allowed.
		 */
			if (((cmd->base.attr_mask & (IB_QP_AV | IB_QP_PORT))
			     == (IB_QP_AV | IB_QP_PORT)) &&
			    cmd->base.port_num != cmd->base.dest.port_num) {
				ret = -EINVAL;
				goto release_qp;
			}
			if ((cmd->base.attr_mask & (IB_QP_AV | IB_QP_PORT))
			    == IB_QP_AV) {
				cmd->base.attr_mask |= IB_QP_PORT;
				cmd->base.port_num = cmd->base.dest.port_num;
			}
		}
	}

	if ((cmd->base.attr_mask & IB_QP_ALT_PATH) &&
	    (!rdma_is_port_valid(qp->device, cmd->base.alt_port_num) ||
	    !rdma_is_port_valid(qp->device, cmd->base.alt_dest.port_num) ||
	    cmd->base.alt_port_num != cmd->base.alt_dest.port_num)) {
		ret = -EINVAL;
		goto release_qp;
	}

<<<<<<< HEAD
	attr->qp_state		  = cmd->base.qp_state;
	attr->cur_qp_state	  = cmd->base.cur_qp_state;
	attr->path_mtu		  = cmd->base.path_mtu;
	attr->path_mig_state	  = cmd->base.path_mig_state;
	attr->qkey		  = cmd->base.qkey;
	attr->rq_psn		  = cmd->base.rq_psn;
	attr->sq_psn		  = cmd->base.sq_psn;
	attr->dest_qp_num	  = cmd->base.dest_qp_num;
	attr->qp_access_flags	  = cmd->base.qp_access_flags;
	attr->pkey_index	  = cmd->base.pkey_index;
	attr->alt_pkey_index	  = cmd->base.alt_pkey_index;
	attr->en_sqd_async_notify = cmd->base.en_sqd_async_notify;
	attr->max_rd_atomic	  = cmd->base.max_rd_atomic;
	attr->max_dest_rd_atomic  = cmd->base.max_dest_rd_atomic;
	attr->min_rnr_timer	  = cmd->base.min_rnr_timer;
	attr->port_num		  = cmd->base.port_num;
	attr->timeout		  = cmd->base.timeout;
	attr->retry_cnt		  = cmd->base.retry_cnt;
	attr->rnr_retry		  = cmd->base.rnr_retry;
	attr->alt_port_num	  = cmd->base.alt_port_num;
	attr->alt_timeout	  = cmd->base.alt_timeout;
	attr->rate_limit	  = cmd->rate_limit;
=======
	if ((cmd->base.attr_mask & IB_QP_CUR_STATE &&
	    cmd->base.cur_qp_state > IB_QPS_ERR) ||
	    (cmd->base.attr_mask & IB_QP_STATE &&
	    cmd->base.qp_state > IB_QPS_ERR)) {
		ret = -EINVAL;
		goto release_qp;
	}

	if (cmd->base.attr_mask & IB_QP_STATE)
		attr->qp_state = cmd->base.qp_state;
	if (cmd->base.attr_mask & IB_QP_CUR_STATE)
		attr->cur_qp_state = cmd->base.cur_qp_state;
	if (cmd->base.attr_mask & IB_QP_PATH_MTU)
		attr->path_mtu = cmd->base.path_mtu;
	if (cmd->base.attr_mask & IB_QP_PATH_MIG_STATE)
		attr->path_mig_state = cmd->base.path_mig_state;
	if (cmd->base.attr_mask & IB_QP_QKEY)
		attr->qkey = cmd->base.qkey;
	if (cmd->base.attr_mask & IB_QP_RQ_PSN)
		attr->rq_psn = cmd->base.rq_psn;
	if (cmd->base.attr_mask & IB_QP_SQ_PSN)
		attr->sq_psn = cmd->base.sq_psn;
	if (cmd->base.attr_mask & IB_QP_DEST_QPN)
		attr->dest_qp_num = cmd->base.dest_qp_num;
	if (cmd->base.attr_mask & IB_QP_ACCESS_FLAGS)
		attr->qp_access_flags = cmd->base.qp_access_flags;
	if (cmd->base.attr_mask & IB_QP_PKEY_INDEX)
		attr->pkey_index = cmd->base.pkey_index;
	if (cmd->base.attr_mask & IB_QP_EN_SQD_ASYNC_NOTIFY)
		attr->en_sqd_async_notify = cmd->base.en_sqd_async_notify;
	if (cmd->base.attr_mask & IB_QP_MAX_QP_RD_ATOMIC)
		attr->max_rd_atomic = cmd->base.max_rd_atomic;
	if (cmd->base.attr_mask & IB_QP_MAX_DEST_RD_ATOMIC)
		attr->max_dest_rd_atomic = cmd->base.max_dest_rd_atomic;
	if (cmd->base.attr_mask & IB_QP_MIN_RNR_TIMER)
		attr->min_rnr_timer = cmd->base.min_rnr_timer;
	if (cmd->base.attr_mask & IB_QP_PORT)
		attr->port_num = cmd->base.port_num;
	if (cmd->base.attr_mask & IB_QP_TIMEOUT)
		attr->timeout = cmd->base.timeout;
	if (cmd->base.attr_mask & IB_QP_RETRY_CNT)
		attr->retry_cnt = cmd->base.retry_cnt;
	if (cmd->base.attr_mask & IB_QP_RNR_RETRY)
		attr->rnr_retry = cmd->base.rnr_retry;
	if (cmd->base.attr_mask & IB_QP_ALT_PATH) {
		attr->alt_port_num = cmd->base.alt_port_num;
		attr->alt_timeout = cmd->base.alt_timeout;
		attr->alt_pkey_index = cmd->base.alt_pkey_index;
	}
	if (cmd->base.attr_mask & IB_QP_RATE_LIMIT)
		attr->rate_limit = cmd->rate_limit;
>>>>>>> e021bb4f

	if (cmd->base.attr_mask & IB_QP_AV)
		copy_ah_attr_from_uverbs(qp->device, &attr->ah_attr,
					 &cmd->base.dest);

	if (cmd->base.attr_mask & IB_QP_ALT_PATH)
		copy_ah_attr_from_uverbs(qp->device, &attr->alt_ah_attr,
					 &cmd->base.alt_dest);

	ret = ib_modify_qp_with_udata(qp, attr,
				      modify_qp_mask(qp->qp_type,
						     cmd->base.attr_mask),
				      udata);

release_qp:
	uobj_put_obj_read(qp);
out:
	kfree(attr);

	return ret;
}

ssize_t ib_uverbs_modify_qp(struct ib_uverbs_file *file,
			    const char __user *buf, int in_len,
			    int out_len)
{
	struct ib_uverbs_ex_modify_qp cmd = {};
	struct ib_udata udata;
	int ret;

	if (copy_from_user(&cmd.base, buf, sizeof(cmd.base)))
		return -EFAULT;

	if (cmd.base.attr_mask &
	    ~((IB_USER_LEGACY_LAST_QP_ATTR_MASK << 1) - 1))
		return -EOPNOTSUPP;

	ib_uverbs_init_udata(&udata, buf + sizeof(cmd.base), NULL,
		   in_len - sizeof(cmd.base) - sizeof(struct ib_uverbs_cmd_hdr),
		   out_len);

	ret = modify_qp(file, &cmd, &udata);
	if (ret)
		return ret;

	return in_len;
}

int ib_uverbs_ex_modify_qp(struct ib_uverbs_file *file,
			   struct ib_udata *ucore,
			   struct ib_udata *uhw)
{
	struct ib_uverbs_ex_modify_qp cmd = {};
	int ret;

	/*
	 * Last bit is reserved for extending the attr_mask by
	 * using another field.
	 */
	BUILD_BUG_ON(IB_USER_LAST_QP_ATTR_MASK == (1 << 31));

	if (ucore->inlen < sizeof(cmd.base))
		return -EINVAL;

	ret = ib_copy_from_udata(&cmd, ucore, min(sizeof(cmd), ucore->inlen));
	if (ret)
		return ret;

	if (cmd.base.attr_mask &
	    ~((IB_USER_LAST_QP_ATTR_MASK << 1) - 1))
		return -EOPNOTSUPP;

	if (ucore->inlen > sizeof(cmd)) {
		if (!ib_is_udata_cleared(ucore, sizeof(cmd),
					 ucore->inlen - sizeof(cmd)))
			return -EOPNOTSUPP;
	}

	ret = modify_qp(file, &cmd, uhw);

	return ret;
}

ssize_t ib_uverbs_destroy_qp(struct ib_uverbs_file *file,
			     const char __user *buf, int in_len,
			     int out_len)
{
	struct ib_uverbs_destroy_qp      cmd;
	struct ib_uverbs_destroy_qp_resp resp;
	struct ib_uobject		*uobj;
	struct ib_uqp_object        	*obj;

	if (copy_from_user(&cmd, buf, sizeof cmd))
		return -EFAULT;

	uobj = uobj_get_destroy(UVERBS_OBJECT_QP, cmd.qp_handle, file);
	if (IS_ERR(uobj))
		return PTR_ERR(uobj);

	obj = container_of(uobj, struct ib_uqp_object, uevent.uobject);
	memset(&resp, 0, sizeof(resp));
	resp.events_reported = obj->uevent.events_reported;

	uobj_put_destroy(uobj);

	if (copy_to_user(u64_to_user_ptr(cmd.response), &resp, sizeof resp))
		return -EFAULT;

	return in_len;
}

static void *alloc_wr(size_t wr_size, __u32 num_sge)
{
	if (num_sge >= (U32_MAX - ALIGN(wr_size, sizeof (struct ib_sge))) /
		       sizeof (struct ib_sge))
		return NULL;

	return kmalloc(ALIGN(wr_size, sizeof (struct ib_sge)) +
			 num_sge * sizeof (struct ib_sge), GFP_KERNEL);
}

ssize_t ib_uverbs_post_send(struct ib_uverbs_file *file,
			    const char __user *buf, int in_len,
			    int out_len)
{
	struct ib_uverbs_post_send      cmd;
	struct ib_uverbs_post_send_resp resp;
	struct ib_uverbs_send_wr       *user_wr;
	struct ib_send_wr              *wr = NULL, *last, *next;
	const struct ib_send_wr	       *bad_wr;
	struct ib_qp                   *qp;
	int                             i, sg_ind;
	int				is_ud;
	ssize_t                         ret = -EINVAL;
	size_t                          next_size;

	if (copy_from_user(&cmd, buf, sizeof cmd))
		return -EFAULT;

	if (in_len < sizeof cmd + cmd.wqe_size * cmd.wr_count +
	    cmd.sge_count * sizeof (struct ib_uverbs_sge))
		return -EINVAL;

	if (cmd.wqe_size < sizeof (struct ib_uverbs_send_wr))
		return -EINVAL;

	user_wr = kmalloc(cmd.wqe_size, GFP_KERNEL);
	if (!user_wr)
		return -ENOMEM;

	qp = uobj_get_obj_read(qp, UVERBS_OBJECT_QP, cmd.qp_handle, file);
	if (!qp)
		goto out;

	is_ud = qp->qp_type == IB_QPT_UD;
	sg_ind = 0;
	last = NULL;
	for (i = 0; i < cmd.wr_count; ++i) {
		if (copy_from_user(user_wr,
				   buf + sizeof cmd + i * cmd.wqe_size,
				   cmd.wqe_size)) {
			ret = -EFAULT;
			goto out_put;
		}

		if (user_wr->num_sge + sg_ind > cmd.sge_count) {
			ret = -EINVAL;
			goto out_put;
		}

		if (is_ud) {
			struct ib_ud_wr *ud;

			if (user_wr->opcode != IB_WR_SEND &&
			    user_wr->opcode != IB_WR_SEND_WITH_IMM) {
				ret = -EINVAL;
				goto out_put;
			}

			next_size = sizeof(*ud);
			ud = alloc_wr(next_size, user_wr->num_sge);
			if (!ud) {
				ret = -ENOMEM;
				goto out_put;
			}

			ud->ah = uobj_get_obj_read(ah, UVERBS_OBJECT_AH,
						   user_wr->wr.ud.ah, file);
			if (!ud->ah) {
				kfree(ud);
				ret = -EINVAL;
				goto out_put;
			}
			ud->remote_qpn = user_wr->wr.ud.remote_qpn;
			ud->remote_qkey = user_wr->wr.ud.remote_qkey;

			next = &ud->wr;
		} else if (user_wr->opcode == IB_WR_RDMA_WRITE_WITH_IMM ||
			   user_wr->opcode == IB_WR_RDMA_WRITE ||
			   user_wr->opcode == IB_WR_RDMA_READ) {
			struct ib_rdma_wr *rdma;

			next_size = sizeof(*rdma);
			rdma = alloc_wr(next_size, user_wr->num_sge);
			if (!rdma) {
				ret = -ENOMEM;
				goto out_put;
			}

			rdma->remote_addr = user_wr->wr.rdma.remote_addr;
			rdma->rkey = user_wr->wr.rdma.rkey;

			next = &rdma->wr;
		} else if (user_wr->opcode == IB_WR_ATOMIC_CMP_AND_SWP ||
			   user_wr->opcode == IB_WR_ATOMIC_FETCH_AND_ADD) {
			struct ib_atomic_wr *atomic;

			next_size = sizeof(*atomic);
			atomic = alloc_wr(next_size, user_wr->num_sge);
			if (!atomic) {
				ret = -ENOMEM;
				goto out_put;
			}

			atomic->remote_addr = user_wr->wr.atomic.remote_addr;
			atomic->compare_add = user_wr->wr.atomic.compare_add;
			atomic->swap = user_wr->wr.atomic.swap;
			atomic->rkey = user_wr->wr.atomic.rkey;

			next = &atomic->wr;
		} else if (user_wr->opcode == IB_WR_SEND ||
			   user_wr->opcode == IB_WR_SEND_WITH_IMM ||
			   user_wr->opcode == IB_WR_SEND_WITH_INV) {
			next_size = sizeof(*next);
			next = alloc_wr(next_size, user_wr->num_sge);
			if (!next) {
				ret = -ENOMEM;
				goto out_put;
			}
		} else {
			ret = -EINVAL;
			goto out_put;
		}

		if (user_wr->opcode == IB_WR_SEND_WITH_IMM ||
		    user_wr->opcode == IB_WR_RDMA_WRITE_WITH_IMM) {
			next->ex.imm_data =
					(__be32 __force) user_wr->ex.imm_data;
		} else if (user_wr->opcode == IB_WR_SEND_WITH_INV) {
			next->ex.invalidate_rkey = user_wr->ex.invalidate_rkey;
		}

		if (!last)
			wr = next;
		else
			last->next = next;
		last = next;

		next->next       = NULL;
		next->wr_id      = user_wr->wr_id;
		next->num_sge    = user_wr->num_sge;
		next->opcode     = user_wr->opcode;
		next->send_flags = user_wr->send_flags;

		if (next->num_sge) {
			next->sg_list = (void *) next +
				ALIGN(next_size, sizeof(struct ib_sge));
			if (copy_from_user(next->sg_list,
					   buf + sizeof cmd +
					   cmd.wr_count * cmd.wqe_size +
					   sg_ind * sizeof (struct ib_sge),
					   next->num_sge * sizeof (struct ib_sge))) {
				ret = -EFAULT;
				goto out_put;
			}
			sg_ind += next->num_sge;
		} else
			next->sg_list = NULL;
	}

	resp.bad_wr = 0;
	ret = qp->device->post_send(qp->real_qp, wr, &bad_wr);
	if (ret)
		for (next = wr; next; next = next->next) {
			++resp.bad_wr;
			if (next == bad_wr)
				break;
		}

	if (copy_to_user(u64_to_user_ptr(cmd.response), &resp, sizeof resp))
		ret = -EFAULT;

out_put:
	uobj_put_obj_read(qp);

	while (wr) {
		if (is_ud && ud_wr(wr)->ah)
			uobj_put_obj_read(ud_wr(wr)->ah);
		next = wr->next;
		kfree(wr);
		wr = next;
	}

out:
	kfree(user_wr);

	return ret ? ret : in_len;
}

static struct ib_recv_wr *ib_uverbs_unmarshall_recv(const char __user *buf,
						    int in_len,
						    u32 wr_count,
						    u32 sge_count,
						    u32 wqe_size)
{
	struct ib_uverbs_recv_wr *user_wr;
	struct ib_recv_wr        *wr = NULL, *last, *next;
	int                       sg_ind;
	int                       i;
	int                       ret;

	if (in_len < wqe_size * wr_count +
	    sge_count * sizeof (struct ib_uverbs_sge))
		return ERR_PTR(-EINVAL);

	if (wqe_size < sizeof (struct ib_uverbs_recv_wr))
		return ERR_PTR(-EINVAL);

	user_wr = kmalloc(wqe_size, GFP_KERNEL);
	if (!user_wr)
		return ERR_PTR(-ENOMEM);

	sg_ind = 0;
	last = NULL;
	for (i = 0; i < wr_count; ++i) {
		if (copy_from_user(user_wr, buf + i * wqe_size,
				   wqe_size)) {
			ret = -EFAULT;
			goto err;
		}

		if (user_wr->num_sge + sg_ind > sge_count) {
			ret = -EINVAL;
			goto err;
		}

		if (user_wr->num_sge >=
		    (U32_MAX - ALIGN(sizeof *next, sizeof (struct ib_sge))) /
		    sizeof (struct ib_sge)) {
			ret = -EINVAL;
			goto err;
		}

		next = kmalloc(ALIGN(sizeof *next, sizeof (struct ib_sge)) +
			       user_wr->num_sge * sizeof (struct ib_sge),
			       GFP_KERNEL);
		if (!next) {
			ret = -ENOMEM;
			goto err;
		}

		if (!last)
			wr = next;
		else
			last->next = next;
		last = next;

		next->next       = NULL;
		next->wr_id      = user_wr->wr_id;
		next->num_sge    = user_wr->num_sge;

		if (next->num_sge) {
			next->sg_list = (void *) next +
				ALIGN(sizeof *next, sizeof (struct ib_sge));
			if (copy_from_user(next->sg_list,
					   buf + wr_count * wqe_size +
					   sg_ind * sizeof (struct ib_sge),
					   next->num_sge * sizeof (struct ib_sge))) {
				ret = -EFAULT;
				goto err;
			}
			sg_ind += next->num_sge;
		} else
			next->sg_list = NULL;
	}

	kfree(user_wr);
	return wr;

err:
	kfree(user_wr);

	while (wr) {
		next = wr->next;
		kfree(wr);
		wr = next;
	}

	return ERR_PTR(ret);
}

ssize_t ib_uverbs_post_recv(struct ib_uverbs_file *file,
			    const char __user *buf, int in_len,
			    int out_len)
{
	struct ib_uverbs_post_recv      cmd;
	struct ib_uverbs_post_recv_resp resp;
	struct ib_recv_wr              *wr, *next;
	const struct ib_recv_wr	       *bad_wr;
	struct ib_qp                   *qp;
	ssize_t                         ret = -EINVAL;

	if (copy_from_user(&cmd, buf, sizeof cmd))
		return -EFAULT;

	wr = ib_uverbs_unmarshall_recv(buf + sizeof cmd,
				       in_len - sizeof cmd, cmd.wr_count,
				       cmd.sge_count, cmd.wqe_size);
	if (IS_ERR(wr))
		return PTR_ERR(wr);

	qp = uobj_get_obj_read(qp, UVERBS_OBJECT_QP, cmd.qp_handle, file);
	if (!qp)
		goto out;

	resp.bad_wr = 0;
	ret = qp->device->post_recv(qp->real_qp, wr, &bad_wr);

	uobj_put_obj_read(qp);
	if (ret) {
		for (next = wr; next; next = next->next) {
			++resp.bad_wr;
			if (next == bad_wr)
				break;
		}
	}

	if (copy_to_user(u64_to_user_ptr(cmd.response), &resp, sizeof resp))
		ret = -EFAULT;

out:
	while (wr) {
		next = wr->next;
		kfree(wr);
		wr = next;
	}

	return ret ? ret : in_len;
}

ssize_t ib_uverbs_post_srq_recv(struct ib_uverbs_file *file,
				const char __user *buf, int in_len,
				int out_len)
{
	struct ib_uverbs_post_srq_recv      cmd;
	struct ib_uverbs_post_srq_recv_resp resp;
	struct ib_recv_wr                  *wr, *next;
	const struct ib_recv_wr		   *bad_wr;
	struct ib_srq                      *srq;
	ssize_t                             ret = -EINVAL;

	if (copy_from_user(&cmd, buf, sizeof cmd))
		return -EFAULT;

	wr = ib_uverbs_unmarshall_recv(buf + sizeof cmd,
				       in_len - sizeof cmd, cmd.wr_count,
				       cmd.sge_count, cmd.wqe_size);
	if (IS_ERR(wr))
		return PTR_ERR(wr);

	srq = uobj_get_obj_read(srq, UVERBS_OBJECT_SRQ, cmd.srq_handle, file);
	if (!srq)
		goto out;

	resp.bad_wr = 0;
	ret = srq->device->post_srq_recv ?
		srq->device->post_srq_recv(srq, wr, &bad_wr) : -EOPNOTSUPP;

	uobj_put_obj_read(srq);

	if (ret)
		for (next = wr; next; next = next->next) {
			++resp.bad_wr;
			if (next == bad_wr)
				break;
		}

	if (copy_to_user(u64_to_user_ptr(cmd.response), &resp, sizeof resp))
		ret = -EFAULT;

out:
	while (wr) {
		next = wr->next;
		kfree(wr);
		wr = next;
	}

	return ret ? ret : in_len;
}

ssize_t ib_uverbs_create_ah(struct ib_uverbs_file *file,
			    const char __user *buf, int in_len,
			    int out_len)
{
	struct ib_uverbs_create_ah	 cmd;
	struct ib_uverbs_create_ah_resp	 resp;
	struct ib_uobject		*uobj;
	struct ib_pd			*pd;
	struct ib_ah			*ah;
	struct rdma_ah_attr		attr = {};
	int ret;
	struct ib_udata                   udata;
	struct ib_device *ib_dev;

	if (out_len < sizeof resp)
		return -ENOSPC;

	if (copy_from_user(&cmd, buf, sizeof cmd))
		return -EFAULT;

	ib_uverbs_init_udata(&udata, buf + sizeof(cmd),
		   u64_to_user_ptr(cmd.response) + sizeof(resp),
		   in_len - sizeof(cmd) - sizeof(struct ib_uverbs_cmd_hdr),
		   out_len - sizeof(resp));

	uobj = uobj_alloc(UVERBS_OBJECT_AH, file, &ib_dev);
	if (IS_ERR(uobj))
		return PTR_ERR(uobj);

	if (!rdma_is_port_valid(ib_dev, cmd.attr.port_num)) {
		ret = -EINVAL;
		goto err;
	}

	pd = uobj_get_obj_read(pd, UVERBS_OBJECT_PD, cmd.pd_handle, file);
	if (!pd) {
		ret = -EINVAL;
		goto err;
	}

	attr.type = rdma_ah_find_type(ib_dev, cmd.attr.port_num);
	rdma_ah_set_make_grd(&attr, false);
	rdma_ah_set_dlid(&attr, cmd.attr.dlid);
	rdma_ah_set_sl(&attr, cmd.attr.sl);
	rdma_ah_set_path_bits(&attr, cmd.attr.src_path_bits);
	rdma_ah_set_static_rate(&attr, cmd.attr.static_rate);
	rdma_ah_set_port_num(&attr, cmd.attr.port_num);

	if (cmd.attr.is_global) {
		rdma_ah_set_grh(&attr, NULL, cmd.attr.grh.flow_label,
				cmd.attr.grh.sgid_index,
				cmd.attr.grh.hop_limit,
				cmd.attr.grh.traffic_class);
		rdma_ah_set_dgid_raw(&attr, cmd.attr.grh.dgid);
	} else {
		rdma_ah_set_ah_flags(&attr, 0);
	}

	ah = rdma_create_user_ah(pd, &attr, &udata);
	if (IS_ERR(ah)) {
		ret = PTR_ERR(ah);
		goto err_put;
	}

	ah->uobject  = uobj;
	uobj->user_handle = cmd.user_handle;
	uobj->object = ah;

	resp.ah_handle = uobj->id;

	if (copy_to_user(u64_to_user_ptr(cmd.response), &resp, sizeof resp)) {
		ret = -EFAULT;
		goto err_copy;
	}

	uobj_put_obj_read(pd);
	return uobj_alloc_commit(uobj, in_len);

err_copy:
	rdma_destroy_ah(ah);

err_put:
	uobj_put_obj_read(pd);

err:
	uobj_alloc_abort(uobj);
	return ret;
}

ssize_t ib_uverbs_destroy_ah(struct ib_uverbs_file *file,
			     const char __user *buf, int in_len, int out_len)
{
	struct ib_uverbs_destroy_ah cmd;

	if (copy_from_user(&cmd, buf, sizeof cmd))
		return -EFAULT;

	return uobj_perform_destroy(UVERBS_OBJECT_AH, cmd.ah_handle, file,
				    in_len);
}

ssize_t ib_uverbs_attach_mcast(struct ib_uverbs_file *file,
			       const char __user *buf, int in_len,
			       int out_len)
{
	struct ib_uverbs_attach_mcast cmd;
	struct ib_qp                 *qp;
	struct ib_uqp_object         *obj;
	struct ib_uverbs_mcast_entry *mcast;
	int                           ret;

	if (copy_from_user(&cmd, buf, sizeof cmd))
		return -EFAULT;

	qp = uobj_get_obj_read(qp, UVERBS_OBJECT_QP, cmd.qp_handle, file);
	if (!qp)
		return -EINVAL;

	obj = container_of(qp->uobject, struct ib_uqp_object, uevent.uobject);

	mutex_lock(&obj->mcast_lock);
	list_for_each_entry(mcast, &obj->mcast_list, list)
		if (cmd.mlid == mcast->lid &&
		    !memcmp(cmd.gid, mcast->gid.raw, sizeof mcast->gid.raw)) {
			ret = 0;
			goto out_put;
		}

	mcast = kmalloc(sizeof *mcast, GFP_KERNEL);
	if (!mcast) {
		ret = -ENOMEM;
		goto out_put;
	}

	mcast->lid = cmd.mlid;
	memcpy(mcast->gid.raw, cmd.gid, sizeof mcast->gid.raw);

	ret = ib_attach_mcast(qp, &mcast->gid, cmd.mlid);
	if (!ret)
		list_add_tail(&mcast->list, &obj->mcast_list);
	else
		kfree(mcast);

out_put:
	mutex_unlock(&obj->mcast_lock);
	uobj_put_obj_read(qp);

	return ret ? ret : in_len;
}

ssize_t ib_uverbs_detach_mcast(struct ib_uverbs_file *file,
			       const char __user *buf, int in_len,
			       int out_len)
{
	struct ib_uverbs_detach_mcast cmd;
	struct ib_uqp_object         *obj;
	struct ib_qp                 *qp;
	struct ib_uverbs_mcast_entry *mcast;
	int                           ret = -EINVAL;
	bool                          found = false;

	if (copy_from_user(&cmd, buf, sizeof cmd))
		return -EFAULT;

	qp = uobj_get_obj_read(qp, UVERBS_OBJECT_QP, cmd.qp_handle, file);
	if (!qp)
		return -EINVAL;

	obj = container_of(qp->uobject, struct ib_uqp_object, uevent.uobject);
	mutex_lock(&obj->mcast_lock);

	list_for_each_entry(mcast, &obj->mcast_list, list)
		if (cmd.mlid == mcast->lid &&
		    !memcmp(cmd.gid, mcast->gid.raw, sizeof mcast->gid.raw)) {
			list_del(&mcast->list);
			kfree(mcast);
			found = true;
			break;
		}

	if (!found) {
		ret = -EINVAL;
		goto out_put;
	}

	ret = ib_detach_mcast(qp, (union ib_gid *)cmd.gid, cmd.mlid);

out_put:
	mutex_unlock(&obj->mcast_lock);
	uobj_put_obj_read(qp);
	return ret ? ret : in_len;
}

struct ib_uflow_resources {
	size_t			max;
	size_t			num;
	size_t			collection_num;
	size_t			counters_num;
	struct ib_counters	**counters;
	struct ib_flow_action	**collection;
};

static struct ib_uflow_resources *flow_resources_alloc(size_t num_specs)
{
	struct ib_uflow_resources *resources;

	resources = kzalloc(sizeof(*resources), GFP_KERNEL);

	if (!resources)
		return NULL;

	if (!num_specs)
		goto out;

	resources->counters =
		kcalloc(num_specs, sizeof(*resources->counters), GFP_KERNEL);
	resources->collection =
		kcalloc(num_specs, sizeof(*resources->collection), GFP_KERNEL);

	if (!resources->counters || !resources->collection)
		goto err;

out:
	resources->max = num_specs;
	return resources;

err:
	kfree(resources->counters);
	kfree(resources);

	return NULL;
}

void ib_uverbs_flow_resources_free(struct ib_uflow_resources *uflow_res)
{
	unsigned int i;

	if (!uflow_res)
		return;

	for (i = 0; i < uflow_res->collection_num; i++)
		atomic_dec(&uflow_res->collection[i]->usecnt);

	for (i = 0; i < uflow_res->counters_num; i++)
		atomic_dec(&uflow_res->counters[i]->usecnt);

	kfree(uflow_res->collection);
	kfree(uflow_res->counters);
	kfree(uflow_res);
}

static void flow_resources_add(struct ib_uflow_resources *uflow_res,
			       enum ib_flow_spec_type type,
			       void *ibobj)
{
	WARN_ON(uflow_res->num >= uflow_res->max);

	switch (type) {
	case IB_FLOW_SPEC_ACTION_HANDLE:
		atomic_inc(&((struct ib_flow_action *)ibobj)->usecnt);
		uflow_res->collection[uflow_res->collection_num++] =
			(struct ib_flow_action *)ibobj;
		break;
	case IB_FLOW_SPEC_ACTION_COUNT:
		atomic_inc(&((struct ib_counters *)ibobj)->usecnt);
		uflow_res->counters[uflow_res->counters_num++] =
			(struct ib_counters *)ibobj;
		break;
	default:
		WARN_ON(1);
	}

	uflow_res->num++;
}

static int kern_spec_to_ib_spec_action(struct ib_uverbs_file *ufile,
				       struct ib_uverbs_flow_spec *kern_spec,
				       union ib_flow_spec *ib_spec,
				       struct ib_uflow_resources *uflow_res)
{
	ib_spec->type = kern_spec->type;
	switch (ib_spec->type) {
	case IB_FLOW_SPEC_ACTION_TAG:
		if (kern_spec->flow_tag.size !=
		    sizeof(struct ib_uverbs_flow_spec_action_tag))
			return -EINVAL;

		ib_spec->flow_tag.size = sizeof(struct ib_flow_spec_action_tag);
		ib_spec->flow_tag.tag_id = kern_spec->flow_tag.tag_id;
		break;
	case IB_FLOW_SPEC_ACTION_DROP:
		if (kern_spec->drop.size !=
		    sizeof(struct ib_uverbs_flow_spec_action_drop))
			return -EINVAL;

		ib_spec->drop.size = sizeof(struct ib_flow_spec_action_drop);
		break;
	case IB_FLOW_SPEC_ACTION_HANDLE:
		if (kern_spec->action.size !=
		    sizeof(struct ib_uverbs_flow_spec_action_handle))
			return -EOPNOTSUPP;
		ib_spec->action.act = uobj_get_obj_read(flow_action,
							UVERBS_OBJECT_FLOW_ACTION,
							kern_spec->action.handle,
							ufile);
		if (!ib_spec->action.act)
			return -EINVAL;
		ib_spec->action.size =
			sizeof(struct ib_flow_spec_action_handle);
		flow_resources_add(uflow_res,
				   IB_FLOW_SPEC_ACTION_HANDLE,
				   ib_spec->action.act);
		uobj_put_obj_read(ib_spec->action.act);
		break;
	case IB_FLOW_SPEC_ACTION_COUNT:
		if (kern_spec->flow_count.size !=
			sizeof(struct ib_uverbs_flow_spec_action_count))
			return -EINVAL;
		ib_spec->flow_count.counters =
			uobj_get_obj_read(counters,
					  UVERBS_OBJECT_COUNTERS,
					  kern_spec->flow_count.handle,
					  ufile);
		if (!ib_spec->flow_count.counters)
			return -EINVAL;
		ib_spec->flow_count.size =
				sizeof(struct ib_flow_spec_action_count);
		flow_resources_add(uflow_res,
				   IB_FLOW_SPEC_ACTION_COUNT,
				   ib_spec->flow_count.counters);
		uobj_put_obj_read(ib_spec->flow_count.counters);
		break;
	default:
		return -EINVAL;
	}
	return 0;
}

static size_t kern_spec_filter_sz(const struct ib_uverbs_flow_spec_hdr *spec)
{
	/* Returns user space filter size, includes padding */
	return (spec->size - sizeof(struct ib_uverbs_flow_spec_hdr)) / 2;
}

static ssize_t spec_filter_size(const void *kern_spec_filter, u16 kern_filter_size,
				u16 ib_real_filter_sz)
{
	/*
	 * User space filter structures must be 64 bit aligned, otherwise this
	 * may pass, but we won't handle additional new attributes.
	 */

	if (kern_filter_size > ib_real_filter_sz) {
		if (memchr_inv(kern_spec_filter +
			       ib_real_filter_sz, 0,
			       kern_filter_size - ib_real_filter_sz))
			return -EINVAL;
		return ib_real_filter_sz;
	}
	return kern_filter_size;
}

int ib_uverbs_kern_spec_to_ib_spec_filter(enum ib_flow_spec_type type,
					  const void *kern_spec_mask,
					  const void *kern_spec_val,
					  size_t kern_filter_sz,
					  union ib_flow_spec *ib_spec)
{
	ssize_t actual_filter_sz;
	ssize_t ib_filter_sz;

	/* User flow spec size must be aligned to 4 bytes */
	if (kern_filter_sz != ALIGN(kern_filter_sz, 4))
		return -EINVAL;

	ib_spec->type = type;

	if (ib_spec->type == (IB_FLOW_SPEC_INNER | IB_FLOW_SPEC_VXLAN_TUNNEL))
		return -EINVAL;

	switch (ib_spec->type & ~IB_FLOW_SPEC_INNER) {
	case IB_FLOW_SPEC_ETH:
		ib_filter_sz = offsetof(struct ib_flow_eth_filter, real_sz);
		actual_filter_sz = spec_filter_size(kern_spec_mask,
						    kern_filter_sz,
						    ib_filter_sz);
		if (actual_filter_sz <= 0)
			return -EINVAL;
		ib_spec->size = sizeof(struct ib_flow_spec_eth);
		memcpy(&ib_spec->eth.val, kern_spec_val, actual_filter_sz);
		memcpy(&ib_spec->eth.mask, kern_spec_mask, actual_filter_sz);
		break;
	case IB_FLOW_SPEC_IPV4:
		ib_filter_sz = offsetof(struct ib_flow_ipv4_filter, real_sz);
		actual_filter_sz = spec_filter_size(kern_spec_mask,
						    kern_filter_sz,
						    ib_filter_sz);
		if (actual_filter_sz <= 0)
			return -EINVAL;
		ib_spec->size = sizeof(struct ib_flow_spec_ipv4);
		memcpy(&ib_spec->ipv4.val, kern_spec_val, actual_filter_sz);
		memcpy(&ib_spec->ipv4.mask, kern_spec_mask, actual_filter_sz);
		break;
	case IB_FLOW_SPEC_IPV6:
		ib_filter_sz = offsetof(struct ib_flow_ipv6_filter, real_sz);
		actual_filter_sz = spec_filter_size(kern_spec_mask,
						    kern_filter_sz,
						    ib_filter_sz);
		if (actual_filter_sz <= 0)
			return -EINVAL;
		ib_spec->size = sizeof(struct ib_flow_spec_ipv6);
		memcpy(&ib_spec->ipv6.val, kern_spec_val, actual_filter_sz);
		memcpy(&ib_spec->ipv6.mask, kern_spec_mask, actual_filter_sz);

		if ((ntohl(ib_spec->ipv6.mask.flow_label)) >= BIT(20) ||
		    (ntohl(ib_spec->ipv6.val.flow_label)) >= BIT(20))
			return -EINVAL;
		break;
	case IB_FLOW_SPEC_TCP:
	case IB_FLOW_SPEC_UDP:
		ib_filter_sz = offsetof(struct ib_flow_tcp_udp_filter, real_sz);
		actual_filter_sz = spec_filter_size(kern_spec_mask,
						    kern_filter_sz,
						    ib_filter_sz);
		if (actual_filter_sz <= 0)
			return -EINVAL;
		ib_spec->size = sizeof(struct ib_flow_spec_tcp_udp);
		memcpy(&ib_spec->tcp_udp.val, kern_spec_val, actual_filter_sz);
		memcpy(&ib_spec->tcp_udp.mask, kern_spec_mask, actual_filter_sz);
		break;
	case IB_FLOW_SPEC_VXLAN_TUNNEL:
		ib_filter_sz = offsetof(struct ib_flow_tunnel_filter, real_sz);
		actual_filter_sz = spec_filter_size(kern_spec_mask,
						    kern_filter_sz,
						    ib_filter_sz);
		if (actual_filter_sz <= 0)
			return -EINVAL;
		ib_spec->tunnel.size = sizeof(struct ib_flow_spec_tunnel);
		memcpy(&ib_spec->tunnel.val, kern_spec_val, actual_filter_sz);
		memcpy(&ib_spec->tunnel.mask, kern_spec_mask, actual_filter_sz);

		if ((ntohl(ib_spec->tunnel.mask.tunnel_id)) >= BIT(24) ||
		    (ntohl(ib_spec->tunnel.val.tunnel_id)) >= BIT(24))
			return -EINVAL;
		break;
	case IB_FLOW_SPEC_ESP:
		ib_filter_sz = offsetof(struct ib_flow_esp_filter, real_sz);
		actual_filter_sz = spec_filter_size(kern_spec_mask,
						    kern_filter_sz,
						    ib_filter_sz);
		if (actual_filter_sz <= 0)
			return -EINVAL;
		ib_spec->esp.size = sizeof(struct ib_flow_spec_esp);
		memcpy(&ib_spec->esp.val, kern_spec_val, actual_filter_sz);
		memcpy(&ib_spec->esp.mask, kern_spec_mask, actual_filter_sz);
		break;
	case IB_FLOW_SPEC_GRE:
		ib_filter_sz = offsetof(struct ib_flow_gre_filter, real_sz);
		actual_filter_sz = spec_filter_size(kern_spec_mask,
						    kern_filter_sz,
						    ib_filter_sz);
		if (actual_filter_sz <= 0)
			return -EINVAL;
		ib_spec->gre.size = sizeof(struct ib_flow_spec_gre);
		memcpy(&ib_spec->gre.val, kern_spec_val, actual_filter_sz);
		memcpy(&ib_spec->gre.mask, kern_spec_mask, actual_filter_sz);
		break;
	case IB_FLOW_SPEC_MPLS:
		ib_filter_sz = offsetof(struct ib_flow_mpls_filter, real_sz);
		actual_filter_sz = spec_filter_size(kern_spec_mask,
						    kern_filter_sz,
						    ib_filter_sz);
		if (actual_filter_sz <= 0)
			return -EINVAL;
		ib_spec->mpls.size = sizeof(struct ib_flow_spec_mpls);
		memcpy(&ib_spec->mpls.val, kern_spec_val, actual_filter_sz);
		memcpy(&ib_spec->mpls.mask, kern_spec_mask, actual_filter_sz);
		break;
	default:
		return -EINVAL;
	}
	return 0;
}

static int kern_spec_to_ib_spec_filter(struct ib_uverbs_flow_spec *kern_spec,
				       union ib_flow_spec *ib_spec)
{
	ssize_t kern_filter_sz;
	void *kern_spec_mask;
	void *kern_spec_val;

	kern_filter_sz = kern_spec_filter_sz(&kern_spec->hdr);

	kern_spec_val = (void *)kern_spec +
		sizeof(struct ib_uverbs_flow_spec_hdr);
	kern_spec_mask = kern_spec_val + kern_filter_sz;

	return ib_uverbs_kern_spec_to_ib_spec_filter(kern_spec->type,
						     kern_spec_mask,
						     kern_spec_val,
						     kern_filter_sz, ib_spec);
}

static int kern_spec_to_ib_spec(struct ib_uverbs_file *ufile,
				struct ib_uverbs_flow_spec *kern_spec,
				union ib_flow_spec *ib_spec,
				struct ib_uflow_resources *uflow_res)
{
	if (kern_spec->reserved)
		return -EINVAL;

	if (kern_spec->type >= IB_FLOW_SPEC_ACTION_TAG)
		return kern_spec_to_ib_spec_action(ufile, kern_spec, ib_spec,
						   uflow_res);
	else
		return kern_spec_to_ib_spec_filter(kern_spec, ib_spec);
}

int ib_uverbs_ex_create_wq(struct ib_uverbs_file *file,
			   struct ib_udata *ucore,
			   struct ib_udata *uhw)
{
	struct ib_uverbs_ex_create_wq	  cmd = {};
	struct ib_uverbs_ex_create_wq_resp resp = {};
	struct ib_uwq_object           *obj;
	int err = 0;
	struct ib_cq *cq;
	struct ib_pd *pd;
	struct ib_wq *wq;
	struct ib_wq_init_attr wq_init_attr = {};
	size_t required_cmd_sz;
	size_t required_resp_len;
	struct ib_device *ib_dev;

	required_cmd_sz = offsetof(typeof(cmd), max_sge) + sizeof(cmd.max_sge);
	required_resp_len = offsetof(typeof(resp), wqn) + sizeof(resp.wqn);

	if (ucore->inlen < required_cmd_sz)
		return -EINVAL;

	if (ucore->outlen < required_resp_len)
		return -ENOSPC;

	if (ucore->inlen > sizeof(cmd) &&
	    !ib_is_udata_cleared(ucore, sizeof(cmd),
				 ucore->inlen - sizeof(cmd)))
		return -EOPNOTSUPP;

	err = ib_copy_from_udata(&cmd, ucore, min(sizeof(cmd), ucore->inlen));
	if (err)
		return err;

	if (cmd.comp_mask)
		return -EOPNOTSUPP;

	obj = (struct ib_uwq_object *)uobj_alloc(UVERBS_OBJECT_WQ, file,
						 &ib_dev);
	if (IS_ERR(obj))
		return PTR_ERR(obj);

	pd = uobj_get_obj_read(pd, UVERBS_OBJECT_PD, cmd.pd_handle, file);
	if (!pd) {
		err = -EINVAL;
		goto err_uobj;
	}

	cq = uobj_get_obj_read(cq, UVERBS_OBJECT_CQ, cmd.cq_handle, file);
	if (!cq) {
		err = -EINVAL;
		goto err_put_pd;
	}

	wq_init_attr.cq = cq;
	wq_init_attr.max_sge = cmd.max_sge;
	wq_init_attr.max_wr = cmd.max_wr;
	wq_init_attr.wq_context = file;
	wq_init_attr.wq_type = cmd.wq_type;
	wq_init_attr.event_handler = ib_uverbs_wq_event_handler;
	if (ucore->inlen >= (offsetof(typeof(cmd), create_flags) +
			     sizeof(cmd.create_flags)))
		wq_init_attr.create_flags = cmd.create_flags;
	obj->uevent.events_reported = 0;
	INIT_LIST_HEAD(&obj->uevent.event_list);

	if (!pd->device->create_wq) {
		err = -EOPNOTSUPP;
		goto err_put_cq;
	}
	wq = pd->device->create_wq(pd, &wq_init_attr, uhw);
	if (IS_ERR(wq)) {
		err = PTR_ERR(wq);
		goto err_put_cq;
	}

	wq->uobject = &obj->uevent.uobject;
	obj->uevent.uobject.object = wq;
	wq->wq_type = wq_init_attr.wq_type;
	wq->cq = cq;
	wq->pd = pd;
	wq->device = pd->device;
	wq->wq_context = wq_init_attr.wq_context;
	atomic_set(&wq->usecnt, 0);
	atomic_inc(&pd->usecnt);
	atomic_inc(&cq->usecnt);
	wq->uobject = &obj->uevent.uobject;
	obj->uevent.uobject.object = wq;

	memset(&resp, 0, sizeof(resp));
	resp.wq_handle = obj->uevent.uobject.id;
	resp.max_sge = wq_init_attr.max_sge;
	resp.max_wr = wq_init_attr.max_wr;
	resp.wqn = wq->wq_num;
	resp.response_length = required_resp_len;
	err = ib_copy_to_udata(ucore,
			       &resp, resp.response_length);
	if (err)
		goto err_copy;

	uobj_put_obj_read(pd);
	uobj_put_obj_read(cq);
	return uobj_alloc_commit(&obj->uevent.uobject, 0);

err_copy:
	ib_destroy_wq(wq);
err_put_cq:
	uobj_put_obj_read(cq);
err_put_pd:
	uobj_put_obj_read(pd);
err_uobj:
	uobj_alloc_abort(&obj->uevent.uobject);

	return err;
}

int ib_uverbs_ex_destroy_wq(struct ib_uverbs_file *file,
			    struct ib_udata *ucore,
			    struct ib_udata *uhw)
{
	struct ib_uverbs_ex_destroy_wq	cmd = {};
	struct ib_uverbs_ex_destroy_wq_resp	resp = {};
	struct ib_uobject		*uobj;
	struct ib_uwq_object		*obj;
	size_t required_cmd_sz;
	size_t required_resp_len;
	int				ret;

	required_cmd_sz = offsetof(typeof(cmd), wq_handle) + sizeof(cmd.wq_handle);
	required_resp_len = offsetof(typeof(resp), reserved) + sizeof(resp.reserved);

	if (ucore->inlen < required_cmd_sz)
		return -EINVAL;

	if (ucore->outlen < required_resp_len)
		return -ENOSPC;

	if (ucore->inlen > sizeof(cmd) &&
	    !ib_is_udata_cleared(ucore, sizeof(cmd),
				 ucore->inlen - sizeof(cmd)))
		return -EOPNOTSUPP;

	ret = ib_copy_from_udata(&cmd, ucore, min(sizeof(cmd), ucore->inlen));
	if (ret)
		return ret;

	if (cmd.comp_mask)
		return -EOPNOTSUPP;

	resp.response_length = required_resp_len;
	uobj = uobj_get_destroy(UVERBS_OBJECT_WQ, cmd.wq_handle, file);
	if (IS_ERR(uobj))
		return PTR_ERR(uobj);

	obj = container_of(uobj, struct ib_uwq_object, uevent.uobject);
	resp.events_reported = obj->uevent.events_reported;

	uobj_put_destroy(uobj);

	return ib_copy_to_udata(ucore, &resp, resp.response_length);
}

int ib_uverbs_ex_modify_wq(struct ib_uverbs_file *file,
			   struct ib_udata *ucore,
			   struct ib_udata *uhw)
{
	struct ib_uverbs_ex_modify_wq cmd = {};
	struct ib_wq *wq;
	struct ib_wq_attr wq_attr = {};
	size_t required_cmd_sz;
	int ret;

	required_cmd_sz = offsetof(typeof(cmd), curr_wq_state) + sizeof(cmd.curr_wq_state);
	if (ucore->inlen < required_cmd_sz)
		return -EINVAL;

	if (ucore->inlen > sizeof(cmd) &&
	    !ib_is_udata_cleared(ucore, sizeof(cmd),
				 ucore->inlen - sizeof(cmd)))
		return -EOPNOTSUPP;

	ret = ib_copy_from_udata(&cmd, ucore, min(sizeof(cmd), ucore->inlen));
	if (ret)
		return ret;

	if (!cmd.attr_mask)
		return -EINVAL;

	if (cmd.attr_mask > (IB_WQ_STATE | IB_WQ_CUR_STATE | IB_WQ_FLAGS))
		return -EINVAL;

	wq = uobj_get_obj_read(wq, UVERBS_OBJECT_WQ, cmd.wq_handle, file);
	if (!wq)
		return -EINVAL;

	wq_attr.curr_wq_state = cmd.curr_wq_state;
	wq_attr.wq_state = cmd.wq_state;
	if (cmd.attr_mask & IB_WQ_FLAGS) {
		wq_attr.flags = cmd.flags;
		wq_attr.flags_mask = cmd.flags_mask;
	}
	if (!wq->device->modify_wq) {
		ret = -EOPNOTSUPP;
		goto out;
	}
	ret = wq->device->modify_wq(wq, &wq_attr, cmd.attr_mask, uhw);
out:
	uobj_put_obj_read(wq);
	return ret;
}

int ib_uverbs_ex_create_rwq_ind_table(struct ib_uverbs_file *file,
				      struct ib_udata *ucore,
				      struct ib_udata *uhw)
{
	struct ib_uverbs_ex_create_rwq_ind_table	  cmd = {};
	struct ib_uverbs_ex_create_rwq_ind_table_resp  resp = {};
	struct ib_uobject		  *uobj;
	int err = 0;
	struct ib_rwq_ind_table_init_attr init_attr = {};
	struct ib_rwq_ind_table *rwq_ind_tbl;
	struct ib_wq	**wqs = NULL;
	u32 *wqs_handles = NULL;
	struct ib_wq	*wq = NULL;
	int i, j, num_read_wqs;
	u32 num_wq_handles;
	u32 expected_in_size;
	size_t required_cmd_sz_header;
	size_t required_resp_len;
	struct ib_device *ib_dev;

	required_cmd_sz_header = offsetof(typeof(cmd), log_ind_tbl_size) + sizeof(cmd.log_ind_tbl_size);
	required_resp_len = offsetof(typeof(resp), ind_tbl_num) + sizeof(resp.ind_tbl_num);

	if (ucore->inlen < required_cmd_sz_header)
		return -EINVAL;

	if (ucore->outlen < required_resp_len)
		return -ENOSPC;

	err = ib_copy_from_udata(&cmd, ucore, required_cmd_sz_header);
	if (err)
		return err;

	ucore->inbuf += required_cmd_sz_header;
	ucore->inlen -= required_cmd_sz_header;

	if (cmd.comp_mask)
		return -EOPNOTSUPP;

	if (cmd.log_ind_tbl_size > IB_USER_VERBS_MAX_LOG_IND_TBL_SIZE)
		return -EINVAL;

	num_wq_handles = 1 << cmd.log_ind_tbl_size;
	expected_in_size = num_wq_handles * sizeof(__u32);
	if (num_wq_handles == 1)
		/* input size for wq handles is u64 aligned */
		expected_in_size += sizeof(__u32);

	if (ucore->inlen < expected_in_size)
		return -EINVAL;

	if (ucore->inlen > expected_in_size &&
	    !ib_is_udata_cleared(ucore, expected_in_size,
				 ucore->inlen - expected_in_size))
		return -EOPNOTSUPP;

	wqs_handles = kcalloc(num_wq_handles, sizeof(*wqs_handles),
			      GFP_KERNEL);
	if (!wqs_handles)
		return -ENOMEM;

	err = ib_copy_from_udata(wqs_handles, ucore,
				 num_wq_handles * sizeof(__u32));
	if (err)
		goto err_free;

	wqs = kcalloc(num_wq_handles, sizeof(*wqs), GFP_KERNEL);
	if (!wqs) {
		err = -ENOMEM;
		goto  err_free;
	}

	for (num_read_wqs = 0; num_read_wqs < num_wq_handles;
			num_read_wqs++) {
		wq = uobj_get_obj_read(wq, UVERBS_OBJECT_WQ,
				       wqs_handles[num_read_wqs], file);
		if (!wq) {
			err = -EINVAL;
			goto put_wqs;
		}

		wqs[num_read_wqs] = wq;
	}

	uobj = uobj_alloc(UVERBS_OBJECT_RWQ_IND_TBL, file, &ib_dev);
	if (IS_ERR(uobj)) {
		err = PTR_ERR(uobj);
		goto put_wqs;
	}

	init_attr.log_ind_tbl_size = cmd.log_ind_tbl_size;
	init_attr.ind_tbl = wqs;

	if (!ib_dev->create_rwq_ind_table) {
		err = -EOPNOTSUPP;
		goto err_uobj;
	}
	rwq_ind_tbl = ib_dev->create_rwq_ind_table(ib_dev, &init_attr, uhw);

	if (IS_ERR(rwq_ind_tbl)) {
		err = PTR_ERR(rwq_ind_tbl);
		goto err_uobj;
	}

	rwq_ind_tbl->ind_tbl = wqs;
	rwq_ind_tbl->log_ind_tbl_size = init_attr.log_ind_tbl_size;
	rwq_ind_tbl->uobject = uobj;
	uobj->object = rwq_ind_tbl;
	rwq_ind_tbl->device = ib_dev;
	atomic_set(&rwq_ind_tbl->usecnt, 0);

	for (i = 0; i < num_wq_handles; i++)
		atomic_inc(&wqs[i]->usecnt);

	resp.ind_tbl_handle = uobj->id;
	resp.ind_tbl_num = rwq_ind_tbl->ind_tbl_num;
	resp.response_length = required_resp_len;

	err = ib_copy_to_udata(ucore,
			       &resp, resp.response_length);
	if (err)
		goto err_copy;

	kfree(wqs_handles);

	for (j = 0; j < num_read_wqs; j++)
		uobj_put_obj_read(wqs[j]);

	return uobj_alloc_commit(uobj, 0);

err_copy:
	ib_destroy_rwq_ind_table(rwq_ind_tbl);
err_uobj:
	uobj_alloc_abort(uobj);
put_wqs:
	for (j = 0; j < num_read_wqs; j++)
		uobj_put_obj_read(wqs[j]);
err_free:
	kfree(wqs_handles);
	kfree(wqs);
	return err;
}

int ib_uverbs_ex_destroy_rwq_ind_table(struct ib_uverbs_file *file,
				       struct ib_udata *ucore,
				       struct ib_udata *uhw)
{
	struct ib_uverbs_ex_destroy_rwq_ind_table	cmd = {};
	int			ret;
	size_t required_cmd_sz;

	required_cmd_sz = offsetof(typeof(cmd), ind_tbl_handle) + sizeof(cmd.ind_tbl_handle);

	if (ucore->inlen < required_cmd_sz)
		return -EINVAL;

	if (ucore->inlen > sizeof(cmd) &&
	    !ib_is_udata_cleared(ucore, sizeof(cmd),
				 ucore->inlen - sizeof(cmd)))
		return -EOPNOTSUPP;

	ret = ib_copy_from_udata(&cmd, ucore, min(sizeof(cmd), ucore->inlen));
	if (ret)
		return ret;

	if (cmd.comp_mask)
		return -EOPNOTSUPP;

	return uobj_perform_destroy(UVERBS_OBJECT_RWQ_IND_TBL,
				    cmd.ind_tbl_handle, file, 0);
}

int ib_uverbs_ex_create_flow(struct ib_uverbs_file *file,
			     struct ib_udata *ucore,
			     struct ib_udata *uhw)
{
	struct ib_uverbs_create_flow	  cmd;
	struct ib_uverbs_create_flow_resp resp;
	struct ib_uobject		  *uobj;
	struct ib_uflow_object		  *uflow;
	struct ib_flow			  *flow_id;
	struct ib_uverbs_flow_attr	  *kern_flow_attr;
	struct ib_flow_attr		  *flow_attr;
	struct ib_qp			  *qp;
	struct ib_uflow_resources	  *uflow_res;
	struct ib_uverbs_flow_spec_hdr	  *kern_spec;
	int err = 0;
	void *ib_spec;
	int i;
	struct ib_device *ib_dev;

	if (ucore->inlen < sizeof(cmd))
		return -EINVAL;

	if (ucore->outlen < sizeof(resp))
		return -ENOSPC;

	err = ib_copy_from_udata(&cmd, ucore, sizeof(cmd));
	if (err)
		return err;

	ucore->inbuf += sizeof(cmd);
	ucore->inlen -= sizeof(cmd);

	if (cmd.comp_mask)
		return -EINVAL;

	if (!capable(CAP_NET_RAW))
		return -EPERM;

	if (cmd.flow_attr.flags >= IB_FLOW_ATTR_FLAGS_RESERVED)
		return -EINVAL;

	if ((cmd.flow_attr.flags & IB_FLOW_ATTR_FLAGS_DONT_TRAP) &&
	    ((cmd.flow_attr.type == IB_FLOW_ATTR_ALL_DEFAULT) ||
	     (cmd.flow_attr.type == IB_FLOW_ATTR_MC_DEFAULT)))
		return -EINVAL;

	if (cmd.flow_attr.num_of_specs > IB_FLOW_SPEC_SUPPORT_LAYERS)
		return -EINVAL;

	if (cmd.flow_attr.size > ucore->inlen ||
	    cmd.flow_attr.size >
	    (cmd.flow_attr.num_of_specs * sizeof(struct ib_uverbs_flow_spec)))
		return -EINVAL;

	if (cmd.flow_attr.reserved[0] ||
	    cmd.flow_attr.reserved[1])
		return -EINVAL;

	if (cmd.flow_attr.num_of_specs) {
		kern_flow_attr = kmalloc(sizeof(*kern_flow_attr) + cmd.flow_attr.size,
					 GFP_KERNEL);
		if (!kern_flow_attr)
			return -ENOMEM;

		*kern_flow_attr = cmd.flow_attr;
		err = ib_copy_from_udata(&kern_flow_attr->flow_specs, ucore,
					 cmd.flow_attr.size);
		if (err)
			goto err_free_attr;
	} else {
		kern_flow_attr = &cmd.flow_attr;
	}

	uobj = uobj_alloc(UVERBS_OBJECT_FLOW, file, &ib_dev);
	if (IS_ERR(uobj)) {
		err = PTR_ERR(uobj);
		goto err_free_attr;
	}

	qp = uobj_get_obj_read(qp, UVERBS_OBJECT_QP, cmd.qp_handle, file);
	if (!qp) {
		err = -EINVAL;
		goto err_uobj;
	}

	if (qp->qp_type != IB_QPT_UD && qp->qp_type != IB_QPT_RAW_PACKET) {
		err = -EINVAL;
		goto err_put;
	}

<<<<<<< HEAD
	flow_attr = kzalloc(sizeof(*flow_attr) + cmd.flow_attr.num_of_specs *
			    sizeof(union ib_flow_spec), GFP_KERNEL);
=======
	if (!qp->device->create_flow) {
		err = -EOPNOTSUPP;
		goto err_put;
	}

	flow_attr = kzalloc(struct_size(flow_attr, flows,
				cmd.flow_attr.num_of_specs), GFP_KERNEL);
>>>>>>> e021bb4f
	if (!flow_attr) {
		err = -ENOMEM;
		goto err_put;
	}
	uflow_res = flow_resources_alloc(cmd.flow_attr.num_of_specs);
	if (!uflow_res) {
		err = -ENOMEM;
		goto err_free_flow_attr;
	}

	flow_attr->type = kern_flow_attr->type;
	flow_attr->priority = kern_flow_attr->priority;
	flow_attr->num_of_specs = kern_flow_attr->num_of_specs;
	flow_attr->port = kern_flow_attr->port;
	flow_attr->flags = kern_flow_attr->flags;
	flow_attr->size = sizeof(*flow_attr);

	kern_spec = kern_flow_attr->flow_specs;
	ib_spec = flow_attr + 1;
	for (i = 0; i < flow_attr->num_of_specs &&
			cmd.flow_attr.size >= sizeof(*kern_spec) &&
			cmd.flow_attr.size >= kern_spec->size;
	     i++) {
		err = kern_spec_to_ib_spec(
				file, (struct ib_uverbs_flow_spec *)kern_spec,
				ib_spec, uflow_res);
		if (err)
			goto err_free;

		flow_attr->size +=
			((union ib_flow_spec *) ib_spec)->size;
		cmd.flow_attr.size -= kern_spec->size;
		kern_spec = ((void *)kern_spec) + kern_spec->size;
		ib_spec += ((union ib_flow_spec *) ib_spec)->size;
	}
	if (cmd.flow_attr.size || (i != flow_attr->num_of_specs)) {
		pr_warn("create flow failed, flow %d: %d bytes left from uverb cmd\n",
			i, cmd.flow_attr.size);
		err = -EINVAL;
		goto err_free;
	}

	flow_id = qp->device->create_flow(qp, flow_attr,
					  IB_FLOW_DOMAIN_USER, uhw);

	if (IS_ERR(flow_id)) {
		err = PTR_ERR(flow_id);
		goto err_free;
	}
	atomic_inc(&qp->usecnt);
	flow_id->qp = qp;
	flow_id->device = qp->device;
	flow_id->uobject = uobj;
	uobj->object = flow_id;
	uflow = container_of(uobj, typeof(*uflow), uobject);
	uflow->resources = uflow_res;

	memset(&resp, 0, sizeof(resp));
	resp.flow_handle = uobj->id;

	err = ib_copy_to_udata(ucore,
			       &resp, sizeof(resp));
	if (err)
		goto err_copy;

	uobj_put_obj_read(qp);
	kfree(flow_attr);
	if (cmd.flow_attr.num_of_specs)
		kfree(kern_flow_attr);
	return uobj_alloc_commit(uobj, 0);
err_copy:
	if (!qp->device->destroy_flow(flow_id))
		atomic_dec(&qp->usecnt);
err_free:
	ib_uverbs_flow_resources_free(uflow_res);
err_free_flow_attr:
	kfree(flow_attr);
err_put:
	uobj_put_obj_read(qp);
err_uobj:
	uobj_alloc_abort(uobj);
err_free_attr:
	if (cmd.flow_attr.num_of_specs)
		kfree(kern_flow_attr);
	return err;
}

int ib_uverbs_ex_destroy_flow(struct ib_uverbs_file *file,
			      struct ib_udata *ucore,
			      struct ib_udata *uhw)
{
	struct ib_uverbs_destroy_flow	cmd;
	int				ret;

	if (ucore->inlen < sizeof(cmd))
		return -EINVAL;

	ret = ib_copy_from_udata(&cmd, ucore, sizeof(cmd));
	if (ret)
		return ret;

	if (cmd.comp_mask)
		return -EINVAL;

	return uobj_perform_destroy(UVERBS_OBJECT_FLOW, cmd.flow_handle, file,
				    0);
}

static int __uverbs_create_xsrq(struct ib_uverbs_file *file,
				struct ib_uverbs_create_xsrq *cmd,
				struct ib_udata *udata)
{
	struct ib_uverbs_create_srq_resp resp;
	struct ib_usrq_object           *obj;
	struct ib_pd                    *pd;
	struct ib_srq                   *srq;
	struct ib_uobject               *uninitialized_var(xrcd_uobj);
	struct ib_srq_init_attr          attr;
	int ret;
	struct ib_device *ib_dev;

	obj = (struct ib_usrq_object *)uobj_alloc(UVERBS_OBJECT_SRQ, file,
						  &ib_dev);
	if (IS_ERR(obj))
		return PTR_ERR(obj);

	if (cmd->srq_type == IB_SRQT_TM)
		attr.ext.tag_matching.max_num_tags = cmd->max_num_tags;

	if (cmd->srq_type == IB_SRQT_XRC) {
		xrcd_uobj = uobj_get_read(UVERBS_OBJECT_XRCD, cmd->xrcd_handle,
					  file);
		if (IS_ERR(xrcd_uobj)) {
			ret = -EINVAL;
			goto err;
		}

		attr.ext.xrc.xrcd = (struct ib_xrcd *)xrcd_uobj->object;
		if (!attr.ext.xrc.xrcd) {
			ret = -EINVAL;
			goto err_put_xrcd;
		}

		obj->uxrcd = container_of(xrcd_uobj, struct ib_uxrcd_object, uobject);
		atomic_inc(&obj->uxrcd->refcnt);
	}

	if (ib_srq_has_cq(cmd->srq_type)) {
		attr.ext.cq = uobj_get_obj_read(cq, UVERBS_OBJECT_CQ,
						cmd->cq_handle, file);
		if (!attr.ext.cq) {
			ret = -EINVAL;
			goto err_put_xrcd;
		}
	}

	pd = uobj_get_obj_read(pd, UVERBS_OBJECT_PD, cmd->pd_handle, file);
	if (!pd) {
		ret = -EINVAL;
		goto err_put_cq;
	}

	attr.event_handler  = ib_uverbs_srq_event_handler;
	attr.srq_context    = file;
	attr.srq_type       = cmd->srq_type;
	attr.attr.max_wr    = cmd->max_wr;
	attr.attr.max_sge   = cmd->max_sge;
	attr.attr.srq_limit = cmd->srq_limit;

	obj->uevent.events_reported = 0;
	INIT_LIST_HEAD(&obj->uevent.event_list);

	srq = pd->device->create_srq(pd, &attr, udata);
	if (IS_ERR(srq)) {
		ret = PTR_ERR(srq);
		goto err_put;
	}

	srq->device        = pd->device;
	srq->pd            = pd;
	srq->srq_type	   = cmd->srq_type;
	srq->uobject       = &obj->uevent.uobject;
	srq->event_handler = attr.event_handler;
	srq->srq_context   = attr.srq_context;

	if (ib_srq_has_cq(cmd->srq_type)) {
		srq->ext.cq       = attr.ext.cq;
		atomic_inc(&attr.ext.cq->usecnt);
	}

	if (cmd->srq_type == IB_SRQT_XRC) {
		srq->ext.xrc.xrcd = attr.ext.xrc.xrcd;
		atomic_inc(&attr.ext.xrc.xrcd->usecnt);
	}

	atomic_inc(&pd->usecnt);
	atomic_set(&srq->usecnt, 0);

	obj->uevent.uobject.object = srq;
	obj->uevent.uobject.user_handle = cmd->user_handle;

	memset(&resp, 0, sizeof resp);
	resp.srq_handle = obj->uevent.uobject.id;
	resp.max_wr     = attr.attr.max_wr;
	resp.max_sge    = attr.attr.max_sge;
	if (cmd->srq_type == IB_SRQT_XRC)
		resp.srqn = srq->ext.xrc.srq_num;

	if (copy_to_user(u64_to_user_ptr(cmd->response),
			 &resp, sizeof resp)) {
		ret = -EFAULT;
		goto err_copy;
	}

	if (cmd->srq_type == IB_SRQT_XRC)
		uobj_put_read(xrcd_uobj);

	if (ib_srq_has_cq(cmd->srq_type))
		uobj_put_obj_read(attr.ext.cq);

	uobj_put_obj_read(pd);
	return uobj_alloc_commit(&obj->uevent.uobject, 0);

err_copy:
	ib_destroy_srq(srq);

err_put:
	uobj_put_obj_read(pd);

err_put_cq:
	if (ib_srq_has_cq(cmd->srq_type))
		uobj_put_obj_read(attr.ext.cq);

err_put_xrcd:
	if (cmd->srq_type == IB_SRQT_XRC) {
		atomic_dec(&obj->uxrcd->refcnt);
		uobj_put_read(xrcd_uobj);
	}

err:
	uobj_alloc_abort(&obj->uevent.uobject);
	return ret;
}

ssize_t ib_uverbs_create_srq(struct ib_uverbs_file *file,
			     const char __user *buf, int in_len,
			     int out_len)
{
	struct ib_uverbs_create_srq      cmd;
	struct ib_uverbs_create_xsrq     xcmd;
	struct ib_uverbs_create_srq_resp resp;
	struct ib_udata                  udata;
	int ret;

	if (out_len < sizeof resp)
		return -ENOSPC;

	if (copy_from_user(&cmd, buf, sizeof cmd))
		return -EFAULT;

	memset(&xcmd, 0, sizeof(xcmd));
	xcmd.response	 = cmd.response;
	xcmd.user_handle = cmd.user_handle;
	xcmd.srq_type	 = IB_SRQT_BASIC;
	xcmd.pd_handle	 = cmd.pd_handle;
	xcmd.max_wr	 = cmd.max_wr;
	xcmd.max_sge	 = cmd.max_sge;
	xcmd.srq_limit	 = cmd.srq_limit;

	ib_uverbs_init_udata(&udata, buf + sizeof(cmd),
		   u64_to_user_ptr(cmd.response) + sizeof(resp),
		   in_len - sizeof(cmd) - sizeof(struct ib_uverbs_cmd_hdr),
		   out_len - sizeof(resp));

	ret = __uverbs_create_xsrq(file, &xcmd, &udata);
	if (ret)
		return ret;

	return in_len;
}

ssize_t ib_uverbs_create_xsrq(struct ib_uverbs_file *file,
			      const char __user *buf, int in_len, int out_len)
{
	struct ib_uverbs_create_xsrq     cmd;
	struct ib_uverbs_create_srq_resp resp;
	struct ib_udata                  udata;
	int ret;

	if (out_len < sizeof resp)
		return -ENOSPC;

	if (copy_from_user(&cmd, buf, sizeof cmd))
		return -EFAULT;

	ib_uverbs_init_udata(&udata, buf + sizeof(cmd),
		   u64_to_user_ptr(cmd.response) + sizeof(resp),
		   in_len - sizeof(cmd) - sizeof(struct ib_uverbs_cmd_hdr),
		   out_len - sizeof(resp));

	ret = __uverbs_create_xsrq(file, &cmd, &udata);
	if (ret)
		return ret;

	return in_len;
}

ssize_t ib_uverbs_modify_srq(struct ib_uverbs_file *file,
			     const char __user *buf, int in_len,
			     int out_len)
{
	struct ib_uverbs_modify_srq cmd;
	struct ib_udata             udata;
	struct ib_srq              *srq;
	struct ib_srq_attr          attr;
	int                         ret;

	if (copy_from_user(&cmd, buf, sizeof cmd))
		return -EFAULT;

	ib_uverbs_init_udata(&udata, buf + sizeof cmd, NULL, in_len - sizeof cmd,
		   out_len);

	srq = uobj_get_obj_read(srq, UVERBS_OBJECT_SRQ, cmd.srq_handle, file);
	if (!srq)
		return -EINVAL;

	attr.max_wr    = cmd.max_wr;
	attr.srq_limit = cmd.srq_limit;

	ret = srq->device->modify_srq(srq, &attr, cmd.attr_mask, &udata);

	uobj_put_obj_read(srq);

	return ret ? ret : in_len;
}

ssize_t ib_uverbs_query_srq(struct ib_uverbs_file *file,
			    const char __user *buf,
			    int in_len, int out_len)
{
	struct ib_uverbs_query_srq      cmd;
	struct ib_uverbs_query_srq_resp resp;
	struct ib_srq_attr              attr;
	struct ib_srq                   *srq;
	int                             ret;

	if (out_len < sizeof resp)
		return -ENOSPC;

	if (copy_from_user(&cmd, buf, sizeof cmd))
		return -EFAULT;

	srq = uobj_get_obj_read(srq, UVERBS_OBJECT_SRQ, cmd.srq_handle, file);
	if (!srq)
		return -EINVAL;

	ret = ib_query_srq(srq, &attr);

	uobj_put_obj_read(srq);

	if (ret)
		return ret;

	memset(&resp, 0, sizeof resp);

	resp.max_wr    = attr.max_wr;
	resp.max_sge   = attr.max_sge;
	resp.srq_limit = attr.srq_limit;

	if (copy_to_user(u64_to_user_ptr(cmd.response), &resp, sizeof resp))
		return -EFAULT;

	return in_len;
}

ssize_t ib_uverbs_destroy_srq(struct ib_uverbs_file *file,
			      const char __user *buf, int in_len,
			      int out_len)
{
	struct ib_uverbs_destroy_srq      cmd;
	struct ib_uverbs_destroy_srq_resp resp;
	struct ib_uobject		 *uobj;
	struct ib_uevent_object        	 *obj;

	if (copy_from_user(&cmd, buf, sizeof cmd))
		return -EFAULT;

	uobj = uobj_get_destroy(UVERBS_OBJECT_SRQ, cmd.srq_handle, file);
	if (IS_ERR(uobj))
		return PTR_ERR(uobj);

	obj = container_of(uobj, struct ib_uevent_object, uobject);
	memset(&resp, 0, sizeof(resp));
	resp.events_reported = obj->events_reported;

	uobj_put_destroy(uobj);

	if (copy_to_user(u64_to_user_ptr(cmd.response), &resp, sizeof(resp)))
		return -EFAULT;

	return in_len;
}

int ib_uverbs_ex_query_device(struct ib_uverbs_file *file,
			      struct ib_udata *ucore,
			      struct ib_udata *uhw)
{
	struct ib_uverbs_ex_query_device_resp resp = { {0} };
	struct ib_uverbs_ex_query_device  cmd;
	struct ib_device_attr attr = {0};
	struct ib_ucontext *ucontext;
	struct ib_device *ib_dev;
	int err;

	ucontext = ib_uverbs_get_ucontext(file);
	if (IS_ERR(ucontext))
		return PTR_ERR(ucontext);
	ib_dev = ucontext->device;

	if (!ib_dev->query_device)
		return -EOPNOTSUPP;

	if (ucore->inlen < sizeof(cmd))
		return -EINVAL;

	err = ib_copy_from_udata(&cmd, ucore, sizeof(cmd));
	if (err)
		return err;

	if (cmd.comp_mask)
		return -EINVAL;

	if (cmd.reserved)
		return -EINVAL;

	resp.response_length = offsetof(typeof(resp), odp_caps);

	if (ucore->outlen < resp.response_length)
		return -ENOSPC;

	err = ib_dev->query_device(ib_dev, &attr, uhw);
	if (err)
		return err;

	copy_query_dev_fields(ucontext, &resp.base, &attr);

	if (ucore->outlen < resp.response_length + sizeof(resp.odp_caps))
		goto end;

#ifdef CONFIG_INFINIBAND_ON_DEMAND_PAGING
	resp.odp_caps.general_caps = attr.odp_caps.general_caps;
	resp.odp_caps.per_transport_caps.rc_odp_caps =
		attr.odp_caps.per_transport_caps.rc_odp_caps;
	resp.odp_caps.per_transport_caps.uc_odp_caps =
		attr.odp_caps.per_transport_caps.uc_odp_caps;
	resp.odp_caps.per_transport_caps.ud_odp_caps =
		attr.odp_caps.per_transport_caps.ud_odp_caps;
#endif
	resp.response_length += sizeof(resp.odp_caps);

	if (ucore->outlen < resp.response_length + sizeof(resp.timestamp_mask))
		goto end;

	resp.timestamp_mask = attr.timestamp_mask;
	resp.response_length += sizeof(resp.timestamp_mask);

	if (ucore->outlen < resp.response_length + sizeof(resp.hca_core_clock))
		goto end;

	resp.hca_core_clock = attr.hca_core_clock;
	resp.response_length += sizeof(resp.hca_core_clock);

	if (ucore->outlen < resp.response_length + sizeof(resp.device_cap_flags_ex))
		goto end;

	resp.device_cap_flags_ex = attr.device_cap_flags;
	resp.response_length += sizeof(resp.device_cap_flags_ex);

	if (ucore->outlen < resp.response_length + sizeof(resp.rss_caps))
		goto end;

	resp.rss_caps.supported_qpts = attr.rss_caps.supported_qpts;
	resp.rss_caps.max_rwq_indirection_tables =
		attr.rss_caps.max_rwq_indirection_tables;
	resp.rss_caps.max_rwq_indirection_table_size =
		attr.rss_caps.max_rwq_indirection_table_size;

	resp.response_length += sizeof(resp.rss_caps);

	if (ucore->outlen < resp.response_length + sizeof(resp.max_wq_type_rq))
		goto end;

	resp.max_wq_type_rq = attr.max_wq_type_rq;
	resp.response_length += sizeof(resp.max_wq_type_rq);

	if (ucore->outlen < resp.response_length + sizeof(resp.raw_packet_caps))
		goto end;

	resp.raw_packet_caps = attr.raw_packet_caps;
	resp.response_length += sizeof(resp.raw_packet_caps);

	if (ucore->outlen < resp.response_length + sizeof(resp.tm_caps))
		goto end;

	resp.tm_caps.max_rndv_hdr_size	= attr.tm_caps.max_rndv_hdr_size;
	resp.tm_caps.max_num_tags	= attr.tm_caps.max_num_tags;
	resp.tm_caps.max_ops		= attr.tm_caps.max_ops;
	resp.tm_caps.max_sge		= attr.tm_caps.max_sge;
	resp.tm_caps.flags		= attr.tm_caps.flags;
	resp.response_length += sizeof(resp.tm_caps);

	if (ucore->outlen < resp.response_length + sizeof(resp.cq_moderation_caps))
		goto end;

	resp.cq_moderation_caps.max_cq_moderation_count  =
		attr.cq_caps.max_cq_moderation_count;
	resp.cq_moderation_caps.max_cq_moderation_period =
		attr.cq_caps.max_cq_moderation_period;
	resp.response_length += sizeof(resp.cq_moderation_caps);

	if (ucore->outlen < resp.response_length + sizeof(resp.max_dm_size))
		goto end;

	resp.max_dm_size = attr.max_dm_size;
	resp.response_length += sizeof(resp.max_dm_size);
end:
	err = ib_copy_to_udata(ucore, &resp, resp.response_length);
	return err;
}

int ib_uverbs_ex_modify_cq(struct ib_uverbs_file *file,
			   struct ib_udata *ucore,
			   struct ib_udata *uhw)
{
	struct ib_uverbs_ex_modify_cq cmd = {};
	struct ib_cq *cq;
	size_t required_cmd_sz;
	int ret;

	required_cmd_sz = offsetof(typeof(cmd), reserved) +
				sizeof(cmd.reserved);
	if (ucore->inlen < required_cmd_sz)
		return -EINVAL;

	/* sanity checks */
	if (ucore->inlen > sizeof(cmd) &&
	    !ib_is_udata_cleared(ucore, sizeof(cmd),
				 ucore->inlen - sizeof(cmd)))
		return -EOPNOTSUPP;

	ret = ib_copy_from_udata(&cmd, ucore, min(sizeof(cmd), ucore->inlen));
	if (ret)
		return ret;

	if (!cmd.attr_mask || cmd.reserved)
		return -EINVAL;

	if (cmd.attr_mask > IB_CQ_MODERATE)
		return -EOPNOTSUPP;

	cq = uobj_get_obj_read(cq, UVERBS_OBJECT_CQ, cmd.cq_handle, file);
	if (!cq)
		return -EINVAL;

	ret = rdma_set_cq_moderation(cq, cmd.attr.cq_count, cmd.attr.cq_period);

	uobj_put_obj_read(cq);

	return ret;
}<|MERGE_RESOLUTION|>--- conflicted
+++ resolved
@@ -598,13 +598,7 @@
 
 	mutex_unlock(&file->device->xrcd_tree_mutex);
 
-<<<<<<< HEAD
-	uobj_alloc_commit(&obj->uobject);
-
-	return in_len;
-=======
 	return uobj_alloc_commit(&obj->uobject, in_len);
->>>>>>> e021bb4f
 
 err_copy:
 	if (inode) {
@@ -637,18 +631,8 @@
 	if (copy_from_user(&cmd, buf, sizeof cmd))
 		return -EFAULT;
 
-<<<<<<< HEAD
-	uobj  = uobj_get_write(uobj_get_type(xrcd), cmd.xrcd_handle,
-			       file->ucontext);
-	if (IS_ERR(uobj))
-		return PTR_ERR(uobj);
-
-	ret = uobj_remove_commit(uobj);
-	return ret ?: in_len;
-=======
 	return uobj_perform_destroy(UVERBS_OBJECT_XRCD, cmd.xrcd_handle, file,
 				    in_len);
->>>>>>> e021bb4f
 }
 
 int ib_uverbs_dealloc_xrcd(struct ib_uobject *uobject,
@@ -2041,30 +2025,6 @@
 		goto release_qp;
 	}
 
-<<<<<<< HEAD
-	attr->qp_state		  = cmd->base.qp_state;
-	attr->cur_qp_state	  = cmd->base.cur_qp_state;
-	attr->path_mtu		  = cmd->base.path_mtu;
-	attr->path_mig_state	  = cmd->base.path_mig_state;
-	attr->qkey		  = cmd->base.qkey;
-	attr->rq_psn		  = cmd->base.rq_psn;
-	attr->sq_psn		  = cmd->base.sq_psn;
-	attr->dest_qp_num	  = cmd->base.dest_qp_num;
-	attr->qp_access_flags	  = cmd->base.qp_access_flags;
-	attr->pkey_index	  = cmd->base.pkey_index;
-	attr->alt_pkey_index	  = cmd->base.alt_pkey_index;
-	attr->en_sqd_async_notify = cmd->base.en_sqd_async_notify;
-	attr->max_rd_atomic	  = cmd->base.max_rd_atomic;
-	attr->max_dest_rd_atomic  = cmd->base.max_dest_rd_atomic;
-	attr->min_rnr_timer	  = cmd->base.min_rnr_timer;
-	attr->port_num		  = cmd->base.port_num;
-	attr->timeout		  = cmd->base.timeout;
-	attr->retry_cnt		  = cmd->base.retry_cnt;
-	attr->rnr_retry		  = cmd->base.rnr_retry;
-	attr->alt_port_num	  = cmd->base.alt_port_num;
-	attr->alt_timeout	  = cmd->base.alt_timeout;
-	attr->rate_limit	  = cmd->rate_limit;
-=======
 	if ((cmd->base.attr_mask & IB_QP_CUR_STATE &&
 	    cmd->base.cur_qp_state > IB_QPS_ERR) ||
 	    (cmd->base.attr_mask & IB_QP_STATE &&
@@ -2116,7 +2076,6 @@
 	}
 	if (cmd->base.attr_mask & IB_QP_RATE_LIMIT)
 		attr->rate_limit = cmd->rate_limit;
->>>>>>> e021bb4f
 
 	if (cmd->base.attr_mask & IB_QP_AV)
 		copy_ah_attr_from_uverbs(qp->device, &attr->ah_attr,
@@ -3608,10 +3567,6 @@
 		goto err_put;
 	}
 
-<<<<<<< HEAD
-	flow_attr = kzalloc(sizeof(*flow_attr) + cmd.flow_attr.num_of_specs *
-			    sizeof(union ib_flow_spec), GFP_KERNEL);
-=======
 	if (!qp->device->create_flow) {
 		err = -EOPNOTSUPP;
 		goto err_put;
@@ -3619,7 +3574,6 @@
 
 	flow_attr = kzalloc(struct_size(flow_attr, flows,
 				cmd.flow_attr.num_of_specs), GFP_KERNEL);
->>>>>>> e021bb4f
 	if (!flow_attr) {
 		err = -ENOMEM;
 		goto err_put;
