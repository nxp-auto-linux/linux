--- conflicted
+++ resolved
@@ -204,27 +204,6 @@
 EXPORT_SYMBOL(rdma_addr_size);
 
 int rdma_addr_size_in6(struct sockaddr_in6 *addr)
-<<<<<<< HEAD
-{
-	int ret = rdma_addr_size((struct sockaddr *) addr);
-
-	return ret <= sizeof(*addr) ? ret : 0;
-}
-EXPORT_SYMBOL(rdma_addr_size_in6);
-
-int rdma_addr_size_kss(struct __kernel_sockaddr_storage *addr)
-{
-	int ret = rdma_addr_size((struct sockaddr *) addr);
-
-	return ret <= sizeof(*addr) ? ret : 0;
-}
-EXPORT_SYMBOL(rdma_addr_size_kss);
-
-static struct rdma_addr_client self;
-
-void rdma_addr_register_client(struct rdma_addr_client *client)
-=======
->>>>>>> e021bb4f
 {
 	int ret = rdma_addr_size((struct sockaddr *) addr);
 
@@ -588,15 +567,6 @@
 		}
 	}
 
-	/*
-	 * Although the work will normally have been canceled by the
-	 * workqueue, it can still be requeued as long as it is on the
-	 * req_list, so it could have been requeued before we grabbed &lock.
-	 * We need to cancel it after it is removed from req_list to really be
-	 * sure it is safe to free.
-	 */
-	cancel_delayed_work(&req->work);
-
 	req->callback(req->status, (struct sockaddr *)&req->src_addr,
 		req->addr, req->context);
 	req->callback = NULL;
