/*
 * Copyright (c) 2005 Voltaire Inc.  All rights reserved.
 * Copyright (c) 2002-2005, Network Appliance, Inc. All rights reserved.
 * Copyright (c) 1999-2005, Mellanox Technologies, Inc. All rights reserved.
 * Copyright (c) 2005 Intel Corporation.  All rights reserved.
 *
 * This software is available to you under a choice of one of two
 * licenses.  You may choose to be licensed under the terms of the GNU
 * General Public License (GPL) Version 2, available from the file
 * COPYING in the main directory of this source tree, or the
 * OpenIB.org BSD license below:
 *
 *     Redistribution and use in source and binary forms, with or
 *     without modification, are permitted provided that the following
 *     conditions are met:
 *
 *      - Redistributions of source code must retain the above
 *        copyright notice, this list of conditions and the following
 *        disclaimer.
 *
 *      - Redistributions in binary form must reproduce the above
 *        copyright notice, this list of conditions and the following
 *        disclaimer in the documentation and/or other materials
 *        provided with the distribution.
 *
 * THE SOFTWARE IS PROVIDED "AS IS", WITHOUT WARRANTY OF ANY KIND,
 * EXPRESS OR IMPLIED, INCLUDING BUT NOT LIMITED TO THE WARRANTIES OF
 * MERCHANTABILITY, FITNESS FOR A PARTICULAR PURPOSE AND
 * NONINFRINGEMENT. IN NO EVENT SHALL THE AUTHORS OR COPYRIGHT HOLDERS
 * BE LIABLE FOR ANY CLAIM, DAMAGES OR OTHER LIABILITY, WHETHER IN AN
 * ACTION OF CONTRACT, TORT OR OTHERWISE, ARISING FROM, OUT OF OR IN
 * CONNECTION WITH THE SOFTWARE OR THE USE OR OTHER DEALINGS IN THE
 * SOFTWARE.
 */

#include <linux/mutex.h>
#include <linux/inetdevice.h>
#include <linux/slab.h>
#include <linux/workqueue.h>
#include <linux/module.h>
#include <net/arp.h>
#include <net/neighbour.h>
#include <net/route.h>
#include <net/netevent.h>
#include <net/ipv6_stubs.h>
#include <net/ip6_route.h>
#include <rdma/ib_addr.h>
#include <rdma/ib_cache.h>
#include <rdma/ib_sa.h>
#include <rdma/ib.h>
#include <rdma/rdma_netlink.h>
#include <net/netlink.h>

#include "core_priv.h"

struct addr_req {
	struct list_head list;
	struct sockaddr_storage src_addr;
	struct sockaddr_storage dst_addr;
	struct rdma_dev_addr *addr;
	void *context;
	void (*callback)(int status, struct sockaddr *src_addr,
			 struct rdma_dev_addr *addr, void *context);
	unsigned long timeout;
	struct delayed_work work;
	bool resolve_by_gid_attr;	/* Consider gid attr in resolve phase */
	int status;
	u32 seq;
};

static atomic_t ib_nl_addr_request_seq = ATOMIC_INIT(0);

static DEFINE_SPINLOCK(lock);
static LIST_HEAD(req_list);
static struct workqueue_struct *addr_wq;

static const struct nla_policy ib_nl_addr_policy[LS_NLA_TYPE_MAX] = {
	[LS_NLA_TYPE_DGID] = {.type = NLA_BINARY,
		.len = sizeof(struct rdma_nla_ls_gid)},
};

static inline bool ib_nl_is_good_ip_resp(const struct nlmsghdr *nlh)
{
	struct nlattr *tb[LS_NLA_TYPE_MAX] = {};
	int ret;

	if (nlh->nlmsg_flags & RDMA_NL_LS_F_ERR)
		return false;

	ret = nla_parse_deprecated(tb, LS_NLA_TYPE_MAX - 1, nlmsg_data(nlh),
				   nlmsg_len(nlh), ib_nl_addr_policy, NULL);
	if (ret)
		return false;

	return true;
}

static void ib_nl_process_good_ip_rsep(const struct nlmsghdr *nlh)
{
	const struct nlattr *head, *curr;
	union ib_gid gid;
	struct addr_req *req;
	int len, rem;
	int found = 0;

	head = (const struct nlattr *)nlmsg_data(nlh);
	len = nlmsg_len(nlh);

	nla_for_each_attr(curr, head, len, rem) {
		if (curr->nla_type == LS_NLA_TYPE_DGID)
			memcpy(&gid, nla_data(curr), nla_len(curr));
	}

	spin_lock_bh(&lock);
	list_for_each_entry(req, &req_list, list) {
		if (nlh->nlmsg_seq != req->seq)
			continue;
		/* We set the DGID part, the rest was set earlier */
		rdma_addr_set_dgid(req->addr, &gid);
		req->status = 0;
		found = 1;
		break;
	}
	spin_unlock_bh(&lock);

	if (!found)
		pr_info("Couldn't find request waiting for DGID: %pI6\n",
			&gid);
}

int ib_nl_handle_ip_res_resp(struct sk_buff *skb,
			     struct nlmsghdr *nlh,
			     struct netlink_ext_ack *extack)
{
	if ((nlh->nlmsg_flags & NLM_F_REQUEST) ||
	    !(NETLINK_CB(skb).sk))
		return -EPERM;

	if (ib_nl_is_good_ip_resp(nlh))
		ib_nl_process_good_ip_rsep(nlh);

	return 0;
}

static int ib_nl_ip_send_msg(struct rdma_dev_addr *dev_addr,
			     const void *daddr,
			     u32 seq, u16 family)
{
	struct sk_buff *skb = NULL;
	struct nlmsghdr *nlh;
	struct rdma_ls_ip_resolve_header *header;
	void *data;
	size_t size;
	int attrtype;
	int len;

	if (family == AF_INET) {
		size = sizeof(struct in_addr);
		attrtype = RDMA_NLA_F_MANDATORY | LS_NLA_TYPE_IPV4;
	} else {
		size = sizeof(struct in6_addr);
		attrtype = RDMA_NLA_F_MANDATORY | LS_NLA_TYPE_IPV6;
	}

	len = nla_total_size(sizeof(size));
	len += NLMSG_ALIGN(sizeof(*header));

	skb = nlmsg_new(len, GFP_KERNEL);
	if (!skb)
		return -ENOMEM;

	data = ibnl_put_msg(skb, &nlh, seq, 0, RDMA_NL_LS,
			    RDMA_NL_LS_OP_IP_RESOLVE, NLM_F_REQUEST);
	if (!data) {
		nlmsg_free(skb);
		return -ENODATA;
	}

	/* Construct the family header first */
	header = skb_put(skb, NLMSG_ALIGN(sizeof(*header)));
	header->ifindex = dev_addr->bound_dev_if;
	nla_put(skb, attrtype, size, daddr);

	/* Repair the nlmsg header length */
	nlmsg_end(skb, nlh);
	rdma_nl_multicast(&init_net, skb, RDMA_NL_GROUP_LS, GFP_KERNEL);

	/* Make the request retry, so when we get the response from userspace
	 * we will have something.
	 */
	return -ENODATA;
}

int rdma_addr_size(const struct sockaddr *addr)
{
	switch (addr->sa_family) {
	case AF_INET:
		return sizeof(struct sockaddr_in);
	case AF_INET6:
		return sizeof(struct sockaddr_in6);
	case AF_IB:
		return sizeof(struct sockaddr_ib);
	default:
		return 0;
	}
}
EXPORT_SYMBOL(rdma_addr_size);

int rdma_addr_size_in6(struct sockaddr_in6 *addr)
{
	int ret = rdma_addr_size((struct sockaddr *) addr);

	return ret <= sizeof(*addr) ? ret : 0;
}
EXPORT_SYMBOL(rdma_addr_size_in6);

int rdma_addr_size_kss(struct __kernel_sockaddr_storage *addr)
{
	int ret = rdma_addr_size((struct sockaddr *) addr);

	return ret <= sizeof(*addr) ? ret : 0;
}
EXPORT_SYMBOL(rdma_addr_size_kss);

/**
 * rdma_copy_src_l2_addr - Copy netdevice source addresses
 * @dev_addr:	Destination address pointer where to copy the addresses
 * @dev:	Netdevice whose source addresses to copy
 *
 * rdma_copy_src_l2_addr() copies source addresses from the specified netdevice.
 * This includes unicast address, broadcast address, device type and
 * interface index.
 */
void rdma_copy_src_l2_addr(struct rdma_dev_addr *dev_addr,
			   const struct net_device *dev)
{
	dev_addr->dev_type = dev->type;
	memcpy(dev_addr->src_dev_addr, dev->dev_addr, MAX_ADDR_LEN);
	memcpy(dev_addr->broadcast, dev->broadcast, MAX_ADDR_LEN);
	dev_addr->bound_dev_if = dev->ifindex;
}
EXPORT_SYMBOL(rdma_copy_src_l2_addr);

static struct net_device *
rdma_find_ndev_for_src_ip_rcu(struct net *net, const struct sockaddr *src_in)
{
	struct net_device *dev = NULL;
	int ret = -EADDRNOTAVAIL;

	switch (src_in->sa_family) {
	case AF_INET:
		dev = __ip_dev_find(net,
				    ((const struct sockaddr_in *)src_in)->sin_addr.s_addr,
				    false);
		if (dev)
			ret = 0;
		break;
#if IS_ENABLED(CONFIG_IPV6)
	case AF_INET6:
		for_each_netdev_rcu(net, dev) {
			if (ipv6_chk_addr(net,
					  &((const struct sockaddr_in6 *)src_in)->sin6_addr,
					  dev, 1)) {
				ret = 0;
				break;
			}
		}
		break;
#endif
	}
	return ret ? ERR_PTR(ret) : dev;
}

int rdma_translate_ip(const struct sockaddr *addr,
		      struct rdma_dev_addr *dev_addr)
{
	struct net_device *dev;

	if (dev_addr->bound_dev_if) {
		dev = dev_get_by_index(dev_addr->net, dev_addr->bound_dev_if);
		if (!dev)
			return -ENODEV;
		rdma_copy_src_l2_addr(dev_addr, dev);
		dev_put(dev);
		return 0;
	}

	rcu_read_lock();
	dev = rdma_find_ndev_for_src_ip_rcu(dev_addr->net, addr);
	if (!IS_ERR(dev))
		rdma_copy_src_l2_addr(dev_addr, dev);
	rcu_read_unlock();
	return PTR_ERR_OR_ZERO(dev);
}
EXPORT_SYMBOL(rdma_translate_ip);

static void set_timeout(struct addr_req *req, unsigned long time)
{
	unsigned long delay;

	delay = time - jiffies;
	if ((long)delay < 0)
		delay = 0;

	mod_delayed_work(addr_wq, &req->work, delay);
}

static void queue_req(struct addr_req *req)
{
	spin_lock_bh(&lock);
	list_add_tail(&req->list, &req_list);
	set_timeout(req, req->timeout);
	spin_unlock_bh(&lock);
}

static int ib_nl_fetch_ha(struct rdma_dev_addr *dev_addr,
			  const void *daddr, u32 seq, u16 family)
{
	if (!rdma_nl_chk_listeners(RDMA_NL_GROUP_LS))
		return -EADDRNOTAVAIL;

	return ib_nl_ip_send_msg(dev_addr, daddr, seq, family);
}

static int dst_fetch_ha(const struct dst_entry *dst,
			struct rdma_dev_addr *dev_addr,
			const void *daddr)
{
	struct neighbour *n;
	int ret = 0;

	n = dst_neigh_lookup(dst, daddr);
	if (!n)
		return -ENODATA;

	if (!(n->nud_state & NUD_VALID)) {
		neigh_event_send(n, NULL);
		ret = -ENODATA;
	} else {
		neigh_ha_snapshot(dev_addr->dst_dev_addr, n, dst->dev);
	}

	neigh_release(n);

	return ret;
}

static bool has_gateway(const struct dst_entry *dst, sa_family_t family)
{
	struct rtable *rt;
	struct rt6_info *rt6;

	if (family == AF_INET) {
		rt = container_of(dst, struct rtable, dst);
		return rt->rt_uses_gateway;
	}

	rt6 = container_of(dst, struct rt6_info, dst);
	return rt6->rt6i_flags & RTF_GATEWAY;
}

static int fetch_ha(const struct dst_entry *dst, struct rdma_dev_addr *dev_addr,
		    const struct sockaddr *dst_in, u32 seq)
{
	const struct sockaddr_in *dst_in4 =
		(const struct sockaddr_in *)dst_in;
	const struct sockaddr_in6 *dst_in6 =
		(const struct sockaddr_in6 *)dst_in;
	const void *daddr = (dst_in->sa_family == AF_INET) ?
		(const void *)&dst_in4->sin_addr.s_addr :
		(const void *)&dst_in6->sin6_addr;
	sa_family_t family = dst_in->sa_family;

	/* If we have a gateway in IB mode then it must be an IB network */
	if (has_gateway(dst, family) && dev_addr->network == RDMA_NETWORK_IB)
		return ib_nl_fetch_ha(dev_addr, daddr, seq, family);
	else
		return dst_fetch_ha(dst, dev_addr, daddr);
}

static int addr4_resolve(struct sockaddr *src_sock,
			 const struct sockaddr *dst_sock,
			 struct rdma_dev_addr *addr,
			 struct rtable **prt)
{
	struct sockaddr_in *src_in = (struct sockaddr_in *)src_sock;
	const struct sockaddr_in *dst_in =
			(const struct sockaddr_in *)dst_sock;

	__be32 src_ip = src_in->sin_addr.s_addr;
	__be32 dst_ip = dst_in->sin_addr.s_addr;
	struct rtable *rt;
	struct flowi4 fl4;
	int ret;

	memset(&fl4, 0, sizeof(fl4));
	fl4.daddr = dst_ip;
	fl4.saddr = src_ip;
	fl4.flowi4_oif = addr->bound_dev_if;
	rt = ip_route_output_key(addr->net, &fl4);
	ret = PTR_ERR_OR_ZERO(rt);
	if (ret)
		return ret;

	src_in->sin_addr.s_addr = fl4.saddr;

	addr->hoplimit = ip4_dst_hoplimit(&rt->dst);

	*prt = rt;
	return 0;
}

#if IS_ENABLED(CONFIG_IPV6)
static int addr6_resolve(struct sockaddr *src_sock,
			 const struct sockaddr *dst_sock,
			 struct rdma_dev_addr *addr,
			 struct dst_entry **pdst)
{
	struct sockaddr_in6 *src_in = (struct sockaddr_in6 *)src_sock;
	const struct sockaddr_in6 *dst_in =
				(const struct sockaddr_in6 *)dst_sock;
	struct flowi6 fl6;
	struct dst_entry *dst;

	memset(&fl6, 0, sizeof fl6);
	fl6.daddr = dst_in->sin6_addr;
	fl6.saddr = src_in->sin6_addr;
	fl6.flowi6_oif = addr->bound_dev_if;

	dst = ipv6_stub->ipv6_dst_lookup_flow(addr->net, NULL, &fl6, NULL);
	if (IS_ERR(dst))
		return PTR_ERR(dst);

	if (ipv6_addr_any(&src_in->sin6_addr))
		src_in->sin6_addr = fl6.saddr;

	addr->hoplimit = ip6_dst_hoplimit(dst);

	*pdst = dst;
	return 0;
}
#else
static int addr6_resolve(struct sockaddr *src_sock,
			 const struct sockaddr *dst_sock,
			 struct rdma_dev_addr *addr,
			 struct dst_entry **pdst)
{
	return -EADDRNOTAVAIL;
}
#endif

static int addr_resolve_neigh(const struct dst_entry *dst,
			      const struct sockaddr *dst_in,
			      struct rdma_dev_addr *addr,
			      unsigned int ndev_flags,
			      u32 seq)
{
	int ret = 0;

	if (ndev_flags & IFF_LOOPBACK) {
		memcpy(addr->dst_dev_addr, addr->src_dev_addr, MAX_ADDR_LEN);
	} else {
		if (!(ndev_flags & IFF_NOARP)) {
			/* If the device doesn't do ARP internally */
			ret = fetch_ha(dst, addr, dst_in, seq);
		}
	}
	return ret;
}

static int copy_src_l2_addr(struct rdma_dev_addr *dev_addr,
			    const struct sockaddr *dst_in,
			    const struct dst_entry *dst,
			    const struct net_device *ndev)
{
	int ret = 0;

	if (dst->dev->flags & IFF_LOOPBACK)
		ret = rdma_translate_ip(dst_in, dev_addr);
	else
		rdma_copy_src_l2_addr(dev_addr, dst->dev);

	/*
	 * If there's a gateway and type of device not ARPHRD_INFINIBAND,
	 * we're definitely in RoCE v2 (as RoCE v1 isn't routable) set the
	 * network type accordingly.
	 */
	if (has_gateway(dst, dst_in->sa_family) &&
	    ndev->type != ARPHRD_INFINIBAND)
		dev_addr->network = dst_in->sa_family == AF_INET ?
						RDMA_NETWORK_IPV4 :
						RDMA_NETWORK_IPV6;
	else
		dev_addr->network = RDMA_NETWORK_IB;

	return ret;
}

static int rdma_set_src_addr_rcu(struct rdma_dev_addr *dev_addr,
				 unsigned int *ndev_flags,
				 const struct sockaddr *dst_in,
				 const struct dst_entry *dst)
{
	struct net_device *ndev = READ_ONCE(dst->dev);

	*ndev_flags = ndev->flags;
	/* A physical device must be the RDMA device to use */
	if (ndev->flags & IFF_LOOPBACK) {
		/*
		 * RDMA (IB/RoCE, iWarp) doesn't run on lo interface or
		 * loopback IP address. So if route is resolved to loopback
		 * interface, translate that to a real ndev based on non
		 * loopback IP address.
		 */
		ndev = rdma_find_ndev_for_src_ip_rcu(dev_net(ndev), dst_in);
		if (IS_ERR(ndev))
			return -ENODEV;
	}

	return copy_src_l2_addr(dev_addr, dst_in, dst, ndev);
}

static int set_addr_netns_by_gid_rcu(struct rdma_dev_addr *addr)
{
	struct net_device *ndev;

	ndev = rdma_read_gid_attr_ndev_rcu(addr->sgid_attr);
	if (IS_ERR(ndev))
		return PTR_ERR(ndev);

	/*
	 * Since we are holding the rcu, reading net and ifindex
	 * are safe without any additional reference; because
	 * change_net_namespace() in net/core/dev.c does rcu sync
	 * after it changes the state to IFF_DOWN and before
	 * updating netdev fields {net, ifindex}.
	 */
	addr->net = dev_net(ndev);
	addr->bound_dev_if = ndev->ifindex;
	return 0;
}

static void rdma_addr_set_net_defaults(struct rdma_dev_addr *addr)
{
	addr->net = &init_net;
	addr->bound_dev_if = 0;
}

static int addr_resolve(struct sockaddr *src_in,
			const struct sockaddr *dst_in,
			struct rdma_dev_addr *addr,
			bool resolve_neigh,
			bool resolve_by_gid_attr,
			u32 seq)
{
	struct dst_entry *dst = NULL;
	unsigned int ndev_flags = 0;
	struct rtable *rt = NULL;
	int ret;

	if (!addr->net) {
		pr_warn_ratelimited("%s: missing namespace\n", __func__);
		return -EINVAL;
	}

	rcu_read_lock();
	if (resolve_by_gid_attr) {
		if (!addr->sgid_attr) {
			rcu_read_unlock();
			pr_warn_ratelimited("%s: missing gid_attr\n", __func__);
			return -EINVAL;
		}
		/*
		 * If the request is for a specific gid attribute of the
		 * rdma_dev_addr, derive net from the netdevice of the
		 * GID attribute.
		 */
		ret = set_addr_netns_by_gid_rcu(addr);
		if (ret) {
			rcu_read_unlock();
			return ret;
		}
	}
	if (src_in->sa_family == AF_INET) {
		ret = addr4_resolve(src_in, dst_in, addr, &rt);
		dst = &rt->dst;
	} else {
		ret = addr6_resolve(src_in, dst_in, addr, &dst);
	}
	if (ret) {
		rcu_read_unlock();
		goto done;
	}
	ret = rdma_set_src_addr_rcu(addr, &ndev_flags, dst_in, dst);
	rcu_read_unlock();

	/*
	 * Resolve neighbor destination address if requested and
	 * only if src addr translation didn't fail.
	 */
	if (!ret && resolve_neigh)
		ret = addr_resolve_neigh(dst, dst_in, addr, ndev_flags, seq);

	if (src_in->sa_family == AF_INET)
		ip_rt_put(rt);
	else
		dst_release(dst);
done:
	/*
	 * Clear the addr net to go back to its original state, only if it was
	 * derived from GID attribute in this context.
	 */
	if (resolve_by_gid_attr)
		rdma_addr_set_net_defaults(addr);
	return ret;
}

static void process_one_req(struct work_struct *_work)
{
	struct addr_req *req;
	struct sockaddr *src_in, *dst_in;

	req = container_of(_work, struct addr_req, work.work);

	if (req->status == -ENODATA) {
		src_in = (struct sockaddr *)&req->src_addr;
		dst_in = (struct sockaddr *)&req->dst_addr;
		req->status = addr_resolve(src_in, dst_in, req->addr,
					   true, req->resolve_by_gid_attr,
					   req->seq);
		if (req->status && time_after_eq(jiffies, req->timeout)) {
			req->status = -ETIMEDOUT;
		} else if (req->status == -ENODATA) {
			/* requeue the work for retrying again */
			spin_lock_bh(&lock);
			if (!list_empty(&req->list))
				set_timeout(req, req->timeout);
			spin_unlock_bh(&lock);
			return;
		}
	}

	req->callback(req->status, (struct sockaddr *)&req->src_addr,
		req->addr, req->context);
	req->callback = NULL;

	spin_lock_bh(&lock);
	if (!list_empty(&req->list)) {
		/*
		 * Although the work will normally have been canceled by the
		 * workqueue, it can still be requeued as long as it is on the
		 * req_list.
		 */
		cancel_delayed_work(&req->work);
		list_del_init(&req->list);
		kfree(req);
	}
	spin_unlock_bh(&lock);
}

int rdma_resolve_ip(struct sockaddr *src_addr, const struct sockaddr *dst_addr,
		    struct rdma_dev_addr *addr, unsigned long timeout_ms,
		    void (*callback)(int status, struct sockaddr *src_addr,
				     struct rdma_dev_addr *addr, void *context),
		    bool resolve_by_gid_attr, void *context)
{
	struct sockaddr *src_in, *dst_in;
	struct addr_req *req;
	int ret = 0;

	req = kzalloc(sizeof *req, GFP_KERNEL);
	if (!req)
		return -ENOMEM;

	src_in = (struct sockaddr *) &req->src_addr;
	dst_in = (struct sockaddr *) &req->dst_addr;

	if (src_addr) {
		if (src_addr->sa_family != dst_addr->sa_family) {
			ret = -EINVAL;
			goto err;
		}

		memcpy(src_in, src_addr, rdma_addr_size(src_addr));
	} else {
		src_in->sa_family = dst_addr->sa_family;
	}

	memcpy(dst_in, dst_addr, rdma_addr_size(dst_addr));
	req->addr = addr;
	req->callback = callback;
	req->context = context;
	req->resolve_by_gid_attr = resolve_by_gid_attr;
	INIT_DELAYED_WORK(&req->work, process_one_req);
	req->seq = (u32)atomic_inc_return(&ib_nl_addr_request_seq);

	req->status = addr_resolve(src_in, dst_in, addr, true,
				   req->resolve_by_gid_attr, req->seq);
	switch (req->status) {
	case 0:
		req->timeout = jiffies;
		queue_req(req);
		break;
	case -ENODATA:
		req->timeout = msecs_to_jiffies(timeout_ms) + jiffies;
		queue_req(req);
		break;
	default:
		ret = req->status;
		goto err;
	}
	return ret;
err:
	kfree(req);
	return ret;
}
EXPORT_SYMBOL(rdma_resolve_ip);

int roce_resolve_route_from_path(struct sa_path_rec *rec,
				 const struct ib_gid_attr *attr)
{
	union {
		struct sockaddr     _sockaddr;
		struct sockaddr_in  _sockaddr_in;
		struct sockaddr_in6 _sockaddr_in6;
	} sgid, dgid;
	struct rdma_dev_addr dev_addr = {};
	int ret;

	if (rec->roce.route_resolved)
		return 0;

	rdma_gid2ip((struct sockaddr *)&sgid, &rec->sgid);
	rdma_gid2ip((struct sockaddr *)&dgid, &rec->dgid);

	if (sgid._sockaddr.sa_family != dgid._sockaddr.sa_family)
		return -EINVAL;

	if (!attr || !attr->ndev)
		return -EINVAL;

	dev_addr.net = &init_net;
	dev_addr.sgid_attr = attr;

	ret = addr_resolve((struct sockaddr *)&sgid, (struct sockaddr *)&dgid,
			   &dev_addr, false, true, 0);
	if (ret)
		return ret;

	if ((dev_addr.network == RDMA_NETWORK_IPV4 ||
	     dev_addr.network == RDMA_NETWORK_IPV6) &&
	    rec->rec_type != SA_PATH_REC_TYPE_ROCE_V2)
		return -EINVAL;

	rec->roce.route_resolved = true;
	return 0;
}

/**
 * rdma_addr_cancel - Cancel resolve ip request
 * @addr:	Pointer to address structure given previously
 *		during rdma_resolve_ip().
 * rdma_addr_cancel() is synchronous function which cancels any pending
 * request if there is any.
 */
void rdma_addr_cancel(struct rdma_dev_addr *addr)
{
	struct addr_req *req, *temp_req;
	struct addr_req *found = NULL;

	spin_lock_bh(&lock);
	list_for_each_entry_safe(req, temp_req, &req_list, list) {
		if (req->addr == addr) {
			/*
			 * Removing from the list means we take ownership of
			 * the req
			 */
			list_del_init(&req->list);
			found = req;
			break;
		}
	}
	spin_unlock_bh(&lock);

	if (!found)
		return;

	/*
	 * sync canceling the work after removing it from the req_list
	 * guarentees no work is running and none will be started.
	 */
	cancel_delayed_work_sync(&found->work);
	kfree(found);
}
EXPORT_SYMBOL(rdma_addr_cancel);

struct resolve_cb_context {
	struct completion comp;
	int status;
};

static void resolve_cb(int status, struct sockaddr *src_addr,
	     struct rdma_dev_addr *addr, void *context)
{
	((struct resolve_cb_context *)context)->status = status;
	complete(&((struct resolve_cb_context *)context)->comp);
}

int rdma_addr_find_l2_eth_by_grh(const union ib_gid *sgid,
				 const union ib_gid *dgid,
				 u8 *dmac, const struct ib_gid_attr *sgid_attr,
				 int *hoplimit)
{
	struct rdma_dev_addr dev_addr;
	struct resolve_cb_context ctx;
	union {
		struct sockaddr_in  _sockaddr_in;
		struct sockaddr_in6 _sockaddr_in6;
	} sgid_addr, dgid_addr;
	int ret;

	rdma_gid2ip((struct sockaddr *)&sgid_addr, sgid);
	rdma_gid2ip((struct sockaddr *)&dgid_addr, dgid);

	memset(&dev_addr, 0, sizeof(dev_addr));
	dev_addr.net = &init_net;
	dev_addr.sgid_attr = sgid_attr;

	init_completion(&ctx.comp);
	ret = rdma_resolve_ip((struct sockaddr *)&sgid_addr,
			      (struct sockaddr *)&dgid_addr, &dev_addr, 1000,
<<<<<<< HEAD
			      resolve_cb, &ctx);
=======
			      resolve_cb, true, &ctx);
>>>>>>> fa578e9d
	if (ret)
		return ret;

	wait_for_completion(&ctx.comp);

	ret = ctx.status;
	if (ret)
		return ret;

	memcpy(dmac, dev_addr.dst_dev_addr, ETH_ALEN);
	*hoplimit = dev_addr.hoplimit;
	return 0;
}

static int netevent_callback(struct notifier_block *self, unsigned long event,
	void *ctx)
{
	struct addr_req *req;

	if (event == NETEVENT_NEIGH_UPDATE) {
		struct neighbour *neigh = ctx;

		if (neigh->nud_state & NUD_VALID) {
			spin_lock_bh(&lock);
			list_for_each_entry(req, &req_list, list)
				set_timeout(req, jiffies);
			spin_unlock_bh(&lock);
		}
	}
	return 0;
}

static struct notifier_block nb = {
	.notifier_call = netevent_callback
};

int addr_init(void)
{
	addr_wq = alloc_ordered_workqueue("ib_addr", 0);
	if (!addr_wq)
		return -ENOMEM;

	register_netevent_notifier(&nb);

	return 0;
}

void addr_cleanup(void)
{
	unregister_netevent_notifier(&nb);
	destroy_workqueue(addr_wq);
	WARN_ON(!list_empty(&req_list));
}<|MERGE_RESOLUTION|>--- conflicted
+++ resolved
@@ -829,11 +829,7 @@
 	init_completion(&ctx.comp);
 	ret = rdma_resolve_ip((struct sockaddr *)&sgid_addr,
 			      (struct sockaddr *)&dgid_addr, &dev_addr, 1000,
-<<<<<<< HEAD
-			      resolve_cb, &ctx);
-=======
 			      resolve_cb, true, &ctx);
->>>>>>> fa578e9d
 	if (ret)
 		return ret;
 
