--- conflicted
+++ resolved
@@ -737,27 +737,12 @@
 {
 	if (!rdma_protocol_ib(map->agent.device, map->agent.port_num))
 		return 0;
-<<<<<<< HEAD
 
 	if (map->agent.qp->qp_type == IB_QPT_SMI) {
 		if (!map->agent.smp_allowed)
 			return -EACCES;
 		return 0;
 	}
-
-	return ib_security_pkey_access(map->agent.device,
-				       map->agent.port_num,
-				       pkey_index,
-				       map->agent.security);
-}
-=======
-
-	if (map->agent.qp->qp_type == IB_QPT_SMI) {
-		if (!map->agent.smp_allowed)
-			return -EACCES;
-		return 0;
-	}
->>>>>>> e021bb4f
 
 	return ib_security_pkey_access(map->agent.device,
 				       map->agent.port_num,
