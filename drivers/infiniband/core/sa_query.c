/*
 * Copyright (c) 2004 Topspin Communications.  All rights reserved.
 * Copyright (c) 2005 Voltaire, Inc.  All rights reserved.
 * Copyright (c) 2006 Intel Corporation.  All rights reserved.
 *
 * This software is available to you under a choice of one of two
 * licenses.  You may choose to be licensed under the terms of the GNU
 * General Public License (GPL) Version 2, available from the file
 * COPYING in the main directory of this source tree, or the
 * OpenIB.org BSD license below:
 *
 *     Redistribution and use in source and binary forms, with or
 *     without modification, are permitted provided that the following
 *     conditions are met:
 *
 *      - Redistributions of source code must retain the above
 *        copyright notice, this list of conditions and the following
 *        disclaimer.
 *
 *      - Redistributions in binary form must reproduce the above
 *        copyright notice, this list of conditions and the following
 *        disclaimer in the documentation and/or other materials
 *        provided with the distribution.
 *
 * THE SOFTWARE IS PROVIDED "AS IS", WITHOUT WARRANTY OF ANY KIND,
 * EXPRESS OR IMPLIED, INCLUDING BUT NOT LIMITED TO THE WARRANTIES OF
 * MERCHANTABILITY, FITNESS FOR A PARTICULAR PURPOSE AND
 * NONINFRINGEMENT. IN NO EVENT SHALL THE AUTHORS OR COPYRIGHT HOLDERS
 * BE LIABLE FOR ANY CLAIM, DAMAGES OR OTHER LIABILITY, WHETHER IN AN
 * ACTION OF CONTRACT, TORT OR OTHERWISE, ARISING FROM, OUT OF OR IN
 * CONNECTION WITH THE SOFTWARE OR THE USE OR OTHER DEALINGS IN THE
 * SOFTWARE.
 */

#include <linux/module.h>
#include <linux/init.h>
#include <linux/err.h>
#include <linux/random.h>
#include <linux/spinlock.h>
#include <linux/slab.h>
#include <linux/dma-mapping.h>
#include <linux/kref.h>
#include <linux/idr.h>
#include <linux/workqueue.h>
#include <uapi/linux/if_ether.h>
#include <rdma/ib_pack.h>
#include <rdma/ib_cache.h>
#include <rdma/rdma_netlink.h>
#include <net/netlink.h>
#include <uapi/rdma/ib_user_sa.h>
#include <rdma/ib_marshall.h>
#include <rdma/ib_addr.h>
#include <rdma/opa_addr.h>
#include "sa.h"
#include "core_priv.h"

#define IB_SA_LOCAL_SVC_TIMEOUT_MIN		100
#define IB_SA_LOCAL_SVC_TIMEOUT_DEFAULT		2000
#define IB_SA_LOCAL_SVC_TIMEOUT_MAX		200000
#define IB_SA_CPI_MAX_RETRY_CNT			3
#define IB_SA_CPI_RETRY_WAIT			1000 /*msecs */
static int sa_local_svc_timeout_ms = IB_SA_LOCAL_SVC_TIMEOUT_DEFAULT;

struct ib_sa_sm_ah {
	struct ib_ah        *ah;
	struct kref          ref;
	u16		     pkey_index;
	u8		     src_path_mask;
};

enum rdma_class_port_info_type {
	RDMA_CLASS_PORT_INFO_IB,
	RDMA_CLASS_PORT_INFO_OPA
};

struct rdma_class_port_info {
	enum rdma_class_port_info_type type;
	union {
		struct ib_class_port_info ib;
		struct opa_class_port_info opa;
	};
};

struct ib_sa_classport_cache {
	bool valid;
	int retry_cnt;
	struct rdma_class_port_info data;
};

struct ib_sa_port {
	struct ib_mad_agent *agent;
	struct ib_sa_sm_ah  *sm_ah;
	struct work_struct   update_task;
	struct ib_sa_classport_cache classport_info;
	struct delayed_work ib_cpi_work;
	spinlock_t                   classport_lock; /* protects class port info set */
	spinlock_t           ah_lock;
	u8                   port_num;
};

struct ib_sa_device {
	int                     start_port, end_port;
	struct ib_event_handler event_handler;
	struct ib_sa_port port[0];
};

struct ib_sa_query {
	void (*callback)(struct ib_sa_query *, int, struct ib_sa_mad *);
	void (*release)(struct ib_sa_query *);
	struct ib_sa_client    *client;
	struct ib_sa_port      *port;
	struct ib_mad_send_buf *mad_buf;
	struct ib_sa_sm_ah     *sm_ah;
	int			id;
	u32			flags;
	struct list_head	list; /* Local svc request list */
	u32			seq; /* Local svc request sequence number */
	unsigned long		timeout; /* Local svc timeout */
	u8			path_use; /* How will the pathrecord be used */
};

#define IB_SA_ENABLE_LOCAL_SERVICE	0x00000001
#define IB_SA_CANCEL			0x00000002
#define IB_SA_QUERY_OPA			0x00000004

struct ib_sa_service_query {
	void (*callback)(int, struct ib_sa_service_rec *, void *);
	void *context;
	struct ib_sa_query sa_query;
};

struct ib_sa_path_query {
	void (*callback)(int, struct sa_path_rec *, void *);
	void *context;
	struct ib_sa_query sa_query;
	struct sa_path_rec *conv_pr;
};

struct ib_sa_guidinfo_query {
	void (*callback)(int, struct ib_sa_guidinfo_rec *, void *);
	void *context;
	struct ib_sa_query sa_query;
};

struct ib_sa_classport_info_query {
	void (*callback)(void *);
	void *context;
	struct ib_sa_query sa_query;
};

struct ib_sa_mcmember_query {
	void (*callback)(int, struct ib_sa_mcmember_rec *, void *);
	void *context;
	struct ib_sa_query sa_query;
};

static LIST_HEAD(ib_nl_request_list);
static DEFINE_SPINLOCK(ib_nl_request_lock);
static atomic_t ib_nl_sa_request_seq;
static struct workqueue_struct *ib_nl_wq;
static struct delayed_work ib_nl_timed_work;
static const struct nla_policy ib_nl_policy[LS_NLA_TYPE_MAX] = {
	[LS_NLA_TYPE_PATH_RECORD]	= {.type = NLA_BINARY,
		.len = sizeof(struct ib_path_rec_data)},
	[LS_NLA_TYPE_TIMEOUT]		= {.type = NLA_U32},
	[LS_NLA_TYPE_SERVICE_ID]	= {.type = NLA_U64},
	[LS_NLA_TYPE_DGID]		= {.type = NLA_BINARY,
		.len = sizeof(struct rdma_nla_ls_gid)},
	[LS_NLA_TYPE_SGID]		= {.type = NLA_BINARY,
		.len = sizeof(struct rdma_nla_ls_gid)},
	[LS_NLA_TYPE_TCLASS]		= {.type = NLA_U8},
	[LS_NLA_TYPE_PKEY]		= {.type = NLA_U16},
	[LS_NLA_TYPE_QOS_CLASS]		= {.type = NLA_U16},
};


static void ib_sa_add_one(struct ib_device *device);
static void ib_sa_remove_one(struct ib_device *device, void *client_data);

static struct ib_client sa_client = {
	.name   = "sa",
	.add    = ib_sa_add_one,
	.remove = ib_sa_remove_one
};

static DEFINE_SPINLOCK(idr_lock);
static DEFINE_IDR(query_idr);

static DEFINE_SPINLOCK(tid_lock);
static u32 tid;

#define PATH_REC_FIELD(field) \
	.struct_offset_bytes = offsetof(struct sa_path_rec, field),	\
	.struct_size_bytes   = sizeof((struct sa_path_rec *)0)->field,	\
	.field_name          = "sa_path_rec:" #field

static const struct ib_field path_rec_table[] = {
	{ PATH_REC_FIELD(service_id),
	  .offset_words = 0,
	  .offset_bits  = 0,
	  .size_bits    = 64 },
	{ PATH_REC_FIELD(dgid),
	  .offset_words = 2,
	  .offset_bits  = 0,
	  .size_bits    = 128 },
	{ PATH_REC_FIELD(sgid),
	  .offset_words = 6,
	  .offset_bits  = 0,
	  .size_bits    = 128 },
	{ PATH_REC_FIELD(ib.dlid),
	  .offset_words = 10,
	  .offset_bits  = 0,
	  .size_bits    = 16 },
	{ PATH_REC_FIELD(ib.slid),
	  .offset_words = 10,
	  .offset_bits  = 16,
	  .size_bits    = 16 },
	{ PATH_REC_FIELD(ib.raw_traffic),
	  .offset_words = 11,
	  .offset_bits  = 0,
	  .size_bits    = 1 },
	{ RESERVED,
	  .offset_words = 11,
	  .offset_bits  = 1,
	  .size_bits    = 3 },
	{ PATH_REC_FIELD(flow_label),
	  .offset_words = 11,
	  .offset_bits  = 4,
	  .size_bits    = 20 },
	{ PATH_REC_FIELD(hop_limit),
	  .offset_words = 11,
	  .offset_bits  = 24,
	  .size_bits    = 8 },
	{ PATH_REC_FIELD(traffic_class),
	  .offset_words = 12,
	  .offset_bits  = 0,
	  .size_bits    = 8 },
	{ PATH_REC_FIELD(reversible),
	  .offset_words = 12,
	  .offset_bits  = 8,
	  .size_bits    = 1 },
	{ PATH_REC_FIELD(numb_path),
	  .offset_words = 12,
	  .offset_bits  = 9,
	  .size_bits    = 7 },
	{ PATH_REC_FIELD(pkey),
	  .offset_words = 12,
	  .offset_bits  = 16,
	  .size_bits    = 16 },
	{ PATH_REC_FIELD(qos_class),
	  .offset_words = 13,
	  .offset_bits  = 0,
	  .size_bits    = 12 },
	{ PATH_REC_FIELD(sl),
	  .offset_words = 13,
	  .offset_bits  = 12,
	  .size_bits    = 4 },
	{ PATH_REC_FIELD(mtu_selector),
	  .offset_words = 13,
	  .offset_bits  = 16,
	  .size_bits    = 2 },
	{ PATH_REC_FIELD(mtu),
	  .offset_words = 13,
	  .offset_bits  = 18,
	  .size_bits    = 6 },
	{ PATH_REC_FIELD(rate_selector),
	  .offset_words = 13,
	  .offset_bits  = 24,
	  .size_bits    = 2 },
	{ PATH_REC_FIELD(rate),
	  .offset_words = 13,
	  .offset_bits  = 26,
	  .size_bits    = 6 },
	{ PATH_REC_FIELD(packet_life_time_selector),
	  .offset_words = 14,
	  .offset_bits  = 0,
	  .size_bits    = 2 },
	{ PATH_REC_FIELD(packet_life_time),
	  .offset_words = 14,
	  .offset_bits  = 2,
	  .size_bits    = 6 },
	{ PATH_REC_FIELD(preference),
	  .offset_words = 14,
	  .offset_bits  = 8,
	  .size_bits    = 8 },
	{ RESERVED,
	  .offset_words = 14,
	  .offset_bits  = 16,
	  .size_bits    = 48 },
};

#define OPA_PATH_REC_FIELD(field) \
	.struct_offset_bytes = \
		offsetof(struct sa_path_rec, field), \
	.struct_size_bytes   = \
		sizeof((struct sa_path_rec *)0)->field,	\
	.field_name          = "sa_path_rec:" #field

static const struct ib_field opa_path_rec_table[] = {
	{ OPA_PATH_REC_FIELD(service_id),
	  .offset_words = 0,
	  .offset_bits  = 0,
	  .size_bits    = 64 },
	{ OPA_PATH_REC_FIELD(dgid),
	  .offset_words = 2,
	  .offset_bits  = 0,
	  .size_bits    = 128 },
	{ OPA_PATH_REC_FIELD(sgid),
	  .offset_words = 6,
	  .offset_bits  = 0,
	  .size_bits    = 128 },
	{ OPA_PATH_REC_FIELD(opa.dlid),
	  .offset_words = 10,
	  .offset_bits  = 0,
	  .size_bits    = 32 },
	{ OPA_PATH_REC_FIELD(opa.slid),
	  .offset_words = 11,
	  .offset_bits  = 0,
	  .size_bits    = 32 },
	{ OPA_PATH_REC_FIELD(opa.raw_traffic),
	  .offset_words = 12,
	  .offset_bits  = 0,
	  .size_bits    = 1 },
	{ RESERVED,
	  .offset_words = 12,
	  .offset_bits  = 1,
	  .size_bits    = 3 },
	{ OPA_PATH_REC_FIELD(flow_label),
	  .offset_words = 12,
	  .offset_bits  = 4,
	  .size_bits    = 20 },
	{ OPA_PATH_REC_FIELD(hop_limit),
	  .offset_words = 12,
	  .offset_bits  = 24,
	  .size_bits    = 8 },
	{ OPA_PATH_REC_FIELD(traffic_class),
	  .offset_words = 13,
	  .offset_bits  = 0,
	  .size_bits    = 8 },
	{ OPA_PATH_REC_FIELD(reversible),
	  .offset_words = 13,
	  .offset_bits  = 8,
	  .size_bits    = 1 },
	{ OPA_PATH_REC_FIELD(numb_path),
	  .offset_words = 13,
	  .offset_bits  = 9,
	  .size_bits    = 7 },
	{ OPA_PATH_REC_FIELD(pkey),
	  .offset_words = 13,
	  .offset_bits  = 16,
	  .size_bits    = 16 },
	{ OPA_PATH_REC_FIELD(opa.l2_8B),
	  .offset_words = 14,
	  .offset_bits  = 0,
	  .size_bits    = 1 },
	{ OPA_PATH_REC_FIELD(opa.l2_10B),
	  .offset_words = 14,
	  .offset_bits  = 1,
	  .size_bits    = 1 },
	{ OPA_PATH_REC_FIELD(opa.l2_9B),
	  .offset_words = 14,
	  .offset_bits  = 2,
	  .size_bits    = 1 },
	{ OPA_PATH_REC_FIELD(opa.l2_16B),
	  .offset_words = 14,
	  .offset_bits  = 3,
	  .size_bits    = 1 },
	{ RESERVED,
	  .offset_words = 14,
	  .offset_bits  = 4,
	  .size_bits    = 2 },
	{ OPA_PATH_REC_FIELD(opa.qos_type),
	  .offset_words = 14,
	  .offset_bits  = 6,
	  .size_bits    = 2 },
	{ OPA_PATH_REC_FIELD(opa.qos_priority),
	  .offset_words = 14,
	  .offset_bits  = 8,
	  .size_bits    = 8 },
	{ RESERVED,
	  .offset_words = 14,
	  .offset_bits  = 16,
	  .size_bits    = 3 },
	{ OPA_PATH_REC_FIELD(sl),
	  .offset_words = 14,
	  .offset_bits  = 19,
	  .size_bits    = 5 },
	{ RESERVED,
	  .offset_words = 14,
	  .offset_bits  = 24,
	  .size_bits    = 8 },
	{ OPA_PATH_REC_FIELD(mtu_selector),
	  .offset_words = 15,
	  .offset_bits  = 0,
	  .size_bits    = 2 },
	{ OPA_PATH_REC_FIELD(mtu),
	  .offset_words = 15,
	  .offset_bits  = 2,
	  .size_bits    = 6 },
	{ OPA_PATH_REC_FIELD(rate_selector),
	  .offset_words = 15,
	  .offset_bits  = 8,
	  .size_bits    = 2 },
	{ OPA_PATH_REC_FIELD(rate),
	  .offset_words = 15,
	  .offset_bits  = 10,
	  .size_bits    = 6 },
	{ OPA_PATH_REC_FIELD(packet_life_time_selector),
	  .offset_words = 15,
	  .offset_bits  = 16,
	  .size_bits    = 2 },
	{ OPA_PATH_REC_FIELD(packet_life_time),
	  .offset_words = 15,
	  .offset_bits  = 18,
	  .size_bits    = 6 },
	{ OPA_PATH_REC_FIELD(preference),
	  .offset_words = 15,
	  .offset_bits  = 24,
	  .size_bits    = 8 },
};

#define MCMEMBER_REC_FIELD(field) \
	.struct_offset_bytes = offsetof(struct ib_sa_mcmember_rec, field),	\
	.struct_size_bytes   = sizeof ((struct ib_sa_mcmember_rec *) 0)->field,	\
	.field_name          = "sa_mcmember_rec:" #field

static const struct ib_field mcmember_rec_table[] = {
	{ MCMEMBER_REC_FIELD(mgid),
	  .offset_words = 0,
	  .offset_bits  = 0,
	  .size_bits    = 128 },
	{ MCMEMBER_REC_FIELD(port_gid),
	  .offset_words = 4,
	  .offset_bits  = 0,
	  .size_bits    = 128 },
	{ MCMEMBER_REC_FIELD(qkey),
	  .offset_words = 8,
	  .offset_bits  = 0,
	  .size_bits    = 32 },
	{ MCMEMBER_REC_FIELD(mlid),
	  .offset_words = 9,
	  .offset_bits  = 0,
	  .size_bits    = 16 },
	{ MCMEMBER_REC_FIELD(mtu_selector),
	  .offset_words = 9,
	  .offset_bits  = 16,
	  .size_bits    = 2 },
	{ MCMEMBER_REC_FIELD(mtu),
	  .offset_words = 9,
	  .offset_bits  = 18,
	  .size_bits    = 6 },
	{ MCMEMBER_REC_FIELD(traffic_class),
	  .offset_words = 9,
	  .offset_bits  = 24,
	  .size_bits    = 8 },
	{ MCMEMBER_REC_FIELD(pkey),
	  .offset_words = 10,
	  .offset_bits  = 0,
	  .size_bits    = 16 },
	{ MCMEMBER_REC_FIELD(rate_selector),
	  .offset_words = 10,
	  .offset_bits  = 16,
	  .size_bits    = 2 },
	{ MCMEMBER_REC_FIELD(rate),
	  .offset_words = 10,
	  .offset_bits  = 18,
	  .size_bits    = 6 },
	{ MCMEMBER_REC_FIELD(packet_life_time_selector),
	  .offset_words = 10,
	  .offset_bits  = 24,
	  .size_bits    = 2 },
	{ MCMEMBER_REC_FIELD(packet_life_time),
	  .offset_words = 10,
	  .offset_bits  = 26,
	  .size_bits    = 6 },
	{ MCMEMBER_REC_FIELD(sl),
	  .offset_words = 11,
	  .offset_bits  = 0,
	  .size_bits    = 4 },
	{ MCMEMBER_REC_FIELD(flow_label),
	  .offset_words = 11,
	  .offset_bits  = 4,
	  .size_bits    = 20 },
	{ MCMEMBER_REC_FIELD(hop_limit),
	  .offset_words = 11,
	  .offset_bits  = 24,
	  .size_bits    = 8 },
	{ MCMEMBER_REC_FIELD(scope),
	  .offset_words = 12,
	  .offset_bits  = 0,
	  .size_bits    = 4 },
	{ MCMEMBER_REC_FIELD(join_state),
	  .offset_words = 12,
	  .offset_bits  = 4,
	  .size_bits    = 4 },
	{ MCMEMBER_REC_FIELD(proxy_join),
	  .offset_words = 12,
	  .offset_bits  = 8,
	  .size_bits    = 1 },
	{ RESERVED,
	  .offset_words = 12,
	  .offset_bits  = 9,
	  .size_bits    = 23 },
};

#define SERVICE_REC_FIELD(field) \
	.struct_offset_bytes = offsetof(struct ib_sa_service_rec, field),	\
	.struct_size_bytes   = sizeof ((struct ib_sa_service_rec *) 0)->field,	\
	.field_name          = "sa_service_rec:" #field

static const struct ib_field service_rec_table[] = {
	{ SERVICE_REC_FIELD(id),
	  .offset_words = 0,
	  .offset_bits  = 0,
	  .size_bits    = 64 },
	{ SERVICE_REC_FIELD(gid),
	  .offset_words = 2,
	  .offset_bits  = 0,
	  .size_bits    = 128 },
	{ SERVICE_REC_FIELD(pkey),
	  .offset_words = 6,
	  .offset_bits  = 0,
	  .size_bits    = 16 },
	{ SERVICE_REC_FIELD(lease),
	  .offset_words = 7,
	  .offset_bits  = 0,
	  .size_bits    = 32 },
	{ SERVICE_REC_FIELD(key),
	  .offset_words = 8,
	  .offset_bits  = 0,
	  .size_bits    = 128 },
	{ SERVICE_REC_FIELD(name),
	  .offset_words = 12,
	  .offset_bits  = 0,
	  .size_bits    = 64*8 },
	{ SERVICE_REC_FIELD(data8),
	  .offset_words = 28,
	  .offset_bits  = 0,
	  .size_bits    = 16*8 },
	{ SERVICE_REC_FIELD(data16),
	  .offset_words = 32,
	  .offset_bits  = 0,
	  .size_bits    = 8*16 },
	{ SERVICE_REC_FIELD(data32),
	  .offset_words = 36,
	  .offset_bits  = 0,
	  .size_bits    = 4*32 },
	{ SERVICE_REC_FIELD(data64),
	  .offset_words = 40,
	  .offset_bits  = 0,
	  .size_bits    = 2*64 },
};

#define CLASSPORTINFO_REC_FIELD(field) \
	.struct_offset_bytes = offsetof(struct ib_class_port_info, field),	\
	.struct_size_bytes   = sizeof((struct ib_class_port_info *)0)->field,	\
	.field_name          = "ib_class_port_info:" #field

static const struct ib_field ib_classport_info_rec_table[] = {
	{ CLASSPORTINFO_REC_FIELD(base_version),
	  .offset_words = 0,
	  .offset_bits  = 0,
	  .size_bits    = 8 },
	{ CLASSPORTINFO_REC_FIELD(class_version),
	  .offset_words = 0,
	  .offset_bits  = 8,
	  .size_bits    = 8 },
	{ CLASSPORTINFO_REC_FIELD(capability_mask),
	  .offset_words = 0,
	  .offset_bits  = 16,
	  .size_bits    = 16 },
	{ CLASSPORTINFO_REC_FIELD(cap_mask2_resp_time),
	  .offset_words = 1,
	  .offset_bits  = 0,
	  .size_bits    = 32 },
	{ CLASSPORTINFO_REC_FIELD(redirect_gid),
	  .offset_words = 2,
	  .offset_bits  = 0,
	  .size_bits    = 128 },
	{ CLASSPORTINFO_REC_FIELD(redirect_tcslfl),
	  .offset_words = 6,
	  .offset_bits  = 0,
	  .size_bits    = 32 },
	{ CLASSPORTINFO_REC_FIELD(redirect_lid),
	  .offset_words = 7,
	  .offset_bits  = 0,
	  .size_bits    = 16 },
	{ CLASSPORTINFO_REC_FIELD(redirect_pkey),
	  .offset_words = 7,
	  .offset_bits  = 16,
	  .size_bits    = 16 },

	{ CLASSPORTINFO_REC_FIELD(redirect_qp),
	  .offset_words = 8,
	  .offset_bits  = 0,
	  .size_bits    = 32 },
	{ CLASSPORTINFO_REC_FIELD(redirect_qkey),
	  .offset_words = 9,
	  .offset_bits  = 0,
	  .size_bits    = 32 },

	{ CLASSPORTINFO_REC_FIELD(trap_gid),
	  .offset_words = 10,
	  .offset_bits  = 0,
	  .size_bits    = 128 },
	{ CLASSPORTINFO_REC_FIELD(trap_tcslfl),
	  .offset_words = 14,
	  .offset_bits  = 0,
	  .size_bits    = 32 },

	{ CLASSPORTINFO_REC_FIELD(trap_lid),
	  .offset_words = 15,
	  .offset_bits  = 0,
	  .size_bits    = 16 },
	{ CLASSPORTINFO_REC_FIELD(trap_pkey),
	  .offset_words = 15,
	  .offset_bits  = 16,
	  .size_bits    = 16 },

	{ CLASSPORTINFO_REC_FIELD(trap_hlqp),
	  .offset_words = 16,
	  .offset_bits  = 0,
	  .size_bits    = 32 },
	{ CLASSPORTINFO_REC_FIELD(trap_qkey),
	  .offset_words = 17,
	  .offset_bits  = 0,
	  .size_bits    = 32 },
};

#define OPA_CLASSPORTINFO_REC_FIELD(field) \
	.struct_offset_bytes =\
		offsetof(struct opa_class_port_info, field),	\
	.struct_size_bytes   = \
		sizeof((struct opa_class_port_info *)0)->field,	\
	.field_name          = "opa_class_port_info:" #field

static const struct ib_field opa_classport_info_rec_table[] = {
	{ OPA_CLASSPORTINFO_REC_FIELD(base_version),
	  .offset_words = 0,
	  .offset_bits  = 0,
	  .size_bits    = 8 },
	{ OPA_CLASSPORTINFO_REC_FIELD(class_version),
	  .offset_words = 0,
	  .offset_bits  = 8,
	  .size_bits    = 8 },
	{ OPA_CLASSPORTINFO_REC_FIELD(cap_mask),
	  .offset_words = 0,
	  .offset_bits  = 16,
	  .size_bits    = 16 },
	{ OPA_CLASSPORTINFO_REC_FIELD(cap_mask2_resp_time),
	  .offset_words = 1,
	  .offset_bits  = 0,
	  .size_bits    = 32 },
	{ OPA_CLASSPORTINFO_REC_FIELD(redirect_gid),
	  .offset_words = 2,
	  .offset_bits  = 0,
	  .size_bits    = 128 },
	{ OPA_CLASSPORTINFO_REC_FIELD(redirect_tc_fl),
	  .offset_words = 6,
	  .offset_bits  = 0,
	  .size_bits    = 32 },
	{ OPA_CLASSPORTINFO_REC_FIELD(redirect_lid),
	  .offset_words = 7,
	  .offset_bits  = 0,
	  .size_bits    = 32 },
	{ OPA_CLASSPORTINFO_REC_FIELD(redirect_sl_qp),
	  .offset_words = 8,
	  .offset_bits  = 0,
	  .size_bits    = 32 },
	{ OPA_CLASSPORTINFO_REC_FIELD(redirect_qkey),
	  .offset_words = 9,
	  .offset_bits  = 0,
	  .size_bits    = 32 },
	{ OPA_CLASSPORTINFO_REC_FIELD(trap_gid),
	  .offset_words = 10,
	  .offset_bits  = 0,
	  .size_bits    = 128 },
	{ OPA_CLASSPORTINFO_REC_FIELD(trap_tc_fl),
	  .offset_words = 14,
	  .offset_bits  = 0,
	  .size_bits    = 32 },
	{ OPA_CLASSPORTINFO_REC_FIELD(trap_lid),
	  .offset_words = 15,
	  .offset_bits  = 0,
	  .size_bits    = 32 },
	{ OPA_CLASSPORTINFO_REC_FIELD(trap_hl_qp),
	  .offset_words = 16,
	  .offset_bits  = 0,
	  .size_bits    = 32 },
	{ OPA_CLASSPORTINFO_REC_FIELD(trap_qkey),
	  .offset_words = 17,
	  .offset_bits  = 0,
	  .size_bits    = 32 },
	{ OPA_CLASSPORTINFO_REC_FIELD(trap_pkey),
	  .offset_words = 18,
	  .offset_bits  = 0,
	  .size_bits    = 16 },
	{ OPA_CLASSPORTINFO_REC_FIELD(redirect_pkey),
	  .offset_words = 18,
	  .offset_bits  = 16,
	  .size_bits    = 16 },
	{ OPA_CLASSPORTINFO_REC_FIELD(trap_sl_rsvd),
	  .offset_words = 19,
	  .offset_bits  = 0,
	  .size_bits    = 8 },
	{ RESERVED,
	  .offset_words = 19,
	  .offset_bits  = 8,
	  .size_bits    = 24 },
};

#define GUIDINFO_REC_FIELD(field) \
	.struct_offset_bytes = offsetof(struct ib_sa_guidinfo_rec, field),	\
	.struct_size_bytes   = sizeof((struct ib_sa_guidinfo_rec *) 0)->field,	\
	.field_name          = "sa_guidinfo_rec:" #field

static const struct ib_field guidinfo_rec_table[] = {
	{ GUIDINFO_REC_FIELD(lid),
	  .offset_words = 0,
	  .offset_bits  = 0,
	  .size_bits    = 16 },
	{ GUIDINFO_REC_FIELD(block_num),
	  .offset_words = 0,
	  .offset_bits  = 16,
	  .size_bits    = 8 },
	{ GUIDINFO_REC_FIELD(res1),
	  .offset_words = 0,
	  .offset_bits  = 24,
	  .size_bits    = 8 },
	{ GUIDINFO_REC_FIELD(res2),
	  .offset_words = 1,
	  .offset_bits  = 0,
	  .size_bits    = 32 },
	{ GUIDINFO_REC_FIELD(guid_info_list),
	  .offset_words = 2,
	  .offset_bits  = 0,
	  .size_bits    = 512 },
};

static inline void ib_sa_disable_local_svc(struct ib_sa_query *query)
{
	query->flags &= ~IB_SA_ENABLE_LOCAL_SERVICE;
}

static inline int ib_sa_query_cancelled(struct ib_sa_query *query)
{
	return (query->flags & IB_SA_CANCEL);
}

static void ib_nl_set_path_rec_attrs(struct sk_buff *skb,
				     struct ib_sa_query *query)
{
	struct sa_path_rec *sa_rec = query->mad_buf->context[1];
	struct ib_sa_mad *mad = query->mad_buf->mad;
	ib_sa_comp_mask comp_mask = mad->sa_hdr.comp_mask;
	u16 val16;
	u64 val64;
	struct rdma_ls_resolve_header *header;

	query->mad_buf->context[1] = NULL;

	/* Construct the family header first */
	header = skb_put(skb, NLMSG_ALIGN(sizeof(*header)));
	memcpy(header->device_name, query->port->agent->device->name,
	       LS_DEVICE_NAME_MAX);
	header->port_num = query->port->port_num;

	if ((comp_mask & IB_SA_PATH_REC_REVERSIBLE) &&
	    sa_rec->reversible != 0)
		query->path_use = LS_RESOLVE_PATH_USE_GMP;
	else
		query->path_use = LS_RESOLVE_PATH_USE_UNIDIRECTIONAL;
	header->path_use = query->path_use;

	/* Now build the attributes */
	if (comp_mask & IB_SA_PATH_REC_SERVICE_ID) {
		val64 = be64_to_cpu(sa_rec->service_id);
		nla_put(skb, RDMA_NLA_F_MANDATORY | LS_NLA_TYPE_SERVICE_ID,
			sizeof(val64), &val64);
	}
	if (comp_mask & IB_SA_PATH_REC_DGID)
		nla_put(skb, RDMA_NLA_F_MANDATORY | LS_NLA_TYPE_DGID,
			sizeof(sa_rec->dgid), &sa_rec->dgid);
	if (comp_mask & IB_SA_PATH_REC_SGID)
		nla_put(skb, RDMA_NLA_F_MANDATORY | LS_NLA_TYPE_SGID,
			sizeof(sa_rec->sgid), &sa_rec->sgid);
	if (comp_mask & IB_SA_PATH_REC_TRAFFIC_CLASS)
		nla_put(skb, RDMA_NLA_F_MANDATORY | LS_NLA_TYPE_TCLASS,
			sizeof(sa_rec->traffic_class), &sa_rec->traffic_class);

	if (comp_mask & IB_SA_PATH_REC_PKEY) {
		val16 = be16_to_cpu(sa_rec->pkey);
		nla_put(skb, RDMA_NLA_F_MANDATORY | LS_NLA_TYPE_PKEY,
			sizeof(val16), &val16);
	}
	if (comp_mask & IB_SA_PATH_REC_QOS_CLASS) {
		val16 = be16_to_cpu(sa_rec->qos_class);
		nla_put(skb, RDMA_NLA_F_MANDATORY | LS_NLA_TYPE_QOS_CLASS,
			sizeof(val16), &val16);
	}
}

static int ib_nl_get_path_rec_attrs_len(ib_sa_comp_mask comp_mask)
{
	int len = 0;

	if (comp_mask & IB_SA_PATH_REC_SERVICE_ID)
		len += nla_total_size(sizeof(u64));
	if (comp_mask & IB_SA_PATH_REC_DGID)
		len += nla_total_size(sizeof(struct rdma_nla_ls_gid));
	if (comp_mask & IB_SA_PATH_REC_SGID)
		len += nla_total_size(sizeof(struct rdma_nla_ls_gid));
	if (comp_mask & IB_SA_PATH_REC_TRAFFIC_CLASS)
		len += nla_total_size(sizeof(u8));
	if (comp_mask & IB_SA_PATH_REC_PKEY)
		len += nla_total_size(sizeof(u16));
	if (comp_mask & IB_SA_PATH_REC_QOS_CLASS)
		len += nla_total_size(sizeof(u16));

	/*
	 * Make sure that at least some of the required comp_mask bits are
	 * set.
	 */
	if (WARN_ON(len == 0))
		return len;

	/* Add the family header */
	len += NLMSG_ALIGN(sizeof(struct rdma_ls_resolve_header));

	return len;
}

static int ib_nl_send_msg(struct ib_sa_query *query, gfp_t gfp_mask)
{
	struct sk_buff *skb = NULL;
	struct nlmsghdr *nlh;
	void *data;
	int ret = 0;
	struct ib_sa_mad *mad;
	int len;

	mad = query->mad_buf->mad;
	len = ib_nl_get_path_rec_attrs_len(mad->sa_hdr.comp_mask);
	if (len <= 0)
		return -EMSGSIZE;

	skb = nlmsg_new(len, gfp_mask);
	if (!skb)
		return -ENOMEM;

	/* Put nlmsg header only for now */
	data = ibnl_put_msg(skb, &nlh, query->seq, 0, RDMA_NL_LS,
			    RDMA_NL_LS_OP_RESOLVE, NLM_F_REQUEST);
	if (!data) {
		nlmsg_free(skb);
		return -EMSGSIZE;
	}

	/* Add attributes */
	ib_nl_set_path_rec_attrs(skb, query);

	/* Repair the nlmsg header length */
	nlmsg_end(skb, nlh);

	ret = rdma_nl_multicast(skb, RDMA_NL_GROUP_LS, gfp_mask);
	if (!ret)
		ret = len;
	else
		ret = 0;

	return ret;
}

static int ib_nl_make_request(struct ib_sa_query *query, gfp_t gfp_mask)
{
	unsigned long flags;
	unsigned long delay;
	int ret;

	INIT_LIST_HEAD(&query->list);
	query->seq = (u32)atomic_inc_return(&ib_nl_sa_request_seq);

	/* Put the request on the list first.*/
	spin_lock_irqsave(&ib_nl_request_lock, flags);
	delay = msecs_to_jiffies(sa_local_svc_timeout_ms);
	query->timeout = delay + jiffies;
	list_add_tail(&query->list, &ib_nl_request_list);
	/* Start the timeout if this is the only request */
	if (ib_nl_request_list.next == &query->list)
		queue_delayed_work(ib_nl_wq, &ib_nl_timed_work, delay);
	spin_unlock_irqrestore(&ib_nl_request_lock, flags);

	ret = ib_nl_send_msg(query, gfp_mask);
	if (ret <= 0) {
		ret = -EIO;
		/* Remove the request */
		spin_lock_irqsave(&ib_nl_request_lock, flags);
		list_del(&query->list);
		spin_unlock_irqrestore(&ib_nl_request_lock, flags);
	} else {
		ret = 0;
	}

	return ret;
}

static int ib_nl_cancel_request(struct ib_sa_query *query)
{
	unsigned long flags;
	struct ib_sa_query *wait_query;
	int found = 0;

	spin_lock_irqsave(&ib_nl_request_lock, flags);
	list_for_each_entry(wait_query, &ib_nl_request_list, list) {
		/* Let the timeout to take care of the callback */
		if (query == wait_query) {
			query->flags |= IB_SA_CANCEL;
			query->timeout = jiffies;
			list_move(&query->list, &ib_nl_request_list);
			found = 1;
			mod_delayed_work(ib_nl_wq, &ib_nl_timed_work, 1);
			break;
		}
	}
	spin_unlock_irqrestore(&ib_nl_request_lock, flags);

	return found;
}

static void send_handler(struct ib_mad_agent *agent,
			 struct ib_mad_send_wc *mad_send_wc);

static void ib_nl_process_good_resolve_rsp(struct ib_sa_query *query,
					   const struct nlmsghdr *nlh)
{
	struct ib_mad_send_wc mad_send_wc;
	struct ib_sa_mad *mad = NULL;
	const struct nlattr *head, *curr;
	struct ib_path_rec_data  *rec;
	int len, rem;
	u32 mask = 0;
	int status = -EIO;

	if (query->callback) {
		head = (const struct nlattr *) nlmsg_data(nlh);
		len = nlmsg_len(nlh);
		switch (query->path_use) {
		case LS_RESOLVE_PATH_USE_UNIDIRECTIONAL:
			mask = IB_PATH_PRIMARY | IB_PATH_OUTBOUND;
			break;

		case LS_RESOLVE_PATH_USE_ALL:
		case LS_RESOLVE_PATH_USE_GMP:
		default:
			mask = IB_PATH_PRIMARY | IB_PATH_GMP |
				IB_PATH_BIDIRECTIONAL;
			break;
		}
		nla_for_each_attr(curr, head, len, rem) {
			if (curr->nla_type == LS_NLA_TYPE_PATH_RECORD) {
				rec = nla_data(curr);
				/*
				 * Get the first one. In the future, we may
				 * need to get up to 6 pathrecords.
				 */
				if ((rec->flags & mask) == mask) {
					mad = query->mad_buf->mad;
					mad->mad_hdr.method |=
						IB_MGMT_METHOD_RESP;
					memcpy(mad->data, rec->path_rec,
					       sizeof(rec->path_rec));
					status = 0;
					break;
				}
			}
		}
		query->callback(query, status, mad);
	}

	mad_send_wc.send_buf = query->mad_buf;
	mad_send_wc.status = IB_WC_SUCCESS;
	send_handler(query->mad_buf->mad_agent, &mad_send_wc);
}

static void ib_nl_request_timeout(struct work_struct *work)
{
	unsigned long flags;
	struct ib_sa_query *query;
	unsigned long delay;
	struct ib_mad_send_wc mad_send_wc;
	int ret;

	spin_lock_irqsave(&ib_nl_request_lock, flags);
	while (!list_empty(&ib_nl_request_list)) {
		query = list_entry(ib_nl_request_list.next,
				   struct ib_sa_query, list);

		if (time_after(query->timeout, jiffies)) {
			delay = query->timeout - jiffies;
			if ((long)delay <= 0)
				delay = 1;
			queue_delayed_work(ib_nl_wq, &ib_nl_timed_work, delay);
			break;
		}

		list_del(&query->list);
		ib_sa_disable_local_svc(query);
		/* Hold the lock to protect against query cancellation */
		if (ib_sa_query_cancelled(query))
			ret = -1;
		else
			ret = ib_post_send_mad(query->mad_buf, NULL);
		if (ret) {
			mad_send_wc.send_buf = query->mad_buf;
			mad_send_wc.status = IB_WC_WR_FLUSH_ERR;
			spin_unlock_irqrestore(&ib_nl_request_lock, flags);
			send_handler(query->port->agent, &mad_send_wc);
			spin_lock_irqsave(&ib_nl_request_lock, flags);
		}
	}
	spin_unlock_irqrestore(&ib_nl_request_lock, flags);
}

int ib_nl_handle_set_timeout(struct sk_buff *skb,
			     struct nlmsghdr *nlh,
			     struct netlink_ext_ack *extack)
{
	int timeout, delta, abs_delta;
	const struct nlattr *attr;
	unsigned long flags;
	struct ib_sa_query *query;
	long delay = 0;
	struct nlattr *tb[LS_NLA_TYPE_MAX];
	int ret;

	if (!(nlh->nlmsg_flags & NLM_F_REQUEST) ||
	    !(NETLINK_CB(skb).sk))
		return -EPERM;

	ret = nla_parse(tb, LS_NLA_TYPE_MAX - 1, nlmsg_data(nlh),
			nlmsg_len(nlh), ib_nl_policy, NULL);
	attr = (const struct nlattr *)tb[LS_NLA_TYPE_TIMEOUT];
	if (ret || !attr)
		goto settimeout_out;

	timeout = *(int *) nla_data(attr);
	if (timeout < IB_SA_LOCAL_SVC_TIMEOUT_MIN)
		timeout = IB_SA_LOCAL_SVC_TIMEOUT_MIN;
	if (timeout > IB_SA_LOCAL_SVC_TIMEOUT_MAX)
		timeout = IB_SA_LOCAL_SVC_TIMEOUT_MAX;

	delta = timeout - sa_local_svc_timeout_ms;
	if (delta < 0)
		abs_delta = -delta;
	else
		abs_delta = delta;

	if (delta != 0) {
		spin_lock_irqsave(&ib_nl_request_lock, flags);
		sa_local_svc_timeout_ms = timeout;
		list_for_each_entry(query, &ib_nl_request_list, list) {
			if (delta < 0 && abs_delta > query->timeout)
				query->timeout = 0;
			else
				query->timeout += delta;

			/* Get the new delay from the first entry */
			if (!delay) {
				delay = query->timeout - jiffies;
				if (delay <= 0)
					delay = 1;
			}
		}
		if (delay)
			mod_delayed_work(ib_nl_wq, &ib_nl_timed_work,
					 (unsigned long)delay);
		spin_unlock_irqrestore(&ib_nl_request_lock, flags);
	}

settimeout_out:
	return skb->len;
}

static inline int ib_nl_is_good_resolve_resp(const struct nlmsghdr *nlh)
{
	struct nlattr *tb[LS_NLA_TYPE_MAX];
	int ret;

	if (nlh->nlmsg_flags & RDMA_NL_LS_F_ERR)
		return 0;

	ret = nla_parse(tb, LS_NLA_TYPE_MAX - 1, nlmsg_data(nlh),
			nlmsg_len(nlh), ib_nl_policy, NULL);
	if (ret)
		return 0;

	return 1;
}

int ib_nl_handle_resolve_resp(struct sk_buff *skb,
			      struct nlmsghdr *nlh,
			      struct netlink_ext_ack *extack)
{
	unsigned long flags;
	struct ib_sa_query *query;
	struct ib_mad_send_buf *send_buf;
	struct ib_mad_send_wc mad_send_wc;
	int found = 0;
	int ret;

	if ((nlh->nlmsg_flags & NLM_F_REQUEST) ||
	    !(NETLINK_CB(skb).sk))
		return -EPERM;

	spin_lock_irqsave(&ib_nl_request_lock, flags);
	list_for_each_entry(query, &ib_nl_request_list, list) {
		/*
		 * If the query is cancelled, let the timeout routine
		 * take care of it.
		 */
		if (nlh->nlmsg_seq == query->seq) {
			found = !ib_sa_query_cancelled(query);
			if (found)
				list_del(&query->list);
			break;
		}
	}

	if (!found) {
		spin_unlock_irqrestore(&ib_nl_request_lock, flags);
		goto resp_out;
	}

	send_buf = query->mad_buf;

	if (!ib_nl_is_good_resolve_resp(nlh)) {
		/* if the result is a failure, send out the packet via IB */
		ib_sa_disable_local_svc(query);
		ret = ib_post_send_mad(query->mad_buf, NULL);
		spin_unlock_irqrestore(&ib_nl_request_lock, flags);
		if (ret) {
			mad_send_wc.send_buf = send_buf;
			mad_send_wc.status = IB_WC_GENERAL_ERR;
			send_handler(query->port->agent, &mad_send_wc);
		}
	} else {
		spin_unlock_irqrestore(&ib_nl_request_lock, flags);
		ib_nl_process_good_resolve_rsp(query, nlh);
	}

resp_out:
	return skb->len;
}

static void free_sm_ah(struct kref *kref)
{
	struct ib_sa_sm_ah *sm_ah = container_of(kref, struct ib_sa_sm_ah, ref);

	rdma_destroy_ah(sm_ah->ah);
	kfree(sm_ah);
}

void ib_sa_register_client(struct ib_sa_client *client)
{
	atomic_set(&client->users, 1);
	init_completion(&client->comp);
}
EXPORT_SYMBOL(ib_sa_register_client);

void ib_sa_unregister_client(struct ib_sa_client *client)
{
	ib_sa_client_put(client);
	wait_for_completion(&client->comp);
}
EXPORT_SYMBOL(ib_sa_unregister_client);

/**
 * ib_sa_cancel_query - try to cancel an SA query
 * @id:ID of query to cancel
 * @query:query pointer to cancel
 *
 * Try to cancel an SA query.  If the id and query don't match up or
 * the query has already completed, nothing is done.  Otherwise the
 * query is canceled and will complete with a status of -EINTR.
 */
void ib_sa_cancel_query(int id, struct ib_sa_query *query)
{
	unsigned long flags;
	struct ib_mad_agent *agent;
	struct ib_mad_send_buf *mad_buf;

	spin_lock_irqsave(&idr_lock, flags);
	if (idr_find(&query_idr, id) != query) {
		spin_unlock_irqrestore(&idr_lock, flags);
		return;
	}
	agent = query->port->agent;
	mad_buf = query->mad_buf;
	spin_unlock_irqrestore(&idr_lock, flags);

	/*
	 * If the query is still on the netlink request list, schedule
	 * it to be cancelled by the timeout routine. Otherwise, it has been
	 * sent to the MAD layer and has to be cancelled from there.
	 */
	if (!ib_nl_cancel_request(query))
		ib_cancel_mad(agent, mad_buf);
}
EXPORT_SYMBOL(ib_sa_cancel_query);

static u8 get_src_path_mask(struct ib_device *device, u8 port_num)
{
	struct ib_sa_device *sa_dev;
	struct ib_sa_port   *port;
	unsigned long flags;
	u8 src_path_mask;

	sa_dev = ib_get_client_data(device, &sa_client);
	if (!sa_dev)
		return 0x7f;

	port  = &sa_dev->port[port_num - sa_dev->start_port];
	spin_lock_irqsave(&port->ah_lock, flags);
	src_path_mask = port->sm_ah ? port->sm_ah->src_path_mask : 0x7f;
	spin_unlock_irqrestore(&port->ah_lock, flags);

	return src_path_mask;
}

static int roce_resolve_route_from_path(struct sa_path_rec *rec,
					const struct ib_gid_attr *attr)
{
	struct rdma_dev_addr dev_addr = {};
	union {
		struct sockaddr     _sockaddr;
		struct sockaddr_in  _sockaddr_in;
		struct sockaddr_in6 _sockaddr_in6;
	} sgid_addr, dgid_addr;
	int ret;

	if (rec->roce.route_resolved)
		return 0;
	if (!attr || !attr->ndev)
		return -EINVAL;

	dev_addr.bound_dev_if = attr->ndev->ifindex;
	/* TODO: Use net from the ib_gid_attr once it is added to it,
	 * until than, limit itself to init_net.
	 */
	dev_addr.net = &init_net;

	rdma_gid2ip(&sgid_addr._sockaddr, &rec->sgid);
	rdma_gid2ip(&dgid_addr._sockaddr, &rec->dgid);

	/* validate the route */
	ret = rdma_resolve_ip_route(&sgid_addr._sockaddr,
				    &dgid_addr._sockaddr, &dev_addr);
	if (ret)
		return ret;

<<<<<<< HEAD
		if ((dev_addr.network == RDMA_NETWORK_IPV4 ||
		     dev_addr.network == RDMA_NETWORK_IPV6) &&
		    rec->rec_type != SA_PATH_REC_TYPE_ROCE_V2)
			return -EINVAL;

		idev = device->get_netdev(device, port_num);
		if (!idev)
			return -ENODEV;

		resolved_dev = dev_get_by_index(dev_addr.net,
						dev_addr.bound_dev_if);
		if (!resolved_dev) {
			dev_put(idev);
			return -ENODEV;
		}
		ndev = ib_get_ndev_from_path(rec);
		rcu_read_lock();
		if ((ndev && ndev != resolved_dev) ||
		    (resolved_dev != idev &&
		     !rdma_is_upper_dev_rcu(idev, resolved_dev)))
			ret = -EHOSTUNREACH;
		rcu_read_unlock();
		dev_put(idev);
		dev_put(resolved_dev);
		if (ret) {
			if (ndev)
				dev_put(ndev);
			return ret;
		}
	}
=======
	if ((dev_addr.network == RDMA_NETWORK_IPV4 ||
	     dev_addr.network == RDMA_NETWORK_IPV6) &&
	    rec->rec_type != SA_PATH_REC_TYPE_ROCE_V2)
		return -EINVAL;
>>>>>>> e021bb4f

	rec->roce.route_resolved = true;
	return 0;
}

static int init_ah_attr_grh_fields(struct ib_device *device, u8 port_num,
				   struct sa_path_rec *rec,
				   struct rdma_ah_attr *ah_attr,
				   const struct ib_gid_attr *gid_attr)
{
	enum ib_gid_type type = sa_conv_pathrec_to_gid_type(rec);

	if (!gid_attr) {
		gid_attr = rdma_find_gid_by_port(device, &rec->sgid, type,
						 port_num, NULL);
		if (IS_ERR(gid_attr))
			return PTR_ERR(gid_attr);
	} else
		rdma_hold_gid_attr(gid_attr);

	rdma_move_grh_sgid_attr(ah_attr, &rec->dgid,
				be32_to_cpu(rec->flow_label),
				rec->hop_limit,	rec->traffic_class,
				gid_attr);
	return 0;
}

/**
 * ib_init_ah_attr_from_path - Initialize address handle attributes based on
 *   an SA path record.
 * @device: Device associated ah attributes initialization.
 * @port_num: Port on the specified device.
 * @rec: path record entry to use for ah attributes initialization.
 * @ah_attr: address handle attributes to initialization from path record.
 * @sgid_attr: SGID attribute to consider during initialization.
 *
 * When ib_init_ah_attr_from_path() returns success,
 * (a) for IB link layer it optionally contains a reference to SGID attribute
 * when GRH is present for IB link layer.
 * (b) for RoCE link layer it contains a reference to SGID attribute.
 * User must invoke rdma_destroy_ah_attr() to release reference to SGID
 * attributes which are initialized using ib_init_ah_attr_from_path().
 */
int ib_init_ah_attr_from_path(struct ib_device *device, u8 port_num,
			      struct sa_path_rec *rec,
			      struct rdma_ah_attr *ah_attr,
			      const struct ib_gid_attr *gid_attr)
{
	int ret = 0;

	memset(ah_attr, 0, sizeof(*ah_attr));
	ah_attr->type = rdma_ah_find_type(device, port_num);
	rdma_ah_set_sl(ah_attr, rec->sl);
	rdma_ah_set_port_num(ah_attr, port_num);
	rdma_ah_set_static_rate(ah_attr, rec->rate);

	if (sa_path_is_roce(rec)) {
		ret = roce_resolve_route_from_path(rec, gid_attr);
		if (ret)
			return ret;

		memcpy(ah_attr->roce.dmac, sa_path_get_dmac(rec), ETH_ALEN);
	} else {
		rdma_ah_set_dlid(ah_attr, be32_to_cpu(sa_path_get_dlid(rec)));
		if (sa_path_is_opa(rec) &&
		    rdma_ah_get_dlid(ah_attr) == be16_to_cpu(IB_LID_PERMISSIVE))
			rdma_ah_set_make_grd(ah_attr, true);

		rdma_ah_set_path_bits(ah_attr,
				      be32_to_cpu(sa_path_get_slid(rec)) &
				      get_src_path_mask(device, port_num));
	}

	if (rec->hop_limit > 0 || sa_path_is_roce(rec))
		ret = init_ah_attr_grh_fields(device, port_num,
					      rec, ah_attr, gid_attr);
	return ret;
}
EXPORT_SYMBOL(ib_init_ah_attr_from_path);

static int alloc_mad(struct ib_sa_query *query, gfp_t gfp_mask)
{
	struct rdma_ah_attr ah_attr;
	unsigned long flags;

	spin_lock_irqsave(&query->port->ah_lock, flags);
	if (!query->port->sm_ah) {
		spin_unlock_irqrestore(&query->port->ah_lock, flags);
		return -EAGAIN;
	}
	kref_get(&query->port->sm_ah->ref);
	query->sm_ah = query->port->sm_ah;
	spin_unlock_irqrestore(&query->port->ah_lock, flags);

	/*
	 * Always check if sm_ah has valid dlid assigned,
	 * before querying for class port info
	 */
	if ((rdma_query_ah(query->sm_ah->ah, &ah_attr) < 0) ||
	    !rdma_is_valid_unicast_lid(&ah_attr)) {
		kref_put(&query->sm_ah->ref, free_sm_ah);
		return -EAGAIN;
	}
	query->mad_buf = ib_create_send_mad(query->port->agent, 1,
					    query->sm_ah->pkey_index,
					    0, IB_MGMT_SA_HDR, IB_MGMT_SA_DATA,
					    gfp_mask,
					    ((query->flags & IB_SA_QUERY_OPA) ?
					     OPA_MGMT_BASE_VERSION :
					     IB_MGMT_BASE_VERSION));
	if (IS_ERR(query->mad_buf)) {
		kref_put(&query->sm_ah->ref, free_sm_ah);
		return -ENOMEM;
	}

	query->mad_buf->ah = query->sm_ah->ah;

	return 0;
}

static void free_mad(struct ib_sa_query *query)
{
	ib_free_send_mad(query->mad_buf);
	kref_put(&query->sm_ah->ref, free_sm_ah);
}

static void init_mad(struct ib_sa_query *query, struct ib_mad_agent *agent)
{
	struct ib_sa_mad *mad = query->mad_buf->mad;
	unsigned long flags;

	memset(mad, 0, sizeof *mad);

	if (query->flags & IB_SA_QUERY_OPA) {
		mad->mad_hdr.base_version  = OPA_MGMT_BASE_VERSION;
		mad->mad_hdr.class_version = OPA_SA_CLASS_VERSION;
	} else {
		mad->mad_hdr.base_version  = IB_MGMT_BASE_VERSION;
		mad->mad_hdr.class_version = IB_SA_CLASS_VERSION;
	}
	mad->mad_hdr.mgmt_class    = IB_MGMT_CLASS_SUBN_ADM;
	spin_lock_irqsave(&tid_lock, flags);
	mad->mad_hdr.tid           =
		cpu_to_be64(((u64) agent->hi_tid) << 32 | tid++);
	spin_unlock_irqrestore(&tid_lock, flags);
}

static int send_mad(struct ib_sa_query *query, int timeout_ms, gfp_t gfp_mask)
{
	bool preload = gfpflags_allow_blocking(gfp_mask);
	unsigned long flags;
	int ret, id;

	if (preload)
		idr_preload(gfp_mask);
	spin_lock_irqsave(&idr_lock, flags);

	id = idr_alloc(&query_idr, query, 0, 0, GFP_NOWAIT);

	spin_unlock_irqrestore(&idr_lock, flags);
	if (preload)
		idr_preload_end();
	if (id < 0)
		return id;

	query->mad_buf->timeout_ms  = timeout_ms;
	query->mad_buf->context[0] = query;
	query->id = id;

	if ((query->flags & IB_SA_ENABLE_LOCAL_SERVICE) &&
	    (!(query->flags & IB_SA_QUERY_OPA))) {
		if (!rdma_nl_chk_listeners(RDMA_NL_GROUP_LS)) {
			if (!ib_nl_make_request(query, gfp_mask))
				return id;
		}
		ib_sa_disable_local_svc(query);
	}

	ret = ib_post_send_mad(query->mad_buf, NULL);
	if (ret) {
		spin_lock_irqsave(&idr_lock, flags);
		idr_remove(&query_idr, id);
		spin_unlock_irqrestore(&idr_lock, flags);
	}

	/*
	 * It's not safe to dereference query any more, because the
	 * send may already have completed and freed the query in
	 * another context.
	 */
	return ret ? ret : id;
}

void ib_sa_unpack_path(void *attribute, struct sa_path_rec *rec)
{
	ib_unpack(path_rec_table, ARRAY_SIZE(path_rec_table), attribute, rec);
}
EXPORT_SYMBOL(ib_sa_unpack_path);

void ib_sa_pack_path(struct sa_path_rec *rec, void *attribute)
{
	ib_pack(path_rec_table, ARRAY_SIZE(path_rec_table), rec, attribute);
}
EXPORT_SYMBOL(ib_sa_pack_path);

static bool ib_sa_opa_pathrecord_support(struct ib_sa_client *client,
					 struct ib_device *device,
					 u8 port_num)
{
	struct ib_sa_device *sa_dev = ib_get_client_data(device, &sa_client);
	struct ib_sa_port *port;
	unsigned long flags;
	bool ret = false;

	if (!sa_dev)
		return ret;

	port = &sa_dev->port[port_num - sa_dev->start_port];
	spin_lock_irqsave(&port->classport_lock, flags);
	if (!port->classport_info.valid)
		goto ret;

	if (port->classport_info.data.type == RDMA_CLASS_PORT_INFO_OPA)
		ret = opa_get_cpi_capmask2(&port->classport_info.data.opa) &
			OPA_CLASS_PORT_INFO_PR_SUPPORT;
ret:
	spin_unlock_irqrestore(&port->classport_lock, flags);
	return ret;
}

enum opa_pr_supported {
	PR_NOT_SUPPORTED,
	PR_OPA_SUPPORTED,
	PR_IB_SUPPORTED
};

/**
 * Check if current PR query can be an OPA query.
 * Retuns PR_NOT_SUPPORTED if a path record query is not
 * possible, PR_OPA_SUPPORTED if an OPA path record query
 * is possible and PR_IB_SUPPORTED if an IB path record
 * query is possible.
 */
static int opa_pr_query_possible(struct ib_sa_client *client,
				 struct ib_device *device,
				 u8 port_num,
				 struct sa_path_rec *rec)
{
	struct ib_port_attr port_attr;

	if (ib_query_port(device, port_num, &port_attr))
		return PR_NOT_SUPPORTED;

	if (ib_sa_opa_pathrecord_support(client, device, port_num))
		return PR_OPA_SUPPORTED;

	if (port_attr.lid >= be16_to_cpu(IB_MULTICAST_LID_BASE))
		return PR_NOT_SUPPORTED;
	else
		return PR_IB_SUPPORTED;
}

static void ib_sa_path_rec_callback(struct ib_sa_query *sa_query,
				    int status,
				    struct ib_sa_mad *mad)
{
	struct ib_sa_path_query *query =
		container_of(sa_query, struct ib_sa_path_query, sa_query);

	if (mad) {
		struct sa_path_rec rec;

		if (sa_query->flags & IB_SA_QUERY_OPA) {
			ib_unpack(opa_path_rec_table,
				  ARRAY_SIZE(opa_path_rec_table),
				  mad->data, &rec);
			rec.rec_type = SA_PATH_REC_TYPE_OPA;
			query->callback(status, &rec, query->context);
		} else {
			ib_unpack(path_rec_table,
				  ARRAY_SIZE(path_rec_table),
				  mad->data, &rec);
			rec.rec_type = SA_PATH_REC_TYPE_IB;
			sa_path_set_dmac_zero(&rec);

			if (query->conv_pr) {
				struct sa_path_rec opa;

				memset(&opa, 0, sizeof(struct sa_path_rec));
				sa_convert_path_ib_to_opa(&opa, &rec);
				query->callback(status, &opa, query->context);
			} else {
				query->callback(status, &rec, query->context);
			}
		}
	} else
		query->callback(status, NULL, query->context);
}

static void ib_sa_path_rec_release(struct ib_sa_query *sa_query)
{
	struct ib_sa_path_query *query =
		container_of(sa_query, struct ib_sa_path_query, sa_query);

	kfree(query->conv_pr);
	kfree(query);
}

/**
 * ib_sa_path_rec_get - Start a Path get query
 * @client:SA client
 * @device:device to send query on
 * @port_num: port number to send query on
 * @rec:Path Record to send in query
 * @comp_mask:component mask to send in query
 * @timeout_ms:time to wait for response
 * @gfp_mask:GFP mask to use for internal allocations
 * @callback:function called when query completes, times out or is
 * canceled
 * @context:opaque user context passed to callback
 * @sa_query:query context, used to cancel query
 *
 * Send a Path Record Get query to the SA to look up a path.  The
 * callback function will be called when the query completes (or
 * fails); status is 0 for a successful response, -EINTR if the query
 * is canceled, -ETIMEDOUT is the query timed out, or -EIO if an error
 * occurred sending the query.  The resp parameter of the callback is
 * only valid if status is 0.
 *
 * If the return value of ib_sa_path_rec_get() is negative, it is an
 * error code.  Otherwise it is a query ID that can be used to cancel
 * the query.
 */
int ib_sa_path_rec_get(struct ib_sa_client *client,
		       struct ib_device *device, u8 port_num,
		       struct sa_path_rec *rec,
		       ib_sa_comp_mask comp_mask,
		       int timeout_ms, gfp_t gfp_mask,
		       void (*callback)(int status,
					struct sa_path_rec *resp,
					void *context),
		       void *context,
		       struct ib_sa_query **sa_query)
{
	struct ib_sa_path_query *query;
	struct ib_sa_device *sa_dev = ib_get_client_data(device, &sa_client);
	struct ib_sa_port   *port;
	struct ib_mad_agent *agent;
	struct ib_sa_mad *mad;
	enum opa_pr_supported status;
	int ret;

	if (!sa_dev)
		return -ENODEV;

	if ((rec->rec_type != SA_PATH_REC_TYPE_IB) &&
	    (rec->rec_type != SA_PATH_REC_TYPE_OPA))
		return -EINVAL;

	port  = &sa_dev->port[port_num - sa_dev->start_port];
	agent = port->agent;

	query = kzalloc(sizeof(*query), gfp_mask);
	if (!query)
		return -ENOMEM;

	query->sa_query.port     = port;
	if (rec->rec_type == SA_PATH_REC_TYPE_OPA) {
		status = opa_pr_query_possible(client, device, port_num, rec);
		if (status == PR_NOT_SUPPORTED) {
			ret = -EINVAL;
			goto err1;
		} else if (status == PR_OPA_SUPPORTED) {
			query->sa_query.flags |= IB_SA_QUERY_OPA;
		} else {
			query->conv_pr =
				kmalloc(sizeof(*query->conv_pr), gfp_mask);
			if (!query->conv_pr) {
				ret = -ENOMEM;
				goto err1;
			}
		}
	}

	ret = alloc_mad(&query->sa_query, gfp_mask);
	if (ret)
		goto err2;

	ib_sa_client_get(client);
	query->sa_query.client = client;
	query->callback        = callback;
	query->context         = context;

	mad = query->sa_query.mad_buf->mad;
	init_mad(&query->sa_query, agent);

	query->sa_query.callback = callback ? ib_sa_path_rec_callback : NULL;
	query->sa_query.release  = ib_sa_path_rec_release;
	mad->mad_hdr.method	 = IB_MGMT_METHOD_GET;
	mad->mad_hdr.attr_id	 = cpu_to_be16(IB_SA_ATTR_PATH_REC);
	mad->sa_hdr.comp_mask	 = comp_mask;

	if (query->sa_query.flags & IB_SA_QUERY_OPA) {
		ib_pack(opa_path_rec_table, ARRAY_SIZE(opa_path_rec_table),
			rec, mad->data);
	} else if (query->conv_pr) {
		sa_convert_path_opa_to_ib(query->conv_pr, rec);
		ib_pack(path_rec_table, ARRAY_SIZE(path_rec_table),
			query->conv_pr, mad->data);
	} else {
		ib_pack(path_rec_table, ARRAY_SIZE(path_rec_table),
			rec, mad->data);
	}

	*sa_query = &query->sa_query;

	query->sa_query.flags |= IB_SA_ENABLE_LOCAL_SERVICE;
	query->sa_query.mad_buf->context[1] = (query->conv_pr) ?
						query->conv_pr : rec;

	ret = send_mad(&query->sa_query, timeout_ms, gfp_mask);
	if (ret < 0)
		goto err3;

	return ret;

err3:
	*sa_query = NULL;
	ib_sa_client_put(query->sa_query.client);
	free_mad(&query->sa_query);
err2:
	kfree(query->conv_pr);
err1:
	kfree(query);
	return ret;
}
EXPORT_SYMBOL(ib_sa_path_rec_get);

static void ib_sa_service_rec_callback(struct ib_sa_query *sa_query,
				    int status,
				    struct ib_sa_mad *mad)
{
	struct ib_sa_service_query *query =
		container_of(sa_query, struct ib_sa_service_query, sa_query);

	if (mad) {
		struct ib_sa_service_rec rec;

		ib_unpack(service_rec_table, ARRAY_SIZE(service_rec_table),
			  mad->data, &rec);
		query->callback(status, &rec, query->context);
	} else
		query->callback(status, NULL, query->context);
}

static void ib_sa_service_rec_release(struct ib_sa_query *sa_query)
{
	kfree(container_of(sa_query, struct ib_sa_service_query, sa_query));
}

/**
 * ib_sa_service_rec_query - Start Service Record operation
 * @client:SA client
 * @device:device to send request on
 * @port_num: port number to send request on
 * @method:SA method - should be get, set, or delete
 * @rec:Service Record to send in request
 * @comp_mask:component mask to send in request
 * @timeout_ms:time to wait for response
 * @gfp_mask:GFP mask to use for internal allocations
 * @callback:function called when request completes, times out or is
 * canceled
 * @context:opaque user context passed to callback
 * @sa_query:request context, used to cancel request
 *
 * Send a Service Record set/get/delete to the SA to register,
 * unregister or query a service record.
 * The callback function will be called when the request completes (or
 * fails); status is 0 for a successful response, -EINTR if the query
 * is canceled, -ETIMEDOUT is the query timed out, or -EIO if an error
 * occurred sending the query.  The resp parameter of the callback is
 * only valid if status is 0.
 *
 * If the return value of ib_sa_service_rec_query() is negative, it is an
 * error code.  Otherwise it is a request ID that can be used to cancel
 * the query.
 */
int ib_sa_service_rec_query(struct ib_sa_client *client,
			    struct ib_device *device, u8 port_num, u8 method,
			    struct ib_sa_service_rec *rec,
			    ib_sa_comp_mask comp_mask,
			    int timeout_ms, gfp_t gfp_mask,
			    void (*callback)(int status,
					     struct ib_sa_service_rec *resp,
					     void *context),
			    void *context,
			    struct ib_sa_query **sa_query)
{
	struct ib_sa_service_query *query;
	struct ib_sa_device *sa_dev = ib_get_client_data(device, &sa_client);
	struct ib_sa_port   *port;
	struct ib_mad_agent *agent;
	struct ib_sa_mad *mad;
	int ret;

	if (!sa_dev)
		return -ENODEV;

	port  = &sa_dev->port[port_num - sa_dev->start_port];
	agent = port->agent;

	if (method != IB_MGMT_METHOD_GET &&
	    method != IB_MGMT_METHOD_SET &&
	    method != IB_SA_METHOD_DELETE)
		return -EINVAL;

	query = kzalloc(sizeof(*query), gfp_mask);
	if (!query)
		return -ENOMEM;

	query->sa_query.port     = port;
	ret = alloc_mad(&query->sa_query, gfp_mask);
	if (ret)
		goto err1;

	ib_sa_client_get(client);
	query->sa_query.client = client;
	query->callback        = callback;
	query->context         = context;

	mad = query->sa_query.mad_buf->mad;
	init_mad(&query->sa_query, agent);

	query->sa_query.callback = callback ? ib_sa_service_rec_callback : NULL;
	query->sa_query.release  = ib_sa_service_rec_release;
	mad->mad_hdr.method	 = method;
	mad->mad_hdr.attr_id	 = cpu_to_be16(IB_SA_ATTR_SERVICE_REC);
	mad->sa_hdr.comp_mask	 = comp_mask;

	ib_pack(service_rec_table, ARRAY_SIZE(service_rec_table),
		rec, mad->data);

	*sa_query = &query->sa_query;

	ret = send_mad(&query->sa_query, timeout_ms, gfp_mask);
	if (ret < 0)
		goto err2;

	return ret;

err2:
	*sa_query = NULL;
	ib_sa_client_put(query->sa_query.client);
	free_mad(&query->sa_query);

err1:
	kfree(query);
	return ret;
}
EXPORT_SYMBOL(ib_sa_service_rec_query);

static void ib_sa_mcmember_rec_callback(struct ib_sa_query *sa_query,
					int status,
					struct ib_sa_mad *mad)
{
	struct ib_sa_mcmember_query *query =
		container_of(sa_query, struct ib_sa_mcmember_query, sa_query);

	if (mad) {
		struct ib_sa_mcmember_rec rec;

		ib_unpack(mcmember_rec_table, ARRAY_SIZE(mcmember_rec_table),
			  mad->data, &rec);
		query->callback(status, &rec, query->context);
	} else
		query->callback(status, NULL, query->context);
}

static void ib_sa_mcmember_rec_release(struct ib_sa_query *sa_query)
{
	kfree(container_of(sa_query, struct ib_sa_mcmember_query, sa_query));
}

int ib_sa_mcmember_rec_query(struct ib_sa_client *client,
			     struct ib_device *device, u8 port_num,
			     u8 method,
			     struct ib_sa_mcmember_rec *rec,
			     ib_sa_comp_mask comp_mask,
			     int timeout_ms, gfp_t gfp_mask,
			     void (*callback)(int status,
					      struct ib_sa_mcmember_rec *resp,
					      void *context),
			     void *context,
			     struct ib_sa_query **sa_query)
{
	struct ib_sa_mcmember_query *query;
	struct ib_sa_device *sa_dev = ib_get_client_data(device, &sa_client);
	struct ib_sa_port   *port;
	struct ib_mad_agent *agent;
	struct ib_sa_mad *mad;
	int ret;

	if (!sa_dev)
		return -ENODEV;

	port  = &sa_dev->port[port_num - sa_dev->start_port];
	agent = port->agent;

	query = kzalloc(sizeof(*query), gfp_mask);
	if (!query)
		return -ENOMEM;

	query->sa_query.port     = port;
	ret = alloc_mad(&query->sa_query, gfp_mask);
	if (ret)
		goto err1;

	ib_sa_client_get(client);
	query->sa_query.client = client;
	query->callback        = callback;
	query->context         = context;

	mad = query->sa_query.mad_buf->mad;
	init_mad(&query->sa_query, agent);

	query->sa_query.callback = callback ? ib_sa_mcmember_rec_callback : NULL;
	query->sa_query.release  = ib_sa_mcmember_rec_release;
	mad->mad_hdr.method	 = method;
	mad->mad_hdr.attr_id	 = cpu_to_be16(IB_SA_ATTR_MC_MEMBER_REC);
	mad->sa_hdr.comp_mask	 = comp_mask;

	ib_pack(mcmember_rec_table, ARRAY_SIZE(mcmember_rec_table),
		rec, mad->data);

	*sa_query = &query->sa_query;

	ret = send_mad(&query->sa_query, timeout_ms, gfp_mask);
	if (ret < 0)
		goto err2;

	return ret;

err2:
	*sa_query = NULL;
	ib_sa_client_put(query->sa_query.client);
	free_mad(&query->sa_query);

err1:
	kfree(query);
	return ret;
}

/* Support GuidInfoRecord */
static void ib_sa_guidinfo_rec_callback(struct ib_sa_query *sa_query,
					int status,
					struct ib_sa_mad *mad)
{
	struct ib_sa_guidinfo_query *query =
		container_of(sa_query, struct ib_sa_guidinfo_query, sa_query);

	if (mad) {
		struct ib_sa_guidinfo_rec rec;

		ib_unpack(guidinfo_rec_table, ARRAY_SIZE(guidinfo_rec_table),
			  mad->data, &rec);
		query->callback(status, &rec, query->context);
	} else
		query->callback(status, NULL, query->context);
}

static void ib_sa_guidinfo_rec_release(struct ib_sa_query *sa_query)
{
	kfree(container_of(sa_query, struct ib_sa_guidinfo_query, sa_query));
}

int ib_sa_guid_info_rec_query(struct ib_sa_client *client,
			      struct ib_device *device, u8 port_num,
			      struct ib_sa_guidinfo_rec *rec,
			      ib_sa_comp_mask comp_mask, u8 method,
			      int timeout_ms, gfp_t gfp_mask,
			      void (*callback)(int status,
					       struct ib_sa_guidinfo_rec *resp,
					       void *context),
			      void *context,
			      struct ib_sa_query **sa_query)
{
	struct ib_sa_guidinfo_query *query;
	struct ib_sa_device *sa_dev = ib_get_client_data(device, &sa_client);
	struct ib_sa_port *port;
	struct ib_mad_agent *agent;
	struct ib_sa_mad *mad;
	int ret;

	if (!sa_dev)
		return -ENODEV;

	if (method != IB_MGMT_METHOD_GET &&
	    method != IB_MGMT_METHOD_SET &&
	    method != IB_SA_METHOD_DELETE) {
		return -EINVAL;
	}

	port  = &sa_dev->port[port_num - sa_dev->start_port];
	agent = port->agent;

	query = kzalloc(sizeof(*query), gfp_mask);
	if (!query)
		return -ENOMEM;

	query->sa_query.port = port;
	ret = alloc_mad(&query->sa_query, gfp_mask);
	if (ret)
		goto err1;

	ib_sa_client_get(client);
	query->sa_query.client = client;
	query->callback        = callback;
	query->context         = context;

	mad = query->sa_query.mad_buf->mad;
	init_mad(&query->sa_query, agent);

	query->sa_query.callback = callback ? ib_sa_guidinfo_rec_callback : NULL;
	query->sa_query.release  = ib_sa_guidinfo_rec_release;

	mad->mad_hdr.method	 = method;
	mad->mad_hdr.attr_id	 = cpu_to_be16(IB_SA_ATTR_GUID_INFO_REC);
	mad->sa_hdr.comp_mask	 = comp_mask;

	ib_pack(guidinfo_rec_table, ARRAY_SIZE(guidinfo_rec_table), rec,
		mad->data);

	*sa_query = &query->sa_query;

	ret = send_mad(&query->sa_query, timeout_ms, gfp_mask);
	if (ret < 0)
		goto err2;

	return ret;

err2:
	*sa_query = NULL;
	ib_sa_client_put(query->sa_query.client);
	free_mad(&query->sa_query);

err1:
	kfree(query);
	return ret;
}
EXPORT_SYMBOL(ib_sa_guid_info_rec_query);

bool ib_sa_sendonly_fullmem_support(struct ib_sa_client *client,
				    struct ib_device *device,
				    u8 port_num)
{
	struct ib_sa_device *sa_dev = ib_get_client_data(device, &sa_client);
	struct ib_sa_port *port;
	bool ret = false;
	unsigned long flags;

	if (!sa_dev)
		return ret;

	port  = &sa_dev->port[port_num - sa_dev->start_port];

	spin_lock_irqsave(&port->classport_lock, flags);
	if ((port->classport_info.valid) &&
	    (port->classport_info.data.type == RDMA_CLASS_PORT_INFO_IB))
		ret = ib_get_cpi_capmask2(&port->classport_info.data.ib)
			& IB_SA_CAP_MASK2_SENDONLY_FULL_MEM_SUPPORT;
	spin_unlock_irqrestore(&port->classport_lock, flags);
	return ret;
}
EXPORT_SYMBOL(ib_sa_sendonly_fullmem_support);

struct ib_classport_info_context {
	struct completion	done;
	struct ib_sa_query	*sa_query;
};

static void ib_classportinfo_cb(void *context)
{
	struct ib_classport_info_context *cb_ctx = context;

	complete(&cb_ctx->done);
}

static void ib_sa_classport_info_rec_callback(struct ib_sa_query *sa_query,
					      int status,
					      struct ib_sa_mad *mad)
{
	unsigned long flags;
	struct ib_sa_classport_info_query *query =
		container_of(sa_query, struct ib_sa_classport_info_query, sa_query);
	struct ib_sa_classport_cache *info = &sa_query->port->classport_info;

	if (mad) {
		if (sa_query->flags & IB_SA_QUERY_OPA) {
			struct opa_class_port_info rec;

			ib_unpack(opa_classport_info_rec_table,
				  ARRAY_SIZE(opa_classport_info_rec_table),
				  mad->data, &rec);

			spin_lock_irqsave(&sa_query->port->classport_lock,
					  flags);
			if (!status && !info->valid) {
				memcpy(&info->data.opa, &rec,
				       sizeof(info->data.opa));

				info->valid = true;
				info->data.type = RDMA_CLASS_PORT_INFO_OPA;
			}
			spin_unlock_irqrestore(&sa_query->port->classport_lock,
					       flags);

		} else {
			struct ib_class_port_info rec;

			ib_unpack(ib_classport_info_rec_table,
				  ARRAY_SIZE(ib_classport_info_rec_table),
				  mad->data, &rec);

			spin_lock_irqsave(&sa_query->port->classport_lock,
					  flags);
			if (!status && !info->valid) {
				memcpy(&info->data.ib, &rec,
				       sizeof(info->data.ib));

				info->valid = true;
				info->data.type = RDMA_CLASS_PORT_INFO_IB;
			}
			spin_unlock_irqrestore(&sa_query->port->classport_lock,
					       flags);
		}
	}
	query->callback(query->context);
}

static void ib_sa_classport_info_rec_release(struct ib_sa_query *sa_query)
{
	kfree(container_of(sa_query, struct ib_sa_classport_info_query,
			   sa_query));
}

static int ib_sa_classport_info_rec_query(struct ib_sa_port *port,
					  int timeout_ms,
					  void (*callback)(void *context),
					  void *context,
					  struct ib_sa_query **sa_query)
{
	struct ib_mad_agent *agent;
	struct ib_sa_classport_info_query *query;
	struct ib_sa_mad *mad;
	gfp_t gfp_mask = GFP_KERNEL;
	int ret;

	agent = port->agent;

	query = kzalloc(sizeof(*query), gfp_mask);
	if (!query)
		return -ENOMEM;

	query->sa_query.port = port;
	query->sa_query.flags |= rdma_cap_opa_ah(port->agent->device,
						 port->port_num) ?
				 IB_SA_QUERY_OPA : 0;
	ret = alloc_mad(&query->sa_query, gfp_mask);
	if (ret)
		goto err_free;

	query->callback = callback;
	query->context = context;

	mad = query->sa_query.mad_buf->mad;
	init_mad(&query->sa_query, agent);

	query->sa_query.callback = ib_sa_classport_info_rec_callback;
	query->sa_query.release  = ib_sa_classport_info_rec_release;
	mad->mad_hdr.method	 = IB_MGMT_METHOD_GET;
	mad->mad_hdr.attr_id	 = cpu_to_be16(IB_SA_ATTR_CLASS_PORTINFO);
	mad->sa_hdr.comp_mask	 = 0;
	*sa_query = &query->sa_query;

	ret = send_mad(&query->sa_query, timeout_ms, gfp_mask);
	if (ret < 0)
		goto err_free_mad;

	return ret;

err_free_mad:
	*sa_query = NULL;
	free_mad(&query->sa_query);

err_free:
	kfree(query);
	return ret;
}

static void update_ib_cpi(struct work_struct *work)
{
	struct ib_sa_port *port =
		container_of(work, struct ib_sa_port, ib_cpi_work.work);
	struct ib_classport_info_context *cb_context;
	unsigned long flags;
	int ret;

	/* If the classport info is valid, nothing
	 * to do here.
	 */
	spin_lock_irqsave(&port->classport_lock, flags);
	if (port->classport_info.valid) {
		spin_unlock_irqrestore(&port->classport_lock, flags);
		return;
	}
	spin_unlock_irqrestore(&port->classport_lock, flags);

	cb_context = kmalloc(sizeof(*cb_context), GFP_KERNEL);
	if (!cb_context)
		goto err_nomem;

	init_completion(&cb_context->done);

	ret = ib_sa_classport_info_rec_query(port, 3000,
					     ib_classportinfo_cb, cb_context,
					     &cb_context->sa_query);
	if (ret < 0)
		goto free_cb_err;
	wait_for_completion(&cb_context->done);
free_cb_err:
	kfree(cb_context);
	spin_lock_irqsave(&port->classport_lock, flags);

	/* If the classport info is still not valid, the query should have
	 * failed for some reason. Retry issuing the query
	 */
	if (!port->classport_info.valid) {
		port->classport_info.retry_cnt++;
		if (port->classport_info.retry_cnt <=
		    IB_SA_CPI_MAX_RETRY_CNT) {
			unsigned long delay =
				msecs_to_jiffies(IB_SA_CPI_RETRY_WAIT);

			queue_delayed_work(ib_wq, &port->ib_cpi_work, delay);
		}
	}
	spin_unlock_irqrestore(&port->classport_lock, flags);

err_nomem:
	return;
}

static void send_handler(struct ib_mad_agent *agent,
			 struct ib_mad_send_wc *mad_send_wc)
{
	struct ib_sa_query *query = mad_send_wc->send_buf->context[0];
	unsigned long flags;

	if (query->callback)
		switch (mad_send_wc->status) {
		case IB_WC_SUCCESS:
			/* No callback -- already got recv */
			break;
		case IB_WC_RESP_TIMEOUT_ERR:
			query->callback(query, -ETIMEDOUT, NULL);
			break;
		case IB_WC_WR_FLUSH_ERR:
			query->callback(query, -EINTR, NULL);
			break;
		default:
			query->callback(query, -EIO, NULL);
			break;
		}

	spin_lock_irqsave(&idr_lock, flags);
	idr_remove(&query_idr, query->id);
	spin_unlock_irqrestore(&idr_lock, flags);

	free_mad(query);
	if (query->client)
		ib_sa_client_put(query->client);
	query->release(query);
}

static void recv_handler(struct ib_mad_agent *mad_agent,
			 struct ib_mad_send_buf *send_buf,
			 struct ib_mad_recv_wc *mad_recv_wc)
{
	struct ib_sa_query *query;

	if (!send_buf)
		return;

	query = send_buf->context[0];
	if (query->callback) {
		if (mad_recv_wc->wc->status == IB_WC_SUCCESS)
			query->callback(query,
					mad_recv_wc->recv_buf.mad->mad_hdr.status ?
					-EINVAL : 0,
					(struct ib_sa_mad *) mad_recv_wc->recv_buf.mad);
		else
			query->callback(query, -EIO, NULL);
	}

	ib_free_recv_mad(mad_recv_wc);
}

static void update_sm_ah(struct work_struct *work)
{
	struct ib_sa_port *port =
		container_of(work, struct ib_sa_port, update_task);
	struct ib_sa_sm_ah *new_ah;
	struct ib_port_attr port_attr;
	struct rdma_ah_attr   ah_attr;
	bool grh_required;

	if (ib_query_port(port->agent->device, port->port_num, &port_attr)) {
		pr_warn("Couldn't query port\n");
		return;
	}

	new_ah = kmalloc(sizeof(*new_ah), GFP_KERNEL);
	if (!new_ah)
		return;

	kref_init(&new_ah->ref);
	new_ah->src_path_mask = (1 << port_attr.lmc) - 1;

	new_ah->pkey_index = 0;
	if (ib_find_pkey(port->agent->device, port->port_num,
			 IB_DEFAULT_PKEY_FULL, &new_ah->pkey_index))
		pr_err("Couldn't find index for default PKey\n");

	memset(&ah_attr, 0, sizeof(ah_attr));
	ah_attr.type = rdma_ah_find_type(port->agent->device,
					 port->port_num);
	rdma_ah_set_dlid(&ah_attr, port_attr.sm_lid);
	rdma_ah_set_sl(&ah_attr, port_attr.sm_sl);
	rdma_ah_set_port_num(&ah_attr, port->port_num);

	grh_required = rdma_is_grh_required(port->agent->device,
					    port->port_num);

	/*
	 * The OPA sm_lid of 0xFFFF needs special handling so that it can be
	 * differentiated from a permissive LID of 0xFFFF.  We set the
	 * grh_required flag here so the SA can program the DGID in the
	 * address handle appropriately
	 */
	if (ah_attr.type == RDMA_AH_ATTR_TYPE_OPA &&
	    (grh_required ||
	     port_attr.sm_lid == be16_to_cpu(IB_LID_PERMISSIVE)))
		rdma_ah_set_make_grd(&ah_attr, true);

	if (ah_attr.type == RDMA_AH_ATTR_TYPE_IB && grh_required) {
		rdma_ah_set_ah_flags(&ah_attr, IB_AH_GRH);
		rdma_ah_set_subnet_prefix(&ah_attr,
					  cpu_to_be64(port_attr.subnet_prefix));
		rdma_ah_set_interface_id(&ah_attr,
					 cpu_to_be64(IB_SA_WELL_KNOWN_GUID));
	}

	new_ah->ah = rdma_create_ah(port->agent->qp->pd, &ah_attr);
	if (IS_ERR(new_ah->ah)) {
		pr_warn("Couldn't create new SM AH\n");
		kfree(new_ah);
		return;
	}

	spin_lock_irq(&port->ah_lock);
	if (port->sm_ah)
		kref_put(&port->sm_ah->ref, free_sm_ah);
	port->sm_ah = new_ah;
	spin_unlock_irq(&port->ah_lock);
}

static void ib_sa_event(struct ib_event_handler *handler,
			struct ib_event *event)
{
	if (event->event == IB_EVENT_PORT_ERR    ||
	    event->event == IB_EVENT_PORT_ACTIVE ||
	    event->event == IB_EVENT_LID_CHANGE  ||
	    event->event == IB_EVENT_PKEY_CHANGE ||
	    event->event == IB_EVENT_SM_CHANGE   ||
	    event->event == IB_EVENT_CLIENT_REREGISTER) {
		unsigned long flags;
		struct ib_sa_device *sa_dev =
			container_of(handler, typeof(*sa_dev), event_handler);
		u8 port_num = event->element.port_num - sa_dev->start_port;
		struct ib_sa_port *port = &sa_dev->port[port_num];

		if (!rdma_cap_ib_sa(handler->device, port->port_num))
			return;

		spin_lock_irqsave(&port->ah_lock, flags);
		if (port->sm_ah)
			kref_put(&port->sm_ah->ref, free_sm_ah);
		port->sm_ah = NULL;
		spin_unlock_irqrestore(&port->ah_lock, flags);

		if (event->event == IB_EVENT_SM_CHANGE ||
		    event->event == IB_EVENT_CLIENT_REREGISTER ||
		    event->event == IB_EVENT_LID_CHANGE ||
		    event->event == IB_EVENT_PORT_ACTIVE) {
			unsigned long delay =
				msecs_to_jiffies(IB_SA_CPI_RETRY_WAIT);

			spin_lock_irqsave(&port->classport_lock, flags);
			port->classport_info.valid = false;
			port->classport_info.retry_cnt = 0;
			spin_unlock_irqrestore(&port->classport_lock, flags);
			queue_delayed_work(ib_wq,
					   &port->ib_cpi_work, delay);
		}
		queue_work(ib_wq, &sa_dev->port[port_num].update_task);
	}
}

static void ib_sa_add_one(struct ib_device *device)
{
	struct ib_sa_device *sa_dev;
	int s, e, i;
	int count = 0;

	s = rdma_start_port(device);
	e = rdma_end_port(device);

	sa_dev = kzalloc(sizeof *sa_dev +
			 (e - s + 1) * sizeof (struct ib_sa_port),
			 GFP_KERNEL);
	if (!sa_dev)
		return;

	sa_dev->start_port = s;
	sa_dev->end_port   = e;

	for (i = 0; i <= e - s; ++i) {
		spin_lock_init(&sa_dev->port[i].ah_lock);
		if (!rdma_cap_ib_sa(device, i + 1))
			continue;

		sa_dev->port[i].sm_ah    = NULL;
		sa_dev->port[i].port_num = i + s;

		spin_lock_init(&sa_dev->port[i].classport_lock);
		sa_dev->port[i].classport_info.valid = false;

		sa_dev->port[i].agent =
			ib_register_mad_agent(device, i + s, IB_QPT_GSI,
					      NULL, 0, send_handler,
					      recv_handler, sa_dev, 0);
		if (IS_ERR(sa_dev->port[i].agent))
			goto err;

		INIT_WORK(&sa_dev->port[i].update_task, update_sm_ah);
		INIT_DELAYED_WORK(&sa_dev->port[i].ib_cpi_work,
				  update_ib_cpi);

		count++;
	}

	if (!count)
		goto free;

	ib_set_client_data(device, &sa_client, sa_dev);

	/*
	 * We register our event handler after everything is set up,
	 * and then update our cached info after the event handler is
	 * registered to avoid any problems if a port changes state
	 * during our initialization.
	 */

	INIT_IB_EVENT_HANDLER(&sa_dev->event_handler, device, ib_sa_event);
	ib_register_event_handler(&sa_dev->event_handler);

	for (i = 0; i <= e - s; ++i) {
		if (rdma_cap_ib_sa(device, i + 1))
			update_sm_ah(&sa_dev->port[i].update_task);
	}

	return;

err:
	while (--i >= 0) {
		if (rdma_cap_ib_sa(device, i + 1))
			ib_unregister_mad_agent(sa_dev->port[i].agent);
	}
free:
	kfree(sa_dev);
	return;
}

static void ib_sa_remove_one(struct ib_device *device, void *client_data)
{
	struct ib_sa_device *sa_dev = client_data;
	int i;

	if (!sa_dev)
		return;

	ib_unregister_event_handler(&sa_dev->event_handler);
	flush_workqueue(ib_wq);

	for (i = 0; i <= sa_dev->end_port - sa_dev->start_port; ++i) {
		if (rdma_cap_ib_sa(device, i + 1)) {
			cancel_delayed_work_sync(&sa_dev->port[i].ib_cpi_work);
			ib_unregister_mad_agent(sa_dev->port[i].agent);
			if (sa_dev->port[i].sm_ah)
				kref_put(&sa_dev->port[i].sm_ah->ref, free_sm_ah);
		}

	}

	kfree(sa_dev);
}

int ib_sa_init(void)
{
	int ret;

	get_random_bytes(&tid, sizeof tid);

	atomic_set(&ib_nl_sa_request_seq, 0);

	ret = ib_register_client(&sa_client);
	if (ret) {
		pr_err("Couldn't register ib_sa client\n");
		goto err1;
	}

	ret = mcast_init();
	if (ret) {
		pr_err("Couldn't initialize multicast handling\n");
		goto err2;
	}

	ib_nl_wq = alloc_ordered_workqueue("ib_nl_sa_wq", WQ_MEM_RECLAIM);
	if (!ib_nl_wq) {
		ret = -ENOMEM;
		goto err3;
	}

	INIT_DELAYED_WORK(&ib_nl_timed_work, ib_nl_request_timeout);

	return 0;

err3:
	mcast_cleanup();
err2:
	ib_unregister_client(&sa_client);
err1:
	return ret;
}

void ib_sa_cleanup(void)
{
	cancel_delayed_work(&ib_nl_timed_work);
	flush_workqueue(ib_nl_wq);
	destroy_workqueue(ib_nl_wq);
	mcast_cleanup();
	ib_unregister_client(&sa_client);
	idr_destroy(&query_idr);
}<|MERGE_RESOLUTION|>--- conflicted
+++ resolved
@@ -1258,43 +1258,10 @@
 	if (ret)
 		return ret;
 
-<<<<<<< HEAD
-		if ((dev_addr.network == RDMA_NETWORK_IPV4 ||
-		     dev_addr.network == RDMA_NETWORK_IPV6) &&
-		    rec->rec_type != SA_PATH_REC_TYPE_ROCE_V2)
-			return -EINVAL;
-
-		idev = device->get_netdev(device, port_num);
-		if (!idev)
-			return -ENODEV;
-
-		resolved_dev = dev_get_by_index(dev_addr.net,
-						dev_addr.bound_dev_if);
-		if (!resolved_dev) {
-			dev_put(idev);
-			return -ENODEV;
-		}
-		ndev = ib_get_ndev_from_path(rec);
-		rcu_read_lock();
-		if ((ndev && ndev != resolved_dev) ||
-		    (resolved_dev != idev &&
-		     !rdma_is_upper_dev_rcu(idev, resolved_dev)))
-			ret = -EHOSTUNREACH;
-		rcu_read_unlock();
-		dev_put(idev);
-		dev_put(resolved_dev);
-		if (ret) {
-			if (ndev)
-				dev_put(ndev);
-			return ret;
-		}
-	}
-=======
 	if ((dev_addr.network == RDMA_NETWORK_IPV4 ||
 	     dev_addr.network == RDMA_NETWORK_IPV6) &&
 	    rec->rec_type != SA_PATH_REC_TYPE_ROCE_V2)
 		return -EINVAL;
->>>>>>> e021bb4f
 
 	rec->roce.route_resolved = true;
 	return 0;
