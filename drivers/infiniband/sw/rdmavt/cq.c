--- conflicted
+++ resolved
@@ -121,27 +121,14 @@
 	if (cq->notify == IB_CQ_NEXT_COMP ||
 	    (cq->notify == IB_CQ_SOLICITED &&
 	     (solicited || entry->status != IB_WC_SUCCESS))) {
-		struct kthread_worker *worker;
-
 		/*
 		 * This will cause send_complete() to be called in
 		 * another thread.
 		 */
-<<<<<<< HEAD
-		rcu_read_lock();
-		worker = rcu_dereference(cq->rdi->worker);
-		if (likely(worker)) {
-			cq->notify = RVT_CQ_NONE;
-			cq->triggered++;
-			kthread_queue_work(worker, &cq->comptask);
-		}
-		rcu_read_unlock();
-=======
 		cq->notify = RVT_CQ_NONE;
 		cq->triggered++;
 		queue_work_on(cq->comp_vector_cpu, comp_vector_wq,
 			      &cq->comptask);
->>>>>>> e021bb4f
 	}
 
 	spin_unlock_irqrestore(&cq->lock, flags);
@@ -534,30 +521,11 @@
  */
 int rvt_driver_cq_init(void)
 {
-<<<<<<< HEAD
-	int cpu;
-	struct kthread_worker *worker;
-
-	if (rcu_access_pointer(rdi->worker))
-		return 0;
-
-	spin_lock_init(&rdi->n_cqs_lock);
-
-	cpu = cpumask_first(cpumask_of_node(rdi->dparms.node));
-	worker = kthread_create_worker_on_cpu(cpu, 0,
-					      "%s", rdi->dparms.cq_name);
-	if (IS_ERR(worker))
-		return PTR_ERR(worker);
-
-	set_user_nice(worker->task, MIN_NICE);
-	RCU_INIT_POINTER(rdi->worker, worker);
-=======
 	comp_vector_wq = alloc_workqueue("%s", WQ_HIGHPRI | WQ_CPU_INTENSIVE,
 					 0, "rdmavt_cq");
 	if (!comp_vector_wq)
 		return -ENOMEM;
 
->>>>>>> e021bb4f
 	return 0;
 }
 
@@ -567,26 +535,6 @@
  */
 void rvt_cq_exit(void)
 {
-<<<<<<< HEAD
-	struct kthread_worker *worker;
-
-	if (!rcu_access_pointer(rdi->worker))
-		return;
-
-	spin_lock(&rdi->n_cqs_lock);
-	worker = rcu_dereference_protected(rdi->worker,
-					   lockdep_is_held(&rdi->n_cqs_lock));
-	if (!worker) {
-		spin_unlock(&rdi->n_cqs_lock);
-		return;
-	}
-	RCU_INIT_POINTER(rdi->worker, NULL);
-	spin_unlock(&rdi->n_cqs_lock);
-	synchronize_rcu();
-
-	kthread_destroy_worker(worker);
-=======
 	destroy_workqueue(comp_vector_wq);
 	comp_vector_wq = NULL;
->>>>>>> e021bb4f
 }