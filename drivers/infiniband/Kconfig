--- conflicted
+++ resolved
@@ -36,13 +36,8 @@
 	  rdma-core <https://github.com/linux-rdma/rdma-core>.
 
 config INFINIBAND_USER_ACCESS_UCM
-<<<<<<< HEAD
-	bool "Userspace CM (UCM, DEPRECATED)"
-	depends on BROKEN
-=======
 	tristate "Userspace CM (UCM, DEPRECATED)"
 	depends on BROKEN || COMPILE_TEST
->>>>>>> e021bb4f
 	depends on INFINIBAND_USER_ACCESS
 	help
 	  The UCM module has known security flaws, which no one is
@@ -51,14 +46,8 @@
 
 	  This option is DEPRECATED and planned to be removed.
 
-<<<<<<< HEAD
-
-config INFINIBAND_EXP_USER_ACCESS
-	bool "Allow experimental support for Infiniband ABI"
-=======
 config INFINIBAND_EXP_LEGACY_VERBS_NEW_UAPI
 	bool "Allow experimental legacy verbs in new ioctl uAPI  (EXPERIMENTAL)"
->>>>>>> e021bb4f
 	depends on INFINIBAND_USER_ACCESS
 	---help---
 	  IOCTL based uAPI support for Infiniband is enabled by default for
