--- conflicted
+++ resolved
@@ -742,24 +742,13 @@
 static int srp_ib_lookup_path(struct srp_rdma_ch *ch)
 {
 	struct srp_target_port *target = ch->target;
-	int ret = -ENODEV;
+	int ret;
 
 	ch->ib_cm.path.numb_path = 1;
 
 	init_completion(&ch->done);
 
-<<<<<<< HEAD
-	/*
-	 * Avoid that the SCSI host can be removed by srp_remove_target()
-	 * before srp_path_rec_completion() is called.
-	 */
-	if (!scsi_host_get(target->scsi_host))
-		goto out;
-
-	ch->path_query_id = ib_sa_path_rec_get(&srp_sa_client,
-=======
 	ch->ib_cm.path_query_id = ib_sa_path_rec_get(&srp_sa_client,
->>>>>>> e021bb4f
 					       target->srp_host->srp_dev->dev,
 					       target->srp_host->port,
 					       &ch->ib_cm.path,
@@ -771,23 +760,15 @@
 					       SRP_PATH_REC_TIMEOUT_MS,
 					       GFP_KERNEL,
 					       srp_path_rec_completion,
-<<<<<<< HEAD
-					       ch, &ch->path_query);
-	ret = ch->path_query_id;
-	if (ret < 0)
-		goto put;
-=======
 					       ch, &ch->ib_cm.path_query);
 	if (ch->ib_cm.path_query_id < 0)
 		return ch->ib_cm.path_query_id;
->>>>>>> e021bb4f
 
 	ret = wait_for_completion_interruptible(&ch->done);
 	if (ret < 0)
-		goto put;
-
-	ret = ch->status;
-	if (ret < 0)
+		return ret;
+
+	if (ch->status < 0)
 		shost_printk(KERN_WARNING, target->scsi_host,
 			     PFX "Path record query failed: sgid %pI6, dgid %pI6, pkey %#04x, service_id %#16llx\n",
 			     ch->ib_cm.path.sgid.raw, ch->ib_cm.path.dgid.raw,
@@ -814,11 +795,7 @@
 		shost_printk(KERN_WARNING, target->scsi_host,
 			     PFX "Path resolution failed\n");
 
-put:
-	scsi_host_put(target->scsi_host);
-
-out:
-	return ret;
+	return ch->status;
 }
 
 static int srp_lookup_path(struct srp_rdma_ch *ch)
