/*
 * Copyright (c) 2004, 2005 Topspin Communications.  All rights reserved.
 * Copyright (c) 2005 Sun Microsystems, Inc. All rights reserved.
 * Copyright (c) 2004 Voltaire, Inc. All rights reserved.
 *
 * This software is available to you under a choice of one of two
 * licenses.  You may choose to be licensed under the terms of the GNU
 * General Public License (GPL) Version 2, available from the file
 * COPYING in the main directory of this source tree, or the
 * OpenIB.org BSD license below:
 *
 *     Redistribution and use in source and binary forms, with or
 *     without modification, are permitted provided that the following
 *     conditions are met:
 *
 *      - Redistributions of source code must retain the above
 *        copyright notice, this list of conditions and the following
 *        disclaimer.
 *
 *      - Redistributions in binary form must reproduce the above
 *        copyright notice, this list of conditions and the following
 *        disclaimer in the documentation and/or other materials
 *        provided with the distribution.
 *
 * THE SOFTWARE IS PROVIDED "AS IS", WITHOUT WARRANTY OF ANY KIND,
 * EXPRESS OR IMPLIED, INCLUDING BUT NOT LIMITED TO THE WARRANTIES OF
 * MERCHANTABILITY, FITNESS FOR A PARTICULAR PURPOSE AND
 * NONINFRINGEMENT. IN NO EVENT SHALL THE AUTHORS OR COPYRIGHT HOLDERS
 * BE LIABLE FOR ANY CLAIM, DAMAGES OR OTHER LIABILITY, WHETHER IN AN
 * ACTION OF CONTRACT, TORT OR OTHERWISE, ARISING FROM, OUT OF OR IN
 * CONNECTION WITH THE SOFTWARE OR THE USE OR OTHER DEALINGS IN THE
 * SOFTWARE.
 */

#include <linux/skbuff.h>
#include <linux/rtnetlink.h>
#include <linux/moduleparam.h>
#include <linux/ip.h>
#include <linux/in.h>
#include <linux/igmp.h>
#include <linux/inetdevice.h>
#include <linux/delay.h>
#include <linux/completion.h>
#include <linux/slab.h>

#include <net/dst.h>

#include "ipoib.h"

#ifdef CONFIG_INFINIBAND_IPOIB_DEBUG
static int mcast_debug_level;

module_param(mcast_debug_level, int, 0644);
MODULE_PARM_DESC(mcast_debug_level,
		 "Enable multicast debug tracing if > 0");
#endif

struct ipoib_mcast_iter {
	struct net_device *dev;
	union ib_gid       mgid;
	unsigned long      created;
	unsigned int       queuelen;
	unsigned int       complete;
	unsigned int       send_only;
};

/* join state that allows creating mcg with sendonly member request */
#define SENDONLY_FULLMEMBER_JOIN	8

/*
 * This should be called with the priv->lock held
 */
static void __ipoib_mcast_schedule_join_thread(struct ipoib_dev_priv *priv,
					       struct ipoib_mcast *mcast,
					       bool delay)
{
	if (!test_bit(IPOIB_FLAG_OPER_UP, &priv->flags))
		return;

	/*
	 * We will be scheduling *something*, so cancel whatever is
	 * currently scheduled first
	 */
	cancel_delayed_work(&priv->mcast_task);
	if (mcast && delay) {
		/*
		 * We had a failure and want to schedule a retry later
		 */
		mcast->backoff *= 2;
		if (mcast->backoff > IPOIB_MAX_BACKOFF_SECONDS)
			mcast->backoff = IPOIB_MAX_BACKOFF_SECONDS;
		mcast->delay_until = jiffies + (mcast->backoff * HZ);
		/*
		 * Mark this mcast for its delay, but restart the
		 * task immediately.  The join task will make sure to
		 * clear out all entries without delays, and then
		 * schedule itself to run again when the earliest
		 * delay expires
		 */
		queue_delayed_work(priv->wq, &priv->mcast_task, 0);
	} else if (delay) {
		/*
		 * Special case of retrying after a failure to
		 * allocate the broadcast multicast group, wait
		 * 1 second and try again
		 */
		queue_delayed_work(priv->wq, &priv->mcast_task, HZ);
	} else
		queue_delayed_work(priv->wq, &priv->mcast_task, 0);
}

static void ipoib_mcast_free(struct ipoib_mcast *mcast)
{
	struct net_device *dev = mcast->dev;
	int tx_dropped = 0;

	ipoib_dbg_mcast(ipoib_priv(dev), "deleting multicast group %pI6\n",
			mcast->mcmember.mgid.raw);

	/* remove all neigh connected to this mcast */
	ipoib_del_neighs_by_gid(dev, mcast->mcmember.mgid.raw);

	if (mcast->ah)
		ipoib_put_ah(mcast->ah);

	while (!skb_queue_empty(&mcast->pkt_queue)) {
		++tx_dropped;
		dev_kfree_skb_any(skb_dequeue(&mcast->pkt_queue));
	}

	netif_tx_lock_bh(dev);
	dev->stats.tx_dropped += tx_dropped;
	netif_tx_unlock_bh(dev);

	kfree(mcast);
}

static struct ipoib_mcast *ipoib_mcast_alloc(struct net_device *dev,
					     int can_sleep)
{
	struct ipoib_mcast *mcast;

	mcast = kzalloc(sizeof(*mcast), can_sleep ? GFP_KERNEL : GFP_ATOMIC);
	if (!mcast)
		return NULL;

	mcast->dev = dev;
	mcast->created = jiffies;
	mcast->delay_until = jiffies;
	mcast->backoff = 1;

	INIT_LIST_HEAD(&mcast->list);
	INIT_LIST_HEAD(&mcast->neigh_list);
	skb_queue_head_init(&mcast->pkt_queue);

	return mcast;
}

static struct ipoib_mcast *__ipoib_mcast_find(struct net_device *dev, void *mgid)
{
	struct ipoib_dev_priv *priv = ipoib_priv(dev);
	struct rb_node *n = priv->multicast_tree.rb_node;

	while (n) {
		struct ipoib_mcast *mcast;
		int ret;

		mcast = rb_entry(n, struct ipoib_mcast, rb_node);

		ret = memcmp(mgid, mcast->mcmember.mgid.raw,
			     sizeof (union ib_gid));
		if (ret < 0)
			n = n->rb_left;
		else if (ret > 0)
			n = n->rb_right;
		else
			return mcast;
	}

	return NULL;
}

static int __ipoib_mcast_add(struct net_device *dev, struct ipoib_mcast *mcast)
{
	struct ipoib_dev_priv *priv = ipoib_priv(dev);
	struct rb_node **n = &priv->multicast_tree.rb_node, *pn = NULL;

	while (*n) {
		struct ipoib_mcast *tmcast;
		int ret;

		pn = *n;
		tmcast = rb_entry(pn, struct ipoib_mcast, rb_node);

		ret = memcmp(mcast->mcmember.mgid.raw, tmcast->mcmember.mgid.raw,
			     sizeof (union ib_gid));
		if (ret < 0)
			n = &pn->rb_left;
		else if (ret > 0)
			n = &pn->rb_right;
		else
			return -EEXIST;
	}

	rb_link_node(&mcast->rb_node, pn, n);
	rb_insert_color(&mcast->rb_node, &priv->multicast_tree);

	return 0;
}

static int ipoib_mcast_join_finish(struct ipoib_mcast *mcast,
				   struct ib_sa_mcmember_rec *mcmember)
{
	struct net_device *dev = mcast->dev;
	struct ipoib_dev_priv *priv = ipoib_priv(dev);
	struct rdma_netdev *rn = netdev_priv(dev);
	struct ipoib_ah *ah;
	struct rdma_ah_attr av;
	int ret;
	int set_qkey = 0;

	mcast->mcmember = *mcmember;

	/* Set the multicast MTU and cached Q_Key before we attach if it's
	 * the broadcast group.
	 */
	if (!memcmp(mcast->mcmember.mgid.raw, priv->dev->broadcast + 4,
		    sizeof (union ib_gid))) {
		spin_lock_irq(&priv->lock);
		if (!priv->broadcast) {
			spin_unlock_irq(&priv->lock);
			return -EAGAIN;
		}
		/*update priv member according to the new mcast*/
		priv->broadcast->mcmember.qkey = mcmember->qkey;
		priv->broadcast->mcmember.mtu = mcmember->mtu;
		priv->broadcast->mcmember.traffic_class = mcmember->traffic_class;
		priv->broadcast->mcmember.rate = mcmember->rate;
		priv->broadcast->mcmember.sl = mcmember->sl;
		priv->broadcast->mcmember.flow_label = mcmember->flow_label;
		priv->broadcast->mcmember.hop_limit = mcmember->hop_limit;
		/* assume if the admin and the mcast are the same both can be changed */
		if (priv->mcast_mtu == priv->admin_mtu)
			priv->admin_mtu =
			priv->mcast_mtu =
			IPOIB_UD_MTU(ib_mtu_enum_to_int(priv->broadcast->mcmember.mtu));
		else
			priv->mcast_mtu =
			IPOIB_UD_MTU(ib_mtu_enum_to_int(priv->broadcast->mcmember.mtu));

		priv->qkey = be32_to_cpu(priv->broadcast->mcmember.qkey);
		spin_unlock_irq(&priv->lock);
		priv->tx_wr.remote_qkey = priv->qkey;
		set_qkey = 1;
	}

	if (!test_bit(IPOIB_MCAST_FLAG_SENDONLY, &mcast->flags)) {
		if (test_and_set_bit(IPOIB_MCAST_FLAG_ATTACHED, &mcast->flags)) {
			ipoib_warn(priv, "multicast group %pI6 already attached\n",
				   mcast->mcmember.mgid.raw);

			return 0;
		}

		ret = rn->attach_mcast(dev, priv->ca, &mcast->mcmember.mgid,
				       be16_to_cpu(mcast->mcmember.mlid),
				       set_qkey, priv->qkey);
		if (ret < 0) {
			ipoib_warn(priv, "couldn't attach QP to multicast group %pI6\n",
				   mcast->mcmember.mgid.raw);

			clear_bit(IPOIB_MCAST_FLAG_ATTACHED, &mcast->flags);
			return ret;
		}
	}

	memset(&av, 0, sizeof(av));
	av.type = rdma_ah_find_type(priv->ca, priv->port);
	rdma_ah_set_dlid(&av, be16_to_cpu(mcast->mcmember.mlid)),
	rdma_ah_set_port_num(&av, priv->port);
	rdma_ah_set_sl(&av, mcast->mcmember.sl);
	rdma_ah_set_static_rate(&av, mcast->mcmember.rate);

	rdma_ah_set_grh(&av, &mcast->mcmember.mgid,
			be32_to_cpu(mcast->mcmember.flow_label),
			0, mcast->mcmember.hop_limit,
			mcast->mcmember.traffic_class);

	ah = ipoib_create_ah(dev, priv->pd, &av);
	if (IS_ERR(ah)) {
		ipoib_warn(priv, "ib_address_create failed %ld\n",
			   -PTR_ERR(ah));
		/* use original error */
		return PTR_ERR(ah);
	}
	spin_lock_irq(&priv->lock);
	mcast->ah = ah;
	spin_unlock_irq(&priv->lock);

	ipoib_dbg_mcast(priv, "MGID %pI6 AV %p, LID 0x%04x, SL %d\n",
			mcast->mcmember.mgid.raw,
			mcast->ah->ah,
			be16_to_cpu(mcast->mcmember.mlid),
			mcast->mcmember.sl);

	/* actually send any queued packets */
	netif_tx_lock_bh(dev);
	while (!skb_queue_empty(&mcast->pkt_queue)) {
		struct sk_buff *skb = skb_dequeue(&mcast->pkt_queue);

		netif_tx_unlock_bh(dev);

		skb->dev = dev;

		ret = dev_queue_xmit(skb);
		if (ret)
			ipoib_warn(priv, "%s:dev_queue_xmit failed to re-queue packet, ret:%d\n",
				   __func__, ret);
		netif_tx_lock_bh(dev);
	}
	netif_tx_unlock_bh(dev);

	return 0;
}

void ipoib_mcast_carrier_on_task(struct work_struct *work)
{
	struct ipoib_dev_priv *priv = container_of(work, struct ipoib_dev_priv,
						   carrier_on_task);
	struct ib_port_attr attr;

	if (ib_query_port(priv->ca, priv->port, &attr) ||
	    attr.state != IB_PORT_ACTIVE) {
		ipoib_dbg(priv, "Keeping carrier off until IB port is active\n");
		return;
	}
	/*
	 * Check if can send sendonly MCG's with sendonly-fullmember join state.
	 * It done here after the successfully join to the broadcast group,
	 * because the broadcast group must always be joined first and is always
	 * re-joined if the SM changes substantially.
	 */
	priv->sm_fullmember_sendonly_support =
		ib_sa_sendonly_fullmem_support(&ipoib_sa_client,
					       priv->ca, priv->port);
	/*
	 * Take rtnl_lock to avoid racing with ipoib_stop() and
	 * turning the carrier back on while a device is being
	 * removed.  However, ipoib_stop() will attempt to flush
	 * the workqueue while holding the rtnl lock, so loop
	 * on trylock until either we get the lock or we see
	 * FLAG_OPER_UP go away as that signals that we are bailing
	 * and can safely ignore the carrier on work.
	 */
	while (!rtnl_trylock()) {
		if (!test_bit(IPOIB_FLAG_OPER_UP, &priv->flags))
			return;
		else
			msleep(20);
	}
	if (!ipoib_cm_admin_enabled(priv->dev))
		dev_set_mtu(priv->dev, min(priv->mcast_mtu, priv->admin_mtu));
	netif_carrier_on(priv->dev);
	rtnl_unlock();
}

static int ipoib_mcast_join_complete(int status,
				     struct ib_sa_multicast *multicast)
{
	struct ipoib_mcast *mcast = multicast->context;
	struct net_device *dev = mcast->dev;
	struct ipoib_dev_priv *priv = ipoib_priv(dev);

	ipoib_dbg_mcast(priv, "%sjoin completion for %pI6 (status %d)\n",
			test_bit(IPOIB_MCAST_FLAG_SENDONLY, &mcast->flags) ?
			"sendonly " : "",
			mcast->mcmember.mgid.raw, status);

	/* We trap for port events ourselves. */
	if (status == -ENETRESET) {
		status = 0;
		goto out;
	}

	if (!status)
		status = ipoib_mcast_join_finish(mcast, &multicast->rec);

	if (!status) {
		mcast->backoff = 1;
		mcast->delay_until = jiffies;

		/*
		 * Defer carrier on work to priv->wq to avoid a
		 * deadlock on rtnl_lock here.  Requeue our multicast
		 * work too, which will end up happening right after
		 * our carrier on task work and will allow us to
		 * send out all of the non-broadcast joins
		 */
		if (mcast == priv->broadcast) {
			spin_lock_irq(&priv->lock);
			queue_work(priv->wq, &priv->carrier_on_task);
			__ipoib_mcast_schedule_join_thread(priv, NULL, 0);
			goto out_locked;
		}
	} else {
		bool silent_fail =
		    test_bit(IPOIB_MCAST_FLAG_SENDONLY, &mcast->flags) &&
		    status == -EINVAL;

		if (mcast->logcount < 20) {
			if (status == -ETIMEDOUT || status == -EAGAIN ||
			    silent_fail) {
				ipoib_dbg_mcast(priv, "%smulticast join failed for %pI6, status %d\n",
						test_bit(IPOIB_MCAST_FLAG_SENDONLY, &mcast->flags) ? "sendonly " : "",
						mcast->mcmember.mgid.raw, status);
			} else {
				ipoib_warn(priv, "%smulticast join failed for %pI6, status %d\n",
						test_bit(IPOIB_MCAST_FLAG_SENDONLY, &mcast->flags) ? "sendonly " : "",
					   mcast->mcmember.mgid.raw, status);
			}

			if (!silent_fail)
				mcast->logcount++;
		}

		if (test_bit(IPOIB_MCAST_FLAG_SENDONLY, &mcast->flags) &&
		    mcast->backoff >= 2) {
			/*
			 * We only retry sendonly joins once before we drop
			 * the packet and quit trying to deal with the
			 * group.  However, we leave the group in the
			 * mcast list as an unjoined group.  If we want to
			 * try joining again, we simply queue up a packet
			 * and restart the join thread.  The empty queue
			 * is why the join thread ignores this group.
			 */
			mcast->backoff = 1;
			netif_tx_lock_bh(dev);
			while (!skb_queue_empty(&mcast->pkt_queue)) {
				++dev->stats.tx_dropped;
				dev_kfree_skb_any(skb_dequeue(&mcast->pkt_queue));
			}
			netif_tx_unlock_bh(dev);
		} else {
			spin_lock_irq(&priv->lock);
			/* Requeue this join task with a backoff delay */
			__ipoib_mcast_schedule_join_thread(priv, mcast, 1);
			goto out_locked;
		}
	}
out:
	spin_lock_irq(&priv->lock);
out_locked:
	/*
	 * Make sure to set mcast->mc before we clear the busy flag to avoid
	 * racing with code that checks for BUSY before checking mcast->mc
	 */
	if (status)
		mcast->mc = NULL;
	else
		mcast->mc = multicast;
	clear_bit(IPOIB_MCAST_FLAG_BUSY, &mcast->flags);
	spin_unlock_irq(&priv->lock);
	complete(&mcast->done);

	return status;
}

/*
 * Caller must hold 'priv->lock'
 */
static int ipoib_mcast_join(struct net_device *dev, struct ipoib_mcast *mcast)
{
	struct ipoib_dev_priv *priv = ipoib_priv(dev);
	struct ib_sa_multicast *multicast;
	struct ib_sa_mcmember_rec rec = {
		.join_state = 1
	};
	ib_sa_comp_mask comp_mask;
	int ret = 0;

	if (!priv->broadcast ||
	    !test_bit(IPOIB_FLAG_OPER_UP, &priv->flags))
		return -EINVAL;

	init_completion(&mcast->done);
	set_bit(IPOIB_MCAST_FLAG_BUSY, &mcast->flags);

	ipoib_dbg_mcast(priv, "joining MGID %pI6\n", mcast->mcmember.mgid.raw);

	rec.mgid     = mcast->mcmember.mgid;
	rec.port_gid = priv->local_gid;
	rec.pkey     = cpu_to_be16(priv->pkey);

	comp_mask =
		IB_SA_MCMEMBER_REC_MGID		|
		IB_SA_MCMEMBER_REC_PORT_GID	|
		IB_SA_MCMEMBER_REC_PKEY		|
		IB_SA_MCMEMBER_REC_JOIN_STATE;

	if (mcast != priv->broadcast) {
		/*
		 * RFC 4391:
		 *  The MGID MUST use the same P_Key, Q_Key, SL, MTU,
		 *  and HopLimit as those used in the broadcast-GID.  The rest
		 *  of attributes SHOULD follow the values used in the
		 *  broadcast-GID as well.
		 */
		comp_mask |=
			IB_SA_MCMEMBER_REC_QKEY			|
			IB_SA_MCMEMBER_REC_MTU_SELECTOR		|
			IB_SA_MCMEMBER_REC_MTU			|
			IB_SA_MCMEMBER_REC_TRAFFIC_CLASS	|
			IB_SA_MCMEMBER_REC_RATE_SELECTOR	|
			IB_SA_MCMEMBER_REC_RATE			|
			IB_SA_MCMEMBER_REC_SL			|
			IB_SA_MCMEMBER_REC_FLOW_LABEL		|
			IB_SA_MCMEMBER_REC_HOP_LIMIT;

		rec.qkey	  = priv->broadcast->mcmember.qkey;
		rec.mtu_selector  = IB_SA_EQ;
		rec.mtu		  = priv->broadcast->mcmember.mtu;
		rec.traffic_class = priv->broadcast->mcmember.traffic_class;
		rec.rate_selector = IB_SA_EQ;
		rec.rate	  = priv->broadcast->mcmember.rate;
		rec.sl		  = priv->broadcast->mcmember.sl;
		rec.flow_label	  = priv->broadcast->mcmember.flow_label;
		rec.hop_limit	  = priv->broadcast->mcmember.hop_limit;

		/*
		 * Send-only IB Multicast joins work at the core IB layer but
		 * require specific SM support.
		 * We can use such joins here only if the current SM supports that feature.
		 * However, if not, we emulate an Ethernet multicast send,
		 * which does not require a multicast subscription and will
		 * still send properly. The most appropriate thing to
		 * do is to create the group if it doesn't exist as that
		 * most closely emulates the behavior, from a user space
		 * application perspective, of Ethernet multicast operation.
		 */
		if (test_bit(IPOIB_MCAST_FLAG_SENDONLY, &mcast->flags) &&
		    priv->sm_fullmember_sendonly_support)
			/* SM supports sendonly-fullmember, otherwise fallback to full-member */
			rec.join_state = SENDONLY_FULLMEMBER_JOIN;
	}
	spin_unlock_irq(&priv->lock);

	multicast = ib_sa_join_multicast(&ipoib_sa_client, priv->ca, priv->port,
					 &rec, comp_mask, GFP_KERNEL,
					 ipoib_mcast_join_complete, mcast);
	spin_lock_irq(&priv->lock);
	if (IS_ERR(multicast)) {
		ret = PTR_ERR(multicast);
		ipoib_warn(priv, "ib_sa_join_multicast failed, status %d\n", ret);
		/* Requeue this join task with a backoff delay */
		__ipoib_mcast_schedule_join_thread(priv, mcast, 1);
		clear_bit(IPOIB_MCAST_FLAG_BUSY, &mcast->flags);
		spin_unlock_irq(&priv->lock);
		complete(&mcast->done);
		spin_lock_irq(&priv->lock);
	}
	return 0;
}

void ipoib_mcast_join_task(struct work_struct *work)
{
	struct ipoib_dev_priv *priv =
		container_of(work, struct ipoib_dev_priv, mcast_task.work);
	struct net_device *dev = priv->dev;
	struct ib_port_attr port_attr;
	unsigned long delay_until = 0;
	struct ipoib_mcast *mcast = NULL;

	if (!test_bit(IPOIB_FLAG_OPER_UP, &priv->flags))
		return;

	if (ib_query_port(priv->ca, priv->port, &port_attr)) {
		ipoib_dbg(priv, "ib_query_port() failed\n");
		return;
	}
	if (port_attr.state != IB_PORT_ACTIVE) {
		ipoib_dbg(priv, "port state is not ACTIVE (state = %d) suspending join task\n",
			  port_attr.state);
		return;
	}
	priv->local_lid = port_attr.lid;
	netif_addr_lock_bh(dev);

	if (!test_bit(IPOIB_FLAG_DEV_ADDR_SET, &priv->flags)) {
		netif_addr_unlock_bh(dev);
		return;
	}
	netif_addr_unlock_bh(dev);

	spin_lock_irq(&priv->lock);
	if (!test_bit(IPOIB_FLAG_OPER_UP, &priv->flags))
		goto out;

	if (!priv->broadcast) {
		struct ipoib_mcast *broadcast;

		broadcast = ipoib_mcast_alloc(dev, 0);
		if (!broadcast) {
			ipoib_warn(priv, "failed to allocate broadcast group\n");
			/*
			 * Restart us after a 1 second delay to retry
			 * creating our broadcast group and attaching to
			 * it.  Until this succeeds, this ipoib dev is
			 * completely stalled (multicast wise).
			 */
			__ipoib_mcast_schedule_join_thread(priv, NULL, 1);
			goto out;
		}

		memcpy(broadcast->mcmember.mgid.raw, priv->dev->broadcast + 4,
		       sizeof (union ib_gid));
		priv->broadcast = broadcast;

		__ipoib_mcast_add(dev, priv->broadcast);
	}

	if (!test_bit(IPOIB_MCAST_FLAG_ATTACHED, &priv->broadcast->flags)) {
		if (IS_ERR_OR_NULL(priv->broadcast->mc) &&
		    !test_bit(IPOIB_MCAST_FLAG_BUSY, &priv->broadcast->flags)) {
			mcast = priv->broadcast;
			if (mcast->backoff > 1 &&
			    time_before(jiffies, mcast->delay_until)) {
				delay_until = mcast->delay_until;
				mcast = NULL;
			}
		}
		goto out;
	}

	/*
	 * We'll never get here until the broadcast group is both allocated
	 * and attached
	 */
	list_for_each_entry(mcast, &priv->multicast_list, list) {
		if (IS_ERR_OR_NULL(mcast->mc) &&
		    !test_bit(IPOIB_MCAST_FLAG_BUSY, &mcast->flags) &&
		    (!test_bit(IPOIB_MCAST_FLAG_SENDONLY, &mcast->flags) ||
		     !skb_queue_empty(&mcast->pkt_queue))) {
			if (mcast->backoff == 1 ||
			    time_after_eq(jiffies, mcast->delay_until)) {
				/* Found the next unjoined group */
				if (ipoib_mcast_join(dev, mcast)) {
					spin_unlock_irq(&priv->lock);
					return;
				}
			} else if (!delay_until ||
				 time_before(mcast->delay_until, delay_until))
				delay_until = mcast->delay_until;
		}
	}

	mcast = NULL;
	ipoib_dbg_mcast(priv, "successfully started all multicast joins\n");

out:
	if (delay_until) {
		cancel_delayed_work(&priv->mcast_task);
		queue_delayed_work(priv->wq, &priv->mcast_task,
				   delay_until - jiffies);
	}
	if (mcast)
		ipoib_mcast_join(dev, mcast);

	spin_unlock_irq(&priv->lock);
}

void ipoib_mcast_start_thread(struct net_device *dev)
{
	struct ipoib_dev_priv *priv = ipoib_priv(dev);
	unsigned long flags;

	ipoib_dbg_mcast(priv, "starting multicast thread\n");

	spin_lock_irqsave(&priv->lock, flags);
	__ipoib_mcast_schedule_join_thread(priv, NULL, 0);
	spin_unlock_irqrestore(&priv->lock, flags);
}

int ipoib_mcast_stop_thread(struct net_device *dev)
{
	struct ipoib_dev_priv *priv = ipoib_priv(dev);

	ipoib_dbg_mcast(priv, "stopping multicast thread\n");

	cancel_delayed_work_sync(&priv->mcast_task);

	return 0;
}

static int ipoib_mcast_leave(struct net_device *dev, struct ipoib_mcast *mcast)
{
	struct ipoib_dev_priv *priv = ipoib_priv(dev);
	struct rdma_netdev *rn = netdev_priv(dev);
	int ret = 0;

	if (test_and_clear_bit(IPOIB_MCAST_FLAG_BUSY, &mcast->flags))
		ipoib_warn(priv, "ipoib_mcast_leave on an in-flight join\n");

	if (!IS_ERR_OR_NULL(mcast->mc))
		ib_sa_free_multicast(mcast->mc);

	if (test_and_clear_bit(IPOIB_MCAST_FLAG_ATTACHED, &mcast->flags)) {
		ipoib_dbg_mcast(priv, "leaving MGID %pI6\n",
				mcast->mcmember.mgid.raw);

		/* Remove ourselves from the multicast group */
		ret = rn->detach_mcast(dev, priv->ca, &mcast->mcmember.mgid,
				       be16_to_cpu(mcast->mcmember.mlid));
		if (ret)
			ipoib_warn(priv, "ib_detach_mcast failed (result = %d)\n", ret);
	} else if (!test_bit(IPOIB_MCAST_FLAG_SENDONLY, &mcast->flags))
		ipoib_dbg(priv, "leaving with no mcmember but not a "
			  "SENDONLY join\n");

	return 0;
}

/*
 * Check if the multicast group is sendonly. If so remove it from the maps
 * and add to the remove list
 */
void ipoib_check_and_add_mcast_sendonly(struct ipoib_dev_priv *priv, u8 *mgid,
				struct list_head *remove_list)
{
	/* Is this multicast ? */
	if (*mgid == 0xff) {
		struct ipoib_mcast *mcast = __ipoib_mcast_find(priv->dev, mgid);

		if (mcast && test_bit(IPOIB_MCAST_FLAG_SENDONLY, &mcast->flags)) {
			list_del(&mcast->list);
			rb_erase(&mcast->rb_node, &priv->multicast_tree);
			list_add_tail(&mcast->list, remove_list);
		}
	}
}

void ipoib_mcast_remove_list(struct list_head *remove_list)
{
	struct ipoib_mcast *mcast, *tmcast;

	/*
	 * make sure the in-flight joins have finished before we attempt
	 * to leave
	 */
	list_for_each_entry_safe(mcast, tmcast, remove_list, list)
		if (test_bit(IPOIB_MCAST_FLAG_BUSY, &mcast->flags))
			wait_for_completion(&mcast->done);

	list_for_each_entry_safe(mcast, tmcast, remove_list, list) {
		ipoib_mcast_leave(mcast->dev, mcast);
		ipoib_mcast_free(mcast);
	}
}

void ipoib_mcast_send(struct net_device *dev, u8 *daddr, struct sk_buff *skb)
{
	struct ipoib_dev_priv *priv = ipoib_priv(dev);
	struct rdma_netdev *rn = netdev_priv(dev);
	struct ipoib_mcast *mcast;
	unsigned long flags;
	void *mgid = daddr + 4;

	spin_lock_irqsave(&priv->lock, flags);

	if (!test_bit(IPOIB_FLAG_OPER_UP, &priv->flags)		||
	    !priv->broadcast					||
	    !test_bit(IPOIB_MCAST_FLAG_ATTACHED, &priv->broadcast->flags)) {
		++dev->stats.tx_dropped;
		dev_kfree_skb_any(skb);
		goto unlock;
	}

	mcast = __ipoib_mcast_find(dev, mgid);
	if (!mcast || !mcast->ah) {
		if (!mcast) {
			/* Let's create a new send only group now */
			ipoib_dbg_mcast(priv, "setting up send only multicast group for %pI6\n",
					mgid);

			mcast = ipoib_mcast_alloc(dev, 0);
			if (!mcast) {
				ipoib_warn(priv, "unable to allocate memory "
					   "for multicast structure\n");
				++dev->stats.tx_dropped;
				dev_kfree_skb_any(skb);
				goto unlock;
			}

			set_bit(IPOIB_MCAST_FLAG_SENDONLY, &mcast->flags);
			memcpy(mcast->mcmember.mgid.raw, mgid,
			       sizeof (union ib_gid));
			__ipoib_mcast_add(dev, mcast);
			list_add_tail(&mcast->list, &priv->multicast_list);
		}
		if (skb_queue_len(&mcast->pkt_queue) < IPOIB_MAX_MCAST_QUEUE) {
			/* put pseudoheader back on for next time */
			skb_push(skb, sizeof(struct ipoib_pseudo_header));
			skb_queue_tail(&mcast->pkt_queue, skb);
		} else {
			++dev->stats.tx_dropped;
			dev_kfree_skb_any(skb);
		}
		if (!test_bit(IPOIB_MCAST_FLAG_BUSY, &mcast->flags)) {
			__ipoib_mcast_schedule_join_thread(priv, NULL, 0);
		}
	} else {
		struct ipoib_neigh *neigh;

		spin_unlock_irqrestore(&priv->lock, flags);
		neigh = ipoib_neigh_get(dev, daddr);
		spin_lock_irqsave(&priv->lock, flags);
		if (!neigh) {
			neigh = ipoib_neigh_alloc(daddr, dev);
			/* Make sure that the neigh will be added only
			 * once to mcast list.
			 */
			if (neigh && list_empty(&neigh->list)) {
				kref_get(&mcast->ah->ref);
				neigh->ah	= mcast->ah;
				neigh->ah->valid = 1;
				list_add_tail(&neigh->list, &mcast->neigh_list);
			}
		}
		spin_unlock_irqrestore(&priv->lock, flags);
		mcast->ah->last_send = rn->send(dev, skb, mcast->ah->ah,
						IB_MULTICAST_QPN);
		if (neigh)
			ipoib_neigh_put(neigh);
		return;
	}

unlock:
	spin_unlock_irqrestore(&priv->lock, flags);
}

void ipoib_mcast_dev_flush(struct net_device *dev)
{
	struct ipoib_dev_priv *priv = ipoib_priv(dev);
	LIST_HEAD(remove_list);
	struct ipoib_mcast *mcast, *tmcast;
	unsigned long flags;

	mutex_lock(&priv->mcast_mutex);
	ipoib_dbg_mcast(priv, "flushing multicast list\n");

	spin_lock_irqsave(&priv->lock, flags);

	list_for_each_entry_safe(mcast, tmcast, &priv->multicast_list, list) {
		list_del(&mcast->list);
		rb_erase(&mcast->rb_node, &priv->multicast_tree);
		list_add_tail(&mcast->list, &remove_list);
	}

	if (priv->broadcast) {
		rb_erase(&priv->broadcast->rb_node, &priv->multicast_tree);
		list_add_tail(&priv->broadcast->list, &remove_list);
		priv->broadcast = NULL;
	}

	spin_unlock_irqrestore(&priv->lock, flags);

	ipoib_mcast_remove_list(&remove_list);
	mutex_unlock(&priv->mcast_mutex);
}

static int ipoib_mcast_addr_is_valid(const u8 *addr, const u8 *broadcast)
{
	/* reserved QPN, prefix, scope */
	if (memcmp(addr, broadcast, 6))
		return 0;
	/* signature lower, pkey */
	if (memcmp(addr + 7, broadcast + 7, 3))
		return 0;
	return 1;
}

void ipoib_mcast_restart_task(struct work_struct *work)
{
	struct ipoib_dev_priv *priv =
		container_of(work, struct ipoib_dev_priv, restart_task);
	struct net_device *dev = priv->dev;
	struct netdev_hw_addr *ha;
	struct ipoib_mcast *mcast, *tmcast;
	LIST_HEAD(remove_list);
	struct ib_sa_mcmember_rec rec;

	if (!test_bit(IPOIB_FLAG_OPER_UP, &priv->flags))
		/*
		 * shortcut...on shutdown flush is called next, just
		 * let it do all the work
		 */
		return;

	ipoib_dbg_mcast(priv, "restarting multicast task\n");

<<<<<<< HEAD
	local_irq_save_nort(flags);
	netif_addr_lock(dev);
	spin_lock(&priv->lock);
=======
	netif_addr_lock_bh(dev);
	spin_lock_irq(&priv->lock);
>>>>>>> e021bb4f

	/*
	 * Unfortunately, the networking core only gives us a list of all of
	 * the multicast hardware addresses. We need to figure out which ones
	 * are new and which ones have been removed
	 */

	/* Clear out the found flag */
	list_for_each_entry(mcast, &priv->multicast_list, list)
		clear_bit(IPOIB_MCAST_FLAG_FOUND, &mcast->flags);

	/* Mark all of the entries that are found or don't exist */
	netdev_for_each_mc_addr(ha, dev) {
		union ib_gid mgid;

		if (!ipoib_mcast_addr_is_valid(ha->addr, dev->broadcast))
			continue;

		memcpy(mgid.raw, ha->addr + 4, sizeof(mgid));

		mcast = __ipoib_mcast_find(dev, &mgid);
		if (!mcast || test_bit(IPOIB_MCAST_FLAG_SENDONLY, &mcast->flags)) {
			struct ipoib_mcast *nmcast;

			/* ignore group which is directly joined by userspace */
			if (test_bit(IPOIB_FLAG_UMCAST, &priv->flags) &&
			    !ib_sa_get_mcmember_rec(priv->ca, priv->port, &mgid, &rec)) {
				ipoib_dbg_mcast(priv, "ignoring multicast entry for mgid %pI6\n",
						mgid.raw);
				continue;
			}

			/* Not found or send-only group, let's add a new entry */
			ipoib_dbg_mcast(priv, "adding multicast entry for mgid %pI6\n",
					mgid.raw);

			nmcast = ipoib_mcast_alloc(dev, 0);
			if (!nmcast) {
				ipoib_warn(priv, "unable to allocate memory for multicast structure\n");
				continue;
			}

			set_bit(IPOIB_MCAST_FLAG_FOUND, &nmcast->flags);

			nmcast->mcmember.mgid = mgid;

			if (mcast) {
				/* Destroy the send only entry */
				list_move_tail(&mcast->list, &remove_list);

				rb_replace_node(&mcast->rb_node,
						&nmcast->rb_node,
						&priv->multicast_tree);
			} else
				__ipoib_mcast_add(dev, nmcast);

			list_add_tail(&nmcast->list, &priv->multicast_list);
		}

		if (mcast)
			set_bit(IPOIB_MCAST_FLAG_FOUND, &mcast->flags);
	}

	/* Remove all of the entries don't exist anymore */
	list_for_each_entry_safe(mcast, tmcast, &priv->multicast_list, list) {
		if (!test_bit(IPOIB_MCAST_FLAG_FOUND, &mcast->flags) &&
		    !test_bit(IPOIB_MCAST_FLAG_SENDONLY, &mcast->flags)) {
			ipoib_dbg_mcast(priv, "deleting multicast group %pI6\n",
					mcast->mcmember.mgid.raw);

			rb_erase(&mcast->rb_node, &priv->multicast_tree);

			/* Move to the remove list */
			list_move_tail(&mcast->list, &remove_list);
		}
	}

<<<<<<< HEAD
	spin_unlock(&priv->lock);
	netif_addr_unlock(dev);
	local_irq_restore_nort(flags);
=======
	spin_unlock_irq(&priv->lock);
	netif_addr_unlock_bh(dev);
>>>>>>> e021bb4f

	ipoib_mcast_remove_list(&remove_list);

	/*
	 * Double check that we are still up
	 */
	if (test_bit(IPOIB_FLAG_OPER_UP, &priv->flags)) {
		spin_lock_irq(&priv->lock);
		__ipoib_mcast_schedule_join_thread(priv, NULL, 0);
		spin_unlock_irq(&priv->lock);
	}
}

#ifdef CONFIG_INFINIBAND_IPOIB_DEBUG

struct ipoib_mcast_iter *ipoib_mcast_iter_init(struct net_device *dev)
{
	struct ipoib_mcast_iter *iter;

	iter = kmalloc(sizeof(*iter), GFP_KERNEL);
	if (!iter)
		return NULL;

	iter->dev = dev;
	memset(iter->mgid.raw, 0, 16);

	if (ipoib_mcast_iter_next(iter)) {
		kfree(iter);
		return NULL;
	}

	return iter;
}

int ipoib_mcast_iter_next(struct ipoib_mcast_iter *iter)
{
	struct ipoib_dev_priv *priv = ipoib_priv(iter->dev);
	struct rb_node *n;
	struct ipoib_mcast *mcast;
	int ret = 1;

	spin_lock_irq(&priv->lock);

	n = rb_first(&priv->multicast_tree);

	while (n) {
		mcast = rb_entry(n, struct ipoib_mcast, rb_node);

		if (memcmp(iter->mgid.raw, mcast->mcmember.mgid.raw,
			   sizeof (union ib_gid)) < 0) {
			iter->mgid      = mcast->mcmember.mgid;
			iter->created   = mcast->created;
			iter->queuelen  = skb_queue_len(&mcast->pkt_queue);
			iter->complete  = !!mcast->ah;
			iter->send_only = !!(mcast->flags & (1 << IPOIB_MCAST_FLAG_SENDONLY));

			ret = 0;

			break;
		}

		n = rb_next(n);
	}

	spin_unlock_irq(&priv->lock);

	return ret;
}

void ipoib_mcast_iter_read(struct ipoib_mcast_iter *iter,
			   union ib_gid *mgid,
			   unsigned long *created,
			   unsigned int *queuelen,
			   unsigned int *complete,
			   unsigned int *send_only)
{
	*mgid      = iter->mgid;
	*created   = iter->created;
	*queuelen  = iter->queuelen;
	*complete  = iter->complete;
	*send_only = iter->send_only;
}

#endif /* CONFIG_INFINIBAND_IPOIB_DEBUG */<|MERGE_RESOLUTION|>--- conflicted
+++ resolved
@@ -898,14 +898,8 @@
 
 	ipoib_dbg_mcast(priv, "restarting multicast task\n");
 
-<<<<<<< HEAD
-	local_irq_save_nort(flags);
-	netif_addr_lock(dev);
-	spin_lock(&priv->lock);
-=======
 	netif_addr_lock_bh(dev);
 	spin_lock_irq(&priv->lock);
->>>>>>> e021bb4f
 
 	/*
 	 * Unfortunately, the networking core only gives us a list of all of
@@ -983,14 +977,8 @@
 		}
 	}
 
-<<<<<<< HEAD
-	spin_unlock(&priv->lock);
-	netif_addr_unlock(dev);
-	local_irq_restore_nort(flags);
-=======
 	spin_unlock_irq(&priv->lock);
 	netif_addr_unlock_bh(dev);
->>>>>>> e021bb4f
 
 	ipoib_mcast_remove_list(&remove_list);
 
