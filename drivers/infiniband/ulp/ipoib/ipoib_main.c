/*
 * Copyright (c) 2004 Topspin Communications.  All rights reserved.
 * Copyright (c) 2005 Sun Microsystems, Inc. All rights reserved.
 * Copyright (c) 2004 Voltaire, Inc. All rights reserved.
 *
 * This software is available to you under a choice of one of two
 * licenses.  You may choose to be licensed under the terms of the GNU
 * General Public License (GPL) Version 2, available from the file
 * COPYING in the main directory of this source tree, or the
 * OpenIB.org BSD license below:
 *
 *     Redistribution and use in source and binary forms, with or
 *     without modification, are permitted provided that the following
 *     conditions are met:
 *
 *      - Redistributions of source code must retain the above
 *        copyright notice, this list of conditions and the following
 *        disclaimer.
 *
 *      - Redistributions in binary form must reproduce the above
 *        copyright notice, this list of conditions and the following
 *        disclaimer in the documentation and/or other materials
 *        provided with the distribution.
 *
 * THE SOFTWARE IS PROVIDED "AS IS", WITHOUT WARRANTY OF ANY KIND,
 * EXPRESS OR IMPLIED, INCLUDING BUT NOT LIMITED TO THE WARRANTIES OF
 * MERCHANTABILITY, FITNESS FOR A PARTICULAR PURPOSE AND
 * NONINFRINGEMENT. IN NO EVENT SHALL THE AUTHORS OR COPYRIGHT HOLDERS
 * BE LIABLE FOR ANY CLAIM, DAMAGES OR OTHER LIABILITY, WHETHER IN AN
 * ACTION OF CONTRACT, TORT OR OTHERWISE, ARISING FROM, OUT OF OR IN
 * CONNECTION WITH THE SOFTWARE OR THE USE OR OTHER DEALINGS IN THE
 * SOFTWARE.
 */

#include "ipoib.h"

#include <linux/module.h>

#include <linux/init.h>
#include <linux/slab.h>
#include <linux/kernel.h>
#include <linux/vmalloc.h>

#include <linux/if_arp.h>	/* For ARPHRD_xxx */

#include <linux/ip.h>
#include <linux/in.h>

#include <linux/jhash.h>
#include <net/arp.h>
#include <net/addrconf.h>
#include <linux/inetdevice.h>
#include <rdma/ib_cache.h>

#define DRV_VERSION "1.0.0"

const char ipoib_driver_version[] = DRV_VERSION;

MODULE_AUTHOR("Roland Dreier");
MODULE_DESCRIPTION("IP-over-InfiniBand net driver");
MODULE_LICENSE("Dual BSD/GPL");

int ipoib_sendq_size __read_mostly = IPOIB_TX_RING_SIZE;
int ipoib_recvq_size __read_mostly = IPOIB_RX_RING_SIZE;

module_param_named(send_queue_size, ipoib_sendq_size, int, 0444);
MODULE_PARM_DESC(send_queue_size, "Number of descriptors in send queue");
module_param_named(recv_queue_size, ipoib_recvq_size, int, 0444);
MODULE_PARM_DESC(recv_queue_size, "Number of descriptors in receive queue");

#ifdef CONFIG_INFINIBAND_IPOIB_DEBUG
int ipoib_debug_level;

module_param_named(debug_level, ipoib_debug_level, int, 0644);
MODULE_PARM_DESC(debug_level, "Enable debug tracing if > 0");
#endif

struct ipoib_path_iter {
	struct net_device *dev;
	struct ipoib_path  path;
};

static const u8 ipv4_bcast_addr[] = {
	0x00, 0xff, 0xff, 0xff,
	0xff, 0x12, 0x40, 0x1b,	0x00, 0x00, 0x00, 0x00,
	0x00, 0x00, 0x00, 0x00,	0xff, 0xff, 0xff, 0xff
};

struct workqueue_struct *ipoib_workqueue;

struct ib_sa_client ipoib_sa_client;

static void ipoib_add_one(struct ib_device *device);
static void ipoib_remove_one(struct ib_device *device, void *client_data);
static void ipoib_neigh_reclaim(struct rcu_head *rp);
static struct net_device *ipoib_get_net_dev_by_params(
		struct ib_device *dev, u8 port, u16 pkey,
		const union ib_gid *gid, const struct sockaddr *addr,
		void *client_data);
static int ipoib_set_mac(struct net_device *dev, void *addr);
static int ipoib_ioctl(struct net_device *dev, struct ifreq *ifr,
		       int cmd);

static struct ib_client ipoib_client = {
	.name   = "ipoib",
	.add    = ipoib_add_one,
	.remove = ipoib_remove_one,
	.get_net_dev_by_params = ipoib_get_net_dev_by_params,
};

#ifdef CONFIG_INFINIBAND_IPOIB_DEBUG
static int ipoib_netdev_event(struct notifier_block *this,
			      unsigned long event, void *ptr)
{
	struct netdev_notifier_info *ni = ptr;
	struct net_device *dev = ni->dev;

	if (dev->netdev_ops->ndo_open != ipoib_open)
		return NOTIFY_DONE;

	switch (event) {
	case NETDEV_REGISTER:
		ipoib_create_debug_files(dev);
		break;
	case NETDEV_CHANGENAME:
		ipoib_delete_debug_files(dev);
		ipoib_create_debug_files(dev);
		break;
	case NETDEV_UNREGISTER:
		ipoib_delete_debug_files(dev);
		break;
	}

	return NOTIFY_DONE;
}
#endif

int ipoib_open(struct net_device *dev)
{
	struct ipoib_dev_priv *priv = ipoib_priv(dev);

	ipoib_dbg(priv, "bringing up interface\n");

	netif_carrier_off(dev);

	set_bit(IPOIB_FLAG_ADMIN_UP, &priv->flags);

	priv->sm_fullmember_sendonly_support = false;

	if (ipoib_ib_dev_open(dev)) {
		if (!test_bit(IPOIB_PKEY_ASSIGNED, &priv->flags))
			return 0;
		goto err_disable;
	}

	ipoib_ib_dev_up(dev);

	if (!test_bit(IPOIB_FLAG_SUBINTERFACE, &priv->flags)) {
		struct ipoib_dev_priv *cpriv;

		/* Bring up any child interfaces too */
		down_read(&priv->vlan_rwsem);
		list_for_each_entry(cpriv, &priv->child_intfs, list) {
			int flags;

			flags = cpriv->dev->flags;
			if (flags & IFF_UP)
				continue;

			dev_change_flags(cpriv->dev, flags | IFF_UP);
		}
		up_read(&priv->vlan_rwsem);
	}

	netif_start_queue(dev);

	return 0;

err_disable:
	clear_bit(IPOIB_FLAG_ADMIN_UP, &priv->flags);

	return -EINVAL;
}

static int ipoib_stop(struct net_device *dev)
{
	struct ipoib_dev_priv *priv = ipoib_priv(dev);

	ipoib_dbg(priv, "stopping interface\n");

	clear_bit(IPOIB_FLAG_ADMIN_UP, &priv->flags);

	netif_stop_queue(dev);

	ipoib_ib_dev_down(dev);
	ipoib_ib_dev_stop(dev);

	if (!test_bit(IPOIB_FLAG_SUBINTERFACE, &priv->flags)) {
		struct ipoib_dev_priv *cpriv;

		/* Bring down any child interfaces too */
		down_read(&priv->vlan_rwsem);
		list_for_each_entry(cpriv, &priv->child_intfs, list) {
			int flags;

			flags = cpriv->dev->flags;
			if (!(flags & IFF_UP))
				continue;

			dev_change_flags(cpriv->dev, flags & ~IFF_UP);
		}
		up_read(&priv->vlan_rwsem);
	}

	return 0;
}

static netdev_features_t ipoib_fix_features(struct net_device *dev, netdev_features_t features)
{
	struct ipoib_dev_priv *priv = ipoib_priv(dev);

	if (test_bit(IPOIB_FLAG_ADMIN_CM, &priv->flags))
		features &= ~(NETIF_F_IP_CSUM | NETIF_F_TSO);

	return features;
}

static int ipoib_change_mtu(struct net_device *dev, int new_mtu)
{
	struct ipoib_dev_priv *priv = ipoib_priv(dev);
	int ret = 0;

	/* dev->mtu > 2K ==> connected mode */
	if (ipoib_cm_admin_enabled(dev)) {
		if (new_mtu > ipoib_cm_max_mtu(dev))
			return -EINVAL;

		if (new_mtu > priv->mcast_mtu)
			ipoib_warn(priv, "mtu > %d will cause multicast packet drops.\n",
				   priv->mcast_mtu);

		dev->mtu = new_mtu;
		return 0;
	}

	if (new_mtu > IPOIB_UD_MTU(priv->max_ib_mtu))
		return -EINVAL;

	priv->admin_mtu = new_mtu;

	if (priv->mcast_mtu < priv->admin_mtu)
		ipoib_dbg(priv, "MTU must be smaller than the underlying "
				"link layer MTU - 4 (%u)\n", priv->mcast_mtu);

	new_mtu = min(priv->mcast_mtu, priv->admin_mtu);

	if (priv->rn_ops->ndo_change_mtu) {
		bool carrier_status = netif_carrier_ok(dev);

		netif_carrier_off(dev);

		/* notify lower level on the real mtu */
		ret = priv->rn_ops->ndo_change_mtu(dev, new_mtu);

		if (carrier_status)
			netif_carrier_on(dev);
	} else {
		dev->mtu = new_mtu;
	}

	return ret;
}

static void ipoib_get_stats(struct net_device *dev,
			    struct rtnl_link_stats64 *stats)
{
	struct ipoib_dev_priv *priv = ipoib_priv(dev);

	if (priv->rn_ops->ndo_get_stats64)
		priv->rn_ops->ndo_get_stats64(dev, stats);
	else
		netdev_stats_to_stats64(stats, &dev->stats);
}

/* Called with an RCU read lock taken */
static bool ipoib_is_dev_match_addr_rcu(const struct sockaddr *addr,
					struct net_device *dev)
{
	struct net *net = dev_net(dev);
	struct in_device *in_dev;
	struct sockaddr_in *addr_in = (struct sockaddr_in *)addr;
	struct sockaddr_in6 *addr_in6 = (struct sockaddr_in6 *)addr;
	__be32 ret_addr;

	switch (addr->sa_family) {
	case AF_INET:
		in_dev = in_dev_get(dev);
		if (!in_dev)
			return false;

		ret_addr = inet_confirm_addr(net, in_dev, 0,
					     addr_in->sin_addr.s_addr,
					     RT_SCOPE_HOST);
		in_dev_put(in_dev);
		if (ret_addr)
			return true;

		break;
	case AF_INET6:
		if (IS_ENABLED(CONFIG_IPV6) &&
		    ipv6_chk_addr(net, &addr_in6->sin6_addr, dev, 1))
			return true;

		break;
	}
	return false;
}

/**
 * Find the master net_device on top of the given net_device.
 * @dev: base IPoIB net_device
 *
 * Returns the master net_device with a reference held, or the same net_device
 * if no master exists.
 */
static struct net_device *ipoib_get_master_net_dev(struct net_device *dev)
{
	struct net_device *master;

	rcu_read_lock();
	master = netdev_master_upper_dev_get_rcu(dev);
	if (master)
		dev_hold(master);
	rcu_read_unlock();

	if (master)
		return master;

	dev_hold(dev);
	return dev;
}

struct ipoib_walk_data {
	const struct sockaddr *addr;
	struct net_device *result;
};

static int ipoib_upper_walk(struct net_device *upper, void *_data)
{
	struct ipoib_walk_data *data = _data;
	int ret = 0;

	if (ipoib_is_dev_match_addr_rcu(data->addr, upper)) {
		dev_hold(upper);
		data->result = upper;
		ret = 1;
	}

	return ret;
}

/**
 * Find a net_device matching the given address, which is an upper device of
 * the given net_device.
 * @addr: IP address to look for.
 * @dev: base IPoIB net_device
 *
 * If found, returns the net_device with a reference held. Otherwise return
 * NULL.
 */
static struct net_device *ipoib_get_net_dev_match_addr(
		const struct sockaddr *addr, struct net_device *dev)
{
	struct ipoib_walk_data data = {
		.addr = addr,
	};

	rcu_read_lock();
	if (ipoib_is_dev_match_addr_rcu(addr, dev)) {
		dev_hold(dev);
		data.result = dev;
		goto out;
	}

	netdev_walk_all_upper_dev_rcu(dev, ipoib_upper_walk, &data);
out:
	rcu_read_unlock();
	return data.result;
}

/* returns the number of IPoIB netdevs on top a given ipoib device matching a
 * pkey_index and address, if one exists.
 *
 * @found_net_dev: contains a matching net_device if the return value >= 1,
 * with a reference held. */
static int ipoib_match_gid_pkey_addr(struct ipoib_dev_priv *priv,
				     const union ib_gid *gid,
				     u16 pkey_index,
				     const struct sockaddr *addr,
				     int nesting,
				     struct net_device **found_net_dev)
{
	struct ipoib_dev_priv *child_priv;
	struct net_device *net_dev = NULL;
	int matches = 0;

	if (priv->pkey_index == pkey_index &&
	    (!gid || !memcmp(gid, &priv->local_gid, sizeof(*gid)))) {
		if (!addr) {
			net_dev = ipoib_get_master_net_dev(priv->dev);
		} else {
			/* Verify the net_device matches the IP address, as
			 * IPoIB child devices currently share a GID. */
			net_dev = ipoib_get_net_dev_match_addr(addr, priv->dev);
		}
		if (net_dev) {
			if (!*found_net_dev)
				*found_net_dev = net_dev;
			else
				dev_put(net_dev);
			++matches;
		}
	}

	/* Check child interfaces */
	down_read_nested(&priv->vlan_rwsem, nesting);
	list_for_each_entry(child_priv, &priv->child_intfs, list) {
		matches += ipoib_match_gid_pkey_addr(child_priv, gid,
						    pkey_index, addr,
						    nesting + 1,
						    found_net_dev);
		if (matches > 1)
			break;
	}
	up_read(&priv->vlan_rwsem);

	return matches;
}

/* Returns the number of matching net_devs found (between 0 and 2). Also
 * return the matching net_device in the @net_dev parameter, holding a
 * reference to the net_device, if the number of matches >= 1 */
static int __ipoib_get_net_dev_by_params(struct list_head *dev_list, u8 port,
					 u16 pkey_index,
					 const union ib_gid *gid,
					 const struct sockaddr *addr,
					 struct net_device **net_dev)
{
	struct ipoib_dev_priv *priv;
	int matches = 0;

	*net_dev = NULL;

	list_for_each_entry(priv, dev_list, list) {
		if (priv->port != port)
			continue;

		matches += ipoib_match_gid_pkey_addr(priv, gid, pkey_index,
						     addr, 0, net_dev);
		if (matches > 1)
			break;
	}

	return matches;
}

static struct net_device *ipoib_get_net_dev_by_params(
		struct ib_device *dev, u8 port, u16 pkey,
		const union ib_gid *gid, const struct sockaddr *addr,
		void *client_data)
{
	struct net_device *net_dev;
	struct list_head *dev_list = client_data;
	u16 pkey_index;
	int matches;
	int ret;

	if (!rdma_protocol_ib(dev, port))
		return NULL;

	ret = ib_find_cached_pkey(dev, port, pkey, &pkey_index);
	if (ret)
		return NULL;

	if (!dev_list)
		return NULL;

	/* See if we can find a unique device matching the L2 parameters */
	matches = __ipoib_get_net_dev_by_params(dev_list, port, pkey_index,
						gid, NULL, &net_dev);

	switch (matches) {
	case 0:
		return NULL;
	case 1:
		return net_dev;
	}

	dev_put(net_dev);

	/* Couldn't find a unique device with L2 parameters only. Use L3
	 * address to uniquely match the net device */
	matches = __ipoib_get_net_dev_by_params(dev_list, port, pkey_index,
						gid, addr, &net_dev);
	switch (matches) {
	case 0:
		return NULL;
	default:
		dev_warn_ratelimited(&dev->dev,
				     "duplicate IP address detected\n");
		/* Fall through */
	case 1:
		return net_dev;
	}
}

int ipoib_set_mode(struct net_device *dev, const char *buf)
{
	struct ipoib_dev_priv *priv = ipoib_priv(dev);

	if ((test_bit(IPOIB_FLAG_ADMIN_CM, &priv->flags) &&
	     !strcmp(buf, "connected\n")) ||
	     (!test_bit(IPOIB_FLAG_ADMIN_CM, &priv->flags) &&
	     !strcmp(buf, "datagram\n"))) {
		return 0;
	}

	/* flush paths if we switch modes so that connections are restarted */
	if (IPOIB_CM_SUPPORTED(dev->dev_addr) && !strcmp(buf, "connected\n")) {
		set_bit(IPOIB_FLAG_ADMIN_CM, &priv->flags);
		ipoib_warn(priv, "enabling connected mode "
			   "will cause multicast packet drops\n");
		netdev_update_features(dev);
		dev_set_mtu(dev, ipoib_cm_max_mtu(dev));
		rtnl_unlock();
		priv->tx_wr.wr.send_flags &= ~IB_SEND_IP_CSUM;

		ipoib_flush_paths(dev);
		return (!rtnl_trylock()) ? -EBUSY : 0;
	}

	if (!strcmp(buf, "datagram\n")) {
		clear_bit(IPOIB_FLAG_ADMIN_CM, &priv->flags);
		netdev_update_features(dev);
		dev_set_mtu(dev, min(priv->mcast_mtu, dev->mtu));
		rtnl_unlock();
		ipoib_flush_paths(dev);
		return (!rtnl_trylock()) ? -EBUSY : 0;
	}

	return -EINVAL;
}

struct ipoib_path *__path_find(struct net_device *dev, void *gid)
{
	struct ipoib_dev_priv *priv = ipoib_priv(dev);
	struct rb_node *n = priv->path_tree.rb_node;
	struct ipoib_path *path;
	int ret;

	while (n) {
		path = rb_entry(n, struct ipoib_path, rb_node);

		ret = memcmp(gid, path->pathrec.dgid.raw,
			     sizeof (union ib_gid));

		if (ret < 0)
			n = n->rb_left;
		else if (ret > 0)
			n = n->rb_right;
		else
			return path;
	}

	return NULL;
}

static int __path_add(struct net_device *dev, struct ipoib_path *path)
{
	struct ipoib_dev_priv *priv = ipoib_priv(dev);
	struct rb_node **n = &priv->path_tree.rb_node;
	struct rb_node *pn = NULL;
	struct ipoib_path *tpath;
	int ret;

	while (*n) {
		pn = *n;
		tpath = rb_entry(pn, struct ipoib_path, rb_node);

		ret = memcmp(path->pathrec.dgid.raw, tpath->pathrec.dgid.raw,
			     sizeof (union ib_gid));
		if (ret < 0)
			n = &pn->rb_left;
		else if (ret > 0)
			n = &pn->rb_right;
		else
			return -EEXIST;
	}

	rb_link_node(&path->rb_node, pn, n);
	rb_insert_color(&path->rb_node, &priv->path_tree);

	list_add_tail(&path->list, &priv->path_list);

	return 0;
}

static void path_free(struct net_device *dev, struct ipoib_path *path)
{
	struct sk_buff *skb;

	while ((skb = __skb_dequeue(&path->queue)))
		dev_kfree_skb_irq(skb);

	ipoib_dbg(ipoib_priv(dev), "path_free\n");

	/* remove all neigh connected to this path */
	ipoib_del_neighs_by_gid(dev, path->pathrec.dgid.raw);

	if (path->ah)
		ipoib_put_ah(path->ah);

	kfree(path);
}

#ifdef CONFIG_INFINIBAND_IPOIB_DEBUG

struct ipoib_path_iter *ipoib_path_iter_init(struct net_device *dev)
{
	struct ipoib_path_iter *iter;

	iter = kmalloc(sizeof(*iter), GFP_KERNEL);
	if (!iter)
		return NULL;

	iter->dev = dev;
	memset(iter->path.pathrec.dgid.raw, 0, 16);

	if (ipoib_path_iter_next(iter)) {
		kfree(iter);
		return NULL;
	}

	return iter;
}

int ipoib_path_iter_next(struct ipoib_path_iter *iter)
{
	struct ipoib_dev_priv *priv = ipoib_priv(iter->dev);
	struct rb_node *n;
	struct ipoib_path *path;
	int ret = 1;

	spin_lock_irq(&priv->lock);

	n = rb_first(&priv->path_tree);

	while (n) {
		path = rb_entry(n, struct ipoib_path, rb_node);

		if (memcmp(iter->path.pathrec.dgid.raw, path->pathrec.dgid.raw,
			   sizeof (union ib_gid)) < 0) {
			iter->path = *path;
			ret = 0;
			break;
		}

		n = rb_next(n);
	}

	spin_unlock_irq(&priv->lock);

	return ret;
}

void ipoib_path_iter_read(struct ipoib_path_iter *iter,
			  struct ipoib_path *path)
{
	*path = iter->path;
}

#endif /* CONFIG_INFINIBAND_IPOIB_DEBUG */

void ipoib_mark_paths_invalid(struct net_device *dev)
{
	struct ipoib_dev_priv *priv = ipoib_priv(dev);
	struct ipoib_path *path, *tp;

	spin_lock_irq(&priv->lock);

	list_for_each_entry_safe(path, tp, &priv->path_list, list) {
		ipoib_dbg(priv, "mark path LID 0x%08x GID %pI6 invalid\n",
			  be32_to_cpu(sa_path_get_dlid(&path->pathrec)),
			  path->pathrec.dgid.raw);
		if (path->ah)
			path->ah->valid = 0;
	}

	spin_unlock_irq(&priv->lock);
}

static void push_pseudo_header(struct sk_buff *skb, const char *daddr)
{
	struct ipoib_pseudo_header *phdr;

	phdr = skb_push(skb, sizeof(*phdr));
	memcpy(phdr->hwaddr, daddr, INFINIBAND_ALEN);
}

void ipoib_flush_paths(struct net_device *dev)
{
	struct ipoib_dev_priv *priv = ipoib_priv(dev);
	struct ipoib_path *path, *tp;
	LIST_HEAD(remove_list);
	unsigned long flags;

	netif_tx_lock_bh(dev);
	spin_lock_irqsave(&priv->lock, flags);

	list_splice_init(&priv->path_list, &remove_list);

	list_for_each_entry(path, &remove_list, list)
		rb_erase(&path->rb_node, &priv->path_tree);

	list_for_each_entry_safe(path, tp, &remove_list, list) {
		if (path->query)
			ib_sa_cancel_query(path->query_id, path->query);
		spin_unlock_irqrestore(&priv->lock, flags);
		netif_tx_unlock_bh(dev);
		wait_for_completion(&path->done);
		path_free(dev, path);
		netif_tx_lock_bh(dev);
		spin_lock_irqsave(&priv->lock, flags);
	}

	spin_unlock_irqrestore(&priv->lock, flags);
	netif_tx_unlock_bh(dev);
}

static void path_rec_completion(int status,
				struct sa_path_rec *pathrec,
				void *path_ptr)
{
	struct ipoib_path *path = path_ptr;
	struct net_device *dev = path->dev;
	struct ipoib_dev_priv *priv = ipoib_priv(dev);
	struct ipoib_ah *ah = NULL;
	struct ipoib_ah *old_ah = NULL;
	struct ipoib_neigh *neigh, *tn;
	struct sk_buff_head skqueue;
	struct sk_buff *skb;
	unsigned long flags;

	if (!status)
		ipoib_dbg(priv, "PathRec LID 0x%04x for GID %pI6\n",
			  be32_to_cpu(sa_path_get_dlid(pathrec)),
			  pathrec->dgid.raw);
	else
		ipoib_dbg(priv, "PathRec status %d for GID %pI6\n",
			  status, path->pathrec.dgid.raw);

	skb_queue_head_init(&skqueue);

	if (!status) {
		struct rdma_ah_attr av;

		if (!ib_init_ah_attr_from_path(priv->ca, priv->port,
					       pathrec, &av, NULL)) {
			ah = ipoib_create_ah(dev, priv->pd, &av);
			rdma_destroy_ah_attr(&av);
		}
	}

	spin_lock_irqsave(&priv->lock, flags);

	if (!IS_ERR_OR_NULL(ah)) {
		/*
		 * pathrec.dgid is used as the database key from the LLADDR,
		 * it must remain unchanged even if the SA returns a different
		 * GID to use in the AH.
		 */
		if (memcmp(pathrec->dgid.raw, path->pathrec.dgid.raw,
			   sizeof(union ib_gid))) {
			ipoib_dbg(
				priv,
				"%s got PathRec for gid %pI6 while asked for %pI6\n",
				dev->name, pathrec->dgid.raw,
				path->pathrec.dgid.raw);
			memcpy(pathrec->dgid.raw, path->pathrec.dgid.raw,
			       sizeof(union ib_gid));
		}

		path->pathrec = *pathrec;

		old_ah   = path->ah;
		path->ah = ah;

		ipoib_dbg(priv, "created address handle %p for LID 0x%04x, SL %d\n",
			  ah, be32_to_cpu(sa_path_get_dlid(pathrec)),
			  pathrec->sl);

		while ((skb = __skb_dequeue(&path->queue)))
			__skb_queue_tail(&skqueue, skb);

		list_for_each_entry_safe(neigh, tn, &path->neigh_list, list) {
			if (neigh->ah) {
				WARN_ON(neigh->ah != old_ah);
				/*
				 * Dropping the ah reference inside
				 * priv->lock is safe here, because we
				 * will hold one more reference from
				 * the original value of path->ah (ie
				 * old_ah).
				 */
				ipoib_put_ah(neigh->ah);
			}
			kref_get(&path->ah->ref);
			neigh->ah = path->ah;

			if (ipoib_cm_enabled(dev, neigh->daddr)) {
				if (!ipoib_cm_get(neigh))
					ipoib_cm_set(neigh, ipoib_cm_create_tx(dev,
									       path,
									       neigh));
				if (!ipoib_cm_get(neigh)) {
					ipoib_neigh_free(neigh);
					continue;
				}
			}

			while ((skb = __skb_dequeue(&neigh->queue)))
				__skb_queue_tail(&skqueue, skb);
		}
		path->ah->valid = 1;
	}

	path->query = NULL;
	complete(&path->done);

	spin_unlock_irqrestore(&priv->lock, flags);

	if (IS_ERR_OR_NULL(ah))
		ipoib_del_neighs_by_gid(dev, path->pathrec.dgid.raw);

	if (old_ah)
		ipoib_put_ah(old_ah);

	while ((skb = __skb_dequeue(&skqueue))) {
		int ret;
		skb->dev = dev;
		ret = dev_queue_xmit(skb);
		if (ret)
			ipoib_warn(priv, "%s: dev_queue_xmit failed to re-queue packet, ret:%d\n",
				   __func__, ret);
	}
}

static void init_path_rec(struct ipoib_dev_priv *priv, struct ipoib_path *path,
			  void *gid)
{
	path->dev = priv->dev;

	if (rdma_cap_opa_ah(priv->ca, priv->port))
		path->pathrec.rec_type = SA_PATH_REC_TYPE_OPA;
	else
		path->pathrec.rec_type = SA_PATH_REC_TYPE_IB;

	memcpy(path->pathrec.dgid.raw, gid, sizeof(union ib_gid));
	path->pathrec.sgid	    = priv->local_gid;
	path->pathrec.pkey	    = cpu_to_be16(priv->pkey);
	path->pathrec.numb_path     = 1;
	path->pathrec.traffic_class = priv->broadcast->mcmember.traffic_class;
}

static struct ipoib_path *path_rec_create(struct net_device *dev, void *gid)
{
	struct ipoib_dev_priv *priv = ipoib_priv(dev);
	struct ipoib_path *path;

	if (!priv->broadcast)
		return NULL;

	path = kzalloc(sizeof(*path), GFP_ATOMIC);
	if (!path)
		return NULL;

	skb_queue_head_init(&path->queue);

	INIT_LIST_HEAD(&path->neigh_list);

	init_path_rec(priv, path, gid);

	return path;
}

static int path_rec_start(struct net_device *dev,
			  struct ipoib_path *path)
{
	struct ipoib_dev_priv *priv = ipoib_priv(dev);

	ipoib_dbg(priv, "Start path record lookup for %pI6\n",
		  path->pathrec.dgid.raw);

	init_completion(&path->done);

	path->query_id =
		ib_sa_path_rec_get(&ipoib_sa_client, priv->ca, priv->port,
				   &path->pathrec,
				   IB_SA_PATH_REC_DGID		|
				   IB_SA_PATH_REC_SGID		|
				   IB_SA_PATH_REC_NUMB_PATH	|
				   IB_SA_PATH_REC_TRAFFIC_CLASS |
				   IB_SA_PATH_REC_PKEY,
				   1000, GFP_ATOMIC,
				   path_rec_completion,
				   path, &path->query);
	if (path->query_id < 0) {
		ipoib_warn(priv, "ib_sa_path_rec_get failed: %d\n", path->query_id);
		path->query = NULL;
		complete(&path->done);
		return path->query_id;
	}

	return 0;
}

<<<<<<< HEAD
=======
static void neigh_refresh_path(struct ipoib_neigh *neigh, u8 *daddr,
			       struct net_device *dev)
{
	struct ipoib_dev_priv *priv = ipoib_priv(dev);
	struct ipoib_path *path;
	unsigned long flags;

	spin_lock_irqsave(&priv->lock, flags);

	path = __path_find(dev, daddr + 4);
	if (!path)
		goto out;
	if (!path->query)
		path_rec_start(dev, path);
out:
	spin_unlock_irqrestore(&priv->lock, flags);
}

>>>>>>> e021bb4f
static struct ipoib_neigh *neigh_add_path(struct sk_buff *skb, u8 *daddr,
					  struct net_device *dev)
{
	struct ipoib_dev_priv *priv = ipoib_priv(dev);
	struct rdma_netdev *rn = netdev_priv(dev);
	struct ipoib_path *path;
	struct ipoib_neigh *neigh;
	unsigned long flags;

	spin_lock_irqsave(&priv->lock, flags);
	neigh = ipoib_neigh_alloc(daddr, dev);
	if (!neigh) {
		spin_unlock_irqrestore(&priv->lock, flags);
		++dev->stats.tx_dropped;
		dev_kfree_skb_any(skb);
		return NULL;
	}

	/* To avoid race condition, make sure that the
	 * neigh will be added only once.
	 */
	if (unlikely(!list_empty(&neigh->list))) {
		spin_unlock_irqrestore(&priv->lock, flags);
		return neigh;
	}

	path = __path_find(dev, daddr + 4);
	if (!path) {
		path = path_rec_create(dev, daddr + 4);
		if (!path)
			goto err_path;

		__path_add(dev, path);
	}

	list_add_tail(&neigh->list, &path->neigh_list);

	if (path->ah && path->ah->valid) {
		kref_get(&path->ah->ref);
		neigh->ah = path->ah;

		if (ipoib_cm_enabled(dev, neigh->daddr)) {
			if (!ipoib_cm_get(neigh))
				ipoib_cm_set(neigh, ipoib_cm_create_tx(dev, path, neigh));
			if (!ipoib_cm_get(neigh)) {
				ipoib_neigh_free(neigh);
				goto err_drop;
			}
			if (skb_queue_len(&neigh->queue) <
			    IPOIB_MAX_PATH_REC_QUEUE) {
				push_pseudo_header(skb, neigh->daddr);
				__skb_queue_tail(&neigh->queue, skb);
			} else {
				ipoib_warn(priv, "queue length limit %d. Packet drop.\n",
					   skb_queue_len(&neigh->queue));
				goto err_drop;
			}
		} else {
			spin_unlock_irqrestore(&priv->lock, flags);
			path->ah->last_send = rn->send(dev, skb, path->ah->ah,
						       IPOIB_QPN(daddr));
			ipoib_neigh_put(neigh);
			return NULL;
		}
	} else {
		neigh->ah  = NULL;

		if (!path->query && path_rec_start(dev, path))
			goto err_path;
		if (skb_queue_len(&neigh->queue) < IPOIB_MAX_PATH_REC_QUEUE) {
			push_pseudo_header(skb, neigh->daddr);
			__skb_queue_tail(&neigh->queue, skb);
		} else {
			goto err_drop;
		}
	}

	spin_unlock_irqrestore(&priv->lock, flags);
	ipoib_neigh_put(neigh);
	return NULL;

err_path:
	ipoib_neigh_free(neigh);
err_drop:
	++dev->stats.tx_dropped;
	dev_kfree_skb_any(skb);

	spin_unlock_irqrestore(&priv->lock, flags);
	ipoib_neigh_put(neigh);

	return NULL;
}

static void unicast_arp_send(struct sk_buff *skb, struct net_device *dev,
			     struct ipoib_pseudo_header *phdr)
{
	struct ipoib_dev_priv *priv = ipoib_priv(dev);
	struct rdma_netdev *rn = netdev_priv(dev);
	struct ipoib_path *path;
	unsigned long flags;

	spin_lock_irqsave(&priv->lock, flags);

	/* no broadcast means that all paths are (going to be) not valid */
	if (!priv->broadcast)
		goto drop_and_unlock;

	path = __path_find(dev, phdr->hwaddr + 4);
	if (!path || !path->ah || !path->ah->valid) {
		if (!path) {
			path = path_rec_create(dev, phdr->hwaddr + 4);
			if (!path)
				goto drop_and_unlock;
			__path_add(dev, path);
		} else {
			/*
			 * make sure there are no changes in the existing
			 * path record
			 */
			init_path_rec(priv, path, phdr->hwaddr + 4);
		}
		if (!path->query && path_rec_start(dev, path)) {
			goto drop_and_unlock;
		}

		if (skb_queue_len(&path->queue) < IPOIB_MAX_PATH_REC_QUEUE) {
			push_pseudo_header(skb, phdr->hwaddr);
			__skb_queue_tail(&path->queue, skb);
			goto unlock;
		} else {
			goto drop_and_unlock;
		}
	}

	spin_unlock_irqrestore(&priv->lock, flags);
	ipoib_dbg(priv, "Send unicast ARP to %08x\n",
		  be32_to_cpu(sa_path_get_dlid(&path->pathrec)));
	path->ah->last_send = rn->send(dev, skb, path->ah->ah,
				       IPOIB_QPN(phdr->hwaddr));
	return;

drop_and_unlock:
	++dev->stats.tx_dropped;
	dev_kfree_skb_any(skb);
unlock:
	spin_unlock_irqrestore(&priv->lock, flags);
}

static netdev_tx_t ipoib_start_xmit(struct sk_buff *skb, struct net_device *dev)
{
	struct ipoib_dev_priv *priv = ipoib_priv(dev);
	struct rdma_netdev *rn = netdev_priv(dev);
	struct ipoib_neigh *neigh;
	struct ipoib_pseudo_header *phdr;
	struct ipoib_header *header;
	unsigned long flags;

	phdr = (struct ipoib_pseudo_header *) skb->data;
	skb_pull(skb, sizeof(*phdr));
	header = (struct ipoib_header *) skb->data;

	if (unlikely(phdr->hwaddr[4] == 0xff)) {
		/* multicast, arrange "if" according to probability */
		if ((header->proto != htons(ETH_P_IP)) &&
		    (header->proto != htons(ETH_P_IPV6)) &&
		    (header->proto != htons(ETH_P_ARP)) &&
		    (header->proto != htons(ETH_P_RARP)) &&
		    (header->proto != htons(ETH_P_TIPC))) {
			/* ethertype not supported by IPoIB */
			++dev->stats.tx_dropped;
			dev_kfree_skb_any(skb);
			return NETDEV_TX_OK;
		}
		/* Add in the P_Key for multicast*/
		phdr->hwaddr[8] = (priv->pkey >> 8) & 0xff;
		phdr->hwaddr[9] = priv->pkey & 0xff;

		neigh = ipoib_neigh_get(dev, phdr->hwaddr);
		if (likely(neigh))
			goto send_using_neigh;
		ipoib_mcast_send(dev, phdr->hwaddr, skb);
		return NETDEV_TX_OK;
	}

	/* unicast, arrange "switch" according to probability */
	switch (header->proto) {
	case htons(ETH_P_IP):
	case htons(ETH_P_IPV6):
	case htons(ETH_P_TIPC):
		neigh = ipoib_neigh_get(dev, phdr->hwaddr);
		if (unlikely(!neigh)) {
			neigh = neigh_add_path(skb, phdr->hwaddr, dev);
			if (likely(!neigh))
				return NETDEV_TX_OK;
		}
		break;
	case htons(ETH_P_ARP):
	case htons(ETH_P_RARP):
		/* for unicast ARP and RARP should always perform path find */
		unicast_arp_send(skb, dev, phdr);
		return NETDEV_TX_OK;
	default:
		/* ethertype not supported by IPoIB */
		++dev->stats.tx_dropped;
		dev_kfree_skb_any(skb);
		return NETDEV_TX_OK;
	}

send_using_neigh:
	/* note we now hold a ref to neigh */
	if (ipoib_cm_get(neigh)) {
		if (ipoib_cm_up(neigh)) {
			ipoib_cm_send(dev, skb, ipoib_cm_get(neigh));
			goto unref;
		}
	} else if (neigh->ah && neigh->ah->valid) {
		neigh->ah->last_send = rn->send(dev, skb, neigh->ah->ah,
						IPOIB_QPN(phdr->hwaddr));
		goto unref;
	} else if (neigh->ah) {
		neigh_refresh_path(neigh, phdr->hwaddr, dev);
	}

	if (skb_queue_len(&neigh->queue) < IPOIB_MAX_PATH_REC_QUEUE) {
		push_pseudo_header(skb, phdr->hwaddr);
		spin_lock_irqsave(&priv->lock, flags);
		__skb_queue_tail(&neigh->queue, skb);
		spin_unlock_irqrestore(&priv->lock, flags);
	} else {
		++dev->stats.tx_dropped;
		dev_kfree_skb_any(skb);
	}

unref:
	ipoib_neigh_put(neigh);

	return NETDEV_TX_OK;
}

static void ipoib_timeout(struct net_device *dev)
{
	struct ipoib_dev_priv *priv = ipoib_priv(dev);

	ipoib_warn(priv, "transmit timeout: latency %d msecs\n",
		   jiffies_to_msecs(jiffies - dev_trans_start(dev)));
	ipoib_warn(priv, "queue stopped %d, tx_head %u, tx_tail %u\n",
		   netif_queue_stopped(dev),
		   priv->tx_head, priv->tx_tail);
	/* XXX reset QP, etc. */
}

static int ipoib_hard_header(struct sk_buff *skb,
			     struct net_device *dev,
			     unsigned short type,
			     const void *daddr,
			     const void *saddr,
			     unsigned int len)
{
	struct ipoib_header *header;

	header = skb_push(skb, sizeof(*header));

	header->proto = htons(type);
	header->reserved = 0;

	/*
	 * we don't rely on dst_entry structure,  always stuff the
	 * destination address into skb hard header so we can figure out where
	 * to send the packet later.
	 */
	push_pseudo_header(skb, daddr);

	return IPOIB_HARD_LEN;
}

static void ipoib_set_mcast_list(struct net_device *dev)
{
	struct ipoib_dev_priv *priv = ipoib_priv(dev);

	if (!test_bit(IPOIB_FLAG_OPER_UP, &priv->flags)) {
		ipoib_dbg(priv, "IPOIB_FLAG_OPER_UP not set");
		return;
	}

	queue_work(priv->wq, &priv->restart_task);
}

static int ipoib_get_iflink(const struct net_device *dev)
{
	struct ipoib_dev_priv *priv = ipoib_priv(dev);

	/* parent interface */
	if (!test_bit(IPOIB_FLAG_SUBINTERFACE, &priv->flags))
		return dev->ifindex;

	/* child/vlan interface */
	return priv->parent->ifindex;
}

static u32 ipoib_addr_hash(struct ipoib_neigh_hash *htbl, u8 *daddr)
{
	/*
	 * Use only the address parts that contributes to spreading
	 * The subnet prefix is not used as one can not connect to
	 * same remote port (GUID) using the same remote QPN via two
	 * different subnets.
	 */
	 /* qpn octets[1:4) & port GUID octets[12:20) */
	u32 *d32 = (u32 *) daddr;
	u32 hv;

	hv = jhash_3words(d32[3], d32[4], IPOIB_QPN_MASK & d32[0], 0);
	return hv & htbl->mask;
}

struct ipoib_neigh *ipoib_neigh_get(struct net_device *dev, u8 *daddr)
{
	struct ipoib_dev_priv *priv = ipoib_priv(dev);
	struct ipoib_neigh_table *ntbl = &priv->ntbl;
	struct ipoib_neigh_hash *htbl;
	struct ipoib_neigh *neigh = NULL;
	u32 hash_val;

	rcu_read_lock_bh();

	htbl = rcu_dereference_bh(ntbl->htbl);

	if (!htbl)
		goto out_unlock;

	hash_val = ipoib_addr_hash(htbl, daddr);
	for (neigh = rcu_dereference_bh(htbl->buckets[hash_val]);
	     neigh != NULL;
	     neigh = rcu_dereference_bh(neigh->hnext)) {
		if (memcmp(daddr, neigh->daddr, INFINIBAND_ALEN) == 0) {
			/* found, take one ref on behalf of the caller */
			if (!atomic_inc_not_zero(&neigh->refcnt)) {
				/* deleted */
				neigh = NULL;
				goto out_unlock;
			}

			if (likely(skb_queue_len(&neigh->queue) < IPOIB_MAX_PATH_REC_QUEUE))
				neigh->alive = jiffies;
			goto out_unlock;
		}
	}

out_unlock:
	rcu_read_unlock_bh();
	return neigh;
}

static void __ipoib_reap_neigh(struct ipoib_dev_priv *priv)
{
	struct ipoib_neigh_table *ntbl = &priv->ntbl;
	struct ipoib_neigh_hash *htbl;
	unsigned long neigh_obsolete;
	unsigned long dt;
	unsigned long flags;
	int i;
	LIST_HEAD(remove_list);

	spin_lock_irqsave(&priv->lock, flags);

	htbl = rcu_dereference_protected(ntbl->htbl,
					 lockdep_is_held(&priv->lock));

	if (!htbl)
		goto out_unlock;

	/* neigh is obsolete if it was idle for two GC periods */
	dt = 2 * arp_tbl.gc_interval;
	neigh_obsolete = jiffies - dt;

	for (i = 0; i < htbl->size; i++) {
		struct ipoib_neigh *neigh;
		struct ipoib_neigh __rcu **np = &htbl->buckets[i];

		while ((neigh = rcu_dereference_protected(*np,
							  lockdep_is_held(&priv->lock))) != NULL) {
			/* was the neigh idle for two GC periods */
			if (time_after(neigh_obsolete, neigh->alive)) {

				ipoib_check_and_add_mcast_sendonly(priv, neigh->daddr + 4, &remove_list);

				rcu_assign_pointer(*np,
						   rcu_dereference_protected(neigh->hnext,
									     lockdep_is_held(&priv->lock)));
				/* remove from path/mc list */
				list_del_init(&neigh->list);
				call_rcu(&neigh->rcu, ipoib_neigh_reclaim);
			} else {
				np = &neigh->hnext;
			}

		}
	}

out_unlock:
	spin_unlock_irqrestore(&priv->lock, flags);
	ipoib_mcast_remove_list(&remove_list);
}

static void ipoib_reap_neigh(struct work_struct *work)
{
	struct ipoib_dev_priv *priv =
		container_of(work, struct ipoib_dev_priv, neigh_reap_task.work);

	__ipoib_reap_neigh(priv);

	queue_delayed_work(priv->wq, &priv->neigh_reap_task,
			   arp_tbl.gc_interval);
}


static struct ipoib_neigh *ipoib_neigh_ctor(u8 *daddr,
				      struct net_device *dev)
{
	struct ipoib_neigh *neigh;

	neigh = kzalloc(sizeof(*neigh), GFP_ATOMIC);
	if (!neigh)
		return NULL;

	neigh->dev = dev;
	memcpy(&neigh->daddr, daddr, sizeof(neigh->daddr));
	skb_queue_head_init(&neigh->queue);
	INIT_LIST_HEAD(&neigh->list);
	ipoib_cm_set(neigh, NULL);
	/* one ref on behalf of the caller */
	atomic_set(&neigh->refcnt, 1);

	return neigh;
}

struct ipoib_neigh *ipoib_neigh_alloc(u8 *daddr,
				      struct net_device *dev)
{
	struct ipoib_dev_priv *priv = ipoib_priv(dev);
	struct ipoib_neigh_table *ntbl = &priv->ntbl;
	struct ipoib_neigh_hash *htbl;
	struct ipoib_neigh *neigh;
	u32 hash_val;

	htbl = rcu_dereference_protected(ntbl->htbl,
					 lockdep_is_held(&priv->lock));
	if (!htbl) {
		neigh = NULL;
		goto out_unlock;
	}

	/* need to add a new neigh, but maybe some other thread succeeded?
	 * recalc hash, maybe hash resize took place so we do a search
	 */
	hash_val = ipoib_addr_hash(htbl, daddr);
	for (neigh = rcu_dereference_protected(htbl->buckets[hash_val],
					       lockdep_is_held(&priv->lock));
	     neigh != NULL;
	     neigh = rcu_dereference_protected(neigh->hnext,
					       lockdep_is_held(&priv->lock))) {
		if (memcmp(daddr, neigh->daddr, INFINIBAND_ALEN) == 0) {
			/* found, take one ref on behalf of the caller */
			if (!atomic_inc_not_zero(&neigh->refcnt)) {
				/* deleted */
				neigh = NULL;
				break;
			}
			neigh->alive = jiffies;
			goto out_unlock;
		}
	}

	neigh = ipoib_neigh_ctor(daddr, dev);
	if (!neigh)
		goto out_unlock;

	/* one ref on behalf of the hash table */
	atomic_inc(&neigh->refcnt);
	neigh->alive = jiffies;
	/* put in hash */
	rcu_assign_pointer(neigh->hnext,
			   rcu_dereference_protected(htbl->buckets[hash_val],
						     lockdep_is_held(&priv->lock)));
	rcu_assign_pointer(htbl->buckets[hash_val], neigh);
	atomic_inc(&ntbl->entries);

out_unlock:

	return neigh;
}

void ipoib_neigh_dtor(struct ipoib_neigh *neigh)
{
	/* neigh reference count was dropprd to zero */
	struct net_device *dev = neigh->dev;
	struct ipoib_dev_priv *priv = ipoib_priv(dev);
	struct sk_buff *skb;
	if (neigh->ah)
		ipoib_put_ah(neigh->ah);
	while ((skb = __skb_dequeue(&neigh->queue))) {
		++dev->stats.tx_dropped;
		dev_kfree_skb_any(skb);
	}
	if (ipoib_cm_get(neigh))
		ipoib_cm_destroy_tx(ipoib_cm_get(neigh));
	ipoib_dbg(ipoib_priv(dev),
		  "neigh free for %06x %pI6\n",
		  IPOIB_QPN(neigh->daddr),
		  neigh->daddr + 4);
	kfree(neigh);
	if (atomic_dec_and_test(&priv->ntbl.entries)) {
		if (test_bit(IPOIB_NEIGH_TBL_FLUSH, &priv->flags))
			complete(&priv->ntbl.flushed);
	}
}

static void ipoib_neigh_reclaim(struct rcu_head *rp)
{
	/* Called as a result of removal from hash table */
	struct ipoib_neigh *neigh = container_of(rp, struct ipoib_neigh, rcu);
	/* note TX context may hold another ref */
	ipoib_neigh_put(neigh);
}

void ipoib_neigh_free(struct ipoib_neigh *neigh)
{
	struct net_device *dev = neigh->dev;
	struct ipoib_dev_priv *priv = ipoib_priv(dev);
	struct ipoib_neigh_table *ntbl = &priv->ntbl;
	struct ipoib_neigh_hash *htbl;
	struct ipoib_neigh __rcu **np;
	struct ipoib_neigh *n;
	u32 hash_val;

	htbl = rcu_dereference_protected(ntbl->htbl,
					lockdep_is_held(&priv->lock));
	if (!htbl)
		return;

	hash_val = ipoib_addr_hash(htbl, neigh->daddr);
	np = &htbl->buckets[hash_val];
	for (n = rcu_dereference_protected(*np,
					    lockdep_is_held(&priv->lock));
	     n != NULL;
	     n = rcu_dereference_protected(*np,
					lockdep_is_held(&priv->lock))) {
		if (n == neigh) {
			/* found */
			rcu_assign_pointer(*np,
					   rcu_dereference_protected(neigh->hnext,
								     lockdep_is_held(&priv->lock)));
			/* remove from parent list */
			list_del_init(&neigh->list);
			call_rcu(&neigh->rcu, ipoib_neigh_reclaim);
			return;
		} else {
			np = &n->hnext;
		}
	}
}

static int ipoib_neigh_hash_init(struct ipoib_dev_priv *priv)
{
	struct ipoib_neigh_table *ntbl = &priv->ntbl;
	struct ipoib_neigh_hash *htbl;
	struct ipoib_neigh __rcu **buckets;
	u32 size;

	clear_bit(IPOIB_NEIGH_TBL_FLUSH, &priv->flags);
	ntbl->htbl = NULL;
	htbl = kzalloc(sizeof(*htbl), GFP_KERNEL);
	if (!htbl)
		return -ENOMEM;
	size = roundup_pow_of_two(arp_tbl.gc_thresh3);
	buckets = kvcalloc(size, sizeof(*buckets), GFP_KERNEL);
	if (!buckets) {
		kfree(htbl);
		return -ENOMEM;
	}
	htbl->size = size;
	htbl->mask = (size - 1);
	htbl->buckets = buckets;
	RCU_INIT_POINTER(ntbl->htbl, htbl);
	htbl->ntbl = ntbl;
	atomic_set(&ntbl->entries, 0);

	/* start garbage collection */
	queue_delayed_work(priv->wq, &priv->neigh_reap_task,
			   arp_tbl.gc_interval);

	return 0;
}

static void neigh_hash_free_rcu(struct rcu_head *head)
{
	struct ipoib_neigh_hash *htbl = container_of(head,
						    struct ipoib_neigh_hash,
						    rcu);
	struct ipoib_neigh __rcu **buckets = htbl->buckets;
	struct ipoib_neigh_table *ntbl = htbl->ntbl;

	kvfree(buckets);
	kfree(htbl);
	complete(&ntbl->deleted);
}

void ipoib_del_neighs_by_gid(struct net_device *dev, u8 *gid)
{
	struct ipoib_dev_priv *priv = ipoib_priv(dev);
	struct ipoib_neigh_table *ntbl = &priv->ntbl;
	struct ipoib_neigh_hash *htbl;
	unsigned long flags;
	int i;

	/* remove all neigh connected to a given path or mcast */
	spin_lock_irqsave(&priv->lock, flags);

	htbl = rcu_dereference_protected(ntbl->htbl,
					 lockdep_is_held(&priv->lock));

	if (!htbl)
		goto out_unlock;

	for (i = 0; i < htbl->size; i++) {
		struct ipoib_neigh *neigh;
		struct ipoib_neigh __rcu **np = &htbl->buckets[i];

		while ((neigh = rcu_dereference_protected(*np,
							  lockdep_is_held(&priv->lock))) != NULL) {
			/* delete neighs belong to this parent */
			if (!memcmp(gid, neigh->daddr + 4, sizeof (union ib_gid))) {
				rcu_assign_pointer(*np,
						   rcu_dereference_protected(neigh->hnext,
									     lockdep_is_held(&priv->lock)));
				/* remove from parent list */
				list_del_init(&neigh->list);
				call_rcu(&neigh->rcu, ipoib_neigh_reclaim);
			} else {
				np = &neigh->hnext;
			}

		}
	}
out_unlock:
	spin_unlock_irqrestore(&priv->lock, flags);
}

static void ipoib_flush_neighs(struct ipoib_dev_priv *priv)
{
	struct ipoib_neigh_table *ntbl = &priv->ntbl;
	struct ipoib_neigh_hash *htbl;
	unsigned long flags;
	int i, wait_flushed = 0;

	init_completion(&priv->ntbl.flushed);
	set_bit(IPOIB_NEIGH_TBL_FLUSH, &priv->flags);

	spin_lock_irqsave(&priv->lock, flags);

	htbl = rcu_dereference_protected(ntbl->htbl,
					lockdep_is_held(&priv->lock));
	if (!htbl)
		goto out_unlock;

	wait_flushed = atomic_read(&priv->ntbl.entries);
	if (!wait_flushed)
		goto free_htbl;

	for (i = 0; i < htbl->size; i++) {
		struct ipoib_neigh *neigh;
		struct ipoib_neigh __rcu **np = &htbl->buckets[i];

		while ((neigh = rcu_dereference_protected(*np,
				       lockdep_is_held(&priv->lock))) != NULL) {
			rcu_assign_pointer(*np,
					   rcu_dereference_protected(neigh->hnext,
								     lockdep_is_held(&priv->lock)));
			/* remove from path/mc list */
			list_del_init(&neigh->list);
			call_rcu(&neigh->rcu, ipoib_neigh_reclaim);
		}
	}

free_htbl:
	rcu_assign_pointer(ntbl->htbl, NULL);
	call_rcu(&htbl->rcu, neigh_hash_free_rcu);

out_unlock:
	spin_unlock_irqrestore(&priv->lock, flags);
	if (wait_flushed)
		wait_for_completion(&priv->ntbl.flushed);
}

static void ipoib_neigh_hash_uninit(struct net_device *dev)
{
	struct ipoib_dev_priv *priv = ipoib_priv(dev);

	ipoib_dbg(priv, "ipoib_neigh_hash_uninit\n");
	init_completion(&priv->ntbl.deleted);

	cancel_delayed_work_sync(&priv->neigh_reap_task);

	ipoib_flush_neighs(priv);

	wait_for_completion(&priv->ntbl.deleted);
}

static void ipoib_napi_add(struct net_device *dev)
{
	struct ipoib_dev_priv *priv = ipoib_priv(dev);

	netif_napi_add(dev, &priv->recv_napi, ipoib_rx_poll, IPOIB_NUM_WC);
	netif_napi_add(dev, &priv->send_napi, ipoib_tx_poll, MAX_SEND_CQE);
}

static void ipoib_napi_del(struct net_device *dev)
{
	struct ipoib_dev_priv *priv = ipoib_priv(dev);

	netif_napi_del(&priv->recv_napi);
	netif_napi_del(&priv->send_napi);
}

static void ipoib_dev_uninit_default(struct net_device *dev)
{
	struct ipoib_dev_priv *priv = ipoib_priv(dev);

	ipoib_transport_dev_cleanup(dev);

	ipoib_napi_del(dev);

	ipoib_cm_dev_cleanup(dev);

	kfree(priv->rx_ring);
	vfree(priv->tx_ring);

	priv->rx_ring = NULL;
	priv->tx_ring = NULL;
}

static int ipoib_dev_init_default(struct net_device *dev)
{
	struct ipoib_dev_priv *priv = ipoib_priv(dev);

	ipoib_napi_add(dev);

	/* Allocate RX/TX "rings" to hold queued skbs */
	priv->rx_ring =	kcalloc(ipoib_recvq_size,
				       sizeof(*priv->rx_ring),
				       GFP_KERNEL);
	if (!priv->rx_ring)
		goto out;

	priv->tx_ring = vzalloc(array_size(ipoib_sendq_size,
					   sizeof(*priv->tx_ring)));
	if (!priv->tx_ring) {
		pr_warn("%s: failed to allocate TX ring (%d entries)\n",
			priv->ca->name, ipoib_sendq_size);
		goto out_rx_ring_cleanup;
	}

	/* priv->tx_head, tx_tail & tx_outstanding are already 0 */

	if (ipoib_transport_dev_init(dev, priv->ca)) {
		pr_warn("%s: ipoib_transport_dev_init failed\n",
			priv->ca->name);
		goto out_tx_ring_cleanup;
	}

	/* after qp created set dev address */
	priv->dev->dev_addr[1] = (priv->qp->qp_num >> 16) & 0xff;
	priv->dev->dev_addr[2] = (priv->qp->qp_num >>  8) & 0xff;
	priv->dev->dev_addr[3] = (priv->qp->qp_num) & 0xff;

	return 0;

out_tx_ring_cleanup:
	vfree(priv->tx_ring);

out_rx_ring_cleanup:
	kfree(priv->rx_ring);

out:
	ipoib_napi_del(dev);
	return -ENOMEM;
}

static int ipoib_ioctl(struct net_device *dev, struct ifreq *ifr,
		       int cmd)
{
	struct ipoib_dev_priv *priv = ipoib_priv(dev);

	if (!priv->rn_ops->ndo_do_ioctl)
		return -EOPNOTSUPP;

	return priv->rn_ops->ndo_do_ioctl(dev, ifr, cmd);
}

static int ipoib_dev_init(struct net_device *dev)
{
	struct ipoib_dev_priv *priv = ipoib_priv(dev);
	int ret = -ENOMEM;

	priv->qp = NULL;

	/*
	 * the various IPoIB tasks assume they will never race against
	 * themselves, so always use a single thread workqueue
	 */
	priv->wq = alloc_ordered_workqueue("ipoib_wq", WQ_MEM_RECLAIM);
	if (!priv->wq) {
		pr_warn("%s: failed to allocate device WQ\n", dev->name);
		goto out;
	}

	/* create pd, which used both for control and datapath*/
	priv->pd = ib_alloc_pd(priv->ca, 0);
	if (IS_ERR(priv->pd)) {
		pr_warn("%s: failed to allocate PD\n", priv->ca->name);
		goto clean_wq;
	}

	ret = priv->rn_ops->ndo_init(dev);
	if (ret) {
		pr_warn("%s failed to init HW resource\n", dev->name);
		goto out_free_pd;
	}

	ret = ipoib_neigh_hash_init(priv);
	if (ret) {
		pr_warn("%s failed to init neigh hash\n", dev->name);
		goto out_dev_uninit;
	}

	if (dev->flags & IFF_UP) {
		if (ipoib_ib_dev_open(dev)) {
			pr_warn("%s failed to open device\n", dev->name);
			ret = -ENODEV;
			goto out_hash_uninit;
		}
	}

	return 0;

out_hash_uninit:
	ipoib_neigh_hash_uninit(dev);

out_dev_uninit:
	ipoib_ib_dev_cleanup(dev);

out_free_pd:
	if (priv->pd) {
		ib_dealloc_pd(priv->pd);
		priv->pd = NULL;
	}

clean_wq:
	if (priv->wq) {
		destroy_workqueue(priv->wq);
		priv->wq = NULL;
	}

out:
	return ret;
}

/*
 * This must be called before doing an unregister_netdev on a parent device to
 * shutdown the IB event handler.
 */
static void ipoib_parent_unregister_pre(struct net_device *ndev)
{
	struct ipoib_dev_priv *priv = ipoib_priv(ndev);

	/*
	 * ipoib_set_mac checks netif_running before pushing work, clearing
	 * running ensures the it will not add more work.
	 */
	rtnl_lock();
	dev_change_flags(priv->dev, priv->dev->flags & ~IFF_UP);
	rtnl_unlock();

	/* ipoib_event() cannot be running once this returns */
	ib_unregister_event_handler(&priv->event_handler);

	/*
	 * Work on the queue grabs the rtnl lock, so this cannot be done while
	 * also holding it.
	 */
	flush_workqueue(ipoib_workqueue);
}

static void ipoib_set_dev_features(struct ipoib_dev_priv *priv)
{
	priv->hca_caps = priv->ca->attrs.device_cap_flags;

	if (priv->hca_caps & IB_DEVICE_UD_IP_CSUM) {
		priv->dev->hw_features |= NETIF_F_IP_CSUM | NETIF_F_RXCSUM;

		if (priv->hca_caps & IB_DEVICE_UD_TSO)
			priv->dev->hw_features |= NETIF_F_TSO;

		priv->dev->features |= priv->dev->hw_features;
	}
}

static int ipoib_parent_init(struct net_device *ndev)
{
	struct ipoib_dev_priv *priv = ipoib_priv(ndev);
	struct ib_port_attr attr;
	int result;

	result = ib_query_port(priv->ca, priv->port, &attr);
	if (result) {
		pr_warn("%s: ib_query_port %d failed\n", priv->ca->name,
			priv->port);
		return result;
	}
	priv->max_ib_mtu = ib_mtu_enum_to_int(attr.max_mtu);

	result = ib_query_pkey(priv->ca, priv->port, 0, &priv->pkey);
	if (result) {
		pr_warn("%s: ib_query_pkey port %d failed (ret = %d)\n",
			priv->ca->name, priv->port, result);
		return result;
	}

	result = rdma_query_gid(priv->ca, priv->port, 0, &priv->local_gid);
	if (result) {
		pr_warn("%s: rdma_query_gid port %d failed (ret = %d)\n",
			priv->ca->name, priv->port, result);
		return result;
	}
	memcpy(priv->dev->dev_addr + 4, priv->local_gid.raw,
	       sizeof(union ib_gid));

	SET_NETDEV_DEV(priv->dev, priv->ca->dev.parent);
	priv->dev->dev_port = priv->port - 1;
	/* Let's set this one too for backwards compatibility. */
	priv->dev->dev_id = priv->port - 1;

	return 0;
}

static void ipoib_child_init(struct net_device *ndev)
{
	struct ipoib_dev_priv *priv = ipoib_priv(ndev);
	struct ipoib_dev_priv *ppriv = ipoib_priv(priv->parent);

	dev_hold(priv->parent);

	down_write(&ppriv->vlan_rwsem);
	list_add_tail(&priv->list, &ppriv->child_intfs);
	up_write(&ppriv->vlan_rwsem);

	priv->max_ib_mtu = ppriv->max_ib_mtu;
	set_bit(IPOIB_FLAG_SUBINTERFACE, &priv->flags);
	memcpy(priv->dev->dev_addr, ppriv->dev->dev_addr, INFINIBAND_ALEN);
	memcpy(&priv->local_gid, &ppriv->local_gid, sizeof(priv->local_gid));
}

static int ipoib_ndo_init(struct net_device *ndev)
{
	struct ipoib_dev_priv *priv = ipoib_priv(ndev);
	int rc;

	if (priv->parent) {
		ipoib_child_init(ndev);
	} else {
		rc = ipoib_parent_init(ndev);
		if (rc)
			return rc;
	}

	/* MTU will be reset when mcast join happens */
	ndev->mtu = IPOIB_UD_MTU(priv->max_ib_mtu);
	priv->mcast_mtu = priv->admin_mtu = ndev->mtu;
	ndev->max_mtu = IPOIB_CM_MTU;

	ndev->neigh_priv_len = sizeof(struct ipoib_neigh);

	/*
	 * Set the full membership bit, so that we join the right
	 * broadcast group, etc.
	 */
	priv->pkey |= 0x8000;

	ndev->broadcast[8] = priv->pkey >> 8;
	ndev->broadcast[9] = priv->pkey & 0xff;
	set_bit(IPOIB_FLAG_DEV_ADDR_SET, &priv->flags);

	ipoib_set_dev_features(priv);

	rc = ipoib_dev_init(ndev);
	if (rc) {
		pr_warn("%s: failed to initialize device: %s port %d (ret = %d)\n",
			priv->ca->name, priv->dev->name, priv->port, rc);
	}

	return 0;
}

static void ipoib_ndo_uninit(struct net_device *dev)
{
	struct ipoib_dev_priv *priv = ipoib_priv(dev);

	ASSERT_RTNL();

	/*
	 * ipoib_remove_one guarantees the children are removed before the
	 * parent, and that is the only place where a parent can be removed.
	 */
	WARN_ON(!list_empty(&priv->child_intfs));

	ipoib_neigh_hash_uninit(dev);

	ipoib_ib_dev_cleanup(dev);

	/* no more works over the priv->wq */
	if (priv->wq) {
		flush_workqueue(priv->wq);
		destroy_workqueue(priv->wq);
		priv->wq = NULL;
	}

	if (priv->parent) {
		struct ipoib_dev_priv *ppriv = ipoib_priv(priv->parent);

		down_write(&ppriv->vlan_rwsem);
		list_del(&priv->list);
		up_write(&ppriv->vlan_rwsem);

		dev_put(priv->parent);
	}
}

static int ipoib_set_vf_link_state(struct net_device *dev, int vf, int link_state)
{
	struct ipoib_dev_priv *priv = ipoib_priv(dev);

	return ib_set_vf_link_state(priv->ca, vf, priv->port, link_state);
}

static int ipoib_get_vf_config(struct net_device *dev, int vf,
			       struct ifla_vf_info *ivf)
{
	struct ipoib_dev_priv *priv = ipoib_priv(dev);
	int err;

	err = ib_get_vf_config(priv->ca, vf, priv->port, ivf);
	if (err)
		return err;

	ivf->vf = vf;

	return 0;
}

static int ipoib_set_vf_guid(struct net_device *dev, int vf, u64 guid, int type)
{
	struct ipoib_dev_priv *priv = ipoib_priv(dev);

	if (type != IFLA_VF_IB_NODE_GUID && type != IFLA_VF_IB_PORT_GUID)
		return -EINVAL;

	return ib_set_vf_guid(priv->ca, vf, priv->port, guid, type);
}

static int ipoib_get_vf_stats(struct net_device *dev, int vf,
			      struct ifla_vf_stats *vf_stats)
{
	struct ipoib_dev_priv *priv = ipoib_priv(dev);

	return ib_get_vf_stats(priv->ca, vf, priv->port, vf_stats);
}

static const struct header_ops ipoib_header_ops = {
	.create	= ipoib_hard_header,
};

static const struct net_device_ops ipoib_netdev_ops_pf = {
	.ndo_init		 = ipoib_ndo_init,
	.ndo_uninit		 = ipoib_ndo_uninit,
	.ndo_open		 = ipoib_open,
	.ndo_stop		 = ipoib_stop,
	.ndo_change_mtu		 = ipoib_change_mtu,
	.ndo_fix_features	 = ipoib_fix_features,
	.ndo_start_xmit		 = ipoib_start_xmit,
	.ndo_tx_timeout		 = ipoib_timeout,
	.ndo_set_rx_mode	 = ipoib_set_mcast_list,
	.ndo_get_iflink		 = ipoib_get_iflink,
	.ndo_set_vf_link_state	 = ipoib_set_vf_link_state,
	.ndo_get_vf_config	 = ipoib_get_vf_config,
	.ndo_get_vf_stats	 = ipoib_get_vf_stats,
	.ndo_set_vf_guid	 = ipoib_set_vf_guid,
	.ndo_set_mac_address	 = ipoib_set_mac,
	.ndo_get_stats64	 = ipoib_get_stats,
	.ndo_do_ioctl		 = ipoib_ioctl,
};

static const struct net_device_ops ipoib_netdev_ops_vf = {
	.ndo_init		 = ipoib_ndo_init,
	.ndo_uninit		 = ipoib_ndo_uninit,
	.ndo_open		 = ipoib_open,
	.ndo_stop		 = ipoib_stop,
	.ndo_change_mtu		 = ipoib_change_mtu,
	.ndo_fix_features	 = ipoib_fix_features,
	.ndo_start_xmit	 	 = ipoib_start_xmit,
	.ndo_tx_timeout		 = ipoib_timeout,
	.ndo_set_rx_mode	 = ipoib_set_mcast_list,
	.ndo_get_iflink		 = ipoib_get_iflink,
	.ndo_get_stats64	 = ipoib_get_stats,
	.ndo_do_ioctl		 = ipoib_ioctl,
};

void ipoib_setup_common(struct net_device *dev)
{
	dev->header_ops		 = &ipoib_header_ops;

	ipoib_set_ethtool_ops(dev);

	dev->watchdog_timeo	 = HZ;

	dev->flags		|= IFF_BROADCAST | IFF_MULTICAST;

	dev->hard_header_len	 = IPOIB_HARD_LEN;
	dev->addr_len		 = INFINIBAND_ALEN;
	dev->type		 = ARPHRD_INFINIBAND;
	dev->tx_queue_len	 = ipoib_sendq_size * 2;
	dev->features		 = (NETIF_F_VLAN_CHALLENGED	|
				    NETIF_F_HIGHDMA);
	netif_keep_dst(dev);

	memcpy(dev->broadcast, ipv4_bcast_addr, INFINIBAND_ALEN);

	/*
	 * unregister_netdev always frees the netdev, we use this mode
	 * consistently to unify all the various unregister paths, including
	 * those connected to rtnl_link_ops which require it.
	 */
	dev->needs_free_netdev = true;
}

static void ipoib_build_priv(struct net_device *dev)
{
	struct ipoib_dev_priv *priv = ipoib_priv(dev);

	priv->dev = dev;
	spin_lock_init(&priv->lock);
	init_rwsem(&priv->vlan_rwsem);
	mutex_init(&priv->mcast_mutex);

	INIT_LIST_HEAD(&priv->path_list);
	INIT_LIST_HEAD(&priv->child_intfs);
	INIT_LIST_HEAD(&priv->dead_ahs);
	INIT_LIST_HEAD(&priv->multicast_list);

	INIT_DELAYED_WORK(&priv->mcast_task,   ipoib_mcast_join_task);
	INIT_WORK(&priv->carrier_on_task, ipoib_mcast_carrier_on_task);
	INIT_WORK(&priv->flush_light,   ipoib_ib_dev_flush_light);
	INIT_WORK(&priv->flush_normal,   ipoib_ib_dev_flush_normal);
	INIT_WORK(&priv->flush_heavy,   ipoib_ib_dev_flush_heavy);
	INIT_WORK(&priv->restart_task, ipoib_mcast_restart_task);
	INIT_DELAYED_WORK(&priv->ah_reap_task, ipoib_reap_ah);
	INIT_DELAYED_WORK(&priv->neigh_reap_task, ipoib_reap_neigh);
}

static const struct net_device_ops ipoib_netdev_default_pf = {
	.ndo_init		 = ipoib_dev_init_default,
	.ndo_uninit		 = ipoib_dev_uninit_default,
	.ndo_open		 = ipoib_ib_dev_open_default,
	.ndo_stop		 = ipoib_ib_dev_stop_default,
};

static struct net_device
*ipoib_create_netdev_default(struct ib_device *hca,
			     const char *name,
			     unsigned char name_assign_type,
			     void (*setup)(struct net_device *))
{
	struct net_device *dev;
	struct rdma_netdev *rn;

	dev = alloc_netdev((int)sizeof(struct rdma_netdev),
			   name,
			   name_assign_type, setup);
	if (!dev)
		return NULL;

	rn = netdev_priv(dev);

	rn->send = ipoib_send;
	rn->attach_mcast = ipoib_mcast_attach;
	rn->detach_mcast = ipoib_mcast_detach;
	rn->hca = hca;
	dev->netdev_ops = &ipoib_netdev_default_pf;

	return dev;
}

static struct net_device *ipoib_get_netdev(struct ib_device *hca, u8 port,
					   const char *name)
{
	struct net_device *dev;

	if (hca->alloc_rdma_netdev) {
		dev = hca->alloc_rdma_netdev(hca, port,
					     RDMA_NETDEV_IPOIB, name,
					     NET_NAME_UNKNOWN,
					     ipoib_setup_common);
		if (IS_ERR_OR_NULL(dev) && PTR_ERR(dev) != -EOPNOTSUPP)
			return NULL;
	}

	if (!hca->alloc_rdma_netdev || PTR_ERR(dev) == -EOPNOTSUPP)
		dev = ipoib_create_netdev_default(hca, name, NET_NAME_UNKNOWN,
						  ipoib_setup_common);

	return dev;
}

struct ipoib_dev_priv *ipoib_intf_alloc(struct ib_device *hca, u8 port,
					const char *name)
{
	struct net_device *dev;
	struct ipoib_dev_priv *priv;
	struct rdma_netdev *rn;

	priv = kzalloc(sizeof(*priv), GFP_KERNEL);
	if (!priv)
		return NULL;

	priv->ca = hca;
	priv->port = port;

	dev = ipoib_get_netdev(hca, port, name);
	if (!dev)
		goto free_priv;

	priv->rn_ops = dev->netdev_ops;

	/* fixme : should be after the query_cap */
	if (priv->hca_caps & IB_DEVICE_VIRTUAL_FUNCTION)
		dev->netdev_ops	= &ipoib_netdev_ops_vf;
	else
		dev->netdev_ops	= &ipoib_netdev_ops_pf;

	rn = netdev_priv(dev);
	rn->clnt_priv = priv;

	/*
	 * Only the child register_netdev flows can handle priv_destructor
	 * being set, so we force it to NULL here and handle manually until it
	 * is safe to turn on.
	 */
	priv->next_priv_destructor = dev->priv_destructor;
	dev->priv_destructor = NULL;

	ipoib_build_priv(dev);

	return priv;
free_priv:
	kfree(priv);
	return NULL;
}

void ipoib_intf_free(struct net_device *dev)
{
	struct ipoib_dev_priv *priv = ipoib_priv(dev);
	struct rdma_netdev *rn = netdev_priv(dev);

	dev->priv_destructor = priv->next_priv_destructor;
	if (dev->priv_destructor)
		dev->priv_destructor(dev);

	/*
	 * There are some error flows around register_netdev failing that may
	 * attempt to call priv_destructor twice, prevent that from happening.
	 */
	dev->priv_destructor = NULL;

	/* unregister/destroy is very complicated. Make bugs more obvious. */
	rn->clnt_priv = NULL;

	kfree(priv);
}

static ssize_t show_pkey(struct device *dev,
			 struct device_attribute *attr, char *buf)
{
	struct net_device *ndev = to_net_dev(dev);
	struct ipoib_dev_priv *priv = ipoib_priv(ndev);

	return sprintf(buf, "0x%04x\n", priv->pkey);
}
static DEVICE_ATTR(pkey, S_IRUGO, show_pkey, NULL);

static ssize_t show_umcast(struct device *dev,
			   struct device_attribute *attr, char *buf)
{
	struct net_device *ndev = to_net_dev(dev);
	struct ipoib_dev_priv *priv = ipoib_priv(ndev);

	return sprintf(buf, "%d\n", test_bit(IPOIB_FLAG_UMCAST, &priv->flags));
}

void ipoib_set_umcast(struct net_device *ndev, int umcast_val)
{
	struct ipoib_dev_priv *priv = ipoib_priv(ndev);

	if (umcast_val > 0) {
		set_bit(IPOIB_FLAG_UMCAST, &priv->flags);
		ipoib_warn(priv, "ignoring multicast groups joined directly "
				"by userspace\n");
	} else
		clear_bit(IPOIB_FLAG_UMCAST, &priv->flags);
}

static ssize_t set_umcast(struct device *dev,
			  struct device_attribute *attr,
			  const char *buf, size_t count)
{
	unsigned long umcast_val = simple_strtoul(buf, NULL, 0);

	ipoib_set_umcast(to_net_dev(dev), umcast_val);

	return count;
}
static DEVICE_ATTR(umcast, S_IWUSR | S_IRUGO, show_umcast, set_umcast);

int ipoib_add_umcast_attr(struct net_device *dev)
{
	return device_create_file(&dev->dev, &dev_attr_umcast);
}

static void set_base_guid(struct ipoib_dev_priv *priv, union ib_gid *gid)
{
	struct ipoib_dev_priv *child_priv;
	struct net_device *netdev = priv->dev;

	netif_addr_lock_bh(netdev);

	memcpy(&priv->local_gid.global.interface_id,
	       &gid->global.interface_id,
	       sizeof(gid->global.interface_id));
	memcpy(netdev->dev_addr + 4, &priv->local_gid, sizeof(priv->local_gid));
	clear_bit(IPOIB_FLAG_DEV_ADDR_SET, &priv->flags);

	netif_addr_unlock_bh(netdev);

	if (!test_bit(IPOIB_FLAG_SUBINTERFACE, &priv->flags)) {
		down_read(&priv->vlan_rwsem);
		list_for_each_entry(child_priv, &priv->child_intfs, list)
			set_base_guid(child_priv, gid);
		up_read(&priv->vlan_rwsem);
	}
}

static int ipoib_check_lladdr(struct net_device *dev,
			      struct sockaddr_storage *ss)
{
	union ib_gid *gid = (union ib_gid *)(ss->__data + 4);
	int ret = 0;

	netif_addr_lock_bh(dev);

	/* Make sure the QPN, reserved and subnet prefix match the current
	 * lladdr, it also makes sure the lladdr is unicast.
	 */
	if (memcmp(dev->dev_addr, ss->__data,
		   4 + sizeof(gid->global.subnet_prefix)) ||
	    gid->global.interface_id == 0)
		ret = -EINVAL;

	netif_addr_unlock_bh(dev);

	return ret;
}

static int ipoib_set_mac(struct net_device *dev, void *addr)
{
	struct ipoib_dev_priv *priv = ipoib_priv(dev);
	struct sockaddr_storage *ss = addr;
	int ret;

	if (!(dev->priv_flags & IFF_LIVE_ADDR_CHANGE) && netif_running(dev))
		return -EBUSY;

	ret = ipoib_check_lladdr(dev, ss);
	if (ret)
		return ret;

	set_base_guid(priv, (union ib_gid *)(ss->__data + 4));

	queue_work(ipoib_workqueue, &priv->flush_light);

	return 0;
}

static ssize_t create_child(struct device *dev,
			    struct device_attribute *attr,
			    const char *buf, size_t count)
{
	int pkey;
	int ret;

	if (sscanf(buf, "%i", &pkey) != 1)
		return -EINVAL;

	if (pkey <= 0 || pkey > 0xffff || pkey == 0x8000)
		return -EINVAL;

	ret = ipoib_vlan_add(to_net_dev(dev), pkey);

	return ret ? ret : count;
}
static DEVICE_ATTR(create_child, S_IWUSR, NULL, create_child);

static ssize_t delete_child(struct device *dev,
			    struct device_attribute *attr,
			    const char *buf, size_t count)
{
	int pkey;
	int ret;

	if (sscanf(buf, "%i", &pkey) != 1)
		return -EINVAL;

	if (pkey < 0 || pkey > 0xffff)
		return -EINVAL;

	ret = ipoib_vlan_delete(to_net_dev(dev), pkey);

	return ret ? ret : count;

}
static DEVICE_ATTR(delete_child, S_IWUSR, NULL, delete_child);

int ipoib_add_pkey_attr(struct net_device *dev)
{
	return device_create_file(&dev->dev, &dev_attr_pkey);
}

static struct net_device *ipoib_add_port(const char *format,
					 struct ib_device *hca, u8 port)
{
	struct ipoib_dev_priv *priv;
	struct net_device *ndev;
	int result;

	priv = ipoib_intf_alloc(hca, port, format);
	if (!priv) {
		pr_warn("%s, %d: ipoib_intf_alloc failed\n", hca->name, port);
		return ERR_PTR(-ENOMEM);
	}
	ndev = priv->dev;

	INIT_IB_EVENT_HANDLER(&priv->event_handler,
			      priv->ca, ipoib_event);
	ib_register_event_handler(&priv->event_handler);

	/* call event handler to ensure pkey in sync */
	queue_work(ipoib_workqueue, &priv->flush_heavy);

	result = register_netdev(ndev);
	if (result) {
		pr_warn("%s: couldn't register ipoib port %d; error %d\n",
			hca->name, port, result);

		ipoib_parent_unregister_pre(ndev);
		ipoib_intf_free(ndev);
		free_netdev(ndev);

		return ERR_PTR(result);
	}

<<<<<<< HEAD
	INIT_IB_EVENT_HANDLER(&priv->event_handler,
			      priv->ca, ipoib_event);
	ib_register_event_handler(&priv->event_handler);

	/* call event handler to ensure pkey in sync */
	queue_work(ipoib_workqueue, &priv->flush_heavy);

	result = register_netdev(priv->dev);
	if (result) {
		printk(KERN_WARNING "%s: couldn't register ipoib port %d; error %d\n",
		       hca->name, port, result);
		goto register_failed;
	}
=======
	/*
	 * We cannot set priv_destructor before register_netdev because we
	 * need priv to be always valid during the error flow to execute
	 * ipoib_parent_unregister_pre(). Instead handle it manually and only
	 * enter priv_destructor mode once we are completely registered.
	 */
	ndev->priv_destructor = ipoib_intf_free;
>>>>>>> e021bb4f

	if (ipoib_cm_add_mode_attr(ndev))
		goto sysfs_failed;
	if (ipoib_add_pkey_attr(ndev))
		goto sysfs_failed;
	if (ipoib_add_umcast_attr(ndev))
		goto sysfs_failed;
	if (device_create_file(&ndev->dev, &dev_attr_create_child))
		goto sysfs_failed;
	if (device_create_file(&ndev->dev, &dev_attr_delete_child))
		goto sysfs_failed;

	return ndev;

sysfs_failed:
	ipoib_parent_unregister_pre(ndev);
	unregister_netdev(ndev);
	return ERR_PTR(-ENOMEM);
}

static void ipoib_add_one(struct ib_device *device)
{
	struct list_head *dev_list;
	struct net_device *dev;
	struct ipoib_dev_priv *priv;
	int p;
	int count = 0;

	dev_list = kmalloc(sizeof(*dev_list), GFP_KERNEL);
	if (!dev_list)
		return;

	INIT_LIST_HEAD(dev_list);

	for (p = rdma_start_port(device); p <= rdma_end_port(device); ++p) {
		if (!rdma_protocol_ib(device, p))
			continue;
		dev = ipoib_add_port("ib%d", device, p);
		if (!IS_ERR(dev)) {
			priv = ipoib_priv(dev);
			list_add_tail(&priv->list, dev_list);
			count++;
		}
	}

	if (!count) {
		kfree(dev_list);
		return;
	}

	ib_set_client_data(device, &ipoib_client, dev_list);
}

static void ipoib_remove_one(struct ib_device *device, void *client_data)
{
	struct ipoib_dev_priv *priv, *tmp, *cpriv, *tcpriv;
	struct list_head *dev_list = client_data;

	if (!dev_list)
		return;

	list_for_each_entry_safe(priv, tmp, dev_list, list) {
		LIST_HEAD(head);
		ipoib_parent_unregister_pre(priv->dev);

		rtnl_lock();

		list_for_each_entry_safe(cpriv, tcpriv, &priv->child_intfs,
					 list)
			unregister_netdevice_queue(cpriv->dev, &head);
		unregister_netdevice_queue(priv->dev, &head);
		unregister_netdevice_many(&head);

		rtnl_unlock();
	}

	kfree(dev_list);
}

#ifdef CONFIG_INFINIBAND_IPOIB_DEBUG
static struct notifier_block ipoib_netdev_notifier = {
	.notifier_call = ipoib_netdev_event,
};
#endif

static int __init ipoib_init_module(void)
{
	int ret;

	ipoib_recvq_size = roundup_pow_of_two(ipoib_recvq_size);
	ipoib_recvq_size = min(ipoib_recvq_size, IPOIB_MAX_QUEUE_SIZE);
	ipoib_recvq_size = max(ipoib_recvq_size, IPOIB_MIN_QUEUE_SIZE);

	ipoib_sendq_size = roundup_pow_of_two(ipoib_sendq_size);
	ipoib_sendq_size = min(ipoib_sendq_size, IPOIB_MAX_QUEUE_SIZE);
	ipoib_sendq_size = max3(ipoib_sendq_size, 2 * MAX_SEND_CQE, IPOIB_MIN_QUEUE_SIZE);
#ifdef CONFIG_INFINIBAND_IPOIB_CM
	ipoib_max_conn_qp = min(ipoib_max_conn_qp, IPOIB_CM_MAX_CONN_QP);
	ipoib_max_conn_qp = max(ipoib_max_conn_qp, 0);
#endif

	/*
	 * When copying small received packets, we only copy from the
	 * linear data part of the SKB, so we rely on this condition.
	 */
	BUILD_BUG_ON(IPOIB_CM_COPYBREAK > IPOIB_CM_HEAD_SIZE);

	ret = ipoib_register_debugfs();
	if (ret)
		return ret;

	/*
	 * We create a global workqueue here that is used for all flush
	 * operations.  However, if you attempt to flush a workqueue
	 * from a task on that same workqueue, it deadlocks the system.
	 * We want to be able to flush the tasks associated with a
	 * specific net device, so we also create a workqueue for each
	 * netdevice.  We queue up the tasks for that device only on
	 * its private workqueue, and we only queue up flush events
	 * on our global flush workqueue.  This avoids the deadlocks.
	 */
	ipoib_workqueue = alloc_ordered_workqueue("ipoib_flush", 0);
	if (!ipoib_workqueue) {
		ret = -ENOMEM;
		goto err_fs;
	}

	ib_sa_register_client(&ipoib_sa_client);

	ret = ib_register_client(&ipoib_client);
	if (ret)
		goto err_sa;

	ret = ipoib_netlink_init();
	if (ret)
		goto err_client;

#ifdef CONFIG_INFINIBAND_IPOIB_DEBUG
	register_netdevice_notifier(&ipoib_netdev_notifier);
#endif
	return 0;

err_client:
	ib_unregister_client(&ipoib_client);

err_sa:
	ib_sa_unregister_client(&ipoib_sa_client);
	destroy_workqueue(ipoib_workqueue);

err_fs:
	ipoib_unregister_debugfs();

	return ret;
}

static void __exit ipoib_cleanup_module(void)
{
#ifdef CONFIG_INFINIBAND_IPOIB_DEBUG
	unregister_netdevice_notifier(&ipoib_netdev_notifier);
#endif
	ipoib_netlink_fini();
	ib_unregister_client(&ipoib_client);
	ib_sa_unregister_client(&ipoib_sa_client);
	ipoib_unregister_debugfs();
	destroy_workqueue(ipoib_workqueue);
}

module_init(ipoib_init_module);
module_exit(ipoib_cleanup_module);<|MERGE_RESOLUTION|>--- conflicted
+++ resolved
@@ -924,8 +924,6 @@
 	return 0;
 }
 
-<<<<<<< HEAD
-=======
 static void neigh_refresh_path(struct ipoib_neigh *neigh, u8 *daddr,
 			       struct net_device *dev)
 {
@@ -944,7 +942,6 @@
 	spin_unlock_irqrestore(&priv->lock, flags);
 }
 
->>>>>>> e021bb4f
 static struct ipoib_neigh *neigh_add_path(struct sk_buff *skb, u8 *daddr,
 					  struct net_device *dev)
 {
@@ -2422,21 +2419,6 @@
 		return ERR_PTR(result);
 	}
 
-<<<<<<< HEAD
-	INIT_IB_EVENT_HANDLER(&priv->event_handler,
-			      priv->ca, ipoib_event);
-	ib_register_event_handler(&priv->event_handler);
-
-	/* call event handler to ensure pkey in sync */
-	queue_work(ipoib_workqueue, &priv->flush_heavy);
-
-	result = register_netdev(priv->dev);
-	if (result) {
-		printk(KERN_WARNING "%s: couldn't register ipoib port %d; error %d\n",
-		       hca->name, port, result);
-		goto register_failed;
-	}
-=======
 	/*
 	 * We cannot set priv_destructor before register_netdev because we
 	 * need priv to be always valid during the error flow to execute
@@ -2444,7 +2426,6 @@
 	 * enter priv_destructor mode once we are completely registered.
 	 */
 	ndev->priv_destructor = ipoib_intf_free;
->>>>>>> e021bb4f
 
 	if (ipoib_cm_add_mode_attr(ndev))
 		goto sysfs_failed;
