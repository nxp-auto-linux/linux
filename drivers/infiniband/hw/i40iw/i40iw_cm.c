/*******************************************************************************
*
* Copyright (c) 2015-2016 Intel Corporation.  All rights reserved.
*
* This software is available to you under a choice of one of two
* licenses.  You may choose to be licensed under the terms of the GNU
* General Public License (GPL) Version 2, available from the file
* COPYING in the main directory of this source tree, or the
* OpenFabrics.org BSD license below:
*
*   Redistribution and use in source and binary forms, with or
*   without modification, are permitted provided that the following
*   conditions are met:
*
*    - Redistributions of source code must retain the above
*	copyright notice, this list of conditions and the following
*	disclaimer.
*
*    - Redistributions in binary form must reproduce the above
*	copyright notice, this list of conditions and the following
*	disclaimer in the documentation and/or other materials
*	provided with the distribution.
*
* THE SOFTWARE IS PROVIDED "AS IS", WITHOUT WARRANTY OF ANY KIND,
* EXPRESS OR IMPLIED, INCLUDING BUT NOT LIMITED TO THE WARRANTIES OF
* MERCHANTABILITY, FITNESS FOR A PARTICULAR PURPOSE AND
* NONINFRINGEMENT. IN NO EVENT SHALL THE AUTHORS OR COPYRIGHT HOLDERS
* BE LIABLE FOR ANY CLAIM, DAMAGES OR OTHER LIABILITY, WHETHER IN AN
* ACTION OF CONTRACT, TORT OR OTHERWISE, ARISING FROM, OUT OF OR IN
* CONNECTION WITH THE SOFTWARE OR THE USE OR OTHER DEALINGS IN THE
* SOFTWARE.
*
*******************************************************************************/

#include <linux/atomic.h>
#include <linux/ip.h>
#include <linux/tcp.h>
#include <linux/init.h>
#include <linux/if_arp.h>
#include <linux/if_vlan.h>
#include <linux/notifier.h>
#include <linux/net.h>
#include <linux/types.h>
#include <linux/timer.h>
#include <linux/time.h>
#include <linux/delay.h>
#include <linux/etherdevice.h>
#include <linux/netdevice.h>
#include <linux/random.h>
#include <linux/list.h>
#include <linux/threads.h>
#include <linux/highmem.h>
#include <net/arp.h>
#include <net/ndisc.h>
#include <net/neighbour.h>
#include <net/route.h>
#include <net/addrconf.h>
#include <net/ip6_route.h>
#include <net/ip_fib.h>
#include <net/secure_seq.h>
#include <net/tcp.h>
#include <asm/checksum.h>

#include "i40iw.h"

static void i40iw_rem_ref_cm_node(struct i40iw_cm_node *);
static void i40iw_cm_post_event(struct i40iw_cm_event *event);
static void i40iw_disconnect_worker(struct work_struct *work);

/**
 * i40iw_free_sqbuf - put back puda buffer if refcount = 0
 * @vsi: pointer to vsi structure
 * @buf: puda buffer to free
 */
void i40iw_free_sqbuf(struct i40iw_sc_vsi *vsi, void *bufp)
{
	struct i40iw_puda_buf *buf = (struct i40iw_puda_buf *)bufp;
	struct i40iw_puda_rsrc *ilq = vsi->ilq;

	if (!atomic_dec_return(&buf->refcount))
		i40iw_puda_ret_bufpool(ilq, buf);
}

/**
 * i40iw_derive_hw_ird_setting - Calculate IRD
 *
 * @cm_ird: IRD of connection's node
 *
 * The ird from the connection is rounded to a supported HW
 * setting (2,8,32,64) and then encoded for ird_size field of
 * qp_ctx
 */
static u8 i40iw_derive_hw_ird_setting(u16 cm_ird)
{
	u8 encoded_ird_size;

	/* ird_size field is encoded in qp_ctx */
	switch (cm_ird ? roundup_pow_of_two(cm_ird) : 0) {
	case I40IW_HW_IRD_SETTING_64:
		encoded_ird_size = 3;
		break;
	case I40IW_HW_IRD_SETTING_32:
	case I40IW_HW_IRD_SETTING_16:
		encoded_ird_size = 2;
		break;
	case I40IW_HW_IRD_SETTING_8:
	case I40IW_HW_IRD_SETTING_4:
		encoded_ird_size = 1;
		break;
	case I40IW_HW_IRD_SETTING_2:
	default:
		encoded_ird_size = 0;
		break;
	}
	return encoded_ird_size;
}

/**
 * i40iw_record_ird_ord - Record IRD/ORD passed in
 * @cm_node: connection's node
 * @conn_ird: connection IRD
 * @conn_ord: connection ORD
 */
static void i40iw_record_ird_ord(struct i40iw_cm_node *cm_node, u32 conn_ird,
				 u32 conn_ord)
{
	if (conn_ird > I40IW_MAX_IRD_SIZE)
		conn_ird = I40IW_MAX_IRD_SIZE;

	if (conn_ord > I40IW_MAX_ORD_SIZE)
		conn_ord = I40IW_MAX_ORD_SIZE;
	else if (!conn_ord && cm_node->send_rdma0_op == SEND_RDMA_READ_ZERO)
		conn_ord = 1;

	cm_node->ird_size = conn_ird;
	cm_node->ord_size = conn_ord;
}

/**
 * i40iw_copy_ip_ntohl - change network to host ip
 * @dst: host ip
 * @src: big endian
 */
void i40iw_copy_ip_ntohl(u32 *dst, __be32 *src)
{
	*dst++ = ntohl(*src++);
	*dst++ = ntohl(*src++);
	*dst++ = ntohl(*src++);
	*dst = ntohl(*src);
}

/**
 * i40iw_copy_ip_htonl - change host addr to network ip
 * @dst: host ip
 * @src: little endian
 */
static inline void i40iw_copy_ip_htonl(__be32 *dst, u32 *src)
{
	*dst++ = htonl(*src++);
	*dst++ = htonl(*src++);
	*dst++ = htonl(*src++);
	*dst = htonl(*src);
}

/**
 * i40iw_fill_sockaddr4 - get addr info for passive connection
 * @cm_node: connection's node
 * @event: upper layer's cm event
 */
static inline void i40iw_fill_sockaddr4(struct i40iw_cm_node *cm_node,
					struct iw_cm_event *event)
{
	struct sockaddr_in *laddr = (struct sockaddr_in *)&event->local_addr;
	struct sockaddr_in *raddr = (struct sockaddr_in *)&event->remote_addr;

	laddr->sin_family = AF_INET;
	raddr->sin_family = AF_INET;

	laddr->sin_port = htons(cm_node->loc_port);
	raddr->sin_port = htons(cm_node->rem_port);

	laddr->sin_addr.s_addr = htonl(cm_node->loc_addr[0]);
	raddr->sin_addr.s_addr = htonl(cm_node->rem_addr[0]);
}

/**
 * i40iw_fill_sockaddr6 - get ipv6 addr info for passive side
 * @cm_node: connection's node
 * @event: upper layer's cm event
 */
static inline void i40iw_fill_sockaddr6(struct i40iw_cm_node *cm_node,
					struct iw_cm_event *event)
{
	struct sockaddr_in6 *laddr6 = (struct sockaddr_in6 *)&event->local_addr;
	struct sockaddr_in6 *raddr6 = (struct sockaddr_in6 *)&event->remote_addr;

	laddr6->sin6_family = AF_INET6;
	raddr6->sin6_family = AF_INET6;

	laddr6->sin6_port = htons(cm_node->loc_port);
	raddr6->sin6_port = htons(cm_node->rem_port);

	i40iw_copy_ip_htonl(laddr6->sin6_addr.in6_u.u6_addr32,
			    cm_node->loc_addr);
	i40iw_copy_ip_htonl(raddr6->sin6_addr.in6_u.u6_addr32,
			    cm_node->rem_addr);
}

/**
 * i40iw_get_addr_info
 * @cm_node: contains ip/tcp info
 * @cm_info: to get a copy of the cm_node ip/tcp info
*/
static void i40iw_get_addr_info(struct i40iw_cm_node *cm_node,
				struct i40iw_cm_info *cm_info)
{
	cm_info->ipv4 = cm_node->ipv4;
	cm_info->vlan_id = cm_node->vlan_id;
	memcpy(cm_info->loc_addr, cm_node->loc_addr, sizeof(cm_info->loc_addr));
	memcpy(cm_info->rem_addr, cm_node->rem_addr, sizeof(cm_info->rem_addr));
	cm_info->loc_port = cm_node->loc_port;
	cm_info->rem_port = cm_node->rem_port;
	cm_info->user_pri = cm_node->user_pri;
}

/**
 * i40iw_get_cmevent_info - for cm event upcall
 * @cm_node: connection's node
 * @cm_id: upper layers cm struct for the event
 * @event: upper layer's cm event
 */
static inline void i40iw_get_cmevent_info(struct i40iw_cm_node *cm_node,
					  struct iw_cm_id *cm_id,
					  struct iw_cm_event *event)
{
	memcpy(&event->local_addr, &cm_id->m_local_addr,
	       sizeof(event->local_addr));
	memcpy(&event->remote_addr, &cm_id->m_remote_addr,
	       sizeof(event->remote_addr));
	if (cm_node) {
		event->private_data = (void *)cm_node->pdata_buf;
		event->private_data_len = (u8)cm_node->pdata.size;
		event->ird = cm_node->ird_size;
		event->ord = cm_node->ord_size;
	}
}

/**
 * i40iw_send_cm_event - upcall cm's event handler
 * @cm_node: connection's node
 * @cm_id: upper layer's cm info struct
 * @type: Event type to indicate
 * @status: status for the event type
 */
static int i40iw_send_cm_event(struct i40iw_cm_node *cm_node,
			       struct iw_cm_id *cm_id,
			       enum iw_cm_event_type type,
			       int status)
{
	struct iw_cm_event event;

	memset(&event, 0, sizeof(event));
	event.event = type;
	event.status = status;
	switch (type) {
	case IW_CM_EVENT_CONNECT_REQUEST:
		if (cm_node->ipv4)
			i40iw_fill_sockaddr4(cm_node, &event);
		else
			i40iw_fill_sockaddr6(cm_node, &event);
		event.provider_data = (void *)cm_node;
		event.private_data = (void *)cm_node->pdata_buf;
		event.private_data_len = (u8)cm_node->pdata.size;
		event.ird = cm_node->ird_size;
		break;
	case IW_CM_EVENT_CONNECT_REPLY:
		i40iw_get_cmevent_info(cm_node, cm_id, &event);
		break;
	case IW_CM_EVENT_ESTABLISHED:
		event.ird = cm_node->ird_size;
		event.ord = cm_node->ord_size;
		break;
	case IW_CM_EVENT_DISCONNECT:
		break;
	case IW_CM_EVENT_CLOSE:
		break;
	default:
		i40iw_pr_err("event type received type = %d\n", type);
		return -1;
	}
	return cm_id->event_handler(cm_id, &event);
}

/**
 * i40iw_create_event - create cm event
 * @cm_node: connection's node
 * @type: Event type to generate
 */
static struct i40iw_cm_event *i40iw_create_event(struct i40iw_cm_node *cm_node,
						 enum i40iw_cm_event_type type)
{
	struct i40iw_cm_event *event;

	if (!cm_node->cm_id)
		return NULL;

	event = kzalloc(sizeof(*event), GFP_ATOMIC);

	if (!event)
		return NULL;

	event->type = type;
	event->cm_node = cm_node;
	memcpy(event->cm_info.rem_addr, cm_node->rem_addr, sizeof(event->cm_info.rem_addr));
	memcpy(event->cm_info.loc_addr, cm_node->loc_addr, sizeof(event->cm_info.loc_addr));
	event->cm_info.rem_port = cm_node->rem_port;
	event->cm_info.loc_port = cm_node->loc_port;
	event->cm_info.cm_id = cm_node->cm_id;

	i40iw_debug(cm_node->dev,
		    I40IW_DEBUG_CM,
		    "node=%p event=%p type=%u dst=%pI4 src=%pI4\n",
		    cm_node,
		    event,
		    type,
		    event->cm_info.loc_addr,
		    event->cm_info.rem_addr);

	i40iw_cm_post_event(event);
	return event;
}

/**
 * i40iw_free_retrans_entry - free send entry
 * @cm_node: connection's node
 */
static void i40iw_free_retrans_entry(struct i40iw_cm_node *cm_node)
{
	struct i40iw_device *iwdev = cm_node->iwdev;
	struct i40iw_timer_entry *send_entry;

	send_entry = cm_node->send_entry;
	if (send_entry) {
		cm_node->send_entry = NULL;
		i40iw_free_sqbuf(&iwdev->vsi, (void *)send_entry->sqbuf);
		kfree(send_entry);
		atomic_dec(&cm_node->ref_count);
	}
}

/**
 * i40iw_cleanup_retrans_entry - free send entry with lock
 * @cm_node: connection's node
 */
static void i40iw_cleanup_retrans_entry(struct i40iw_cm_node *cm_node)
{
	unsigned long flags;

	spin_lock_irqsave(&cm_node->retrans_list_lock, flags);
	i40iw_free_retrans_entry(cm_node);
	spin_unlock_irqrestore(&cm_node->retrans_list_lock, flags);
}

/**
 * i40iw_form_cm_frame - get a free packet and build frame
 * @cm_node: connection's node ionfo to use in frame
 * @options: pointer to options info
 * @hdr: pointer mpa header
 * @pdata: pointer to private data
 * @flags:  indicates FIN or ACK
 */
static struct i40iw_puda_buf *i40iw_form_cm_frame(struct i40iw_cm_node *cm_node,
						  struct i40iw_kmem_info *options,
						  struct i40iw_kmem_info *hdr,
						  struct i40iw_kmem_info *pdata,
						  u8 flags)
{
	struct i40iw_puda_buf *sqbuf;
	struct i40iw_sc_vsi *vsi = &cm_node->iwdev->vsi;
	u8 *buf;

	struct tcphdr *tcph;
	struct iphdr *iph;
	struct ipv6hdr *ip6h;
	struct ethhdr *ethh;
	u16 packetsize;
	u16 eth_hlen = ETH_HLEN;
	u32 opts_len = 0;
	u32 pd_len = 0;
	u32 hdr_len = 0;
	u16 vtag;

	sqbuf = i40iw_puda_get_bufpool(vsi->ilq);
	if (!sqbuf)
		return NULL;
	buf = sqbuf->mem.va;

	if (options)
		opts_len = (u32)options->size;

	if (hdr)
		hdr_len = hdr->size;

	if (pdata)
		pd_len = pdata->size;

	if (cm_node->vlan_id < VLAN_TAG_PRESENT)
		eth_hlen += 4;

	if (cm_node->ipv4)
		packetsize = sizeof(*iph) + sizeof(*tcph);
	else
		packetsize = sizeof(*ip6h) + sizeof(*tcph);
	packetsize += opts_len + hdr_len + pd_len;

	memset(buf, 0x00, eth_hlen + packetsize);

	sqbuf->totallen = packetsize + eth_hlen;
	sqbuf->maclen = eth_hlen;
	sqbuf->tcphlen = sizeof(*tcph) + opts_len;
	sqbuf->scratch = (void *)cm_node;

	ethh = (struct ethhdr *)buf;
	buf += eth_hlen;

	if (cm_node->ipv4) {
		sqbuf->ipv4 = true;

		iph = (struct iphdr *)buf;
		buf += sizeof(*iph);
		tcph = (struct tcphdr *)buf;
		buf += sizeof(*tcph);

		ether_addr_copy(ethh->h_dest, cm_node->rem_mac);
		ether_addr_copy(ethh->h_source, cm_node->loc_mac);
		if (cm_node->vlan_id < VLAN_TAG_PRESENT) {
			((struct vlan_ethhdr *)ethh)->h_vlan_proto = htons(ETH_P_8021Q);
			vtag = (cm_node->user_pri << VLAN_PRIO_SHIFT) | cm_node->vlan_id;
			((struct vlan_ethhdr *)ethh)->h_vlan_TCI = htons(vtag);

			((struct vlan_ethhdr *)ethh)->h_vlan_encapsulated_proto = htons(ETH_P_IP);
		} else {
			ethh->h_proto = htons(ETH_P_IP);
		}

		iph->version = IPVERSION;
		iph->ihl = 5;	/* 5 * 4Byte words, IP headr len */
		iph->tos = cm_node->tos;
		iph->tot_len = htons(packetsize);
		iph->id = htons(++cm_node->tcp_cntxt.loc_id);

		iph->frag_off = htons(0x4000);
		iph->ttl = 0x40;
		iph->protocol = IPPROTO_TCP;
		iph->saddr = htonl(cm_node->loc_addr[0]);
		iph->daddr = htonl(cm_node->rem_addr[0]);
	} else {
		sqbuf->ipv4 = false;
		ip6h = (struct ipv6hdr *)buf;
		buf += sizeof(*ip6h);
		tcph = (struct tcphdr *)buf;
		buf += sizeof(*tcph);

		ether_addr_copy(ethh->h_dest, cm_node->rem_mac);
		ether_addr_copy(ethh->h_source, cm_node->loc_mac);
		if (cm_node->vlan_id < VLAN_TAG_PRESENT) {
			((struct vlan_ethhdr *)ethh)->h_vlan_proto = htons(ETH_P_8021Q);
			vtag = (cm_node->user_pri << VLAN_PRIO_SHIFT) | cm_node->vlan_id;
			((struct vlan_ethhdr *)ethh)->h_vlan_TCI = htons(vtag);
			((struct vlan_ethhdr *)ethh)->h_vlan_encapsulated_proto = htons(ETH_P_IPV6);
		} else {
			ethh->h_proto = htons(ETH_P_IPV6);
		}
		ip6h->version = 6;
		ip6h->priority = cm_node->tos >> 4;
		ip6h->flow_lbl[0] = cm_node->tos << 4;
		ip6h->flow_lbl[1] = 0;
		ip6h->flow_lbl[2] = 0;
		ip6h->payload_len = htons(packetsize - sizeof(*ip6h));
		ip6h->nexthdr = 6;
		ip6h->hop_limit = 128;
		i40iw_copy_ip_htonl(ip6h->saddr.in6_u.u6_addr32,
				    cm_node->loc_addr);
		i40iw_copy_ip_htonl(ip6h->daddr.in6_u.u6_addr32,
				    cm_node->rem_addr);
	}

	tcph->source = htons(cm_node->loc_port);
	tcph->dest = htons(cm_node->rem_port);

	tcph->seq = htonl(cm_node->tcp_cntxt.loc_seq_num);

	if (flags & SET_ACK) {
		cm_node->tcp_cntxt.loc_ack_num = cm_node->tcp_cntxt.rcv_nxt;
		tcph->ack_seq = htonl(cm_node->tcp_cntxt.loc_ack_num);
		tcph->ack = 1;
	} else {
		tcph->ack_seq = 0;
	}

	if (flags & SET_SYN) {
		cm_node->tcp_cntxt.loc_seq_num++;
		tcph->syn = 1;
	} else {
		cm_node->tcp_cntxt.loc_seq_num += hdr_len + pd_len;
	}

	if (flags & SET_FIN) {
		cm_node->tcp_cntxt.loc_seq_num++;
		tcph->fin = 1;
	}

	if (flags & SET_RST)
		tcph->rst = 1;

	tcph->doff = (u16)((sizeof(*tcph) + opts_len + 3) >> 2);
	sqbuf->tcphlen = tcph->doff << 2;
	tcph->window = htons(cm_node->tcp_cntxt.rcv_wnd);
	tcph->urg_ptr = 0;

	if (opts_len) {
		memcpy(buf, options->addr, opts_len);
		buf += opts_len;
	}

	if (hdr_len) {
		memcpy(buf, hdr->addr, hdr_len);
		buf += hdr_len;
	}

	if (pdata && pdata->addr)
		memcpy(buf, pdata->addr, pdata->size);

	atomic_set(&sqbuf->refcount, 1);

	return sqbuf;
}

/**
 * i40iw_send_reset - Send RST packet
 * @cm_node: connection's node
 */
int i40iw_send_reset(struct i40iw_cm_node *cm_node)
{
	struct i40iw_puda_buf *sqbuf;
	int flags = SET_RST | SET_ACK;

	sqbuf = i40iw_form_cm_frame(cm_node, NULL, NULL, NULL, flags);
	if (!sqbuf) {
		i40iw_pr_err("no sqbuf\n");
		return -1;
	}

	return i40iw_schedule_cm_timer(cm_node, sqbuf, I40IW_TIMER_TYPE_SEND, 0, 1);
}

/**
 * i40iw_active_open_err - send event for active side cm error
 * @cm_node: connection's node
 * @reset: Flag to send reset or not
 */
static void i40iw_active_open_err(struct i40iw_cm_node *cm_node, bool reset)
{
	i40iw_cleanup_retrans_entry(cm_node);
	cm_node->cm_core->stats_connect_errs++;
	if (reset) {
		i40iw_debug(cm_node->dev,
			    I40IW_DEBUG_CM,
			    "%s cm_node=%p state=%d\n",
			    __func__,
			    cm_node,
			    cm_node->state);
		atomic_inc(&cm_node->ref_count);
		i40iw_send_reset(cm_node);
	}

	cm_node->state = I40IW_CM_STATE_CLOSED;
	i40iw_create_event(cm_node, I40IW_CM_EVENT_ABORTED);
}

/**
 * i40iw_passive_open_err - handle passive side cm error
 * @cm_node: connection's node
 * @reset: send reset or just free cm_node
 */
static void i40iw_passive_open_err(struct i40iw_cm_node *cm_node, bool reset)
{
	i40iw_cleanup_retrans_entry(cm_node);
	cm_node->cm_core->stats_passive_errs++;
	cm_node->state = I40IW_CM_STATE_CLOSED;
	i40iw_debug(cm_node->dev,
		    I40IW_DEBUG_CM,
		    "%s cm_node=%p state =%d\n",
		    __func__,
		    cm_node,
		    cm_node->state);
	if (reset)
		i40iw_send_reset(cm_node);
	else
		i40iw_rem_ref_cm_node(cm_node);
}

/**
 * i40iw_event_connect_error - to create connect error event
 * @event: cm information for connect event
 */
static void i40iw_event_connect_error(struct i40iw_cm_event *event)
{
	struct i40iw_qp *iwqp;
	struct iw_cm_id *cm_id;

	cm_id = event->cm_node->cm_id;
	if (!cm_id)
		return;

	iwqp = cm_id->provider_data;

	if (!iwqp || !iwqp->iwdev)
		return;

	iwqp->cm_id = NULL;
	cm_id->provider_data = NULL;
	i40iw_send_cm_event(event->cm_node, cm_id,
			    IW_CM_EVENT_CONNECT_REPLY,
			    -ECONNRESET);
	cm_id->rem_ref(cm_id);
	i40iw_rem_ref_cm_node(event->cm_node);
}

/**
 * i40iw_process_options
 * @cm_node: connection's node
 * @optionsloc: point to start of options
 * @optionsize: size of all options
 * @syn_packet: flag if syn packet
 */
static int i40iw_process_options(struct i40iw_cm_node *cm_node,
				 u8 *optionsloc,
				 u32 optionsize,
				 u32 syn_packet)
{
	u32 tmp;
	u32 offset = 0;
	union all_known_options *all_options;
	char got_mss_option = 0;

	while (offset < optionsize) {
		all_options = (union all_known_options *)(optionsloc + offset);
		switch (all_options->as_base.optionnum) {
		case OPTION_NUMBER_END:
			offset = optionsize;
			break;
		case OPTION_NUMBER_NONE:
			offset += 1;
			continue;
		case OPTION_NUMBER_MSS:
			i40iw_debug(cm_node->dev,
				    I40IW_DEBUG_CM,
				    "%s: MSS Length: %d Offset: %d Size: %d\n",
				    __func__,
				    all_options->as_mss.length,
				    offset,
				    optionsize);
			got_mss_option = 1;
			if (all_options->as_mss.length != 4)
				return -1;
			tmp = ntohs(all_options->as_mss.mss);
			if (tmp > 0 && tmp < cm_node->tcp_cntxt.mss)
				cm_node->tcp_cntxt.mss = tmp;
			break;
		case OPTION_NUMBER_WINDOW_SCALE:
			cm_node->tcp_cntxt.snd_wscale =
			    all_options->as_windowscale.shiftcount;
			break;
		default:
			i40iw_debug(cm_node->dev,
				    I40IW_DEBUG_CM,
				    "TCP Option not understood: %x\n",
				    all_options->as_base.optionnum);
			break;
		}
		offset += all_options->as_base.length;
	}
	if (!got_mss_option && syn_packet)
		cm_node->tcp_cntxt.mss = I40IW_CM_DEFAULT_MSS;
	return 0;
}

/**
 * i40iw_handle_tcp_options -
 * @cm_node: connection's node
 * @tcph: pointer tcp header
 * @optionsize: size of options rcvd
 * @passive: active or passive flag
 */
static int i40iw_handle_tcp_options(struct i40iw_cm_node *cm_node,
				    struct tcphdr *tcph,
				    int optionsize,
				    int passive)
{
	u8 *optionsloc = (u8 *)&tcph[1];

	if (optionsize) {
		if (i40iw_process_options(cm_node,
					  optionsloc,
					  optionsize,
					  (u32)tcph->syn)) {
			i40iw_debug(cm_node->dev,
				    I40IW_DEBUG_CM,
				    "%s: Node %p, Sending RESET\n",
				    __func__,
				    cm_node);
			if (passive)
				i40iw_passive_open_err(cm_node, true);
			else
				i40iw_active_open_err(cm_node, true);
			return -1;
		}
	}

	cm_node->tcp_cntxt.snd_wnd = ntohs(tcph->window) <<
	    cm_node->tcp_cntxt.snd_wscale;

	if (cm_node->tcp_cntxt.snd_wnd > cm_node->tcp_cntxt.max_snd_wnd)
		cm_node->tcp_cntxt.max_snd_wnd = cm_node->tcp_cntxt.snd_wnd;
	return 0;
}

/**
 * i40iw_build_mpa_v1 - build a MPA V1 frame
 * @cm_node: connection's node
 * @mpa_key: to do read0 or write0
 */
static void i40iw_build_mpa_v1(struct i40iw_cm_node *cm_node,
			       void *start_addr,
			       u8 mpa_key)
{
	struct ietf_mpa_v1 *mpa_frame = (struct ietf_mpa_v1 *)start_addr;

	switch (mpa_key) {
	case MPA_KEY_REQUEST:
		memcpy(mpa_frame->key, IEFT_MPA_KEY_REQ, IETF_MPA_KEY_SIZE);
		break;
	case MPA_KEY_REPLY:
		memcpy(mpa_frame->key, IEFT_MPA_KEY_REP, IETF_MPA_KEY_SIZE);
		break;
	default:
		break;
	}
	mpa_frame->flags = IETF_MPA_FLAGS_CRC;
	mpa_frame->rev = cm_node->mpa_frame_rev;
	mpa_frame->priv_data_len = htons(cm_node->pdata.size);
}

/**
 * i40iw_build_mpa_v2 - build a MPA V2 frame
 * @cm_node: connection's node
 * @start_addr: buffer start address
 * @mpa_key: to do read0 or write0
 */
static void i40iw_build_mpa_v2(struct i40iw_cm_node *cm_node,
			       void *start_addr,
			       u8 mpa_key)
{
	struct ietf_mpa_v2 *mpa_frame = (struct ietf_mpa_v2 *)start_addr;
	struct ietf_rtr_msg *rtr_msg = &mpa_frame->rtr_msg;
	u16 ctrl_ird, ctrl_ord;

	/* initialize the upper 5 bytes of the frame */
	i40iw_build_mpa_v1(cm_node, start_addr, mpa_key);
	mpa_frame->flags |= IETF_MPA_V2_FLAG;
	mpa_frame->priv_data_len += htons(IETF_RTR_MSG_SIZE);

	/* initialize RTR msg */
	if (cm_node->mpav2_ird_ord == IETF_NO_IRD_ORD) {
		ctrl_ird = IETF_NO_IRD_ORD;
		ctrl_ord = IETF_NO_IRD_ORD;
	} else {
		ctrl_ird = (cm_node->ird_size > IETF_NO_IRD_ORD) ?
			IETF_NO_IRD_ORD : cm_node->ird_size;
		ctrl_ord = (cm_node->ord_size > IETF_NO_IRD_ORD) ?
			IETF_NO_IRD_ORD : cm_node->ord_size;
	}

	ctrl_ird |= IETF_PEER_TO_PEER;

	switch (mpa_key) {
	case MPA_KEY_REQUEST:
		ctrl_ord |= IETF_RDMA0_WRITE;
		ctrl_ord |= IETF_RDMA0_READ;
		break;
	case MPA_KEY_REPLY:
		switch (cm_node->send_rdma0_op) {
		case SEND_RDMA_WRITE_ZERO:
			ctrl_ord |= IETF_RDMA0_WRITE;
			break;
		case SEND_RDMA_READ_ZERO:
			ctrl_ord |= IETF_RDMA0_READ;
			break;
		}
		break;
	default:
		break;
	}
	rtr_msg->ctrl_ird = htons(ctrl_ird);
	rtr_msg->ctrl_ord = htons(ctrl_ord);
}

/**
 * i40iw_cm_build_mpa_frame - build mpa frame for mpa version 1 or version 2
 * @cm_node: connection's node
 * @mpa: mpa: data buffer
 * @mpa_key: to do read0 or write0
 */
static int i40iw_cm_build_mpa_frame(struct i40iw_cm_node *cm_node,
				    struct i40iw_kmem_info *mpa,
				    u8 mpa_key)
{
	int hdr_len = 0;

	switch (cm_node->mpa_frame_rev) {
	case IETF_MPA_V1:
		hdr_len = sizeof(struct ietf_mpa_v1);
		i40iw_build_mpa_v1(cm_node, mpa->addr, mpa_key);
		break;
	case IETF_MPA_V2:
		hdr_len = sizeof(struct ietf_mpa_v2);
		i40iw_build_mpa_v2(cm_node, mpa->addr, mpa_key);
		break;
	default:
		break;
	}

	return hdr_len;
}

/**
 * i40iw_send_mpa_request - active node send mpa request to passive node
 * @cm_node: connection's node
 */
static int i40iw_send_mpa_request(struct i40iw_cm_node *cm_node)
{
	struct i40iw_puda_buf *sqbuf;

	if (!cm_node) {
		i40iw_pr_err("cm_node == NULL\n");
		return -1;
	}

	cm_node->mpa_hdr.addr = &cm_node->mpa_frame;
	cm_node->mpa_hdr.size = i40iw_cm_build_mpa_frame(cm_node,
							 &cm_node->mpa_hdr,
							 MPA_KEY_REQUEST);
	if (!cm_node->mpa_hdr.size) {
		i40iw_pr_err("mpa size = %d\n", cm_node->mpa_hdr.size);
		return -1;
	}

	sqbuf = i40iw_form_cm_frame(cm_node,
				    NULL,
				    &cm_node->mpa_hdr,
				    &cm_node->pdata,
				    SET_ACK);
	if (!sqbuf) {
		i40iw_pr_err("sq_buf == NULL\n");
		return -1;
	}
	return i40iw_schedule_cm_timer(cm_node, sqbuf, I40IW_TIMER_TYPE_SEND, 1, 0);
}

/**
 * i40iw_send_mpa_reject -
 * @cm_node: connection's node
 * @pdata: reject data for connection
 * @plen: length of reject data
 */
static int i40iw_send_mpa_reject(struct i40iw_cm_node *cm_node,
				 const void *pdata,
				 u8 plen)
{
	struct i40iw_puda_buf *sqbuf;
	struct i40iw_kmem_info priv_info;

	cm_node->mpa_hdr.addr = &cm_node->mpa_frame;
	cm_node->mpa_hdr.size = i40iw_cm_build_mpa_frame(cm_node,
							 &cm_node->mpa_hdr,
							 MPA_KEY_REPLY);

	cm_node->mpa_frame.flags |= IETF_MPA_FLAGS_REJECT;
	priv_info.addr = (void *)pdata;
	priv_info.size = plen;

	sqbuf = i40iw_form_cm_frame(cm_node,
				    NULL,
				    &cm_node->mpa_hdr,
				    &priv_info,
				    SET_ACK | SET_FIN);
	if (!sqbuf) {
		i40iw_pr_err("no sqbuf\n");
		return -ENOMEM;
	}
	cm_node->state = I40IW_CM_STATE_FIN_WAIT1;
	return i40iw_schedule_cm_timer(cm_node, sqbuf, I40IW_TIMER_TYPE_SEND, 1, 0);
}

/**
 * recv_mpa - process an IETF MPA frame
 * @cm_node: connection's node
 * @buffer: Data pointer
 * @type: to return accept or reject
 * @len: Len of mpa buffer
 */
static int i40iw_parse_mpa(struct i40iw_cm_node *cm_node, u8 *buffer, u32 *type, u32 len)
{
	struct ietf_mpa_v1 *mpa_frame;
	struct ietf_mpa_v2 *mpa_v2_frame;
	struct ietf_rtr_msg *rtr_msg;
	int mpa_hdr_len;
	int priv_data_len;

	*type = I40IW_MPA_REQUEST_ACCEPT;

	if (len < sizeof(struct ietf_mpa_v1)) {
		i40iw_pr_err("ietf buffer small (%x)\n", len);
		return -1;
	}

	mpa_frame = (struct ietf_mpa_v1 *)buffer;
	mpa_hdr_len = sizeof(struct ietf_mpa_v1);
	priv_data_len = ntohs(mpa_frame->priv_data_len);

	if (priv_data_len > IETF_MAX_PRIV_DATA_LEN) {
		i40iw_pr_err("large pri_data %d\n", priv_data_len);
		return -1;
	}
	if (mpa_frame->rev != IETF_MPA_V1 && mpa_frame->rev != IETF_MPA_V2) {
		i40iw_pr_err("unsupported mpa rev = %d\n", mpa_frame->rev);
		return -1;
	}
	if (mpa_frame->rev > cm_node->mpa_frame_rev) {
		i40iw_pr_err("rev %d\n", mpa_frame->rev);
		return -1;
	}
	cm_node->mpa_frame_rev = mpa_frame->rev;

	if (cm_node->state != I40IW_CM_STATE_MPAREQ_SENT) {
		if (memcmp(mpa_frame->key, IEFT_MPA_KEY_REQ, IETF_MPA_KEY_SIZE)) {
			i40iw_pr_err("Unexpected MPA Key received\n");
			return -1;
		}
	} else {
		if (memcmp(mpa_frame->key, IEFT_MPA_KEY_REP, IETF_MPA_KEY_SIZE)) {
			i40iw_pr_err("Unexpected MPA Key received\n");
			return -1;
		}
	}

	if (priv_data_len + mpa_hdr_len > len) {
		i40iw_pr_err("ietf buffer len(%x + %x != %x)\n",
			     priv_data_len, mpa_hdr_len, len);
		return -1;
	}
	if (len > MAX_CM_BUFFER) {
		i40iw_pr_err("ietf buffer large len = %d\n", len);
		return -1;
	}

	switch (mpa_frame->rev) {
	case IETF_MPA_V2:{
			u16 ird_size;
			u16 ord_size;
			u16 ctrl_ord;
			u16 ctrl_ird;

			mpa_v2_frame = (struct ietf_mpa_v2 *)buffer;
			mpa_hdr_len += IETF_RTR_MSG_SIZE;
			rtr_msg = &mpa_v2_frame->rtr_msg;

			/* parse rtr message */
			ctrl_ord = ntohs(rtr_msg->ctrl_ord);
			ctrl_ird = ntohs(rtr_msg->ctrl_ird);
			ird_size = ctrl_ird & IETF_NO_IRD_ORD;
			ord_size = ctrl_ord & IETF_NO_IRD_ORD;

			if (!(ctrl_ird & IETF_PEER_TO_PEER))
				return -1;

			if (ird_size == IETF_NO_IRD_ORD || ord_size == IETF_NO_IRD_ORD) {
				cm_node->mpav2_ird_ord = IETF_NO_IRD_ORD;
				goto negotiate_done;
			}

			if (cm_node->state != I40IW_CM_STATE_MPAREQ_SENT) {
				/* responder */
				if (!ord_size && (ctrl_ord & IETF_RDMA0_READ))
					cm_node->ird_size = 1;
				if (cm_node->ord_size > ird_size)
					cm_node->ord_size = ird_size;
			} else {
				/* initiator */
				if (!ird_size && (ctrl_ord & IETF_RDMA0_READ))
					return -1;
				if (cm_node->ord_size > ird_size)
					cm_node->ord_size = ird_size;

				if (cm_node->ird_size < ord_size)
					/* no resources available */
					return -1;
			}

negotiate_done:
			if (ctrl_ord & IETF_RDMA0_READ)
				cm_node->send_rdma0_op = SEND_RDMA_READ_ZERO;
			else if (ctrl_ord & IETF_RDMA0_WRITE)
				cm_node->send_rdma0_op = SEND_RDMA_WRITE_ZERO;
			else	/* Not supported RDMA0 operation */
				return -1;
			i40iw_debug(cm_node->dev, I40IW_DEBUG_CM,
				    "MPAV2: Negotiated ORD: %d, IRD: %d\n",
				    cm_node->ord_size, cm_node->ird_size);
			break;
		}
		break;
	case IETF_MPA_V1:
	default:
		break;
	}

	memcpy(cm_node->pdata_buf, buffer + mpa_hdr_len, priv_data_len);
	cm_node->pdata.size = priv_data_len;

	if (mpa_frame->flags & IETF_MPA_FLAGS_REJECT)
		*type = I40IW_MPA_REQUEST_REJECT;

	if (mpa_frame->flags & IETF_MPA_FLAGS_MARKERS)
		cm_node->snd_mark_en = true;

	return 0;
}

/**
 * i40iw_schedule_cm_timer
 * @@cm_node: connection's node
 * @sqbuf: buffer to send
 * @type: if it is send or close
 * @send_retrans: if rexmits to be done
 * @close_when_complete: is cm_node to be removed
 *
 * note - cm_node needs to be protected before calling this. Encase in:
 *		i40iw_rem_ref_cm_node(cm_core, cm_node);
 *		i40iw_schedule_cm_timer(...)
 *		atomic_inc(&cm_node->ref_count);
 */
int i40iw_schedule_cm_timer(struct i40iw_cm_node *cm_node,
			    struct i40iw_puda_buf *sqbuf,
			    enum i40iw_timer_type type,
			    int send_retrans,
			    int close_when_complete)
{
	struct i40iw_sc_vsi *vsi = &cm_node->iwdev->vsi;
	struct i40iw_cm_core *cm_core = cm_node->cm_core;
	struct i40iw_timer_entry *new_send;
	int ret = 0;
	u32 was_timer_set;
	unsigned long flags;

	new_send = kzalloc(sizeof(*new_send), GFP_ATOMIC);
	if (!new_send) {
		if (type != I40IW_TIMER_TYPE_CLOSE)
			i40iw_free_sqbuf(vsi, (void *)sqbuf);
		return -ENOMEM;
	}
	new_send->retrycount = I40IW_DEFAULT_RETRYS;
	new_send->retranscount = I40IW_DEFAULT_RETRANS;
	new_send->sqbuf = sqbuf;
	new_send->timetosend = jiffies;
	new_send->type = type;
	new_send->send_retrans = send_retrans;
	new_send->close_when_complete = close_when_complete;

	if (type == I40IW_TIMER_TYPE_CLOSE) {
		new_send->timetosend += (HZ / 10);
		if (cm_node->close_entry) {
			kfree(new_send);
			i40iw_pr_err("already close entry\n");
			return -EINVAL;
		}
		cm_node->close_entry = new_send;
	}

	if (type == I40IW_TIMER_TYPE_SEND) {
		spin_lock_irqsave(&cm_node->retrans_list_lock, flags);
		cm_node->send_entry = new_send;
		atomic_inc(&cm_node->ref_count);
		spin_unlock_irqrestore(&cm_node->retrans_list_lock, flags);
		new_send->timetosend = jiffies + I40IW_RETRY_TIMEOUT;

		atomic_inc(&sqbuf->refcount);
		i40iw_puda_send_buf(vsi->ilq, sqbuf);
		if (!send_retrans) {
			i40iw_cleanup_retrans_entry(cm_node);
			if (close_when_complete)
				i40iw_rem_ref_cm_node(cm_node);
			return ret;
		}
	}

	spin_lock_irqsave(&cm_core->ht_lock, flags);
	was_timer_set = timer_pending(&cm_core->tcp_timer);

	if (!was_timer_set) {
		cm_core->tcp_timer.expires = new_send->timetosend;
		add_timer(&cm_core->tcp_timer);
	}
	spin_unlock_irqrestore(&cm_core->ht_lock, flags);

	return ret;
}

/**
 * i40iw_retrans_expired - Could not rexmit the packet
 * @cm_node: connection's node
 */
static void i40iw_retrans_expired(struct i40iw_cm_node *cm_node)
{
	struct iw_cm_id *cm_id = cm_node->cm_id;
	enum i40iw_cm_node_state state = cm_node->state;

	cm_node->state = I40IW_CM_STATE_CLOSED;
	switch (state) {
	case I40IW_CM_STATE_SYN_RCVD:
	case I40IW_CM_STATE_CLOSING:
		i40iw_rem_ref_cm_node(cm_node);
		break;
	case I40IW_CM_STATE_FIN_WAIT1:
	case I40IW_CM_STATE_LAST_ACK:
		if (cm_node->cm_id)
			cm_id->rem_ref(cm_id);
		i40iw_send_reset(cm_node);
		break;
	default:
		atomic_inc(&cm_node->ref_count);
		i40iw_send_reset(cm_node);
		i40iw_create_event(cm_node, I40IW_CM_EVENT_ABORTED);
		break;
	}
}

/**
 * i40iw_handle_close_entry - for handling retry/timeouts
 * @cm_node: connection's node
 * @rem_node: flag for remove cm_node
 */
static void i40iw_handle_close_entry(struct i40iw_cm_node *cm_node, u32 rem_node)
{
	struct i40iw_timer_entry *close_entry = cm_node->close_entry;
	struct iw_cm_id *cm_id = cm_node->cm_id;
	struct i40iw_qp *iwqp;
	unsigned long flags;

	if (!close_entry)
		return;
	iwqp = (struct i40iw_qp *)close_entry->sqbuf;
	if (iwqp) {
		spin_lock_irqsave(&iwqp->lock, flags);
		if (iwqp->cm_id) {
			iwqp->hw_tcp_state = I40IW_TCP_STATE_CLOSED;
			iwqp->hw_iwarp_state = I40IW_QP_STATE_ERROR;
			iwqp->last_aeq = I40IW_AE_RESET_SENT;
			iwqp->ibqp_state = IB_QPS_ERR;
			spin_unlock_irqrestore(&iwqp->lock, flags);
			i40iw_cm_disconn(iwqp);
		} else {
			spin_unlock_irqrestore(&iwqp->lock, flags);
		}
	} else if (rem_node) {
		/* TIME_WAIT state */
		i40iw_rem_ref_cm_node(cm_node);
	}
	if (cm_id)
		cm_id->rem_ref(cm_id);
	kfree(close_entry);
	cm_node->close_entry = NULL;
}

/**
 * i40iw_build_timer_list - Add cm_nodes to timer list
 * @timer_list: ptr to timer list
 * @hte: ptr to accelerated or non-accelerated list
 */
static void i40iw_build_timer_list(struct list_head *timer_list,
				   struct list_head *hte)
{
	struct i40iw_cm_node *cm_node;
	struct list_head *list_core_temp, *list_node;

	list_for_each_safe(list_node, list_core_temp, hte) {
		cm_node = container_of(list_node, struct i40iw_cm_node, list);
		if (cm_node->close_entry || cm_node->send_entry) {
			atomic_inc(&cm_node->ref_count);
			list_add(&cm_node->timer_entry, timer_list);
		}
	}
}

/**
 * i40iw_cm_timer_tick - system's timer expired callback
 * @pass: Pointing to cm_core
 */
static void i40iw_cm_timer_tick(struct timer_list *t)
{
	unsigned long nexttimeout = jiffies + I40IW_LONG_TIME;
	struct i40iw_cm_node *cm_node;
	struct i40iw_timer_entry *send_entry, *close_entry;
	struct list_head *list_core_temp;
	struct i40iw_sc_vsi *vsi;
	struct list_head *list_node;
	struct i40iw_cm_core *cm_core = from_timer(cm_core, t, tcp_timer);
	u32 settimer = 0;
	unsigned long timetosend;
	unsigned long flags;

	struct list_head timer_list;

	INIT_LIST_HEAD(&timer_list);

	spin_lock_irqsave(&cm_core->ht_lock, flags);
	i40iw_build_timer_list(&timer_list, &cm_core->non_accelerated_list);
	i40iw_build_timer_list(&timer_list, &cm_core->accelerated_list);
	spin_unlock_irqrestore(&cm_core->ht_lock, flags);

	list_for_each_safe(list_node, list_core_temp, &timer_list) {
		cm_node = container_of(list_node,
				       struct i40iw_cm_node,
				       timer_entry);
		close_entry = cm_node->close_entry;

		if (close_entry) {
			if (time_after(close_entry->timetosend, jiffies)) {
				if (nexttimeout > close_entry->timetosend ||
				    !settimer) {
					nexttimeout = close_entry->timetosend;
					settimer = 1;
				}
			} else {
				i40iw_handle_close_entry(cm_node, 1);
			}
		}

		spin_lock_irqsave(&cm_node->retrans_list_lock, flags);

		send_entry = cm_node->send_entry;
		if (!send_entry)
			goto done;
		if (time_after(send_entry->timetosend, jiffies)) {
			if (cm_node->state != I40IW_CM_STATE_OFFLOADED) {
				if ((nexttimeout > send_entry->timetosend) ||
				    !settimer) {
					nexttimeout = send_entry->timetosend;
					settimer = 1;
				}
			} else {
				i40iw_free_retrans_entry(cm_node);
			}
			goto done;
		}

		if ((cm_node->state == I40IW_CM_STATE_OFFLOADED) ||
		    (cm_node->state == I40IW_CM_STATE_CLOSED)) {
			i40iw_free_retrans_entry(cm_node);
			goto done;
		}

		if (!send_entry->retranscount || !send_entry->retrycount) {
			i40iw_free_retrans_entry(cm_node);

			spin_unlock_irqrestore(&cm_node->retrans_list_lock, flags);
			i40iw_retrans_expired(cm_node);
			cm_node->state = I40IW_CM_STATE_CLOSED;
			spin_lock_irqsave(&cm_node->retrans_list_lock, flags);
			goto done;
		}
		spin_unlock_irqrestore(&cm_node->retrans_list_lock, flags);

		vsi = &cm_node->iwdev->vsi;

		if (!cm_node->ack_rcvd) {
			atomic_inc(&send_entry->sqbuf->refcount);
			i40iw_puda_send_buf(vsi->ilq, send_entry->sqbuf);
			cm_node->cm_core->stats_pkt_retrans++;
		}
		spin_lock_irqsave(&cm_node->retrans_list_lock, flags);
		if (send_entry->send_retrans) {
			send_entry->retranscount--;
			timetosend = (I40IW_RETRY_TIMEOUT <<
				      (I40IW_DEFAULT_RETRANS -
				       send_entry->retranscount));

			send_entry->timetosend = jiffies +
			    min(timetosend, I40IW_MAX_TIMEOUT);
			if (nexttimeout > send_entry->timetosend || !settimer) {
				nexttimeout = send_entry->timetosend;
				settimer = 1;
			}
		} else {
			int close_when_complete;

			close_when_complete = send_entry->close_when_complete;
			i40iw_debug(cm_node->dev,
				    I40IW_DEBUG_CM,
				    "cm_node=%p state=%d\n",
				    cm_node,
				    cm_node->state);
			i40iw_free_retrans_entry(cm_node);
			if (close_when_complete)
				i40iw_rem_ref_cm_node(cm_node);
		}
done:
		spin_unlock_irqrestore(&cm_node->retrans_list_lock, flags);
		i40iw_rem_ref_cm_node(cm_node);
	}

	if (settimer) {
		spin_lock_irqsave(&cm_core->ht_lock, flags);
		if (!timer_pending(&cm_core->tcp_timer)) {
			cm_core->tcp_timer.expires = nexttimeout;
			add_timer(&cm_core->tcp_timer);
		}
		spin_unlock_irqrestore(&cm_core->ht_lock, flags);
	}
}

/**
 * i40iw_send_syn - send SYN packet
 * @cm_node: connection's node
 * @sendack: flag to set ACK bit or not
 */
int i40iw_send_syn(struct i40iw_cm_node *cm_node, u32 sendack)
{
	struct i40iw_puda_buf *sqbuf;
	int flags = SET_SYN;
	char optionsbuffer[sizeof(struct option_mss) +
			   sizeof(struct option_windowscale) +
			   sizeof(struct option_base) + TCP_OPTIONS_PADDING];
	struct i40iw_kmem_info opts;

	int optionssize = 0;
	/* Sending MSS option */
	union all_known_options *options;

	opts.addr = optionsbuffer;
	if (!cm_node) {
		i40iw_pr_err("no cm_node\n");
		return -EINVAL;
	}

	options = (union all_known_options *)&optionsbuffer[optionssize];
	options->as_mss.optionnum = OPTION_NUMBER_MSS;
	options->as_mss.length = sizeof(struct option_mss);
	options->as_mss.mss = htons(cm_node->tcp_cntxt.mss);
	optionssize += sizeof(struct option_mss);

	options = (union all_known_options *)&optionsbuffer[optionssize];
	options->as_windowscale.optionnum = OPTION_NUMBER_WINDOW_SCALE;
	options->as_windowscale.length = sizeof(struct option_windowscale);
	options->as_windowscale.shiftcount = cm_node->tcp_cntxt.rcv_wscale;
	optionssize += sizeof(struct option_windowscale);
	options = (union all_known_options *)&optionsbuffer[optionssize];
	options->as_end = OPTION_NUMBER_END;
	optionssize += 1;

	if (sendack)
		flags |= SET_ACK;

	opts.size = optionssize;

	sqbuf = i40iw_form_cm_frame(cm_node, &opts, NULL, NULL, flags);
	if (!sqbuf) {
		i40iw_pr_err("no sqbuf\n");
		return -1;
	}
	return i40iw_schedule_cm_timer(cm_node, sqbuf, I40IW_TIMER_TYPE_SEND, 1, 0);
}

/**
 * i40iw_send_ack - Send ACK packet
 * @cm_node: connection's node
 */
static void i40iw_send_ack(struct i40iw_cm_node *cm_node)
{
	struct i40iw_puda_buf *sqbuf;
	struct i40iw_sc_vsi *vsi = &cm_node->iwdev->vsi;

	sqbuf = i40iw_form_cm_frame(cm_node, NULL, NULL, NULL, SET_ACK);
	if (sqbuf)
		i40iw_puda_send_buf(vsi->ilq, sqbuf);
	else
		i40iw_pr_err("no sqbuf\n");
}

/**
 * i40iw_send_fin - Send FIN pkt
 * @cm_node: connection's node
 */
static int i40iw_send_fin(struct i40iw_cm_node *cm_node)
{
	struct i40iw_puda_buf *sqbuf;

	sqbuf = i40iw_form_cm_frame(cm_node, NULL, NULL, NULL, SET_ACK | SET_FIN);
	if (!sqbuf) {
		i40iw_pr_err("no sqbuf\n");
		return -1;
	}
	return i40iw_schedule_cm_timer(cm_node, sqbuf, I40IW_TIMER_TYPE_SEND, 1, 0);
}

/**
 * i40iw_find_node - find a cm node that matches the reference cm node
 * @cm_core: cm's core
 * @rem_port: remote tcp port num
 * @rem_addr: remote ip addr
 * @loc_port: local tcp port num
 * @loc_addr: loc ip addr
 * @add_refcnt: flag to increment refcount of cm_node
 * @accelerated_list: flag for accelerated vs non-accelerated list to search
 */
struct i40iw_cm_node *i40iw_find_node(struct i40iw_cm_core *cm_core,
				      u16 rem_port,
				      u32 *rem_addr,
				      u16 loc_port,
				      u32 *loc_addr,
				      bool add_refcnt,
				      bool accelerated_list)
{
	struct list_head *hte;
	struct i40iw_cm_node *cm_node;
	unsigned long flags;

	hte = accelerated_list ?
	      &cm_core->accelerated_list : &cm_core->non_accelerated_list;

	/* walk list and find cm_node associated with this session ID */
	spin_lock_irqsave(&cm_core->ht_lock, flags);
	list_for_each_entry(cm_node, hte, list) {
		if (!memcmp(cm_node->loc_addr, loc_addr, sizeof(cm_node->loc_addr)) &&
		    (cm_node->loc_port == loc_port) &&
		    !memcmp(cm_node->rem_addr, rem_addr, sizeof(cm_node->rem_addr)) &&
		    (cm_node->rem_port == rem_port)) {
			if (add_refcnt)
				atomic_inc(&cm_node->ref_count);
			spin_unlock_irqrestore(&cm_core->ht_lock, flags);
			return cm_node;
		}
	}
	spin_unlock_irqrestore(&cm_core->ht_lock, flags);

	/* no owner node */
	return NULL;
}

/**
 * i40iw_find_listener - find a cm node listening on this addr-port pair
 * @cm_core: cm's core
 * @dst_port: listener tcp port num
 * @dst_addr: listener ip addr
 * @listener_state: state to match with listen node's
 */
static struct i40iw_cm_listener *i40iw_find_listener(
						     struct i40iw_cm_core *cm_core,
						     u32 *dst_addr,
						     u16 dst_port,
						     u16 vlan_id,
						     enum i40iw_cm_listener_state
						     listener_state)
{
	struct i40iw_cm_listener *listen_node;
	static const u32 ip_zero[4] = { 0, 0, 0, 0 };
	u32 listen_addr[4];
	u16 listen_port;
	unsigned long flags;

	/* walk list and find cm_node associated with this session ID */
	spin_lock_irqsave(&cm_core->listen_list_lock, flags);
	list_for_each_entry(listen_node, &cm_core->listen_nodes, list) {
		memcpy(listen_addr, listen_node->loc_addr, sizeof(listen_addr));
		listen_port = listen_node->loc_port;
		/* compare node pair, return node handle if a match */
		if ((!memcmp(listen_addr, dst_addr, sizeof(listen_addr)) ||
		     !memcmp(listen_addr, ip_zero, sizeof(listen_addr))) &&
		     (listen_port == dst_port) &&
		     (listener_state & listen_node->listener_state)) {
			atomic_inc(&listen_node->ref_count);
			spin_unlock_irqrestore(&cm_core->listen_list_lock, flags);
			return listen_node;
		}
	}
	spin_unlock_irqrestore(&cm_core->listen_list_lock, flags);
	return NULL;
}

/**
 * i40iw_add_hte_node - add a cm node to the hash table
 * @cm_core: cm's core
 * @cm_node: connection's node
 */
static void i40iw_add_hte_node(struct i40iw_cm_core *cm_core,
			       struct i40iw_cm_node *cm_node)
{
	unsigned long flags;

	if (!cm_node || !cm_core) {
		i40iw_pr_err("cm_node or cm_core == NULL\n");
		return;
	}

	spin_lock_irqsave(&cm_core->ht_lock, flags);
	list_add_tail(&cm_node->list, &cm_core->non_accelerated_list);
	spin_unlock_irqrestore(&cm_core->ht_lock, flags);
}

/**
 * i40iw_find_port - find port that matches reference port
 * @hte: ptr to accelerated or non-accelerated list
 * @accelerated_list: flag for accelerated vs non-accelerated list
 */
static bool i40iw_find_port(struct list_head *hte, u16 port)
{
	struct i40iw_cm_node *cm_node;

	list_for_each_entry(cm_node, hte, list) {
		if (cm_node->loc_port == port)
			return true;
	}
	return false;
}

/**
 * i40iw_port_in_use - determine if port is in use
 * @cm_core: cm's core
 * @port: port number
 */
bool i40iw_port_in_use(struct i40iw_cm_core *cm_core, u16 port)
{
	struct i40iw_cm_listener *listen_node;
	unsigned long flags;

	spin_lock_irqsave(&cm_core->ht_lock, flags);
	if (i40iw_find_port(&cm_core->accelerated_list, port) ||
	    i40iw_find_port(&cm_core->non_accelerated_list, port)) {
		spin_unlock_irqrestore(&cm_core->ht_lock, flags);
		return true;
	}
	spin_unlock_irqrestore(&cm_core->ht_lock, flags);

	spin_lock_irqsave(&cm_core->listen_list_lock, flags);
	list_for_each_entry(listen_node, &cm_core->listen_nodes, list) {
		if (listen_node->loc_port == port) {
			spin_unlock_irqrestore(&cm_core->listen_list_lock, flags);
			return true;
		}
	}
	spin_unlock_irqrestore(&cm_core->listen_list_lock, flags);

	return false;
}

/**
 * i40iw_del_multiple_qhash - Remove qhash and child listens
 * @iwdev: iWarp device
 * @cm_info: CM info for parent listen node
 * @cm_parent_listen_node: The parent listen node
 */
static enum i40iw_status_code i40iw_del_multiple_qhash(
						       struct i40iw_device *iwdev,
						       struct i40iw_cm_info *cm_info,
						       struct i40iw_cm_listener *cm_parent_listen_node)
{
	struct i40iw_cm_listener *child_listen_node;
	enum i40iw_status_code ret = I40IW_ERR_CONFIG;
	struct list_head *pos, *tpos;
	unsigned long flags;

	spin_lock_irqsave(&iwdev->cm_core.listen_list_lock, flags);
	list_for_each_safe(pos, tpos, &cm_parent_listen_node->child_listen_list) {
		child_listen_node = list_entry(pos, struct i40iw_cm_listener, child_listen_list);
		if (child_listen_node->ipv4)
			i40iw_debug(&iwdev->sc_dev,
				    I40IW_DEBUG_CM,
				    "removing child listen for IP=%pI4, port=%d, vlan=%d\n",
				    child_listen_node->loc_addr,
				    child_listen_node->loc_port,
				    child_listen_node->vlan_id);
		else
			i40iw_debug(&iwdev->sc_dev, I40IW_DEBUG_CM,
				    "removing child listen for IP=%pI6, port=%d, vlan=%d\n",
				    child_listen_node->loc_addr,
				    child_listen_node->loc_port,
				    child_listen_node->vlan_id);
		list_del(pos);
		memcpy(cm_info->loc_addr, child_listen_node->loc_addr,
		       sizeof(cm_info->loc_addr));
		cm_info->vlan_id = child_listen_node->vlan_id;
		if (child_listen_node->qhash_set) {
			ret = i40iw_manage_qhash(iwdev, cm_info,
						 I40IW_QHASH_TYPE_TCP_SYN,
						 I40IW_QHASH_MANAGE_TYPE_DELETE,
						 NULL, false);
			child_listen_node->qhash_set = false;
		} else {
			ret = I40IW_SUCCESS;
		}
		i40iw_debug(&iwdev->sc_dev,
			    I40IW_DEBUG_CM,
			    "freed pointer = %p\n",
			    child_listen_node);
		kfree(child_listen_node);
		cm_parent_listen_node->cm_core->stats_listen_nodes_destroyed++;
	}
	spin_unlock_irqrestore(&iwdev->cm_core.listen_list_lock, flags);

	return ret;
}

/**
 * i40iw_netdev_vlan_ipv6 - Gets the netdev and vlan
 * @addr: local IPv6 address
 * @vlan_id: vlan id for the given IPv6 address
 *
 * Returns the net_device of the IPv6 address and also sets the
 * vlan id for that address.
 */
static struct net_device *i40iw_netdev_vlan_ipv6(u32 *addr, u16 *vlan_id)
{
	struct net_device *ip_dev = NULL;
	struct in6_addr laddr6;

	if (!IS_ENABLED(CONFIG_IPV6))
		return NULL;
	i40iw_copy_ip_htonl(laddr6.in6_u.u6_addr32, addr);
	if (vlan_id)
		*vlan_id = I40IW_NO_VLAN;
	rcu_read_lock();
	for_each_netdev_rcu(&init_net, ip_dev) {
		if (ipv6_chk_addr(&init_net, &laddr6, ip_dev, 1)) {
			if (vlan_id)
				*vlan_id = rdma_vlan_dev_vlan_id(ip_dev);
			break;
		}
	}
	rcu_read_unlock();
	return ip_dev;
}

/**
 * i40iw_get_vlan_ipv4 - Returns the vlan_id for IPv4 address
 * @addr: local IPv4 address
 */
static u16 i40iw_get_vlan_ipv4(u32 *addr)
{
	struct net_device *netdev;
	u16 vlan_id = I40IW_NO_VLAN;

	netdev = ip_dev_find(&init_net, htonl(addr[0]));
	if (netdev) {
		vlan_id = rdma_vlan_dev_vlan_id(netdev);
		dev_put(netdev);
	}
	return vlan_id;
}

/**
 * i40iw_add_mqh_6 - Adds multiple qhashes for IPv6
 * @iwdev: iWarp device
 * @cm_info: CM info for parent listen node
 * @cm_parent_listen_node: The parent listen node
 *
 * Adds a qhash and a child listen node for every IPv6 address
 * on the adapter and adds the associated qhash filter
 */
static enum i40iw_status_code i40iw_add_mqh_6(struct i40iw_device *iwdev,
					      struct i40iw_cm_info *cm_info,
					      struct i40iw_cm_listener *cm_parent_listen_node)
{
	struct net_device *ip_dev;
	struct inet6_dev *idev;
	struct inet6_ifaddr *ifp, *tmp;
	enum i40iw_status_code ret = 0;
	struct i40iw_cm_listener *child_listen_node;
	unsigned long flags;

	rtnl_lock();
	for_each_netdev_rcu(&init_net, ip_dev) {
		if ((((rdma_vlan_dev_vlan_id(ip_dev) < I40IW_NO_VLAN) &&
		      (rdma_vlan_dev_real_dev(ip_dev) == iwdev->netdev)) ||
		     (ip_dev == iwdev->netdev)) && (ip_dev->flags & IFF_UP)) {
			idev = __in6_dev_get(ip_dev);
			if (!idev) {
				i40iw_pr_err("idev == NULL\n");
				break;
			}
			list_for_each_entry_safe(ifp, tmp, &idev->addr_list, if_list) {
				i40iw_debug(&iwdev->sc_dev,
					    I40IW_DEBUG_CM,
					    "IP=%pI6, vlan_id=%d, MAC=%pM\n",
					    &ifp->addr,
					    rdma_vlan_dev_vlan_id(ip_dev),
					    ip_dev->dev_addr);
				child_listen_node =
					kzalloc(sizeof(*child_listen_node), GFP_ATOMIC);
				i40iw_debug(&iwdev->sc_dev,
					    I40IW_DEBUG_CM,
					    "Allocating child listener %p\n",
					    child_listen_node);
				if (!child_listen_node) {
					ret = I40IW_ERR_NO_MEMORY;
					goto exit;
				}
				cm_info->vlan_id = rdma_vlan_dev_vlan_id(ip_dev);
				cm_parent_listen_node->vlan_id = cm_info->vlan_id;

				memcpy(child_listen_node, cm_parent_listen_node,
				       sizeof(*child_listen_node));

				i40iw_copy_ip_ntohl(child_listen_node->loc_addr,
						    ifp->addr.in6_u.u6_addr32);
				memcpy(cm_info->loc_addr, child_listen_node->loc_addr,
				       sizeof(cm_info->loc_addr));

				ret = i40iw_manage_qhash(iwdev, cm_info,
							 I40IW_QHASH_TYPE_TCP_SYN,
							 I40IW_QHASH_MANAGE_TYPE_ADD,
							 NULL, true);
				if (!ret) {
					child_listen_node->qhash_set = true;
					spin_lock_irqsave(&iwdev->cm_core.listen_list_lock, flags);
					list_add(&child_listen_node->child_listen_list,
						 &cm_parent_listen_node->child_listen_list);
					spin_unlock_irqrestore(&iwdev->cm_core.listen_list_lock, flags);
					cm_parent_listen_node->cm_core->stats_listen_nodes_created++;
				} else {
					kfree(child_listen_node);
				}
			}
		}
	}
exit:
	rtnl_unlock();
	return ret;
}

/**
 * i40iw_add_mqh_4 - Adds multiple qhashes for IPv4
 * @iwdev: iWarp device
 * @cm_info: CM info for parent listen node
 * @cm_parent_listen_node: The parent listen node
 *
 * Adds a qhash and a child listen node for every IPv4 address
 * on the adapter and adds the associated qhash filter
 */
static enum i40iw_status_code i40iw_add_mqh_4(
				struct i40iw_device *iwdev,
				struct i40iw_cm_info *cm_info,
				struct i40iw_cm_listener *cm_parent_listen_node)
{
	struct net_device *dev;
	struct in_device *idev;
	struct i40iw_cm_listener *child_listen_node;
	enum i40iw_status_code ret = 0;
	unsigned long flags;

	rtnl_lock();
	for_each_netdev(&init_net, dev) {
		if ((((rdma_vlan_dev_vlan_id(dev) < I40IW_NO_VLAN) &&
		      (rdma_vlan_dev_real_dev(dev) == iwdev->netdev)) ||
		    (dev == iwdev->netdev)) && (dev->flags & IFF_UP)) {
			idev = in_dev_get(dev);
			for_ifa(idev) {
				i40iw_debug(&iwdev->sc_dev,
					    I40IW_DEBUG_CM,
					    "Allocating child CM Listener forIP=%pI4, vlan_id=%d, MAC=%pM\n",
					    &ifa->ifa_address,
					    rdma_vlan_dev_vlan_id(dev),
					    dev->dev_addr);
				child_listen_node = kzalloc(sizeof(*child_listen_node), GFP_KERNEL);
				cm_parent_listen_node->cm_core->stats_listen_nodes_created++;
				i40iw_debug(&iwdev->sc_dev,
					    I40IW_DEBUG_CM,
					    "Allocating child listener %p\n",
					    child_listen_node);
				if (!child_listen_node) {
					in_dev_put(idev);
					ret = I40IW_ERR_NO_MEMORY;
					goto exit;
				}
				cm_info->vlan_id = rdma_vlan_dev_vlan_id(dev);
				cm_parent_listen_node->vlan_id = cm_info->vlan_id;
				memcpy(child_listen_node,
				       cm_parent_listen_node,
				       sizeof(*child_listen_node));

				child_listen_node->loc_addr[0] = ntohl(ifa->ifa_address);
				memcpy(cm_info->loc_addr, child_listen_node->loc_addr,
				       sizeof(cm_info->loc_addr));

				ret = i40iw_manage_qhash(iwdev,
							 cm_info,
							 I40IW_QHASH_TYPE_TCP_SYN,
							 I40IW_QHASH_MANAGE_TYPE_ADD,
							 NULL,
							 true);
				if (!ret) {
					child_listen_node->qhash_set = true;
					spin_lock_irqsave(&iwdev->cm_core.listen_list_lock, flags);
					list_add(&child_listen_node->child_listen_list,
						 &cm_parent_listen_node->child_listen_list);
					spin_unlock_irqrestore(&iwdev->cm_core.listen_list_lock, flags);
				} else {
					kfree(child_listen_node);
					cm_parent_listen_node->cm_core->stats_listen_nodes_created--;
				}
			}
			endfor_ifa(idev);
			in_dev_put(idev);
		}
	}
exit:
	rtnl_unlock();
	return ret;
}

/**
 * i40iw_dec_refcnt_listen - delete listener and associated cm nodes
 * @cm_core: cm's core
 * @free_hanging_nodes: to free associated cm_nodes
 * @apbvt_del: flag to delete the apbvt
 */
static int i40iw_dec_refcnt_listen(struct i40iw_cm_core *cm_core,
				   struct i40iw_cm_listener *listener,
				   int free_hanging_nodes, bool apbvt_del)
{
	int ret = -EINVAL;
	int err = 0;
	struct list_head *list_pos;
	struct list_head *list_temp;
	struct i40iw_cm_node *cm_node;
	struct list_head reset_list;
	struct i40iw_cm_info nfo;
	struct i40iw_cm_node *loopback;
	enum i40iw_cm_node_state old_state;
	unsigned long flags;

	/* free non-accelerated child nodes for this listener */
	INIT_LIST_HEAD(&reset_list);
	if (free_hanging_nodes) {
		spin_lock_irqsave(&cm_core->ht_lock, flags);
		list_for_each_safe(list_pos,
				   list_temp, &cm_core->non_accelerated_list) {
			cm_node = container_of(list_pos, struct i40iw_cm_node, list);
			if ((cm_node->listener == listener) &&
			    !cm_node->accelerated) {
				atomic_inc(&cm_node->ref_count);
				list_add(&cm_node->reset_entry, &reset_list);
			}
		}
		spin_unlock_irqrestore(&cm_core->ht_lock, flags);
	}

	list_for_each_safe(list_pos, list_temp, &reset_list) {
		cm_node = container_of(list_pos, struct i40iw_cm_node, reset_entry);
		loopback = cm_node->loopbackpartner;
		if (cm_node->state >= I40IW_CM_STATE_FIN_WAIT1) {
			i40iw_rem_ref_cm_node(cm_node);
		} else {
			if (!loopback) {
				i40iw_cleanup_retrans_entry(cm_node);
				err = i40iw_send_reset(cm_node);
				if (err) {
					cm_node->state = I40IW_CM_STATE_CLOSED;
					i40iw_pr_err("send reset\n");
				} else {
					old_state = cm_node->state;
					cm_node->state = I40IW_CM_STATE_LISTENER_DESTROYED;
					if (old_state != I40IW_CM_STATE_MPAREQ_RCVD)
						i40iw_rem_ref_cm_node(cm_node);
				}
			} else {
				struct i40iw_cm_event event;

				event.cm_node = loopback;
				memcpy(event.cm_info.rem_addr,
				       loopback->rem_addr, sizeof(event.cm_info.rem_addr));
				memcpy(event.cm_info.loc_addr,
				       loopback->loc_addr, sizeof(event.cm_info.loc_addr));
				event.cm_info.rem_port = loopback->rem_port;
				event.cm_info.loc_port = loopback->loc_port;
				event.cm_info.cm_id = loopback->cm_id;
				event.cm_info.ipv4 = loopback->ipv4;
				atomic_inc(&loopback->ref_count);
				loopback->state = I40IW_CM_STATE_CLOSED;
				i40iw_event_connect_error(&event);
				cm_node->state = I40IW_CM_STATE_LISTENER_DESTROYED;
				i40iw_rem_ref_cm_node(cm_node);
			}
		}
	}

	if (!atomic_dec_return(&listener->ref_count)) {
		spin_lock_irqsave(&cm_core->listen_list_lock, flags);
		list_del(&listener->list);
		spin_unlock_irqrestore(&cm_core->listen_list_lock, flags);

		if (listener->iwdev) {
			if (apbvt_del)
				i40iw_manage_apbvt(listener->iwdev,
						   listener->loc_port,
						   I40IW_MANAGE_APBVT_DEL);

			memcpy(nfo.loc_addr, listener->loc_addr, sizeof(nfo.loc_addr));
			nfo.loc_port = listener->loc_port;
			nfo.ipv4 = listener->ipv4;
			nfo.vlan_id = listener->vlan_id;
			nfo.user_pri = listener->user_pri;

			if (!list_empty(&listener->child_listen_list)) {
				i40iw_del_multiple_qhash(listener->iwdev, &nfo, listener);
			} else {
				if (listener->qhash_set)
					i40iw_manage_qhash(listener->iwdev,
							   &nfo,
							   I40IW_QHASH_TYPE_TCP_SYN,
							   I40IW_QHASH_MANAGE_TYPE_DELETE,
							   NULL,
							   false);
			}
		}

		cm_core->stats_listen_destroyed++;
		kfree(listener);
		cm_core->stats_listen_nodes_destroyed++;
		listener = NULL;
		ret = 0;
	}

	if (listener) {
		if (atomic_read(&listener->pend_accepts_cnt) > 0)
			i40iw_debug(cm_core->dev,
				    I40IW_DEBUG_CM,
				    "%s: listener (%p) pending accepts=%u\n",
				    __func__,
				    listener,
				    atomic_read(&listener->pend_accepts_cnt));
	}

	return ret;
}

/**
 * i40iw_cm_del_listen - delete a linstener
 * @cm_core: cm's core
  * @listener: passive connection's listener
 * @apbvt_del: flag to delete apbvt
 */
static int i40iw_cm_del_listen(struct i40iw_cm_core *cm_core,
			       struct i40iw_cm_listener *listener,
			       bool apbvt_del)
{
	listener->listener_state = I40IW_CM_LISTENER_PASSIVE_STATE;
	listener->cm_id = NULL;	/* going to be destroyed pretty soon */
	return i40iw_dec_refcnt_listen(cm_core, listener, 1, apbvt_del);
}

/**
 * i40iw_addr_resolve_neigh - resolve neighbor address
 * @iwdev: iwarp device structure
 * @src_ip: local ip address
 * @dst_ip: remote ip address
 * @arpindex: if there is an arp entry
 */
static int i40iw_addr_resolve_neigh(struct i40iw_device *iwdev,
				    u32 src_ip,
				    u32 dst_ip,
				    int arpindex)
{
	struct rtable *rt;
	struct neighbour *neigh;
	int rc = arpindex;
	struct net_device *netdev = iwdev->netdev;
	__be32 dst_ipaddr = htonl(dst_ip);
	__be32 src_ipaddr = htonl(src_ip);

	rt = ip_route_output(&init_net, dst_ipaddr, src_ipaddr, 0, 0);
	if (IS_ERR(rt)) {
		i40iw_pr_err("ip_route_output\n");
		return rc;
	}

	if (netif_is_bond_slave(netdev))
		netdev = netdev_master_upper_dev_get(netdev);

	neigh = dst_neigh_lookup(&rt->dst, &dst_ipaddr);

	rcu_read_lock();
	if (neigh) {
		if (neigh->nud_state & NUD_VALID) {
			if (arpindex >= 0) {
				if (ether_addr_equal(iwdev->arp_table[arpindex].mac_addr,
						     neigh->ha))
					/* Mac address same as arp table */
					goto resolve_neigh_exit;
				i40iw_manage_arp_cache(iwdev,
						       iwdev->arp_table[arpindex].mac_addr,
						       &dst_ip,
						       true,
						       I40IW_ARP_DELETE);
			}

			i40iw_manage_arp_cache(iwdev, neigh->ha, &dst_ip, true, I40IW_ARP_ADD);
			rc = i40iw_arp_table(iwdev, &dst_ip, true, NULL, I40IW_ARP_RESOLVE);
		} else {
			neigh_event_send(neigh, NULL);
		}
	}
 resolve_neigh_exit:

	rcu_read_unlock();
	if (neigh)
		neigh_release(neigh);

	ip_rt_put(rt);
	return rc;
}

/**
 * i40iw_get_dst_ipv6
 */
static struct dst_entry *i40iw_get_dst_ipv6(struct sockaddr_in6 *src_addr,
					    struct sockaddr_in6 *dst_addr)
{
	struct dst_entry *dst;
	struct flowi6 fl6;

	memset(&fl6, 0, sizeof(fl6));
	fl6.daddr = dst_addr->sin6_addr;
	fl6.saddr = src_addr->sin6_addr;
	if (ipv6_addr_type(&fl6.daddr) & IPV6_ADDR_LINKLOCAL)
		fl6.flowi6_oif = dst_addr->sin6_scope_id;

	dst = ip6_route_output(&init_net, NULL, &fl6);
	return dst;
}

/**
 * i40iw_addr_resolve_neigh_ipv6 - resolve neighbor ipv6 address
 * @iwdev: iwarp device structure
 * @dst_ip: remote ip address
 * @arpindex: if there is an arp entry
 */
static int i40iw_addr_resolve_neigh_ipv6(struct i40iw_device *iwdev,
					 u32 *src,
					 u32 *dest,
					 int arpindex)
{
	struct neighbour *neigh;
	int rc = arpindex;
	struct net_device *netdev = iwdev->netdev;
	struct dst_entry *dst;
	struct sockaddr_in6 dst_addr;
	struct sockaddr_in6 src_addr;

	memset(&dst_addr, 0, sizeof(dst_addr));
	dst_addr.sin6_family = AF_INET6;
	i40iw_copy_ip_htonl(dst_addr.sin6_addr.in6_u.u6_addr32, dest);
	memset(&src_addr, 0, sizeof(src_addr));
	src_addr.sin6_family = AF_INET6;
	i40iw_copy_ip_htonl(src_addr.sin6_addr.in6_u.u6_addr32, src);
	dst = i40iw_get_dst_ipv6(&src_addr, &dst_addr);
	if (!dst || dst->error) {
		if (dst) {
			dst_release(dst);
			i40iw_pr_err("ip6_route_output returned dst->error = %d\n",
				     dst->error);
		}
		return rc;
	}

	if (netif_is_bond_slave(netdev))
		netdev = netdev_master_upper_dev_get(netdev);

	neigh = dst_neigh_lookup(dst, dst_addr.sin6_addr.in6_u.u6_addr32);

	rcu_read_lock();
	if (neigh) {
		i40iw_debug(&iwdev->sc_dev, I40IW_DEBUG_CM, "dst_neigh_lookup MAC=%pM\n", neigh->ha);
		if (neigh->nud_state & NUD_VALID) {
			if (arpindex >= 0) {
				if (ether_addr_equal
				    (iwdev->arp_table[arpindex].mac_addr,
				     neigh->ha)) {
					/* Mac address same as in arp table */
					goto resolve_neigh_exit6;
				}
				i40iw_manage_arp_cache(iwdev,
						       iwdev->arp_table[arpindex].mac_addr,
						       dest,
						       false,
						       I40IW_ARP_DELETE);
			}
			i40iw_manage_arp_cache(iwdev,
					       neigh->ha,
					       dest,
					       false,
					       I40IW_ARP_ADD);
			rc = i40iw_arp_table(iwdev,
					     dest,
					     false,
					     NULL,
					     I40IW_ARP_RESOLVE);
		} else {
			neigh_event_send(neigh, NULL);
		}
	}

 resolve_neigh_exit6:
	rcu_read_unlock();
	if (neigh)
		neigh_release(neigh);
	dst_release(dst);
	return rc;
}

/**
 * i40iw_ipv4_is_loopback - check if loopback
 * @loc_addr: local addr to compare
 * @rem_addr: remote address
 */
static bool i40iw_ipv4_is_loopback(u32 loc_addr, u32 rem_addr)
{
	return ipv4_is_loopback(htonl(rem_addr)) || (loc_addr == rem_addr);
}

/**
 * i40iw_ipv6_is_loopback - check if loopback
 * @loc_addr: local addr to compare
 * @rem_addr: remote address
 */
static bool i40iw_ipv6_is_loopback(u32 *loc_addr, u32 *rem_addr)
{
	struct in6_addr raddr6;

	i40iw_copy_ip_htonl(raddr6.in6_u.u6_addr32, rem_addr);
	return !memcmp(loc_addr, rem_addr, 16) || ipv6_addr_loopback(&raddr6);
}

/**
 * i40iw_make_cm_node - create a new instance of a cm node
 * @cm_core: cm's core
 * @iwdev: iwarp device structure
 * @cm_info: quad info for connection
 * @listener: passive connection's listener
 */
static struct i40iw_cm_node *i40iw_make_cm_node(
				   struct i40iw_cm_core *cm_core,
				   struct i40iw_device *iwdev,
				   struct i40iw_cm_info *cm_info,
				   struct i40iw_cm_listener *listener)
{
	struct i40iw_cm_node *cm_node;
	int oldarpindex;
	int arpindex;
	struct net_device *netdev = iwdev->netdev;

	/* create an hte and cm_node for this instance */
	cm_node = kzalloc(sizeof(*cm_node), GFP_ATOMIC);
	if (!cm_node)
		return NULL;

	/* set our node specific transport info */
	cm_node->ipv4 = cm_info->ipv4;
	cm_node->vlan_id = cm_info->vlan_id;
	if ((cm_node->vlan_id == I40IW_NO_VLAN) && iwdev->dcb)
		cm_node->vlan_id = 0;
	cm_node->tos = cm_info->tos;
	cm_node->user_pri = cm_info->user_pri;
	if (listener) {
		if (listener->tos != cm_info->tos)
			i40iw_debug(&iwdev->sc_dev, I40IW_DEBUG_DCB,
				    "application TOS[%d] and remote client TOS[%d] mismatch\n",
				     listener->tos, cm_info->tos);
		cm_node->tos = max(listener->tos, cm_info->tos);
		cm_node->user_pri = rt_tos2priority(cm_node->tos);
		i40iw_debug(&iwdev->sc_dev, I40IW_DEBUG_DCB, "listener: TOS:[%d] UP:[%d]\n",
			    cm_node->tos, cm_node->user_pri);
	}
	memcpy(cm_node->loc_addr, cm_info->loc_addr, sizeof(cm_node->loc_addr));
	memcpy(cm_node->rem_addr, cm_info->rem_addr, sizeof(cm_node->rem_addr));
	cm_node->loc_port = cm_info->loc_port;
	cm_node->rem_port = cm_info->rem_port;

	cm_node->mpa_frame_rev = iwdev->mpa_version;
	cm_node->send_rdma0_op = SEND_RDMA_READ_ZERO;
	cm_node->ird_size = I40IW_MAX_IRD_SIZE;
	cm_node->ord_size = I40IW_MAX_ORD_SIZE;

	cm_node->listener = listener;
	cm_node->cm_id = cm_info->cm_id;
	ether_addr_copy(cm_node->loc_mac, netdev->dev_addr);
	spin_lock_init(&cm_node->retrans_list_lock);
	cm_node->ack_rcvd = false;

	atomic_set(&cm_node->ref_count, 1);
	/* associate our parent CM core */
	cm_node->cm_core = cm_core;
	cm_node->tcp_cntxt.loc_id = I40IW_CM_DEF_LOCAL_ID;
	cm_node->tcp_cntxt.rcv_wscale = I40IW_CM_DEFAULT_RCV_WND_SCALE;
	cm_node->tcp_cntxt.rcv_wnd =
			I40IW_CM_DEFAULT_RCV_WND_SCALED >> I40IW_CM_DEFAULT_RCV_WND_SCALE;
	if (cm_node->ipv4) {
		cm_node->tcp_cntxt.loc_seq_num = secure_tcp_seq(htonl(cm_node->loc_addr[0]),
							htonl(cm_node->rem_addr[0]),
							htons(cm_node->loc_port),
							htons(cm_node->rem_port));
		cm_node->tcp_cntxt.mss = iwdev->vsi.mtu - I40IW_MTU_TO_MSS_IPV4;
	} else if (IS_ENABLED(CONFIG_IPV6)) {
		__be32 loc[4] = {
			htonl(cm_node->loc_addr[0]), htonl(cm_node->loc_addr[1]),
			htonl(cm_node->loc_addr[2]), htonl(cm_node->loc_addr[3])
		};
		__be32 rem[4] = {
			htonl(cm_node->rem_addr[0]), htonl(cm_node->rem_addr[1]),
			htonl(cm_node->rem_addr[2]), htonl(cm_node->rem_addr[3])
		};
		cm_node->tcp_cntxt.loc_seq_num = secure_tcpv6_seq(loc, rem,
							htons(cm_node->loc_port),
							htons(cm_node->rem_port));
		cm_node->tcp_cntxt.mss = iwdev->vsi.mtu - I40IW_MTU_TO_MSS_IPV6;
	}

	cm_node->iwdev = iwdev;
	cm_node->dev = &iwdev->sc_dev;

	if ((cm_node->ipv4 &&
	     i40iw_ipv4_is_loopback(cm_node->loc_addr[0], cm_node->rem_addr[0])) ||
	     (!cm_node->ipv4 && i40iw_ipv6_is_loopback(cm_node->loc_addr,
						       cm_node->rem_addr))) {
		arpindex = i40iw_arp_table(iwdev,
					   cm_node->rem_addr,
					   false,
					   NULL,
					   I40IW_ARP_RESOLVE);
	} else {
		oldarpindex = i40iw_arp_table(iwdev,
					      cm_node->rem_addr,
					      false,
					      NULL,
					      I40IW_ARP_RESOLVE);
		if (cm_node->ipv4)
			arpindex = i40iw_addr_resolve_neigh(iwdev,
							    cm_info->loc_addr[0],
							    cm_info->rem_addr[0],
							    oldarpindex);
		else if (IS_ENABLED(CONFIG_IPV6))
			arpindex = i40iw_addr_resolve_neigh_ipv6(iwdev,
								 cm_info->loc_addr,
								 cm_info->rem_addr,
								 oldarpindex);
		else
			arpindex = -EINVAL;
	}
	if (arpindex < 0) {
		i40iw_pr_err("cm_node arpindex\n");
		kfree(cm_node);
		return NULL;
	}
	ether_addr_copy(cm_node->rem_mac, iwdev->arp_table[arpindex].mac_addr);
	i40iw_add_hte_node(cm_core, cm_node);
	cm_core->stats_nodes_created++;
	return cm_node;
}

/**
 * i40iw_rem_ref_cm_node - destroy an instance of a cm node
 * @cm_node: connection's node
 */
static void i40iw_rem_ref_cm_node(struct i40iw_cm_node *cm_node)
{
	struct i40iw_cm_core *cm_core = cm_node->cm_core;
	struct i40iw_qp *iwqp;
	struct i40iw_cm_info nfo;
	unsigned long flags;

	spin_lock_irqsave(&cm_node->cm_core->ht_lock, flags);
	if (atomic_dec_return(&cm_node->ref_count)) {
		spin_unlock_irqrestore(&cm_node->cm_core->ht_lock, flags);
		return;
	}
	list_del(&cm_node->list);
	spin_unlock_irqrestore(&cm_node->cm_core->ht_lock, flags);

	/* if the node is destroyed before connection was accelerated */
	if (!cm_node->accelerated && cm_node->accept_pend) {
		pr_err("node destroyed before established\n");
		atomic_dec(&cm_node->listener->pend_accepts_cnt);
	}
	if (cm_node->close_entry)
		i40iw_handle_close_entry(cm_node, 0);
	if (cm_node->listener) {
		i40iw_dec_refcnt_listen(cm_core, cm_node->listener, 0, true);
	} else {
		if (cm_node->apbvt_set) {
			i40iw_manage_apbvt(cm_node->iwdev,
					   cm_node->loc_port,
					   I40IW_MANAGE_APBVT_DEL);
			cm_node->apbvt_set = 0;
		}
		i40iw_get_addr_info(cm_node, &nfo);
		if (cm_node->qhash_set) {
			i40iw_manage_qhash(cm_node->iwdev,
					   &nfo,
					   I40IW_QHASH_TYPE_TCP_ESTABLISHED,
					   I40IW_QHASH_MANAGE_TYPE_DELETE,
					   NULL,
					   false);
			cm_node->qhash_set = 0;
		}
	}

	iwqp = cm_node->iwqp;
	if (iwqp) {
		iwqp->cm_node = NULL;
		i40iw_rem_ref(&iwqp->ibqp);
		cm_node->iwqp = NULL;
	} else if (cm_node->qhash_set) {
		i40iw_get_addr_info(cm_node, &nfo);
		i40iw_manage_qhash(cm_node->iwdev,
				   &nfo,
				   I40IW_QHASH_TYPE_TCP_ESTABLISHED,
				   I40IW_QHASH_MANAGE_TYPE_DELETE,
				   NULL,
				   false);
		cm_node->qhash_set = 0;
	}

	cm_node->cm_core->stats_nodes_destroyed++;
	kfree(cm_node);
}

/**
 * i40iw_handle_fin_pkt - FIN packet received
 * @cm_node: connection's node
 */
static void i40iw_handle_fin_pkt(struct i40iw_cm_node *cm_node)
{
	u32 ret;

	switch (cm_node->state) {
	case I40IW_CM_STATE_SYN_RCVD:
	case I40IW_CM_STATE_SYN_SENT:
	case I40IW_CM_STATE_ESTABLISHED:
	case I40IW_CM_STATE_MPAREJ_RCVD:
		cm_node->tcp_cntxt.rcv_nxt++;
		i40iw_cleanup_retrans_entry(cm_node);
		cm_node->state = I40IW_CM_STATE_LAST_ACK;
		i40iw_send_fin(cm_node);
		break;
	case I40IW_CM_STATE_MPAREQ_SENT:
		i40iw_create_event(cm_node, I40IW_CM_EVENT_ABORTED);
		cm_node->tcp_cntxt.rcv_nxt++;
		i40iw_cleanup_retrans_entry(cm_node);
		cm_node->state = I40IW_CM_STATE_CLOSED;
		atomic_inc(&cm_node->ref_count);
		i40iw_send_reset(cm_node);
		break;
	case I40IW_CM_STATE_FIN_WAIT1:
		cm_node->tcp_cntxt.rcv_nxt++;
		i40iw_cleanup_retrans_entry(cm_node);
		cm_node->state = I40IW_CM_STATE_CLOSING;
		i40iw_send_ack(cm_node);
		/*
		 * Wait for ACK as this is simultaneous close.
		 * After we receive ACK, do not send anything.
		 * Just rm the node.
		 */
		break;
	case I40IW_CM_STATE_FIN_WAIT2:
		cm_node->tcp_cntxt.rcv_nxt++;
		i40iw_cleanup_retrans_entry(cm_node);
		cm_node->state = I40IW_CM_STATE_TIME_WAIT;
		i40iw_send_ack(cm_node);
		ret =
		    i40iw_schedule_cm_timer(cm_node, NULL, I40IW_TIMER_TYPE_CLOSE, 1, 0);
		if (ret)
			i40iw_pr_err("node %p state = %d\n", cm_node, cm_node->state);
		break;
	case I40IW_CM_STATE_TIME_WAIT:
		cm_node->tcp_cntxt.rcv_nxt++;
		i40iw_cleanup_retrans_entry(cm_node);
		cm_node->state = I40IW_CM_STATE_CLOSED;
		i40iw_rem_ref_cm_node(cm_node);
		break;
	case I40IW_CM_STATE_OFFLOADED:
	default:
		i40iw_pr_err("bad state node %p state = %d\n", cm_node, cm_node->state);
		break;
	}
}

/**
 * i40iw_handle_rst_pkt - process received RST packet
 * @cm_node: connection's node
 * @rbuf: receive buffer
 */
static void i40iw_handle_rst_pkt(struct i40iw_cm_node *cm_node,
				 struct i40iw_puda_buf *rbuf)
{
	i40iw_cleanup_retrans_entry(cm_node);
	switch (cm_node->state) {
	case I40IW_CM_STATE_SYN_SENT:
	case I40IW_CM_STATE_MPAREQ_SENT:
		switch (cm_node->mpa_frame_rev) {
		case IETF_MPA_V2:
			cm_node->mpa_frame_rev = IETF_MPA_V1;
			/* send a syn and goto syn sent state */
			cm_node->state = I40IW_CM_STATE_SYN_SENT;
			if (i40iw_send_syn(cm_node, 0))
				i40iw_active_open_err(cm_node, false);
			break;
		case IETF_MPA_V1:
		default:
			i40iw_active_open_err(cm_node, false);
			break;
		}
		break;
	case I40IW_CM_STATE_MPAREQ_RCVD:
		atomic_add_return(1, &cm_node->passive_state);
		break;
	case I40IW_CM_STATE_ESTABLISHED:
	case I40IW_CM_STATE_SYN_RCVD:
	case I40IW_CM_STATE_LISTENING:
		i40iw_pr_err("Bad state state = %d\n", cm_node->state);
		i40iw_passive_open_err(cm_node, false);
		break;
	case I40IW_CM_STATE_OFFLOADED:
		i40iw_active_open_err(cm_node, false);
		break;
	case I40IW_CM_STATE_CLOSED:
		break;
	case I40IW_CM_STATE_FIN_WAIT2:
	case I40IW_CM_STATE_FIN_WAIT1:
	case I40IW_CM_STATE_LAST_ACK:
		cm_node->cm_id->rem_ref(cm_node->cm_id);
		/* fall through */
	case I40IW_CM_STATE_TIME_WAIT:
		cm_node->state = I40IW_CM_STATE_CLOSED;
		i40iw_rem_ref_cm_node(cm_node);
		break;
	default:
		break;
	}
}

/**
 * i40iw_handle_rcv_mpa - Process a recv'd mpa buffer
 * @cm_node: connection's node
 * @rbuf: receive buffer
 */
static void i40iw_handle_rcv_mpa(struct i40iw_cm_node *cm_node,
				 struct i40iw_puda_buf *rbuf)
{
	int ret;
	int datasize = rbuf->datalen;
	u8 *dataloc = rbuf->data;

	enum i40iw_cm_event_type type = I40IW_CM_EVENT_UNKNOWN;
	u32 res_type;

	ret = i40iw_parse_mpa(cm_node, dataloc, &res_type, datasize);
	if (ret) {
		if (cm_node->state == I40IW_CM_STATE_MPAREQ_SENT)
			i40iw_active_open_err(cm_node, true);
		else
			i40iw_passive_open_err(cm_node, true);
		return;
	}

	switch (cm_node->state) {
	case I40IW_CM_STATE_ESTABLISHED:
		if (res_type == I40IW_MPA_REQUEST_REJECT)
			i40iw_pr_err("state for reject\n");
		cm_node->state = I40IW_CM_STATE_MPAREQ_RCVD;
		type = I40IW_CM_EVENT_MPA_REQ;
		i40iw_send_ack(cm_node);	/* ACK received MPA request */
		atomic_set(&cm_node->passive_state,
			   I40IW_PASSIVE_STATE_INDICATED);
		break;
	case I40IW_CM_STATE_MPAREQ_SENT:
		i40iw_cleanup_retrans_entry(cm_node);
		if (res_type == I40IW_MPA_REQUEST_REJECT) {
			type = I40IW_CM_EVENT_MPA_REJECT;
			cm_node->state = I40IW_CM_STATE_MPAREJ_RCVD;
		} else {
			type = I40IW_CM_EVENT_CONNECTED;
			cm_node->state = I40IW_CM_STATE_OFFLOADED;
		}
		i40iw_send_ack(cm_node);
		break;
	default:
		pr_err("%s wrong cm_node state =%d\n", __func__, cm_node->state);
		break;
	}
	i40iw_create_event(cm_node, type);
}

/**
 * i40iw_indicate_pkt_err - Send up err event to cm
 * @cm_node: connection's node
 */
static void i40iw_indicate_pkt_err(struct i40iw_cm_node *cm_node)
{
	switch (cm_node->state) {
	case I40IW_CM_STATE_SYN_SENT:
	case I40IW_CM_STATE_MPAREQ_SENT:
		i40iw_active_open_err(cm_node, true);
		break;
	case I40IW_CM_STATE_ESTABLISHED:
	case I40IW_CM_STATE_SYN_RCVD:
		i40iw_passive_open_err(cm_node, true);
		break;
	case I40IW_CM_STATE_OFFLOADED:
	default:
		break;
	}
}

/**
 * i40iw_check_syn - Check for error on received syn ack
 * @cm_node: connection's node
 * @tcph: pointer tcp header
 */
static int i40iw_check_syn(struct i40iw_cm_node *cm_node, struct tcphdr *tcph)
{
	int err = 0;

	if (ntohl(tcph->ack_seq) != cm_node->tcp_cntxt.loc_seq_num) {
		err = 1;
		i40iw_active_open_err(cm_node, true);
	}
	return err;
}

/**
 * i40iw_check_seq - check seq numbers if OK
 * @cm_node: connection's node
 * @tcph: pointer tcp header
 */
static int i40iw_check_seq(struct i40iw_cm_node *cm_node, struct tcphdr *tcph)
{
	int err = 0;
	u32 seq;
	u32 ack_seq;
	u32 loc_seq_num = cm_node->tcp_cntxt.loc_seq_num;
	u32 rcv_nxt = cm_node->tcp_cntxt.rcv_nxt;
	u32 rcv_wnd;

	seq = ntohl(tcph->seq);
	ack_seq = ntohl(tcph->ack_seq);
	rcv_wnd = cm_node->tcp_cntxt.rcv_wnd;
	if (ack_seq != loc_seq_num)
		err = -1;
	else if (!between(seq, rcv_nxt, (rcv_nxt + rcv_wnd)))
		err = -1;
	if (err) {
		i40iw_pr_err("seq number\n");
		i40iw_indicate_pkt_err(cm_node);
	}
	return err;
}

/**
 * i40iw_handle_syn_pkt - is for Passive node
 * @cm_node: connection's node
 * @rbuf: receive buffer
 */
static void i40iw_handle_syn_pkt(struct i40iw_cm_node *cm_node,
				 struct i40iw_puda_buf *rbuf)
{
	struct tcphdr *tcph = (struct tcphdr *)rbuf->tcph;
	int ret;
	u32 inc_sequence;
	int optionsize;
	struct i40iw_cm_info nfo;

	optionsize = (tcph->doff << 2) - sizeof(struct tcphdr);
	inc_sequence = ntohl(tcph->seq);

	switch (cm_node->state) {
	case I40IW_CM_STATE_SYN_SENT:
	case I40IW_CM_STATE_MPAREQ_SENT:
		/* Rcvd syn on active open connection */
		i40iw_active_open_err(cm_node, 1);
		break;
	case I40IW_CM_STATE_LISTENING:
		/* Passive OPEN */
		if (atomic_read(&cm_node->listener->pend_accepts_cnt) >
		    cm_node->listener->backlog) {
			cm_node->cm_core->stats_backlog_drops++;
			i40iw_passive_open_err(cm_node, false);
			break;
		}
		ret = i40iw_handle_tcp_options(cm_node, tcph, optionsize, 1);
		if (ret) {
			i40iw_passive_open_err(cm_node, false);
			/* drop pkt */
			break;
		}
		cm_node->tcp_cntxt.rcv_nxt = inc_sequence + 1;
		cm_node->accept_pend = 1;
		atomic_inc(&cm_node->listener->pend_accepts_cnt);

		cm_node->state = I40IW_CM_STATE_SYN_RCVD;
		i40iw_get_addr_info(cm_node, &nfo);
		ret = i40iw_manage_qhash(cm_node->iwdev,
					 &nfo,
					 I40IW_QHASH_TYPE_TCP_ESTABLISHED,
					 I40IW_QHASH_MANAGE_TYPE_ADD,
					 (void *)cm_node,
					 false);
		cm_node->qhash_set = true;
		break;
	case I40IW_CM_STATE_CLOSED:
		i40iw_cleanup_retrans_entry(cm_node);
		atomic_inc(&cm_node->ref_count);
		i40iw_send_reset(cm_node);
		break;
	case I40IW_CM_STATE_OFFLOADED:
	case I40IW_CM_STATE_ESTABLISHED:
	case I40IW_CM_STATE_FIN_WAIT1:
	case I40IW_CM_STATE_FIN_WAIT2:
	case I40IW_CM_STATE_MPAREQ_RCVD:
	case I40IW_CM_STATE_LAST_ACK:
	case I40IW_CM_STATE_CLOSING:
	case I40IW_CM_STATE_UNKNOWN:
	default:
		break;
	}
}

/**
 * i40iw_handle_synack_pkt - Process SYN+ACK packet (active side)
 * @cm_node: connection's node
 * @rbuf: receive buffer
 */
static void i40iw_handle_synack_pkt(struct i40iw_cm_node *cm_node,
				    struct i40iw_puda_buf *rbuf)
{
	struct tcphdr *tcph = (struct tcphdr *)rbuf->tcph;
	int ret;
	u32 inc_sequence;
	int optionsize;

	optionsize = (tcph->doff << 2) - sizeof(struct tcphdr);
	inc_sequence = ntohl(tcph->seq);
	switch (cm_node->state) {
	case I40IW_CM_STATE_SYN_SENT:
		i40iw_cleanup_retrans_entry(cm_node);
		/* active open */
		if (i40iw_check_syn(cm_node, tcph)) {
			i40iw_pr_err("check syn fail\n");
			return;
		}
		cm_node->tcp_cntxt.rem_ack_num = ntohl(tcph->ack_seq);
		/* setup options */
		ret = i40iw_handle_tcp_options(cm_node, tcph, optionsize, 0);
		if (ret) {
			i40iw_debug(cm_node->dev,
				    I40IW_DEBUG_CM,
				    "cm_node=%p tcp_options failed\n",
				    cm_node);
			break;
		}
		i40iw_cleanup_retrans_entry(cm_node);
		cm_node->tcp_cntxt.rcv_nxt = inc_sequence + 1;
		i40iw_send_ack(cm_node);	/* ACK  for the syn_ack */
		ret = i40iw_send_mpa_request(cm_node);
		if (ret) {
			i40iw_debug(cm_node->dev,
				    I40IW_DEBUG_CM,
				    "cm_node=%p i40iw_send_mpa_request failed\n",
				    cm_node);
			break;
		}
		cm_node->state = I40IW_CM_STATE_MPAREQ_SENT;
		break;
	case I40IW_CM_STATE_MPAREQ_RCVD:
		i40iw_passive_open_err(cm_node, true);
		break;
	case I40IW_CM_STATE_LISTENING:
		cm_node->tcp_cntxt.loc_seq_num = ntohl(tcph->ack_seq);
		i40iw_cleanup_retrans_entry(cm_node);
		cm_node->state = I40IW_CM_STATE_CLOSED;
		i40iw_send_reset(cm_node);
		break;
	case I40IW_CM_STATE_CLOSED:
		cm_node->tcp_cntxt.loc_seq_num = ntohl(tcph->ack_seq);
		i40iw_cleanup_retrans_entry(cm_node);
		atomic_inc(&cm_node->ref_count);
		i40iw_send_reset(cm_node);
		break;
	case I40IW_CM_STATE_ESTABLISHED:
	case I40IW_CM_STATE_FIN_WAIT1:
	case I40IW_CM_STATE_FIN_WAIT2:
	case I40IW_CM_STATE_LAST_ACK:
	case I40IW_CM_STATE_OFFLOADED:
	case I40IW_CM_STATE_CLOSING:
	case I40IW_CM_STATE_UNKNOWN:
	case I40IW_CM_STATE_MPAREQ_SENT:
	default:
		break;
	}
}

/**
 * i40iw_handle_ack_pkt - process packet with ACK
 * @cm_node: connection's node
 * @rbuf: receive buffer
 */
static int i40iw_handle_ack_pkt(struct i40iw_cm_node *cm_node,
				struct i40iw_puda_buf *rbuf)
{
	struct tcphdr *tcph = (struct tcphdr *)rbuf->tcph;
	u32 inc_sequence;
	int ret = 0;
	int optionsize;
	u32 datasize = rbuf->datalen;

	optionsize = (tcph->doff << 2) - sizeof(struct tcphdr);

	if (i40iw_check_seq(cm_node, tcph))
		return -EINVAL;

	inc_sequence = ntohl(tcph->seq);
	switch (cm_node->state) {
	case I40IW_CM_STATE_SYN_RCVD:
		i40iw_cleanup_retrans_entry(cm_node);
		ret = i40iw_handle_tcp_options(cm_node, tcph, optionsize, 1);
		if (ret)
			break;
		cm_node->tcp_cntxt.rem_ack_num = ntohl(tcph->ack_seq);
		cm_node->state = I40IW_CM_STATE_ESTABLISHED;
		if (datasize) {
			cm_node->tcp_cntxt.rcv_nxt = inc_sequence + datasize;
			i40iw_handle_rcv_mpa(cm_node, rbuf);
		}
		break;
	case I40IW_CM_STATE_ESTABLISHED:
		i40iw_cleanup_retrans_entry(cm_node);
		if (datasize) {
			cm_node->tcp_cntxt.rcv_nxt = inc_sequence + datasize;
			i40iw_handle_rcv_mpa(cm_node, rbuf);
		}
		break;
	case I40IW_CM_STATE_MPAREQ_SENT:
		cm_node->tcp_cntxt.rem_ack_num = ntohl(tcph->ack_seq);
		if (datasize) {
			cm_node->tcp_cntxt.rcv_nxt = inc_sequence + datasize;
			cm_node->ack_rcvd = false;
			i40iw_handle_rcv_mpa(cm_node, rbuf);
		} else {
			cm_node->ack_rcvd = true;
		}
		break;
	case I40IW_CM_STATE_LISTENING:
		i40iw_cleanup_retrans_entry(cm_node);
		cm_node->state = I40IW_CM_STATE_CLOSED;
		i40iw_send_reset(cm_node);
		break;
	case I40IW_CM_STATE_CLOSED:
		i40iw_cleanup_retrans_entry(cm_node);
		atomic_inc(&cm_node->ref_count);
		i40iw_send_reset(cm_node);
		break;
	case I40IW_CM_STATE_LAST_ACK:
	case I40IW_CM_STATE_CLOSING:
		i40iw_cleanup_retrans_entry(cm_node);
		cm_node->state = I40IW_CM_STATE_CLOSED;
		if (!cm_node->accept_pend)
			cm_node->cm_id->rem_ref(cm_node->cm_id);
		i40iw_rem_ref_cm_node(cm_node);
		break;
	case I40IW_CM_STATE_FIN_WAIT1:
		i40iw_cleanup_retrans_entry(cm_node);
		cm_node->state = I40IW_CM_STATE_FIN_WAIT2;
		break;
	case I40IW_CM_STATE_SYN_SENT:
	case I40IW_CM_STATE_FIN_WAIT2:
	case I40IW_CM_STATE_OFFLOADED:
	case I40IW_CM_STATE_MPAREQ_RCVD:
	case I40IW_CM_STATE_UNKNOWN:
	default:
		i40iw_cleanup_retrans_entry(cm_node);
		break;
	}
	return ret;
}

/**
 * i40iw_process_packet - process cm packet
 * @cm_node: connection's node
 * @rbuf: receive buffer
 */
static void i40iw_process_packet(struct i40iw_cm_node *cm_node,
				 struct i40iw_puda_buf *rbuf)
{
	enum i40iw_tcpip_pkt_type pkt_type = I40IW_PKT_TYPE_UNKNOWN;
	struct tcphdr *tcph = (struct tcphdr *)rbuf->tcph;
	u32 fin_set = 0;
	int ret;

	if (tcph->rst) {
		pkt_type = I40IW_PKT_TYPE_RST;
	} else if (tcph->syn) {
		pkt_type = I40IW_PKT_TYPE_SYN;
		if (tcph->ack)
			pkt_type = I40IW_PKT_TYPE_SYNACK;
	} else if (tcph->ack) {
		pkt_type = I40IW_PKT_TYPE_ACK;
	}
	if (tcph->fin)
		fin_set = 1;

	switch (pkt_type) {
	case I40IW_PKT_TYPE_SYN:
		i40iw_handle_syn_pkt(cm_node, rbuf);
		break;
	case I40IW_PKT_TYPE_SYNACK:
		i40iw_handle_synack_pkt(cm_node, rbuf);
		break;
	case I40IW_PKT_TYPE_ACK:
		ret = i40iw_handle_ack_pkt(cm_node, rbuf);
		if (fin_set && !ret)
			i40iw_handle_fin_pkt(cm_node);
		break;
	case I40IW_PKT_TYPE_RST:
		i40iw_handle_rst_pkt(cm_node, rbuf);
		break;
	default:
		if (fin_set &&
		    (!i40iw_check_seq(cm_node, (struct tcphdr *)rbuf->tcph)))
			i40iw_handle_fin_pkt(cm_node);
		break;
	}
}

/**
 * i40iw_make_listen_node - create a listen node with params
 * @cm_core: cm's core
 * @iwdev: iwarp device structure
 * @cm_info: quad info for connection
 */
static struct i40iw_cm_listener *i40iw_make_listen_node(
					struct i40iw_cm_core *cm_core,
					struct i40iw_device *iwdev,
					struct i40iw_cm_info *cm_info)
{
	struct i40iw_cm_listener *listener;
	unsigned long flags;

	/* cannot have multiple matching listeners */
	listener = i40iw_find_listener(cm_core, cm_info->loc_addr,
				       cm_info->loc_port,
				       cm_info->vlan_id,
				       I40IW_CM_LISTENER_EITHER_STATE);
	if (listener &&
	    (listener->listener_state == I40IW_CM_LISTENER_ACTIVE_STATE)) {
		atomic_dec(&listener->ref_count);
		i40iw_debug(cm_core->dev,
			    I40IW_DEBUG_CM,
			    "Not creating listener since it already exists\n");
		return NULL;
	}

	if (!listener) {
		/* create a CM listen node (1/2 node to compare incoming traffic to) */
		listener = kzalloc(sizeof(*listener), GFP_KERNEL);
		if (!listener)
			return NULL;
		cm_core->stats_listen_nodes_created++;
		memcpy(listener->loc_addr, cm_info->loc_addr, sizeof(listener->loc_addr));
		listener->loc_port = cm_info->loc_port;

		INIT_LIST_HEAD(&listener->child_listen_list);

		atomic_set(&listener->ref_count, 1);
	} else {
		listener->reused_node = 1;
	}

	listener->cm_id = cm_info->cm_id;
	listener->ipv4 = cm_info->ipv4;
	listener->vlan_id = cm_info->vlan_id;
	atomic_set(&listener->pend_accepts_cnt, 0);
	listener->cm_core = cm_core;
	listener->iwdev = iwdev;

	listener->backlog = cm_info->backlog;
	listener->listener_state = I40IW_CM_LISTENER_ACTIVE_STATE;

	if (!listener->reused_node) {
		spin_lock_irqsave(&cm_core->listen_list_lock, flags);
		list_add(&listener->list, &cm_core->listen_nodes);
		spin_unlock_irqrestore(&cm_core->listen_list_lock, flags);
	}

	return listener;
}

/**
 * i40iw_create_cm_node - make a connection node with params
 * @cm_core: cm's core
 * @iwdev: iwarp device structure
 * @conn_param: upper layer connection parameters
 * @cm_info: quad info for connection
 */
static struct i40iw_cm_node *i40iw_create_cm_node(
					struct i40iw_cm_core *cm_core,
					struct i40iw_device *iwdev,
					struct iw_cm_conn_param *conn_param,
					struct i40iw_cm_info *cm_info)
{
	struct i40iw_cm_node *cm_node;
	struct i40iw_cm_listener *loopback_remotelistener;
	struct i40iw_cm_node *loopback_remotenode;
	struct i40iw_cm_info loopback_cm_info;

	u16 private_data_len = conn_param->private_data_len;
	const void *private_data = conn_param->private_data;

	/* create a CM connection node */
	cm_node = i40iw_make_cm_node(cm_core, iwdev, cm_info, NULL);
	if (!cm_node)
		return ERR_PTR(-ENOMEM);
	/* set our node side to client (active) side */
	cm_node->tcp_cntxt.client = 1;
	cm_node->tcp_cntxt.rcv_wscale = I40IW_CM_DEFAULT_RCV_WND_SCALE;

	i40iw_record_ird_ord(cm_node, conn_param->ird, conn_param->ord);

	if (!memcmp(cm_info->loc_addr, cm_info->rem_addr, sizeof(cm_info->loc_addr))) {
		loopback_remotelistener = i40iw_find_listener(
						cm_core,
						cm_info->rem_addr,
						cm_node->rem_port,
						cm_node->vlan_id,
						I40IW_CM_LISTENER_ACTIVE_STATE);
		if (!loopback_remotelistener) {
			i40iw_rem_ref_cm_node(cm_node);
			return ERR_PTR(-ECONNREFUSED);
		} else {
			loopback_cm_info = *cm_info;
			loopback_cm_info.loc_port = cm_info->rem_port;
			loopback_cm_info.rem_port = cm_info->loc_port;
			loopback_cm_info.cm_id = loopback_remotelistener->cm_id;
			loopback_cm_info.ipv4 = cm_info->ipv4;
			loopback_remotenode = i40iw_make_cm_node(cm_core,
								 iwdev,
								 &loopback_cm_info,
								 loopback_remotelistener);
			if (!loopback_remotenode) {
				i40iw_rem_ref_cm_node(cm_node);
				return ERR_PTR(-ENOMEM);
			}
			cm_core->stats_loopbacks++;
			loopback_remotenode->loopbackpartner = cm_node;
			loopback_remotenode->tcp_cntxt.rcv_wscale =
				I40IW_CM_DEFAULT_RCV_WND_SCALE;
			cm_node->loopbackpartner = loopback_remotenode;
			memcpy(loopback_remotenode->pdata_buf, private_data,
			       private_data_len);
			loopback_remotenode->pdata.size = private_data_len;

			if (loopback_remotenode->ord_size > cm_node->ird_size)
				loopback_remotenode->ord_size =
					cm_node->ird_size;

			cm_node->state = I40IW_CM_STATE_OFFLOADED;
			cm_node->tcp_cntxt.rcv_nxt =
				loopback_remotenode->tcp_cntxt.loc_seq_num;
			loopback_remotenode->tcp_cntxt.rcv_nxt =
				cm_node->tcp_cntxt.loc_seq_num;
			cm_node->tcp_cntxt.max_snd_wnd =
				loopback_remotenode->tcp_cntxt.rcv_wnd;
			loopback_remotenode->tcp_cntxt.max_snd_wnd = cm_node->tcp_cntxt.rcv_wnd;
			cm_node->tcp_cntxt.snd_wnd = loopback_remotenode->tcp_cntxt.rcv_wnd;
			loopback_remotenode->tcp_cntxt.snd_wnd = cm_node->tcp_cntxt.rcv_wnd;
			cm_node->tcp_cntxt.snd_wscale = loopback_remotenode->tcp_cntxt.rcv_wscale;
			loopback_remotenode->tcp_cntxt.snd_wscale = cm_node->tcp_cntxt.rcv_wscale;
		}
		return cm_node;
	}

	cm_node->pdata.size = private_data_len;
	cm_node->pdata.addr = cm_node->pdata_buf;

	memcpy(cm_node->pdata_buf, private_data, private_data_len);

	cm_node->state = I40IW_CM_STATE_SYN_SENT;
	return cm_node;
}

/**
 * i40iw_cm_reject - reject and teardown a connection
 * @cm_node: connection's node
 * @pdate: ptr to private data for reject
 * @plen: size of private data
 */
static int i40iw_cm_reject(struct i40iw_cm_node *cm_node, const void *pdata, u8 plen)
{
	int ret = 0;
	int err;
	int passive_state;
	struct iw_cm_id *cm_id = cm_node->cm_id;
	struct i40iw_cm_node *loopback = cm_node->loopbackpartner;

	if (cm_node->tcp_cntxt.client)
		return ret;
	i40iw_cleanup_retrans_entry(cm_node);

	if (!loopback) {
		passive_state = atomic_add_return(1, &cm_node->passive_state);
		if (passive_state == I40IW_SEND_RESET_EVENT) {
			cm_node->state = I40IW_CM_STATE_CLOSED;
			i40iw_rem_ref_cm_node(cm_node);
		} else {
			if (cm_node->state == I40IW_CM_STATE_LISTENER_DESTROYED) {
				i40iw_rem_ref_cm_node(cm_node);
			} else {
				ret = i40iw_send_mpa_reject(cm_node, pdata, plen);
				if (ret) {
					cm_node->state = I40IW_CM_STATE_CLOSED;
					err = i40iw_send_reset(cm_node);
					if (err)
						i40iw_pr_err("send reset failed\n");
				} else {
					cm_id->add_ref(cm_id);
				}
			}
		}
	} else {
		cm_node->cm_id = NULL;
		if (cm_node->state == I40IW_CM_STATE_LISTENER_DESTROYED) {
			i40iw_rem_ref_cm_node(cm_node);
			i40iw_rem_ref_cm_node(loopback);
		} else {
			ret = i40iw_send_cm_event(loopback,
						  loopback->cm_id,
						  IW_CM_EVENT_CONNECT_REPLY,
						  -ECONNREFUSED);
			i40iw_rem_ref_cm_node(cm_node);
			loopback->state = I40IW_CM_STATE_CLOSING;

			cm_id = loopback->cm_id;
			i40iw_rem_ref_cm_node(loopback);
			cm_id->rem_ref(cm_id);
		}
	}

	return ret;
}

/**
 * i40iw_cm_close - close of cm connection
 * @cm_node: connection's node
 */
static int i40iw_cm_close(struct i40iw_cm_node *cm_node)
{
	int ret = 0;

	if (!cm_node)
		return -EINVAL;

	switch (cm_node->state) {
	case I40IW_CM_STATE_SYN_RCVD:
	case I40IW_CM_STATE_SYN_SENT:
	case I40IW_CM_STATE_ONE_SIDE_ESTABLISHED:
	case I40IW_CM_STATE_ESTABLISHED:
	case I40IW_CM_STATE_ACCEPTING:
	case I40IW_CM_STATE_MPAREQ_SENT:
	case I40IW_CM_STATE_MPAREQ_RCVD:
		i40iw_cleanup_retrans_entry(cm_node);
		i40iw_send_reset(cm_node);
		break;
	case I40IW_CM_STATE_CLOSE_WAIT:
		cm_node->state = I40IW_CM_STATE_LAST_ACK;
		i40iw_send_fin(cm_node);
		break;
	case I40IW_CM_STATE_FIN_WAIT1:
	case I40IW_CM_STATE_FIN_WAIT2:
	case I40IW_CM_STATE_LAST_ACK:
	case I40IW_CM_STATE_TIME_WAIT:
	case I40IW_CM_STATE_CLOSING:
		ret = -1;
		break;
	case I40IW_CM_STATE_LISTENING:
		i40iw_cleanup_retrans_entry(cm_node);
		i40iw_send_reset(cm_node);
		break;
	case I40IW_CM_STATE_MPAREJ_RCVD:
	case I40IW_CM_STATE_UNKNOWN:
	case I40IW_CM_STATE_INITED:
	case I40IW_CM_STATE_CLOSED:
	case I40IW_CM_STATE_LISTENER_DESTROYED:
		i40iw_rem_ref_cm_node(cm_node);
		break;
	case I40IW_CM_STATE_OFFLOADED:
		if (cm_node->send_entry)
			i40iw_pr_err("send_entry\n");
		i40iw_rem_ref_cm_node(cm_node);
		break;
	}
	return ret;
}

/**
 * i40iw_receive_ilq - recv an ETHERNET packet, and process it
 * through CM
 * @vsi: pointer to the vsi structure
 * @rbuf: receive buffer
 */
void i40iw_receive_ilq(struct i40iw_sc_vsi *vsi, struct i40iw_puda_buf *rbuf)
{
	struct i40iw_cm_node *cm_node;
	struct i40iw_cm_listener *listener;
	struct iphdr *iph;
	struct ipv6hdr *ip6h;
	struct tcphdr *tcph;
	struct i40iw_cm_info cm_info;
	struct i40iw_sc_dev *dev = vsi->dev;
	struct i40iw_device *iwdev = (struct i40iw_device *)dev->back_dev;
	struct i40iw_cm_core *cm_core = &iwdev->cm_core;
	struct vlan_ethhdr *ethh;
	u16 vtag;

	/* if vlan, then maclen = 18 else 14 */
	iph = (struct iphdr *)rbuf->iph;
	memset(&cm_info, 0, sizeof(cm_info));

	i40iw_debug_buf(dev,
			I40IW_DEBUG_ILQ,
			"RECEIVE ILQ BUFFER",
			rbuf->mem.va,
			rbuf->totallen);
	ethh = (struct vlan_ethhdr *)rbuf->mem.va;

	if (ethh->h_vlan_proto == htons(ETH_P_8021Q)) {
		vtag = ntohs(ethh->h_vlan_TCI);
		cm_info.user_pri = (vtag & VLAN_PRIO_MASK) >> VLAN_PRIO_SHIFT;
		cm_info.vlan_id = vtag & VLAN_VID_MASK;
		i40iw_debug(cm_core->dev,
			    I40IW_DEBUG_CM,
			    "%s vlan_id=%d\n",
			    __func__,
			    cm_info.vlan_id);
	} else {
		cm_info.vlan_id = I40IW_NO_VLAN;
	}
	tcph = (struct tcphdr *)rbuf->tcph;

	if (rbuf->ipv4) {
		cm_info.loc_addr[0] = ntohl(iph->daddr);
		cm_info.rem_addr[0] = ntohl(iph->saddr);
		cm_info.ipv4 = true;
		cm_info.tos = iph->tos;
	} else {
		ip6h = (struct ipv6hdr *)rbuf->iph;
		i40iw_copy_ip_ntohl(cm_info.loc_addr,
				    ip6h->daddr.in6_u.u6_addr32);
		i40iw_copy_ip_ntohl(cm_info.rem_addr,
				    ip6h->saddr.in6_u.u6_addr32);
		cm_info.ipv4 = false;
		cm_info.tos = (ip6h->priority << 4) | (ip6h->flow_lbl[0] >> 4);
	}
	cm_info.loc_port = ntohs(tcph->dest);
	cm_info.rem_port = ntohs(tcph->source);
	cm_node = i40iw_find_node(cm_core,
				  cm_info.rem_port,
				  cm_info.rem_addr,
				  cm_info.loc_port,
				  cm_info.loc_addr,
				  true,
				  false);

	if (!cm_node) {
		/* Only type of packet accepted are for */
		/* the PASSIVE open (syn only) */
		if (!tcph->syn || tcph->ack)
			return;
		listener =
		    i40iw_find_listener(cm_core,
					cm_info.loc_addr,
					cm_info.loc_port,
					cm_info.vlan_id,
					I40IW_CM_LISTENER_ACTIVE_STATE);
		if (!listener) {
			cm_info.cm_id = NULL;
			i40iw_debug(cm_core->dev,
				    I40IW_DEBUG_CM,
				    "%s no listener found\n",
				    __func__);
			return;
		}
		cm_info.cm_id = listener->cm_id;
		cm_node = i40iw_make_cm_node(cm_core, iwdev, &cm_info, listener);
		if (!cm_node) {
			i40iw_debug(cm_core->dev,
				    I40IW_DEBUG_CM,
				    "%s allocate node failed\n",
				    __func__);
			atomic_dec(&listener->ref_count);
			return;
		}
		if (!tcph->rst && !tcph->fin) {
			cm_node->state = I40IW_CM_STATE_LISTENING;
		} else {
			i40iw_rem_ref_cm_node(cm_node);
			return;
		}
		atomic_inc(&cm_node->ref_count);
	} else if (cm_node->state == I40IW_CM_STATE_OFFLOADED) {
		i40iw_rem_ref_cm_node(cm_node);
		return;
	}
	i40iw_process_packet(cm_node, rbuf);
	i40iw_rem_ref_cm_node(cm_node);
}

/**
 * i40iw_setup_cm_core - allocate a top level instance of a cm
 * core
 * @iwdev: iwarp device structure
 */
void i40iw_setup_cm_core(struct i40iw_device *iwdev)
{
	struct i40iw_cm_core *cm_core = &iwdev->cm_core;

	cm_core->iwdev = iwdev;
	cm_core->dev = &iwdev->sc_dev;

	INIT_LIST_HEAD(&cm_core->accelerated_list);
	INIT_LIST_HEAD(&cm_core->non_accelerated_list);
	INIT_LIST_HEAD(&cm_core->listen_nodes);

	timer_setup(&cm_core->tcp_timer, i40iw_cm_timer_tick, 0);

	spin_lock_init(&cm_core->ht_lock);
	spin_lock_init(&cm_core->listen_list_lock);
	spin_lock_init(&cm_core->apbvt_lock);

	cm_core->event_wq = alloc_ordered_workqueue("iwewq",
						    WQ_MEM_RECLAIM);

	cm_core->disconn_wq = alloc_ordered_workqueue("iwdwq",
						      WQ_MEM_RECLAIM);
}

/**
 * i40iw_cleanup_cm_core - deallocate a top level instance of a
 * cm core
 * @cm_core: cm's core
 */
void i40iw_cleanup_cm_core(struct i40iw_cm_core *cm_core)
{
	unsigned long flags;

	if (!cm_core)
		return;

	spin_lock_irqsave(&cm_core->ht_lock, flags);
	if (timer_pending(&cm_core->tcp_timer))
		del_timer_sync(&cm_core->tcp_timer);
	spin_unlock_irqrestore(&cm_core->ht_lock, flags);

	destroy_workqueue(cm_core->event_wq);
	destroy_workqueue(cm_core->disconn_wq);
}

/**
 * i40iw_init_tcp_ctx - setup qp context
 * @cm_node: connection's node
 * @tcp_info: offload info for tcp
 * @iwqp: associate qp for the connection
 */
static void i40iw_init_tcp_ctx(struct i40iw_cm_node *cm_node,
			       struct i40iw_tcp_offload_info *tcp_info,
			       struct i40iw_qp *iwqp)
{
	tcp_info->ipv4 = cm_node->ipv4;
	tcp_info->drop_ooo_seg = true;
	tcp_info->wscale = true;
	tcp_info->ignore_tcp_opt = true;
	tcp_info->ignore_tcp_uns_opt = true;
	tcp_info->no_nagle = false;

	tcp_info->ttl = I40IW_DEFAULT_TTL;
	tcp_info->rtt_var = cpu_to_le32(I40IW_DEFAULT_RTT_VAR);
	tcp_info->ss_thresh = cpu_to_le32(I40IW_DEFAULT_SS_THRESH);
	tcp_info->rexmit_thresh = I40IW_DEFAULT_REXMIT_THRESH;

	tcp_info->tcp_state = I40IW_TCP_STATE_ESTABLISHED;
	tcp_info->snd_wscale = cm_node->tcp_cntxt.snd_wscale;
	tcp_info->rcv_wscale = cm_node->tcp_cntxt.rcv_wscale;

	tcp_info->snd_nxt = cpu_to_le32(cm_node->tcp_cntxt.loc_seq_num);
	tcp_info->snd_wnd = cpu_to_le32(cm_node->tcp_cntxt.snd_wnd);
	tcp_info->rcv_nxt = cpu_to_le32(cm_node->tcp_cntxt.rcv_nxt);
	tcp_info->snd_max = cpu_to_le32(cm_node->tcp_cntxt.loc_seq_num);

	tcp_info->snd_una = cpu_to_le32(cm_node->tcp_cntxt.loc_seq_num);
	tcp_info->cwnd = cpu_to_le32(2 * cm_node->tcp_cntxt.mss);
	tcp_info->snd_wl1 = cpu_to_le32(cm_node->tcp_cntxt.rcv_nxt);
	tcp_info->snd_wl2 = cpu_to_le32(cm_node->tcp_cntxt.loc_seq_num);
	tcp_info->max_snd_window = cpu_to_le32(cm_node->tcp_cntxt.max_snd_wnd);
	tcp_info->rcv_wnd = cpu_to_le32(cm_node->tcp_cntxt.rcv_wnd <<
					cm_node->tcp_cntxt.rcv_wscale);

	tcp_info->flow_label = 0;
	tcp_info->snd_mss = cpu_to_le32(((u32)cm_node->tcp_cntxt.mss));
	if (cm_node->vlan_id < VLAN_TAG_PRESENT) {
		tcp_info->insert_vlan_tag = true;
		tcp_info->vlan_tag = cpu_to_le16(((u16)cm_node->user_pri << I40IW_VLAN_PRIO_SHIFT) |
						  cm_node->vlan_id);
	}
	if (cm_node->ipv4) {
		tcp_info->src_port = cpu_to_le16(cm_node->loc_port);
		tcp_info->dst_port = cpu_to_le16(cm_node->rem_port);

		tcp_info->dest_ip_addr3 = cpu_to_le32(cm_node->rem_addr[0]);
		tcp_info->local_ipaddr3 = cpu_to_le32(cm_node->loc_addr[0]);
		tcp_info->arp_idx =
			cpu_to_le16((u16)i40iw_arp_table(
							 iwqp->iwdev,
							 &tcp_info->dest_ip_addr3,
							 true,
							 NULL,
							 I40IW_ARP_RESOLVE));
	} else {
		tcp_info->src_port = cpu_to_le16(cm_node->loc_port);
		tcp_info->dst_port = cpu_to_le16(cm_node->rem_port);
		tcp_info->dest_ip_addr0 = cpu_to_le32(cm_node->rem_addr[0]);
		tcp_info->dest_ip_addr1 = cpu_to_le32(cm_node->rem_addr[1]);
		tcp_info->dest_ip_addr2 = cpu_to_le32(cm_node->rem_addr[2]);
		tcp_info->dest_ip_addr3 = cpu_to_le32(cm_node->rem_addr[3]);
		tcp_info->local_ipaddr0 = cpu_to_le32(cm_node->loc_addr[0]);
		tcp_info->local_ipaddr1 = cpu_to_le32(cm_node->loc_addr[1]);
		tcp_info->local_ipaddr2 = cpu_to_le32(cm_node->loc_addr[2]);
		tcp_info->local_ipaddr3 = cpu_to_le32(cm_node->loc_addr[3]);
		tcp_info->arp_idx =
			cpu_to_le16((u16)i40iw_arp_table(
							 iwqp->iwdev,
							 &tcp_info->dest_ip_addr0,
							 false,
							 NULL,
							 I40IW_ARP_RESOLVE));
	}
}

/**
 * i40iw_cm_init_tsa_conn - setup qp for RTS
 * @iwqp: associate qp for the connection
 * @cm_node: connection's node
 */
static void i40iw_cm_init_tsa_conn(struct i40iw_qp *iwqp,
				   struct i40iw_cm_node *cm_node)
{
	struct i40iw_tcp_offload_info tcp_info;
	struct i40iwarp_offload_info *iwarp_info;
	struct i40iw_qp_host_ctx_info *ctx_info;
	struct i40iw_device *iwdev = iwqp->iwdev;
	struct i40iw_sc_dev *dev = &iwqp->iwdev->sc_dev;

	memset(&tcp_info, 0x00, sizeof(struct i40iw_tcp_offload_info));
	iwarp_info = &iwqp->iwarp_info;
	ctx_info = &iwqp->ctx_info;

	ctx_info->tcp_info = &tcp_info;
	ctx_info->send_cq_num = iwqp->iwscq->sc_cq.cq_uk.cq_id;
	ctx_info->rcv_cq_num = iwqp->iwrcq->sc_cq.cq_uk.cq_id;

	iwarp_info->ord_size = cm_node->ord_size;
	iwarp_info->ird_size = i40iw_derive_hw_ird_setting(cm_node->ird_size);

	if (iwarp_info->ord_size == 1)
		iwarp_info->ord_size = 2;

	iwarp_info->rd_enable = true;
	iwarp_info->rdmap_ver = 1;
	iwarp_info->ddp_ver = 1;

	iwarp_info->pd_id = iwqp->iwpd->sc_pd.pd_id;

	ctx_info->tcp_info_valid = true;
	ctx_info->iwarp_info_valid = true;
	ctx_info->add_to_qoslist = true;
	ctx_info->user_pri = cm_node->user_pri;

	i40iw_init_tcp_ctx(cm_node, &tcp_info, iwqp);
	if (cm_node->snd_mark_en) {
		iwarp_info->snd_mark_en = true;
		iwarp_info->snd_mark_offset = (tcp_info.snd_nxt &
				SNDMARKER_SEQNMASK) + cm_node->lsmm_size;
	}

	cm_node->state = I40IW_CM_STATE_OFFLOADED;
	tcp_info.tcp_state = I40IW_TCP_STATE_ESTABLISHED;
	tcp_info.src_mac_addr_idx = iwdev->mac_ip_table_idx;
	tcp_info.tos = cm_node->tos;

	dev->iw_priv_qp_ops->qp_setctx(&iwqp->sc_qp, (u64 *)(iwqp->host_ctx.va), ctx_info);

	/* once tcp_info is set, no need to do it again */
	ctx_info->tcp_info_valid = false;
	ctx_info->iwarp_info_valid = false;
	ctx_info->add_to_qoslist = false;
}

/**
 * i40iw_cm_disconn - when a connection is being closed
 * @iwqp: associate qp for the connection
 */
void i40iw_cm_disconn(struct i40iw_qp *iwqp)
{
	struct disconn_work *work;
	struct i40iw_device *iwdev = iwqp->iwdev;
	struct i40iw_cm_core *cm_core = &iwdev->cm_core;
	unsigned long flags;

	work = kzalloc(sizeof(*work), GFP_ATOMIC);
	if (!work)
		return;	/* Timer will clean up */

	spin_lock_irqsave(&iwdev->qptable_lock, flags);
	if (!iwdev->qp_table[iwqp->ibqp.qp_num]) {
		spin_unlock_irqrestore(&iwdev->qptable_lock, flags);
		i40iw_debug(&iwdev->sc_dev, I40IW_DEBUG_CM,
			    "%s qp_id %d is already freed\n",
			     __func__, iwqp->ibqp.qp_num);
		kfree(work);
		return;
	}
	i40iw_add_ref(&iwqp->ibqp);
	spin_unlock_irqrestore(&iwdev->qptable_lock, flags);

	work->iwqp = iwqp;
	INIT_WORK(&work->work, i40iw_disconnect_worker);
	queue_work(cm_core->disconn_wq, &work->work);
	return;
}

/**
 * i40iw_qp_disconnect - free qp and close cm
 * @iwqp: associate qp for the connection
 */
static void i40iw_qp_disconnect(struct i40iw_qp *iwqp)
{
	struct i40iw_device *iwdev;
	struct i40iw_ib_device *iwibdev;

	iwdev = to_iwdev(iwqp->ibqp.device);
	if (!iwdev) {
		i40iw_pr_err("iwdev == NULL\n");
		return;
	}

	iwibdev = iwdev->iwibdev;

	if (iwqp->active_conn) {
		/* indicate this connection is NOT active */
		iwqp->active_conn = 0;
	} else {
		/* Need to free the Last Streaming Mode Message */
		if (iwqp->ietf_mem.va) {
			if (iwqp->lsmm_mr)
				iwibdev->ibdev.dereg_mr(iwqp->lsmm_mr);
			i40iw_free_dma_mem(iwdev->sc_dev.hw, &iwqp->ietf_mem);
		}
	}

	/* close the CM node down if it is still active */
	if (iwqp->cm_node) {
		i40iw_debug(&iwdev->sc_dev, I40IW_DEBUG_CM, "%s Call close API\n", __func__);
		i40iw_cm_close(iwqp->cm_node);
	}
}

/**
 * i40iw_cm_disconn_true - called by worker thread to disconnect qp
 * @iwqp: associate qp for the connection
 */
static void i40iw_cm_disconn_true(struct i40iw_qp *iwqp)
{
	struct iw_cm_id *cm_id;
	struct i40iw_device *iwdev;
	struct i40iw_sc_qp *qp = &iwqp->sc_qp;
	u16 last_ae;
	u8 original_hw_tcp_state;
	u8 original_ibqp_state;
	int disconn_status = 0;
	int issue_disconn = 0;
	int issue_close = 0;
	int issue_flush = 0;
	struct ib_event ibevent;
	unsigned long flags;
	int ret;

	if (!iwqp) {
		i40iw_pr_err("iwqp == NULL\n");
		return;
	}

	spin_lock_irqsave(&iwqp->lock, flags);
	cm_id = iwqp->cm_id;
	/* make sure we havent already closed this connection */
	if (!cm_id) {
		spin_unlock_irqrestore(&iwqp->lock, flags);
		return;
	}

	iwdev = to_iwdev(iwqp->ibqp.device);

	original_hw_tcp_state = iwqp->hw_tcp_state;
	original_ibqp_state = iwqp->ibqp_state;
	last_ae = iwqp->last_aeq;

	if (qp->term_flags) {
		issue_disconn = 1;
		issue_close = 1;
		iwqp->cm_id = NULL;
		/*When term timer expires after cm_timer, don't want
		 *terminate-handler to issue cm_disconn which can re-free
		 *a QP even after its refcnt=0.
		 */
		i40iw_terminate_del_timer(qp);
		if (!iwqp->flush_issued) {
			iwqp->flush_issued = 1;
			issue_flush = 1;
		}
	} else if ((original_hw_tcp_state == I40IW_TCP_STATE_CLOSE_WAIT) ||
		   ((original_ibqp_state == IB_QPS_RTS) &&
		    (last_ae == I40IW_AE_LLP_CONNECTION_RESET))) {
		issue_disconn = 1;
		if (last_ae == I40IW_AE_LLP_CONNECTION_RESET)
			disconn_status = -ECONNRESET;
	}

	if (((original_hw_tcp_state == I40IW_TCP_STATE_CLOSED) ||
	     (original_hw_tcp_state == I40IW_TCP_STATE_TIME_WAIT) ||
	     (last_ae == I40IW_AE_RDMAP_ROE_BAD_LLP_CLOSE) ||
	     (last_ae == I40IW_AE_LLP_CONNECTION_RESET) ||
	      iwdev->reset)) {
		issue_close = 1;
		iwqp->cm_id = NULL;
		if (!iwqp->flush_issued) {
			iwqp->flush_issued = 1;
			issue_flush = 1;
		}
	}

	spin_unlock_irqrestore(&iwqp->lock, flags);
	if (issue_flush && !iwqp->destroyed) {
		/* Flush the queues */
		i40iw_flush_wqes(iwdev, iwqp);

		if (qp->term_flags && iwqp->ibqp.event_handler) {
			ibevent.device = iwqp->ibqp.device;
			ibevent.event = (qp->eventtype == TERM_EVENT_QP_FATAL) ?
					IB_EVENT_QP_FATAL : IB_EVENT_QP_ACCESS_ERR;
			ibevent.element.qp = &iwqp->ibqp;
			iwqp->ibqp.event_handler(&ibevent, iwqp->ibqp.qp_context);
		}
	}

	if (cm_id && cm_id->event_handler) {
		if (issue_disconn) {
			ret = i40iw_send_cm_event(NULL,
						  cm_id,
						  IW_CM_EVENT_DISCONNECT,
						  disconn_status);

			if (ret)
				i40iw_debug(&iwdev->sc_dev,
					    I40IW_DEBUG_CM,
					    "disconnect event failed %s: - cm_id = %p\n",
					    __func__, cm_id);
		}
		if (issue_close) {
			i40iw_qp_disconnect(iwqp);
			cm_id->provider_data = iwqp;
			ret = i40iw_send_cm_event(NULL, cm_id, IW_CM_EVENT_CLOSE, 0);
			if (ret)
				i40iw_debug(&iwdev->sc_dev,
					    I40IW_DEBUG_CM,
					    "close event failed %s: - cm_id = %p\n",
					    __func__, cm_id);
			cm_id->rem_ref(cm_id);
		}
	}
}

/**
 * i40iw_disconnect_worker - worker for connection close
 * @work: points or disconn structure
 */
static void i40iw_disconnect_worker(struct work_struct *work)
{
	struct disconn_work *dwork = container_of(work, struct disconn_work, work);
	struct i40iw_qp *iwqp = dwork->iwqp;

	kfree(dwork);
	i40iw_cm_disconn_true(iwqp);
	i40iw_rem_ref(&iwqp->ibqp);
}

/**
 * i40iw_accept - registered call for connection to be accepted
 * @cm_id: cm information for passive connection
 * @conn_param: accpet parameters
 */
int i40iw_accept(struct iw_cm_id *cm_id, struct iw_cm_conn_param *conn_param)
{
	struct ib_qp *ibqp;
	struct i40iw_qp *iwqp;
	struct i40iw_device *iwdev;
	struct i40iw_sc_dev *dev;
	struct i40iw_cm_core *cm_core;
	struct i40iw_cm_node *cm_node;
	struct ib_qp_attr attr;
	int passive_state;
	struct ib_mr *ibmr;
	struct i40iw_pd *iwpd;
	u16 buf_len = 0;
	struct i40iw_kmem_info accept;
	enum i40iw_status_code status;
	u64 tagged_offset;
	unsigned long flags;

	memset(&attr, 0, sizeof(attr));
	ibqp = i40iw_get_qp(cm_id->device, conn_param->qpn);
	if (!ibqp)
		return -EINVAL;

	iwqp = to_iwqp(ibqp);
	iwdev = iwqp->iwdev;
	dev = &iwdev->sc_dev;
	cm_core = &iwdev->cm_core;
	cm_node = (struct i40iw_cm_node *)cm_id->provider_data;

	if (((struct sockaddr_in *)&cm_id->local_addr)->sin_family == AF_INET) {
		cm_node->ipv4 = true;
		cm_node->vlan_id = i40iw_get_vlan_ipv4(cm_node->loc_addr);
	} else {
		cm_node->ipv4 = false;
		i40iw_netdev_vlan_ipv6(cm_node->loc_addr, &cm_node->vlan_id);
	}
	i40iw_debug(cm_node->dev,
		    I40IW_DEBUG_CM,
		    "Accept vlan_id=%d\n",
		    cm_node->vlan_id);
	if (cm_node->state == I40IW_CM_STATE_LISTENER_DESTROYED) {
		if (cm_node->loopbackpartner)
			i40iw_rem_ref_cm_node(cm_node->loopbackpartner);
		i40iw_rem_ref_cm_node(cm_node);
		return -EINVAL;
	}

	passive_state = atomic_add_return(1, &cm_node->passive_state);
	if (passive_state == I40IW_SEND_RESET_EVENT) {
		i40iw_rem_ref_cm_node(cm_node);
		return -ECONNRESET;
	}

	cm_node->cm_core->stats_accepts++;
	iwqp->cm_node = (void *)cm_node;
	cm_node->iwqp = iwqp;

	buf_len = conn_param->private_data_len + I40IW_MAX_IETF_SIZE;

	status = i40iw_allocate_dma_mem(dev->hw, &iwqp->ietf_mem, buf_len, 1);

	if (status)
		return -ENOMEM;
	cm_node->pdata.size = conn_param->private_data_len;
	accept.addr = iwqp->ietf_mem.va;
	accept.size = i40iw_cm_build_mpa_frame(cm_node, &accept, MPA_KEY_REPLY);
	memcpy(accept.addr + accept.size, conn_param->private_data,
	       conn_param->private_data_len);

	/* setup our first outgoing iWarp send WQE (the IETF frame response) */
	if ((cm_node->ipv4 &&
	     !i40iw_ipv4_is_loopback(cm_node->loc_addr[0], cm_node->rem_addr[0])) ||
	    (!cm_node->ipv4 &&
	     !i40iw_ipv6_is_loopback(cm_node->loc_addr, cm_node->rem_addr))) {
		iwpd = iwqp->iwpd;
		tagged_offset = (uintptr_t)iwqp->ietf_mem.va;
		ibmr = i40iw_reg_phys_mr(&iwpd->ibpd,
					 iwqp->ietf_mem.pa,
					 buf_len,
					 IB_ACCESS_LOCAL_WRITE,
					 &tagged_offset);
		if (IS_ERR(ibmr)) {
			i40iw_free_dma_mem(dev->hw, &iwqp->ietf_mem);
			return -ENOMEM;
		}

		ibmr->pd = &iwpd->ibpd;
		ibmr->device = iwpd->ibpd.device;
		iwqp->lsmm_mr = ibmr;
		if (iwqp->page)
			iwqp->sc_qp.qp_uk.sq_base = kmap(iwqp->page);
		dev->iw_priv_qp_ops->qp_send_lsmm(&iwqp->sc_qp,
							iwqp->ietf_mem.va,
							(accept.size + conn_param->private_data_len),
							ibmr->lkey);

	} else {
		if (iwqp->page)
			iwqp->sc_qp.qp_uk.sq_base = kmap(iwqp->page);
		dev->iw_priv_qp_ops->qp_send_lsmm(&iwqp->sc_qp, NULL, 0, 0);
	}

	if (iwqp->page)
		kunmap(iwqp->page);

	iwqp->cm_id = cm_id;
	cm_node->cm_id = cm_id;

	cm_id->provider_data = (void *)iwqp;
	iwqp->active_conn = 0;

	cm_node->lsmm_size = accept.size + conn_param->private_data_len;
	i40iw_cm_init_tsa_conn(iwqp, cm_node);
	cm_id->add_ref(cm_id);
	i40iw_add_ref(&iwqp->ibqp);

	attr.qp_state = IB_QPS_RTS;
	cm_node->qhash_set = false;
	i40iw_modify_qp(&iwqp->ibqp, &attr, IB_QP_STATE, NULL);

	cm_node->accelerated = true;
	spin_lock_irqsave(&cm_core->ht_lock, flags);
	list_move_tail(&cm_node->list, &cm_core->accelerated_list);
	spin_unlock_irqrestore(&cm_core->ht_lock, flags);

	status =
		i40iw_send_cm_event(cm_node, cm_id, IW_CM_EVENT_ESTABLISHED, 0);
	if (status)
		i40iw_debug(dev, I40IW_DEBUG_CM, "error sending cm event - ESTABLISHED\n");

	if (cm_node->loopbackpartner) {
		cm_node->loopbackpartner->pdata.size = conn_param->private_data_len;

		/* copy entire MPA frame to our cm_node's frame */
		memcpy(cm_node->loopbackpartner->pdata_buf,
		       conn_param->private_data,
		       conn_param->private_data_len);
		i40iw_create_event(cm_node->loopbackpartner, I40IW_CM_EVENT_CONNECTED);
	}

	if (cm_node->accept_pend) {
		atomic_dec(&cm_node->listener->pend_accepts_cnt);
		cm_node->accept_pend = 0;
	}
	return 0;
}

/**
 * i40iw_reject - registered call for connection to be rejected
 * @cm_id: cm information for passive connection
 * @pdata: private data to be sent
 * @pdata_len: private data length
 */
int i40iw_reject(struct iw_cm_id *cm_id, const void *pdata, u8 pdata_len)
{
	struct i40iw_device *iwdev;
	struct i40iw_cm_node *cm_node;
	struct i40iw_cm_node *loopback;

	cm_node = (struct i40iw_cm_node *)cm_id->provider_data;
	loopback = cm_node->loopbackpartner;
	cm_node->cm_id = cm_id;
	cm_node->pdata.size = pdata_len;

	iwdev = to_iwdev(cm_id->device);
	if (!iwdev)
		return -EINVAL;
	cm_node->cm_core->stats_rejects++;

	if (pdata_len + sizeof(struct ietf_mpa_v2) > MAX_CM_BUFFER)
		return -EINVAL;

	if (loopback) {
		memcpy(&loopback->pdata_buf, pdata, pdata_len);
		loopback->pdata.size = pdata_len;
	}

	return i40iw_cm_reject(cm_node, pdata, pdata_len);
}

/**
 * i40iw_connect - registered call for connection to be established
 * @cm_id: cm information for passive connection
 * @conn_param: Information about the connection
 */
int i40iw_connect(struct iw_cm_id *cm_id, struct iw_cm_conn_param *conn_param)
{
	struct ib_qp *ibqp;
	struct i40iw_qp *iwqp;
	struct i40iw_device *iwdev;
	struct i40iw_cm_node *cm_node;
	struct i40iw_cm_info cm_info;
	struct sockaddr_in *laddr;
	struct sockaddr_in *raddr;
	struct sockaddr_in6 *laddr6;
	struct sockaddr_in6 *raddr6;
	int ret = 0;

	ibqp = i40iw_get_qp(cm_id->device, conn_param->qpn);
	if (!ibqp)
		return -EINVAL;
	iwqp = to_iwqp(ibqp);
	if (!iwqp)
		return -EINVAL;
	iwdev = to_iwdev(iwqp->ibqp.device);
	if (!iwdev)
		return -EINVAL;

	laddr = (struct sockaddr_in *)&cm_id->m_local_addr;
	raddr = (struct sockaddr_in *)&cm_id->m_remote_addr;
	laddr6 = (struct sockaddr_in6 *)&cm_id->m_local_addr;
	raddr6 = (struct sockaddr_in6 *)&cm_id->m_remote_addr;

	if (!(laddr->sin_port) || !(raddr->sin_port))
		return -EINVAL;

	iwqp->active_conn = 1;
	iwqp->cm_id = NULL;
	cm_id->provider_data = iwqp;

	/* set up the connection params for the node */
	if (cm_id->remote_addr.ss_family == AF_INET) {
		cm_info.ipv4 = true;
		memset(cm_info.loc_addr, 0, sizeof(cm_info.loc_addr));
		memset(cm_info.rem_addr, 0, sizeof(cm_info.rem_addr));
		cm_info.loc_addr[0] = ntohl(laddr->sin_addr.s_addr);
		cm_info.rem_addr[0] = ntohl(raddr->sin_addr.s_addr);
		cm_info.loc_port = ntohs(laddr->sin_port);
		cm_info.rem_port = ntohs(raddr->sin_port);
		cm_info.vlan_id = i40iw_get_vlan_ipv4(cm_info.loc_addr);
	} else {
		cm_info.ipv4 = false;
		i40iw_copy_ip_ntohl(cm_info.loc_addr,
				    laddr6->sin6_addr.in6_u.u6_addr32);
		i40iw_copy_ip_ntohl(cm_info.rem_addr,
				    raddr6->sin6_addr.in6_u.u6_addr32);
		cm_info.loc_port = ntohs(laddr6->sin6_port);
		cm_info.rem_port = ntohs(raddr6->sin6_port);
		i40iw_netdev_vlan_ipv6(cm_info.loc_addr, &cm_info.vlan_id);
	}
	cm_info.cm_id = cm_id;
	cm_info.tos = cm_id->tos;
	cm_info.user_pri = rt_tos2priority(cm_id->tos);
	i40iw_debug(&iwdev->sc_dev, I40IW_DEBUG_DCB, "%s TOS:[%d] UP:[%d]\n",
		    __func__, cm_id->tos, cm_info.user_pri);
	cm_id->add_ref(cm_id);
	cm_node = i40iw_create_cm_node(&iwdev->cm_core, iwdev,
				       conn_param, &cm_info);

	if (IS_ERR(cm_node)) {
		ret = PTR_ERR(cm_node);
		cm_id->rem_ref(cm_id);
		return ret;
	}

	if ((cm_info.ipv4 && (laddr->sin_addr.s_addr != raddr->sin_addr.s_addr)) ||
	    (!cm_info.ipv4 && memcmp(laddr6->sin6_addr.in6_u.u6_addr32,
				     raddr6->sin6_addr.in6_u.u6_addr32,
				     sizeof(laddr6->sin6_addr.in6_u.u6_addr32)))) {
		if (i40iw_manage_qhash(iwdev, &cm_info, I40IW_QHASH_TYPE_TCP_ESTABLISHED,
				       I40IW_QHASH_MANAGE_TYPE_ADD, NULL, true)) {
			ret = -EINVAL;
			goto err;
		}
		cm_node->qhash_set = true;
	}

	if (i40iw_manage_apbvt(iwdev, cm_info.loc_port,
			       I40IW_MANAGE_APBVT_ADD)) {
		ret =  -EINVAL;
		goto err;
	}

	cm_node->apbvt_set = true;
<<<<<<< HEAD
	i40iw_record_ird_ord(cm_node, conn_param->ird, conn_param->ord);
	if (cm_node->send_rdma0_op == SEND_RDMA_READ_ZERO &&
	    !cm_node->ord_size)
		cm_node->ord_size = 1;

=======
>>>>>>> e021bb4f
	iwqp->cm_node = cm_node;
	cm_node->iwqp = iwqp;
	iwqp->cm_id = cm_id;
	i40iw_add_ref(&iwqp->ibqp);

	if (cm_node->state != I40IW_CM_STATE_OFFLOADED) {
		cm_node->state = I40IW_CM_STATE_SYN_SENT;
		ret = i40iw_send_syn(cm_node, 0);
		if (ret)
			goto err;
	}

	if (cm_node->loopbackpartner) {
		cm_node->loopbackpartner->state = I40IW_CM_STATE_MPAREQ_RCVD;
		i40iw_create_event(cm_node->loopbackpartner,
				   I40IW_CM_EVENT_MPA_REQ);
	}

	i40iw_debug(cm_node->dev,
		    I40IW_DEBUG_CM,
		    "Api - connect(): port=0x%04x, cm_node=%p, cm_id = %p.\n",
		    cm_node->rem_port,
		    cm_node,
		    cm_node->cm_id);

	return 0;

err:
	if (cm_info.ipv4)
		i40iw_debug(&iwdev->sc_dev,
			    I40IW_DEBUG_CM,
			    "Api - connect() FAILED: dest addr=%pI4",
			    cm_info.rem_addr);
	else
		i40iw_debug(&iwdev->sc_dev,
			    I40IW_DEBUG_CM,
			    "Api - connect() FAILED: dest addr=%pI6",
			    cm_info.rem_addr);

	i40iw_rem_ref_cm_node(cm_node);
	cm_id->rem_ref(cm_id);
	iwdev->cm_core.stats_connect_errs++;
	return ret;
}

/**
 * i40iw_create_listen - registered call creating listener
 * @cm_id: cm information for passive connection
 * @backlog: to max accept pending count
 */
int i40iw_create_listen(struct iw_cm_id *cm_id, int backlog)
{
	struct i40iw_device *iwdev;
	struct i40iw_cm_listener *cm_listen_node;
	struct i40iw_cm_info cm_info;
	enum i40iw_status_code ret;
	struct sockaddr_in *laddr;
	struct sockaddr_in6 *laddr6;
	bool wildcard = false;

	iwdev = to_iwdev(cm_id->device);
	if (!iwdev)
		return -EINVAL;

	laddr = (struct sockaddr_in *)&cm_id->m_local_addr;
	laddr6 = (struct sockaddr_in6 *)&cm_id->m_local_addr;
	memset(&cm_info, 0, sizeof(cm_info));
	if (laddr->sin_family == AF_INET) {
		cm_info.ipv4 = true;
		cm_info.loc_addr[0] = ntohl(laddr->sin_addr.s_addr);
		cm_info.loc_port = ntohs(laddr->sin_port);

		if (laddr->sin_addr.s_addr != INADDR_ANY)
			cm_info.vlan_id = i40iw_get_vlan_ipv4(cm_info.loc_addr);
		else
			wildcard = true;

	} else {
		cm_info.ipv4 = false;
		i40iw_copy_ip_ntohl(cm_info.loc_addr,
				    laddr6->sin6_addr.in6_u.u6_addr32);
		cm_info.loc_port = ntohs(laddr6->sin6_port);
		if (ipv6_addr_type(&laddr6->sin6_addr) != IPV6_ADDR_ANY)
			i40iw_netdev_vlan_ipv6(cm_info.loc_addr,
					       &cm_info.vlan_id);
		else
			wildcard = true;
	}
	cm_info.backlog = backlog;
	cm_info.cm_id = cm_id;

	cm_listen_node = i40iw_make_listen_node(&iwdev->cm_core, iwdev, &cm_info);
	if (!cm_listen_node) {
		i40iw_pr_err("cm_listen_node == NULL\n");
		return -ENOMEM;
	}

	cm_id->provider_data = cm_listen_node;

	cm_listen_node->tos = cm_id->tos;
	cm_listen_node->user_pri = rt_tos2priority(cm_id->tos);
	cm_info.user_pri = cm_listen_node->user_pri;

	if (!cm_listen_node->reused_node) {
		if (wildcard) {
			if (cm_info.ipv4)
				ret = i40iw_add_mqh_4(iwdev,
						      &cm_info,
						      cm_listen_node);
			else
				ret = i40iw_add_mqh_6(iwdev,
						      &cm_info,
						      cm_listen_node);
			if (ret)
				goto error;

			ret = i40iw_manage_apbvt(iwdev,
						 cm_info.loc_port,
						 I40IW_MANAGE_APBVT_ADD);

			if (ret)
				goto error;
		} else {
			ret = i40iw_manage_qhash(iwdev,
						 &cm_info,
						 I40IW_QHASH_TYPE_TCP_SYN,
						 I40IW_QHASH_MANAGE_TYPE_ADD,
						 NULL,
						 true);
			if (ret)
				goto error;
			cm_listen_node->qhash_set = true;
			ret = i40iw_manage_apbvt(iwdev,
						 cm_info.loc_port,
						 I40IW_MANAGE_APBVT_ADD);
			if (ret)
				goto error;
		}
	}
	cm_id->add_ref(cm_id);
	cm_listen_node->cm_core->stats_listen_created++;
	return 0;
 error:
	i40iw_cm_del_listen(&iwdev->cm_core, (void *)cm_listen_node, false);
	return -EINVAL;
}

/**
 * i40iw_destroy_listen - registered call to destroy listener
 * @cm_id: cm information for passive connection
 */
int i40iw_destroy_listen(struct iw_cm_id *cm_id)
{
	struct i40iw_device *iwdev;

	iwdev = to_iwdev(cm_id->device);
	if (cm_id->provider_data)
		i40iw_cm_del_listen(&iwdev->cm_core, cm_id->provider_data, true);
	else
		i40iw_pr_err("cm_id->provider_data was NULL\n");

	cm_id->rem_ref(cm_id);

	return 0;
}

/**
 * i40iw_cm_event_connected - handle connected active node
 * @event: the info for cm_node of connection
 */
static void i40iw_cm_event_connected(struct i40iw_cm_event *event)
{
	struct i40iw_qp *iwqp;
	struct i40iw_device *iwdev;
	struct i40iw_cm_core *cm_core;
	struct i40iw_cm_node *cm_node;
	struct i40iw_sc_dev *dev;
	struct ib_qp_attr attr;
	struct iw_cm_id *cm_id;
	unsigned long flags;
	int status;
	bool read0;

	cm_node = event->cm_node;
	cm_id = cm_node->cm_id;
	iwqp = (struct i40iw_qp *)cm_id->provider_data;
	iwdev = to_iwdev(iwqp->ibqp.device);
	dev = &iwdev->sc_dev;
	cm_core = &iwdev->cm_core;

	if (iwqp->destroyed) {
		status = -ETIMEDOUT;
		goto error;
	}
	i40iw_cm_init_tsa_conn(iwqp, cm_node);
	read0 = (cm_node->send_rdma0_op == SEND_RDMA_READ_ZERO);
	if (iwqp->page)
		iwqp->sc_qp.qp_uk.sq_base = kmap(iwqp->page);
	dev->iw_priv_qp_ops->qp_send_rtt(&iwqp->sc_qp, read0);
	if (iwqp->page)
		kunmap(iwqp->page);

	memset(&attr, 0, sizeof(attr));
	attr.qp_state = IB_QPS_RTS;
	cm_node->qhash_set = false;
	i40iw_modify_qp(&iwqp->ibqp, &attr, IB_QP_STATE, NULL);

	cm_node->accelerated = true;
	spin_lock_irqsave(&cm_core->ht_lock, flags);
	list_move_tail(&cm_node->list, &cm_core->accelerated_list);
	spin_unlock_irqrestore(&cm_core->ht_lock, flags);
	status = i40iw_send_cm_event(cm_node, cm_id, IW_CM_EVENT_CONNECT_REPLY,
				     0);
	if (status)
		i40iw_debug(dev, I40IW_DEBUG_CM, "error sending cm event - CONNECT_REPLY\n");

	return;

error:
	iwqp->cm_id = NULL;
	cm_id->provider_data = NULL;
	i40iw_send_cm_event(event->cm_node,
			    cm_id,
			    IW_CM_EVENT_CONNECT_REPLY,
			    status);
	cm_id->rem_ref(cm_id);
	i40iw_rem_ref_cm_node(event->cm_node);
}

/**
 * i40iw_cm_event_reset - handle reset
 * @event: the info for cm_node of connection
 */
static void i40iw_cm_event_reset(struct i40iw_cm_event *event)
{
	struct i40iw_cm_node *cm_node = event->cm_node;
	struct iw_cm_id   *cm_id = cm_node->cm_id;
	struct i40iw_qp *iwqp;

	if (!cm_id)
		return;

	iwqp = cm_id->provider_data;
	if (!iwqp)
		return;

	i40iw_debug(cm_node->dev,
		    I40IW_DEBUG_CM,
		    "reset event %p - cm_id = %p\n",
		     event->cm_node, cm_id);
	iwqp->cm_id = NULL;

	i40iw_send_cm_event(cm_node, cm_node->cm_id, IW_CM_EVENT_DISCONNECT, -ECONNRESET);
	i40iw_send_cm_event(cm_node, cm_node->cm_id, IW_CM_EVENT_CLOSE, 0);
}

/**
 * i40iw_cm_event_handler - worker thread callback to send event to cm upper layer
 * @work: pointer of cm event info.
 */
static void i40iw_cm_event_handler(struct work_struct *work)
{
	struct i40iw_cm_event *event = container_of(work,
						    struct i40iw_cm_event,
						    event_work);
	struct i40iw_cm_node *cm_node;

	if (!event || !event->cm_node || !event->cm_node->cm_core)
		return;

	cm_node = event->cm_node;

	switch (event->type) {
	case I40IW_CM_EVENT_MPA_REQ:
		i40iw_send_cm_event(cm_node,
				    cm_node->cm_id,
				    IW_CM_EVENT_CONNECT_REQUEST,
				    0);
		break;
	case I40IW_CM_EVENT_RESET:
		i40iw_cm_event_reset(event);
		break;
	case I40IW_CM_EVENT_CONNECTED:
		if (!event->cm_node->cm_id ||
		    (event->cm_node->state != I40IW_CM_STATE_OFFLOADED))
			break;
		i40iw_cm_event_connected(event);
		break;
	case I40IW_CM_EVENT_MPA_REJECT:
		if (!event->cm_node->cm_id ||
		    (cm_node->state == I40IW_CM_STATE_OFFLOADED))
			break;
		i40iw_send_cm_event(cm_node,
				    cm_node->cm_id,
				    IW_CM_EVENT_CONNECT_REPLY,
				    -ECONNREFUSED);
		break;
	case I40IW_CM_EVENT_ABORTED:
		if (!event->cm_node->cm_id ||
		    (event->cm_node->state == I40IW_CM_STATE_OFFLOADED))
			break;
		i40iw_event_connect_error(event);
		break;
	default:
		i40iw_pr_err("event type = %d\n", event->type);
		break;
	}

	event->cm_info.cm_id->rem_ref(event->cm_info.cm_id);
	i40iw_rem_ref_cm_node(event->cm_node);
	kfree(event);
}

/**
 * i40iw_cm_post_event - queue event request for worker thread
 * @event: cm node's info for up event call
 */
static void i40iw_cm_post_event(struct i40iw_cm_event *event)
{
	atomic_inc(&event->cm_node->ref_count);
	event->cm_info.cm_id->add_ref(event->cm_info.cm_id);
	INIT_WORK(&event->event_work, i40iw_cm_event_handler);

	queue_work(event->cm_node->cm_core->event_wq, &event->event_work);
}

/**
 * i40iw_qhash_ctrl - enable/disable qhash for list
 * @iwdev: device pointer
 * @parent_listen_node: parent listen node
 * @nfo: cm info node
 * @ipaddr: Pointer to IPv4 or IPv6 address
 * @ipv4: flag indicating IPv4 when true
 * @ifup: flag indicating interface up when true
 *
 * Enables or disables the qhash for the node in the child
 * listen list that matches ipaddr. If no matching IP was found
 * it will allocate and add a new child listen node to the
 * parent listen node. The listen_list_lock is assumed to be
 * held when called.
 */
static void i40iw_qhash_ctrl(struct i40iw_device *iwdev,
			     struct i40iw_cm_listener *parent_listen_node,
			     struct i40iw_cm_info *nfo,
			     u32 *ipaddr, bool ipv4, bool ifup)
{
	struct list_head *child_listen_list = &parent_listen_node->child_listen_list;
	struct i40iw_cm_listener *child_listen_node;
	struct list_head *pos, *tpos;
	enum i40iw_status_code ret;
	bool node_allocated = false;
	enum i40iw_quad_hash_manage_type op =
		ifup ? I40IW_QHASH_MANAGE_TYPE_ADD : I40IW_QHASH_MANAGE_TYPE_DELETE;

	list_for_each_safe(pos, tpos, child_listen_list) {
		child_listen_node =
			list_entry(pos,
				   struct i40iw_cm_listener,
				   child_listen_list);
		if (!memcmp(child_listen_node->loc_addr, ipaddr, ipv4 ? 4 : 16))
			goto set_qhash;
	}

	/* if not found then add a child listener if interface is going up */
	if (!ifup)
		return;
	child_listen_node = kzalloc(sizeof(*child_listen_node), GFP_ATOMIC);
	if (!child_listen_node)
		return;
	node_allocated = true;
	memcpy(child_listen_node, parent_listen_node, sizeof(*child_listen_node));

	memcpy(child_listen_node->loc_addr, ipaddr,  ipv4 ? 4 : 16);

set_qhash:
	memcpy(nfo->loc_addr,
	       child_listen_node->loc_addr,
	       sizeof(nfo->loc_addr));
	nfo->vlan_id = child_listen_node->vlan_id;
	ret = i40iw_manage_qhash(iwdev, nfo,
				 I40IW_QHASH_TYPE_TCP_SYN,
				 op,
				 NULL, false);
	if (!ret) {
		child_listen_node->qhash_set = ifup;
		if (node_allocated)
			list_add(&child_listen_node->child_listen_list,
				 &parent_listen_node->child_listen_list);
	} else if (node_allocated) {
		kfree(child_listen_node);
	}
}

/**
 * i40iw_cm_teardown_connections - teardown QPs
 * @iwdev: device pointer
 * @ipaddr: Pointer to IPv4 or IPv6 address
 * @ipv4: flag indicating IPv4 when true
 * @disconnect_all: flag indicating disconnect all QPs
 * teardown QPs where source or destination addr matches ip addr
 */
void i40iw_cm_teardown_connections(struct i40iw_device *iwdev, u32 *ipaddr,
				   struct i40iw_cm_info *nfo,
				   bool disconnect_all)
{
	struct i40iw_cm_core *cm_core = &iwdev->cm_core;
	struct list_head *list_core_temp;
	struct list_head *list_node;
	struct i40iw_cm_node *cm_node;
	unsigned long flags;
	struct list_head teardown_list;
	struct ib_qp_attr attr;

	INIT_LIST_HEAD(&teardown_list);
	spin_lock_irqsave(&cm_core->ht_lock, flags);
	list_for_each_safe(list_node, list_core_temp,
			   &cm_core->accelerated_list) {
		cm_node = container_of(list_node, struct i40iw_cm_node, list);
		if (disconnect_all ||
		    (nfo->vlan_id == cm_node->vlan_id &&
		    (!memcmp(cm_node->loc_addr, ipaddr, nfo->ipv4 ? 4 : 16) ||
		     !memcmp(cm_node->rem_addr, ipaddr, nfo->ipv4 ? 4 : 16)))) {
			atomic_inc(&cm_node->ref_count);
			list_add(&cm_node->teardown_entry, &teardown_list);
		}
	}
	list_for_each_safe(list_node, list_core_temp,
			   &cm_core->non_accelerated_list) {
		cm_node = container_of(list_node, struct i40iw_cm_node, list);
		if (disconnect_all ||
		    (nfo->vlan_id == cm_node->vlan_id &&
		    (!memcmp(cm_node->loc_addr, ipaddr, nfo->ipv4 ? 4 : 16) ||
		     !memcmp(cm_node->rem_addr, ipaddr, nfo->ipv4 ? 4 : 16)))) {
			atomic_inc(&cm_node->ref_count);
			list_add(&cm_node->teardown_entry, &teardown_list);
		}
	}
	spin_unlock_irqrestore(&cm_core->ht_lock, flags);

	list_for_each_safe(list_node, list_core_temp, &teardown_list) {
		cm_node = container_of(list_node, struct i40iw_cm_node,
				       teardown_entry);
		attr.qp_state = IB_QPS_ERR;
		i40iw_modify_qp(&cm_node->iwqp->ibqp, &attr, IB_QP_STATE, NULL);
		if (iwdev->reset)
			i40iw_cm_disconn(cm_node->iwqp);
		i40iw_rem_ref_cm_node(cm_node);
	}
}

/**
 * i40iw_ifdown_notify - process an ifdown on an interface
 * @iwdev: device pointer
 * @ipaddr: Pointer to IPv4 or IPv6 address
 * @ipv4: flag indicating IPv4 when true
 * @ifup: flag indicating interface up when true
 */
void i40iw_if_notify(struct i40iw_device *iwdev, struct net_device *netdev,
		     u32 *ipaddr, bool ipv4, bool ifup)
{
	struct i40iw_cm_core *cm_core = &iwdev->cm_core;
	unsigned long flags;
	struct i40iw_cm_listener *listen_node;
	static const u32 ip_zero[4] = { 0, 0, 0, 0 };
	struct i40iw_cm_info nfo;
	u16 vlan_id = rdma_vlan_dev_vlan_id(netdev);
	enum i40iw_status_code ret;
	enum i40iw_quad_hash_manage_type op =
		ifup ? I40IW_QHASH_MANAGE_TYPE_ADD : I40IW_QHASH_MANAGE_TYPE_DELETE;

	nfo.vlan_id = vlan_id;
	nfo.ipv4 = ipv4;

	/* Disable or enable qhash for listeners */
	spin_lock_irqsave(&cm_core->listen_list_lock, flags);
	list_for_each_entry(listen_node, &cm_core->listen_nodes, list) {
		if (vlan_id == listen_node->vlan_id &&
		    (!memcmp(listen_node->loc_addr, ipaddr, ipv4 ? 4 : 16) ||
		    !memcmp(listen_node->loc_addr, ip_zero, ipv4 ? 4 : 16))) {
			memcpy(nfo.loc_addr, listen_node->loc_addr,
			       sizeof(nfo.loc_addr));
			nfo.loc_port = listen_node->loc_port;
			nfo.user_pri = listen_node->user_pri;
			if (!list_empty(&listen_node->child_listen_list)) {
				i40iw_qhash_ctrl(iwdev,
						 listen_node,
						 &nfo,
						 ipaddr, ipv4, ifup);
			} else if (memcmp(listen_node->loc_addr, ip_zero,
					  ipv4 ? 4 : 16)) {
				ret = i40iw_manage_qhash(iwdev,
							 &nfo,
							 I40IW_QHASH_TYPE_TCP_SYN,
							 op,
							 NULL,
							 false);
				if (!ret)
					listen_node->qhash_set = ifup;
			}
		}
	}
	spin_unlock_irqrestore(&cm_core->listen_list_lock, flags);

	/* teardown connected qp's on ifdown */
	if (!ifup)
		i40iw_cm_teardown_connections(iwdev, ipaddr, &nfo, false);
}<|MERGE_RESOLUTION|>--- conflicted
+++ resolved
@@ -3897,14 +3897,6 @@
 	}
 
 	cm_node->apbvt_set = true;
-<<<<<<< HEAD
-	i40iw_record_ird_ord(cm_node, conn_param->ird, conn_param->ord);
-	if (cm_node->send_rdma0_op == SEND_RDMA_READ_ZERO &&
-	    !cm_node->ord_size)
-		cm_node->ord_size = 1;
-
-=======
->>>>>>> e021bb4f
 	iwqp->cm_node = cm_node;
 	cm_node->iwqp = iwqp;
 	iwqp->cm_id = cm_id;
