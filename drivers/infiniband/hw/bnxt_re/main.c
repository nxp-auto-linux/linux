--- conflicted
+++ resolved
@@ -1462,10 +1462,7 @@
 				"Failed to register with IB: %#x", rc);
 			bnxt_re_remove_one(rdev);
 			bnxt_re_dev_unreg(rdev);
-<<<<<<< HEAD
-=======
 			goto exit;
->>>>>>> e021bb4f
 		}
 		break;
 	case NETDEV_UP:
