--- conflicted
+++ resolved
@@ -659,21 +659,9 @@
 		 * then we complete this with T4_ERR_MSN and mark the wq in
 		 * error.
 		 */
-<<<<<<< HEAD
-
-		if (t4_rq_empty(wq)) {
-			t4_set_wq_in_error(wq);
-			ret = -EAGAIN;
-			goto skip_cqe;
-		}
-		if (unlikely(!CQE_STATUS(hw_cqe) &&
-			     CQE_WRID_MSN(hw_cqe) != wq->rq.msn)) {
-			t4_set_wq_in_error(wq);
-=======
 		if (unlikely(!CQE_STATUS(hw_cqe) &&
 			     CQE_WRID_MSN(hw_cqe) != wq->rq.msn)) {
 			t4_set_wq_in_error(wq, 0);
->>>>>>> e021bb4f
 			hw_cqe->header |= cpu_to_be32(CQE_STATUS_V(T4_ERR_MSN));
 		}
 		goto proc_cqe;
