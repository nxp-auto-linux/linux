--- conflicted
+++ resolved
@@ -1090,10 +1090,6 @@
 void c4iw_pblpool_free(struct c4iw_rdev *rdev, u32 addr, int size);
 u32 c4iw_ocqp_pool_alloc(struct c4iw_rdev *rdev, int size);
 void c4iw_ocqp_pool_free(struct c4iw_rdev *rdev, u32 addr, int size);
-<<<<<<< HEAD
-int c4iw_ofld_send(struct c4iw_rdev *rdev, struct sk_buff *skb);
-=======
->>>>>>> e021bb4f
 void c4iw_flush_hw_cq(struct c4iw_cq *chp, struct c4iw_qp *flush_qhp);
 void c4iw_count_rcqes(struct t4_cq *cq, struct t4_wq *wq, int *count);
 int c4iw_ep_disconnect(struct c4iw_ep *ep, int abrupt, gfp_t gfp);
