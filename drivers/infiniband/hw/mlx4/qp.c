/*
 * Copyright (c) 2007 Cisco Systems, Inc. All rights reserved.
 * Copyright (c) 2007, 2008 Mellanox Technologies. All rights reserved.
 *
 * This software is available to you under a choice of one of two
 * licenses.  You may choose to be licensed under the terms of the GNU
 * General Public License (GPL) Version 2, available from the file
 * COPYING in the main directory of this source tree, or the
 * OpenIB.org BSD license below:
 *
 *     Redistribution and use in source and binary forms, with or
 *     without modification, are permitted provided that the following
 *     conditions are met:
 *
 *      - Redistributions of source code must retain the above
 *        copyright notice, this list of conditions and the following
 *        disclaimer.
 *
 *      - Redistributions in binary form must reproduce the above
 *        copyright notice, this list of conditions and the following
 *        disclaimer in the documentation and/or other materials
 *        provided with the distribution.
 *
 * THE SOFTWARE IS PROVIDED "AS IS", WITHOUT WARRANTY OF ANY KIND,
 * EXPRESS OR IMPLIED, INCLUDING BUT NOT LIMITED TO THE WARRANTIES OF
 * MERCHANTABILITY, FITNESS FOR A PARTICULAR PURPOSE AND
 * NONINFRINGEMENT. IN NO EVENT SHALL THE AUTHORS OR COPYRIGHT HOLDERS
 * BE LIABLE FOR ANY CLAIM, DAMAGES OR OTHER LIABILITY, WHETHER IN AN
 * ACTION OF CONTRACT, TORT OR OTHERWISE, ARISING FROM, OUT OF OR IN
 * CONNECTION WITH THE SOFTWARE OR THE USE OR OTHER DEALINGS IN THE
 * SOFTWARE.
 */

#include <linux/log2.h>
#include <linux/etherdevice.h>
#include <net/ip.h>
#include <linux/slab.h>
#include <linux/netdevice.h>

#include <rdma/ib_cache.h>
#include <rdma/ib_pack.h>
#include <rdma/ib_addr.h>
#include <rdma/ib_mad.h>

#include <linux/mlx4/driver.h>
#include <linux/mlx4/qp.h>

#include "mlx4_ib.h"
#include <rdma/mlx4-abi.h>

static void mlx4_ib_lock_cqs(struct mlx4_ib_cq *send_cq,
			     struct mlx4_ib_cq *recv_cq);
static void mlx4_ib_unlock_cqs(struct mlx4_ib_cq *send_cq,
			       struct mlx4_ib_cq *recv_cq);
static int _mlx4_ib_modify_wq(struct ib_wq *ibwq, enum ib_wq_state new_state);

enum {
	MLX4_IB_ACK_REQ_FREQ	= 8,
};

enum {
	MLX4_IB_DEFAULT_SCHED_QUEUE	= 0x83,
	MLX4_IB_DEFAULT_QP0_SCHED_QUEUE	= 0x3f,
	MLX4_IB_LINK_TYPE_IB		= 0,
	MLX4_IB_LINK_TYPE_ETH		= 1
};

enum {
	/*
	 * Largest possible UD header: send with GRH and immediate
	 * data plus 18 bytes for an Ethernet header with VLAN/802.1Q
	 * tag.  (LRH would only use 8 bytes, so Ethernet is the
	 * biggest case)
	 */
	MLX4_IB_UD_HEADER_SIZE		= 82,
	MLX4_IB_LSO_HEADER_SPARE	= 128,
};

struct mlx4_ib_sqp {
	struct mlx4_ib_qp	qp;
	int			pkey_index;
	u32			qkey;
	u32			send_psn;
	struct ib_ud_header	ud_header;
	u8			header_buf[MLX4_IB_UD_HEADER_SIZE];
	struct ib_qp		*roce_v2_gsi;
};

enum {
	MLX4_IB_MIN_SQ_STRIDE	= 6,
	MLX4_IB_CACHE_LINE_SIZE	= 64,
};

enum {
	MLX4_RAW_QP_MTU		= 7,
	MLX4_RAW_QP_MSGMAX	= 31,
};

#ifndef ETH_ALEN
#define ETH_ALEN        6
#endif

static const __be32 mlx4_ib_opcode[] = {
	[IB_WR_SEND]				= cpu_to_be32(MLX4_OPCODE_SEND),
	[IB_WR_LSO]				= cpu_to_be32(MLX4_OPCODE_LSO),
	[IB_WR_SEND_WITH_IMM]			= cpu_to_be32(MLX4_OPCODE_SEND_IMM),
	[IB_WR_RDMA_WRITE]			= cpu_to_be32(MLX4_OPCODE_RDMA_WRITE),
	[IB_WR_RDMA_WRITE_WITH_IMM]		= cpu_to_be32(MLX4_OPCODE_RDMA_WRITE_IMM),
	[IB_WR_RDMA_READ]			= cpu_to_be32(MLX4_OPCODE_RDMA_READ),
	[IB_WR_ATOMIC_CMP_AND_SWP]		= cpu_to_be32(MLX4_OPCODE_ATOMIC_CS),
	[IB_WR_ATOMIC_FETCH_AND_ADD]		= cpu_to_be32(MLX4_OPCODE_ATOMIC_FA),
	[IB_WR_SEND_WITH_INV]			= cpu_to_be32(MLX4_OPCODE_SEND_INVAL),
	[IB_WR_LOCAL_INV]			= cpu_to_be32(MLX4_OPCODE_LOCAL_INVAL),
	[IB_WR_REG_MR]				= cpu_to_be32(MLX4_OPCODE_FMR),
	[IB_WR_MASKED_ATOMIC_CMP_AND_SWP]	= cpu_to_be32(MLX4_OPCODE_MASKED_ATOMIC_CS),
	[IB_WR_MASKED_ATOMIC_FETCH_AND_ADD]	= cpu_to_be32(MLX4_OPCODE_MASKED_ATOMIC_FA),
};

enum mlx4_ib_source_type {
	MLX4_IB_QP_SRC	= 0,
	MLX4_IB_RWQ_SRC	= 1,
};

static struct mlx4_ib_sqp *to_msqp(struct mlx4_ib_qp *mqp)
{
	return container_of(mqp, struct mlx4_ib_sqp, qp);
}

static int is_tunnel_qp(struct mlx4_ib_dev *dev, struct mlx4_ib_qp *qp)
{
	if (!mlx4_is_master(dev->dev))
		return 0;

	return qp->mqp.qpn >= dev->dev->phys_caps.base_tunnel_sqpn &&
	       qp->mqp.qpn < dev->dev->phys_caps.base_tunnel_sqpn +
		8 * MLX4_MFUNC_MAX;
}

static int is_sqp(struct mlx4_ib_dev *dev, struct mlx4_ib_qp *qp)
{
	int proxy_sqp = 0;
	int real_sqp = 0;
	int i;
	/* PPF or Native -- real SQP */
	real_sqp = ((mlx4_is_master(dev->dev) || !mlx4_is_mfunc(dev->dev)) &&
		    qp->mqp.qpn >= dev->dev->phys_caps.base_sqpn &&
		    qp->mqp.qpn <= dev->dev->phys_caps.base_sqpn + 3);
	if (real_sqp)
		return 1;
	/* VF or PF -- proxy SQP */
	if (mlx4_is_mfunc(dev->dev)) {
		for (i = 0; i < dev->dev->caps.num_ports; i++) {
			if (qp->mqp.qpn == dev->dev->caps.spec_qps[i].qp0_proxy ||
			    qp->mqp.qpn == dev->dev->caps.spec_qps[i].qp1_proxy) {
				proxy_sqp = 1;
				break;
			}
		}
	}
	if (proxy_sqp)
		return 1;

	return !!(qp->flags & MLX4_IB_ROCE_V2_GSI_QP);
}

/* used for INIT/CLOSE port logic */
static int is_qp0(struct mlx4_ib_dev *dev, struct mlx4_ib_qp *qp)
{
	int proxy_qp0 = 0;
	int real_qp0 = 0;
	int i;
	/* PPF or Native -- real QP0 */
	real_qp0 = ((mlx4_is_master(dev->dev) || !mlx4_is_mfunc(dev->dev)) &&
		    qp->mqp.qpn >= dev->dev->phys_caps.base_sqpn &&
		    qp->mqp.qpn <= dev->dev->phys_caps.base_sqpn + 1);
	if (real_qp0)
		return 1;
	/* VF or PF -- proxy QP0 */
	if (mlx4_is_mfunc(dev->dev)) {
		for (i = 0; i < dev->dev->caps.num_ports; i++) {
			if (qp->mqp.qpn == dev->dev->caps.spec_qps[i].qp0_proxy) {
				proxy_qp0 = 1;
				break;
			}
		}
	}
	return proxy_qp0;
}

static void *get_wqe(struct mlx4_ib_qp *qp, int offset)
{
	return mlx4_buf_offset(&qp->buf, offset);
}

static void *get_recv_wqe(struct mlx4_ib_qp *qp, int n)
{
	return get_wqe(qp, qp->rq.offset + (n << qp->rq.wqe_shift));
}

static void *get_send_wqe(struct mlx4_ib_qp *qp, int n)
{
	return get_wqe(qp, qp->sq.offset + (n << qp->sq.wqe_shift));
}

/*
 * Stamp a SQ WQE so that it is invalid if prefetched by marking the
 * first four bytes of every 64 byte chunk with 0xffffffff, except for
 * the very first chunk of the WQE.
 */
static void stamp_send_wqe(struct mlx4_ib_qp *qp, int n)
{
	__be32 *wqe;
	int i;
	int s;
	void *buf;
	struct mlx4_wqe_ctrl_seg *ctrl;

	buf = get_send_wqe(qp, n & (qp->sq.wqe_cnt - 1));
	ctrl = (struct mlx4_wqe_ctrl_seg *)buf;
	s = (ctrl->qpn_vlan.fence_size & 0x3f) << 4;
	for (i = 64; i < s; i += 64) {
		wqe = buf + i;
		*wqe = cpu_to_be32(0xffffffff);
	}
}

static void mlx4_ib_qp_event(struct mlx4_qp *qp, enum mlx4_event type)
{
	struct ib_event event;
	struct ib_qp *ibqp = &to_mibqp(qp)->ibqp;

	if (type == MLX4_EVENT_TYPE_PATH_MIG)
		to_mibqp(qp)->port = to_mibqp(qp)->alt_port;

	if (ibqp->event_handler) {
		event.device     = ibqp->device;
		event.element.qp = ibqp;
		switch (type) {
		case MLX4_EVENT_TYPE_PATH_MIG:
			event.event = IB_EVENT_PATH_MIG;
			break;
		case MLX4_EVENT_TYPE_COMM_EST:
			event.event = IB_EVENT_COMM_EST;
			break;
		case MLX4_EVENT_TYPE_SQ_DRAINED:
			event.event = IB_EVENT_SQ_DRAINED;
			break;
		case MLX4_EVENT_TYPE_SRQ_QP_LAST_WQE:
			event.event = IB_EVENT_QP_LAST_WQE_REACHED;
			break;
		case MLX4_EVENT_TYPE_WQ_CATAS_ERROR:
			event.event = IB_EVENT_QP_FATAL;
			break;
		case MLX4_EVENT_TYPE_PATH_MIG_FAILED:
			event.event = IB_EVENT_PATH_MIG_ERR;
			break;
		case MLX4_EVENT_TYPE_WQ_INVAL_REQ_ERROR:
			event.event = IB_EVENT_QP_REQ_ERR;
			break;
		case MLX4_EVENT_TYPE_WQ_ACCESS_ERROR:
			event.event = IB_EVENT_QP_ACCESS_ERR;
			break;
		default:
			pr_warn("Unexpected event type %d "
			       "on QP %06x\n", type, qp->qpn);
			return;
		}

		ibqp->event_handler(&event, ibqp->qp_context);
	}
}

static void mlx4_ib_wq_event(struct mlx4_qp *qp, enum mlx4_event type)
{
	pr_warn_ratelimited("Unexpected event type %d on WQ 0x%06x. Events are not supported for WQs\n",
			    type, qp->qpn);
}

static int send_wqe_overhead(enum mlx4_ib_qp_type type, u32 flags)
{
	/*
	 * UD WQEs must have a datagram segment.
	 * RC and UC WQEs might have a remote address segment.
	 * MLX WQEs need two extra inline data segments (for the UD
	 * header and space for the ICRC).
	 */
	switch (type) {
	case MLX4_IB_QPT_UD:
		return sizeof (struct mlx4_wqe_ctrl_seg) +
			sizeof (struct mlx4_wqe_datagram_seg) +
			((flags & MLX4_IB_QP_LSO) ? MLX4_IB_LSO_HEADER_SPARE : 0);
	case MLX4_IB_QPT_PROXY_SMI_OWNER:
	case MLX4_IB_QPT_PROXY_SMI:
	case MLX4_IB_QPT_PROXY_GSI:
		return sizeof (struct mlx4_wqe_ctrl_seg) +
			sizeof (struct mlx4_wqe_datagram_seg) + 64;
	case MLX4_IB_QPT_TUN_SMI_OWNER:
	case MLX4_IB_QPT_TUN_GSI:
		return sizeof (struct mlx4_wqe_ctrl_seg) +
			sizeof (struct mlx4_wqe_datagram_seg);

	case MLX4_IB_QPT_UC:
		return sizeof (struct mlx4_wqe_ctrl_seg) +
			sizeof (struct mlx4_wqe_raddr_seg);
	case MLX4_IB_QPT_RC:
		return sizeof (struct mlx4_wqe_ctrl_seg) +
			sizeof (struct mlx4_wqe_masked_atomic_seg) +
			sizeof (struct mlx4_wqe_raddr_seg);
	case MLX4_IB_QPT_SMI:
	case MLX4_IB_QPT_GSI:
		return sizeof (struct mlx4_wqe_ctrl_seg) +
			ALIGN(MLX4_IB_UD_HEADER_SIZE +
			      DIV_ROUND_UP(MLX4_IB_UD_HEADER_SIZE,
					   MLX4_INLINE_ALIGN) *
			      sizeof (struct mlx4_wqe_inline_seg),
			      sizeof (struct mlx4_wqe_data_seg)) +
			ALIGN(4 +
			      sizeof (struct mlx4_wqe_inline_seg),
			      sizeof (struct mlx4_wqe_data_seg));
	default:
		return sizeof (struct mlx4_wqe_ctrl_seg);
	}
}

static int set_rq_size(struct mlx4_ib_dev *dev, struct ib_qp_cap *cap,
		       int is_user, int has_rq, struct mlx4_ib_qp *qp,
		       u32 inl_recv_sz)
{
	/* Sanity check RQ size before proceeding */
	if (cap->max_recv_wr > dev->dev->caps.max_wqes - MLX4_IB_SQ_MAX_SPARE ||
	    cap->max_recv_sge > min(dev->dev->caps.max_sq_sg, dev->dev->caps.max_rq_sg))
		return -EINVAL;

	if (!has_rq) {
		if (cap->max_recv_wr || inl_recv_sz)
			return -EINVAL;

		qp->rq.wqe_cnt = qp->rq.max_gs = 0;
	} else {
		u32 max_inl_recv_sz = dev->dev->caps.max_rq_sg *
			sizeof(struct mlx4_wqe_data_seg);
		u32 wqe_size;

		/* HW requires >= 1 RQ entry with >= 1 gather entry */
		if (is_user && (!cap->max_recv_wr || !cap->max_recv_sge ||
				inl_recv_sz > max_inl_recv_sz))
			return -EINVAL;

		qp->rq.wqe_cnt	 = roundup_pow_of_two(max(1U, cap->max_recv_wr));
		qp->rq.max_gs	 = roundup_pow_of_two(max(1U, cap->max_recv_sge));
		wqe_size = qp->rq.max_gs * sizeof(struct mlx4_wqe_data_seg);
		qp->rq.wqe_shift = ilog2(max_t(u32, wqe_size, inl_recv_sz));
	}

	/* leave userspace return values as they were, so as not to break ABI */
	if (is_user) {
		cap->max_recv_wr  = qp->rq.max_post = qp->rq.wqe_cnt;
		cap->max_recv_sge = qp->rq.max_gs;
	} else {
		cap->max_recv_wr  = qp->rq.max_post =
			min(dev->dev->caps.max_wqes - MLX4_IB_SQ_MAX_SPARE, qp->rq.wqe_cnt);
		cap->max_recv_sge = min(qp->rq.max_gs,
					min(dev->dev->caps.max_sq_sg,
					    dev->dev->caps.max_rq_sg));
	}

	return 0;
}

static int set_kernel_sq_size(struct mlx4_ib_dev *dev, struct ib_qp_cap *cap,
			      enum mlx4_ib_qp_type type, struct mlx4_ib_qp *qp)
{
	int s;

	/* Sanity check SQ size before proceeding */
	if (cap->max_send_wr  > (dev->dev->caps.max_wqes - MLX4_IB_SQ_MAX_SPARE) ||
	    cap->max_send_sge > min(dev->dev->caps.max_sq_sg, dev->dev->caps.max_rq_sg) ||
	    cap->max_inline_data + send_wqe_overhead(type, qp->flags) +
	    sizeof (struct mlx4_wqe_inline_seg) > dev->dev->caps.max_sq_desc_sz)
		return -EINVAL;

	/*
	 * For MLX transport we need 2 extra S/G entries:
	 * one for the header and one for the checksum at the end
	 */
	if ((type == MLX4_IB_QPT_SMI || type == MLX4_IB_QPT_GSI ||
	     type & (MLX4_IB_QPT_PROXY_SMI_OWNER | MLX4_IB_QPT_TUN_SMI_OWNER)) &&
	    cap->max_send_sge + 2 > dev->dev->caps.max_sq_sg)
		return -EINVAL;

	s = max(cap->max_send_sge * sizeof (struct mlx4_wqe_data_seg),
		cap->max_inline_data + sizeof (struct mlx4_wqe_inline_seg)) +
		send_wqe_overhead(type, qp->flags);

	if (s > dev->dev->caps.max_sq_desc_sz)
		return -EINVAL;

	qp->sq.wqe_shift = ilog2(roundup_pow_of_two(s));

	/*
	 * We need to leave 2 KB + 1 WR of headroom in the SQ to
	 * allow HW to prefetch.
	 */
	qp->sq_spare_wqes = (2048 >> qp->sq.wqe_shift) + 1;
	qp->sq.wqe_cnt = roundup_pow_of_two(cap->max_send_wr +
					    qp->sq_spare_wqes);

	qp->sq.max_gs =
		(min(dev->dev->caps.max_sq_desc_sz,
		     (1 << qp->sq.wqe_shift)) -
		 send_wqe_overhead(type, qp->flags)) /
		sizeof (struct mlx4_wqe_data_seg);

	qp->buf_size = (qp->rq.wqe_cnt << qp->rq.wqe_shift) +
		(qp->sq.wqe_cnt << qp->sq.wqe_shift);
	if (qp->rq.wqe_shift > qp->sq.wqe_shift) {
		qp->rq.offset = 0;
		qp->sq.offset = qp->rq.wqe_cnt << qp->rq.wqe_shift;
	} else {
		qp->rq.offset = qp->sq.wqe_cnt << qp->sq.wqe_shift;
		qp->sq.offset = 0;
	}

	cap->max_send_wr  = qp->sq.max_post =
		qp->sq.wqe_cnt - qp->sq_spare_wqes;
	cap->max_send_sge = min(qp->sq.max_gs,
				min(dev->dev->caps.max_sq_sg,
				    dev->dev->caps.max_rq_sg));
	/* We don't support inline sends for kernel QPs (yet) */
	cap->max_inline_data = 0;

	return 0;
}

static int set_user_sq_size(struct mlx4_ib_dev *dev,
			    struct mlx4_ib_qp *qp,
			    struct mlx4_ib_create_qp *ucmd)
{
	/* Sanity check SQ size before proceeding */
	if ((1 << ucmd->log_sq_bb_count) > dev->dev->caps.max_wqes	 ||
	    ucmd->log_sq_stride >
		ilog2(roundup_pow_of_two(dev->dev->caps.max_sq_desc_sz)) ||
	    ucmd->log_sq_stride < MLX4_IB_MIN_SQ_STRIDE)
		return -EINVAL;

	qp->sq.wqe_cnt   = 1 << ucmd->log_sq_bb_count;
	qp->sq.wqe_shift = ucmd->log_sq_stride;

	qp->buf_size = (qp->rq.wqe_cnt << qp->rq.wqe_shift) +
		(qp->sq.wqe_cnt << qp->sq.wqe_shift);

	return 0;
}

static int alloc_proxy_bufs(struct ib_device *dev, struct mlx4_ib_qp *qp)
{
	int i;

	qp->sqp_proxy_rcv =
		kmalloc_array(qp->rq.wqe_cnt, sizeof(struct mlx4_ib_buf),
			      GFP_KERNEL);
	if (!qp->sqp_proxy_rcv)
		return -ENOMEM;
	for (i = 0; i < qp->rq.wqe_cnt; i++) {
		qp->sqp_proxy_rcv[i].addr =
			kmalloc(sizeof (struct mlx4_ib_proxy_sqp_hdr),
				GFP_KERNEL);
		if (!qp->sqp_proxy_rcv[i].addr)
			goto err;
		qp->sqp_proxy_rcv[i].map =
			ib_dma_map_single(dev, qp->sqp_proxy_rcv[i].addr,
					  sizeof (struct mlx4_ib_proxy_sqp_hdr),
					  DMA_FROM_DEVICE);
		if (ib_dma_mapping_error(dev, qp->sqp_proxy_rcv[i].map)) {
			kfree(qp->sqp_proxy_rcv[i].addr);
			goto err;
		}
	}
	return 0;

err:
	while (i > 0) {
		--i;
		ib_dma_unmap_single(dev, qp->sqp_proxy_rcv[i].map,
				    sizeof (struct mlx4_ib_proxy_sqp_hdr),
				    DMA_FROM_DEVICE);
		kfree(qp->sqp_proxy_rcv[i].addr);
	}
	kfree(qp->sqp_proxy_rcv);
	qp->sqp_proxy_rcv = NULL;
	return -ENOMEM;
}

static void free_proxy_bufs(struct ib_device *dev, struct mlx4_ib_qp *qp)
{
	int i;

	for (i = 0; i < qp->rq.wqe_cnt; i++) {
		ib_dma_unmap_single(dev, qp->sqp_proxy_rcv[i].map,
				    sizeof (struct mlx4_ib_proxy_sqp_hdr),
				    DMA_FROM_DEVICE);
		kfree(qp->sqp_proxy_rcv[i].addr);
	}
	kfree(qp->sqp_proxy_rcv);
}

static int qp_has_rq(struct ib_qp_init_attr *attr)
{
	if (attr->qp_type == IB_QPT_XRC_INI || attr->qp_type == IB_QPT_XRC_TGT)
		return 0;

	return !attr->srq;
}

static int qp0_enabled_vf(struct mlx4_dev *dev, int qpn)
{
	int i;
	for (i = 0; i < dev->caps.num_ports; i++) {
		if (qpn == dev->caps.spec_qps[i].qp0_proxy)
			return !!dev->caps.spec_qps[i].qp0_qkey;
	}
	return 0;
}

static void mlx4_ib_free_qp_counter(struct mlx4_ib_dev *dev,
				    struct mlx4_ib_qp *qp)
{
	mutex_lock(&dev->counters_table[qp->port - 1].mutex);
	mlx4_counter_free(dev->dev, qp->counter_index->index);
	list_del(&qp->counter_index->list);
	mutex_unlock(&dev->counters_table[qp->port - 1].mutex);

	kfree(qp->counter_index);
	qp->counter_index = NULL;
}

static int set_qp_rss(struct mlx4_ib_dev *dev, struct mlx4_ib_rss *rss_ctx,
		      struct ib_qp_init_attr *init_attr,
		      struct mlx4_ib_create_qp_rss *ucmd)
{
	rss_ctx->base_qpn_tbl_sz = init_attr->rwq_ind_tbl->ind_tbl[0]->wq_num |
		(init_attr->rwq_ind_tbl->log_ind_tbl_size << 24);

	if ((ucmd->rx_hash_function == MLX4_IB_RX_HASH_FUNC_TOEPLITZ) &&
	    (dev->dev->caps.flags2 & MLX4_DEV_CAP_FLAG2_RSS_TOP)) {
		memcpy(rss_ctx->rss_key, ucmd->rx_hash_key,
		       MLX4_EN_RSS_KEY_SIZE);
	} else {
		pr_debug("RX Hash function is not supported\n");
		return (-EOPNOTSUPP);
	}

	if (ucmd->rx_hash_fields_mask & ~(MLX4_IB_RX_HASH_SRC_IPV4	|
					  MLX4_IB_RX_HASH_DST_IPV4	|
					  MLX4_IB_RX_HASH_SRC_IPV6	|
					  MLX4_IB_RX_HASH_DST_IPV6	|
					  MLX4_IB_RX_HASH_SRC_PORT_TCP	|
					  MLX4_IB_RX_HASH_DST_PORT_TCP	|
					  MLX4_IB_RX_HASH_SRC_PORT_UDP	|
<<<<<<< HEAD
					  MLX4_IB_RX_HASH_DST_PORT_UDP)) {
=======
					  MLX4_IB_RX_HASH_DST_PORT_UDP  |
					  MLX4_IB_RX_HASH_INNER)) {
>>>>>>> e021bb4f
		pr_debug("RX Hash fields_mask has unsupported mask (0x%llx)\n",
			 ucmd->rx_hash_fields_mask);
		return (-EOPNOTSUPP);
	}

	if ((ucmd->rx_hash_fields_mask & MLX4_IB_RX_HASH_SRC_IPV4) &&
	    (ucmd->rx_hash_fields_mask & MLX4_IB_RX_HASH_DST_IPV4)) {
		rss_ctx->flags = MLX4_RSS_IPV4;
	} else if ((ucmd->rx_hash_fields_mask & MLX4_IB_RX_HASH_SRC_IPV4) ||
		   (ucmd->rx_hash_fields_mask & MLX4_IB_RX_HASH_DST_IPV4)) {
		pr_debug("RX Hash fields_mask is not supported - both IPv4 SRC and DST must be set\n");
		return (-EOPNOTSUPP);
	}

	if ((ucmd->rx_hash_fields_mask & MLX4_IB_RX_HASH_SRC_IPV6) &&
	    (ucmd->rx_hash_fields_mask & MLX4_IB_RX_HASH_DST_IPV6)) {
		rss_ctx->flags |= MLX4_RSS_IPV6;
	} else if ((ucmd->rx_hash_fields_mask & MLX4_IB_RX_HASH_SRC_IPV6) ||
		   (ucmd->rx_hash_fields_mask & MLX4_IB_RX_HASH_DST_IPV6)) {
		pr_debug("RX Hash fields_mask is not supported - both IPv6 SRC and DST must be set\n");
		return (-EOPNOTSUPP);
	}

	if ((ucmd->rx_hash_fields_mask & MLX4_IB_RX_HASH_SRC_PORT_UDP) &&
	    (ucmd->rx_hash_fields_mask & MLX4_IB_RX_HASH_DST_PORT_UDP)) {
		if (!(dev->dev->caps.flags & MLX4_DEV_CAP_FLAG_UDP_RSS)) {
			pr_debug("RX Hash fields_mask for UDP is not supported\n");
			return (-EOPNOTSUPP);
		}

		if (rss_ctx->flags & MLX4_RSS_IPV4)
			rss_ctx->flags |= MLX4_RSS_UDP_IPV4;
		if (rss_ctx->flags & MLX4_RSS_IPV6)
			rss_ctx->flags |= MLX4_RSS_UDP_IPV6;
		if (!(rss_ctx->flags & (MLX4_RSS_IPV6 | MLX4_RSS_IPV4))) {
			pr_debug("RX Hash fields_mask is not supported - UDP must be set with IPv4 or IPv6\n");
			return (-EOPNOTSUPP);
		}
	} else if ((ucmd->rx_hash_fields_mask & MLX4_IB_RX_HASH_SRC_PORT_UDP) ||
		   (ucmd->rx_hash_fields_mask & MLX4_IB_RX_HASH_DST_PORT_UDP)) {
		pr_debug("RX Hash fields_mask is not supported - both UDP SRC and DST must be set\n");
		return (-EOPNOTSUPP);
	}

	if ((ucmd->rx_hash_fields_mask & MLX4_IB_RX_HASH_SRC_PORT_TCP) &&
	    (ucmd->rx_hash_fields_mask & MLX4_IB_RX_HASH_DST_PORT_TCP)) {
		if (rss_ctx->flags & MLX4_RSS_IPV4)
			rss_ctx->flags |= MLX4_RSS_TCP_IPV4;
		if (rss_ctx->flags & MLX4_RSS_IPV6)
			rss_ctx->flags |= MLX4_RSS_TCP_IPV6;
		if (!(rss_ctx->flags & (MLX4_RSS_IPV6 | MLX4_RSS_IPV4))) {
			pr_debug("RX Hash fields_mask is not supported - TCP must be set with IPv4 or IPv6\n");
			return (-EOPNOTSUPP);
		}
	} else if ((ucmd->rx_hash_fields_mask & MLX4_IB_RX_HASH_SRC_PORT_TCP) ||
		   (ucmd->rx_hash_fields_mask & MLX4_IB_RX_HASH_DST_PORT_TCP)) {
		pr_debug("RX Hash fields_mask is not supported - both TCP SRC and DST must be set\n");
		return (-EOPNOTSUPP);
	}

	if (ucmd->rx_hash_fields_mask & MLX4_IB_RX_HASH_INNER) {
		if (dev->dev->caps.tunnel_offload_mode ==
		    MLX4_TUNNEL_OFFLOAD_MODE_VXLAN) {
			/*
			 * Hash according to inner headers if exist, otherwise
			 * according to outer headers.
			 */
			rss_ctx->flags |= MLX4_RSS_BY_INNER_HEADERS_IPONLY;
		} else {
			pr_debug("RSS Hash for inner headers isn't supported\n");
			return (-EOPNOTSUPP);
		}
	}

	return 0;
}

static int create_qp_rss(struct mlx4_ib_dev *dev,
			 struct ib_qp_init_attr *init_attr,
			 struct mlx4_ib_create_qp_rss *ucmd,
			 struct mlx4_ib_qp *qp)
{
	int qpn;
	int err;

	qp->mqp.usage = MLX4_RES_USAGE_USER_VERBS;

	err = mlx4_qp_reserve_range(dev->dev, 1, 1, &qpn, 0, qp->mqp.usage);
	if (err)
		return err;

	err = mlx4_qp_alloc(dev->dev, qpn, &qp->mqp);
	if (err)
		goto err_qpn;

	mutex_init(&qp->mutex);

	INIT_LIST_HEAD(&qp->gid_list);
	INIT_LIST_HEAD(&qp->steering_rules);

	qp->mlx4_ib_qp_type = MLX4_IB_QPT_RAW_PACKET;
	qp->state = IB_QPS_RESET;

	/* Set dummy send resources to be compatible with HV and PRM */
	qp->sq_no_prefetch = 1;
	qp->sq.wqe_cnt = 1;
	qp->sq.wqe_shift = MLX4_IB_MIN_SQ_STRIDE;
	qp->buf_size = qp->sq.wqe_cnt << MLX4_IB_MIN_SQ_STRIDE;
	qp->mtt = (to_mqp(
		   (struct ib_qp *)init_attr->rwq_ind_tbl->ind_tbl[0]))->mtt;

	qp->rss_ctx = kzalloc(sizeof(*qp->rss_ctx), GFP_KERNEL);
	if (!qp->rss_ctx) {
		err = -ENOMEM;
		goto err_qp_alloc;
	}

	err = set_qp_rss(dev, qp->rss_ctx, init_attr, ucmd);
	if (err)
		goto err;

	return 0;

err:
	kfree(qp->rss_ctx);

err_qp_alloc:
	mlx4_qp_remove(dev->dev, &qp->mqp);
	mlx4_qp_free(dev->dev, &qp->mqp);

err_qpn:
	mlx4_qp_release_range(dev->dev, qpn, 1);
	return err;
}

static struct ib_qp *_mlx4_ib_create_qp_rss(struct ib_pd *pd,
					    struct ib_qp_init_attr *init_attr,
					    struct ib_udata *udata)
{
	struct mlx4_ib_qp *qp;
	struct mlx4_ib_create_qp_rss ucmd = {};
	size_t required_cmd_sz;
	int err;

	if (!udata) {
		pr_debug("RSS QP with NULL udata\n");
		return ERR_PTR(-EINVAL);
	}

	if (udata->outlen)
		return ERR_PTR(-EOPNOTSUPP);

	required_cmd_sz = offsetof(typeof(ucmd), reserved1) +
					sizeof(ucmd.reserved1);
	if (udata->inlen < required_cmd_sz) {
		pr_debug("invalid inlen\n");
		return ERR_PTR(-EINVAL);
	}

	if (ib_copy_from_udata(&ucmd, udata, min(sizeof(ucmd), udata->inlen))) {
		pr_debug("copy failed\n");
		return ERR_PTR(-EFAULT);
	}

	if (memchr_inv(ucmd.reserved, 0, sizeof(ucmd.reserved)))
		return ERR_PTR(-EOPNOTSUPP);

	if (ucmd.comp_mask || ucmd.reserved1)
		return ERR_PTR(-EOPNOTSUPP);

	if (udata->inlen > sizeof(ucmd) &&
	    !ib_is_udata_cleared(udata, sizeof(ucmd),
				 udata->inlen - sizeof(ucmd))) {
		pr_debug("inlen is not supported\n");
		return ERR_PTR(-EOPNOTSUPP);
	}

	if (init_attr->qp_type != IB_QPT_RAW_PACKET) {
		pr_debug("RSS QP with unsupported QP type %d\n",
			 init_attr->qp_type);
		return ERR_PTR(-EOPNOTSUPP);
	}

	if (init_attr->create_flags) {
		pr_debug("RSS QP doesn't support create flags\n");
		return ERR_PTR(-EOPNOTSUPP);
	}

	if (init_attr->send_cq || init_attr->cap.max_send_wr) {
		pr_debug("RSS QP with unsupported send attributes\n");
		return ERR_PTR(-EOPNOTSUPP);
	}

	qp = kzalloc(sizeof(*qp), GFP_KERNEL);
	if (!qp)
		return ERR_PTR(-ENOMEM);

	qp->pri.vid = 0xFFFF;
	qp->alt.vid = 0xFFFF;

	err = create_qp_rss(to_mdev(pd->device), init_attr, &ucmd, qp);
	if (err) {
		kfree(qp);
		return ERR_PTR(err);
	}

	qp->ibqp.qp_num = qp->mqp.qpn;

	return &qp->ibqp;
}

/*
 * This function allocates a WQN from a range which is consecutive and aligned
 * to its size. In case the range is full, then it creates a new range and
 * allocates WQN from it. The new range will be used for following allocations.
 */
static int mlx4_ib_alloc_wqn(struct mlx4_ib_ucontext *context,
			     struct mlx4_ib_qp *qp, int range_size, int *wqn)
{
	struct mlx4_ib_dev *dev = to_mdev(context->ibucontext.device);
	struct mlx4_wqn_range *range;
	int err = 0;

	mutex_lock(&context->wqn_ranges_mutex);

	range = list_first_entry_or_null(&context->wqn_ranges_list,
					 struct mlx4_wqn_range, list);

	if (!range || (range->refcount == range->size) || range->dirty) {
		range = kzalloc(sizeof(*range), GFP_KERNEL);
		if (!range) {
			err = -ENOMEM;
			goto out;
		}

		err = mlx4_qp_reserve_range(dev->dev, range_size,
					    range_size, &range->base_wqn, 0,
					    qp->mqp.usage);
		if (err) {
			kfree(range);
			goto out;
		}

		range->size = range_size;
		list_add(&range->list, &context->wqn_ranges_list);
	} else if (range_size != 1) {
		/*
		 * Requesting a new range (>1) when last range is still open, is
		 * not valid.
		 */
		err = -EINVAL;
		goto out;
	}

	qp->wqn_range = range;

	*wqn = range->base_wqn + range->refcount;

	range->refcount++;

out:
	mutex_unlock(&context->wqn_ranges_mutex);

	return err;
}

static void mlx4_ib_release_wqn(struct mlx4_ib_ucontext *context,
				struct mlx4_ib_qp *qp, bool dirty_release)
{
	struct mlx4_ib_dev *dev = to_mdev(context->ibucontext.device);
	struct mlx4_wqn_range *range;

	mutex_lock(&context->wqn_ranges_mutex);

	range = qp->wqn_range;

	range->refcount--;
	if (!range->refcount) {
		mlx4_qp_release_range(dev->dev, range->base_wqn,
				      range->size);
		list_del(&range->list);
		kfree(range);
	} else if (dirty_release) {
	/*
	 * A range which one of its WQNs is destroyed, won't be able to be
	 * reused for further WQN allocations.
	 * The next created WQ will allocate a new range.
	 */
		range->dirty = 1;
	}

	mutex_unlock(&context->wqn_ranges_mutex);
}

static int create_qp_common(struct mlx4_ib_dev *dev, struct ib_pd *pd,
			    enum mlx4_ib_source_type src,
			    struct ib_qp_init_attr *init_attr,
			    struct ib_udata *udata, int sqpn,
			    struct mlx4_ib_qp **caller_qp)
{
	int qpn;
	int err;
	struct mlx4_ib_sqp *sqp = NULL;
	struct mlx4_ib_qp *qp;
	enum mlx4_ib_qp_type qp_type = (enum mlx4_ib_qp_type) init_attr->qp_type;
	struct mlx4_ib_cq *mcq;
	unsigned long flags;
	int range_size = 0;

	/* When tunneling special qps, we use a plain UD qp */
	if (sqpn) {
		if (mlx4_is_mfunc(dev->dev) &&
		    (!mlx4_is_master(dev->dev) ||
		     !(init_attr->create_flags & MLX4_IB_SRIOV_SQP))) {
			if (init_attr->qp_type == IB_QPT_GSI)
				qp_type = MLX4_IB_QPT_PROXY_GSI;
			else {
				if (mlx4_is_master(dev->dev) ||
				    qp0_enabled_vf(dev->dev, sqpn))
					qp_type = MLX4_IB_QPT_PROXY_SMI_OWNER;
				else
					qp_type = MLX4_IB_QPT_PROXY_SMI;
			}
		}
		qpn = sqpn;
		/* add extra sg entry for tunneling */
		init_attr->cap.max_recv_sge++;
	} else if (init_attr->create_flags & MLX4_IB_SRIOV_TUNNEL_QP) {
		struct mlx4_ib_qp_tunnel_init_attr *tnl_init =
			container_of(init_attr,
				     struct mlx4_ib_qp_tunnel_init_attr, init_attr);
		if ((tnl_init->proxy_qp_type != IB_QPT_SMI &&
		     tnl_init->proxy_qp_type != IB_QPT_GSI)   ||
		    !mlx4_is_master(dev->dev))
			return -EINVAL;
		if (tnl_init->proxy_qp_type == IB_QPT_GSI)
			qp_type = MLX4_IB_QPT_TUN_GSI;
		else if (tnl_init->slave == mlx4_master_func_num(dev->dev) ||
			 mlx4_vf_smi_enabled(dev->dev, tnl_init->slave,
					     tnl_init->port))
			qp_type = MLX4_IB_QPT_TUN_SMI_OWNER;
		else
			qp_type = MLX4_IB_QPT_TUN_SMI;
		/* we are definitely in the PPF here, since we are creating
		 * tunnel QPs. base_tunnel_sqpn is therefore valid. */
		qpn = dev->dev->phys_caps.base_tunnel_sqpn + 8 * tnl_init->slave
			+ tnl_init->proxy_qp_type * 2 + tnl_init->port - 1;
		sqpn = qpn;
	}

	if (!*caller_qp) {
		if (qp_type == MLX4_IB_QPT_SMI || qp_type == MLX4_IB_QPT_GSI ||
		    (qp_type & (MLX4_IB_QPT_PROXY_SMI | MLX4_IB_QPT_PROXY_SMI_OWNER |
				MLX4_IB_QPT_PROXY_GSI | MLX4_IB_QPT_TUN_SMI_OWNER))) {
			sqp = kzalloc(sizeof(struct mlx4_ib_sqp), GFP_KERNEL);
			if (!sqp)
				return -ENOMEM;
			qp = &sqp->qp;
			qp->pri.vid = 0xFFFF;
			qp->alt.vid = 0xFFFF;
		} else {
			qp = kzalloc(sizeof(struct mlx4_ib_qp), GFP_KERNEL);
			if (!qp)
				return -ENOMEM;
			qp->pri.vid = 0xFFFF;
			qp->alt.vid = 0xFFFF;
		}
	} else
		qp = *caller_qp;

	qp->mlx4_ib_qp_type = qp_type;

	mutex_init(&qp->mutex);
	spin_lock_init(&qp->sq.lock);
	spin_lock_init(&qp->rq.lock);
	INIT_LIST_HEAD(&qp->gid_list);
	INIT_LIST_HEAD(&qp->steering_rules);

	qp->state	 = IB_QPS_RESET;
	if (init_attr->sq_sig_type == IB_SIGNAL_ALL_WR)
		qp->sq_signal_bits = cpu_to_be32(MLX4_WQE_CTRL_CQ_UPDATE);


	if (pd->uobject) {
		union {
			struct mlx4_ib_create_qp qp;
			struct mlx4_ib_create_wq wq;
		} ucmd;
		size_t copy_len;
		int shift;
		int n;

		copy_len = (src == MLX4_IB_QP_SRC) ?
			   sizeof(struct mlx4_ib_create_qp) :
			   min(sizeof(struct mlx4_ib_create_wq), udata->inlen);

		if (ib_copy_from_udata(&ucmd, udata, copy_len)) {
			err = -EFAULT;
			goto err;
		}

		if (src == MLX4_IB_RWQ_SRC) {
			if (ucmd.wq.comp_mask || ucmd.wq.reserved[0] ||
			    ucmd.wq.reserved[1] || ucmd.wq.reserved[2]) {
				pr_debug("user command isn't supported\n");
				err = -EOPNOTSUPP;
				goto err;
			}

			if (ucmd.wq.log_range_size >
			    ilog2(dev->dev->caps.max_rss_tbl_sz)) {
				pr_debug("WQN range size must be equal or smaller than %d\n",
					 dev->dev->caps.max_rss_tbl_sz);
				err = -EOPNOTSUPP;
				goto err;
			}
			range_size = 1 << ucmd.wq.log_range_size;
		} else {
			qp->inl_recv_sz = ucmd.qp.inl_recv_sz;
		}

		if (init_attr->create_flags & IB_QP_CREATE_SCATTER_FCS) {
			if (!(dev->dev->caps.flags &
			      MLX4_DEV_CAP_FLAG_FCS_KEEP)) {
				pr_debug("scatter FCS is unsupported\n");
				err = -EOPNOTSUPP;
				goto err;
			}

			qp->flags |= MLX4_IB_QP_SCATTER_FCS;
		}

		err = set_rq_size(dev, &init_attr->cap, !!pd->uobject,
				  qp_has_rq(init_attr), qp, qp->inl_recv_sz);
		if (err)
			goto err;

		if (src == MLX4_IB_QP_SRC) {
			qp->sq_no_prefetch = ucmd.qp.sq_no_prefetch;

			err = set_user_sq_size(dev, qp,
					       (struct mlx4_ib_create_qp *)
					       &ucmd);
			if (err)
				goto err;
		} else {
			qp->sq_no_prefetch = 1;
			qp->sq.wqe_cnt = 1;
			qp->sq.wqe_shift = MLX4_IB_MIN_SQ_STRIDE;
			/* Allocated buffer expects to have at least that SQ
			 * size.
			 */
			qp->buf_size = (qp->rq.wqe_cnt << qp->rq.wqe_shift) +
				(qp->sq.wqe_cnt << qp->sq.wqe_shift);
		}

		qp->umem = ib_umem_get(pd->uobject->context,
				(src == MLX4_IB_QP_SRC) ? ucmd.qp.buf_addr :
				ucmd.wq.buf_addr, qp->buf_size, 0, 0);
		if (IS_ERR(qp->umem)) {
			err = PTR_ERR(qp->umem);
			goto err;
		}

		n = ib_umem_page_count(qp->umem);
		shift = mlx4_ib_umem_calc_optimal_mtt_size(qp->umem, 0, &n);
		err = mlx4_mtt_init(dev->dev, n, shift, &qp->mtt);

		if (err)
			goto err_buf;

		err = mlx4_ib_umem_write_mtt(dev, &qp->mtt, qp->umem);
		if (err)
			goto err_mtt;

		if (qp_has_rq(init_attr)) {
			err = mlx4_ib_db_map_user(to_mucontext(pd->uobject->context),
				(src == MLX4_IB_QP_SRC) ? ucmd.qp.db_addr :
				ucmd.wq.db_addr, &qp->db);
			if (err)
				goto err_mtt;
		}
		qp->mqp.usage = MLX4_RES_USAGE_USER_VERBS;
	} else {
		err = set_rq_size(dev, &init_attr->cap, !!pd->uobject,
				  qp_has_rq(init_attr), qp, 0);
		if (err)
			goto err;

		qp->sq_no_prefetch = 0;

		if (init_attr->create_flags & IB_QP_CREATE_IPOIB_UD_LSO)
			qp->flags |= MLX4_IB_QP_LSO;

		if (init_attr->create_flags & IB_QP_CREATE_NETIF_QP) {
			if (dev->steering_support ==
			    MLX4_STEERING_MODE_DEVICE_MANAGED)
				qp->flags |= MLX4_IB_QP_NETIF;
			else
				goto err;
		}

		err = set_kernel_sq_size(dev, &init_attr->cap, qp_type, qp);
		if (err)
			goto err;

		if (qp_has_rq(init_attr)) {
			err = mlx4_db_alloc(dev->dev, &qp->db, 0);
			if (err)
				goto err;

			*qp->db.db = 0;
		}

		if (mlx4_buf_alloc(dev->dev, qp->buf_size,  PAGE_SIZE * 2,
				   &qp->buf)) {
			err = -ENOMEM;
			goto err_db;
		}

		err = mlx4_mtt_init(dev->dev, qp->buf.npages, qp->buf.page_shift,
				    &qp->mtt);
		if (err)
			goto err_buf;

		err = mlx4_buf_write_mtt(dev->dev, &qp->mtt, &qp->buf);
		if (err)
			goto err_mtt;

		qp->sq.wrid = kvmalloc_array(qp->sq.wqe_cnt,
					     sizeof(u64), GFP_KERNEL);
		qp->rq.wrid = kvmalloc_array(qp->rq.wqe_cnt,
					     sizeof(u64), GFP_KERNEL);
		if (!qp->sq.wrid || !qp->rq.wrid) {
			err = -ENOMEM;
			goto err_wrid;
		}
		qp->mqp.usage = MLX4_RES_USAGE_DRIVER;
	}

	if (sqpn) {
		if (qp->mlx4_ib_qp_type & (MLX4_IB_QPT_PROXY_SMI_OWNER |
		    MLX4_IB_QPT_PROXY_SMI | MLX4_IB_QPT_PROXY_GSI)) {
			if (alloc_proxy_bufs(pd->device, qp)) {
				err = -ENOMEM;
				goto err_wrid;
			}
		}
	} else if (src == MLX4_IB_RWQ_SRC) {
		err = mlx4_ib_alloc_wqn(to_mucontext(pd->uobject->context), qp,
					range_size, &qpn);
		if (err)
			goto err_wrid;
	} else {
		/* Raw packet QPNs may not have bits 6,7 set in their qp_num;
		 * otherwise, the WQE BlueFlame setup flow wrongly causes
		 * VLAN insertion. */
		if (init_attr->qp_type == IB_QPT_RAW_PACKET)
			err = mlx4_qp_reserve_range(dev->dev, 1, 1, &qpn,
						    (init_attr->cap.max_send_wr ?
						     MLX4_RESERVE_ETH_BF_QP : 0) |
						    (init_attr->cap.max_recv_wr ?
						     MLX4_RESERVE_A0_QP : 0),
						    qp->mqp.usage);
		else
			if (qp->flags & MLX4_IB_QP_NETIF)
				err = mlx4_ib_steer_qp_alloc(dev, 1, &qpn);
			else
				err = mlx4_qp_reserve_range(dev->dev, 1, 1,
							    &qpn, 0, qp->mqp.usage);
		if (err)
			goto err_proxy;
	}

	if (init_attr->create_flags & IB_QP_CREATE_BLOCK_MULTICAST_LOOPBACK)
		qp->flags |= MLX4_IB_QP_BLOCK_MULTICAST_LOOPBACK;

	err = mlx4_qp_alloc(dev->dev, qpn, &qp->mqp);
	if (err)
		goto err_qpn;

	if (init_attr->qp_type == IB_QPT_XRC_TGT)
		qp->mqp.qpn |= (1 << 23);

	/*
	 * Hardware wants QPN written in big-endian order (after
	 * shifting) for send doorbell.  Precompute this value to save
	 * a little bit when posting sends.
	 */
	qp->doorbell_qpn = swab32(qp->mqp.qpn << 8);

	qp->mqp.event = (src == MLX4_IB_QP_SRC) ? mlx4_ib_qp_event :
						  mlx4_ib_wq_event;

	if (!*caller_qp)
		*caller_qp = qp;

	spin_lock_irqsave(&dev->reset_flow_resource_lock, flags);
	mlx4_ib_lock_cqs(to_mcq(init_attr->send_cq),
			 to_mcq(init_attr->recv_cq));
	/* Maintain device to QPs access, needed for further handling
	 * via reset flow
	 */
	list_add_tail(&qp->qps_list, &dev->qp_list);
	/* Maintain CQ to QPs access, needed for further handling
	 * via reset flow
	 */
	mcq = to_mcq(init_attr->send_cq);
	list_add_tail(&qp->cq_send_list, &mcq->send_qp_list);
	mcq = to_mcq(init_attr->recv_cq);
	list_add_tail(&qp->cq_recv_list, &mcq->recv_qp_list);
	mlx4_ib_unlock_cqs(to_mcq(init_attr->send_cq),
			   to_mcq(init_attr->recv_cq));
	spin_unlock_irqrestore(&dev->reset_flow_resource_lock, flags);
	return 0;

err_qpn:
	if (!sqpn) {
		if (qp->flags & MLX4_IB_QP_NETIF)
			mlx4_ib_steer_qp_free(dev, qpn, 1);
		else if (src == MLX4_IB_RWQ_SRC)
			mlx4_ib_release_wqn(to_mucontext(pd->uobject->context),
					    qp, 0);
		else
			mlx4_qp_release_range(dev->dev, qpn, 1);
	}
err_proxy:
	if (qp->mlx4_ib_qp_type == MLX4_IB_QPT_PROXY_GSI)
		free_proxy_bufs(pd->device, qp);
err_wrid:
	if (pd->uobject) {
		if (qp_has_rq(init_attr))
			mlx4_ib_db_unmap_user(to_mucontext(pd->uobject->context), &qp->db);
	} else {
		kvfree(qp->sq.wrid);
		kvfree(qp->rq.wrid);
	}

err_mtt:
	mlx4_mtt_cleanup(dev->dev, &qp->mtt);

err_buf:
	if (pd->uobject)
		ib_umem_release(qp->umem);
	else
		mlx4_buf_free(dev->dev, qp->buf_size, &qp->buf);

err_db:
	if (!pd->uobject && qp_has_rq(init_attr))
		mlx4_db_free(dev->dev, &qp->db);

err:
	if (sqp)
		kfree(sqp);
	else if (!*caller_qp)
		kfree(qp);
	return err;
}

static enum mlx4_qp_state to_mlx4_state(enum ib_qp_state state)
{
	switch (state) {
	case IB_QPS_RESET:	return MLX4_QP_STATE_RST;
	case IB_QPS_INIT:	return MLX4_QP_STATE_INIT;
	case IB_QPS_RTR:	return MLX4_QP_STATE_RTR;
	case IB_QPS_RTS:	return MLX4_QP_STATE_RTS;
	case IB_QPS_SQD:	return MLX4_QP_STATE_SQD;
	case IB_QPS_SQE:	return MLX4_QP_STATE_SQER;
	case IB_QPS_ERR:	return MLX4_QP_STATE_ERR;
	default:		return -1;
	}
}

static void mlx4_ib_lock_cqs(struct mlx4_ib_cq *send_cq, struct mlx4_ib_cq *recv_cq)
	__acquires(&send_cq->lock) __acquires(&recv_cq->lock)
{
	if (send_cq == recv_cq) {
		spin_lock(&send_cq->lock);
		__acquire(&recv_cq->lock);
	} else if (send_cq->mcq.cqn < recv_cq->mcq.cqn) {
		spin_lock(&send_cq->lock);
		spin_lock_nested(&recv_cq->lock, SINGLE_DEPTH_NESTING);
	} else {
		spin_lock(&recv_cq->lock);
		spin_lock_nested(&send_cq->lock, SINGLE_DEPTH_NESTING);
	}
}

static void mlx4_ib_unlock_cqs(struct mlx4_ib_cq *send_cq, struct mlx4_ib_cq *recv_cq)
	__releases(&send_cq->lock) __releases(&recv_cq->lock)
{
	if (send_cq == recv_cq) {
		__release(&recv_cq->lock);
		spin_unlock(&send_cq->lock);
	} else if (send_cq->mcq.cqn < recv_cq->mcq.cqn) {
		spin_unlock(&recv_cq->lock);
		spin_unlock(&send_cq->lock);
	} else {
		spin_unlock(&send_cq->lock);
		spin_unlock(&recv_cq->lock);
	}
}

static void del_gid_entries(struct mlx4_ib_qp *qp)
{
	struct mlx4_ib_gid_entry *ge, *tmp;

	list_for_each_entry_safe(ge, tmp, &qp->gid_list, list) {
		list_del(&ge->list);
		kfree(ge);
	}
}

static struct mlx4_ib_pd *get_pd(struct mlx4_ib_qp *qp)
{
	if (qp->ibqp.qp_type == IB_QPT_XRC_TGT)
		return to_mpd(to_mxrcd(qp->ibqp.xrcd)->pd);
	else
		return to_mpd(qp->ibqp.pd);
}

static void get_cqs(struct mlx4_ib_qp *qp, enum mlx4_ib_source_type src,
		    struct mlx4_ib_cq **send_cq, struct mlx4_ib_cq **recv_cq)
{
	switch (qp->ibqp.qp_type) {
	case IB_QPT_XRC_TGT:
		*send_cq = to_mcq(to_mxrcd(qp->ibqp.xrcd)->cq);
		*recv_cq = *send_cq;
		break;
	case IB_QPT_XRC_INI:
		*send_cq = to_mcq(qp->ibqp.send_cq);
		*recv_cq = *send_cq;
		break;
	default:
		*recv_cq = (src == MLX4_IB_QP_SRC) ? to_mcq(qp->ibqp.recv_cq) :
						     to_mcq(qp->ibwq.cq);
		*send_cq = (src == MLX4_IB_QP_SRC) ? to_mcq(qp->ibqp.send_cq) :
						     *recv_cq;
		break;
	}
}

static void destroy_qp_rss(struct mlx4_ib_dev *dev, struct mlx4_ib_qp *qp)
{
	if (qp->state != IB_QPS_RESET) {
		int i;

		for (i = 0; i < (1 << qp->ibqp.rwq_ind_tbl->log_ind_tbl_size);
		     i++) {
			struct ib_wq *ibwq = qp->ibqp.rwq_ind_tbl->ind_tbl[i];
			struct mlx4_ib_qp *wq =	to_mqp((struct ib_qp *)ibwq);

			mutex_lock(&wq->mutex);

			wq->rss_usecnt--;

			mutex_unlock(&wq->mutex);
		}

		if (mlx4_qp_modify(dev->dev, NULL, to_mlx4_state(qp->state),
				   MLX4_QP_STATE_RST, NULL, 0, 0, &qp->mqp))
			pr_warn("modify QP %06x to RESET failed.\n",
				qp->mqp.qpn);
	}

	mlx4_qp_remove(dev->dev, &qp->mqp);
	mlx4_qp_free(dev->dev, &qp->mqp);
	mlx4_qp_release_range(dev->dev, qp->mqp.qpn, 1);
	del_gid_entries(qp);
	kfree(qp->rss_ctx);
}

static void destroy_qp_common(struct mlx4_ib_dev *dev, struct mlx4_ib_qp *qp,
			      enum mlx4_ib_source_type src, int is_user)
{
	struct mlx4_ib_cq *send_cq, *recv_cq;
	unsigned long flags;

	if (qp->state != IB_QPS_RESET) {
		if (mlx4_qp_modify(dev->dev, NULL, to_mlx4_state(qp->state),
				   MLX4_QP_STATE_RST, NULL, 0, 0, &qp->mqp))
			pr_warn("modify QP %06x to RESET failed.\n",
			       qp->mqp.qpn);
		if (qp->pri.smac || (!qp->pri.smac && qp->pri.smac_port)) {
			mlx4_unregister_mac(dev->dev, qp->pri.smac_port, qp->pri.smac);
			qp->pri.smac = 0;
			qp->pri.smac_port = 0;
		}
		if (qp->alt.smac) {
			mlx4_unregister_mac(dev->dev, qp->alt.smac_port, qp->alt.smac);
			qp->alt.smac = 0;
		}
		if (qp->pri.vid < 0x1000) {
			mlx4_unregister_vlan(dev->dev, qp->pri.vlan_port, qp->pri.vid);
			qp->pri.vid = 0xFFFF;
			qp->pri.candidate_vid = 0xFFFF;
			qp->pri.update_vid = 0;
		}
		if (qp->alt.vid < 0x1000) {
			mlx4_unregister_vlan(dev->dev, qp->alt.vlan_port, qp->alt.vid);
			qp->alt.vid = 0xFFFF;
			qp->alt.candidate_vid = 0xFFFF;
			qp->alt.update_vid = 0;
		}
	}

	get_cqs(qp, src, &send_cq, &recv_cq);

	spin_lock_irqsave(&dev->reset_flow_resource_lock, flags);
	mlx4_ib_lock_cqs(send_cq, recv_cq);

	/* del from lists under both locks above to protect reset flow paths */
	list_del(&qp->qps_list);
	list_del(&qp->cq_send_list);
	list_del(&qp->cq_recv_list);
	if (!is_user) {
		__mlx4_ib_cq_clean(recv_cq, qp->mqp.qpn,
				 qp->ibqp.srq ? to_msrq(qp->ibqp.srq): NULL);
		if (send_cq != recv_cq)
			__mlx4_ib_cq_clean(send_cq, qp->mqp.qpn, NULL);
	}

	mlx4_qp_remove(dev->dev, &qp->mqp);

	mlx4_ib_unlock_cqs(send_cq, recv_cq);
	spin_unlock_irqrestore(&dev->reset_flow_resource_lock, flags);

	mlx4_qp_free(dev->dev, &qp->mqp);

	if (!is_sqp(dev, qp) && !is_tunnel_qp(dev, qp)) {
		if (qp->flags & MLX4_IB_QP_NETIF)
			mlx4_ib_steer_qp_free(dev, qp->mqp.qpn, 1);
		else if (src == MLX4_IB_RWQ_SRC)
			mlx4_ib_release_wqn(to_mucontext(
					    qp->ibwq.uobject->context), qp, 1);
		else
			mlx4_qp_release_range(dev->dev, qp->mqp.qpn, 1);
	}

	mlx4_mtt_cleanup(dev->dev, &qp->mtt);

	if (is_user) {
		if (qp->rq.wqe_cnt) {
			struct mlx4_ib_ucontext *mcontext = !src ?
				to_mucontext(qp->ibqp.uobject->context) :
				to_mucontext(qp->ibwq.uobject->context);
			mlx4_ib_db_unmap_user(mcontext, &qp->db);
		}
		ib_umem_release(qp->umem);
	} else {
		kvfree(qp->sq.wrid);
		kvfree(qp->rq.wrid);
		if (qp->mlx4_ib_qp_type & (MLX4_IB_QPT_PROXY_SMI_OWNER |
		    MLX4_IB_QPT_PROXY_SMI | MLX4_IB_QPT_PROXY_GSI))
			free_proxy_bufs(&dev->ib_dev, qp);
		mlx4_buf_free(dev->dev, qp->buf_size, &qp->buf);
		if (qp->rq.wqe_cnt)
			mlx4_db_free(dev->dev, &qp->db);
	}

	del_gid_entries(qp);
}

static u32 get_sqp_num(struct mlx4_ib_dev *dev, struct ib_qp_init_attr *attr)
{
	/* Native or PPF */
	if (!mlx4_is_mfunc(dev->dev) ||
	    (mlx4_is_master(dev->dev) &&
	     attr->create_flags & MLX4_IB_SRIOV_SQP)) {
		return  dev->dev->phys_caps.base_sqpn +
			(attr->qp_type == IB_QPT_SMI ? 0 : 2) +
			attr->port_num - 1;
	}
	/* PF or VF -- creating proxies */
	if (attr->qp_type == IB_QPT_SMI)
		return dev->dev->caps.spec_qps[attr->port_num - 1].qp0_proxy;
	else
		return dev->dev->caps.spec_qps[attr->port_num - 1].qp1_proxy;
}

static struct ib_qp *_mlx4_ib_create_qp(struct ib_pd *pd,
					struct ib_qp_init_attr *init_attr,
					struct ib_udata *udata)
{
	struct mlx4_ib_qp *qp = NULL;
	int err;
	int sup_u_create_flags = MLX4_IB_QP_BLOCK_MULTICAST_LOOPBACK;
	u16 xrcdn = 0;

	if (init_attr->rwq_ind_tbl)
		return _mlx4_ib_create_qp_rss(pd, init_attr, udata);

	/*
	 * We only support LSO, vendor flag1, and multicast loopback blocking,
	 * and only for kernel UD QPs.
	 */
	if (init_attr->create_flags & ~(MLX4_IB_QP_LSO |
					MLX4_IB_QP_BLOCK_MULTICAST_LOOPBACK |
					MLX4_IB_SRIOV_TUNNEL_QP |
					MLX4_IB_SRIOV_SQP |
					MLX4_IB_QP_NETIF |
					MLX4_IB_QP_CREATE_ROCE_V2_GSI))
		return ERR_PTR(-EINVAL);

	if (init_attr->create_flags & IB_QP_CREATE_NETIF_QP) {
		if (init_attr->qp_type != IB_QPT_UD)
			return ERR_PTR(-EINVAL);
	}

	if (init_attr->create_flags) {
		if (udata && init_attr->create_flags & ~(sup_u_create_flags))
			return ERR_PTR(-EINVAL);

		if ((init_attr->create_flags & ~(MLX4_IB_SRIOV_SQP |
						 MLX4_IB_QP_CREATE_ROCE_V2_GSI  |
						 MLX4_IB_QP_BLOCK_MULTICAST_LOOPBACK) &&
		     init_attr->qp_type != IB_QPT_UD) ||
		    (init_attr->create_flags & MLX4_IB_SRIOV_SQP &&
		     init_attr->qp_type > IB_QPT_GSI) ||
		    (init_attr->create_flags & MLX4_IB_QP_CREATE_ROCE_V2_GSI &&
		     init_attr->qp_type != IB_QPT_GSI))
			return ERR_PTR(-EINVAL);
	}

	switch (init_attr->qp_type) {
	case IB_QPT_XRC_TGT:
		pd = to_mxrcd(init_attr->xrcd)->pd;
		xrcdn = to_mxrcd(init_attr->xrcd)->xrcdn;
		init_attr->send_cq = to_mxrcd(init_attr->xrcd)->cq;
		/* fall through */
	case IB_QPT_XRC_INI:
		if (!(to_mdev(pd->device)->dev->caps.flags & MLX4_DEV_CAP_FLAG_XRC))
			return ERR_PTR(-ENOSYS);
		init_attr->recv_cq = init_attr->send_cq;
		/* fall through */
	case IB_QPT_RC:
	case IB_QPT_UC:
	case IB_QPT_RAW_PACKET:
		qp = kzalloc(sizeof(*qp), GFP_KERNEL);
		if (!qp)
			return ERR_PTR(-ENOMEM);
		qp->pri.vid = 0xFFFF;
		qp->alt.vid = 0xFFFF;
		/* fall through */
	case IB_QPT_UD:
	{
		err = create_qp_common(to_mdev(pd->device), pd,	MLX4_IB_QP_SRC,
				       init_attr, udata, 0, &qp);
		if (err) {
			kfree(qp);
			return ERR_PTR(err);
		}

		qp->ibqp.qp_num = qp->mqp.qpn;
		qp->xrcdn = xrcdn;

		break;
	}
	case IB_QPT_SMI:
	case IB_QPT_GSI:
	{
		int sqpn;

		/* Userspace is not allowed to create special QPs: */
		if (udata)
			return ERR_PTR(-EINVAL);
		if (init_attr->create_flags & MLX4_IB_QP_CREATE_ROCE_V2_GSI) {
			int res = mlx4_qp_reserve_range(to_mdev(pd->device)->dev,
							1, 1, &sqpn, 0,
							MLX4_RES_USAGE_DRIVER);

			if (res)
				return ERR_PTR(res);
		} else {
			sqpn = get_sqp_num(to_mdev(pd->device), init_attr);
		}

		err = create_qp_common(to_mdev(pd->device), pd, MLX4_IB_QP_SRC,
				       init_attr, udata, sqpn, &qp);
		if (err)
			return ERR_PTR(err);

		qp->port	= init_attr->port_num;
		qp->ibqp.qp_num = init_attr->qp_type == IB_QPT_SMI ? 0 :
			init_attr->create_flags & MLX4_IB_QP_CREATE_ROCE_V2_GSI ? sqpn : 1;
		break;
	}
	default:
		/* Don't support raw QPs */
		return ERR_PTR(-EINVAL);
	}

	return &qp->ibqp;
}

struct ib_qp *mlx4_ib_create_qp(struct ib_pd *pd,
				struct ib_qp_init_attr *init_attr,
				struct ib_udata *udata) {
	struct ib_device *device = pd ? pd->device : init_attr->xrcd->device;
	struct ib_qp *ibqp;
	struct mlx4_ib_dev *dev = to_mdev(device);

	ibqp = _mlx4_ib_create_qp(pd, init_attr, udata);

	if (!IS_ERR(ibqp) &&
	    (init_attr->qp_type == IB_QPT_GSI) &&
	    !(init_attr->create_flags & MLX4_IB_QP_CREATE_ROCE_V2_GSI)) {
		struct mlx4_ib_sqp *sqp = to_msqp((to_mqp(ibqp)));
		int is_eth = rdma_cap_eth_ah(&dev->ib_dev, init_attr->port_num);

		if (is_eth &&
		    dev->dev->caps.flags2 & MLX4_DEV_CAP_FLAG2_ROCE_V1_V2) {
			init_attr->create_flags |= MLX4_IB_QP_CREATE_ROCE_V2_GSI;
			sqp->roce_v2_gsi = ib_create_qp(pd, init_attr);

			if (IS_ERR(sqp->roce_v2_gsi)) {
				pr_err("Failed to create GSI QP for RoCEv2 (%ld)\n", PTR_ERR(sqp->roce_v2_gsi));
				sqp->roce_v2_gsi = NULL;
			} else {
				sqp = to_msqp(to_mqp(sqp->roce_v2_gsi));
				sqp->qp.flags |= MLX4_IB_ROCE_V2_GSI_QP;
			}

			init_attr->create_flags &= ~MLX4_IB_QP_CREATE_ROCE_V2_GSI;
		}
	}
	return ibqp;
}

static int _mlx4_ib_destroy_qp(struct ib_qp *qp)
{
	struct mlx4_ib_dev *dev = to_mdev(qp->device);
	struct mlx4_ib_qp *mqp = to_mqp(qp);

	if (is_qp0(dev, mqp))
		mlx4_CLOSE_PORT(dev->dev, mqp->port);

	if (mqp->mlx4_ib_qp_type == MLX4_IB_QPT_PROXY_GSI &&
	    dev->qp1_proxy[mqp->port - 1] == mqp) {
		mutex_lock(&dev->qp1_proxy_lock[mqp->port - 1]);
		dev->qp1_proxy[mqp->port - 1] = NULL;
		mutex_unlock(&dev->qp1_proxy_lock[mqp->port - 1]);
	}

	if (mqp->counter_index)
		mlx4_ib_free_qp_counter(dev, mqp);

	if (qp->rwq_ind_tbl) {
		destroy_qp_rss(dev, mqp);
	} else {
		struct mlx4_ib_pd *pd;

		pd = get_pd(mqp);
		destroy_qp_common(dev, mqp, MLX4_IB_QP_SRC, !!pd->ibpd.uobject);
	}

	if (is_sqp(dev, mqp))
		kfree(to_msqp(mqp));
	else
		kfree(mqp);

	return 0;
}

int mlx4_ib_destroy_qp(struct ib_qp *qp)
{
	struct mlx4_ib_qp *mqp = to_mqp(qp);

	if (mqp->mlx4_ib_qp_type == MLX4_IB_QPT_GSI) {
		struct mlx4_ib_sqp *sqp = to_msqp(mqp);

		if (sqp->roce_v2_gsi)
			ib_destroy_qp(sqp->roce_v2_gsi);
	}

	return _mlx4_ib_destroy_qp(qp);
}

static int to_mlx4_st(struct mlx4_ib_dev *dev, enum mlx4_ib_qp_type type)
{
	switch (type) {
	case MLX4_IB_QPT_RC:		return MLX4_QP_ST_RC;
	case MLX4_IB_QPT_UC:		return MLX4_QP_ST_UC;
	case MLX4_IB_QPT_UD:		return MLX4_QP_ST_UD;
	case MLX4_IB_QPT_XRC_INI:
	case MLX4_IB_QPT_XRC_TGT:	return MLX4_QP_ST_XRC;
	case MLX4_IB_QPT_SMI:
	case MLX4_IB_QPT_GSI:
	case MLX4_IB_QPT_RAW_PACKET:	return MLX4_QP_ST_MLX;

	case MLX4_IB_QPT_PROXY_SMI_OWNER:
	case MLX4_IB_QPT_TUN_SMI_OWNER:	return (mlx4_is_mfunc(dev->dev) ?
						MLX4_QP_ST_MLX : -1);
	case MLX4_IB_QPT_PROXY_SMI:
	case MLX4_IB_QPT_TUN_SMI:
	case MLX4_IB_QPT_PROXY_GSI:
	case MLX4_IB_QPT_TUN_GSI:	return (mlx4_is_mfunc(dev->dev) ?
						MLX4_QP_ST_UD : -1);
	default:			return -1;
	}
}

static __be32 to_mlx4_access_flags(struct mlx4_ib_qp *qp, const struct ib_qp_attr *attr,
				   int attr_mask)
{
	u8 dest_rd_atomic;
	u32 access_flags;
	u32 hw_access_flags = 0;

	if (attr_mask & IB_QP_MAX_DEST_RD_ATOMIC)
		dest_rd_atomic = attr->max_dest_rd_atomic;
	else
		dest_rd_atomic = qp->resp_depth;

	if (attr_mask & IB_QP_ACCESS_FLAGS)
		access_flags = attr->qp_access_flags;
	else
		access_flags = qp->atomic_rd_en;

	if (!dest_rd_atomic)
		access_flags &= IB_ACCESS_REMOTE_WRITE;

	if (access_flags & IB_ACCESS_REMOTE_READ)
		hw_access_flags |= MLX4_QP_BIT_RRE;
	if (access_flags & IB_ACCESS_REMOTE_ATOMIC)
		hw_access_flags |= MLX4_QP_BIT_RAE;
	if (access_flags & IB_ACCESS_REMOTE_WRITE)
		hw_access_flags |= MLX4_QP_BIT_RWE;

	return cpu_to_be32(hw_access_flags);
}

static void store_sqp_attrs(struct mlx4_ib_sqp *sqp, const struct ib_qp_attr *attr,
			    int attr_mask)
{
	if (attr_mask & IB_QP_PKEY_INDEX)
		sqp->pkey_index = attr->pkey_index;
	if (attr_mask & IB_QP_QKEY)
		sqp->qkey = attr->qkey;
	if (attr_mask & IB_QP_SQ_PSN)
		sqp->send_psn = attr->sq_psn;
}

static void mlx4_set_sched(struct mlx4_qp_path *path, u8 port)
{
	path->sched_queue = (path->sched_queue & 0xbf) | ((port - 1) << 6);
}

static int _mlx4_set_path(struct mlx4_ib_dev *dev,
			  const struct rdma_ah_attr *ah,
			  u64 smac, u16 vlan_tag, struct mlx4_qp_path *path,
			  struct mlx4_roce_smac_vlan_info *smac_info, u8 port)
{
	int vidx;
	int smac_index;
	int err;

	path->grh_mylmc = rdma_ah_get_path_bits(ah) & 0x7f;
	path->rlid = cpu_to_be16(rdma_ah_get_dlid(ah));
	if (rdma_ah_get_static_rate(ah)) {
		path->static_rate = rdma_ah_get_static_rate(ah) +
				    MLX4_STAT_RATE_OFFSET;
		while (path->static_rate > IB_RATE_2_5_GBPS + MLX4_STAT_RATE_OFFSET &&
		       !(1 << path->static_rate & dev->dev->caps.stat_rate_support))
			--path->static_rate;
	} else
		path->static_rate = 0;

	if (rdma_ah_get_ah_flags(ah) & IB_AH_GRH) {
		const struct ib_global_route *grh = rdma_ah_read_grh(ah);
		int real_sgid_index =
			mlx4_ib_gid_index_to_real_index(dev, grh->sgid_attr);

		if (real_sgid_index < 0)
			return real_sgid_index;
		if (real_sgid_index >= dev->dev->caps.gid_table_len[port]) {
			pr_err("sgid_index (%u) too large. max is %d\n",
			       real_sgid_index, dev->dev->caps.gid_table_len[port] - 1);
			return -1;
		}

		path->grh_mylmc |= 1 << 7;
		path->mgid_index = real_sgid_index;
		path->hop_limit  = grh->hop_limit;
		path->tclass_flowlabel =
			cpu_to_be32((grh->traffic_class << 20) |
				    (grh->flow_label));
		memcpy(path->rgid, grh->dgid.raw, 16);
	}

	if (ah->type == RDMA_AH_ATTR_TYPE_ROCE) {
		if (!(rdma_ah_get_ah_flags(ah) & IB_AH_GRH))
			return -1;

		path->sched_queue = MLX4_IB_DEFAULT_SCHED_QUEUE |
			((port - 1) << 6) | ((rdma_ah_get_sl(ah) & 7) << 3);

		path->feup |= MLX4_FEUP_FORCE_ETH_UP;
		if (vlan_tag < 0x1000) {
			if (smac_info->vid < 0x1000) {
				/* both valid vlan ids */
				if (smac_info->vid != vlan_tag) {
					/* different VIDs.  unreg old and reg new */
					err = mlx4_register_vlan(dev->dev, port, vlan_tag, &vidx);
					if (err)
						return err;
					smac_info->candidate_vid = vlan_tag;
					smac_info->candidate_vlan_index = vidx;
					smac_info->candidate_vlan_port = port;
					smac_info->update_vid = 1;
					path->vlan_index = vidx;
				} else {
					path->vlan_index = smac_info->vlan_index;
				}
			} else {
				/* no current vlan tag in qp */
				err = mlx4_register_vlan(dev->dev, port, vlan_tag, &vidx);
				if (err)
					return err;
				smac_info->candidate_vid = vlan_tag;
				smac_info->candidate_vlan_index = vidx;
				smac_info->candidate_vlan_port = port;
				smac_info->update_vid = 1;
				path->vlan_index = vidx;
			}
			path->feup |= MLX4_FVL_FORCE_ETH_VLAN;
			path->fl = 1 << 6;
		} else {
			/* have current vlan tag. unregister it at modify-qp success */
			if (smac_info->vid < 0x1000) {
				smac_info->candidate_vid = 0xFFFF;
				smac_info->update_vid = 1;
			}
		}

		/* get smac_index for RoCE use.
		 * If no smac was yet assigned, register one.
		 * If one was already assigned, but the new mac differs,
		 * unregister the old one and register the new one.
		*/
		if ((!smac_info->smac && !smac_info->smac_port) ||
		    smac_info->smac != smac) {
			/* register candidate now, unreg if needed, after success */
			smac_index = mlx4_register_mac(dev->dev, port, smac);
			if (smac_index >= 0) {
				smac_info->candidate_smac_index = smac_index;
				smac_info->candidate_smac = smac;
				smac_info->candidate_smac_port = port;
			} else {
				return -EINVAL;
			}
		} else {
			smac_index = smac_info->smac_index;
		}
		memcpy(path->dmac, ah->roce.dmac, 6);
		path->ackto = MLX4_IB_LINK_TYPE_ETH;
		/* put MAC table smac index for IBoE */
		path->grh_mylmc = (u8) (smac_index) | 0x80;
	} else {
		path->sched_queue = MLX4_IB_DEFAULT_SCHED_QUEUE |
			((port - 1) << 6) | ((rdma_ah_get_sl(ah) & 0xf) << 2);
	}

	return 0;
}

static int mlx4_set_path(struct mlx4_ib_dev *dev, const struct ib_qp_attr *qp,
			 enum ib_qp_attr_mask qp_attr_mask,
			 struct mlx4_ib_qp *mqp,
			 struct mlx4_qp_path *path, u8 port,
			 u16 vlan_id, u8 *smac)
{
	return _mlx4_set_path(dev, &qp->ah_attr,
			      mlx4_mac_to_u64(smac),
			      vlan_id,
			      path, &mqp->pri, port);
}

static int mlx4_set_alt_path(struct mlx4_ib_dev *dev,
			     const struct ib_qp_attr *qp,
			     enum ib_qp_attr_mask qp_attr_mask,
			     struct mlx4_ib_qp *mqp,
			     struct mlx4_qp_path *path, u8 port)
{
	return _mlx4_set_path(dev, &qp->alt_ah_attr,
			      0,
			      0xffff,
			      path, &mqp->alt, port);
}

static void update_mcg_macs(struct mlx4_ib_dev *dev, struct mlx4_ib_qp *qp)
{
	struct mlx4_ib_gid_entry *ge, *tmp;

	list_for_each_entry_safe(ge, tmp, &qp->gid_list, list) {
		if (!ge->added && mlx4_ib_add_mc(dev, qp, &ge->gid)) {
			ge->added = 1;
			ge->port = qp->port;
		}
	}
}

static int handle_eth_ud_smac_index(struct mlx4_ib_dev *dev,
				    struct mlx4_ib_qp *qp,
				    struct mlx4_qp_context *context)
{
	u64 u64_mac;
	int smac_index;

	u64_mac = atomic64_read(&dev->iboe.mac[qp->port - 1]);

	context->pri_path.sched_queue = MLX4_IB_DEFAULT_SCHED_QUEUE | ((qp->port - 1) << 6);
	if (!qp->pri.smac && !qp->pri.smac_port) {
		smac_index = mlx4_register_mac(dev->dev, qp->port, u64_mac);
		if (smac_index >= 0) {
			qp->pri.candidate_smac_index = smac_index;
			qp->pri.candidate_smac = u64_mac;
			qp->pri.candidate_smac_port = qp->port;
			context->pri_path.grh_mylmc = 0x80 | (u8) smac_index;
		} else {
			return -ENOENT;
		}
	}
	return 0;
}

static int create_qp_lb_counter(struct mlx4_ib_dev *dev, struct mlx4_ib_qp *qp)
{
	struct counter_index *new_counter_index;
	int err;
	u32 tmp_idx;

	if (rdma_port_get_link_layer(&dev->ib_dev, qp->port) !=
	    IB_LINK_LAYER_ETHERNET ||
	    !(qp->flags & MLX4_IB_QP_BLOCK_MULTICAST_LOOPBACK) ||
	    !(dev->dev->caps.flags2 & MLX4_DEV_CAP_FLAG2_LB_SRC_CHK))
		return 0;

	err = mlx4_counter_alloc(dev->dev, &tmp_idx, MLX4_RES_USAGE_DRIVER);
	if (err)
		return err;

	new_counter_index = kmalloc(sizeof(*new_counter_index), GFP_KERNEL);
	if (!new_counter_index) {
		mlx4_counter_free(dev->dev, tmp_idx);
		return -ENOMEM;
	}

	new_counter_index->index = tmp_idx;
	new_counter_index->allocated = 1;
	qp->counter_index = new_counter_index;

	mutex_lock(&dev->counters_table[qp->port - 1].mutex);
	list_add_tail(&new_counter_index->list,
		      &dev->counters_table[qp->port - 1].counters_list);
	mutex_unlock(&dev->counters_table[qp->port - 1].mutex);

	return 0;
}

enum {
	MLX4_QPC_ROCE_MODE_1 = 0,
	MLX4_QPC_ROCE_MODE_2 = 2,
	MLX4_QPC_ROCE_MODE_UNDEFINED = 0xff
};

static u8 gid_type_to_qpc(enum ib_gid_type gid_type)
{
	switch (gid_type) {
	case IB_GID_TYPE_ROCE:
		return MLX4_QPC_ROCE_MODE_1;
	case IB_GID_TYPE_ROCE_UDP_ENCAP:
		return MLX4_QPC_ROCE_MODE_2;
	default:
		return MLX4_QPC_ROCE_MODE_UNDEFINED;
	}
}

/*
 * Go over all RSS QP's childes (WQs) and apply their HW state according to
 * their logic state if the RSS QP is the first RSS QP associated for the WQ.
 */
static int bringup_rss_rwqs(struct ib_rwq_ind_table *ind_tbl, u8 port_num)
{
	int err = 0;
	int i;

	for (i = 0; i < (1 << ind_tbl->log_ind_tbl_size); i++) {
		struct ib_wq *ibwq = ind_tbl->ind_tbl[i];
		struct mlx4_ib_qp *wq = to_mqp((struct ib_qp *)ibwq);

		mutex_lock(&wq->mutex);

		/* Mlx4_ib restrictions:
		 * WQ's is associated to a port according to the RSS QP it is
		 * associates to.
		 * In case the WQ is associated to a different port by another
		 * RSS QP, return a failure.
		 */
		if ((wq->rss_usecnt > 0) && (wq->port != port_num)) {
			err = -EINVAL;
			mutex_unlock(&wq->mutex);
			break;
		}
		wq->port = port_num;
		if ((wq->rss_usecnt == 0) && (ibwq->state == IB_WQS_RDY)) {
			err = _mlx4_ib_modify_wq(ibwq, IB_WQS_RDY);
			if (err) {
				mutex_unlock(&wq->mutex);
				break;
			}
		}
		wq->rss_usecnt++;

		mutex_unlock(&wq->mutex);
	}

	if (i && err) {
		int j;

		for (j = (i - 1); j >= 0; j--) {
			struct ib_wq *ibwq = ind_tbl->ind_tbl[j];
			struct mlx4_ib_qp *wq = to_mqp((struct ib_qp *)ibwq);

			mutex_lock(&wq->mutex);

			if ((wq->rss_usecnt == 1) &&
			    (ibwq->state == IB_WQS_RDY))
				if (_mlx4_ib_modify_wq(ibwq, IB_WQS_RESET))
					pr_warn("failed to reverse WQN=0x%06x\n",
						ibwq->wq_num);
			wq->rss_usecnt--;

			mutex_unlock(&wq->mutex);
		}
	}

	return err;
}

static void bring_down_rss_rwqs(struct ib_rwq_ind_table *ind_tbl)
{
	int i;

	for (i = 0; i < (1 << ind_tbl->log_ind_tbl_size); i++) {
		struct ib_wq *ibwq = ind_tbl->ind_tbl[i];
		struct mlx4_ib_qp *wq = to_mqp((struct ib_qp *)ibwq);

		mutex_lock(&wq->mutex);

		if ((wq->rss_usecnt == 1) && (ibwq->state == IB_WQS_RDY))
			if (_mlx4_ib_modify_wq(ibwq, IB_WQS_RESET))
				pr_warn("failed to reverse WQN=%x\n",
					ibwq->wq_num);
		wq->rss_usecnt--;

		mutex_unlock(&wq->mutex);
	}
}

static void fill_qp_rss_context(struct mlx4_qp_context *context,
				struct mlx4_ib_qp *qp)
{
	struct mlx4_rss_context *rss_context;

	rss_context = (void *)context + offsetof(struct mlx4_qp_context,
			pri_path) + MLX4_RSS_OFFSET_IN_QPC_PRI_PATH;

	rss_context->base_qpn = cpu_to_be32(qp->rss_ctx->base_qpn_tbl_sz);
	rss_context->default_qpn =
		cpu_to_be32(qp->rss_ctx->base_qpn_tbl_sz & 0xffffff);
	if (qp->rss_ctx->flags & (MLX4_RSS_UDP_IPV4 | MLX4_RSS_UDP_IPV6))
		rss_context->base_qpn_udp = rss_context->default_qpn;
	rss_context->flags = qp->rss_ctx->flags;
	/* Currently support just toeplitz */
	rss_context->hash_fn = MLX4_RSS_HASH_TOP;

	memcpy(rss_context->rss_key, qp->rss_ctx->rss_key,
	       MLX4_EN_RSS_KEY_SIZE);
}

static int __mlx4_ib_modify_qp(void *src, enum mlx4_ib_source_type src_type,
			       const struct ib_qp_attr *attr, int attr_mask,
			       enum ib_qp_state cur_state, enum ib_qp_state new_state)
{
	struct ib_uobject *ibuobject;
	struct ib_srq  *ibsrq;
	const struct ib_gid_attr *gid_attr = NULL;
	struct ib_rwq_ind_table *rwq_ind_tbl;
	enum ib_qp_type qp_type;
	struct mlx4_ib_dev *dev;
	struct mlx4_ib_qp *qp;
	struct mlx4_ib_pd *pd;
	struct mlx4_ib_cq *send_cq, *recv_cq;
	struct mlx4_qp_context *context;
	enum mlx4_qp_optpar optpar = 0;
	int sqd_event;
	int steer_qp = 0;
	int err = -EINVAL;
	int counter_index;

	if (src_type == MLX4_IB_RWQ_SRC) {
		struct ib_wq *ibwq;

		ibwq	    = (struct ib_wq *)src;
		ibuobject   = ibwq->uobject;
		ibsrq	    = NULL;
		rwq_ind_tbl = NULL;
		qp_type     = IB_QPT_RAW_PACKET;
		qp	    = to_mqp((struct ib_qp *)ibwq);
		dev	    = to_mdev(ibwq->device);
		pd	    = to_mpd(ibwq->pd);
	} else {
		struct ib_qp *ibqp;

		ibqp	    = (struct ib_qp *)src;
		ibuobject   = ibqp->uobject;
		ibsrq	    = ibqp->srq;
		rwq_ind_tbl = ibqp->rwq_ind_tbl;
		qp_type     = ibqp->qp_type;
		qp	    = to_mqp(ibqp);
		dev	    = to_mdev(ibqp->device);
		pd	    = get_pd(qp);
	}

	/* APM is not supported under RoCE */
	if (attr_mask & IB_QP_ALT_PATH &&
	    rdma_port_get_link_layer(&dev->ib_dev, qp->port) ==
	    IB_LINK_LAYER_ETHERNET)
		return -ENOTSUPP;

	context = kzalloc(sizeof *context, GFP_KERNEL);
	if (!context)
		return -ENOMEM;

	context->flags = cpu_to_be32((to_mlx4_state(new_state) << 28) |
				     (to_mlx4_st(dev, qp->mlx4_ib_qp_type) << 16));

	if (!(attr_mask & IB_QP_PATH_MIG_STATE))
		context->flags |= cpu_to_be32(MLX4_QP_PM_MIGRATED << 11);
	else {
		optpar |= MLX4_QP_OPTPAR_PM_STATE;
		switch (attr->path_mig_state) {
		case IB_MIG_MIGRATED:
			context->flags |= cpu_to_be32(MLX4_QP_PM_MIGRATED << 11);
			break;
		case IB_MIG_REARM:
			context->flags |= cpu_to_be32(MLX4_QP_PM_REARM << 11);
			break;
		case IB_MIG_ARMED:
			context->flags |= cpu_to_be32(MLX4_QP_PM_ARMED << 11);
			break;
		}
	}

	if (qp->inl_recv_sz)
		context->param3 |= cpu_to_be32(1 << 25);

	if (qp->flags & MLX4_IB_QP_SCATTER_FCS)
		context->param3 |= cpu_to_be32(1 << 29);

	if (qp_type == IB_QPT_GSI || qp_type == IB_QPT_SMI)
		context->mtu_msgmax = (IB_MTU_4096 << 5) | 11;
	else if (qp_type == IB_QPT_RAW_PACKET)
		context->mtu_msgmax = (MLX4_RAW_QP_MTU << 5) | MLX4_RAW_QP_MSGMAX;
	else if (qp_type == IB_QPT_UD) {
		if (qp->flags & MLX4_IB_QP_LSO)
			context->mtu_msgmax = (IB_MTU_4096 << 5) |
					      ilog2(dev->dev->caps.max_gso_sz);
		else
			context->mtu_msgmax = (IB_MTU_4096 << 5) | 13;
	} else if (attr_mask & IB_QP_PATH_MTU) {
		if (attr->path_mtu < IB_MTU_256 || attr->path_mtu > IB_MTU_4096) {
			pr_err("path MTU (%u) is invalid\n",
			       attr->path_mtu);
			goto out;
		}
		context->mtu_msgmax = (attr->path_mtu << 5) |
			ilog2(dev->dev->caps.max_msg_sz);
	}

	if (!rwq_ind_tbl) { /* PRM RSS receive side should be left zeros */
		if (qp->rq.wqe_cnt)
			context->rq_size_stride = ilog2(qp->rq.wqe_cnt) << 3;
		context->rq_size_stride |= qp->rq.wqe_shift - 4;
	}

	if (qp->sq.wqe_cnt)
		context->sq_size_stride = ilog2(qp->sq.wqe_cnt) << 3;
	context->sq_size_stride |= qp->sq.wqe_shift - 4;

	if (new_state == IB_QPS_RESET && qp->counter_index)
		mlx4_ib_free_qp_counter(dev, qp);

	if (cur_state == IB_QPS_RESET && new_state == IB_QPS_INIT) {
		context->sq_size_stride |= !!qp->sq_no_prefetch << 7;
		context->xrcd = cpu_to_be32((u32) qp->xrcdn);
		if (qp_type == IB_QPT_RAW_PACKET)
			context->param3 |= cpu_to_be32(1 << 30);
	}

	if (ibuobject)
		context->usr_page = cpu_to_be32(
			mlx4_to_hw_uar_index(dev->dev,
					     to_mucontext(ibuobject->context)
					     ->uar.index));
	else
		context->usr_page = cpu_to_be32(
			mlx4_to_hw_uar_index(dev->dev, dev->priv_uar.index));

	if (attr_mask & IB_QP_DEST_QPN)
		context->remote_qpn = cpu_to_be32(attr->dest_qp_num);

	if (attr_mask & IB_QP_PORT) {
		if (cur_state == IB_QPS_SQD && new_state == IB_QPS_SQD &&
		    !(attr_mask & IB_QP_AV)) {
			mlx4_set_sched(&context->pri_path, attr->port_num);
			optpar |= MLX4_QP_OPTPAR_SCHED_QUEUE;
		}
	}

	if (cur_state == IB_QPS_INIT && new_state == IB_QPS_RTR) {
		err = create_qp_lb_counter(dev, qp);
		if (err)
			goto out;

		counter_index =
			dev->counters_table[qp->port - 1].default_counter;
		if (qp->counter_index)
			counter_index = qp->counter_index->index;

		if (counter_index != -1) {
			context->pri_path.counter_index = counter_index;
			optpar |= MLX4_QP_OPTPAR_COUNTER_INDEX;
			if (qp->counter_index) {
				context->pri_path.fl |=
					MLX4_FL_ETH_SRC_CHECK_MC_LB;
				context->pri_path.vlan_control |=
					MLX4_CTRL_ETH_SRC_CHECK_IF_COUNTER;
			}
		} else
			context->pri_path.counter_index =
				MLX4_SINK_COUNTER_INDEX(dev->dev);

		if (qp->flags & MLX4_IB_QP_NETIF) {
			mlx4_ib_steer_qp_reg(dev, qp, 1);
			steer_qp = 1;
		}

		if (qp_type == IB_QPT_GSI) {
			enum ib_gid_type gid_type = qp->flags & MLX4_IB_ROCE_V2_GSI_QP ?
				IB_GID_TYPE_ROCE_UDP_ENCAP : IB_GID_TYPE_ROCE;
			u8 qpc_roce_mode = gid_type_to_qpc(gid_type);

			context->rlkey_roce_mode |= (qpc_roce_mode << 6);
		}
	}

	if (attr_mask & IB_QP_PKEY_INDEX) {
		if (qp->mlx4_ib_qp_type & MLX4_IB_QPT_ANY_SRIOV)
			context->pri_path.disable_pkey_check = 0x40;
		context->pri_path.pkey_index = attr->pkey_index;
		optpar |= MLX4_QP_OPTPAR_PKEY_INDEX;
	}

	if (attr_mask & IB_QP_AV) {
		u8 port_num = mlx4_is_bonded(dev->dev) ? 1 :
			attr_mask & IB_QP_PORT ? attr->port_num : qp->port;
		u16 vlan = 0xffff;
		u8 smac[ETH_ALEN];
		int is_eth =
			rdma_cap_eth_ah(&dev->ib_dev, port_num) &&
			rdma_ah_get_ah_flags(&attr->ah_attr) & IB_AH_GRH;

		if (is_eth) {
			gid_attr = attr->ah_attr.grh.sgid_attr;
			vlan = rdma_vlan_dev_vlan_id(gid_attr->ndev);
			memcpy(smac, gid_attr->ndev->dev_addr, ETH_ALEN);
		}

		if (mlx4_set_path(dev, attr, attr_mask, qp, &context->pri_path,
				  port_num, vlan, smac))
			goto out;

		optpar |= (MLX4_QP_OPTPAR_PRIMARY_ADDR_PATH |
			   MLX4_QP_OPTPAR_SCHED_QUEUE);

		if (is_eth &&
		    (cur_state == IB_QPS_INIT && new_state == IB_QPS_RTR)) {
			u8 qpc_roce_mode = gid_type_to_qpc(gid_attr->gid_type);

			if (qpc_roce_mode == MLX4_QPC_ROCE_MODE_UNDEFINED) {
				err = -EINVAL;
				goto out;
			}
			context->rlkey_roce_mode |= (qpc_roce_mode << 6);
		}

	}

	if (attr_mask & IB_QP_TIMEOUT) {
		context->pri_path.ackto |= attr->timeout << 3;
		optpar |= MLX4_QP_OPTPAR_ACK_TIMEOUT;
	}

	if (attr_mask & IB_QP_ALT_PATH) {
		if (attr->alt_port_num == 0 ||
		    attr->alt_port_num > dev->dev->caps.num_ports)
			goto out;

		if (attr->alt_pkey_index >=
		    dev->dev->caps.pkey_table_len[attr->alt_port_num])
			goto out;

		if (mlx4_set_alt_path(dev, attr, attr_mask, qp,
				      &context->alt_path,
				      attr->alt_port_num))
			goto out;

		context->alt_path.pkey_index = attr->alt_pkey_index;
		context->alt_path.ackto = attr->alt_timeout << 3;
		optpar |= MLX4_QP_OPTPAR_ALT_ADDR_PATH;
	}

	context->pd = cpu_to_be32(pd->pdn);

	if (!rwq_ind_tbl) {
		context->params1 = cpu_to_be32(MLX4_IB_ACK_REQ_FREQ << 28);
		get_cqs(qp, src_type, &send_cq, &recv_cq);
	} else { /* Set dummy CQs to be compatible with HV and PRM */
		send_cq = to_mcq(rwq_ind_tbl->ind_tbl[0]->cq);
		recv_cq = send_cq;
	}
	context->cqn_send = cpu_to_be32(send_cq->mcq.cqn);
	context->cqn_recv = cpu_to_be32(recv_cq->mcq.cqn);

	/* Set "fast registration enabled" for all kernel QPs */
	if (!ibuobject)
		context->params1 |= cpu_to_be32(1 << 11);

	if (attr_mask & IB_QP_RNR_RETRY) {
		context->params1 |= cpu_to_be32(attr->rnr_retry << 13);
		optpar |= MLX4_QP_OPTPAR_RNR_RETRY;
	}

	if (attr_mask & IB_QP_RETRY_CNT) {
		context->params1 |= cpu_to_be32(attr->retry_cnt << 16);
		optpar |= MLX4_QP_OPTPAR_RETRY_COUNT;
	}

	if (attr_mask & IB_QP_MAX_QP_RD_ATOMIC) {
		if (attr->max_rd_atomic)
			context->params1 |=
				cpu_to_be32(fls(attr->max_rd_atomic - 1) << 21);
		optpar |= MLX4_QP_OPTPAR_SRA_MAX;
	}

	if (attr_mask & IB_QP_SQ_PSN)
		context->next_send_psn = cpu_to_be32(attr->sq_psn);

	if (attr_mask & IB_QP_MAX_DEST_RD_ATOMIC) {
		if (attr->max_dest_rd_atomic)
			context->params2 |=
				cpu_to_be32(fls(attr->max_dest_rd_atomic - 1) << 21);
		optpar |= MLX4_QP_OPTPAR_RRA_MAX;
	}

	if (attr_mask & (IB_QP_ACCESS_FLAGS | IB_QP_MAX_DEST_RD_ATOMIC)) {
		context->params2 |= to_mlx4_access_flags(qp, attr, attr_mask);
		optpar |= MLX4_QP_OPTPAR_RWE | MLX4_QP_OPTPAR_RRE | MLX4_QP_OPTPAR_RAE;
	}

	if (ibsrq)
		context->params2 |= cpu_to_be32(MLX4_QP_BIT_RIC);

	if (attr_mask & IB_QP_MIN_RNR_TIMER) {
		context->rnr_nextrecvpsn |= cpu_to_be32(attr->min_rnr_timer << 24);
		optpar |= MLX4_QP_OPTPAR_RNR_TIMEOUT;
	}
	if (attr_mask & IB_QP_RQ_PSN)
		context->rnr_nextrecvpsn |= cpu_to_be32(attr->rq_psn);

	/* proxy and tunnel qp qkeys will be changed in modify-qp wrappers */
	if (attr_mask & IB_QP_QKEY) {
		if (qp->mlx4_ib_qp_type &
		    (MLX4_IB_QPT_PROXY_SMI_OWNER | MLX4_IB_QPT_TUN_SMI_OWNER))
			context->qkey = cpu_to_be32(IB_QP_SET_QKEY);
		else {
			if (mlx4_is_mfunc(dev->dev) &&
			    !(qp->mlx4_ib_qp_type & MLX4_IB_QPT_ANY_SRIOV) &&
			    (attr->qkey & MLX4_RESERVED_QKEY_MASK) ==
			    MLX4_RESERVED_QKEY_BASE) {
				pr_err("Cannot use reserved QKEY"
				       " 0x%x (range 0xffff0000..0xffffffff"
				       " is reserved)\n", attr->qkey);
				err = -EINVAL;
				goto out;
			}
			context->qkey = cpu_to_be32(attr->qkey);
		}
		optpar |= MLX4_QP_OPTPAR_Q_KEY;
	}

	if (ibsrq)
		context->srqn = cpu_to_be32(1 << 24 |
					    to_msrq(ibsrq)->msrq.srqn);

	if (qp->rq.wqe_cnt &&
	    cur_state == IB_QPS_RESET &&
	    new_state == IB_QPS_INIT)
		context->db_rec_addr = cpu_to_be64(qp->db.dma);

	if (cur_state == IB_QPS_INIT &&
	    new_state == IB_QPS_RTR  &&
	    (qp_type == IB_QPT_GSI || qp_type == IB_QPT_SMI ||
	     qp_type == IB_QPT_UD || qp_type == IB_QPT_RAW_PACKET)) {
		context->pri_path.sched_queue = (qp->port - 1) << 6;
		if (qp->mlx4_ib_qp_type == MLX4_IB_QPT_SMI ||
		    qp->mlx4_ib_qp_type &
		    (MLX4_IB_QPT_PROXY_SMI_OWNER | MLX4_IB_QPT_TUN_SMI_OWNER)) {
			context->pri_path.sched_queue |= MLX4_IB_DEFAULT_QP0_SCHED_QUEUE;
			if (qp->mlx4_ib_qp_type != MLX4_IB_QPT_SMI)
				context->pri_path.fl = 0x80;
		} else {
			if (qp->mlx4_ib_qp_type & MLX4_IB_QPT_ANY_SRIOV)
				context->pri_path.fl = 0x80;
			context->pri_path.sched_queue |= MLX4_IB_DEFAULT_SCHED_QUEUE;
		}
		if (rdma_port_get_link_layer(&dev->ib_dev, qp->port) ==
		    IB_LINK_LAYER_ETHERNET) {
			if (qp->mlx4_ib_qp_type == MLX4_IB_QPT_TUN_GSI ||
			    qp->mlx4_ib_qp_type == MLX4_IB_QPT_GSI)
				context->pri_path.feup = 1 << 7; /* don't fsm */
			/* handle smac_index */
			if (qp->mlx4_ib_qp_type == MLX4_IB_QPT_UD ||
			    qp->mlx4_ib_qp_type == MLX4_IB_QPT_PROXY_GSI ||
			    qp->mlx4_ib_qp_type == MLX4_IB_QPT_TUN_GSI) {
				err = handle_eth_ud_smac_index(dev, qp, context);
				if (err) {
					err = -EINVAL;
					goto out;
				}
				if (qp->mlx4_ib_qp_type == MLX4_IB_QPT_PROXY_GSI)
					dev->qp1_proxy[qp->port - 1] = qp;
			}
		}
	}

	if (qp_type == IB_QPT_RAW_PACKET) {
		context->pri_path.ackto = (context->pri_path.ackto & 0xf8) |
					MLX4_IB_LINK_TYPE_ETH;
		if (dev->dev->caps.tunnel_offload_mode ==  MLX4_TUNNEL_OFFLOAD_MODE_VXLAN) {
			/* set QP to receive both tunneled & non-tunneled packets */
			if (!rwq_ind_tbl)
				context->srqn = cpu_to_be32(7 << 28);
		}
	}

	if (qp_type == IB_QPT_UD && (new_state == IB_QPS_RTR)) {
		int is_eth = rdma_port_get_link_layer(
				&dev->ib_dev, qp->port) ==
				IB_LINK_LAYER_ETHERNET;
		if (is_eth) {
			context->pri_path.ackto = MLX4_IB_LINK_TYPE_ETH;
			optpar |= MLX4_QP_OPTPAR_PRIMARY_ADDR_PATH;
		}
	}

	if (cur_state == IB_QPS_RTS && new_state == IB_QPS_SQD	&&
	    attr_mask & IB_QP_EN_SQD_ASYNC_NOTIFY && attr->en_sqd_async_notify)
		sqd_event = 1;
	else
		sqd_event = 0;

	if (!ibuobject &&
	    cur_state == IB_QPS_RESET &&
	    new_state == IB_QPS_INIT)
		context->rlkey_roce_mode |= (1 << 4);

	/*
	 * Before passing a kernel QP to the HW, make sure that the
	 * ownership bits of the send queue are set and the SQ
	 * headroom is stamped so that the hardware doesn't start
	 * processing stale work requests.
	 */
	if (!ibuobject &&
	    cur_state == IB_QPS_RESET &&
	    new_state == IB_QPS_INIT) {
		struct mlx4_wqe_ctrl_seg *ctrl;
		int i;

		for (i = 0; i < qp->sq.wqe_cnt; ++i) {
			ctrl = get_send_wqe(qp, i);
			ctrl->owner_opcode = cpu_to_be32(1 << 31);
			ctrl->qpn_vlan.fence_size =
				1 << (qp->sq.wqe_shift - 4);
			stamp_send_wqe(qp, i);
		}
	}

	if (rwq_ind_tbl	&&
	    cur_state == IB_QPS_RESET &&
	    new_state == IB_QPS_INIT) {
		fill_qp_rss_context(context, qp);
		context->flags |= cpu_to_be32(1 << MLX4_RSS_QPC_FLAG_OFFSET);
	}

	err = mlx4_qp_modify(dev->dev, &qp->mtt, to_mlx4_state(cur_state),
			     to_mlx4_state(new_state), context, optpar,
			     sqd_event, &qp->mqp);
	if (err)
		goto out;

	qp->state = new_state;

	if (attr_mask & IB_QP_ACCESS_FLAGS)
		qp->atomic_rd_en = attr->qp_access_flags;
	if (attr_mask & IB_QP_MAX_DEST_RD_ATOMIC)
		qp->resp_depth = attr->max_dest_rd_atomic;
	if (attr_mask & IB_QP_PORT) {
		qp->port = attr->port_num;
		update_mcg_macs(dev, qp);
	}
	if (attr_mask & IB_QP_ALT_PATH)
		qp->alt_port = attr->alt_port_num;

	if (is_sqp(dev, qp))
		store_sqp_attrs(to_msqp(qp), attr, attr_mask);

	/*
	 * If we moved QP0 to RTR, bring the IB link up; if we moved
	 * QP0 to RESET or ERROR, bring the link back down.
	 */
	if (is_qp0(dev, qp)) {
		if (cur_state != IB_QPS_RTR && new_state == IB_QPS_RTR)
			if (mlx4_INIT_PORT(dev->dev, qp->port))
				pr_warn("INIT_PORT failed for port %d\n",
				       qp->port);

		if (cur_state != IB_QPS_RESET && cur_state != IB_QPS_ERR &&
		    (new_state == IB_QPS_RESET || new_state == IB_QPS_ERR))
			mlx4_CLOSE_PORT(dev->dev, qp->port);
	}

	/*
	 * If we moved a kernel QP to RESET, clean up all old CQ
	 * entries and reinitialize the QP.
	 */
	if (new_state == IB_QPS_RESET) {
		if (!ibuobject) {
			mlx4_ib_cq_clean(recv_cq, qp->mqp.qpn,
					 ibsrq ? to_msrq(ibsrq) : NULL);
			if (send_cq != recv_cq)
				mlx4_ib_cq_clean(send_cq, qp->mqp.qpn, NULL);

			qp->rq.head = 0;
			qp->rq.tail = 0;
			qp->sq.head = 0;
			qp->sq.tail = 0;
			qp->sq_next_wqe = 0;
			if (qp->rq.wqe_cnt)
				*qp->db.db  = 0;

			if (qp->flags & MLX4_IB_QP_NETIF)
				mlx4_ib_steer_qp_reg(dev, qp, 0);
		}
		if (qp->pri.smac || (!qp->pri.smac && qp->pri.smac_port)) {
			mlx4_unregister_mac(dev->dev, qp->pri.smac_port, qp->pri.smac);
			qp->pri.smac = 0;
			qp->pri.smac_port = 0;
		}
		if (qp->alt.smac) {
			mlx4_unregister_mac(dev->dev, qp->alt.smac_port, qp->alt.smac);
			qp->alt.smac = 0;
		}
		if (qp->pri.vid < 0x1000) {
			mlx4_unregister_vlan(dev->dev, qp->pri.vlan_port, qp->pri.vid);
			qp->pri.vid = 0xFFFF;
			qp->pri.candidate_vid = 0xFFFF;
			qp->pri.update_vid = 0;
		}

		if (qp->alt.vid < 0x1000) {
			mlx4_unregister_vlan(dev->dev, qp->alt.vlan_port, qp->alt.vid);
			qp->alt.vid = 0xFFFF;
			qp->alt.candidate_vid = 0xFFFF;
			qp->alt.update_vid = 0;
		}
	}
out:
	if (err && qp->counter_index)
		mlx4_ib_free_qp_counter(dev, qp);
	if (err && steer_qp)
		mlx4_ib_steer_qp_reg(dev, qp, 0);
	kfree(context);
	if (qp->pri.candidate_smac ||
	    (!qp->pri.candidate_smac && qp->pri.candidate_smac_port)) {
		if (err) {
			mlx4_unregister_mac(dev->dev, qp->pri.candidate_smac_port, qp->pri.candidate_smac);
		} else {
			if (qp->pri.smac || (!qp->pri.smac && qp->pri.smac_port))
				mlx4_unregister_mac(dev->dev, qp->pri.smac_port, qp->pri.smac);
			qp->pri.smac = qp->pri.candidate_smac;
			qp->pri.smac_index = qp->pri.candidate_smac_index;
			qp->pri.smac_port = qp->pri.candidate_smac_port;
		}
		qp->pri.candidate_smac = 0;
		qp->pri.candidate_smac_index = 0;
		qp->pri.candidate_smac_port = 0;
	}
	if (qp->alt.candidate_smac) {
		if (err) {
			mlx4_unregister_mac(dev->dev, qp->alt.candidate_smac_port, qp->alt.candidate_smac);
		} else {
			if (qp->alt.smac)
				mlx4_unregister_mac(dev->dev, qp->alt.smac_port, qp->alt.smac);
			qp->alt.smac = qp->alt.candidate_smac;
			qp->alt.smac_index = qp->alt.candidate_smac_index;
			qp->alt.smac_port = qp->alt.candidate_smac_port;
		}
		qp->alt.candidate_smac = 0;
		qp->alt.candidate_smac_index = 0;
		qp->alt.candidate_smac_port = 0;
	}

	if (qp->pri.update_vid) {
		if (err) {
			if (qp->pri.candidate_vid < 0x1000)
				mlx4_unregister_vlan(dev->dev, qp->pri.candidate_vlan_port,
						     qp->pri.candidate_vid);
		} else {
			if (qp->pri.vid < 0x1000)
				mlx4_unregister_vlan(dev->dev, qp->pri.vlan_port,
						     qp->pri.vid);
			qp->pri.vid = qp->pri.candidate_vid;
			qp->pri.vlan_port = qp->pri.candidate_vlan_port;
			qp->pri.vlan_index =  qp->pri.candidate_vlan_index;
		}
		qp->pri.candidate_vid = 0xFFFF;
		qp->pri.update_vid = 0;
	}

	if (qp->alt.update_vid) {
		if (err) {
			if (qp->alt.candidate_vid < 0x1000)
				mlx4_unregister_vlan(dev->dev, qp->alt.candidate_vlan_port,
						     qp->alt.candidate_vid);
		} else {
			if (qp->alt.vid < 0x1000)
				mlx4_unregister_vlan(dev->dev, qp->alt.vlan_port,
						     qp->alt.vid);
			qp->alt.vid = qp->alt.candidate_vid;
			qp->alt.vlan_port = qp->alt.candidate_vlan_port;
			qp->alt.vlan_index =  qp->alt.candidate_vlan_index;
		}
		qp->alt.candidate_vid = 0xFFFF;
		qp->alt.update_vid = 0;
	}

	return err;
}

enum {
	MLX4_IB_MODIFY_QP_RSS_SUP_ATTR_MSK = (IB_QP_STATE	|
					      IB_QP_PORT),
};

static int _mlx4_ib_modify_qp(struct ib_qp *ibqp, struct ib_qp_attr *attr,
			      int attr_mask, struct ib_udata *udata)
{
	enum rdma_link_layer ll = IB_LINK_LAYER_UNSPECIFIED;
	struct mlx4_ib_dev *dev = to_mdev(ibqp->device);
	struct mlx4_ib_qp *qp = to_mqp(ibqp);
	enum ib_qp_state cur_state, new_state;
	int err = -EINVAL;
	mutex_lock(&qp->mutex);

	cur_state = attr_mask & IB_QP_CUR_STATE ? attr->cur_qp_state : qp->state;
	new_state = attr_mask & IB_QP_STATE ? attr->qp_state : cur_state;

	if (cur_state != new_state || cur_state != IB_QPS_RESET) {
		int port = attr_mask & IB_QP_PORT ? attr->port_num : qp->port;
		ll = rdma_port_get_link_layer(&dev->ib_dev, port);
	}

	if (!ib_modify_qp_is_ok(cur_state, new_state, ibqp->qp_type,
				attr_mask, ll)) {
		pr_debug("qpn 0x%x: invalid attribute mask specified "
			 "for transition %d to %d. qp_type %d,"
			 " attr_mask 0x%x\n",
			 ibqp->qp_num, cur_state, new_state,
			 ibqp->qp_type, attr_mask);
		goto out;
	}

	if (ibqp->rwq_ind_tbl) {
		if (!(((cur_state == IB_QPS_RESET) &&
		       (new_state == IB_QPS_INIT)) ||
		      ((cur_state == IB_QPS_INIT)  &&
		       (new_state == IB_QPS_RTR)))) {
			pr_debug("qpn 0x%x: RSS QP unsupported transition %d to %d\n",
				 ibqp->qp_num, cur_state, new_state);

			err = -EOPNOTSUPP;
			goto out;
		}

		if (attr_mask & ~MLX4_IB_MODIFY_QP_RSS_SUP_ATTR_MSK) {
			pr_debug("qpn 0x%x: RSS QP unsupported attribute mask 0x%x for transition %d to %d\n",
				 ibqp->qp_num, attr_mask, cur_state, new_state);

			err = -EOPNOTSUPP;
			goto out;
		}
	}

	if (mlx4_is_bonded(dev->dev) && (attr_mask & IB_QP_PORT)) {
		if ((cur_state == IB_QPS_RESET) && (new_state == IB_QPS_INIT)) {
			if ((ibqp->qp_type == IB_QPT_RC) ||
			    (ibqp->qp_type == IB_QPT_UD) ||
			    (ibqp->qp_type == IB_QPT_UC) ||
			    (ibqp->qp_type == IB_QPT_RAW_PACKET) ||
			    (ibqp->qp_type == IB_QPT_XRC_INI)) {
				attr->port_num = mlx4_ib_bond_next_port(dev);
			}
		} else {
			/* no sense in changing port_num
			 * when ports are bonded */
			attr_mask &= ~IB_QP_PORT;
		}
	}

	if ((attr_mask & IB_QP_PORT) &&
	    (attr->port_num == 0 || attr->port_num > dev->num_ports)) {
		pr_debug("qpn 0x%x: invalid port number (%d) specified "
			 "for transition %d to %d. qp_type %d\n",
			 ibqp->qp_num, attr->port_num, cur_state,
			 new_state, ibqp->qp_type);
		goto out;
	}

	if ((attr_mask & IB_QP_PORT) && (ibqp->qp_type == IB_QPT_RAW_PACKET) &&
	    (rdma_port_get_link_layer(&dev->ib_dev, attr->port_num) !=
	     IB_LINK_LAYER_ETHERNET))
		goto out;

	if (attr_mask & IB_QP_PKEY_INDEX) {
		int p = attr_mask & IB_QP_PORT ? attr->port_num : qp->port;
		if (attr->pkey_index >= dev->dev->caps.pkey_table_len[p]) {
			pr_debug("qpn 0x%x: invalid pkey index (%d) specified "
				 "for transition %d to %d. qp_type %d\n",
				 ibqp->qp_num, attr->pkey_index, cur_state,
				 new_state, ibqp->qp_type);
			goto out;
		}
	}

	if (attr_mask & IB_QP_MAX_QP_RD_ATOMIC &&
	    attr->max_rd_atomic > dev->dev->caps.max_qp_init_rdma) {
		pr_debug("qpn 0x%x: max_rd_atomic (%d) too large. "
			 "Transition %d to %d. qp_type %d\n",
			 ibqp->qp_num, attr->max_rd_atomic, cur_state,
			 new_state, ibqp->qp_type);
		goto out;
	}

	if (attr_mask & IB_QP_MAX_DEST_RD_ATOMIC &&
	    attr->max_dest_rd_atomic > dev->dev->caps.max_qp_dest_rdma) {
		pr_debug("qpn 0x%x: max_dest_rd_atomic (%d) too large. "
			 "Transition %d to %d. qp_type %d\n",
			 ibqp->qp_num, attr->max_dest_rd_atomic, cur_state,
			 new_state, ibqp->qp_type);
		goto out;
	}

	if (cur_state == new_state && cur_state == IB_QPS_RESET) {
		err = 0;
		goto out;
	}

	if (ibqp->rwq_ind_tbl && (new_state == IB_QPS_INIT)) {
		err = bringup_rss_rwqs(ibqp->rwq_ind_tbl, attr->port_num);
		if (err)
			goto out;
	}

	err = __mlx4_ib_modify_qp(ibqp, MLX4_IB_QP_SRC, attr, attr_mask,
				  cur_state, new_state);

	if (ibqp->rwq_ind_tbl && err)
		bring_down_rss_rwqs(ibqp->rwq_ind_tbl);

	if (mlx4_is_bonded(dev->dev) && (attr_mask & IB_QP_PORT))
		attr->port_num = 1;

out:
	mutex_unlock(&qp->mutex);
	return err;
}

int mlx4_ib_modify_qp(struct ib_qp *ibqp, struct ib_qp_attr *attr,
		      int attr_mask, struct ib_udata *udata)
{
	struct mlx4_ib_qp *mqp = to_mqp(ibqp);
	int ret;

	ret = _mlx4_ib_modify_qp(ibqp, attr, attr_mask, udata);

	if (mqp->mlx4_ib_qp_type == MLX4_IB_QPT_GSI) {
		struct mlx4_ib_sqp *sqp = to_msqp(mqp);
		int err = 0;

		if (sqp->roce_v2_gsi)
			err = ib_modify_qp(sqp->roce_v2_gsi, attr, attr_mask);
		if (err)
			pr_err("Failed to modify GSI QP for RoCEv2 (%d)\n",
			       err);
	}
	return ret;
}

static int vf_get_qp0_qkey(struct mlx4_dev *dev, int qpn, u32 *qkey)
{
	int i;
	for (i = 0; i < dev->caps.num_ports; i++) {
		if (qpn == dev->caps.spec_qps[i].qp0_proxy ||
		    qpn == dev->caps.spec_qps[i].qp0_tunnel) {
			*qkey = dev->caps.spec_qps[i].qp0_qkey;
			return 0;
		}
	}
	return -EINVAL;
}

static int build_sriov_qp0_header(struct mlx4_ib_sqp *sqp,
				  const struct ib_ud_wr *wr,
				  void *wqe, unsigned *mlx_seg_len)
{
	struct mlx4_ib_dev *mdev = to_mdev(sqp->qp.ibqp.device);
	struct ib_device *ib_dev = &mdev->ib_dev;
	struct mlx4_wqe_mlx_seg *mlx = wqe;
	struct mlx4_wqe_inline_seg *inl = wqe + sizeof *mlx;
	struct mlx4_ib_ah *ah = to_mah(wr->ah);
	u16 pkey;
	u32 qkey;
	int send_size;
	int header_size;
	int spc;
	int i;

	if (wr->wr.opcode != IB_WR_SEND)
		return -EINVAL;

	send_size = 0;

	for (i = 0; i < wr->wr.num_sge; ++i)
		send_size += wr->wr.sg_list[i].length;

	/* for proxy-qp0 sends, need to add in size of tunnel header */
	/* for tunnel-qp0 sends, tunnel header is already in s/g list */
	if (sqp->qp.mlx4_ib_qp_type == MLX4_IB_QPT_PROXY_SMI_OWNER)
		send_size += sizeof (struct mlx4_ib_tunnel_header);

	ib_ud_header_init(send_size, 1, 0, 0, 0, 0, 0, 0, &sqp->ud_header);

	if (sqp->qp.mlx4_ib_qp_type == MLX4_IB_QPT_PROXY_SMI_OWNER) {
		sqp->ud_header.lrh.service_level =
			be32_to_cpu(ah->av.ib.sl_tclass_flowlabel) >> 28;
		sqp->ud_header.lrh.destination_lid =
			cpu_to_be16(ah->av.ib.g_slid & 0x7f);
		sqp->ud_header.lrh.source_lid =
			cpu_to_be16(ah->av.ib.g_slid & 0x7f);
	}

	mlx->flags &= cpu_to_be32(MLX4_WQE_CTRL_CQ_UPDATE);

	/* force loopback */
	mlx->flags |= cpu_to_be32(MLX4_WQE_MLX_VL15 | 0x1 | MLX4_WQE_MLX_SLR);
	mlx->rlid = sqp->ud_header.lrh.destination_lid;

	sqp->ud_header.lrh.virtual_lane    = 0;
	sqp->ud_header.bth.solicited_event = !!(wr->wr.send_flags & IB_SEND_SOLICITED);
	ib_get_cached_pkey(ib_dev, sqp->qp.port, 0, &pkey);
	sqp->ud_header.bth.pkey = cpu_to_be16(pkey);
	if (sqp->qp.mlx4_ib_qp_type == MLX4_IB_QPT_TUN_SMI_OWNER)
		sqp->ud_header.bth.destination_qpn = cpu_to_be32(wr->remote_qpn);
	else
		sqp->ud_header.bth.destination_qpn =
			cpu_to_be32(mdev->dev->caps.spec_qps[sqp->qp.port - 1].qp0_tunnel);

	sqp->ud_header.bth.psn = cpu_to_be32((sqp->send_psn++) & ((1 << 24) - 1));
	if (mlx4_is_master(mdev->dev)) {
		if (mlx4_get_parav_qkey(mdev->dev, sqp->qp.mqp.qpn, &qkey))
			return -EINVAL;
	} else {
		if (vf_get_qp0_qkey(mdev->dev, sqp->qp.mqp.qpn, &qkey))
			return -EINVAL;
	}
	sqp->ud_header.deth.qkey = cpu_to_be32(qkey);
	sqp->ud_header.deth.source_qpn = cpu_to_be32(sqp->qp.mqp.qpn);

	sqp->ud_header.bth.opcode        = IB_OPCODE_UD_SEND_ONLY;
	sqp->ud_header.immediate_present = 0;

	header_size = ib_ud_header_pack(&sqp->ud_header, sqp->header_buf);

	/*
	 * Inline data segments may not cross a 64 byte boundary.  If
	 * our UD header is bigger than the space available up to the
	 * next 64 byte boundary in the WQE, use two inline data
	 * segments to hold the UD header.
	 */
	spc = MLX4_INLINE_ALIGN -
	      ((unsigned long) (inl + 1) & (MLX4_INLINE_ALIGN - 1));
	if (header_size <= spc) {
		inl->byte_count = cpu_to_be32(1 << 31 | header_size);
		memcpy(inl + 1, sqp->header_buf, header_size);
		i = 1;
	} else {
		inl->byte_count = cpu_to_be32(1 << 31 | spc);
		memcpy(inl + 1, sqp->header_buf, spc);

		inl = (void *) (inl + 1) + spc;
		memcpy(inl + 1, sqp->header_buf + spc, header_size - spc);
		/*
		 * Need a barrier here to make sure all the data is
		 * visible before the byte_count field is set.
		 * Otherwise the HCA prefetcher could grab the 64-byte
		 * chunk with this inline segment and get a valid (!=
		 * 0xffffffff) byte count but stale data, and end up
		 * generating a packet with bad headers.
		 *
		 * The first inline segment's byte_count field doesn't
		 * need a barrier, because it comes after a
		 * control/MLX segment and therefore is at an offset
		 * of 16 mod 64.
		 */
		wmb();
		inl->byte_count = cpu_to_be32(1 << 31 | (header_size - spc));
		i = 2;
	}

	*mlx_seg_len =
	ALIGN(i * sizeof (struct mlx4_wqe_inline_seg) + header_size, 16);
	return 0;
}

static u8 sl_to_vl(struct mlx4_ib_dev *dev, u8 sl, int port_num)
{
	union sl2vl_tbl_to_u64 tmp_vltab;
	u8 vl;

	if (sl > 15)
		return 0xf;
	tmp_vltab.sl64 = atomic64_read(&dev->sl2vl[port_num - 1]);
	vl = tmp_vltab.sl8[sl >> 1];
	if (sl & 1)
		vl &= 0x0f;
	else
		vl >>= 4;
	return vl;
}

static int fill_gid_by_hw_index(struct mlx4_ib_dev *ibdev, u8 port_num,
				int index, union ib_gid *gid,
				enum ib_gid_type *gid_type)
{
	struct mlx4_ib_iboe *iboe = &ibdev->iboe;
	struct mlx4_port_gid_table *port_gid_table;
	unsigned long flags;

	port_gid_table = &iboe->gids[port_num - 1];
	spin_lock_irqsave(&iboe->lock, flags);
	memcpy(gid, &port_gid_table->gids[index].gid, sizeof(*gid));
	*gid_type = port_gid_table->gids[index].gid_type;
	spin_unlock_irqrestore(&iboe->lock, flags);
	if (rdma_is_zero_gid(gid))
		return -ENOENT;

	return 0;
}

#define MLX4_ROCEV2_QP1_SPORT 0xC000
static int build_mlx_header(struct mlx4_ib_sqp *sqp, const struct ib_ud_wr *wr,
			    void *wqe, unsigned *mlx_seg_len)
{
	struct ib_device *ib_dev = sqp->qp.ibqp.device;
	struct mlx4_ib_dev *ibdev = to_mdev(ib_dev);
	struct mlx4_wqe_mlx_seg *mlx = wqe;
	struct mlx4_wqe_ctrl_seg *ctrl = wqe;
	struct mlx4_wqe_inline_seg *inl = wqe + sizeof *mlx;
	struct mlx4_ib_ah *ah = to_mah(wr->ah);
	union ib_gid sgid;
	u16 pkey;
	int send_size;
	int header_size;
	int spc;
	int i;
	int err = 0;
	u16 vlan = 0xffff;
	bool is_eth;
	bool is_vlan = false;
	bool is_grh;
	bool is_udp = false;
	int ip_version = 0;

	send_size = 0;
	for (i = 0; i < wr->wr.num_sge; ++i)
		send_size += wr->wr.sg_list[i].length;

	is_eth = rdma_port_get_link_layer(sqp->qp.ibqp.device, sqp->qp.port) == IB_LINK_LAYER_ETHERNET;
	is_grh = mlx4_ib_ah_grh_present(ah);
	if (is_eth) {
		enum ib_gid_type gid_type;
		if (mlx4_is_mfunc(to_mdev(ib_dev)->dev)) {
			/* When multi-function is enabled, the ib_core gid
			 * indexes don't necessarily match the hw ones, so
			 * we must use our own cache */
			err = mlx4_get_roce_gid_from_slave(to_mdev(ib_dev)->dev,
							   be32_to_cpu(ah->av.ib.port_pd) >> 24,
							   ah->av.ib.gid_index, &sgid.raw[0]);
			if (err)
				return err;
		} else  {
			err = fill_gid_by_hw_index(ibdev, sqp->qp.port,
					    ah->av.ib.gid_index,
					    &sgid, &gid_type);
			if (!err) {
				is_udp = gid_type == IB_GID_TYPE_ROCE_UDP_ENCAP;
				if (is_udp) {
					if (ipv6_addr_v4mapped((struct in6_addr *)&sgid))
						ip_version = 4;
					else
						ip_version = 6;
					is_grh = false;
				}
			} else {
				return err;
			}
		}
		if (ah->av.eth.vlan != cpu_to_be16(0xffff)) {
			vlan = be16_to_cpu(ah->av.eth.vlan) & 0x0fff;
			is_vlan = 1;
		}
	}
	err = ib_ud_header_init(send_size, !is_eth, is_eth, is_vlan, is_grh,
			  ip_version, is_udp, 0, &sqp->ud_header);
	if (err)
		return err;

	if (!is_eth) {
		sqp->ud_header.lrh.service_level =
			be32_to_cpu(ah->av.ib.sl_tclass_flowlabel) >> 28;
		sqp->ud_header.lrh.destination_lid = ah->av.ib.dlid;
		sqp->ud_header.lrh.source_lid = cpu_to_be16(ah->av.ib.g_slid & 0x7f);
	}

	if (is_grh || (ip_version == 6)) {
		sqp->ud_header.grh.traffic_class =
			(be32_to_cpu(ah->av.ib.sl_tclass_flowlabel) >> 20) & 0xff;
		sqp->ud_header.grh.flow_label    =
			ah->av.ib.sl_tclass_flowlabel & cpu_to_be32(0xfffff);
		sqp->ud_header.grh.hop_limit     = ah->av.ib.hop_limit;
		if (is_eth) {
			memcpy(sqp->ud_header.grh.source_gid.raw, sgid.raw, 16);
		} else {
			if (mlx4_is_mfunc(to_mdev(ib_dev)->dev)) {
				/* When multi-function is enabled, the ib_core gid
				 * indexes don't necessarily match the hw ones, so
				 * we must use our own cache
				 */
				sqp->ud_header.grh.source_gid.global.subnet_prefix =
					cpu_to_be64(atomic64_read(&(to_mdev(ib_dev)->sriov.
								    demux[sqp->qp.port - 1].
								    subnet_prefix)));
				sqp->ud_header.grh.source_gid.global.interface_id =
					to_mdev(ib_dev)->sriov.demux[sqp->qp.port - 1].
						       guid_cache[ah->av.ib.gid_index];
			} else {
				sqp->ud_header.grh.source_gid =
					ah->ibah.sgid_attr->gid;
			}
		}
		memcpy(sqp->ud_header.grh.destination_gid.raw,
		       ah->av.ib.dgid, 16);
	}

	if (ip_version == 4) {
		sqp->ud_header.ip4.tos =
			(be32_to_cpu(ah->av.ib.sl_tclass_flowlabel) >> 20) & 0xff;
		sqp->ud_header.ip4.id = 0;
		sqp->ud_header.ip4.frag_off = htons(IP_DF);
		sqp->ud_header.ip4.ttl = ah->av.eth.hop_limit;

		memcpy(&sqp->ud_header.ip4.saddr,
		       sgid.raw + 12, 4);
		memcpy(&sqp->ud_header.ip4.daddr, ah->av.ib.dgid + 12, 4);
		sqp->ud_header.ip4.check = ib_ud_ip4_csum(&sqp->ud_header);
	}

	if (is_udp) {
		sqp->ud_header.udp.dport = htons(ROCE_V2_UDP_DPORT);
		sqp->ud_header.udp.sport = htons(MLX4_ROCEV2_QP1_SPORT);
		sqp->ud_header.udp.csum = 0;
	}

	mlx->flags &= cpu_to_be32(MLX4_WQE_CTRL_CQ_UPDATE);

	if (!is_eth) {
		mlx->flags |= cpu_to_be32((!sqp->qp.ibqp.qp_num ? MLX4_WQE_MLX_VL15 : 0) |
					  (sqp->ud_header.lrh.destination_lid ==
					   IB_LID_PERMISSIVE ? MLX4_WQE_MLX_SLR : 0) |
					  (sqp->ud_header.lrh.service_level << 8));
		if (ah->av.ib.port_pd & cpu_to_be32(0x80000000))
			mlx->flags |= cpu_to_be32(0x1); /* force loopback */
		mlx->rlid = sqp->ud_header.lrh.destination_lid;
	}

	switch (wr->wr.opcode) {
	case IB_WR_SEND:
		sqp->ud_header.bth.opcode	 = IB_OPCODE_UD_SEND_ONLY;
		sqp->ud_header.immediate_present = 0;
		break;
	case IB_WR_SEND_WITH_IMM:
		sqp->ud_header.bth.opcode	 = IB_OPCODE_UD_SEND_ONLY_WITH_IMMEDIATE;
		sqp->ud_header.immediate_present = 1;
		sqp->ud_header.immediate_data    = wr->wr.ex.imm_data;
		break;
	default:
		return -EINVAL;
	}

	if (is_eth) {
		struct in6_addr in6;
		u16 ether_type;
		u16 pcp = (be32_to_cpu(ah->av.ib.sl_tclass_flowlabel) >> 29) << 13;

		ether_type = (!is_udp) ? ETH_P_IBOE:
			(ip_version == 4 ? ETH_P_IP : ETH_P_IPV6);

		mlx->sched_prio = cpu_to_be16(pcp);

		ether_addr_copy(sqp->ud_header.eth.smac_h, ah->av.eth.s_mac);
		memcpy(sqp->ud_header.eth.dmac_h, ah->av.eth.mac, 6);
		memcpy(&ctrl->srcrb_flags16[0], ah->av.eth.mac, 2);
		memcpy(&ctrl->imm, ah->av.eth.mac + 2, 4);
		memcpy(&in6, sgid.raw, sizeof(in6));


		if (!memcmp(sqp->ud_header.eth.smac_h, sqp->ud_header.eth.dmac_h, 6))
			mlx->flags |= cpu_to_be32(MLX4_WQE_CTRL_FORCE_LOOPBACK);
		if (!is_vlan) {
			sqp->ud_header.eth.type = cpu_to_be16(ether_type);
		} else {
			sqp->ud_header.vlan.type = cpu_to_be16(ether_type);
			sqp->ud_header.vlan.tag = cpu_to_be16(vlan | pcp);
		}
	} else {
		sqp->ud_header.lrh.virtual_lane    = !sqp->qp.ibqp.qp_num ? 15 :
							sl_to_vl(to_mdev(ib_dev),
								 sqp->ud_header.lrh.service_level,
								 sqp->qp.port);
		if (sqp->qp.ibqp.qp_num && sqp->ud_header.lrh.virtual_lane == 15)
			return -EINVAL;
		if (sqp->ud_header.lrh.destination_lid == IB_LID_PERMISSIVE)
			sqp->ud_header.lrh.source_lid = IB_LID_PERMISSIVE;
	}
	sqp->ud_header.bth.solicited_event = !!(wr->wr.send_flags & IB_SEND_SOLICITED);
	if (!sqp->qp.ibqp.qp_num)
		ib_get_cached_pkey(ib_dev, sqp->qp.port, sqp->pkey_index, &pkey);
	else
		ib_get_cached_pkey(ib_dev, sqp->qp.port, wr->pkey_index, &pkey);
	sqp->ud_header.bth.pkey = cpu_to_be16(pkey);
	sqp->ud_header.bth.destination_qpn = cpu_to_be32(wr->remote_qpn);
	sqp->ud_header.bth.psn = cpu_to_be32((sqp->send_psn++) & ((1 << 24) - 1));
	sqp->ud_header.deth.qkey = cpu_to_be32(wr->remote_qkey & 0x80000000 ?
					       sqp->qkey : wr->remote_qkey);
	sqp->ud_header.deth.source_qpn = cpu_to_be32(sqp->qp.ibqp.qp_num);

	header_size = ib_ud_header_pack(&sqp->ud_header, sqp->header_buf);

	if (0) {
		pr_err("built UD header of size %d:\n", header_size);
		for (i = 0; i < header_size / 4; ++i) {
			if (i % 8 == 0)
				pr_err("  [%02x] ", i * 4);
			pr_cont(" %08x",
				be32_to_cpu(((__be32 *) sqp->header_buf)[i]));
			if ((i + 1) % 8 == 0)
				pr_cont("\n");
		}
		pr_err("\n");
	}

	/*
	 * Inline data segments may not cross a 64 byte boundary.  If
	 * our UD header is bigger than the space available up to the
	 * next 64 byte boundary in the WQE, use two inline data
	 * segments to hold the UD header.
	 */
	spc = MLX4_INLINE_ALIGN -
		((unsigned long) (inl + 1) & (MLX4_INLINE_ALIGN - 1));
	if (header_size <= spc) {
		inl->byte_count = cpu_to_be32(1 << 31 | header_size);
		memcpy(inl + 1, sqp->header_buf, header_size);
		i = 1;
	} else {
		inl->byte_count = cpu_to_be32(1 << 31 | spc);
		memcpy(inl + 1, sqp->header_buf, spc);

		inl = (void *) (inl + 1) + spc;
		memcpy(inl + 1, sqp->header_buf + spc, header_size - spc);
		/*
		 * Need a barrier here to make sure all the data is
		 * visible before the byte_count field is set.
		 * Otherwise the HCA prefetcher could grab the 64-byte
		 * chunk with this inline segment and get a valid (!=
		 * 0xffffffff) byte count but stale data, and end up
		 * generating a packet with bad headers.
		 *
		 * The first inline segment's byte_count field doesn't
		 * need a barrier, because it comes after a
		 * control/MLX segment and therefore is at an offset
		 * of 16 mod 64.
		 */
		wmb();
		inl->byte_count = cpu_to_be32(1 << 31 | (header_size - spc));
		i = 2;
	}

	*mlx_seg_len =
		ALIGN(i * sizeof (struct mlx4_wqe_inline_seg) + header_size, 16);
	return 0;
}

static int mlx4_wq_overflow(struct mlx4_ib_wq *wq, int nreq, struct ib_cq *ib_cq)
{
	unsigned cur;
	struct mlx4_ib_cq *cq;

	cur = wq->head - wq->tail;
	if (likely(cur + nreq < wq->max_post))
		return 0;

	cq = to_mcq(ib_cq);
	spin_lock(&cq->lock);
	cur = wq->head - wq->tail;
	spin_unlock(&cq->lock);

	return cur + nreq >= wq->max_post;
}

static __be32 convert_access(int acc)
{
	return (acc & IB_ACCESS_REMOTE_ATOMIC ?
		cpu_to_be32(MLX4_WQE_FMR_AND_BIND_PERM_ATOMIC)       : 0) |
	       (acc & IB_ACCESS_REMOTE_WRITE  ?
		cpu_to_be32(MLX4_WQE_FMR_AND_BIND_PERM_REMOTE_WRITE) : 0) |
	       (acc & IB_ACCESS_REMOTE_READ   ?
		cpu_to_be32(MLX4_WQE_FMR_AND_BIND_PERM_REMOTE_READ)  : 0) |
	       (acc & IB_ACCESS_LOCAL_WRITE   ? cpu_to_be32(MLX4_WQE_FMR_PERM_LOCAL_WRITE)  : 0) |
		cpu_to_be32(MLX4_WQE_FMR_PERM_LOCAL_READ);
}

static void set_reg_seg(struct mlx4_wqe_fmr_seg *fseg,
			const struct ib_reg_wr *wr)
{
	struct mlx4_ib_mr *mr = to_mmr(wr->mr);

	fseg->flags		= convert_access(wr->access);
	fseg->mem_key		= cpu_to_be32(wr->key);
	fseg->buf_list		= cpu_to_be64(mr->page_map);
	fseg->start_addr	= cpu_to_be64(mr->ibmr.iova);
	fseg->reg_len		= cpu_to_be64(mr->ibmr.length);
	fseg->offset		= 0; /* XXX -- is this just for ZBVA? */
	fseg->page_size		= cpu_to_be32(ilog2(mr->ibmr.page_size));
	fseg->reserved[0]	= 0;
	fseg->reserved[1]	= 0;
}

static void set_local_inv_seg(struct mlx4_wqe_local_inval_seg *iseg, u32 rkey)
{
	memset(iseg, 0, sizeof(*iseg));
	iseg->mem_key = cpu_to_be32(rkey);
}

static __always_inline void set_raddr_seg(struct mlx4_wqe_raddr_seg *rseg,
					  u64 remote_addr, u32 rkey)
{
	rseg->raddr    = cpu_to_be64(remote_addr);
	rseg->rkey     = cpu_to_be32(rkey);
	rseg->reserved = 0;
}

static void set_atomic_seg(struct mlx4_wqe_atomic_seg *aseg,
			   const struct ib_atomic_wr *wr)
{
	if (wr->wr.opcode == IB_WR_ATOMIC_CMP_AND_SWP) {
		aseg->swap_add = cpu_to_be64(wr->swap);
		aseg->compare  = cpu_to_be64(wr->compare_add);
	} else if (wr->wr.opcode == IB_WR_MASKED_ATOMIC_FETCH_AND_ADD) {
		aseg->swap_add = cpu_to_be64(wr->compare_add);
		aseg->compare  = cpu_to_be64(wr->compare_add_mask);
	} else {
		aseg->swap_add = cpu_to_be64(wr->compare_add);
		aseg->compare  = 0;
	}

}

static void set_masked_atomic_seg(struct mlx4_wqe_masked_atomic_seg *aseg,
				  const struct ib_atomic_wr *wr)
{
	aseg->swap_add		= cpu_to_be64(wr->swap);
	aseg->swap_add_mask	= cpu_to_be64(wr->swap_mask);
	aseg->compare		= cpu_to_be64(wr->compare_add);
	aseg->compare_mask	= cpu_to_be64(wr->compare_add_mask);
}

static void set_datagram_seg(struct mlx4_wqe_datagram_seg *dseg,
			     const struct ib_ud_wr *wr)
{
	memcpy(dseg->av, &to_mah(wr->ah)->av, sizeof (struct mlx4_av));
	dseg->dqpn = cpu_to_be32(wr->remote_qpn);
	dseg->qkey = cpu_to_be32(wr->remote_qkey);
	dseg->vlan = to_mah(wr->ah)->av.eth.vlan;
	memcpy(dseg->mac, to_mah(wr->ah)->av.eth.mac, 6);
}

static void set_tunnel_datagram_seg(struct mlx4_ib_dev *dev,
				    struct mlx4_wqe_datagram_seg *dseg,
				    const struct ib_ud_wr *wr,
				    enum mlx4_ib_qp_type qpt)
{
	union mlx4_ext_av *av = &to_mah(wr->ah)->av;
	struct mlx4_av sqp_av = {0};
	int port = *((u8 *) &av->ib.port_pd) & 0x3;

	/* force loopback */
	sqp_av.port_pd = av->ib.port_pd | cpu_to_be32(0x80000000);
	sqp_av.g_slid = av->ib.g_slid & 0x7f; /* no GRH */
	sqp_av.sl_tclass_flowlabel = av->ib.sl_tclass_flowlabel &
			cpu_to_be32(0xf0000000);

	memcpy(dseg->av, &sqp_av, sizeof (struct mlx4_av));
	if (qpt == MLX4_IB_QPT_PROXY_GSI)
		dseg->dqpn = cpu_to_be32(dev->dev->caps.spec_qps[port - 1].qp1_tunnel);
	else
		dseg->dqpn = cpu_to_be32(dev->dev->caps.spec_qps[port - 1].qp0_tunnel);
	/* Use QKEY from the QP context, which is set by master */
	dseg->qkey = cpu_to_be32(IB_QP_SET_QKEY);
}

static void build_tunnel_header(const struct ib_ud_wr *wr, void *wqe,
				unsigned *mlx_seg_len)
{
	struct mlx4_wqe_inline_seg *inl = wqe;
	struct mlx4_ib_tunnel_header hdr;
	struct mlx4_ib_ah *ah = to_mah(wr->ah);
	int spc;
	int i;

	memcpy(&hdr.av, &ah->av, sizeof hdr.av);
	hdr.remote_qpn = cpu_to_be32(wr->remote_qpn);
	hdr.pkey_index = cpu_to_be16(wr->pkey_index);
	hdr.qkey = cpu_to_be32(wr->remote_qkey);
	memcpy(hdr.mac, ah->av.eth.mac, 6);
	hdr.vlan = ah->av.eth.vlan;

	spc = MLX4_INLINE_ALIGN -
		((unsigned long) (inl + 1) & (MLX4_INLINE_ALIGN - 1));
	if (sizeof (hdr) <= spc) {
		memcpy(inl + 1, &hdr, sizeof (hdr));
		wmb();
		inl->byte_count = cpu_to_be32(1 << 31 | sizeof (hdr));
		i = 1;
	} else {
		memcpy(inl + 1, &hdr, spc);
		wmb();
		inl->byte_count = cpu_to_be32(1 << 31 | spc);

		inl = (void *) (inl + 1) + spc;
		memcpy(inl + 1, (void *) &hdr + spc, sizeof (hdr) - spc);
		wmb();
		inl->byte_count = cpu_to_be32(1 << 31 | (sizeof (hdr) - spc));
		i = 2;
	}

	*mlx_seg_len =
		ALIGN(i * sizeof (struct mlx4_wqe_inline_seg) + sizeof (hdr), 16);
}

static void set_mlx_icrc_seg(void *dseg)
{
	u32 *t = dseg;
	struct mlx4_wqe_inline_seg *iseg = dseg;

	t[1] = 0;

	/*
	 * Need a barrier here before writing the byte_count field to
	 * make sure that all the data is visible before the
	 * byte_count field is set.  Otherwise, if the segment begins
	 * a new cacheline, the HCA prefetcher could grab the 64-byte
	 * chunk and get a valid (!= * 0xffffffff) byte count but
	 * stale data, and end up sending the wrong data.
	 */
	wmb();

	iseg->byte_count = cpu_to_be32((1 << 31) | 4);
}

static void set_data_seg(struct mlx4_wqe_data_seg *dseg, struct ib_sge *sg)
{
	dseg->lkey       = cpu_to_be32(sg->lkey);
	dseg->addr       = cpu_to_be64(sg->addr);

	/*
	 * Need a barrier here before writing the byte_count field to
	 * make sure that all the data is visible before the
	 * byte_count field is set.  Otherwise, if the segment begins
	 * a new cacheline, the HCA prefetcher could grab the 64-byte
	 * chunk and get a valid (!= * 0xffffffff) byte count but
	 * stale data, and end up sending the wrong data.
	 */
	wmb();

	dseg->byte_count = cpu_to_be32(sg->length);
}

static void __set_data_seg(struct mlx4_wqe_data_seg *dseg, struct ib_sge *sg)
{
	dseg->byte_count = cpu_to_be32(sg->length);
	dseg->lkey       = cpu_to_be32(sg->lkey);
	dseg->addr       = cpu_to_be64(sg->addr);
}

static int build_lso_seg(struct mlx4_wqe_lso_seg *wqe,
			 const struct ib_ud_wr *wr, struct mlx4_ib_qp *qp,
			 unsigned *lso_seg_len, __be32 *lso_hdr_sz, __be32 *blh)
{
	unsigned halign = ALIGN(sizeof *wqe + wr->hlen, 16);

	if (unlikely(halign > MLX4_IB_CACHE_LINE_SIZE))
		*blh = cpu_to_be32(1 << 6);

	if (unlikely(!(qp->flags & MLX4_IB_QP_LSO) &&
		     wr->wr.num_sge > qp->sq.max_gs - (halign >> 4)))
		return -EINVAL;

	memcpy(wqe->header, wr->header, wr->hlen);

	*lso_hdr_sz  = cpu_to_be32(wr->mss << 16 | wr->hlen);
	*lso_seg_len = halign;
	return 0;
}

static __be32 send_ieth(const struct ib_send_wr *wr)
{
	switch (wr->opcode) {
	case IB_WR_SEND_WITH_IMM:
	case IB_WR_RDMA_WRITE_WITH_IMM:
		return wr->ex.imm_data;

	case IB_WR_SEND_WITH_INV:
		return cpu_to_be32(wr->ex.invalidate_rkey);

	default:
		return 0;
	}
}

static void add_zero_len_inline(void *wqe)
{
	struct mlx4_wqe_inline_seg *inl = wqe;
	memset(wqe, 0, 16);
	inl->byte_count = cpu_to_be32(1 << 31);
}

static int _mlx4_ib_post_send(struct ib_qp *ibqp, const struct ib_send_wr *wr,
			      const struct ib_send_wr **bad_wr, bool drain)
{
	struct mlx4_ib_qp *qp = to_mqp(ibqp);
	void *wqe;
	struct mlx4_wqe_ctrl_seg *ctrl;
	struct mlx4_wqe_data_seg *dseg;
	unsigned long flags;
	int nreq;
	int err = 0;
	unsigned ind;
	int uninitialized_var(size);
	unsigned uninitialized_var(seglen);
	__be32 dummy;
	__be32 *lso_wqe;
	__be32 uninitialized_var(lso_hdr_sz);
	__be32 blh;
	int i;
	struct mlx4_ib_dev *mdev = to_mdev(ibqp->device);

	if (qp->mlx4_ib_qp_type == MLX4_IB_QPT_GSI) {
		struct mlx4_ib_sqp *sqp = to_msqp(qp);

		if (sqp->roce_v2_gsi) {
			struct mlx4_ib_ah *ah = to_mah(ud_wr(wr)->ah);
			enum ib_gid_type gid_type;
			union ib_gid gid;

			if (!fill_gid_by_hw_index(mdev, sqp->qp.port,
					   ah->av.ib.gid_index,
					   &gid, &gid_type))
				qp = (gid_type == IB_GID_TYPE_ROCE_UDP_ENCAP) ?
						to_mqp(sqp->roce_v2_gsi) : qp;
			else
				pr_err("Failed to get gid at index %d. RoCEv2 will not work properly\n",
				       ah->av.ib.gid_index);
		}
	}

	spin_lock_irqsave(&qp->sq.lock, flags);
	if (mdev->dev->persist->state & MLX4_DEVICE_STATE_INTERNAL_ERROR &&
	    !drain) {
		err = -EIO;
		*bad_wr = wr;
		nreq = 0;
		goto out;
	}

	ind = qp->sq_next_wqe;

	for (nreq = 0; wr; ++nreq, wr = wr->next) {
		lso_wqe = &dummy;
		blh = 0;

		if (mlx4_wq_overflow(&qp->sq, nreq, qp->ibqp.send_cq)) {
			err = -ENOMEM;
			*bad_wr = wr;
			goto out;
		}

		if (unlikely(wr->num_sge > qp->sq.max_gs)) {
			err = -EINVAL;
			*bad_wr = wr;
			goto out;
		}

		ctrl = wqe = get_send_wqe(qp, ind & (qp->sq.wqe_cnt - 1));
		qp->sq.wrid[(qp->sq.head + nreq) & (qp->sq.wqe_cnt - 1)] = wr->wr_id;

		ctrl->srcrb_flags =
			(wr->send_flags & IB_SEND_SIGNALED ?
			 cpu_to_be32(MLX4_WQE_CTRL_CQ_UPDATE) : 0) |
			(wr->send_flags & IB_SEND_SOLICITED ?
			 cpu_to_be32(MLX4_WQE_CTRL_SOLICITED) : 0) |
			((wr->send_flags & IB_SEND_IP_CSUM) ?
			 cpu_to_be32(MLX4_WQE_CTRL_IP_CSUM |
				     MLX4_WQE_CTRL_TCP_UDP_CSUM) : 0) |
			qp->sq_signal_bits;

		ctrl->imm = send_ieth(wr);

		wqe += sizeof *ctrl;
		size = sizeof *ctrl / 16;

		switch (qp->mlx4_ib_qp_type) {
		case MLX4_IB_QPT_RC:
		case MLX4_IB_QPT_UC:
			switch (wr->opcode) {
			case IB_WR_ATOMIC_CMP_AND_SWP:
			case IB_WR_ATOMIC_FETCH_AND_ADD:
			case IB_WR_MASKED_ATOMIC_FETCH_AND_ADD:
				set_raddr_seg(wqe, atomic_wr(wr)->remote_addr,
					      atomic_wr(wr)->rkey);
				wqe  += sizeof (struct mlx4_wqe_raddr_seg);

				set_atomic_seg(wqe, atomic_wr(wr));
				wqe  += sizeof (struct mlx4_wqe_atomic_seg);

				size += (sizeof (struct mlx4_wqe_raddr_seg) +
					 sizeof (struct mlx4_wqe_atomic_seg)) / 16;

				break;

			case IB_WR_MASKED_ATOMIC_CMP_AND_SWP:
				set_raddr_seg(wqe, atomic_wr(wr)->remote_addr,
					      atomic_wr(wr)->rkey);
				wqe  += sizeof (struct mlx4_wqe_raddr_seg);

				set_masked_atomic_seg(wqe, atomic_wr(wr));
				wqe  += sizeof (struct mlx4_wqe_masked_atomic_seg);

				size += (sizeof (struct mlx4_wqe_raddr_seg) +
					 sizeof (struct mlx4_wqe_masked_atomic_seg)) / 16;

				break;

			case IB_WR_RDMA_READ:
			case IB_WR_RDMA_WRITE:
			case IB_WR_RDMA_WRITE_WITH_IMM:
				set_raddr_seg(wqe, rdma_wr(wr)->remote_addr,
					      rdma_wr(wr)->rkey);
				wqe  += sizeof (struct mlx4_wqe_raddr_seg);
				size += sizeof (struct mlx4_wqe_raddr_seg) / 16;
				break;

			case IB_WR_LOCAL_INV:
				ctrl->srcrb_flags |=
					cpu_to_be32(MLX4_WQE_CTRL_STRONG_ORDER);
				set_local_inv_seg(wqe, wr->ex.invalidate_rkey);
				wqe  += sizeof (struct mlx4_wqe_local_inval_seg);
				size += sizeof (struct mlx4_wqe_local_inval_seg) / 16;
				break;

			case IB_WR_REG_MR:
				ctrl->srcrb_flags |=
					cpu_to_be32(MLX4_WQE_CTRL_STRONG_ORDER);
				set_reg_seg(wqe, reg_wr(wr));
				wqe  += sizeof(struct mlx4_wqe_fmr_seg);
				size += sizeof(struct mlx4_wqe_fmr_seg) / 16;
				break;

			default:
				/* No extra segments required for sends */
				break;
			}
			break;

		case MLX4_IB_QPT_TUN_SMI_OWNER:
			err =  build_sriov_qp0_header(to_msqp(qp), ud_wr(wr),
					ctrl, &seglen);
			if (unlikely(err)) {
				*bad_wr = wr;
				goto out;
			}
			wqe  += seglen;
			size += seglen / 16;
			break;
		case MLX4_IB_QPT_TUN_SMI:
		case MLX4_IB_QPT_TUN_GSI:
			/* this is a UD qp used in MAD responses to slaves. */
			set_datagram_seg(wqe, ud_wr(wr));
			/* set the forced-loopback bit in the data seg av */
			*(__be32 *) wqe |= cpu_to_be32(0x80000000);
			wqe  += sizeof (struct mlx4_wqe_datagram_seg);
			size += sizeof (struct mlx4_wqe_datagram_seg) / 16;
			break;
		case MLX4_IB_QPT_UD:
			set_datagram_seg(wqe, ud_wr(wr));
			wqe  += sizeof (struct mlx4_wqe_datagram_seg);
			size += sizeof (struct mlx4_wqe_datagram_seg) / 16;

			if (wr->opcode == IB_WR_LSO) {
				err = build_lso_seg(wqe, ud_wr(wr), qp, &seglen,
						&lso_hdr_sz, &blh);
				if (unlikely(err)) {
					*bad_wr = wr;
					goto out;
				}
				lso_wqe = (__be32 *) wqe;
				wqe  += seglen;
				size += seglen / 16;
			}
			break;

		case MLX4_IB_QPT_PROXY_SMI_OWNER:
			err = build_sriov_qp0_header(to_msqp(qp), ud_wr(wr),
					ctrl, &seglen);
			if (unlikely(err)) {
				*bad_wr = wr;
				goto out;
			}
			wqe  += seglen;
			size += seglen / 16;
			/* to start tunnel header on a cache-line boundary */
			add_zero_len_inline(wqe);
			wqe += 16;
			size++;
			build_tunnel_header(ud_wr(wr), wqe, &seglen);
			wqe  += seglen;
			size += seglen / 16;
			break;
		case MLX4_IB_QPT_PROXY_SMI:
		case MLX4_IB_QPT_PROXY_GSI:
			/* If we are tunneling special qps, this is a UD qp.
			 * In this case we first add a UD segment targeting
			 * the tunnel qp, and then add a header with address
			 * information */
			set_tunnel_datagram_seg(to_mdev(ibqp->device), wqe,
						ud_wr(wr),
						qp->mlx4_ib_qp_type);
			wqe  += sizeof (struct mlx4_wqe_datagram_seg);
			size += sizeof (struct mlx4_wqe_datagram_seg) / 16;
			build_tunnel_header(ud_wr(wr), wqe, &seglen);
			wqe  += seglen;
			size += seglen / 16;
			break;

		case MLX4_IB_QPT_SMI:
		case MLX4_IB_QPT_GSI:
			err = build_mlx_header(to_msqp(qp), ud_wr(wr), ctrl,
					&seglen);
			if (unlikely(err)) {
				*bad_wr = wr;
				goto out;
			}
			wqe  += seglen;
			size += seglen / 16;
			break;

		default:
			break;
		}

		/*
		 * Write data segments in reverse order, so as to
		 * overwrite cacheline stamp last within each
		 * cacheline.  This avoids issues with WQE
		 * prefetching.
		 */

		dseg = wqe;
		dseg += wr->num_sge - 1;
		size += wr->num_sge * (sizeof (struct mlx4_wqe_data_seg) / 16);

		/* Add one more inline data segment for ICRC for MLX sends */
		if (unlikely(qp->mlx4_ib_qp_type == MLX4_IB_QPT_SMI ||
			     qp->mlx4_ib_qp_type == MLX4_IB_QPT_GSI ||
			     qp->mlx4_ib_qp_type &
			     (MLX4_IB_QPT_PROXY_SMI_OWNER | MLX4_IB_QPT_TUN_SMI_OWNER))) {
			set_mlx_icrc_seg(dseg + 1);
			size += sizeof (struct mlx4_wqe_data_seg) / 16;
		}

		for (i = wr->num_sge - 1; i >= 0; --i, --dseg)
			set_data_seg(dseg, wr->sg_list + i);

		/*
		 * Possibly overwrite stamping in cacheline with LSO
		 * segment only after making sure all data segments
		 * are written.
		 */
		wmb();
		*lso_wqe = lso_hdr_sz;

		ctrl->qpn_vlan.fence_size = (wr->send_flags & IB_SEND_FENCE ?
					     MLX4_WQE_CTRL_FENCE : 0) | size;

		/*
		 * Make sure descriptor is fully written before
		 * setting ownership bit (because HW can start
		 * executing as soon as we do).
		 */
		wmb();

		if (wr->opcode < 0 || wr->opcode >= ARRAY_SIZE(mlx4_ib_opcode)) {
			*bad_wr = wr;
			err = -EINVAL;
			goto out;
		}

		ctrl->owner_opcode = mlx4_ib_opcode[wr->opcode] |
			(ind & qp->sq.wqe_cnt ? cpu_to_be32(1 << 31) : 0) | blh;

		/*
		 * We can improve latency by not stamping the last
		 * send queue WQE until after ringing the doorbell, so
		 * only stamp here if there are still more WQEs to post.
		 */
		if (wr->next)
			stamp_send_wqe(qp, ind + qp->sq_spare_wqes);
		ind++;
	}

out:
	if (likely(nreq)) {
		qp->sq.head += nreq;

		/*
		 * Make sure that descriptors are written before
		 * doorbell record.
		 */
		wmb();

		writel_relaxed(qp->doorbell_qpn,
			to_mdev(ibqp->device)->uar_map + MLX4_SEND_DOORBELL);

		/*
		 * Make sure doorbells don't leak out of SQ spinlock
		 * and reach the HCA out of order.
		 */
		mmiowb();

		stamp_send_wqe(qp, ind + qp->sq_spare_wqes - 1);

		qp->sq_next_wqe = ind;
	}

	spin_unlock_irqrestore(&qp->sq.lock, flags);

	return err;
}

int mlx4_ib_post_send(struct ib_qp *ibqp, const struct ib_send_wr *wr,
		      const struct ib_send_wr **bad_wr)
{
	return _mlx4_ib_post_send(ibqp, wr, bad_wr, false);
}

static int _mlx4_ib_post_recv(struct ib_qp *ibqp, const struct ib_recv_wr *wr,
			      const struct ib_recv_wr **bad_wr, bool drain)
{
	struct mlx4_ib_qp *qp = to_mqp(ibqp);
	struct mlx4_wqe_data_seg *scat;
	unsigned long flags;
	int err = 0;
	int nreq;
	int ind;
	int max_gs;
	int i;
	struct mlx4_ib_dev *mdev = to_mdev(ibqp->device);

	max_gs = qp->rq.max_gs;
	spin_lock_irqsave(&qp->rq.lock, flags);

	if (mdev->dev->persist->state & MLX4_DEVICE_STATE_INTERNAL_ERROR &&
	    !drain) {
		err = -EIO;
		*bad_wr = wr;
		nreq = 0;
		goto out;
	}

	ind = qp->rq.head & (qp->rq.wqe_cnt - 1);

	for (nreq = 0; wr; ++nreq, wr = wr->next) {
		if (mlx4_wq_overflow(&qp->rq, nreq, qp->ibqp.recv_cq)) {
			err = -ENOMEM;
			*bad_wr = wr;
			goto out;
		}

		if (unlikely(wr->num_sge > qp->rq.max_gs)) {
			err = -EINVAL;
			*bad_wr = wr;
			goto out;
		}

		scat = get_recv_wqe(qp, ind);

		if (qp->mlx4_ib_qp_type & (MLX4_IB_QPT_PROXY_SMI_OWNER |
		    MLX4_IB_QPT_PROXY_SMI | MLX4_IB_QPT_PROXY_GSI)) {
			ib_dma_sync_single_for_device(ibqp->device,
						      qp->sqp_proxy_rcv[ind].map,
						      sizeof (struct mlx4_ib_proxy_sqp_hdr),
						      DMA_FROM_DEVICE);
			scat->byte_count =
				cpu_to_be32(sizeof (struct mlx4_ib_proxy_sqp_hdr));
			/* use dma lkey from upper layer entry */
			scat->lkey = cpu_to_be32(wr->sg_list->lkey);
			scat->addr = cpu_to_be64(qp->sqp_proxy_rcv[ind].map);
			scat++;
			max_gs--;
		}

		for (i = 0; i < wr->num_sge; ++i)
			__set_data_seg(scat + i, wr->sg_list + i);

		if (i < max_gs) {
			scat[i].byte_count = 0;
			scat[i].lkey       = cpu_to_be32(MLX4_INVALID_LKEY);
			scat[i].addr       = 0;
		}

		qp->rq.wrid[ind] = wr->wr_id;

		ind = (ind + 1) & (qp->rq.wqe_cnt - 1);
	}

out:
	if (likely(nreq)) {
		qp->rq.head += nreq;

		/*
		 * Make sure that descriptors are written before
		 * doorbell record.
		 */
		wmb();

		*qp->db.db = cpu_to_be32(qp->rq.head & 0xffff);
	}

	spin_unlock_irqrestore(&qp->rq.lock, flags);

	return err;
}

int mlx4_ib_post_recv(struct ib_qp *ibqp, const struct ib_recv_wr *wr,
		      const struct ib_recv_wr **bad_wr)
{
	return _mlx4_ib_post_recv(ibqp, wr, bad_wr, false);
}

static inline enum ib_qp_state to_ib_qp_state(enum mlx4_qp_state mlx4_state)
{
	switch (mlx4_state) {
	case MLX4_QP_STATE_RST:      return IB_QPS_RESET;
	case MLX4_QP_STATE_INIT:     return IB_QPS_INIT;
	case MLX4_QP_STATE_RTR:      return IB_QPS_RTR;
	case MLX4_QP_STATE_RTS:      return IB_QPS_RTS;
	case MLX4_QP_STATE_SQ_DRAINING:
	case MLX4_QP_STATE_SQD:      return IB_QPS_SQD;
	case MLX4_QP_STATE_SQER:     return IB_QPS_SQE;
	case MLX4_QP_STATE_ERR:      return IB_QPS_ERR;
	default:		     return -1;
	}
}

static inline enum ib_mig_state to_ib_mig_state(int mlx4_mig_state)
{
	switch (mlx4_mig_state) {
	case MLX4_QP_PM_ARMED:		return IB_MIG_ARMED;
	case MLX4_QP_PM_REARM:		return IB_MIG_REARM;
	case MLX4_QP_PM_MIGRATED:	return IB_MIG_MIGRATED;
	default: return -1;
	}
}

static int to_ib_qp_access_flags(int mlx4_flags)
{
	int ib_flags = 0;

	if (mlx4_flags & MLX4_QP_BIT_RRE)
		ib_flags |= IB_ACCESS_REMOTE_READ;
	if (mlx4_flags & MLX4_QP_BIT_RWE)
		ib_flags |= IB_ACCESS_REMOTE_WRITE;
	if (mlx4_flags & MLX4_QP_BIT_RAE)
		ib_flags |= IB_ACCESS_REMOTE_ATOMIC;

	return ib_flags;
}

static void to_rdma_ah_attr(struct mlx4_ib_dev *ibdev,
			    struct rdma_ah_attr *ah_attr,
			    struct mlx4_qp_path *path)
{
	struct mlx4_dev *dev = ibdev->dev;
	u8 port_num = path->sched_queue & 0x40 ? 2 : 1;

	memset(ah_attr, 0, sizeof(*ah_attr));
	if (port_num == 0 || port_num > dev->caps.num_ports)
		return;
	ah_attr->type = rdma_ah_find_type(&ibdev->ib_dev, port_num);

	if (ah_attr->type == RDMA_AH_ATTR_TYPE_ROCE)
		rdma_ah_set_sl(ah_attr, ((path->sched_queue >> 3) & 0x7) |
			       ((path->sched_queue & 4) << 1));
	else
		rdma_ah_set_sl(ah_attr, (path->sched_queue >> 2) & 0xf);
	rdma_ah_set_port_num(ah_attr, port_num);

	rdma_ah_set_dlid(ah_attr, be16_to_cpu(path->rlid));
	rdma_ah_set_path_bits(ah_attr, path->grh_mylmc & 0x7f);
	rdma_ah_set_static_rate(ah_attr,
				path->static_rate ? path->static_rate - 5 : 0);
	if (path->grh_mylmc & (1 << 7)) {
		rdma_ah_set_grh(ah_attr, NULL,
				be32_to_cpu(path->tclass_flowlabel) & 0xfffff,
				path->mgid_index,
				path->hop_limit,
				(be32_to_cpu(path->tclass_flowlabel)
				 >> 20) & 0xff);
		rdma_ah_set_dgid_raw(ah_attr, path->rgid);
	}
}

int mlx4_ib_query_qp(struct ib_qp *ibqp, struct ib_qp_attr *qp_attr, int qp_attr_mask,
		     struct ib_qp_init_attr *qp_init_attr)
{
	struct mlx4_ib_dev *dev = to_mdev(ibqp->device);
	struct mlx4_ib_qp *qp = to_mqp(ibqp);
	struct mlx4_qp_context context;
	int mlx4_state;
	int err = 0;

	if (ibqp->rwq_ind_tbl)
		return -EOPNOTSUPP;

	mutex_lock(&qp->mutex);

	if (qp->state == IB_QPS_RESET) {
		qp_attr->qp_state = IB_QPS_RESET;
		goto done;
	}

	err = mlx4_qp_query(dev->dev, &qp->mqp, &context);
	if (err) {
		err = -EINVAL;
		goto out;
	}

	mlx4_state = be32_to_cpu(context.flags) >> 28;

	qp->state		     = to_ib_qp_state(mlx4_state);
	qp_attr->qp_state	     = qp->state;
	qp_attr->path_mtu	     = context.mtu_msgmax >> 5;
	qp_attr->path_mig_state	     =
		to_ib_mig_state((be32_to_cpu(context.flags) >> 11) & 0x3);
	qp_attr->qkey		     = be32_to_cpu(context.qkey);
	qp_attr->rq_psn		     = be32_to_cpu(context.rnr_nextrecvpsn) & 0xffffff;
	qp_attr->sq_psn		     = be32_to_cpu(context.next_send_psn) & 0xffffff;
	qp_attr->dest_qp_num	     = be32_to_cpu(context.remote_qpn) & 0xffffff;
	qp_attr->qp_access_flags     =
		to_ib_qp_access_flags(be32_to_cpu(context.params2));

	if (qp->ibqp.qp_type == IB_QPT_RC || qp->ibqp.qp_type == IB_QPT_UC) {
		to_rdma_ah_attr(dev, &qp_attr->ah_attr, &context.pri_path);
		to_rdma_ah_attr(dev, &qp_attr->alt_ah_attr, &context.alt_path);
		qp_attr->alt_pkey_index = context.alt_path.pkey_index & 0x7f;
		qp_attr->alt_port_num	=
			rdma_ah_get_port_num(&qp_attr->alt_ah_attr);
	}

	qp_attr->pkey_index = context.pri_path.pkey_index & 0x7f;
	if (qp_attr->qp_state == IB_QPS_INIT)
		qp_attr->port_num = qp->port;
	else
		qp_attr->port_num = context.pri_path.sched_queue & 0x40 ? 2 : 1;

	/* qp_attr->en_sqd_async_notify is only applicable in modify qp */
	qp_attr->sq_draining = mlx4_state == MLX4_QP_STATE_SQ_DRAINING;

	qp_attr->max_rd_atomic = 1 << ((be32_to_cpu(context.params1) >> 21) & 0x7);

	qp_attr->max_dest_rd_atomic =
		1 << ((be32_to_cpu(context.params2) >> 21) & 0x7);
	qp_attr->min_rnr_timer	    =
		(be32_to_cpu(context.rnr_nextrecvpsn) >> 24) & 0x1f;
	qp_attr->timeout	    = context.pri_path.ackto >> 3;
	qp_attr->retry_cnt	    = (be32_to_cpu(context.params1) >> 16) & 0x7;
	qp_attr->rnr_retry	    = (be32_to_cpu(context.params1) >> 13) & 0x7;
	qp_attr->alt_timeout	    = context.alt_path.ackto >> 3;

done:
	qp_attr->cur_qp_state	     = qp_attr->qp_state;
	qp_attr->cap.max_recv_wr     = qp->rq.wqe_cnt;
	qp_attr->cap.max_recv_sge    = qp->rq.max_gs;

	if (!ibqp->uobject) {
		qp_attr->cap.max_send_wr  = qp->sq.wqe_cnt;
		qp_attr->cap.max_send_sge = qp->sq.max_gs;
	} else {
		qp_attr->cap.max_send_wr  = 0;
		qp_attr->cap.max_send_sge = 0;
	}

	/*
	 * We don't support inline sends for kernel QPs (yet), and we
	 * don't know what userspace's value should be.
	 */
	qp_attr->cap.max_inline_data = 0;

	qp_init_attr->cap	     = qp_attr->cap;

	qp_init_attr->create_flags = 0;
	if (qp->flags & MLX4_IB_QP_BLOCK_MULTICAST_LOOPBACK)
		qp_init_attr->create_flags |= IB_QP_CREATE_BLOCK_MULTICAST_LOOPBACK;

	if (qp->flags & MLX4_IB_QP_LSO)
		qp_init_attr->create_flags |= IB_QP_CREATE_IPOIB_UD_LSO;

	if (qp->flags & MLX4_IB_QP_NETIF)
		qp_init_attr->create_flags |= IB_QP_CREATE_NETIF_QP;

	qp_init_attr->sq_sig_type =
		qp->sq_signal_bits == cpu_to_be32(MLX4_WQE_CTRL_CQ_UPDATE) ?
		IB_SIGNAL_ALL_WR : IB_SIGNAL_REQ_WR;

out:
	mutex_unlock(&qp->mutex);
	return err;
}

struct ib_wq *mlx4_ib_create_wq(struct ib_pd *pd,
				struct ib_wq_init_attr *init_attr,
				struct ib_udata *udata)
{
	struct mlx4_ib_dev *dev;
	struct ib_qp_init_attr ib_qp_init_attr;
	struct mlx4_ib_qp *qp;
	struct mlx4_ib_create_wq ucmd;
	int err, required_cmd_sz;

	if (!(udata && pd->uobject))
		return ERR_PTR(-EINVAL);

	required_cmd_sz = offsetof(typeof(ucmd), comp_mask) +
			  sizeof(ucmd.comp_mask);
	if (udata->inlen < required_cmd_sz) {
		pr_debug("invalid inlen\n");
		return ERR_PTR(-EINVAL);
	}

	if (udata->inlen > sizeof(ucmd) &&
	    !ib_is_udata_cleared(udata, sizeof(ucmd),
				 udata->inlen - sizeof(ucmd))) {
		pr_debug("inlen is not supported\n");
		return ERR_PTR(-EOPNOTSUPP);
	}

	if (udata->outlen)
		return ERR_PTR(-EOPNOTSUPP);

	dev = to_mdev(pd->device);

	if (init_attr->wq_type != IB_WQT_RQ) {
		pr_debug("unsupported wq type %d\n", init_attr->wq_type);
		return ERR_PTR(-EOPNOTSUPP);
	}

	if (init_attr->create_flags & ~IB_WQ_FLAGS_SCATTER_FCS) {
		pr_debug("unsupported create_flags %u\n",
			 init_attr->create_flags);
		return ERR_PTR(-EOPNOTSUPP);
	}

	qp = kzalloc(sizeof(*qp), GFP_KERNEL);
	if (!qp)
		return ERR_PTR(-ENOMEM);

	qp->pri.vid = 0xFFFF;
	qp->alt.vid = 0xFFFF;

	memset(&ib_qp_init_attr, 0, sizeof(ib_qp_init_attr));
	ib_qp_init_attr.qp_context = init_attr->wq_context;
	ib_qp_init_attr.qp_type = IB_QPT_RAW_PACKET;
	ib_qp_init_attr.cap.max_recv_wr = init_attr->max_wr;
	ib_qp_init_attr.cap.max_recv_sge = init_attr->max_sge;
	ib_qp_init_attr.recv_cq = init_attr->cq;
	ib_qp_init_attr.send_cq = ib_qp_init_attr.recv_cq; /* Dummy CQ */

	if (init_attr->create_flags & IB_WQ_FLAGS_SCATTER_FCS)
		ib_qp_init_attr.create_flags |= IB_QP_CREATE_SCATTER_FCS;

	err = create_qp_common(dev, pd, MLX4_IB_RWQ_SRC, &ib_qp_init_attr,
			       udata, 0, &qp);
	if (err) {
		kfree(qp);
		return ERR_PTR(err);
	}

	qp->ibwq.event_handler = init_attr->event_handler;
	qp->ibwq.wq_num = qp->mqp.qpn;
	qp->ibwq.state = IB_WQS_RESET;

	return &qp->ibwq;
}

static int ib_wq2qp_state(enum ib_wq_state state)
{
	switch (state) {
	case IB_WQS_RESET:
		return IB_QPS_RESET;
	case IB_WQS_RDY:
		return IB_QPS_RTR;
	default:
		return IB_QPS_ERR;
	}
}

static int _mlx4_ib_modify_wq(struct ib_wq *ibwq, enum ib_wq_state new_state)
{
	struct mlx4_ib_qp *qp = to_mqp((struct ib_qp *)ibwq);
	enum ib_qp_state qp_cur_state;
	enum ib_qp_state qp_new_state;
	int attr_mask;
	int err;

	/* ib_qp.state represents the WQ HW state while ib_wq.state represents
	 * the WQ logic state.
	 */
	qp_cur_state = qp->state;
	qp_new_state = ib_wq2qp_state(new_state);

	if (ib_wq2qp_state(new_state) == qp_cur_state)
		return 0;

	if (new_state == IB_WQS_RDY) {
		struct ib_qp_attr attr = {};

		attr.port_num = qp->port;
		attr_mask = IB_QP_PORT;

		err = __mlx4_ib_modify_qp(ibwq, MLX4_IB_RWQ_SRC, &attr,
					  attr_mask, IB_QPS_RESET, IB_QPS_INIT);
		if (err) {
			pr_debug("WQN=0x%06x failed to apply RST->INIT on the HW QP\n",
				 ibwq->wq_num);
			return err;
		}

		qp_cur_state = IB_QPS_INIT;
	}

	attr_mask = 0;
	err = __mlx4_ib_modify_qp(ibwq, MLX4_IB_RWQ_SRC, NULL, attr_mask,
				  qp_cur_state,  qp_new_state);

	if (err && (qp_cur_state == IB_QPS_INIT)) {
		qp_new_state = IB_QPS_RESET;
		if (__mlx4_ib_modify_qp(ibwq, MLX4_IB_RWQ_SRC, NULL,
					attr_mask, IB_QPS_INIT, IB_QPS_RESET)) {
			pr_warn("WQN=0x%06x failed with reverting HW's resources failure\n",
				ibwq->wq_num);
			qp_new_state = IB_QPS_INIT;
		}
	}

	qp->state = qp_new_state;

	return err;
}

int mlx4_ib_modify_wq(struct ib_wq *ibwq, struct ib_wq_attr *wq_attr,
		      u32 wq_attr_mask, struct ib_udata *udata)
{
	struct mlx4_ib_qp *qp = to_mqp((struct ib_qp *)ibwq);
	struct mlx4_ib_modify_wq ucmd = {};
	size_t required_cmd_sz;
	enum ib_wq_state cur_state, new_state;
	int err = 0;

	required_cmd_sz = offsetof(typeof(ucmd), reserved) +
				   sizeof(ucmd.reserved);
	if (udata->inlen < required_cmd_sz)
		return -EINVAL;

	if (udata->inlen > sizeof(ucmd) &&
	    !ib_is_udata_cleared(udata, sizeof(ucmd),
				 udata->inlen - sizeof(ucmd)))
		return -EOPNOTSUPP;

	if (ib_copy_from_udata(&ucmd, udata, min(sizeof(ucmd), udata->inlen)))
		return -EFAULT;

	if (ucmd.comp_mask || ucmd.reserved)
		return -EOPNOTSUPP;

	if (wq_attr_mask & IB_WQ_FLAGS)
		return -EOPNOTSUPP;

	cur_state = wq_attr_mask & IB_WQ_CUR_STATE ? wq_attr->curr_wq_state :
						     ibwq->state;
	new_state = wq_attr_mask & IB_WQ_STATE ? wq_attr->wq_state : cur_state;

	if (cur_state  < IB_WQS_RESET || cur_state  > IB_WQS_ERR ||
	    new_state < IB_WQS_RESET || new_state > IB_WQS_ERR)
		return -EINVAL;

	if ((new_state == IB_WQS_RDY) && (cur_state == IB_WQS_ERR))
		return -EINVAL;

	if ((new_state == IB_WQS_ERR) && (cur_state == IB_WQS_RESET))
		return -EINVAL;

	/* Need to protect against the parent RSS which also may modify WQ
	 * state.
	 */
	mutex_lock(&qp->mutex);

	/* Can update HW state only if a RSS QP has already associated to this
	 * WQ, so we can apply its port on the WQ.
	 */
	if (qp->rss_usecnt)
		err = _mlx4_ib_modify_wq(ibwq, new_state);

	if (!err)
		ibwq->state = new_state;

	mutex_unlock(&qp->mutex);

	return err;
}

int mlx4_ib_destroy_wq(struct ib_wq *ibwq)
{
	struct mlx4_ib_dev *dev = to_mdev(ibwq->device);
	struct mlx4_ib_qp *qp = to_mqp((struct ib_qp *)ibwq);

	if (qp->counter_index)
		mlx4_ib_free_qp_counter(dev, qp);

	destroy_qp_common(dev, qp, MLX4_IB_RWQ_SRC, 1);

	kfree(qp);

	return 0;
}

struct ib_rwq_ind_table
*mlx4_ib_create_rwq_ind_table(struct ib_device *device,
			      struct ib_rwq_ind_table_init_attr *init_attr,
			      struct ib_udata *udata)
{
	struct ib_rwq_ind_table *rwq_ind_table;
	struct mlx4_ib_create_rwq_ind_tbl_resp resp = {};
	unsigned int ind_tbl_size = 1 << init_attr->log_ind_tbl_size;
	unsigned int base_wqn;
	size_t min_resp_len;
	int i;
	int err;

	if (udata->inlen > 0 &&
	    !ib_is_udata_cleared(udata, 0,
				 udata->inlen))
		return ERR_PTR(-EOPNOTSUPP);

	min_resp_len = offsetof(typeof(resp), reserved) + sizeof(resp.reserved);
	if (udata->outlen && udata->outlen < min_resp_len)
		return ERR_PTR(-EINVAL);

	if (ind_tbl_size >
	    device->attrs.rss_caps.max_rwq_indirection_table_size) {
		pr_debug("log_ind_tbl_size = %d is bigger than supported = %d\n",
			 ind_tbl_size,
			 device->attrs.rss_caps.max_rwq_indirection_table_size);
		return ERR_PTR(-EINVAL);
	}

	base_wqn = init_attr->ind_tbl[0]->wq_num;

	if (base_wqn % ind_tbl_size) {
		pr_debug("WQN=0x%x isn't aligned with indirection table size\n",
			 base_wqn);
		return ERR_PTR(-EINVAL);
	}

	for (i = 1; i < ind_tbl_size; i++) {
		if (++base_wqn != init_attr->ind_tbl[i]->wq_num) {
			pr_debug("indirection table's WQNs aren't consecutive\n");
			return ERR_PTR(-EINVAL);
		}
	}

	rwq_ind_table = kzalloc(sizeof(*rwq_ind_table), GFP_KERNEL);
	if (!rwq_ind_table)
		return ERR_PTR(-ENOMEM);

	if (udata->outlen) {
		resp.response_length = offsetof(typeof(resp), response_length) +
					sizeof(resp.response_length);
		err = ib_copy_to_udata(udata, &resp, resp.response_length);
		if (err)
			goto err;
	}

	return rwq_ind_table;

err:
	kfree(rwq_ind_table);
	return ERR_PTR(err);
}

int mlx4_ib_destroy_rwq_ind_table(struct ib_rwq_ind_table *ib_rwq_ind_tbl)
{
	kfree(ib_rwq_ind_tbl);
	return 0;
}

struct mlx4_ib_drain_cqe {
	struct ib_cqe cqe;
	struct completion done;
};

static void mlx4_ib_drain_qp_done(struct ib_cq *cq, struct ib_wc *wc)
{
	struct mlx4_ib_drain_cqe *cqe = container_of(wc->wr_cqe,
						     struct mlx4_ib_drain_cqe,
						     cqe);

	complete(&cqe->done);
}

/* This function returns only once the drained WR was completed */
static void handle_drain_completion(struct ib_cq *cq,
				    struct mlx4_ib_drain_cqe *sdrain,
				    struct mlx4_ib_dev *dev)
{
	struct mlx4_dev *mdev = dev->dev;

	if (cq->poll_ctx == IB_POLL_DIRECT) {
		while (wait_for_completion_timeout(&sdrain->done, HZ / 10) <= 0)
			ib_process_cq_direct(cq, -1);
		return;
	}

	if (mdev->persist->state == MLX4_DEVICE_STATE_INTERNAL_ERROR) {
		struct mlx4_ib_cq *mcq = to_mcq(cq);
		bool triggered = false;
		unsigned long flags;

		spin_lock_irqsave(&dev->reset_flow_resource_lock, flags);
		/* Make sure that the CQ handler won't run if wasn't run yet */
		if (!mcq->mcq.reset_notify_added)
			mcq->mcq.reset_notify_added = 1;
		else
			triggered = true;
		spin_unlock_irqrestore(&dev->reset_flow_resource_lock, flags);

		if (triggered) {
			/* Wait for any scheduled/running task to be ended */
			switch (cq->poll_ctx) {
			case IB_POLL_SOFTIRQ:
				irq_poll_disable(&cq->iop);
				irq_poll_enable(&cq->iop);
				break;
			case IB_POLL_WORKQUEUE:
				cancel_work_sync(&cq->work);
				break;
			default:
				WARN_ON_ONCE(1);
			}
		}

		/* Run the CQ handler - this makes sure that the drain WR will
		 * be processed if wasn't processed yet.
		 */
		mcq->mcq.comp(&mcq->mcq);
	}

	wait_for_completion(&sdrain->done);
}

void mlx4_ib_drain_sq(struct ib_qp *qp)
{
	struct ib_cq *cq = qp->send_cq;
	struct ib_qp_attr attr = { .qp_state = IB_QPS_ERR };
	struct mlx4_ib_drain_cqe sdrain;
	const struct ib_send_wr *bad_swr;
	struct ib_rdma_wr swr = {
		.wr = {
			.next = NULL,
			{ .wr_cqe	= &sdrain.cqe, },
			.opcode	= IB_WR_RDMA_WRITE,
		},
	};
	int ret;
	struct mlx4_ib_dev *dev = to_mdev(qp->device);
	struct mlx4_dev *mdev = dev->dev;

	ret = ib_modify_qp(qp, &attr, IB_QP_STATE);
	if (ret && mdev->persist->state != MLX4_DEVICE_STATE_INTERNAL_ERROR) {
		WARN_ONCE(ret, "failed to drain send queue: %d\n", ret);
		return;
	}

	sdrain.cqe.done = mlx4_ib_drain_qp_done;
	init_completion(&sdrain.done);

	ret = _mlx4_ib_post_send(qp, &swr.wr, &bad_swr, true);
	if (ret) {
		WARN_ONCE(ret, "failed to drain send queue: %d\n", ret);
		return;
	}

	handle_drain_completion(cq, &sdrain, dev);
}

void mlx4_ib_drain_rq(struct ib_qp *qp)
{
	struct ib_cq *cq = qp->recv_cq;
	struct ib_qp_attr attr = { .qp_state = IB_QPS_ERR };
	struct mlx4_ib_drain_cqe rdrain;
	struct ib_recv_wr rwr = {};
	const struct ib_recv_wr *bad_rwr;
	int ret;
	struct mlx4_ib_dev *dev = to_mdev(qp->device);
	struct mlx4_dev *mdev = dev->dev;

	ret = ib_modify_qp(qp, &attr, IB_QP_STATE);
	if (ret && mdev->persist->state != MLX4_DEVICE_STATE_INTERNAL_ERROR) {
		WARN_ONCE(ret, "failed to drain recv queue: %d\n", ret);
		return;
	}

	rwr.wr_cqe = &rdrain.cqe;
	rdrain.cqe.done = mlx4_ib_drain_qp_done;
	init_completion(&rdrain.done);

	ret = _mlx4_ib_post_recv(qp, &rwr, &bad_rwr, true);
	if (ret) {
		WARN_ONCE(ret, "failed to drain recv queue: %d\n", ret);
		return;
	}

	handle_drain_completion(cq, &rdrain, dev);
}<|MERGE_RESOLUTION|>--- conflicted
+++ resolved
@@ -557,12 +557,8 @@
 					  MLX4_IB_RX_HASH_SRC_PORT_TCP	|
 					  MLX4_IB_RX_HASH_DST_PORT_TCP	|
 					  MLX4_IB_RX_HASH_SRC_PORT_UDP	|
-<<<<<<< HEAD
-					  MLX4_IB_RX_HASH_DST_PORT_UDP)) {
-=======
 					  MLX4_IB_RX_HASH_DST_PORT_UDP  |
 					  MLX4_IB_RX_HASH_INNER)) {
->>>>>>> e021bb4f
 		pr_debug("RX Hash fields_mask has unsupported mask (0x%llx)\n",
 			 ucmd->rx_hash_fields_mask);
 		return (-EOPNOTSUPP);
