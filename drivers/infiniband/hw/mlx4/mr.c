/*
 * Copyright (c) 2007 Cisco Systems, Inc. All rights reserved.
 * Copyright (c) 2007, 2008 Mellanox Technologies. All rights reserved.
 *
 * This software is available to you under a choice of one of two
 * licenses.  You may choose to be licensed under the terms of the GNU
 * General Public License (GPL) Version 2, available from the file
 * COPYING in the main directory of this source tree, or the
 * OpenIB.org BSD license below:
 *
 *     Redistribution and use in source and binary forms, with or
 *     without modification, are permitted provided that the following
 *     conditions are met:
 *
 *      - Redistributions of source code must retain the above
 *        copyright notice, this list of conditions and the following
 *        disclaimer.
 *
 *      - Redistributions in binary form must reproduce the above
 *        copyright notice, this list of conditions and the following
 *        disclaimer in the documentation and/or other materials
 *        provided with the distribution.
 *
 * THE SOFTWARE IS PROVIDED "AS IS", WITHOUT WARRANTY OF ANY KIND,
 * EXPRESS OR IMPLIED, INCLUDING BUT NOT LIMITED TO THE WARRANTIES OF
 * MERCHANTABILITY, FITNESS FOR A PARTICULAR PURPOSE AND
 * NONINFRINGEMENT. IN NO EVENT SHALL THE AUTHORS OR COPYRIGHT HOLDERS
 * BE LIABLE FOR ANY CLAIM, DAMAGES OR OTHER LIABILITY, WHETHER IN AN
 * ACTION OF CONTRACT, TORT OR OTHERWISE, ARISING FROM, OUT OF OR IN
 * CONNECTION WITH THE SOFTWARE OR THE USE OR OTHER DEALINGS IN THE
 * SOFTWARE.
 */

#include <linux/slab.h>
#include <rdma/ib_user_verbs.h>

#include "mlx4_ib.h"

static u32 convert_access(int acc)
{
	return (acc & IB_ACCESS_REMOTE_ATOMIC ? MLX4_PERM_ATOMIC       : 0) |
	       (acc & IB_ACCESS_REMOTE_WRITE  ? MLX4_PERM_REMOTE_WRITE : 0) |
	       (acc & IB_ACCESS_REMOTE_READ   ? MLX4_PERM_REMOTE_READ  : 0) |
	       (acc & IB_ACCESS_LOCAL_WRITE   ? MLX4_PERM_LOCAL_WRITE  : 0) |
	       (acc & IB_ACCESS_MW_BIND	      ? MLX4_PERM_BIND_MW      : 0) |
	       MLX4_PERM_LOCAL_READ;
}

static enum mlx4_mw_type to_mlx4_type(enum ib_mw_type type)
{
	switch (type) {
	case IB_MW_TYPE_1:	return MLX4_MW_TYPE_1;
	case IB_MW_TYPE_2:	return MLX4_MW_TYPE_2;
	default:		return -1;
	}
}

struct ib_mr *mlx4_ib_get_dma_mr(struct ib_pd *pd, int acc)
{
	struct mlx4_ib_mr *mr;
	int err;

	mr = kzalloc(sizeof(*mr), GFP_KERNEL);
	if (!mr)
		return ERR_PTR(-ENOMEM);

	err = mlx4_mr_alloc(to_mdev(pd->device)->dev, to_mpd(pd)->pdn, 0,
			    ~0ull, convert_access(acc), 0, 0, &mr->mmr);
	if (err)
		goto err_free;

	err = mlx4_mr_enable(to_mdev(pd->device)->dev, &mr->mmr);
	if (err)
		goto err_mr;

	mr->ibmr.rkey = mr->ibmr.lkey = mr->mmr.key;
	mr->umem = NULL;

	return &mr->ibmr;

err_mr:
	(void) mlx4_mr_free(to_mdev(pd->device)->dev, &mr->mmr);

err_free:
	kfree(mr);

	return ERR_PTR(err);
}

enum {
	MLX4_MAX_MTT_SHIFT = 31
};

static int mlx4_ib_umem_write_mtt_block(struct mlx4_ib_dev *dev,
					struct mlx4_mtt *mtt,
					u64 mtt_size, u64 mtt_shift, u64 len,
					u64 cur_start_addr, u64 *pages,
					int *start_index, int *npages)
{
	u64 cur_end_addr = cur_start_addr + len;
	u64 cur_end_addr_aligned = 0;
	u64 mtt_entries;
	int err = 0;
	int k;

	len += (cur_start_addr & (mtt_size - 1ULL));
	cur_end_addr_aligned = round_up(cur_end_addr, mtt_size);
	len += (cur_end_addr_aligned - cur_end_addr);
	if (len & (mtt_size - 1ULL)) {
		pr_warn("write_block: len %llx is not aligned to mtt_size %llx\n",
			len, mtt_size);
		return -EINVAL;
	}

	mtt_entries = (len >> mtt_shift);

	/*
	 * Align the MTT start address to the mtt_size.
	 * Required to handle cases when the MR starts in the middle of an MTT
	 * record. Was not required in old code since the physical addresses
	 * provided by the dma subsystem were page aligned, which was also the
	 * MTT size.
	 */
	cur_start_addr = round_down(cur_start_addr, mtt_size);
	/* A new block is started ... */
	for (k = 0; k < mtt_entries; ++k) {
		pages[*npages] = cur_start_addr + (mtt_size * k);
		(*npages)++;
		/*
		 * Be friendly to mlx4_write_mtt() and pass it chunks of
		 * appropriate size.
		 */
		if (*npages == PAGE_SIZE / sizeof(u64)) {
			err = mlx4_write_mtt(dev->dev, mtt, *start_index,
					     *npages, pages);
			if (err)
				return err;

			(*start_index) += *npages;
			*npages = 0;
		}
	}

	return 0;
}

static inline u64 alignment_of(u64 ptr)
{
	return ilog2(ptr & (~(ptr - 1)));
}

static int mlx4_ib_umem_calc_block_mtt(u64 next_block_start,
				       u64 current_block_end,
				       u64 block_shift)
{
	/* Check whether the alignment of the new block is aligned as well as
	 * the previous block.
	 * Block address must start with zeros till size of entity_size.
	 */
	if ((next_block_start & ((1ULL << block_shift) - 1ULL)) != 0)
		/*
		 * It is not as well aligned as the previous block-reduce the
		 * mtt size accordingly. Here we take the last right bit which
		 * is 1.
		 */
		block_shift = alignment_of(next_block_start);

	/*
	 * Check whether the alignment of the end of previous block - is it
	 * aligned as well as the start of the block
	 */
	if (((current_block_end) & ((1ULL << block_shift) - 1ULL)) != 0)
		/*
		 * It is not as well aligned as the start of the block -
		 * reduce the mtt size accordingly.
		 */
		block_shift = alignment_of(current_block_end);

	return block_shift;
}

int mlx4_ib_umem_write_mtt(struct mlx4_ib_dev *dev, struct mlx4_mtt *mtt,
			   struct ib_umem *umem)
{
	u64 *pages;
	u64 len = 0;
	int err = 0;
	u64 mtt_size;
	u64 cur_start_addr = 0;
	u64 mtt_shift;
	int start_index = 0;
	int npages = 0;
	struct scatterlist *sg;
	int i;

	pages = (u64 *) __get_free_page(GFP_KERNEL);
	if (!pages)
		return -ENOMEM;

	mtt_shift = mtt->page_shift;
	mtt_size = 1ULL << mtt_shift;

	for_each_sg(umem->sg_head.sgl, sg, umem->nmap, i) {
		if (cur_start_addr + len == sg_dma_address(sg)) {
			/* still the same block */
			len += sg_dma_len(sg);
			continue;
		}
		/*
		 * A new block is started ...
		 * If len is malaligned, write an extra mtt entry to cover the
		 * misaligned area (round up the division)
		 */
		err = mlx4_ib_umem_write_mtt_block(dev, mtt, mtt_size,
						   mtt_shift, len,
						   cur_start_addr,
						   pages, &start_index,
						   &npages);
		if (err)
			goto out;

		cur_start_addr = sg_dma_address(sg);
		len = sg_dma_len(sg);
	}

	/* Handle the last block */
	if (len > 0) {
		/*
		 * If len is malaligned, write an extra mtt entry to cover
		 * the misaligned area (round up the division)
		 */
		err = mlx4_ib_umem_write_mtt_block(dev, mtt, mtt_size,
						   mtt_shift, len,
						   cur_start_addr, pages,
						   &start_index, &npages);
		if (err)
			goto out;
	}

	if (npages)
		err = mlx4_write_mtt(dev->dev, mtt, start_index, npages, pages);

out:
	free_page((unsigned long) pages);
	return err;
}

<<<<<<< HEAD
=======
/*
 * Calculate optimal mtt size based on contiguous pages.
 * Function will return also the number of pages that are not aligned to the
 * calculated mtt_size to be added to total number of pages. For that we should
 * check the first chunk length & last chunk length and if not aligned to
 * mtt_size we should increment the non_aligned_pages number. All chunks in the
 * middle already handled as part of mtt shift calculation for both their start
 * & end addresses.
 */
int mlx4_ib_umem_calc_optimal_mtt_size(struct ib_umem *umem, u64 start_va,
				       int *num_of_mtts)
{
	u64 block_shift = MLX4_MAX_MTT_SHIFT;
	u64 min_shift = umem->page_shift;
	u64 last_block_aligned_end = 0;
	u64 current_block_start = 0;
	u64 first_block_start = 0;
	u64 current_block_len = 0;
	u64 last_block_end = 0;
	struct scatterlist *sg;
	u64 current_block_end;
	u64 misalignment_bits;
	u64 next_block_start;
	u64 total_len = 0;
	int i;

	for_each_sg(umem->sg_head.sgl, sg, umem->nmap, i) {
		/*
		 * Initialization - save the first chunk start as the
		 * current_block_start - block means contiguous pages.
		 */
		if (current_block_len == 0 && current_block_start == 0) {
			current_block_start = sg_dma_address(sg);
			first_block_start = current_block_start;
			/*
			 * Find the bits that are different between the physical
			 * address and the virtual address for the start of the
			 * MR.
			 * umem_get aligned the start_va to a page boundary.
			 * Therefore, we need to align the start va to the same
			 * boundary.
			 * misalignment_bits is needed to handle the  case of a
			 * single memory region. In this case, the rest of the
			 * logic will not reduce the block size.  If we use a
			 * block size which is bigger than the alignment of the
			 * misalignment bits, we might use the virtual page
			 * number instead of the physical page number, resulting
			 * in access to the wrong data.
			 */
			misalignment_bits =
			(start_va & (~(((u64)(BIT(umem->page_shift))) - 1ULL)))
			^ current_block_start;
			block_shift = min(alignment_of(misalignment_bits),
					  block_shift);
		}

		/*
		 * Go over the scatter entries and check if they continue the
		 * previous scatter entry.
		 */
		next_block_start = sg_dma_address(sg);
		current_block_end = current_block_start	+ current_block_len;
		/* If we have a split (non-contig.) between two blocks */
		if (current_block_end != next_block_start) {
			block_shift = mlx4_ib_umem_calc_block_mtt
					(next_block_start,
					 current_block_end,
					 block_shift);

			/*
			 * If we reached the minimum shift for 4k page we stop
			 * the loop.
			 */
			if (block_shift <= min_shift)
				goto end;

			/*
			 * If not saved yet we are in first block - we save the
			 * length of first block to calculate the
			 * non_aligned_pages number at the end.
			 */
			total_len += current_block_len;

			/* Start a new block */
			current_block_start = next_block_start;
			current_block_len = sg_dma_len(sg);
			continue;
		}
		/* The scatter entry is another part of the current block,
		 * increase the block size.
		 * An entry in the scatter can be larger than 4k (page) as of
		 * dma mapping which merge some blocks together.
		 */
		current_block_len += sg_dma_len(sg);
	}

	/* Account for the last block in the total len */
	total_len += current_block_len;
	/* Add to the first block the misalignment that it suffers from. */
	total_len += (first_block_start & ((1ULL << block_shift) - 1ULL));
	last_block_end = current_block_start + current_block_len;
	last_block_aligned_end = round_up(last_block_end, 1ULL << block_shift);
	total_len += (last_block_aligned_end - last_block_end);

	if (total_len & ((1ULL << block_shift) - 1ULL))
		pr_warn("misaligned total length detected (%llu, %llu)!",
			total_len, block_shift);

	*num_of_mtts = total_len >> block_shift;
end:
	if (block_shift < min_shift) {
		/*
		 * If shift is less than the min we set a warning and return the
		 * min shift.
		 */
		pr_warn("umem_calc_optimal_mtt_size - unexpected shift %lld\n", block_shift);

		block_shift = min_shift;
	}
	return block_shift;
}

>>>>>>> e021bb4f
static struct ib_umem *mlx4_get_umem_mr(struct ib_ucontext *context, u64 start,
					u64 length, u64 virt_addr,
					int access_flags)
{
	/*
	 * Force registering the memory as writable if the underlying pages
	 * are writable.  This is so rereg can change the access permissions
	 * from readable to writable without having to run through ib_umem_get
	 * again
	 */
	if (!ib_access_writable(access_flags)) {
		struct vm_area_struct *vma;

		down_read(&current->mm->mmap_sem);
		/*
		 * FIXME: Ideally this would iterate over all the vmas that
		 * cover the memory, but for now it requires a single vma to
		 * entirely cover the MR to support RO mappings.
		 */
		vma = find_vma(current->mm, start);
		if (vma && vma->vm_end >= start + length &&
		    vma->vm_start <= start) {
			if (vma->vm_flags & VM_WRITE)
				access_flags |= IB_ACCESS_LOCAL_WRITE;
		} else {
			access_flags |= IB_ACCESS_LOCAL_WRITE;
		}

		up_read(&current->mm->mmap_sem);
	}

	return ib_umem_get(context, start, length, access_flags, 0);
}

struct ib_mr *mlx4_ib_reg_user_mr(struct ib_pd *pd, u64 start, u64 length,
				  u64 virt_addr, int access_flags,
				  struct ib_udata *udata)
{
	struct mlx4_ib_dev *dev = to_mdev(pd->device);
	struct mlx4_ib_mr *mr;
	int shift;
	int err;
	int n;

	mr = kzalloc(sizeof(*mr), GFP_KERNEL);
	if (!mr)
		return ERR_PTR(-ENOMEM);

	mr->umem = mlx4_get_umem_mr(pd->uobject->context, start, length,
				    virt_addr, access_flags);
	if (IS_ERR(mr->umem)) {
		err = PTR_ERR(mr->umem);
		goto err_free;
	}

	n = ib_umem_page_count(mr->umem);
	shift = mlx4_ib_umem_calc_optimal_mtt_size(mr->umem, start, &n);

	err = mlx4_mr_alloc(dev->dev, to_mpd(pd)->pdn, virt_addr, length,
			    convert_access(access_flags), n, shift, &mr->mmr);
	if (err)
		goto err_umem;

	err = mlx4_ib_umem_write_mtt(dev, &mr->mmr.mtt, mr->umem);
	if (err)
		goto err_mr;

	err = mlx4_mr_enable(dev->dev, &mr->mmr);
	if (err)
		goto err_mr;

	mr->ibmr.rkey = mr->ibmr.lkey = mr->mmr.key;
	mr->ibmr.length = length;
	mr->ibmr.iova = virt_addr;
	mr->ibmr.page_size = 1U << shift;

	return &mr->ibmr;

err_mr:
	(void) mlx4_mr_free(to_mdev(pd->device)->dev, &mr->mmr);

err_umem:
	ib_umem_release(mr->umem);

err_free:
	kfree(mr);

	return ERR_PTR(err);
}

int mlx4_ib_rereg_user_mr(struct ib_mr *mr, int flags,
			  u64 start, u64 length, u64 virt_addr,
			  int mr_access_flags, struct ib_pd *pd,
			  struct ib_udata *udata)
{
	struct mlx4_ib_dev *dev = to_mdev(mr->device);
	struct mlx4_ib_mr *mmr = to_mmr(mr);
	struct mlx4_mpt_entry *mpt_entry;
	struct mlx4_mpt_entry **pmpt_entry = &mpt_entry;
	int err;

	/* Since we synchronize this call and mlx4_ib_dereg_mr via uverbs,
	 * we assume that the calls can't run concurrently. Otherwise, a
	 * race exists.
	 */
	err =  mlx4_mr_hw_get_mpt(dev->dev, &mmr->mmr, &pmpt_entry);

	if (err)
		return err;

	if (flags & IB_MR_REREG_PD) {
		err = mlx4_mr_hw_change_pd(dev->dev, *pmpt_entry,
					   to_mpd(pd)->pdn);

		if (err)
			goto release_mpt_entry;
	}

	if (flags & IB_MR_REREG_ACCESS) {
		if (ib_access_writable(mr_access_flags) &&
		    !mmr->umem->writable) {
			err = -EPERM;
			goto release_mpt_entry;
		}

		err = mlx4_mr_hw_change_access(dev->dev, *pmpt_entry,
					       convert_access(mr_access_flags));

		if (err)
			goto release_mpt_entry;
	}

	if (flags & IB_MR_REREG_TRANS) {
		int shift;
		int n;

		mlx4_mr_rereg_mem_cleanup(dev->dev, &mmr->mmr);
		ib_umem_release(mmr->umem);
		mmr->umem =
			mlx4_get_umem_mr(mr->uobject->context, start, length,
					 virt_addr, mr_access_flags);
		if (IS_ERR(mmr->umem)) {
			err = PTR_ERR(mmr->umem);
			/* Prevent mlx4_ib_dereg_mr from free'ing invalid pointer */
			mmr->umem = NULL;
			goto release_mpt_entry;
		}
		n = ib_umem_page_count(mmr->umem);
		shift = mmr->umem->page_shift;

		err = mlx4_mr_rereg_mem_write(dev->dev, &mmr->mmr,
					      virt_addr, length, n, shift,
					      *pmpt_entry);
		if (err) {
			ib_umem_release(mmr->umem);
			goto release_mpt_entry;
		}
		mmr->mmr.iova       = virt_addr;
		mmr->mmr.size       = length;

		err = mlx4_ib_umem_write_mtt(dev, &mmr->mmr.mtt, mmr->umem);
		if (err) {
			mlx4_mr_rereg_mem_cleanup(dev->dev, &mmr->mmr);
			ib_umem_release(mmr->umem);
			goto release_mpt_entry;
		}
	}

	/* If we couldn't transfer the MR to the HCA, just remember to
	 * return a failure. But dereg_mr will free the resources.
	 */
	err = mlx4_mr_hw_write_mpt(dev->dev, &mmr->mmr, pmpt_entry);
	if (!err && flags & IB_MR_REREG_ACCESS)
		mmr->mmr.access = mr_access_flags;

release_mpt_entry:
	mlx4_mr_hw_put_mpt(dev->dev, pmpt_entry);

	return err;
}

static int
mlx4_alloc_priv_pages(struct ib_device *device,
		      struct mlx4_ib_mr *mr,
		      int max_pages)
{
	int ret;

	/* Ensure that size is aligned to DMA cacheline
	 * requirements.
	 * max_pages is limited to MLX4_MAX_FAST_REG_PAGES
	 * so page_map_size will never cross PAGE_SIZE.
	 */
	mr->page_map_size = roundup(max_pages * sizeof(u64),
				    MLX4_MR_PAGES_ALIGN);

	/* Prevent cross page boundary allocation. */
	mr->pages = (__be64 *)get_zeroed_page(GFP_KERNEL);
	if (!mr->pages)
		return -ENOMEM;

	mr->page_map = dma_map_single(device->dev.parent, mr->pages,
				      mr->page_map_size, DMA_TO_DEVICE);

	if (dma_mapping_error(device->dev.parent, mr->page_map)) {
		ret = -ENOMEM;
		goto err;
	}

	return 0;

err:
	free_page((unsigned long)mr->pages);
	return ret;
}

static void
mlx4_free_priv_pages(struct mlx4_ib_mr *mr)
{
	if (mr->pages) {
		struct ib_device *device = mr->ibmr.device;

		dma_unmap_single(device->dev.parent, mr->page_map,
				 mr->page_map_size, DMA_TO_DEVICE);
		free_page((unsigned long)mr->pages);
		mr->pages = NULL;
	}
}

int mlx4_ib_dereg_mr(struct ib_mr *ibmr)
{
	struct mlx4_ib_mr *mr = to_mmr(ibmr);
	int ret;

	mlx4_free_priv_pages(mr);

	ret = mlx4_mr_free(to_mdev(ibmr->device)->dev, &mr->mmr);
	if (ret)
		return ret;
	if (mr->umem)
		ib_umem_release(mr->umem);
	kfree(mr);

	return 0;
}

struct ib_mw *mlx4_ib_alloc_mw(struct ib_pd *pd, enum ib_mw_type type,
			       struct ib_udata *udata)
{
	struct mlx4_ib_dev *dev = to_mdev(pd->device);
	struct mlx4_ib_mw *mw;
	int err;

	mw = kmalloc(sizeof(*mw), GFP_KERNEL);
	if (!mw)
		return ERR_PTR(-ENOMEM);

	err = mlx4_mw_alloc(dev->dev, to_mpd(pd)->pdn,
			    to_mlx4_type(type), &mw->mmw);
	if (err)
		goto err_free;

	err = mlx4_mw_enable(dev->dev, &mw->mmw);
	if (err)
		goto err_mw;

	mw->ibmw.rkey = mw->mmw.key;

	return &mw->ibmw;

err_mw:
	mlx4_mw_free(dev->dev, &mw->mmw);

err_free:
	kfree(mw);

	return ERR_PTR(err);
}

int mlx4_ib_dealloc_mw(struct ib_mw *ibmw)
{
	struct mlx4_ib_mw *mw = to_mmw(ibmw);

	mlx4_mw_free(to_mdev(ibmw->device)->dev, &mw->mmw);
	kfree(mw);

	return 0;
}

struct ib_mr *mlx4_ib_alloc_mr(struct ib_pd *pd,
			       enum ib_mr_type mr_type,
			       u32 max_num_sg)
{
	struct mlx4_ib_dev *dev = to_mdev(pd->device);
	struct mlx4_ib_mr *mr;
	int err;

	if (mr_type != IB_MR_TYPE_MEM_REG ||
	    max_num_sg > MLX4_MAX_FAST_REG_PAGES)
		return ERR_PTR(-EINVAL);

	mr = kzalloc(sizeof(*mr), GFP_KERNEL);
	if (!mr)
		return ERR_PTR(-ENOMEM);

	err = mlx4_mr_alloc(dev->dev, to_mpd(pd)->pdn, 0, 0, 0,
			    max_num_sg, 0, &mr->mmr);
	if (err)
		goto err_free;

	err = mlx4_alloc_priv_pages(pd->device, mr, max_num_sg);
	if (err)
		goto err_free_mr;

	mr->max_pages = max_num_sg;
	err = mlx4_mr_enable(dev->dev, &mr->mmr);
	if (err)
		goto err_free_pl;

	mr->ibmr.rkey = mr->ibmr.lkey = mr->mmr.key;
	mr->umem = NULL;

	return &mr->ibmr;

err_free_pl:
	mr->ibmr.device = pd->device;
	mlx4_free_priv_pages(mr);
err_free_mr:
	(void) mlx4_mr_free(dev->dev, &mr->mmr);
err_free:
	kfree(mr);
	return ERR_PTR(err);
}

struct ib_fmr *mlx4_ib_fmr_alloc(struct ib_pd *pd, int acc,
				 struct ib_fmr_attr *fmr_attr)
{
	struct mlx4_ib_dev *dev = to_mdev(pd->device);
	struct mlx4_ib_fmr *fmr;
	int err = -ENOMEM;

	fmr = kmalloc(sizeof *fmr, GFP_KERNEL);
	if (!fmr)
		return ERR_PTR(-ENOMEM);

	err = mlx4_fmr_alloc(dev->dev, to_mpd(pd)->pdn, convert_access(acc),
			     fmr_attr->max_pages, fmr_attr->max_maps,
			     fmr_attr->page_shift, &fmr->mfmr);
	if (err)
		goto err_free;

	err = mlx4_fmr_enable(to_mdev(pd->device)->dev, &fmr->mfmr);
	if (err)
		goto err_mr;

	fmr->ibfmr.rkey = fmr->ibfmr.lkey = fmr->mfmr.mr.key;

	return &fmr->ibfmr;

err_mr:
	(void) mlx4_mr_free(to_mdev(pd->device)->dev, &fmr->mfmr.mr);

err_free:
	kfree(fmr);

	return ERR_PTR(err);
}

int mlx4_ib_map_phys_fmr(struct ib_fmr *ibfmr, u64 *page_list,
		      int npages, u64 iova)
{
	struct mlx4_ib_fmr *ifmr = to_mfmr(ibfmr);
	struct mlx4_ib_dev *dev = to_mdev(ifmr->ibfmr.device);

	return mlx4_map_phys_fmr(dev->dev, &ifmr->mfmr, page_list, npages, iova,
				 &ifmr->ibfmr.lkey, &ifmr->ibfmr.rkey);
}

int mlx4_ib_unmap_fmr(struct list_head *fmr_list)
{
	struct ib_fmr *ibfmr;
	int err;
	struct mlx4_dev *mdev = NULL;

	list_for_each_entry(ibfmr, fmr_list, list) {
		if (mdev && to_mdev(ibfmr->device)->dev != mdev)
			return -EINVAL;
		mdev = to_mdev(ibfmr->device)->dev;
	}

	if (!mdev)
		return 0;

	list_for_each_entry(ibfmr, fmr_list, list) {
		struct mlx4_ib_fmr *ifmr = to_mfmr(ibfmr);

		mlx4_fmr_unmap(mdev, &ifmr->mfmr, &ifmr->ibfmr.lkey, &ifmr->ibfmr.rkey);
	}

	/*
	 * Make sure all MPT status updates are visible before issuing
	 * SYNC_TPT firmware command.
	 */
	wmb();

	err = mlx4_SYNC_TPT(mdev);
	if (err)
		pr_warn("SYNC_TPT error %d when "
		       "unmapping FMRs\n", err);

	return 0;
}

int mlx4_ib_fmr_dealloc(struct ib_fmr *ibfmr)
{
	struct mlx4_ib_fmr *ifmr = to_mfmr(ibfmr);
	struct mlx4_ib_dev *dev = to_mdev(ibfmr->device);
	int err;

	err = mlx4_fmr_free(dev->dev, &ifmr->mfmr);

	if (!err)
		kfree(ifmr);

	return err;
}

static int mlx4_set_page(struct ib_mr *ibmr, u64 addr)
{
	struct mlx4_ib_mr *mr = to_mmr(ibmr);

	if (unlikely(mr->npages == mr->max_pages))
		return -ENOMEM;

	mr->pages[mr->npages++] = cpu_to_be64(addr | MLX4_MTT_FLAG_PRESENT);

	return 0;
}

int mlx4_ib_map_mr_sg(struct ib_mr *ibmr, struct scatterlist *sg, int sg_nents,
		      unsigned int *sg_offset)
{
	struct mlx4_ib_mr *mr = to_mmr(ibmr);
	int rc;

	mr->npages = 0;

	ib_dma_sync_single_for_cpu(ibmr->device, mr->page_map,
				   mr->page_map_size, DMA_TO_DEVICE);

	rc = ib_sg_to_pages(ibmr, sg, sg_nents, sg_offset, mlx4_set_page);

	ib_dma_sync_single_for_device(ibmr->device, mr->page_map,
				      mr->page_map_size, DMA_TO_DEVICE);

	return rc;
}<|MERGE_RESOLUTION|>--- conflicted
+++ resolved
@@ -245,8 +245,6 @@
 	return err;
 }
 
-<<<<<<< HEAD
-=======
 /*
  * Calculate optimal mtt size based on contiguous pages.
  * Function will return also the number of pages that are not aligned to the
@@ -369,7 +367,6 @@
 	return block_shift;
 }
 
->>>>>>> e021bb4f
 static struct ib_umem *mlx4_get_umem_mr(struct ib_ucontext *context, u64 start,
 					u64 length, u64 virt_addr,
 					int access_flags)
