/*
 * Copyright(c) 2015 - 2017 Intel Corporation.
 *
 * This file is provided under a dual BSD/GPLv2 license.  When using or
 * redistributing this file, you may do so under either license.
 *
 * GPL LICENSE SUMMARY
 *
 * This program is free software; you can redistribute it and/or modify
 * it under the terms of version 2 of the GNU General Public License as
 * published by the Free Software Foundation.
 *
 * This program is distributed in the hope that it will be useful, but
 * WITHOUT ANY WARRANTY; without even the implied warranty of
 * MERCHANTABILITY or FITNESS FOR A PARTICULAR PURPOSE.  See the GNU
 * General Public License for more details.
 *
 * BSD LICENSE
 *
 * Redistribution and use in source and binary forms, with or without
 * modification, are permitted provided that the following conditions
 * are met:
 *
 *  - Redistributions of source code must retain the above copyright
 *    notice, this list of conditions and the following disclaimer.
 *  - Redistributions in binary form must reproduce the above copyright
 *    notice, this list of conditions and the following disclaimer in
 *    the documentation and/or other materials provided with the
 *    distribution.
 *  - Neither the name of Intel Corporation nor the names of its
 *    contributors may be used to endorse or promote products derived
 *    from this software without specific prior written permission.
 *
 * THIS SOFTWARE IS PROVIDED BY THE COPYRIGHT HOLDERS AND CONTRIBUTORS
 * "AS IS" AND ANY EXPRESS OR IMPLIED WARRANTIES, INCLUDING, BUT NOT
 * LIMITED TO, THE IMPLIED WARRANTIES OF MERCHANTABILITY AND FITNESS FOR
 * A PARTICULAR PURPOSE ARE DISCLAIMED. IN NO EVENT SHALL THE COPYRIGHT
 * OWNER OR CONTRIBUTORS BE LIABLE FOR ANY DIRECT, INDIRECT, INCIDENTAL,
 * SPECIAL, EXEMPLARY, OR CONSEQUENTIAL DAMAGES (INCLUDING, BUT NOT
 * LIMITED TO, PROCUREMENT OF SUBSTITUTE GOODS OR SERVICES; LOSS OF USE,
 * DATA, OR PROFITS; OR BUSINESS INTERRUPTION) HOWEVER CAUSED AND ON ANY
 * THEORY OF LIABILITY, WHETHER IN CONTRACT, STRICT LIABILITY, OR TORT
 * (INCLUDING NEGLIGENCE OR OTHERWISE) ARISING IN ANY WAY OUT OF THE USE
 * OF THIS SOFTWARE, EVEN IF ADVISED OF THE POSSIBILITY OF SUCH DAMAGE.
 *
 */

#include <linux/pci.h>
#include <linux/io.h>
#include <linux/delay.h>
#include <linux/vmalloc.h>
#include <linux/aer.h>
#include <linux/module.h>

#include "hfi.h"
#include "chip_registers.h"
#include "aspm.h"

/*
 * This file contains PCIe utility routines.
 */

/*
 * Code to adjust PCIe capabilities.
 */
static void tune_pcie_caps(struct hfi1_devdata *);

/*
 * Do all the common PCIe setup and initialization.
 * devdata is not yet allocated, and is not allocated until after this
 * routine returns success.  Therefore dd_dev_err() can't be used for error
 * printing.
 */
int hfi1_pcie_init(struct pci_dev *pdev, const struct pci_device_id *ent)
{
	int ret;

	ret = pci_enable_device(pdev);
	if (ret) {
		/*
		 * This can happen (in theory) iff:
		 * We did a chip reset, and then failed to reprogram the
		 * BAR, or the chip reset due to an internal error.  We then
		 * unloaded the driver and reloaded it.
		 *
		 * Both reset cases set the BAR back to initial state.  For
		 * the latter case, the AER sticky error bit at offset 0x718
		 * should be set, but the Linux kernel doesn't yet know
		 * about that, it appears.  If the original BAR was retained
		 * in the kernel data structures, this may be OK.
		 */
		hfi1_early_err(&pdev->dev, "pci enable failed: error %d\n",
			       -ret);
		goto done;
	}

	ret = pci_request_regions(pdev, DRIVER_NAME);
	if (ret) {
		hfi1_early_err(&pdev->dev,
			       "pci_request_regions fails: err %d\n", -ret);
		goto bail;
	}

	ret = pci_set_dma_mask(pdev, DMA_BIT_MASK(64));
	if (ret) {
		/*
		 * If the 64 bit setup fails, try 32 bit.  Some systems
		 * do not setup 64 bit maps on systems with 2GB or less
		 * memory installed.
		 */
		ret = pci_set_dma_mask(pdev, DMA_BIT_MASK(32));
		if (ret) {
			hfi1_early_err(&pdev->dev,
				       "Unable to set DMA mask: %d\n", ret);
			goto bail;
		}
		ret = pci_set_consistent_dma_mask(pdev, DMA_BIT_MASK(32));
	} else {
		ret = pci_set_consistent_dma_mask(pdev, DMA_BIT_MASK(64));
	}
	if (ret) {
		hfi1_early_err(&pdev->dev,
			       "Unable to set DMA consistent mask: %d\n", ret);
		goto bail;
	}

	pci_set_master(pdev);
	(void)pci_enable_pcie_error_reporting(pdev);
	goto done;

bail:
	hfi1_pcie_cleanup(pdev);
done:
	return ret;
}

/*
 * Clean what was done in hfi1_pcie_init()
 */
void hfi1_pcie_cleanup(struct pci_dev *pdev)
{
	pci_disable_device(pdev);
	/*
	 * Release regions should be called after the disable. OK to
	 * call if request regions has not been called or failed.
	 */
	pci_release_regions(pdev);
}

/*
 * Do remaining PCIe setup, once dd is allocated, and save away
 * fields required to re-initialize after a chip reset, or for
 * various other purposes
 */
int hfi1_pcie_ddinit(struct hfi1_devdata *dd, struct pci_dev *pdev)
{
	unsigned long len;
	resource_size_t addr;
	int ret = 0;
<<<<<<< HEAD
=======
	u32 rcv_array_count;
>>>>>>> e021bb4f

	addr = pci_resource_start(pdev, 0);
	len = pci_resource_len(pdev, 0);

	/*
	 * The TXE PIO buffers are at the tail end of the chip space.
	 * Cut them off and map them separately.
	 */

	/* sanity check vs expectations */
	if (len != TXE_PIO_SEND + TXE_PIO_SIZE) {
		dd_dev_err(dd, "chip PIO range does not match\n");
		return -EINVAL;
	}

	dd->kregbase1 = ioremap_nocache(addr, RCV_ARRAY);
	if (!dd->kregbase1) {
		dd_dev_err(dd, "UC mapping of kregbase1 failed\n");
		return -ENOMEM;
	}
	dd_dev_info(dd, "UC base1: %p for %x\n", dd->kregbase1, RCV_ARRAY);

	/* verify that reads actually work, save revision for reset check */
	dd->revision = readq(dd->kregbase1 + CCE_REVISION);
	if (dd->revision == ~(u64)0) {
		dd_dev_err(dd, "Cannot read chip CSRs\n");
		goto nomem;
	}

	rcv_array_count = readq(dd->kregbase1 + RCV_ARRAY_CNT);
	dd_dev_info(dd, "RcvArray count: %u\n", rcv_array_count);
	dd->base2_start  = RCV_ARRAY + rcv_array_count * 8;

	dd->kregbase2 = ioremap_nocache(
		addr + dd->base2_start,
		TXE_PIO_SEND - dd->base2_start);
	if (!dd->kregbase2) {
		dd_dev_err(dd, "UC mapping of kregbase2 failed\n");
		goto nomem;
	}
	dd_dev_info(dd, "UC base2: %p for %x\n", dd->kregbase2,
		    TXE_PIO_SEND - dd->base2_start);

	dd->piobase = ioremap_wc(addr + TXE_PIO_SEND, TXE_PIO_SIZE);
	if (!dd->piobase) {
		dd_dev_err(dd, "WC mapping of send buffers failed\n");
		goto nomem;
	}
	dd_dev_info(dd, "WC piobase: %p\n for %x", dd->piobase, TXE_PIO_SIZE);

	dd->physaddr = addr;        /* used for io_remap, etc. */

	/*
	 * Map the chip's RcvArray as write-combining to allow us
	 * to write an entire cacheline worth of entries in one shot.
	 */
	dd->rcvarray_wc = ioremap_wc(addr + RCV_ARRAY,
				     rcv_array_count * 8);
	if (!dd->rcvarray_wc) {
		dd_dev_err(dd, "WC mapping of receive array failed\n");
		goto nomem;
	}
	dd_dev_info(dd, "WC RcvArray: %p for %x\n",
		    dd->rcvarray_wc, rcv_array_count * 8);

	dd->flags |= HFI1_PRESENT;	/* chip.c CSR routines now work */
	return 0;
nomem:
	ret = -ENOMEM;
	hfi1_pcie_ddcleanup(dd);
	return ret;
}

/*
 * Do PCIe cleanup related to dd, after chip-specific cleanup, etc.  Just prior
 * to releasing the dd memory.
 * Void because all of the core pcie cleanup functions are void.
 */
void hfi1_pcie_ddcleanup(struct hfi1_devdata *dd)
{
	dd->flags &= ~HFI1_PRESENT;
	if (dd->kregbase1)
		iounmap(dd->kregbase1);
	dd->kregbase1 = NULL;
	if (dd->kregbase2)
		iounmap(dd->kregbase2);
	dd->kregbase2 = NULL;
	if (dd->rcvarray_wc)
		iounmap(dd->rcvarray_wc);
	dd->rcvarray_wc = NULL;
	if (dd->piobase)
		iounmap(dd->piobase);
	dd->piobase = NULL;
}

/* return the PCIe link speed from the given link status */
static u32 extract_speed(u16 linkstat)
{
	u32 speed;

	switch (linkstat & PCI_EXP_LNKSTA_CLS) {
	default: /* not defined, assume Gen1 */
	case PCI_EXP_LNKSTA_CLS_2_5GB:
		speed = 2500; /* Gen 1, 2.5GHz */
		break;
	case PCI_EXP_LNKSTA_CLS_5_0GB:
		speed = 5000; /* Gen 2, 5GHz */
		break;
	case PCI_EXP_LNKSTA_CLS_8_0GB:
		speed = 8000; /* Gen 3, 8GHz */
		break;
	}
	return speed;
}

/* return the PCIe link speed from the given link status */
static u32 extract_width(u16 linkstat)
{
	return (linkstat & PCI_EXP_LNKSTA_NLW) >> PCI_EXP_LNKSTA_NLW_SHIFT;
}

/* read the link status and set dd->{lbus_width,lbus_speed,lbus_info} */
static void update_lbus_info(struct hfi1_devdata *dd)
{
	u16 linkstat;
	int ret;

	ret = pcie_capability_read_word(dd->pcidev, PCI_EXP_LNKSTA, &linkstat);
	if (ret) {
		dd_dev_err(dd, "Unable to read from PCI config\n");
		return;
	}

	dd->lbus_width = extract_width(linkstat);
	dd->lbus_speed = extract_speed(linkstat);
	snprintf(dd->lbus_info, sizeof(dd->lbus_info),
		 "PCIe,%uMHz,x%u", dd->lbus_speed, dd->lbus_width);
}

/*
 * Read in the current PCIe link width and speed.  Find if the link is
 * Gen3 capable.
 */
int pcie_speeds(struct hfi1_devdata *dd)
{
	u32 linkcap;
	struct pci_dev *parent = dd->pcidev->bus->self;
	int ret;

	if (!pci_is_pcie(dd->pcidev)) {
		dd_dev_err(dd, "Can't find PCI Express capability!\n");
		return -EINVAL;
	}

	/* find if our max speed is Gen3 and parent supports Gen3 speeds */
	dd->link_gen3_capable = 1;

	ret = pcie_capability_read_dword(dd->pcidev, PCI_EXP_LNKCAP, &linkcap);
	if (ret) {
		dd_dev_err(dd, "Unable to read from PCI config\n");
		return ret;
	}

	if ((linkcap & PCI_EXP_LNKCAP_SLS) != PCI_EXP_LNKCAP_SLS_8_0GB) {
		dd_dev_info(dd,
			    "This HFI is not Gen3 capable, max speed 0x%x, need 0x3\n",
			    linkcap & PCI_EXP_LNKCAP_SLS);
		dd->link_gen3_capable = 0;
	}

	/*
	 * bus->max_bus_speed is set from the bridge's linkcap Max Link Speed
	 */
	if (parent && dd->pcidev->bus->max_bus_speed != PCIE_SPEED_8_0GT) {
		dd_dev_info(dd, "Parent PCIe bridge does not support Gen3\n");
		dd->link_gen3_capable = 0;
	}

	/* obtain the link width and current speed */
	update_lbus_info(dd);

	dd_dev_info(dd, "%s\n", dd->lbus_info);

	return 0;
}

/*
 * Returns:
 *	- actual number of interrupts allocated or
 *      - error
 */
int request_msix(struct hfi1_devdata *dd, u32 msireq)
{
	int nvec;

	nvec = pci_alloc_irq_vectors(dd->pcidev, msireq, msireq, PCI_IRQ_MSIX);
	if (nvec < 0) {
		dd_dev_err(dd, "pci_alloc_irq_vectors() failed: %d\n", nvec);
		return nvec;
	}

	tune_pcie_caps(dd);

	return nvec;
}

/* restore command and BARs after a reset has wiped them out */
int restore_pci_variables(struct hfi1_devdata *dd)
{
	int ret = 0;

	ret = pci_write_config_word(dd->pcidev, PCI_COMMAND, dd->pci_command);
	if (ret)
		goto error;

	ret = pci_write_config_dword(dd->pcidev, PCI_BASE_ADDRESS_0,
				     dd->pcibar0);
	if (ret)
		goto error;

	ret = pci_write_config_dword(dd->pcidev, PCI_BASE_ADDRESS_1,
				     dd->pcibar1);
	if (ret)
		goto error;

	ret = pci_write_config_dword(dd->pcidev, PCI_ROM_ADDRESS, dd->pci_rom);
	if (ret)
		goto error;

	ret = pcie_capability_write_word(dd->pcidev, PCI_EXP_DEVCTL,
					 dd->pcie_devctl);
	if (ret)
		goto error;

	ret = pcie_capability_write_word(dd->pcidev, PCI_EXP_LNKCTL,
					 dd->pcie_lnkctl);
	if (ret)
		goto error;

	ret = pcie_capability_write_word(dd->pcidev, PCI_EXP_DEVCTL2,
					 dd->pcie_devctl2);
	if (ret)
		goto error;

	ret = pci_write_config_dword(dd->pcidev, PCI_CFG_MSIX0, dd->pci_msix0);
	if (ret)
		goto error;

	if (pci_find_ext_capability(dd->pcidev, PCI_EXT_CAP_ID_TPH)) {
		ret = pci_write_config_dword(dd->pcidev, PCIE_CFG_TPH2,
					     dd->pci_tph2);
		if (ret)
			goto error;
	}
	return 0;

error:
	dd_dev_err(dd, "Unable to write to PCI config\n");
	return ret;
}

/* Save BARs and command to rewrite after device reset */
int save_pci_variables(struct hfi1_devdata *dd)
{
	int ret = 0;

	ret = pci_read_config_dword(dd->pcidev, PCI_BASE_ADDRESS_0,
				    &dd->pcibar0);
	if (ret)
		goto error;

	ret = pci_read_config_dword(dd->pcidev, PCI_BASE_ADDRESS_1,
				    &dd->pcibar1);
	if (ret)
		goto error;

	ret = pci_read_config_dword(dd->pcidev, PCI_ROM_ADDRESS, &dd->pci_rom);
	if (ret)
		goto error;

	ret = pci_read_config_word(dd->pcidev, PCI_COMMAND, &dd->pci_command);
	if (ret)
		goto error;

	ret = pcie_capability_read_word(dd->pcidev, PCI_EXP_DEVCTL,
					&dd->pcie_devctl);
	if (ret)
		goto error;

	ret = pcie_capability_read_word(dd->pcidev, PCI_EXP_LNKCTL,
					&dd->pcie_lnkctl);
	if (ret)
		goto error;

	ret = pcie_capability_read_word(dd->pcidev, PCI_EXP_DEVCTL2,
					&dd->pcie_devctl2);
	if (ret)
		goto error;

	ret = pci_read_config_dword(dd->pcidev, PCI_CFG_MSIX0, &dd->pci_msix0);
	if (ret)
		goto error;

	if (pci_find_ext_capability(dd->pcidev, PCI_EXT_CAP_ID_TPH)) {
		ret = pci_read_config_dword(dd->pcidev, PCIE_CFG_TPH2,
					    &dd->pci_tph2);
		if (ret)
			goto error;
	}
	return 0;

error:
	dd_dev_err(dd, "Unable to read from PCI config\n");
	return ret;
}

/*
 * BIOS may not set PCIe bus-utilization parameters for best performance.
 * Check and optionally adjust them to maximize our throughput.
 */
static int hfi1_pcie_caps;
module_param_named(pcie_caps, hfi1_pcie_caps, int, S_IRUGO);
MODULE_PARM_DESC(pcie_caps, "Max PCIe tuning: Payload (0..3), ReadReq (4..7)");

uint aspm_mode = ASPM_MODE_DISABLED;
module_param_named(aspm, aspm_mode, uint, S_IRUGO);
MODULE_PARM_DESC(aspm, "PCIe ASPM: 0: disable, 1: enable, 2: dynamic");

static void tune_pcie_caps(struct hfi1_devdata *dd)
{
	struct pci_dev *parent;
	u16 rc_mpss, rc_mps, ep_mpss, ep_mps;
	u16 rc_mrrs, ep_mrrs, max_mrrs, ectl;
	int ret;

	/*
	 * Turn on extended tags in DevCtl in case the BIOS has turned it off
	 * to improve WFR SDMA bandwidth
	 */
	ret = pcie_capability_read_word(dd->pcidev, PCI_EXP_DEVCTL, &ectl);
	if ((!ret) && !(ectl & PCI_EXP_DEVCTL_EXT_TAG)) {
		dd_dev_info(dd, "Enabling PCIe extended tags\n");
		ectl |= PCI_EXP_DEVCTL_EXT_TAG;
		ret = pcie_capability_write_word(dd->pcidev,
						 PCI_EXP_DEVCTL, ectl);
		if (ret)
			dd_dev_info(dd, "Unable to write to PCI config\n");
	}
	/* Find out supported and configured values for parent (root) */
	parent = dd->pcidev->bus->self;
	/*
	 * The driver cannot perform the tuning if it does not have
	 * access to the upstream component.
	 */
	if (!parent) {
		dd_dev_info(dd, "Parent not found\n");
		return;
	}
	if (!pci_is_root_bus(parent->bus)) {
		dd_dev_info(dd, "Parent not root\n");
		return;
	}
	if (!pci_is_pcie(parent)) {
		dd_dev_info(dd, "Parent is not PCI Express capable\n");
		return;
	}
	if (!pci_is_pcie(dd->pcidev)) {
		dd_dev_info(dd, "PCI device is not PCI Express capable\n");
		return;
	}
	rc_mpss = parent->pcie_mpss;
	rc_mps = ffs(pcie_get_mps(parent)) - 8;
	/* Find out supported and configured values for endpoint (us) */
	ep_mpss = dd->pcidev->pcie_mpss;
	ep_mps = ffs(pcie_get_mps(dd->pcidev)) - 8;

	/* Find max payload supported by root, endpoint */
	if (rc_mpss > ep_mpss)
		rc_mpss = ep_mpss;

	/* If Supported greater than limit in module param, limit it */
	if (rc_mpss > (hfi1_pcie_caps & 7))
		rc_mpss = hfi1_pcie_caps & 7;
	/* If less than (allowed, supported), bump root payload */
	if (rc_mpss > rc_mps) {
		rc_mps = rc_mpss;
		pcie_set_mps(parent, 128 << rc_mps);
	}
	/* If less than (allowed, supported), bump endpoint payload */
	if (rc_mpss > ep_mps) {
		ep_mps = rc_mpss;
		pcie_set_mps(dd->pcidev, 128 << ep_mps);
	}

	/*
	 * Now the Read Request size.
	 * No field for max supported, but PCIe spec limits it to 4096,
	 * which is code '5' (log2(4096) - 7)
	 */
	max_mrrs = 5;
	if (max_mrrs > ((hfi1_pcie_caps >> 4) & 7))
		max_mrrs = (hfi1_pcie_caps >> 4) & 7;

	max_mrrs = 128 << max_mrrs;
	rc_mrrs = pcie_get_readrq(parent);
	ep_mrrs = pcie_get_readrq(dd->pcidev);

	if (max_mrrs > rc_mrrs) {
		rc_mrrs = max_mrrs;
		pcie_set_readrq(parent, rc_mrrs);
	}
	if (max_mrrs > ep_mrrs) {
		ep_mrrs = max_mrrs;
		pcie_set_readrq(dd->pcidev, ep_mrrs);
	}
}

/* End of PCIe capability tuning */

/*
 * From here through hfi1_pci_err_handler definition is invoked via
 * PCI error infrastructure, registered via pci
 */
static pci_ers_result_t
pci_error_detected(struct pci_dev *pdev, pci_channel_state_t state)
{
	struct hfi1_devdata *dd = pci_get_drvdata(pdev);
	pci_ers_result_t ret = PCI_ERS_RESULT_RECOVERED;

	switch (state) {
	case pci_channel_io_normal:
		dd_dev_info(dd, "State Normal, ignoring\n");
		break;

	case pci_channel_io_frozen:
		dd_dev_info(dd, "State Frozen, requesting reset\n");
		pci_disable_device(pdev);
		ret = PCI_ERS_RESULT_NEED_RESET;
		break;

	case pci_channel_io_perm_failure:
		if (dd) {
			dd_dev_info(dd, "State Permanent Failure, disabling\n");
			/* no more register accesses! */
			dd->flags &= ~HFI1_PRESENT;
			hfi1_disable_after_error(dd);
		}
		 /* else early, or other problem */
		ret =  PCI_ERS_RESULT_DISCONNECT;
		break;

	default: /* shouldn't happen */
		dd_dev_info(dd, "HFI1 PCI errors detected (state %d)\n",
			    state);
		break;
	}
	return ret;
}

static pci_ers_result_t
pci_mmio_enabled(struct pci_dev *pdev)
{
	u64 words = 0U;
	struct hfi1_devdata *dd = pci_get_drvdata(pdev);
	pci_ers_result_t ret = PCI_ERS_RESULT_RECOVERED;

	if (dd && dd->pport) {
		words = read_port_cntr(dd->pport, C_RX_WORDS, CNTR_INVALID_VL);
		if (words == ~0ULL)
			ret = PCI_ERS_RESULT_NEED_RESET;
		dd_dev_info(dd,
			    "HFI1 mmio_enabled function called, read wordscntr %llx, returning %d\n",
			    words, ret);
	}
	return  ret;
}

static pci_ers_result_t
pci_slot_reset(struct pci_dev *pdev)
{
	struct hfi1_devdata *dd = pci_get_drvdata(pdev);

	dd_dev_info(dd, "HFI1 slot_reset function called, ignored\n");
	return PCI_ERS_RESULT_CAN_RECOVER;
}

static void
pci_resume(struct pci_dev *pdev)
{
	struct hfi1_devdata *dd = pci_get_drvdata(pdev);

	dd_dev_info(dd, "HFI1 resume function called\n");
	pci_cleanup_aer_uncorrect_error_status(pdev);
	/*
	 * Running jobs will fail, since it's asynchronous
	 * unlike sysfs-requested reset.   Better than
	 * doing nothing.
	 */
	hfi1_init(dd, 1); /* same as re-init after reset */
}

const struct pci_error_handlers hfi1_pci_err_handler = {
	.error_detected = pci_error_detected,
	.mmio_enabled = pci_mmio_enabled,
	.slot_reset = pci_slot_reset,
	.resume = pci_resume,
};

/*============================================================================*/
/* PCIe Gen3 support */

/*
 * This code is separated out because it is expected to be removed in the
 * final shipping product.  If not, then it will be revisited and items
 * will be moved to more standard locations.
 */

/* ASIC_PCI_SD_HOST_STATUS.FW_DNLD_STS field values */
#define DL_STATUS_HFI0 0x1	/* hfi0 firmware download complete */
#define DL_STATUS_HFI1 0x2	/* hfi1 firmware download complete */
#define DL_STATUS_BOTH 0x3	/* hfi0 and hfi1 firmware download complete */

/* ASIC_PCI_SD_HOST_STATUS.FW_DNLD_ERR field values */
#define DL_ERR_NONE		0x0	/* no error */
#define DL_ERR_SWAP_PARITY	0x1	/* parity error in SerDes interrupt */
					/*   or response data */
#define DL_ERR_DISABLED	0x2	/* hfi disabled */
#define DL_ERR_SECURITY	0x3	/* security check failed */
#define DL_ERR_SBUS		0x4	/* SBus status error */
#define DL_ERR_XFR_PARITY	0x5	/* parity error during ROM transfer*/

/* gasket block secondary bus reset delay */
#define SBR_DELAY_US 200000	/* 200ms */

static uint pcie_target = 3;
module_param(pcie_target, uint, S_IRUGO);
MODULE_PARM_DESC(pcie_target, "PCIe target speed (0 skip, 1-3 Gen1-3)");

static uint pcie_force;
module_param(pcie_force, uint, S_IRUGO);
MODULE_PARM_DESC(pcie_force, "Force driver to do a PCIe firmware download even if already at target speed");

static uint pcie_retry = 5;
module_param(pcie_retry, uint, S_IRUGO);
MODULE_PARM_DESC(pcie_retry, "Driver will try this many times to reach requested speed");

#define UNSET_PSET 255
#define DEFAULT_DISCRETE_PSET 2	/* discrete HFI */
#define DEFAULT_MCP_PSET 6	/* MCP HFI */
static uint pcie_pset = UNSET_PSET;
module_param(pcie_pset, uint, S_IRUGO);
MODULE_PARM_DESC(pcie_pset, "PCIe Eq Pset value to use, range is 0-10");

static uint pcie_ctle = 3; /* discrete on, integrated on */
module_param(pcie_ctle, uint, S_IRUGO);
MODULE_PARM_DESC(pcie_ctle, "PCIe static CTLE mode, bit 0 - discrete on/off, bit 1 - integrated on/off");

/* equalization columns */
#define PREC 0
#define ATTN 1
#define POST 2

/* discrete silicon preliminary equalization values */
static const u8 discrete_preliminary_eq[11][3] = {
	/* prec   attn   post */
	{  0x00,  0x00,  0x12 },	/* p0 */
	{  0x00,  0x00,  0x0c },	/* p1 */
	{  0x00,  0x00,  0x0f },	/* p2 */
	{  0x00,  0x00,  0x09 },	/* p3 */
	{  0x00,  0x00,  0x00 },	/* p4 */
	{  0x06,  0x00,  0x00 },	/* p5 */
	{  0x09,  0x00,  0x00 },	/* p6 */
	{  0x06,  0x00,  0x0f },	/* p7 */
	{  0x09,  0x00,  0x09 },	/* p8 */
	{  0x0c,  0x00,  0x00 },	/* p9 */
	{  0x00,  0x00,  0x18 },	/* p10 */
};

/* integrated silicon preliminary equalization values */
static const u8 integrated_preliminary_eq[11][3] = {
	/* prec   attn   post */
	{  0x00,  0x1e,  0x07 },	/* p0 */
	{  0x00,  0x1e,  0x05 },	/* p1 */
	{  0x00,  0x1e,  0x06 },	/* p2 */
	{  0x00,  0x1e,  0x04 },	/* p3 */
	{  0x00,  0x1e,  0x00 },	/* p4 */
	{  0x03,  0x1e,  0x00 },	/* p5 */
	{  0x04,  0x1e,  0x00 },	/* p6 */
	{  0x03,  0x1e,  0x06 },	/* p7 */
	{  0x03,  0x1e,  0x04 },	/* p8 */
	{  0x05,  0x1e,  0x00 },	/* p9 */
	{  0x00,  0x1e,  0x0a },	/* p10 */
};

static const u8 discrete_ctle_tunings[11][4] = {
	/* DC     LF     HF     BW */
	{  0x48,  0x0b,  0x04,  0x04 },	/* p0 */
	{  0x60,  0x05,  0x0f,  0x0a },	/* p1 */
	{  0x50,  0x09,  0x06,  0x06 },	/* p2 */
	{  0x68,  0x05,  0x0f,  0x0a },	/* p3 */
	{  0x80,  0x05,  0x0f,  0x0a },	/* p4 */
	{  0x70,  0x05,  0x0f,  0x0a },	/* p5 */
	{  0x68,  0x05,  0x0f,  0x0a },	/* p6 */
	{  0x38,  0x0f,  0x00,  0x00 },	/* p7 */
	{  0x48,  0x09,  0x06,  0x06 },	/* p8 */
	{  0x60,  0x05,  0x0f,  0x0a },	/* p9 */
	{  0x38,  0x0f,  0x00,  0x00 },	/* p10 */
};

static const u8 integrated_ctle_tunings[11][4] = {
	/* DC     LF     HF     BW */
	{  0x38,  0x0f,  0x00,  0x00 },	/* p0 */
	{  0x38,  0x0f,  0x00,  0x00 },	/* p1 */
	{  0x38,  0x0f,  0x00,  0x00 },	/* p2 */
	{  0x38,  0x0f,  0x00,  0x00 },	/* p3 */
	{  0x58,  0x0a,  0x05,  0x05 },	/* p4 */
	{  0x48,  0x0a,  0x05,  0x05 },	/* p5 */
	{  0x40,  0x0a,  0x05,  0x05 },	/* p6 */
	{  0x38,  0x0f,  0x00,  0x00 },	/* p7 */
	{  0x38,  0x0f,  0x00,  0x00 },	/* p8 */
	{  0x38,  0x09,  0x06,  0x06 },	/* p9 */
	{  0x38,  0x0e,  0x01,  0x01 },	/* p10 */
};

/* helper to format the value to write to hardware */
#define eq_value(pre, curr, post) \
	((((u32)(pre)) << \
			PCIE_CFG_REG_PL102_GEN3_EQ_PRE_CURSOR_PSET_SHIFT) \
	| (((u32)(curr)) << PCIE_CFG_REG_PL102_GEN3_EQ_CURSOR_PSET_SHIFT) \
	| (((u32)(post)) << \
		PCIE_CFG_REG_PL102_GEN3_EQ_POST_CURSOR_PSET_SHIFT))

/*
 * Load the given EQ preset table into the PCIe hardware.
 */
static int load_eq_table(struct hfi1_devdata *dd, const u8 eq[11][3], u8 fs,
			 u8 div)
{
	struct pci_dev *pdev = dd->pcidev;
	u32 hit_error = 0;
	u32 violation;
	u32 i;
	u8 c_minus1, c0, c_plus1;
	int ret;

	for (i = 0; i < 11; i++) {
		/* set index */
		pci_write_config_dword(pdev, PCIE_CFG_REG_PL103, i);
		/* write the value */
		c_minus1 = eq[i][PREC] / div;
		c0 = fs - (eq[i][PREC] / div) - (eq[i][POST] / div);
		c_plus1 = eq[i][POST] / div;
		pci_write_config_dword(pdev, PCIE_CFG_REG_PL102,
				       eq_value(c_minus1, c0, c_plus1));
		/* check if these coefficients violate EQ rules */
		ret = pci_read_config_dword(dd->pcidev,
					    PCIE_CFG_REG_PL105, &violation);
		if (ret) {
			dd_dev_err(dd, "Unable to read from PCI config\n");
			hit_error = 1;
			break;
		}

		if (violation
		    & PCIE_CFG_REG_PL105_GEN3_EQ_VIOLATE_COEF_RULES_SMASK){
			if (hit_error == 0) {
				dd_dev_err(dd,
					   "Gen3 EQ Table Coefficient rule violations\n");
				dd_dev_err(dd, "         prec   attn   post\n");
			}
			dd_dev_err(dd, "   p%02d:   %02x     %02x     %02x\n",
				   i, (u32)eq[i][0], (u32)eq[i][1],
				   (u32)eq[i][2]);
			dd_dev_err(dd, "            %02x     %02x     %02x\n",
				   (u32)c_minus1, (u32)c0, (u32)c_plus1);
			hit_error = 1;
		}
	}
	if (hit_error)
		return -EINVAL;
	return 0;
}

/*
 * Steps to be done after the PCIe firmware is downloaded and
 * before the SBR for the Pcie Gen3.
 * The SBus resource is already being held.
 */
static void pcie_post_steps(struct hfi1_devdata *dd)
{
	int i;

	set_sbus_fast_mode(dd);
	/*
	 * Write to the PCIe PCSes to set the G3_LOCKED_NEXT bits to 1.
	 * This avoids a spurious framing error that can otherwise be
	 * generated by the MAC layer.
	 *
	 * Use individual addresses since no broadcast is set up.
	 */
	for (i = 0; i < NUM_PCIE_SERDES; i++) {
		sbus_request(dd, pcie_pcs_addrs[dd->hfi1_id][i],
			     0x03, WRITE_SBUS_RECEIVER, 0x00022132);
	}

	clear_sbus_fast_mode(dd);
}

/*
 * Trigger a secondary bus reset (SBR) on ourselves using our parent.
 *
 * Based on pci_parent_bus_reset() which is not exported by the
 * kernel core.
 */
static int trigger_sbr(struct hfi1_devdata *dd)
{
	struct pci_dev *dev = dd->pcidev;
	struct pci_dev *pdev;

	/* need a parent */
	if (!dev->bus->self) {
		dd_dev_err(dd, "%s: no parent device\n", __func__);
		return -ENOTTY;
	}

	/* should not be anyone else on the bus */
	list_for_each_entry(pdev, &dev->bus->devices, bus_list)
		if (pdev != dev) {
			dd_dev_err(dd,
				   "%s: another device is on the same bus\n",
				   __func__);
			return -ENOTTY;
		}

	/*
	 * This is an end around to do an SBR during probe time. A new API needs
	 * to be implemented to have cleaner interface but this fixes the
	 * current brokenness
	 */
	return pci_bridge_secondary_bus_reset(dev->bus->self);
}

/*
 * Write the given gasket interrupt register.
 */
static void write_gasket_interrupt(struct hfi1_devdata *dd, int index,
				   u16 code, u16 data)
{
	write_csr(dd, ASIC_PCIE_SD_INTRPT_LIST + (index * 8),
		  (((u64)code << ASIC_PCIE_SD_INTRPT_LIST_INTRPT_CODE_SHIFT) |
		   ((u64)data << ASIC_PCIE_SD_INTRPT_LIST_INTRPT_DATA_SHIFT)));
}

/*
 * Tell the gasket logic how to react to the reset.
 */
static void arm_gasket_logic(struct hfi1_devdata *dd)
{
	u64 reg;

	reg = (((u64)1 << dd->hfi1_id) <<
	       ASIC_PCIE_SD_HOST_CMD_INTRPT_CMD_SHIFT) |
	      ((u64)pcie_serdes_broadcast[dd->hfi1_id] <<
	       ASIC_PCIE_SD_HOST_CMD_SBUS_RCVR_ADDR_SHIFT |
	       ASIC_PCIE_SD_HOST_CMD_SBR_MODE_SMASK |
	       ((u64)SBR_DELAY_US & ASIC_PCIE_SD_HOST_CMD_TIMER_MASK) <<
	       ASIC_PCIE_SD_HOST_CMD_TIMER_SHIFT);
	write_csr(dd, ASIC_PCIE_SD_HOST_CMD, reg);
	/* read back to push the write */
	read_csr(dd, ASIC_PCIE_SD_HOST_CMD);
}

/*
 * CCE_PCIE_CTRL long name helpers
 * We redefine these shorter macros to use in the code while leaving
 * chip_registers.h to be autogenerated from the hardware spec.
 */
#define LANE_BUNDLE_MASK              CCE_PCIE_CTRL_PCIE_LANE_BUNDLE_MASK
#define LANE_BUNDLE_SHIFT             CCE_PCIE_CTRL_PCIE_LANE_BUNDLE_SHIFT
#define LANE_DELAY_MASK               CCE_PCIE_CTRL_PCIE_LANE_DELAY_MASK
#define LANE_DELAY_SHIFT              CCE_PCIE_CTRL_PCIE_LANE_DELAY_SHIFT
#define MARGIN_OVERWRITE_ENABLE_SHIFT CCE_PCIE_CTRL_XMT_MARGIN_OVERWRITE_ENABLE_SHIFT
#define MARGIN_SHIFT                  CCE_PCIE_CTRL_XMT_MARGIN_SHIFT
#define MARGIN_G1_G2_OVERWRITE_MASK   CCE_PCIE_CTRL_XMT_MARGIN_GEN1_GEN2_OVERWRITE_ENABLE_MASK
#define MARGIN_G1_G2_OVERWRITE_SHIFT  CCE_PCIE_CTRL_XMT_MARGIN_GEN1_GEN2_OVERWRITE_ENABLE_SHIFT
#define MARGIN_GEN1_GEN2_MASK         CCE_PCIE_CTRL_XMT_MARGIN_GEN1_GEN2_MASK
#define MARGIN_GEN1_GEN2_SHIFT        CCE_PCIE_CTRL_XMT_MARGIN_GEN1_GEN2_SHIFT

 /*
  * Write xmt_margin for full-swing (WFR-B) or half-swing (WFR-C).
  */
static void write_xmt_margin(struct hfi1_devdata *dd, const char *fname)
{
	u64 pcie_ctrl;
	u64 xmt_margin;
	u64 xmt_margin_oe;
	u64 lane_delay;
	u64 lane_bundle;

	pcie_ctrl = read_csr(dd, CCE_PCIE_CTRL);

	/*
	 * For Discrete, use full-swing.
	 *  - PCIe TX defaults to full-swing.
	 *    Leave this register as default.
	 * For Integrated, use half-swing
	 *  - Copy xmt_margin and xmt_margin_oe
	 *    from Gen1/Gen2 to Gen3.
	 */
	if (dd->pcidev->device == PCI_DEVICE_ID_INTEL1) { /* integrated */
		/* extract initial fields */
		xmt_margin = (pcie_ctrl >> MARGIN_GEN1_GEN2_SHIFT)
			      & MARGIN_GEN1_GEN2_MASK;
		xmt_margin_oe = (pcie_ctrl >> MARGIN_G1_G2_OVERWRITE_SHIFT)
				 & MARGIN_G1_G2_OVERWRITE_MASK;
		lane_delay = (pcie_ctrl >> LANE_DELAY_SHIFT) & LANE_DELAY_MASK;
		lane_bundle = (pcie_ctrl >> LANE_BUNDLE_SHIFT)
			       & LANE_BUNDLE_MASK;

		/*
		 * For A0, EFUSE values are not set.  Override with the
		 * correct values.
		 */
		if (is_ax(dd)) {
			/*
			 * xmt_margin and OverwiteEnabel should be the
			 * same for Gen1/Gen2 and Gen3
			 */
			xmt_margin = 0x5;
			xmt_margin_oe = 0x1;
			lane_delay = 0xF; /* Delay 240ns. */
			lane_bundle = 0x0; /* Set to 1 lane. */
		}

		/* overwrite existing values */
		pcie_ctrl = (xmt_margin << MARGIN_GEN1_GEN2_SHIFT)
			| (xmt_margin_oe << MARGIN_G1_G2_OVERWRITE_SHIFT)
			| (xmt_margin << MARGIN_SHIFT)
			| (xmt_margin_oe << MARGIN_OVERWRITE_ENABLE_SHIFT)
			| (lane_delay << LANE_DELAY_SHIFT)
			| (lane_bundle << LANE_BUNDLE_SHIFT);

		write_csr(dd, CCE_PCIE_CTRL, pcie_ctrl);
	}

	dd_dev_dbg(dd, "%s: program XMT margin, CcePcieCtrl 0x%llx\n",
		   fname, pcie_ctrl);
}

/*
 * Do all the steps needed to transition the PCIe link to Gen3 speed.
 */
int do_pcie_gen3_transition(struct hfi1_devdata *dd)
{
	struct pci_dev *parent = dd->pcidev->bus->self;
	u64 fw_ctrl;
	u64 reg, therm;
	u32 reg32, fs, lf;
	u32 status, err;
	int ret;
	int do_retry, retry_count = 0;
	int intnum = 0;
	uint default_pset;
	uint pset = pcie_pset;
	u16 target_vector, target_speed;
	u16 lnkctl2, vendor;
	u8 div;
	const u8 (*eq)[3];
	const u8 (*ctle_tunings)[4];
	uint static_ctle_mode;
	int return_error = 0;

	/* PCIe Gen3 is for the ASIC only */
	if (dd->icode != ICODE_RTL_SILICON)
		return 0;

	if (pcie_target == 1) {			/* target Gen1 */
		target_vector = PCI_EXP_LNKCTL2_TLS_2_5GT;
		target_speed = 2500;
	} else if (pcie_target == 2) {		/* target Gen2 */
		target_vector = PCI_EXP_LNKCTL2_TLS_5_0GT;
		target_speed = 5000;
	} else if (pcie_target == 3) {		/* target Gen3 */
		target_vector = PCI_EXP_LNKCTL2_TLS_8_0GT;
		target_speed = 8000;
	} else {
		/* off or invalid target - skip */
		dd_dev_info(dd, "%s: Skipping PCIe transition\n", __func__);
		return 0;
	}

	/* if already at target speed, done (unless forced) */
	if (dd->lbus_speed == target_speed) {
		dd_dev_info(dd, "%s: PCIe already at gen%d, %s\n", __func__,
			    pcie_target,
			    pcie_force ? "re-doing anyway" : "skipping");
		if (!pcie_force)
			return 0;
	}

	/*
	 * The driver cannot do the transition if it has no access to the
	 * upstream component
	 */
	if (!parent) {
		dd_dev_info(dd, "%s: No upstream, Can't do gen3 transition\n",
			    __func__);
		return 0;
	}

	/*
	 * Do the Gen3 transition.  Steps are those of the PCIe Gen3
	 * recipe.
	 */

	/* step 1: pcie link working in gen1/gen2 */

	/* step 2: if either side is not capable of Gen3, done */
	if (pcie_target == 3 && !dd->link_gen3_capable) {
		dd_dev_err(dd, "The PCIe link is not Gen3 capable\n");
		ret = -ENOSYS;
		goto done_no_mutex;
	}

	/* hold the SBus resource across the firmware download and SBR */
	ret = acquire_chip_resource(dd, CR_SBUS, SBUS_TIMEOUT);
	if (ret) {
		dd_dev_err(dd, "%s: unable to acquire SBus resource\n",
			   __func__);
		return ret;
	}

	/* make sure thermal polling is not causing interrupts */
	therm = read_csr(dd, ASIC_CFG_THERM_POLL_EN);
	if (therm) {
		write_csr(dd, ASIC_CFG_THERM_POLL_EN, 0x0);
		msleep(100);
		dd_dev_info(dd, "%s: Disabled therm polling\n",
			    __func__);
	}

retry:
	/* the SBus download will reset the spico for thermal */

	/* step 3: download SBus Master firmware */
	/* step 4: download PCIe Gen3 SerDes firmware */
	dd_dev_info(dd, "%s: downloading firmware\n", __func__);
	ret = load_pcie_firmware(dd);
	if (ret) {
		/* do not proceed if the firmware cannot be downloaded */
		return_error = 1;
		goto done;
	}

	/* step 5: set up device parameter settings */
	dd_dev_info(dd, "%s: setting PCIe registers\n", __func__);

	/*
	 * PcieCfgSpcie1 - Link Control 3
	 * Leave at reset value.  No need to set PerfEq - link equalization
	 * will be performed automatically after the SBR when the target
	 * speed is 8GT/s.
	 */

	/* clear all 16 per-lane error bits (PCIe: Lane Error Status) */
	pci_write_config_dword(dd->pcidev, PCIE_CFG_SPCIE2, 0xffff);

	/* step 5a: Set Synopsys Port Logic registers */

	/*
	 * PcieCfgRegPl2 - Port Force Link
	 *
	 * Set the low power field to 0x10 to avoid unnecessary power
	 * management messages.  All other fields are zero.
	 */
	reg32 = 0x10ul << PCIE_CFG_REG_PL2_LOW_PWR_ENT_CNT_SHIFT;
	pci_write_config_dword(dd->pcidev, PCIE_CFG_REG_PL2, reg32);

	/*
	 * PcieCfgRegPl100 - Gen3 Control
	 *
	 * turn off PcieCfgRegPl100.Gen3ZRxDcNonCompl
	 * turn on PcieCfgRegPl100.EqEieosCnt
	 * Everything else zero.
	 */
	reg32 = PCIE_CFG_REG_PL100_EQ_EIEOS_CNT_SMASK;
	pci_write_config_dword(dd->pcidev, PCIE_CFG_REG_PL100, reg32);

	/*
	 * PcieCfgRegPl101 - Gen3 EQ FS and LF
	 * PcieCfgRegPl102 - Gen3 EQ Presets to Coefficients Mapping
	 * PcieCfgRegPl103 - Gen3 EQ Preset Index
	 * PcieCfgRegPl105 - Gen3 EQ Status
	 *
	 * Give initial EQ settings.
	 */
	if (dd->pcidev->device == PCI_DEVICE_ID_INTEL0) { /* discrete */
		/* 1000mV, FS=24, LF = 8 */
		fs = 24;
		lf = 8;
		div = 3;
		eq = discrete_preliminary_eq;
		default_pset = DEFAULT_DISCRETE_PSET;
		ctle_tunings = discrete_ctle_tunings;
		/* bit 0 - discrete on/off */
		static_ctle_mode = pcie_ctle & 0x1;
	} else {
		/* 400mV, FS=29, LF = 9 */
		fs = 29;
		lf = 9;
		div = 1;
		eq = integrated_preliminary_eq;
		default_pset = DEFAULT_MCP_PSET;
		ctle_tunings = integrated_ctle_tunings;
		/* bit 1 - integrated on/off */
		static_ctle_mode = (pcie_ctle >> 1) & 0x1;
	}
	pci_write_config_dword(dd->pcidev, PCIE_CFG_REG_PL101,
			       (fs <<
				PCIE_CFG_REG_PL101_GEN3_EQ_LOCAL_FS_SHIFT) |
			       (lf <<
				PCIE_CFG_REG_PL101_GEN3_EQ_LOCAL_LF_SHIFT));
	ret = load_eq_table(dd, eq, fs, div);
	if (ret)
		goto done;

	/*
	 * PcieCfgRegPl106 - Gen3 EQ Control
	 *
	 * Set Gen3EqPsetReqVec, leave other fields 0.
	 */
	if (pset == UNSET_PSET)
		pset = default_pset;
	if (pset > 10) {	/* valid range is 0-10, inclusive */
		dd_dev_err(dd, "%s: Invalid Eq Pset %u, setting to %d\n",
			   __func__, pset, default_pset);
		pset = default_pset;
	}
	dd_dev_info(dd, "%s: using EQ Pset %u\n", __func__, pset);
	pci_write_config_dword(dd->pcidev, PCIE_CFG_REG_PL106,
			       ((1 << pset) <<
			PCIE_CFG_REG_PL106_GEN3_EQ_PSET_REQ_VEC_SHIFT) |
			PCIE_CFG_REG_PL106_GEN3_EQ_EVAL2MS_DISABLE_SMASK |
			PCIE_CFG_REG_PL106_GEN3_EQ_PHASE23_EXIT_MODE_SMASK);

	/*
	 * step 5b: Do post firmware download steps via SBus
	 */
	dd_dev_info(dd, "%s: doing pcie post steps\n", __func__);
	pcie_post_steps(dd);

	/*
	 * step 5c: Program gasket interrupts
	 */
	/* set the Rx Bit Rate to REFCLK ratio */
	write_gasket_interrupt(dd, intnum++, 0x0006, 0x0050);
	/* disable pCal for PCIe Gen3 RX equalization */
	/* select adaptive or static CTLE */
	write_gasket_interrupt(dd, intnum++, 0x0026,
			       0x5b01 | (static_ctle_mode << 3));
	/*
	 * Enable iCal for PCIe Gen3 RX equalization, and set which
	 * evaluation of RX_EQ_EVAL will launch the iCal procedure.
	 */
	write_gasket_interrupt(dd, intnum++, 0x0026, 0x5202);

	if (static_ctle_mode) {
		/* apply static CTLE tunings */
		u8 pcie_dc, pcie_lf, pcie_hf, pcie_bw;

		pcie_dc = ctle_tunings[pset][0];
		pcie_lf = ctle_tunings[pset][1];
		pcie_hf = ctle_tunings[pset][2];
		pcie_bw = ctle_tunings[pset][3];
		write_gasket_interrupt(dd, intnum++, 0x0026, 0x0200 | pcie_dc);
		write_gasket_interrupt(dd, intnum++, 0x0026, 0x0100 | pcie_lf);
		write_gasket_interrupt(dd, intnum++, 0x0026, 0x0000 | pcie_hf);
		write_gasket_interrupt(dd, intnum++, 0x0026, 0x5500 | pcie_bw);
	}

	/* terminate list */
	write_gasket_interrupt(dd, intnum++, 0x0000, 0x0000);

	/*
	 * step 5d: program XMT margin
	 */
	write_xmt_margin(dd, __func__);

	/*
	 * step 5e: disable active state power management (ASPM). It
	 * will be enabled if required later
	 */
	dd_dev_info(dd, "%s: clearing ASPM\n", __func__);
	aspm_hw_disable_l1(dd);

	/*
	 * step 5f: clear DirectSpeedChange
	 * PcieCfgRegPl67.DirectSpeedChange must be zero to prevent the
	 * change in the speed target from starting before we are ready.
	 * This field defaults to 0 and we are not changing it, so nothing
	 * needs to be done.
	 */

	/* step 5g: Set target link speed */
	/*
	 * Set target link speed to be target on both device and parent.
	 * On setting the parent: Some system BIOSs "helpfully" set the
	 * parent target speed to Gen2 to match the ASIC's initial speed.
	 * We can set the target Gen3 because we have already checked
	 * that it is Gen3 capable earlier.
	 */
	dd_dev_info(dd, "%s: setting parent target link speed\n", __func__);
	ret = pcie_capability_read_word(parent, PCI_EXP_LNKCTL2, &lnkctl2);
	if (ret) {
		dd_dev_err(dd, "Unable to read from PCI config\n");
		return_error = 1;
		goto done;
	}

	dd_dev_info(dd, "%s: ..old link control2: 0x%x\n", __func__,
		    (u32)lnkctl2);
	/* only write to parent if target is not as high as ours */
	if ((lnkctl2 & PCI_EXP_LNKCTL2_TLS) < target_vector) {
		lnkctl2 &= ~PCI_EXP_LNKCTL2_TLS;
		lnkctl2 |= target_vector;
		dd_dev_info(dd, "%s: ..new link control2: 0x%x\n", __func__,
			    (u32)lnkctl2);
		ret = pcie_capability_write_word(parent,
						 PCI_EXP_LNKCTL2, lnkctl2);
		if (ret) {
			dd_dev_err(dd, "Unable to write to PCI config\n");
			return_error = 1;
			goto done;
		}
	} else {
		dd_dev_info(dd, "%s: ..target speed is OK\n", __func__);
	}

	dd_dev_info(dd, "%s: setting target link speed\n", __func__);
	ret = pcie_capability_read_word(dd->pcidev, PCI_EXP_LNKCTL2, &lnkctl2);
	if (ret) {
		dd_dev_err(dd, "Unable to read from PCI config\n");
		return_error = 1;
		goto done;
	}

	dd_dev_info(dd, "%s: ..old link control2: 0x%x\n", __func__,
		    (u32)lnkctl2);
	lnkctl2 &= ~PCI_EXP_LNKCTL2_TLS;
	lnkctl2 |= target_vector;
	dd_dev_info(dd, "%s: ..new link control2: 0x%x\n", __func__,
		    (u32)lnkctl2);
	ret = pcie_capability_write_word(dd->pcidev, PCI_EXP_LNKCTL2, lnkctl2);
	if (ret) {
		dd_dev_err(dd, "Unable to write to PCI config\n");
		return_error = 1;
		goto done;
	}

	/* step 5h: arm gasket logic */
	/* hold DC in reset across the SBR */
	write_csr(dd, CCE_DC_CTRL, CCE_DC_CTRL_DC_RESET_SMASK);
	(void)read_csr(dd, CCE_DC_CTRL); /* DC reset hold */
	/* save firmware control across the SBR */
	fw_ctrl = read_csr(dd, MISC_CFG_FW_CTRL);

	dd_dev_info(dd, "%s: arming gasket logic\n", __func__);
	arm_gasket_logic(dd);

	/*
	 * step 6: quiesce PCIe link
	 * The chip has already been reset, so there will be no traffic
	 * from the chip.  Linux has no easy way to enforce that it will
	 * not try to access the device, so we just need to hope it doesn't
	 * do it while we are doing the reset.
	 */

	/*
	 * step 7: initiate the secondary bus reset (SBR)
	 * step 8: hardware brings the links back up
	 * step 9: wait for link speed transition to be complete
	 */
	dd_dev_info(dd, "%s: calling trigger_sbr\n", __func__);
	ret = trigger_sbr(dd);
	if (ret)
		goto done;

	/* step 10: decide what to do next */

	/* check if we can read PCI space */
	ret = pci_read_config_word(dd->pcidev, PCI_VENDOR_ID, &vendor);
	if (ret) {
		dd_dev_info(dd,
			    "%s: read of VendorID failed after SBR, err %d\n",
			    __func__, ret);
		return_error = 1;
		goto done;
	}
	if (vendor == 0xffff) {
		dd_dev_info(dd, "%s: VendorID is all 1s after SBR\n", __func__);
		return_error = 1;
		ret = -EIO;
		goto done;
	}

	/* restore PCI space registers we know were reset */
	dd_dev_info(dd, "%s: calling restore_pci_variables\n", __func__);
	ret = restore_pci_variables(dd);
	if (ret) {
		dd_dev_err(dd, "%s: Could not restore PCI variables\n",
			   __func__);
		return_error = 1;
		goto done;
	}

	/* restore firmware control */
	write_csr(dd, MISC_CFG_FW_CTRL, fw_ctrl);

	/*
	 * Check the gasket block status.
	 *
	 * This is the first CSR read after the SBR.  If the read returns
	 * all 1s (fails), the link did not make it back.
	 *
	 * Once we're sure we can read and write, clear the DC reset after
	 * the SBR.  Then check for any per-lane errors. Then look over
	 * the status.
	 */
	reg = read_csr(dd, ASIC_PCIE_SD_HOST_STATUS);
	dd_dev_info(dd, "%s: gasket block status: 0x%llx\n", __func__, reg);
	if (reg == ~0ull) {	/* PCIe read failed/timeout */
		dd_dev_err(dd, "SBR failed - unable to read from device\n");
		return_error = 1;
		ret = -ENOSYS;
		goto done;
	}

	/* clear the DC reset */
	write_csr(dd, CCE_DC_CTRL, 0);

	/* Set the LED off */
	setextled(dd, 0);

	/* check for any per-lane errors */
	ret = pci_read_config_dword(dd->pcidev, PCIE_CFG_SPCIE2, &reg32);
	if (ret) {
		dd_dev_err(dd, "Unable to read from PCI config\n");
		return_error = 1;
		goto done;
	}

	dd_dev_info(dd, "%s: per-lane errors: 0x%x\n", __func__, reg32);

	/* extract status, look for our HFI */
	status = (reg >> ASIC_PCIE_SD_HOST_STATUS_FW_DNLD_STS_SHIFT)
			& ASIC_PCIE_SD_HOST_STATUS_FW_DNLD_STS_MASK;
	if ((status & (1 << dd->hfi1_id)) == 0) {
		dd_dev_err(dd,
			   "%s: gasket status 0x%x, expecting 0x%x\n",
			   __func__, status, 1 << dd->hfi1_id);
		ret = -EIO;
		goto done;
	}

	/* extract error */
	err = (reg >> ASIC_PCIE_SD_HOST_STATUS_FW_DNLD_ERR_SHIFT)
		& ASIC_PCIE_SD_HOST_STATUS_FW_DNLD_ERR_MASK;
	if (err) {
		dd_dev_err(dd, "%s: gasket error %d\n", __func__, err);
		ret = -EIO;
		goto done;
	}

	/* update our link information cache */
	update_lbus_info(dd);
	dd_dev_info(dd, "%s: new speed and width: %s\n", __func__,
		    dd->lbus_info);

	if (dd->lbus_speed != target_speed) { /* not target */
		/* maybe retry */
		do_retry = retry_count < pcie_retry;
		dd_dev_err(dd, "PCIe link speed did not switch to Gen%d%s\n",
			   pcie_target, do_retry ? ", retrying" : "");
		retry_count++;
		if (do_retry) {
			msleep(100); /* allow time to settle */
			goto retry;
		}
		ret = -EIO;
	}

done:
	if (therm) {
		write_csr(dd, ASIC_CFG_THERM_POLL_EN, 0x1);
		msleep(100);
		dd_dev_info(dd, "%s: Re-enable therm polling\n",
			    __func__);
	}
	release_chip_resource(dd, CR_SBUS);
done_no_mutex:
	/* return no error if it is OK to be at current speed */
	if (ret && !return_error) {
		dd_dev_err(dd, "Proceeding at current speed PCIe speed\n");
		ret = 0;
	}

	dd_dev_info(dd, "%s: done\n", __func__);
	return ret;
}<|MERGE_RESOLUTION|>--- conflicted
+++ resolved
@@ -157,10 +157,7 @@
 	unsigned long len;
 	resource_size_t addr;
 	int ret = 0;
-<<<<<<< HEAD
-=======
 	u32 rcv_array_count;
->>>>>>> e021bb4f
 
 	addr = pci_resource_start(pdev, 0);
 	len = pci_resource_len(pdev, 0);
