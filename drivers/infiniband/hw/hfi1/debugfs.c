--- conflicted
+++ resolved
@@ -1113,232 +1113,6 @@
 DEBUGFS_SEQ_FILE_OPEN(sdma_cpu_list)
 DEBUGFS_FILE_OPS(sdma_cpu_list);
 
-<<<<<<< HEAD
-#ifdef CONFIG_FAULT_INJECTION
-static void *_fault_stats_seq_start(struct seq_file *s, loff_t *pos)
-{
-	struct hfi1_opcode_stats_perctx *opstats;
-
-	if (*pos >= ARRAY_SIZE(opstats->stats))
-		return NULL;
-	return pos;
-}
-
-static void *_fault_stats_seq_next(struct seq_file *s, void *v, loff_t *pos)
-{
-	struct hfi1_opcode_stats_perctx *opstats;
-
-	++*pos;
-	if (*pos >= ARRAY_SIZE(opstats->stats))
-		return NULL;
-	return pos;
-}
-
-static void _fault_stats_seq_stop(struct seq_file *s, void *v)
-{
-}
-
-static int _fault_stats_seq_show(struct seq_file *s, void *v)
-{
-	loff_t *spos = v;
-	loff_t i = *spos, j;
-	u64 n_packets = 0, n_bytes = 0;
-	struct hfi1_ibdev *ibd = (struct hfi1_ibdev *)s->private;
-	struct hfi1_devdata *dd = dd_from_dev(ibd);
-	struct hfi1_ctxtdata *rcd;
-
-	for (j = 0; j < dd->first_dyn_alloc_ctxt; j++) {
-		rcd = hfi1_rcd_get_by_index(dd, j);
-		if (rcd) {
-			n_packets += rcd->opstats->stats[i].n_packets;
-			n_bytes += rcd->opstats->stats[i].n_bytes;
-		}
-		hfi1_rcd_put(rcd);
-	}
-	if (!n_packets && !n_bytes)
-		return SEQ_SKIP;
-	if (!ibd->fault_opcode->n_rxfaults[i] &&
-	    !ibd->fault_opcode->n_txfaults[i])
-		return SEQ_SKIP;
-	seq_printf(s, "%02llx %llu/%llu (faults rx:%llu faults: tx:%llu)\n", i,
-		   (unsigned long long)n_packets,
-		   (unsigned long long)n_bytes,
-		   (unsigned long long)ibd->fault_opcode->n_rxfaults[i],
-		   (unsigned long long)ibd->fault_opcode->n_txfaults[i]);
-	return 0;
-}
-
-DEBUGFS_SEQ_FILE_OPS(fault_stats);
-DEBUGFS_SEQ_FILE_OPEN(fault_stats);
-DEBUGFS_FILE_OPS(fault_stats);
-
-static void fault_exit_opcode_debugfs(struct hfi1_ibdev *ibd)
-{
-	if (ibd->fault_opcode)
-		debugfs_remove_recursive(ibd->fault_opcode->dir);
-	kfree(ibd->fault_opcode);
-	ibd->fault_opcode = NULL;
-}
-
-static int fault_init_opcode_debugfs(struct hfi1_ibdev *ibd)
-{
-	struct dentry *parent = ibd->hfi1_ibdev_dbg;
-
-	ibd->fault_opcode = kzalloc(sizeof(*ibd->fault_opcode), GFP_KERNEL);
-	if (!ibd->fault_opcode)
-		return -ENOMEM;
-
-	ibd->fault_opcode->attr.interval = 1;
-	ibd->fault_opcode->attr.require_end = ULONG_MAX;
-	ibd->fault_opcode->attr.stacktrace_depth = 32;
-	ibd->fault_opcode->attr.dname = NULL;
-	ibd->fault_opcode->attr.verbose = 0;
-	ibd->fault_opcode->fault_by_opcode = false;
-	ibd->fault_opcode->opcode = 0;
-	ibd->fault_opcode->mask = 0xff;
-
-	ibd->fault_opcode->dir =
-		fault_create_debugfs_attr("fault_opcode",
-					  parent,
-					  &ibd->fault_opcode->attr);
-	if (IS_ERR(ibd->fault_opcode->dir)) {
-		kfree(ibd->fault_opcode);
-		ibd->fault_opcode = NULL;
-		return -ENOENT;
-	}
-
-	DEBUGFS_SEQ_FILE_CREATE(fault_stats, ibd->fault_opcode->dir, ibd);
-	if (!debugfs_create_bool("fault_by_opcode", 0600,
-				 ibd->fault_opcode->dir,
-				 &ibd->fault_opcode->fault_by_opcode))
-		goto fail;
-	if (!debugfs_create_x8("opcode", 0600, ibd->fault_opcode->dir,
-			       &ibd->fault_opcode->opcode))
-		goto fail;
-	if (!debugfs_create_x8("mask", 0600, ibd->fault_opcode->dir,
-			       &ibd->fault_opcode->mask))
-		goto fail;
-
-	return 0;
-fail:
-	fault_exit_opcode_debugfs(ibd);
-	return -ENOMEM;
-}
-
-static void fault_exit_packet_debugfs(struct hfi1_ibdev *ibd)
-{
-	if (ibd->fault_packet)
-		debugfs_remove_recursive(ibd->fault_packet->dir);
-	kfree(ibd->fault_packet);
-	ibd->fault_packet = NULL;
-}
-
-static int fault_init_packet_debugfs(struct hfi1_ibdev *ibd)
-{
-	struct dentry *parent = ibd->hfi1_ibdev_dbg;
-
-	ibd->fault_packet = kzalloc(sizeof(*ibd->fault_packet), GFP_KERNEL);
-	if (!ibd->fault_packet)
-		return -ENOMEM;
-
-	ibd->fault_packet->attr.interval = 1;
-	ibd->fault_packet->attr.require_end = ULONG_MAX;
-	ibd->fault_packet->attr.stacktrace_depth = 32;
-	ibd->fault_packet->attr.dname = NULL;
-	ibd->fault_packet->attr.verbose = 0;
-	ibd->fault_packet->fault_by_packet = false;
-
-	ibd->fault_packet->dir =
-		fault_create_debugfs_attr("fault_packet",
-					  parent,
-					  &ibd->fault_opcode->attr);
-	if (IS_ERR(ibd->fault_packet->dir)) {
-		kfree(ibd->fault_packet);
-		ibd->fault_packet = NULL;
-		return -ENOENT;
-	}
-
-	if (!debugfs_create_bool("fault_by_packet", 0600,
-				 ibd->fault_packet->dir,
-				 &ibd->fault_packet->fault_by_packet))
-		goto fail;
-	if (!debugfs_create_u64("fault_stats", 0400,
-				ibd->fault_packet->dir,
-				&ibd->fault_packet->n_faults))
-		goto fail;
-
-	return 0;
-fail:
-	fault_exit_packet_debugfs(ibd);
-	return -ENOMEM;
-}
-
-static void fault_exit_debugfs(struct hfi1_ibdev *ibd)
-{
-	fault_exit_opcode_debugfs(ibd);
-	fault_exit_packet_debugfs(ibd);
-}
-
-static int fault_init_debugfs(struct hfi1_ibdev *ibd)
-{
-	int ret = 0;
-
-	ret = fault_init_opcode_debugfs(ibd);
-	if (ret)
-		return ret;
-
-	ret = fault_init_packet_debugfs(ibd);
-	if (ret)
-		fault_exit_opcode_debugfs(ibd);
-
-	return ret;
-}
-
-bool hfi1_dbg_fault_suppress_err(struct hfi1_ibdev *ibd)
-{
-	return ibd->fault_suppress_err;
-}
-
-bool hfi1_dbg_fault_opcode(struct rvt_qp *qp, u32 opcode, bool rx)
-{
-	bool ret = false;
-	struct hfi1_ibdev *ibd = to_idev(qp->ibqp.device);
-
-	if (!ibd->fault_opcode || !ibd->fault_opcode->fault_by_opcode)
-		return false;
-	if (ibd->fault_opcode->opcode != (opcode & ibd->fault_opcode->mask))
-		return false;
-	ret = should_fail(&ibd->fault_opcode->attr, 1);
-	if (ret) {
-		trace_hfi1_fault_opcode(qp, opcode);
-		if (rx)
-			ibd->fault_opcode->n_rxfaults[opcode]++;
-		else
-			ibd->fault_opcode->n_txfaults[opcode]++;
-	}
-	return ret;
-}
-
-bool hfi1_dbg_fault_packet(struct hfi1_packet *packet)
-{
-	struct rvt_dev_info *rdi = &packet->rcd->ppd->dd->verbs_dev.rdi;
-	struct hfi1_ibdev *ibd = dev_from_rdi(rdi);
-	bool ret = false;
-
-	if (!ibd->fault_packet || !ibd->fault_packet->fault_by_packet)
-		return false;
-
-	ret = should_fail(&ibd->fault_packet->attr, 1);
-	if (ret) {
-		++ibd->fault_packet->n_faults;
-		trace_hfi1_fault_packet(packet);
-	}
-	return ret;
-}
-#endif
-
-=======
->>>>>>> e021bb4f
 void hfi1_dbg_ibdev_init(struct hfi1_ibdev *ibd)
 {
 	char name[sizeof("port0counters") + 1];
