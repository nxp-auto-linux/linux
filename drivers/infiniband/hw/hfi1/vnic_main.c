/*
 * Copyright(c) 2017 - 2018 Intel Corporation.
 *
 * This file is provided under a dual BSD/GPLv2 license.  When using or
 * redistributing this file, you may do so under either license.
 *
 * GPL LICENSE SUMMARY
 *
 * This program is free software; you can redistribute it and/or modify
 * it under the terms of version 2 of the GNU General Public License as
 * published by the Free Software Foundation.
 *
 * This program is distributed in the hope that it will be useful, but
 * WITHOUT ANY WARRANTY; without even the implied warranty of
 * MERCHANTABILITY or FITNESS FOR A PARTICULAR PURPOSE.  See the GNU
 * General Public License for more details.
 *
 * BSD LICENSE
 *
 * Redistribution and use in source and binary forms, with or without
 * modification, are permitted provided that the following conditions
 * are met:
 *
 *  - Redistributions of source code must retain the above copyright
 *    notice, this list of conditions and the following disclaimer.
 *  - Redistributions in binary form must reproduce the above copyright
 *    notice, this list of conditions and the following disclaimer in
 *    the documentation and/or other materials provided with the
 *    distribution.
 *  - Neither the name of Intel Corporation nor the names of its
 *    contributors may be used to endorse or promote products derived
 *    from this software without specific prior written permission.
 *
 * THIS SOFTWARE IS PROVIDED BY THE COPYRIGHT HOLDERS AND CONTRIBUTORS
 * "AS IS" AND ANY EXPRESS OR IMPLIED WARRANTIES, INCLUDING, BUT NOT
 * LIMITED TO, THE IMPLIED WARRANTIES OF MERCHANTABILITY AND FITNESS FOR
 * A PARTICULAR PURPOSE ARE DISCLAIMED. IN NO EVENT SHALL THE COPYRIGHT
 * OWNER OR CONTRIBUTORS BE LIABLE FOR ANY DIRECT, INDIRECT, INCIDENTAL,
 * SPECIAL, EXEMPLARY, OR CONSEQUENTIAL DAMAGES (INCLUDING, BUT NOT
 * LIMITED TO, PROCUREMENT OF SUBSTITUTE GOODS OR SERVICES; LOSS OF USE,
 * DATA, OR PROFITS; OR BUSINESS INTERRUPTION) HOWEVER CAUSED AND ON ANY
 * THEORY OF LIABILITY, WHETHER IN CONTRACT, STRICT LIABILITY, OR TORT
 * (INCLUDING NEGLIGENCE OR OTHERWISE) ARISING IN ANY WAY OUT OF THE USE
 * OF THIS SOFTWARE, EVEN IF ADVISED OF THE POSSIBILITY OF SUCH DAMAGE.
 *
 */

/*
 * This file contains HFI1 support for VNIC functionality
 */

#include <linux/io.h>
#include <linux/if_vlan.h>

#include "vnic.h"

#define HFI_TX_TIMEOUT_MS 1000

#define HFI1_VNIC_RCV_Q_SIZE   1024

#define HFI1_VNIC_UP 0

static DEFINE_SPINLOCK(vport_cntr_lock);

static int setup_vnic_ctxt(struct hfi1_devdata *dd, struct hfi1_ctxtdata *uctxt)
{
	unsigned int rcvctrl_ops = 0;
	int ret;

	uctxt->do_interrupt = &handle_receive_interrupt;

	/* Now allocate the RcvHdr queue and eager buffers. */
	ret = hfi1_create_rcvhdrq(dd, uctxt);
	if (ret)
		goto done;

	ret = hfi1_setup_eagerbufs(uctxt);
	if (ret)
		goto done;

	if (uctxt->rcvhdrtail_kvaddr)
		clear_rcvhdrtail(uctxt);

	rcvctrl_ops = HFI1_RCVCTRL_CTXT_ENB;
	rcvctrl_ops |= HFI1_RCVCTRL_INTRAVAIL_ENB;

	if (!HFI1_CAP_KGET_MASK(uctxt->flags, MULTI_PKT_EGR))
		rcvctrl_ops |= HFI1_RCVCTRL_ONE_PKT_EGR_ENB;
	if (HFI1_CAP_KGET_MASK(uctxt->flags, NODROP_EGR_FULL))
		rcvctrl_ops |= HFI1_RCVCTRL_NO_EGR_DROP_ENB;
	if (HFI1_CAP_KGET_MASK(uctxt->flags, NODROP_RHQ_FULL))
		rcvctrl_ops |= HFI1_RCVCTRL_NO_RHQ_DROP_ENB;
	if (HFI1_CAP_KGET_MASK(uctxt->flags, DMA_RTAIL))
		rcvctrl_ops |= HFI1_RCVCTRL_TAILUPD_ENB;

	hfi1_rcvctrl(uctxt->dd, rcvctrl_ops, uctxt);
done:
	return ret;
}

static int allocate_vnic_ctxt(struct hfi1_devdata *dd,
			      struct hfi1_ctxtdata **vnic_ctxt)
{
	struct hfi1_ctxtdata *uctxt;
	int ret;

	if (dd->flags & HFI1_FROZEN)
		return -EIO;

	ret = hfi1_create_ctxtdata(dd->pport, dd->node, &uctxt);
	if (ret < 0) {
		dd_dev_err(dd, "Unable to create ctxtdata, failing open\n");
		return -ENOMEM;
	}

	uctxt->flags = HFI1_CAP_KGET(MULTI_PKT_EGR) |
			HFI1_CAP_KGET(NODROP_RHQ_FULL) |
			HFI1_CAP_KGET(NODROP_EGR_FULL) |
			HFI1_CAP_KGET(DMA_RTAIL);
	uctxt->seq_cnt = 1;
	uctxt->is_vnic = true;

	hfi1_set_vnic_msix_info(uctxt);

	hfi1_stats.sps_ctxts++;
	dd_dev_dbg(dd, "created vnic context %d\n", uctxt->ctxt);
	*vnic_ctxt = uctxt;

	return 0;
}

static void deallocate_vnic_ctxt(struct hfi1_devdata *dd,
				 struct hfi1_ctxtdata *uctxt)
{
	dd_dev_dbg(dd, "closing vnic context %d\n", uctxt->ctxt);
	flush_wc();

	hfi1_reset_vnic_msix_info(uctxt);

	/*
	 * Disable receive context and interrupt available, reset all
	 * RcvCtxtCtrl bits to default values.
	 */
	hfi1_rcvctrl(dd, HFI1_RCVCTRL_CTXT_DIS |
		     HFI1_RCVCTRL_TIDFLOW_DIS |
		     HFI1_RCVCTRL_INTRAVAIL_DIS |
		     HFI1_RCVCTRL_ONE_PKT_EGR_DIS |
		     HFI1_RCVCTRL_NO_RHQ_DROP_DIS |
		     HFI1_RCVCTRL_NO_EGR_DROP_DIS, uctxt);

	uctxt->event_flags = 0;

	hfi1_clear_tids(uctxt);
	hfi1_clear_ctxt_pkey(dd, uctxt);

	hfi1_stats.sps_ctxts--;

	hfi1_free_ctxt(uctxt);
}

void hfi1_vnic_setup(struct hfi1_devdata *dd)
{
	idr_init(&dd->vnic.vesw_idr);
}

void hfi1_vnic_cleanup(struct hfi1_devdata *dd)
{
	idr_destroy(&dd->vnic.vesw_idr);
}

#define SUM_GRP_COUNTERS(stats, qstats, x_grp) do {            \
		u64 *src64, *dst64;                            \
		for (src64 = &qstats->x_grp.unicast,           \
			dst64 = &stats->x_grp.unicast;         \
			dst64 <= &stats->x_grp.s_1519_max;) {  \
			*dst64++ += *src64++;                  \
		}                                              \
	} while (0)

/* hfi1_vnic_update_stats - update statistics */
static void hfi1_vnic_update_stats(struct hfi1_vnic_vport_info *vinfo,
				   struct opa_vnic_stats *stats)
{
	struct net_device *netdev = vinfo->netdev;
	u8 i;

	/* add tx counters on different queues */
	for (i = 0; i < vinfo->num_tx_q; i++) {
		struct opa_vnic_stats *qstats = &vinfo->stats[i];
		struct rtnl_link_stats64 *qnstats = &vinfo->stats[i].netstats;

		stats->netstats.tx_fifo_errors += qnstats->tx_fifo_errors;
		stats->netstats.tx_carrier_errors += qnstats->tx_carrier_errors;
		stats->tx_drop_state += qstats->tx_drop_state;
		stats->tx_dlid_zero += qstats->tx_dlid_zero;

		SUM_GRP_COUNTERS(stats, qstats, tx_grp);
		stats->netstats.tx_packets += qnstats->tx_packets;
		stats->netstats.tx_bytes += qnstats->tx_bytes;
	}

	/* add rx counters on different queues */
	for (i = 0; i < vinfo->num_rx_q; i++) {
		struct opa_vnic_stats *qstats = &vinfo->stats[i];
		struct rtnl_link_stats64 *qnstats = &vinfo->stats[i].netstats;

		stats->netstats.rx_fifo_errors += qnstats->rx_fifo_errors;
		stats->netstats.rx_nohandler += qnstats->rx_nohandler;
		stats->rx_drop_state += qstats->rx_drop_state;
		stats->rx_oversize += qstats->rx_oversize;
		stats->rx_runt += qstats->rx_runt;

		SUM_GRP_COUNTERS(stats, qstats, rx_grp);
		stats->netstats.rx_packets += qnstats->rx_packets;
		stats->netstats.rx_bytes += qnstats->rx_bytes;
	}

	stats->netstats.tx_errors = stats->netstats.tx_fifo_errors +
				    stats->netstats.tx_carrier_errors +
				    stats->tx_drop_state + stats->tx_dlid_zero;
	stats->netstats.tx_dropped = stats->netstats.tx_errors;

	stats->netstats.rx_errors = stats->netstats.rx_fifo_errors +
				    stats->netstats.rx_nohandler +
				    stats->rx_drop_state + stats->rx_oversize +
				    stats->rx_runt;
	stats->netstats.rx_dropped = stats->netstats.rx_errors;

	netdev->stats.tx_packets = stats->netstats.tx_packets;
	netdev->stats.tx_bytes = stats->netstats.tx_bytes;
	netdev->stats.tx_fifo_errors = stats->netstats.tx_fifo_errors;
	netdev->stats.tx_carrier_errors = stats->netstats.tx_carrier_errors;
	netdev->stats.tx_errors = stats->netstats.tx_errors;
	netdev->stats.tx_dropped = stats->netstats.tx_dropped;

	netdev->stats.rx_packets = stats->netstats.rx_packets;
	netdev->stats.rx_bytes = stats->netstats.rx_bytes;
	netdev->stats.rx_fifo_errors = stats->netstats.rx_fifo_errors;
	netdev->stats.multicast = stats->rx_grp.mcastbcast;
	netdev->stats.rx_length_errors = stats->rx_oversize + stats->rx_runt;
	netdev->stats.rx_errors = stats->netstats.rx_errors;
	netdev->stats.rx_dropped = stats->netstats.rx_dropped;
}

/* update_len_counters - update pkt's len histogram counters */
static inline void update_len_counters(struct opa_vnic_grp_stats *grp,
				       int len)
{
	/* account for 4 byte FCS */
	if (len >= 1515)
		grp->s_1519_max++;
	else if (len >= 1020)
		grp->s_1024_1518++;
	else if (len >= 508)
		grp->s_512_1023++;
	else if (len >= 252)
		grp->s_256_511++;
	else if (len >= 124)
		grp->s_128_255++;
	else if (len >= 61)
		grp->s_65_127++;
	else
		grp->s_64++;
}

/* hfi1_vnic_update_tx_counters - update transmit counters */
static void hfi1_vnic_update_tx_counters(struct hfi1_vnic_vport_info *vinfo,
					 u8 q_idx, struct sk_buff *skb, int err)
{
	struct ethhdr *mac_hdr = (struct ethhdr *)skb_mac_header(skb);
	struct opa_vnic_stats *stats = &vinfo->stats[q_idx];
	struct opa_vnic_grp_stats *tx_grp = &stats->tx_grp;
	u16 vlan_tci;

	stats->netstats.tx_packets++;
	stats->netstats.tx_bytes += skb->len + ETH_FCS_LEN;

	update_len_counters(tx_grp, skb->len);

	/* rest of the counts are for good packets only */
	if (unlikely(err))
		return;

	if (is_multicast_ether_addr(mac_hdr->h_dest))
		tx_grp->mcastbcast++;
	else
		tx_grp->unicast++;

	if (!__vlan_get_tag(skb, &vlan_tci))
		tx_grp->vlan++;
	else
		tx_grp->untagged++;
}

/* hfi1_vnic_update_rx_counters - update receive counters */
static void hfi1_vnic_update_rx_counters(struct hfi1_vnic_vport_info *vinfo,
					 u8 q_idx, struct sk_buff *skb, int err)
{
	struct ethhdr *mac_hdr = (struct ethhdr *)skb->data;
	struct opa_vnic_stats *stats = &vinfo->stats[q_idx];
	struct opa_vnic_grp_stats *rx_grp = &stats->rx_grp;
	u16 vlan_tci;

	stats->netstats.rx_packets++;
	stats->netstats.rx_bytes += skb->len + ETH_FCS_LEN;

	update_len_counters(rx_grp, skb->len);

	/* rest of the counts are for good packets only */
	if (unlikely(err))
		return;

	if (is_multicast_ether_addr(mac_hdr->h_dest))
		rx_grp->mcastbcast++;
	else
		rx_grp->unicast++;

	if (!__vlan_get_tag(skb, &vlan_tci))
		rx_grp->vlan++;
	else
		rx_grp->untagged++;
}

/* This function is overloaded for opa_vnic specific implementation */
static void hfi1_vnic_get_stats64(struct net_device *netdev,
				  struct rtnl_link_stats64 *stats)
{
	struct opa_vnic_stats *vstats = (struct opa_vnic_stats *)stats;
	struct hfi1_vnic_vport_info *vinfo = opa_vnic_dev_priv(netdev);

	hfi1_vnic_update_stats(vinfo, vstats);
}

static u64 create_bypass_pbc(u32 vl, u32 dw_len)
{
	u64 pbc;

	pbc = ((u64)PBC_IHCRC_NONE << PBC_INSERT_HCRC_SHIFT)
		| PBC_INSERT_BYPASS_ICRC | PBC_CREDIT_RETURN
		| PBC_PACKET_BYPASS
		| ((vl & PBC_VL_MASK) << PBC_VL_SHIFT)
		| (dw_len & PBC_LENGTH_DWS_MASK) << PBC_LENGTH_DWS_SHIFT;

	return pbc;
}

/* hfi1_vnic_maybe_stop_tx - stop tx queue if required */
static void hfi1_vnic_maybe_stop_tx(struct hfi1_vnic_vport_info *vinfo,
				    u8 q_idx)
{
	netif_stop_subqueue(vinfo->netdev, q_idx);
	if (!hfi1_vnic_sdma_write_avail(vinfo, q_idx))
		return;

	netif_start_subqueue(vinfo->netdev, q_idx);
}

static netdev_tx_t hfi1_netdev_start_xmit(struct sk_buff *skb,
					  struct net_device *netdev)
{
	struct hfi1_vnic_vport_info *vinfo = opa_vnic_dev_priv(netdev);
	u8 pad_len, q_idx = skb->queue_mapping;
	struct hfi1_devdata *dd = vinfo->dd;
	struct opa_vnic_skb_mdata *mdata;
	u32 pkt_len, total_len;
	int err = -EINVAL;
	u64 pbc;

	v_dbg("xmit: queue %d skb len %d\n", q_idx, skb->len);
	if (unlikely(!netif_oper_up(netdev))) {
		vinfo->stats[q_idx].tx_drop_state++;
		goto tx_finish;
	}

	/* take out meta data */
	mdata = (struct opa_vnic_skb_mdata *)skb->data;
	skb_pull(skb, sizeof(*mdata));
	if (unlikely(mdata->flags & OPA_VNIC_SKB_MDATA_ENCAP_ERR)) {
		vinfo->stats[q_idx].tx_dlid_zero++;
		goto tx_finish;
	}

	/* add tail padding (for 8 bytes size alignment) and icrc */
	pad_len = -(skb->len + OPA_VNIC_ICRC_TAIL_LEN) & 0x7;
	pad_len += OPA_VNIC_ICRC_TAIL_LEN;

	/*
	 * pkt_len is how much data we have to write, includes header and data.
	 * total_len is length of the packet in Dwords plus the PBC should not
	 * include the CRC.
	 */
	pkt_len = (skb->len + pad_len) >> 2;
	total_len = pkt_len + 2; /* PBC + packet */

	pbc = create_bypass_pbc(mdata->vl, total_len);

	skb_get(skb);
	v_dbg("pbc 0x%016llX len %d pad_len %d\n", pbc, skb->len, pad_len);
	err = dd->process_vnic_dma_send(dd, q_idx, vinfo, skb, pbc, pad_len);
	if (unlikely(err)) {
		if (err == -ENOMEM)
			vinfo->stats[q_idx].netstats.tx_fifo_errors++;
		else if (err != -EBUSY)
			vinfo->stats[q_idx].netstats.tx_carrier_errors++;
	}
	/* remove the header before updating tx counters */
	skb_pull(skb, OPA_VNIC_HDR_LEN);

	if (unlikely(err == -EBUSY)) {
		hfi1_vnic_maybe_stop_tx(vinfo, q_idx);
		dev_kfree_skb_any(skb);
		return NETDEV_TX_BUSY;
	}

tx_finish:
	/* update tx counters */
	hfi1_vnic_update_tx_counters(vinfo, q_idx, skb, err);
	dev_kfree_skb_any(skb);
	return NETDEV_TX_OK;
}

static u16 hfi1_vnic_select_queue(struct net_device *netdev,
				  struct sk_buff *skb,
				  struct net_device *sb_dev,
				  select_queue_fallback_t fallback)
{
	struct hfi1_vnic_vport_info *vinfo = opa_vnic_dev_priv(netdev);
	struct opa_vnic_skb_mdata *mdata;
	struct sdma_engine *sde;

	mdata = (struct opa_vnic_skb_mdata *)skb->data;
	sde = sdma_select_engine_vl(vinfo->dd, mdata->entropy, mdata->vl);
	return sde->this_idx;
}

/* hfi1_vnic_decap_skb - strip OPA header from the skb (ethernet) packet */
static inline int hfi1_vnic_decap_skb(struct hfi1_vnic_rx_queue *rxq,
				      struct sk_buff *skb)
{
	struct hfi1_vnic_vport_info *vinfo = rxq->vinfo;
	int max_len = vinfo->netdev->mtu + VLAN_ETH_HLEN;
	int rc = -EFAULT;

	skb_pull(skb, OPA_VNIC_HDR_LEN);

	/* Validate Packet length */
	if (unlikely(skb->len > max_len))
		vinfo->stats[rxq->idx].rx_oversize++;
	else if (unlikely(skb->len < ETH_ZLEN))
		vinfo->stats[rxq->idx].rx_runt++;
	else
		rc = 0;
	return rc;
}

static inline struct sk_buff *hfi1_vnic_get_skb(struct hfi1_vnic_rx_queue *rxq)
{
	unsigned char *pad_info;
	struct sk_buff *skb;

	skb = skb_dequeue(&rxq->skbq);
	if (unlikely(!skb))
		return NULL;

	/* remove tail padding and icrc */
	pad_info = skb->data + skb->len - 1;
	skb_trim(skb, (skb->len - OPA_VNIC_ICRC_TAIL_LEN -
		       ((*pad_info) & 0x7)));

	return skb;
}

/* hfi1_vnic_handle_rx - handle skb receive */
static void hfi1_vnic_handle_rx(struct hfi1_vnic_rx_queue *rxq,
				int *work_done, int work_to_do)
{
	struct hfi1_vnic_vport_info *vinfo = rxq->vinfo;
	struct sk_buff *skb;
	int rc;

	while (1) {
		if (*work_done >= work_to_do)
			break;

		skb = hfi1_vnic_get_skb(rxq);
		if (unlikely(!skb))
			break;

		rc = hfi1_vnic_decap_skb(rxq, skb);
		/* update rx counters */
		hfi1_vnic_update_rx_counters(vinfo, rxq->idx, skb, rc);
		if (unlikely(rc)) {
			dev_kfree_skb_any(skb);
			continue;
		}

		skb_checksum_none_assert(skb);
		skb->protocol = eth_type_trans(skb, rxq->netdev);

		napi_gro_receive(&rxq->napi, skb);
		(*work_done)++;
	}
}

/* hfi1_vnic_napi - napi receive polling callback function */
static int hfi1_vnic_napi(struct napi_struct *napi, int budget)
{
	struct hfi1_vnic_rx_queue *rxq = container_of(napi,
					      struct hfi1_vnic_rx_queue, napi);
	struct hfi1_vnic_vport_info *vinfo = rxq->vinfo;
	int work_done = 0;

	v_dbg("napi %d budget %d\n", rxq->idx, budget);
	hfi1_vnic_handle_rx(rxq, &work_done, budget);

	v_dbg("napi %d work_done %d\n", rxq->idx, work_done);
	if (work_done < budget)
		napi_complete(napi);

	return work_done;
}

void hfi1_vnic_bypass_rcv(struct hfi1_packet *packet)
{
	struct hfi1_devdata *dd = packet->rcd->dd;
	struct hfi1_vnic_vport_info *vinfo = NULL;
	struct hfi1_vnic_rx_queue *rxq;
	struct sk_buff *skb;
	int l4_type, vesw_id = -1;
	u8 q_idx;

	l4_type = hfi1_16B_get_l4(packet->ebuf);
	if (likely(l4_type == OPA_16B_L4_ETHR)) {
		vesw_id = HFI1_VNIC_GET_VESWID(packet->ebuf);
		vinfo = idr_find(&dd->vnic.vesw_idr, vesw_id);

		/*
		 * In case of invalid vesw id, count the error on
		 * the first available vport.
		 */
		if (unlikely(!vinfo)) {
			struct hfi1_vnic_vport_info *vinfo_tmp;
			int id_tmp = 0;

			vinfo_tmp =  idr_get_next(&dd->vnic.vesw_idr, &id_tmp);
			if (vinfo_tmp) {
				spin_lock(&vport_cntr_lock);
				vinfo_tmp->stats[0].netstats.rx_nohandler++;
				spin_unlock(&vport_cntr_lock);
			}
		}
	}

	if (unlikely(!vinfo)) {
		dd_dev_warn(dd, "vnic rcv err: l4 %d vesw id %d ctx %d\n",
			    l4_type, vesw_id, packet->rcd->ctxt);
		return;
	}

	q_idx = packet->rcd->vnic_q_idx;
	rxq = &vinfo->rxq[q_idx];
	if (unlikely(!netif_oper_up(vinfo->netdev))) {
		vinfo->stats[q_idx].rx_drop_state++;
		skb_queue_purge(&rxq->skbq);
		return;
	}

	if (unlikely(skb_queue_len(&rxq->skbq) > HFI1_VNIC_RCV_Q_SIZE)) {
		vinfo->stats[q_idx].netstats.rx_fifo_errors++;
		return;
	}

	skb = netdev_alloc_skb(vinfo->netdev, packet->tlen);
	if (unlikely(!skb)) {
		vinfo->stats[q_idx].netstats.rx_fifo_errors++;
		return;
	}

	memcpy(skb->data, packet->ebuf, packet->tlen);
	skb_put(skb, packet->tlen);
	skb_queue_tail(&rxq->skbq, skb);

	if (napi_schedule_prep(&rxq->napi)) {
		v_dbg("napi %d scheduling\n", q_idx);
		__napi_schedule(&rxq->napi);
	}
}

static int hfi1_vnic_up(struct hfi1_vnic_vport_info *vinfo)
{
	struct hfi1_devdata *dd = vinfo->dd;
	struct net_device *netdev = vinfo->netdev;
	int i, rc;

	/* ensure virtual eth switch id is valid */
	if (!vinfo->vesw_id)
		return -EINVAL;

	rc = idr_alloc(&dd->vnic.vesw_idr, vinfo, vinfo->vesw_id,
		       vinfo->vesw_id + 1, GFP_NOWAIT);
	if (rc < 0)
		return rc;

	for (i = 0; i < vinfo->num_rx_q; i++) {
		struct hfi1_vnic_rx_queue *rxq = &vinfo->rxq[i];

		skb_queue_head_init(&rxq->skbq);
		napi_enable(&rxq->napi);
	}

	netif_carrier_on(netdev);
	netif_tx_start_all_queues(netdev);
	set_bit(HFI1_VNIC_UP, &vinfo->flags);

	return 0;
}

static void hfi1_vnic_down(struct hfi1_vnic_vport_info *vinfo)
{
	struct hfi1_devdata *dd = vinfo->dd;
	u8 i;

	clear_bit(HFI1_VNIC_UP, &vinfo->flags);
	netif_carrier_off(vinfo->netdev);
	netif_tx_disable(vinfo->netdev);
	idr_remove(&dd->vnic.vesw_idr, vinfo->vesw_id);

	/* ensure irqs see the change */
	hfi1_vnic_synchronize_irq(dd);

	/* remove unread skbs */
	for (i = 0; i < vinfo->num_rx_q; i++) {
		struct hfi1_vnic_rx_queue *rxq = &vinfo->rxq[i];

		napi_disable(&rxq->napi);
		skb_queue_purge(&rxq->skbq);
	}
}

static int hfi1_netdev_open(struct net_device *netdev)
{
	struct hfi1_vnic_vport_info *vinfo = opa_vnic_dev_priv(netdev);
	int rc;

	mutex_lock(&vinfo->lock);
	rc = hfi1_vnic_up(vinfo);
	mutex_unlock(&vinfo->lock);
	return rc;
}

static int hfi1_netdev_close(struct net_device *netdev)
{
	struct hfi1_vnic_vport_info *vinfo = opa_vnic_dev_priv(netdev);

	mutex_lock(&vinfo->lock);
	if (test_bit(HFI1_VNIC_UP, &vinfo->flags))
		hfi1_vnic_down(vinfo);
	mutex_unlock(&vinfo->lock);
	return 0;
}

static int hfi1_vnic_allot_ctxt(struct hfi1_devdata *dd,
				struct hfi1_ctxtdata **vnic_ctxt)
{
	int rc;

	rc = allocate_vnic_ctxt(dd, vnic_ctxt);
	if (rc) {
		dd_dev_err(dd, "vnic ctxt alloc failed %d\n", rc);
		return rc;
	}

	rc = setup_vnic_ctxt(dd, *vnic_ctxt);
	if (rc) {
		dd_dev_err(dd, "vnic ctxt setup failed %d\n", rc);
		deallocate_vnic_ctxt(dd, *vnic_ctxt);
		*vnic_ctxt = NULL;
	}

	return rc;
}

static int hfi1_vnic_init(struct hfi1_vnic_vport_info *vinfo)
{
	struct hfi1_devdata *dd = vinfo->dd;
	int i, rc = 0;

	mutex_lock(&hfi1_mutex);
	if (!dd->vnic.num_vports) {
		rc = hfi1_vnic_txreq_init(dd);
		if (rc)
			goto txreq_fail;

		dd->vnic.msix_idx = dd->first_dyn_msix_idx;
	}

	for (i = dd->vnic.num_ctxt; i < vinfo->num_rx_q; i++) {
		rc = hfi1_vnic_allot_ctxt(dd, &dd->vnic.ctxt[i]);
		if (rc)
			break;
		hfi1_rcd_get(dd->vnic.ctxt[i]);
		dd->vnic.ctxt[i]->vnic_q_idx = i;
	}

	if (i < vinfo->num_rx_q) {
		/*
		 * If required amount of contexts is not
		 * allocated successfully then remaining contexts
		 * are released.
		 */
		while (i-- > dd->vnic.num_ctxt) {
			deallocate_vnic_ctxt(dd, dd->vnic.ctxt[i]);
			hfi1_rcd_put(dd->vnic.ctxt[i]);
			dd->vnic.ctxt[i] = NULL;
		}
		goto alloc_fail;
	}

	if (dd->vnic.num_ctxt != i) {
		dd->vnic.num_ctxt = i;
		hfi1_init_vnic_rsm(dd);
	}

	dd->vnic.num_vports++;
	hfi1_vnic_sdma_init(vinfo);
alloc_fail:
	if (!dd->vnic.num_vports)
		hfi1_vnic_txreq_deinit(dd);
txreq_fail:
	mutex_unlock(&hfi1_mutex);
	return rc;
}

static void hfi1_vnic_deinit(struct hfi1_vnic_vport_info *vinfo)
{
	struct hfi1_devdata *dd = vinfo->dd;
	int i;

	mutex_lock(&hfi1_mutex);
	if (--dd->vnic.num_vports == 0) {
		for (i = 0; i < dd->vnic.num_ctxt; i++) {
			deallocate_vnic_ctxt(dd, dd->vnic.ctxt[i]);
			hfi1_rcd_put(dd->vnic.ctxt[i]);
			dd->vnic.ctxt[i] = NULL;
		}
		hfi1_deinit_vnic_rsm(dd);
		dd->vnic.num_ctxt = 0;
		hfi1_vnic_txreq_deinit(dd);
	}
	mutex_unlock(&hfi1_mutex);
}

static void hfi1_vnic_set_vesw_id(struct net_device *netdev, int id)
{
	struct hfi1_vnic_vport_info *vinfo = opa_vnic_dev_priv(netdev);
	bool reopen = false;

	/*
	 * If vesw_id is being changed, and if the vnic port is up,
	 * reset the vnic port to ensure new vesw_id gets picked up
	 */
	if (id != vinfo->vesw_id) {
		mutex_lock(&vinfo->lock);
		if (test_bit(HFI1_VNIC_UP, &vinfo->flags)) {
			hfi1_vnic_down(vinfo);
			reopen = true;
		}

		vinfo->vesw_id = id;
		if (reopen)
			hfi1_vnic_up(vinfo);

		mutex_unlock(&vinfo->lock);
	}
}

/* netdev ops */
static const struct net_device_ops hfi1_netdev_ops = {
	.ndo_open = hfi1_netdev_open,
	.ndo_stop = hfi1_netdev_close,
	.ndo_start_xmit = hfi1_netdev_start_xmit,
	.ndo_select_queue = hfi1_vnic_select_queue,
	.ndo_get_stats64 = hfi1_vnic_get_stats64,
};

static void hfi1_vnic_free_rn(struct net_device *netdev)
{
	struct hfi1_vnic_vport_info *vinfo = opa_vnic_dev_priv(netdev);

	hfi1_vnic_deinit(vinfo);
	mutex_destroy(&vinfo->lock);
	free_netdev(netdev);
}

struct net_device *hfi1_vnic_alloc_rn(struct ib_device *device,
				      u8 port_num,
				      enum rdma_netdev_t type,
				      const char *name,
				      unsigned char name_assign_type,
				      void (*setup)(struct net_device *))
{
	struct hfi1_devdata *dd = dd_from_ibdev(device);
	struct hfi1_vnic_vport_info *vinfo;
	struct net_device *netdev;
	struct rdma_netdev *rn;
	int i, size, rc;

	if (!dd->num_vnic_contexts)
		return ERR_PTR(-ENOMEM);

	if (!port_num || (port_num > dd->num_pports))
		return ERR_PTR(-EINVAL);

	if (type != RDMA_NETDEV_OPA_VNIC)
		return ERR_PTR(-EOPNOTSUPP);

	size = sizeof(struct opa_vnic_rdma_netdev) + sizeof(*vinfo);
	netdev = alloc_netdev_mqs(size, name, name_assign_type, setup,
<<<<<<< HEAD
				  dd->chip_sdma_engines, dd->num_vnic_contexts);
=======
				  chip_sdma_engines(dd), dd->num_vnic_contexts);
>>>>>>> e021bb4f
	if (!netdev)
		return ERR_PTR(-ENOMEM);

	rn = netdev_priv(netdev);
	vinfo = opa_vnic_dev_priv(netdev);
	vinfo->dd = dd;
<<<<<<< HEAD
	vinfo->num_tx_q = dd->chip_sdma_engines;
=======
	vinfo->num_tx_q = chip_sdma_engines(dd);
>>>>>>> e021bb4f
	vinfo->num_rx_q = dd->num_vnic_contexts;
	vinfo->netdev = netdev;
	rn->free_rdma_netdev = hfi1_vnic_free_rn;
	rn->set_id = hfi1_vnic_set_vesw_id;

	netdev->features = NETIF_F_HIGHDMA | NETIF_F_SG;
	netdev->hw_features = netdev->features;
	netdev->vlan_features = netdev->features;
	netdev->watchdog_timeo = msecs_to_jiffies(HFI_TX_TIMEOUT_MS);
	netdev->netdev_ops = &hfi1_netdev_ops;
	mutex_init(&vinfo->lock);

	for (i = 0; i < vinfo->num_rx_q; i++) {
		struct hfi1_vnic_rx_queue *rxq = &vinfo->rxq[i];

		rxq->idx = i;
		rxq->vinfo = vinfo;
		rxq->netdev = netdev;
		netif_napi_add(netdev, &rxq->napi, hfi1_vnic_napi, 64);
	}

	rc = hfi1_vnic_init(vinfo);
	if (rc)
		goto init_fail;

	return netdev;
init_fail:
	mutex_destroy(&vinfo->lock);
	free_netdev(netdev);
	return ERR_PTR(rc);
}<|MERGE_RESOLUTION|>--- conflicted
+++ resolved
@@ -816,22 +816,14 @@
 
 	size = sizeof(struct opa_vnic_rdma_netdev) + sizeof(*vinfo);
 	netdev = alloc_netdev_mqs(size, name, name_assign_type, setup,
-<<<<<<< HEAD
-				  dd->chip_sdma_engines, dd->num_vnic_contexts);
-=======
 				  chip_sdma_engines(dd), dd->num_vnic_contexts);
->>>>>>> e021bb4f
 	if (!netdev)
 		return ERR_PTR(-ENOMEM);
 
 	rn = netdev_priv(netdev);
 	vinfo = opa_vnic_dev_priv(netdev);
 	vinfo->dd = dd;
-<<<<<<< HEAD
-	vinfo->num_tx_q = dd->chip_sdma_engines;
-=======
 	vinfo->num_tx_q = chip_sdma_engines(dd);
->>>>>>> e021bb4f
 	vinfo->num_rx_q = dd->num_vnic_contexts;
 	vinfo->netdev = netdev;
 	rn->free_rdma_netdev = hfi1_vnic_free_rn;
