--- conflicted
+++ resolved
@@ -416,9 +416,6 @@
 	props->active_width     = IB_WIDTH_4X;
 	props->active_speed     = IB_SPEED_QDR;
 
-	props->active_width     = IB_WIDTH_4X;
-	props->active_speed     = IB_SPEED_QDR;
-
 	translate_eth_proto_oper(eth_prot_oper, &props->active_speed,
 				 &props->active_width);
 
@@ -1970,38 +1967,6 @@
 	struct mlx5_ib_vma_private_data *vma_private, *n;
 	struct mlx5_ib_ucontext *context = to_mucontext(ibcontext);
 
-<<<<<<< HEAD
-	owning_process = get_pid_task(ibcontext->tgid, PIDTYPE_PID);
-	if (!owning_process)
-		return;
-
-	owning_mm = get_task_mm(owning_process);
-	if (!owning_mm) {
-		pr_info("no mm, disassociate ucontext is pending task termination\n");
-		while (1) {
-			put_task_struct(owning_process);
-			usleep_range(1000, 2000);
-			owning_process = get_pid_task(ibcontext->tgid,
-						      PIDTYPE_PID);
-			if (!owning_process ||
-			    owning_process->state == TASK_DEAD) {
-				pr_info("disassociate ucontext done, task was terminated\n");
-				/* in case task was dead need to release the
-				 * task struct.
-				 */
-				if (owning_process)
-					put_task_struct(owning_process);
-				return;
-			}
-		}
-	}
-
-	/* need to protect from a race on closing the vma as part of
-	 * mlx5_ib_vma_close.
-	 */
-	down_write(&owning_mm->mmap_sem);
-=======
->>>>>>> e021bb4f
 	mutex_lock(&context->vma_private_list_mutex);
 	list_for_each_entry_safe(vma_private, n, &context->vma_private_list,
 				 list) {
@@ -2016,12 +1981,6 @@
 		kfree(vma_private);
 	}
 	mutex_unlock(&context->vma_private_list_mutex);
-<<<<<<< HEAD
-	up_write(&owning_mm->mmap_sem);
-	mmput(owning_mm);
-	put_task_struct(owning_process);
-=======
->>>>>>> e021bb4f
 }
 
 static inline char *mmap_cmd2str(enum mlx5_ib_mmap_cmd cmd)
@@ -6163,12 +6122,6 @@
 			return err;
 	}
 
-<<<<<<< HEAD
-	if ((MLX5_CAP_GEN(mdev, port_type) == MLX5_CAP_PORT_TYPE_ETH) &&
-	    (MLX5_CAP_GEN(mdev, disable_local_lb_uc) ||
-	     MLX5_CAP_GEN(mdev, disable_local_lb_mc)))
-		mutex_init(&dev->lb_mutex);
-=======
 	return 0;
 }
 
@@ -6194,7 +6147,6 @@
 		if (profile->stage[stage].cleanup)
 			profile->stage[stage].cleanup(dev);
 	}
->>>>>>> e021bb4f
 
 	ib_dealloc_device((struct ib_device *)dev);
 }
