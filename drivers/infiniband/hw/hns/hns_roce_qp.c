--- conflicted
+++ resolved
@@ -540,17 +540,7 @@
 		return;
 	}
 
-<<<<<<< HEAD
-	hr_qp->sge.sge_shift = HNS_ROCE_SGE_SHIFT;
-
-	/* If the number of extended sge is not zero, they MUST use the
-	 * space of HNS_HW_PAGE_SIZE at least.
-	 */
-	hr_qp->sge.sge_cnt = cnt ?
-			max(cnt, (u32)HNS_HW_PAGE_SIZE / HNS_ROCE_SGE_SIZE) : 0;
-=======
 	hr_qp->sq.max_gs = max(1U, cap->max_send_sge);
->>>>>>> 3b17187f
 
 	wqe_sge_cnt = get_wqe_ext_sge_cnt(hr_qp);
 
@@ -844,19 +834,6 @@
 	struct ib_device *ibdev = &hr_dev->ib_dev;
 	int ret;
 
-<<<<<<< HEAD
-	if (udata) {
-		if (user_qp_has_sdb(hr_dev, init_attr, udata, resp, ucmd)) {
-			ret = hns_roce_db_map_user(uctx, udata, ucmd->sdb_addr,
-						   &hr_qp->sdb);
-			if (ret) {
-				ibdev_err(ibdev,
-					  "failed to map user SQ doorbell, ret = %d.\n",
-					  ret);
-				goto err_out;
-			}
-			hr_qp->en_flags |= HNS_ROCE_QP_CAP_SQ_RECORD_DB;
-=======
 	if (user_qp_has_sdb(hr_dev, init_attr, udata, resp, ucmd)) {
 		ret = hns_roce_db_map_user(uctx, ucmd->sdb_addr, &hr_qp->sdb);
 		if (ret) {
@@ -864,41 +841,10 @@
 				  "failed to map user SQ doorbell, ret = %d.\n",
 				  ret);
 			goto err_out;
->>>>>>> 3b17187f
 		}
 		hr_qp->en_flags |= HNS_ROCE_QP_CAP_SQ_RECORD_DB;
 	}
 
-<<<<<<< HEAD
-		if (user_qp_has_rdb(hr_dev, init_attr, udata, resp)) {
-			ret = hns_roce_db_map_user(uctx, udata, ucmd->db_addr,
-						   &hr_qp->rdb);
-			if (ret) {
-				ibdev_err(ibdev,
-					  "failed to map user RQ doorbell, ret = %d.\n",
-					  ret);
-				goto err_sdb;
-			}
-			hr_qp->en_flags |= HNS_ROCE_QP_CAP_RQ_RECORD_DB;
-		}
-	} else {
-		/* QP doorbell register address */
-		hr_qp->sq.db_reg_l = hr_dev->reg_base + hr_dev->sdb_offset +
-				     DB_REG_OFFSET * hr_dev->priv_uar.index;
-		hr_qp->rq.db_reg_l = hr_dev->reg_base + hr_dev->odb_offset +
-				     DB_REG_OFFSET * hr_dev->priv_uar.index;
-
-		if (kernel_qp_has_rdb(hr_dev, init_attr)) {
-			ret = hns_roce_alloc_db(hr_dev, &hr_qp->rdb, 0);
-			if (ret) {
-				ibdev_err(ibdev,
-					  "failed to alloc kernel RQ doorbell, ret = %d.\n",
-					  ret);
-				goto err_out;
-			}
-			*hr_qp->rdb.db_record = 0;
-			hr_qp->en_flags |= HNS_ROCE_QP_CAP_RQ_RECORD_DB;
-=======
 	if (user_qp_has_rdb(hr_dev, init_attr, udata, resp)) {
 		ret = hns_roce_db_map_user(uctx, ucmd->db_addr, &hr_qp->rdb);
 		if (ret) {
@@ -906,7 +852,6 @@
 				  "failed to map user RQ doorbell, ret = %d.\n",
 				  ret);
 			goto err_sdb;
->>>>>>> 3b17187f
 		}
 		hr_qp->en_flags |= HNS_ROCE_QP_CAP_RQ_RECORD_DB;
 	}
@@ -1121,58 +1066,34 @@
 
 	ret = alloc_qp_buf(hr_dev, hr_qp, init_attr, udata, ucmd.buf_addr);
 	if (ret) {
-<<<<<<< HEAD
-		ibdev_err(ibdev, "failed to alloc QP doorbell, ret = %d.\n",
-			  ret);
-		goto err_wrid;
-=======
 		ibdev_err(ibdev, "failed to alloc QP buffer, ret = %d.\n", ret);
 		goto err_buf;
->>>>>>> 3b17187f
 	}
 
 	ret = alloc_qpn(hr_dev, hr_qp);
 	if (ret) {
-<<<<<<< HEAD
-		ibdev_err(ibdev, "failed to alloc QP buffer, ret = %d.\n", ret);
-		goto err_db;
-=======
 		ibdev_err(ibdev, "failed to alloc QPN, ret = %d.\n", ret);
 		goto err_qpn;
->>>>>>> 3b17187f
 	}
 
 	ret = alloc_qp_db(hr_dev, hr_qp, init_attr, udata, &ucmd, &resp);
 	if (ret) {
-<<<<<<< HEAD
-		ibdev_err(ibdev, "failed to alloc QPN, ret = %d.\n", ret);
-		goto err_buf;
-=======
 		ibdev_err(ibdev, "failed to alloc QP doorbell, ret = %d.\n",
 			  ret);
 		goto err_db;
->>>>>>> 3b17187f
 	}
 
 	ret = alloc_qpc(hr_dev, hr_qp);
 	if (ret) {
 		ibdev_err(ibdev, "failed to alloc QP context, ret = %d.\n",
 			  ret);
-<<<<<<< HEAD
-		goto err_qpn;
-=======
 		goto err_qpc;
->>>>>>> 3b17187f
 	}
 
 	ret = hns_roce_qp_store(hr_dev, hr_qp, init_attr);
 	if (ret) {
 		ibdev_err(ibdev, "failed to store QP, ret = %d.\n", ret);
-<<<<<<< HEAD
-		goto err_qpc;
-=======
 		goto err_store;
->>>>>>> 3b17187f
 	}
 
 	if (udata) {
