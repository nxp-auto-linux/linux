/*
 * Copyright (c) 2016-2017 Hisilicon Limited.
 *
 * This software is available to you under a choice of one of two
 * licenses.  You may choose to be licensed under the terms of the GNU
 * General Public License (GPL) Version 2, available from the file
 * COPYING in the main directory of this source tree, or the
 * OpenIB.org BSD license below:
 *
 *     Redistribution and use in source and binary forms, with or
 *     without modification, are permitted provided that the following
 *     conditions are met:
 *
 *      - Redistributions of source code must retain the above
 *        copyright notice, this list of conditions and the following
 *        disclaimer.
 *
 *      - Redistributions in binary form must reproduce the above
 *        copyright notice, this list of conditions and the following
 *        disclaimer in the documentation and/or other materials
 *        provided with the distribution.
 *
 * THE SOFTWARE IS PROVIDED "AS IS", WITHOUT WARRANTY OF ANY KIND,
 * EXPRESS OR IMPLIED, INCLUDING BUT NOT LIMITED TO THE WARRANTIES OF
 * MERCHANTABILITY, FITNESS FOR A PARTICULAR PURPOSE AND
 * NONINFRINGEMENT. IN NO EVENT SHALL THE AUTHORS OR COPYRIGHT HOLDERS
 * BE LIABLE FOR ANY CLAIM, DAMAGES OR OTHER LIABILITY, WHETHER IN AN
 * ACTION OF CONTRACT, TORT OR OTHERWISE, ARISING FROM, OUT OF OR IN
 * CONNECTION WITH THE SOFTWARE OR THE USE OR OTHER DEALINGS IN THE
 * SOFTWARE.
 */

#include <linux/acpi.h>
#include <linux/etherdevice.h>
#include <linux/interrupt.h>
#include <linux/kernel.h>
#include <linux/types.h>
#include <net/addrconf.h>
#include <rdma/ib_addr.h>
#include <rdma/ib_cache.h>
#include <rdma/ib_umem.h>
#include <rdma/uverbs_ioctl.h>

#include "hnae3.h"
#include "hns_roce_common.h"
#include "hns_roce_device.h"
#include "hns_roce_cmd.h"
#include "hns_roce_hem.h"
#include "hns_roce_hw_v2.h"

static void set_data_seg_v2(struct hns_roce_v2_wqe_data_seg *dseg,
			    struct ib_sge *sg)
{
	dseg->lkey = cpu_to_le32(sg->lkey);
	dseg->addr = cpu_to_le64(sg->addr);
	dseg->len  = cpu_to_le32(sg->length);
}

static void set_frmr_seg(struct hns_roce_v2_rc_send_wqe *rc_sq_wqe,
			 struct hns_roce_wqe_frmr_seg *fseg,
			 const struct ib_reg_wr *wr)
{
	struct hns_roce_mr *mr = to_hr_mr(wr->mr);

	/* use ib_access_flags */
	roce_set_bit(rc_sq_wqe->byte_4,
		     V2_RC_FRMR_WQE_BYTE_4_BIND_EN_S,
		     wr->access & IB_ACCESS_MW_BIND ? 1 : 0);
	roce_set_bit(rc_sq_wqe->byte_4,
		     V2_RC_FRMR_WQE_BYTE_4_ATOMIC_S,
		     wr->access & IB_ACCESS_REMOTE_ATOMIC ? 1 : 0);
	roce_set_bit(rc_sq_wqe->byte_4,
		     V2_RC_FRMR_WQE_BYTE_4_RR_S,
		     wr->access & IB_ACCESS_REMOTE_READ ? 1 : 0);
	roce_set_bit(rc_sq_wqe->byte_4,
		     V2_RC_FRMR_WQE_BYTE_4_RW_S,
		     wr->access & IB_ACCESS_REMOTE_WRITE ? 1 : 0);
	roce_set_bit(rc_sq_wqe->byte_4,
		     V2_RC_FRMR_WQE_BYTE_4_LW_S,
		     wr->access & IB_ACCESS_LOCAL_WRITE ? 1 : 0);

	/* Data structure reuse may lead to confusion */
	rc_sq_wqe->msg_len = cpu_to_le32(mr->pbl_ba & 0xffffffff);
	rc_sq_wqe->inv_key = cpu_to_le32(mr->pbl_ba >> 32);

	rc_sq_wqe->byte_16 = cpu_to_le32(wr->mr->length & 0xffffffff);
	rc_sq_wqe->byte_20 = cpu_to_le32(wr->mr->length >> 32);
	rc_sq_wqe->rkey = cpu_to_le32(wr->key);
	rc_sq_wqe->va = cpu_to_le64(wr->mr->iova);

	fseg->pbl_size = cpu_to_le32(mr->pbl_size);
	roce_set_field(fseg->mode_buf_pg_sz,
		       V2_RC_FRMR_WQE_BYTE_40_PBL_BUF_PG_SZ_M,
		       V2_RC_FRMR_WQE_BYTE_40_PBL_BUF_PG_SZ_S,
		       mr->pbl_buf_pg_sz + PG_SHIFT_OFFSET);
	roce_set_bit(fseg->mode_buf_pg_sz,
		     V2_RC_FRMR_WQE_BYTE_40_BLK_MODE_S, 0);
}

static void set_atomic_seg(struct hns_roce_wqe_atomic_seg *aseg,
			   const struct ib_atomic_wr *wr)
{
	if (wr->wr.opcode == IB_WR_ATOMIC_CMP_AND_SWP) {
		aseg->fetchadd_swap_data = cpu_to_le64(wr->swap);
		aseg->cmp_data  = cpu_to_le64(wr->compare_add);
	} else {
		aseg->fetchadd_swap_data = cpu_to_le64(wr->compare_add);
		aseg->cmp_data  = 0;
	}
}

static void set_extend_sge(struct hns_roce_qp *qp, const struct ib_send_wr *wr,
			   unsigned int *sge_ind)
{
	struct hns_roce_v2_wqe_data_seg *dseg;
	struct ib_sge *sg;
	int num_in_wqe = 0;
	int extend_sge_num;
	int fi_sge_num;
	int se_sge_num;
	int shift;
	int i;

	if (qp->ibqp.qp_type == IB_QPT_RC || qp->ibqp.qp_type == IB_QPT_UC)
		num_in_wqe = HNS_ROCE_V2_UC_RC_SGE_NUM_IN_WQE;
	extend_sge_num = wr->num_sge - num_in_wqe;
	sg = wr->sg_list + num_in_wqe;
	shift = qp->hr_buf.page_shift;

	/*
	 * Check whether wr->num_sge sges are in the same page. If not, we
	 * should calculate how many sges in the first page and the second
	 * page.
	 */
	dseg = get_send_extend_sge(qp, (*sge_ind) & (qp->sge.sge_cnt - 1));
	fi_sge_num = (round_up((uintptr_t)dseg, 1 << shift) -
		      (uintptr_t)dseg) /
		      sizeof(struct hns_roce_v2_wqe_data_seg);
	if (extend_sge_num > fi_sge_num) {
		se_sge_num = extend_sge_num - fi_sge_num;
		for (i = 0; i < fi_sge_num; i++) {
			set_data_seg_v2(dseg++, sg + i);
			(*sge_ind)++;
		}
		dseg = get_send_extend_sge(qp,
					   (*sge_ind) & (qp->sge.sge_cnt - 1));
		for (i = 0; i < se_sge_num; i++) {
			set_data_seg_v2(dseg++, sg + fi_sge_num + i);
			(*sge_ind)++;
		}
	} else {
		for (i = 0; i < extend_sge_num; i++) {
			set_data_seg_v2(dseg++, sg + i);
			(*sge_ind)++;
		}
	}
}

static int set_rwqe_data_seg(struct ib_qp *ibqp, const struct ib_send_wr *wr,
			     struct hns_roce_v2_rc_send_wqe *rc_sq_wqe,
			     void *wqe, unsigned int *sge_ind,
			     const struct ib_send_wr **bad_wr)
{
	struct hns_roce_dev *hr_dev = to_hr_dev(ibqp->device);
	struct hns_roce_v2_wqe_data_seg *dseg = wqe;
	struct hns_roce_qp *qp = to_hr_qp(ibqp);
	int i;

	if (wr->send_flags & IB_SEND_INLINE && wr->num_sge) {
		if (le32_to_cpu(rc_sq_wqe->msg_len) >
		    hr_dev->caps.max_sq_inline) {
			*bad_wr = wr;
			dev_err(hr_dev->dev, "inline len(1-%d)=%d, illegal",
				rc_sq_wqe->msg_len, hr_dev->caps.max_sq_inline);
			return -EINVAL;
		}

		if (wr->opcode == IB_WR_RDMA_READ) {
			*bad_wr =  wr;
			dev_err(hr_dev->dev, "Not support inline data!\n");
			return -EINVAL;
		}

		for (i = 0; i < wr->num_sge; i++) {
			memcpy(wqe, ((void *)wr->sg_list[i].addr),
			       wr->sg_list[i].length);
			wqe += wr->sg_list[i].length;
		}

		roce_set_bit(rc_sq_wqe->byte_4, V2_RC_SEND_WQE_BYTE_4_INLINE_S,
			     1);
	} else {
		if (wr->num_sge <= HNS_ROCE_V2_UC_RC_SGE_NUM_IN_WQE) {
			for (i = 0; i < wr->num_sge; i++) {
				if (likely(wr->sg_list[i].length)) {
					set_data_seg_v2(dseg, wr->sg_list + i);
					dseg++;
				}
			}
		} else {
			roce_set_field(rc_sq_wqe->byte_20,
				     V2_RC_SEND_WQE_BYTE_20_MSG_START_SGE_IDX_M,
				     V2_RC_SEND_WQE_BYTE_20_MSG_START_SGE_IDX_S,
				     (*sge_ind) & (qp->sge.sge_cnt - 1));

			for (i = 0; i < HNS_ROCE_V2_UC_RC_SGE_NUM_IN_WQE; i++) {
				if (likely(wr->sg_list[i].length)) {
					set_data_seg_v2(dseg, wr->sg_list + i);
					dseg++;
				}
			}

			set_extend_sge(qp, wr, sge_ind);
		}

		roce_set_field(rc_sq_wqe->byte_16,
			       V2_RC_SEND_WQE_BYTE_16_SGE_NUM_M,
			       V2_RC_SEND_WQE_BYTE_16_SGE_NUM_S, wr->num_sge);
	}

	return 0;
}

static int hns_roce_v2_modify_qp(struct ib_qp *ibqp,
				 const struct ib_qp_attr *attr,
				 int attr_mask, enum ib_qp_state cur_state,
				 enum ib_qp_state new_state);

static int hns_roce_v2_post_send(struct ib_qp *ibqp,
				 const struct ib_send_wr *wr,
				 const struct ib_send_wr **bad_wr)
{
	struct hns_roce_dev *hr_dev = to_hr_dev(ibqp->device);
	struct hns_roce_ah *ah = to_hr_ah(ud_wr(wr)->ah);
	struct hns_roce_v2_ud_send_wqe *ud_sq_wqe;
	struct hns_roce_v2_rc_send_wqe *rc_sq_wqe;
	struct hns_roce_qp *qp = to_hr_qp(ibqp);
	struct hns_roce_wqe_frmr_seg *fseg;
	struct device *dev = hr_dev->dev;
	struct hns_roce_v2_db sq_db;
	struct ib_qp_attr attr;
	unsigned int sge_ind;
	unsigned int owner_bit;
	unsigned long flags;
	unsigned int ind;
	void *wqe = NULL;
	bool loopback;
	int attr_mask;
	u32 tmp_len;
	int ret = 0;
	u32 hr_op;
	u8 *smac;
	int nreq;
	int i;

	if (unlikely(ibqp->qp_type != IB_QPT_RC &&
		     ibqp->qp_type != IB_QPT_GSI &&
		     ibqp->qp_type != IB_QPT_UD)) {
		dev_err(dev, "Not supported QP(0x%x)type!\n", ibqp->qp_type);
		*bad_wr = wr;
		return -EOPNOTSUPP;
	}

	if (unlikely(qp->state == IB_QPS_RESET || qp->state == IB_QPS_INIT ||
		     qp->state == IB_QPS_RTR)) {
		dev_err(dev, "Post WQE fail, QP state %d err!\n", qp->state);
		*bad_wr = wr;
		return -EINVAL;
	}

	spin_lock_irqsave(&qp->sq.lock, flags);
	ind = qp->sq_next_wqe;
	sge_ind = qp->next_sge;

	for (nreq = 0; wr; ++nreq, wr = wr->next) {
		if (hns_roce_wq_overflow(&qp->sq, nreq, qp->ibqp.send_cq)) {
			ret = -ENOMEM;
			*bad_wr = wr;
			goto out;
		}

		if (unlikely(wr->num_sge > qp->sq.max_gs)) {
			dev_err(dev, "num_sge=%d > qp->sq.max_gs=%d\n",
				wr->num_sge, qp->sq.max_gs);
			ret = -EINVAL;
			*bad_wr = wr;
			goto out;
		}

		wqe = get_send_wqe(qp, ind & (qp->sq.wqe_cnt - 1));
		qp->sq.wrid[(qp->sq.head + nreq) & (qp->sq.wqe_cnt - 1)] =
								      wr->wr_id;

		owner_bit =
		       ~(((qp->sq.head + nreq) >> ilog2(qp->sq.wqe_cnt)) & 0x1);
		tmp_len = 0;

		/* Corresponding to the QP type, wqe process separately */
		if (ibqp->qp_type == IB_QPT_GSI) {
			ud_sq_wqe = wqe;
			memset(ud_sq_wqe, 0, sizeof(*ud_sq_wqe));

			roce_set_field(ud_sq_wqe->dmac, V2_UD_SEND_WQE_DMAC_0_M,
				       V2_UD_SEND_WQE_DMAC_0_S, ah->av.mac[0]);
			roce_set_field(ud_sq_wqe->dmac, V2_UD_SEND_WQE_DMAC_1_M,
				       V2_UD_SEND_WQE_DMAC_1_S, ah->av.mac[1]);
			roce_set_field(ud_sq_wqe->dmac, V2_UD_SEND_WQE_DMAC_2_M,
				       V2_UD_SEND_WQE_DMAC_2_S, ah->av.mac[2]);
			roce_set_field(ud_sq_wqe->dmac, V2_UD_SEND_WQE_DMAC_3_M,
				       V2_UD_SEND_WQE_DMAC_3_S, ah->av.mac[3]);
			roce_set_field(ud_sq_wqe->byte_48,
				       V2_UD_SEND_WQE_BYTE_48_DMAC_4_M,
				       V2_UD_SEND_WQE_BYTE_48_DMAC_4_S,
				       ah->av.mac[4]);
			roce_set_field(ud_sq_wqe->byte_48,
				       V2_UD_SEND_WQE_BYTE_48_DMAC_5_M,
				       V2_UD_SEND_WQE_BYTE_48_DMAC_5_S,
				       ah->av.mac[5]);

			/* MAC loopback */
			smac = (u8 *)hr_dev->dev_addr[qp->port];
			loopback = ether_addr_equal_unaligned(ah->av.mac,
							      smac) ? 1 : 0;

			roce_set_bit(ud_sq_wqe->byte_40,
				     V2_UD_SEND_WQE_BYTE_40_LBI_S, loopback);

			roce_set_field(ud_sq_wqe->byte_4,
				       V2_UD_SEND_WQE_BYTE_4_OPCODE_M,
				       V2_UD_SEND_WQE_BYTE_4_OPCODE_S,
				       HNS_ROCE_V2_WQE_OP_SEND);

			for (i = 0; i < wr->num_sge; i++)
				tmp_len += wr->sg_list[i].length;

			ud_sq_wqe->msg_len =
			 cpu_to_le32(le32_to_cpu(ud_sq_wqe->msg_len) + tmp_len);

			switch (wr->opcode) {
			case IB_WR_SEND_WITH_IMM:
			case IB_WR_RDMA_WRITE_WITH_IMM:
				ud_sq_wqe->immtdata =
				      cpu_to_le32(be32_to_cpu(wr->ex.imm_data));
				break;
			default:
				ud_sq_wqe->immtdata = 0;
				break;
			}

			/* Set sig attr */
			roce_set_bit(ud_sq_wqe->byte_4,
				   V2_UD_SEND_WQE_BYTE_4_CQE_S,
				   (wr->send_flags & IB_SEND_SIGNALED) ? 1 : 0);

			/* Set se attr */
			roce_set_bit(ud_sq_wqe->byte_4,
				  V2_UD_SEND_WQE_BYTE_4_SE_S,
				  (wr->send_flags & IB_SEND_SOLICITED) ? 1 : 0);

			roce_set_bit(ud_sq_wqe->byte_4,
				     V2_UD_SEND_WQE_BYTE_4_OWNER_S, owner_bit);

			roce_set_field(ud_sq_wqe->byte_16,
				       V2_UD_SEND_WQE_BYTE_16_PD_M,
				       V2_UD_SEND_WQE_BYTE_16_PD_S,
				       to_hr_pd(ibqp->pd)->pdn);

			roce_set_field(ud_sq_wqe->byte_16,
				       V2_UD_SEND_WQE_BYTE_16_SGE_NUM_M,
				       V2_UD_SEND_WQE_BYTE_16_SGE_NUM_S,
				       wr->num_sge);

			roce_set_field(ud_sq_wqe->byte_20,
				     V2_UD_SEND_WQE_BYTE_20_MSG_START_SGE_IDX_M,
				     V2_UD_SEND_WQE_BYTE_20_MSG_START_SGE_IDX_S,
				     sge_ind & (qp->sge.sge_cnt - 1));

			roce_set_field(ud_sq_wqe->byte_24,
				       V2_UD_SEND_WQE_BYTE_24_UDPSPN_M,
				       V2_UD_SEND_WQE_BYTE_24_UDPSPN_S, 0);
			ud_sq_wqe->qkey =
			     cpu_to_le32(ud_wr(wr)->remote_qkey & 0x80000000 ?
			     qp->qkey : ud_wr(wr)->remote_qkey);
			roce_set_field(ud_sq_wqe->byte_32,
				       V2_UD_SEND_WQE_BYTE_32_DQPN_M,
				       V2_UD_SEND_WQE_BYTE_32_DQPN_S,
				       ud_wr(wr)->remote_qpn);

			roce_set_field(ud_sq_wqe->byte_36,
				       V2_UD_SEND_WQE_BYTE_36_VLAN_M,
				       V2_UD_SEND_WQE_BYTE_36_VLAN_S,
				       le16_to_cpu(ah->av.vlan));
			roce_set_field(ud_sq_wqe->byte_36,
				       V2_UD_SEND_WQE_BYTE_36_HOPLIMIT_M,
				       V2_UD_SEND_WQE_BYTE_36_HOPLIMIT_S,
				       ah->av.hop_limit);
			roce_set_field(ud_sq_wqe->byte_36,
				       V2_UD_SEND_WQE_BYTE_36_TCLASS_M,
				       V2_UD_SEND_WQE_BYTE_36_TCLASS_S,
				       ah->av.tclass);
			roce_set_field(ud_sq_wqe->byte_40,
				       V2_UD_SEND_WQE_BYTE_40_FLOW_LABEL_M,
				       V2_UD_SEND_WQE_BYTE_40_FLOW_LABEL_S,
				       ah->av.flowlabel);
			roce_set_field(ud_sq_wqe->byte_40,
				       V2_UD_SEND_WQE_BYTE_40_SL_M,
				       V2_UD_SEND_WQE_BYTE_40_SL_S,
				       ah->av.sl);
			roce_set_field(ud_sq_wqe->byte_40,
				       V2_UD_SEND_WQE_BYTE_40_PORTN_M,
				       V2_UD_SEND_WQE_BYTE_40_PORTN_S,
				       qp->port);

			roce_set_bit(ud_sq_wqe->byte_40,
				     V2_UD_SEND_WQE_BYTE_40_UD_VLAN_EN_S,
				     ah->av.vlan_en ? 1 : 0);
			roce_set_field(ud_sq_wqe->byte_48,
				       V2_UD_SEND_WQE_BYTE_48_SGID_INDX_M,
				       V2_UD_SEND_WQE_BYTE_48_SGID_INDX_S,
				       hns_get_gid_index(hr_dev, qp->phy_port,
							 ah->av.gid_index));

			memcpy(&ud_sq_wqe->dgid[0], &ah->av.dgid[0],
			       GID_LEN_V2);

			set_extend_sge(qp, wr, &sge_ind);
			ind++;
		} else if (ibqp->qp_type == IB_QPT_RC) {
			rc_sq_wqe = wqe;
			memset(rc_sq_wqe, 0, sizeof(*rc_sq_wqe));
			for (i = 0; i < wr->num_sge; i++)
				tmp_len += wr->sg_list[i].length;

			rc_sq_wqe->msg_len =
			 cpu_to_le32(le32_to_cpu(rc_sq_wqe->msg_len) + tmp_len);

			switch (wr->opcode) {
			case IB_WR_SEND_WITH_IMM:
			case IB_WR_RDMA_WRITE_WITH_IMM:
				rc_sq_wqe->immtdata =
				      cpu_to_le32(be32_to_cpu(wr->ex.imm_data));
				break;
			case IB_WR_SEND_WITH_INV:
				rc_sq_wqe->inv_key =
					cpu_to_le32(wr->ex.invalidate_rkey);
				break;
			default:
				rc_sq_wqe->immtdata = 0;
				break;
			}

			roce_set_bit(rc_sq_wqe->byte_4,
				     V2_RC_SEND_WQE_BYTE_4_FENCE_S,
				     (wr->send_flags & IB_SEND_FENCE) ? 1 : 0);

			roce_set_bit(rc_sq_wqe->byte_4,
				  V2_RC_SEND_WQE_BYTE_4_SE_S,
				  (wr->send_flags & IB_SEND_SOLICITED) ? 1 : 0);

			roce_set_bit(rc_sq_wqe->byte_4,
				   V2_RC_SEND_WQE_BYTE_4_CQE_S,
				   (wr->send_flags & IB_SEND_SIGNALED) ? 1 : 0);

			roce_set_bit(rc_sq_wqe->byte_4,
				     V2_RC_SEND_WQE_BYTE_4_OWNER_S, owner_bit);

			wqe += sizeof(struct hns_roce_v2_rc_send_wqe);
			switch (wr->opcode) {
			case IB_WR_RDMA_READ:
				hr_op = HNS_ROCE_V2_WQE_OP_RDMA_READ;
				rc_sq_wqe->rkey =
					cpu_to_le32(rdma_wr(wr)->rkey);
				rc_sq_wqe->va =
					cpu_to_le64(rdma_wr(wr)->remote_addr);
				break;
			case IB_WR_RDMA_WRITE:
				hr_op = HNS_ROCE_V2_WQE_OP_RDMA_WRITE;
				rc_sq_wqe->rkey =
					cpu_to_le32(rdma_wr(wr)->rkey);
				rc_sq_wqe->va =
					cpu_to_le64(rdma_wr(wr)->remote_addr);
				break;
			case IB_WR_RDMA_WRITE_WITH_IMM:
				hr_op = HNS_ROCE_V2_WQE_OP_RDMA_WRITE_WITH_IMM;
				rc_sq_wqe->rkey =
					cpu_to_le32(rdma_wr(wr)->rkey);
				rc_sq_wqe->va =
					cpu_to_le64(rdma_wr(wr)->remote_addr);
				break;
			case IB_WR_SEND:
				hr_op = HNS_ROCE_V2_WQE_OP_SEND;
				break;
			case IB_WR_SEND_WITH_INV:
				hr_op = HNS_ROCE_V2_WQE_OP_SEND_WITH_INV;
				break;
			case IB_WR_SEND_WITH_IMM:
				hr_op = HNS_ROCE_V2_WQE_OP_SEND_WITH_IMM;
				break;
			case IB_WR_LOCAL_INV:
				hr_op = HNS_ROCE_V2_WQE_OP_LOCAL_INV;
				roce_set_bit(rc_sq_wqe->byte_4,
					       V2_RC_SEND_WQE_BYTE_4_SO_S, 1);
				rc_sq_wqe->inv_key =
					    cpu_to_le32(wr->ex.invalidate_rkey);
				break;
			case IB_WR_REG_MR:
				hr_op = HNS_ROCE_V2_WQE_OP_FAST_REG_PMR;
				fseg = wqe;
				set_frmr_seg(rc_sq_wqe, fseg, reg_wr(wr));
				break;
			case IB_WR_ATOMIC_CMP_AND_SWP:
				hr_op = HNS_ROCE_V2_WQE_OP_ATOM_CMP_AND_SWAP;
				rc_sq_wqe->rkey =
					cpu_to_le32(atomic_wr(wr)->rkey);
				rc_sq_wqe->va =
					cpu_to_le64(atomic_wr(wr)->remote_addr);
				break;
			case IB_WR_ATOMIC_FETCH_AND_ADD:
				hr_op = HNS_ROCE_V2_WQE_OP_ATOM_FETCH_AND_ADD;
				rc_sq_wqe->rkey =
					cpu_to_le32(atomic_wr(wr)->rkey);
				rc_sq_wqe->va =
					cpu_to_le64(atomic_wr(wr)->remote_addr);
				break;
			case IB_WR_MASKED_ATOMIC_CMP_AND_SWP:
				hr_op =
				       HNS_ROCE_V2_WQE_OP_ATOM_MSK_CMP_AND_SWAP;
				break;
			case IB_WR_MASKED_ATOMIC_FETCH_AND_ADD:
				hr_op =
				      HNS_ROCE_V2_WQE_OP_ATOM_MSK_FETCH_AND_ADD;
				break;
			default:
				hr_op = HNS_ROCE_V2_WQE_OP_MASK;
				break;
			}

			roce_set_field(rc_sq_wqe->byte_4,
				       V2_RC_SEND_WQE_BYTE_4_OPCODE_M,
				       V2_RC_SEND_WQE_BYTE_4_OPCODE_S, hr_op);

			if (wr->opcode == IB_WR_ATOMIC_CMP_AND_SWP ||
			    wr->opcode == IB_WR_ATOMIC_FETCH_AND_ADD) {
				struct hns_roce_v2_wqe_data_seg *dseg;

				dseg = wqe;
				set_data_seg_v2(dseg, wr->sg_list);
				wqe += sizeof(struct hns_roce_v2_wqe_data_seg);
				set_atomic_seg(wqe, atomic_wr(wr));
				roce_set_field(rc_sq_wqe->byte_16,
					       V2_RC_SEND_WQE_BYTE_16_SGE_NUM_M,
					       V2_RC_SEND_WQE_BYTE_16_SGE_NUM_S,
					       wr->num_sge);
			} else if (wr->opcode != IB_WR_REG_MR) {
				ret = set_rwqe_data_seg(ibqp, wr, rc_sq_wqe,
							wqe, &sge_ind, bad_wr);
				if (ret)
					goto out;
			}

			ind++;
		} else {
			dev_err(dev, "Illegal qp_type(0x%x)\n", ibqp->qp_type);
			spin_unlock_irqrestore(&qp->sq.lock, flags);
			*bad_wr = wr;
			return -EOPNOTSUPP;
		}
	}

out:
	if (likely(nreq)) {
		qp->sq.head += nreq;
		/* Memory barrier */
		wmb();

		sq_db.byte_4 = 0;
		sq_db.parameter = 0;

		roce_set_field(sq_db.byte_4, V2_DB_BYTE_4_TAG_M,
			       V2_DB_BYTE_4_TAG_S, qp->doorbell_qpn);
		roce_set_field(sq_db.byte_4, V2_DB_BYTE_4_CMD_M,
			       V2_DB_BYTE_4_CMD_S, HNS_ROCE_V2_SQ_DB);
		roce_set_field(sq_db.parameter, V2_DB_PARAMETER_IDX_M,
			       V2_DB_PARAMETER_IDX_S,
			       qp->sq.head & ((qp->sq.wqe_cnt << 1) - 1));
		roce_set_field(sq_db.parameter, V2_DB_PARAMETER_SL_M,
			       V2_DB_PARAMETER_SL_S, qp->sl);

		hns_roce_write64(hr_dev, (__le32 *)&sq_db, qp->sq.db_reg_l);

		qp->sq_next_wqe = ind;
		qp->next_sge = sge_ind;

		if (qp->state == IB_QPS_ERR) {
			attr_mask = IB_QP_STATE;
			attr.qp_state = IB_QPS_ERR;

			ret = hns_roce_v2_modify_qp(&qp->ibqp, &attr, attr_mask,
						    qp->state, IB_QPS_ERR);
			if (ret) {
				spin_unlock_irqrestore(&qp->sq.lock, flags);
				*bad_wr = wr;
				return ret;
			}
		}
	}

	spin_unlock_irqrestore(&qp->sq.lock, flags);

	return ret;
}

static int hns_roce_v2_post_recv(struct ib_qp *ibqp,
				 const struct ib_recv_wr *wr,
				 const struct ib_recv_wr **bad_wr)
{
	struct hns_roce_dev *hr_dev = to_hr_dev(ibqp->device);
	struct hns_roce_qp *hr_qp = to_hr_qp(ibqp);
	struct hns_roce_v2_wqe_data_seg *dseg;
	struct hns_roce_rinl_sge *sge_list;
	struct device *dev = hr_dev->dev;
	struct ib_qp_attr attr;
	unsigned long flags;
	void *wqe = NULL;
	int attr_mask;
	int ret = 0;
	int nreq;
	int ind;
	int i;

	spin_lock_irqsave(&hr_qp->rq.lock, flags);
	ind = hr_qp->rq.head & (hr_qp->rq.wqe_cnt - 1);

	if (hr_qp->state == IB_QPS_RESET) {
		spin_unlock_irqrestore(&hr_qp->rq.lock, flags);
		*bad_wr = wr;
		return -EINVAL;
	}

	for (nreq = 0; wr; ++nreq, wr = wr->next) {
		if (hns_roce_wq_overflow(&hr_qp->rq, nreq,
			hr_qp->ibqp.recv_cq)) {
			ret = -ENOMEM;
			*bad_wr = wr;
			goto out;
		}

		if (unlikely(wr->num_sge > hr_qp->rq.max_gs)) {
			dev_err(dev, "rq:num_sge=%d > qp->sq.max_gs=%d\n",
				wr->num_sge, hr_qp->rq.max_gs);
			ret = -EINVAL;
			*bad_wr = wr;
			goto out;
		}

		wqe = get_recv_wqe(hr_qp, ind);
		dseg = (struct hns_roce_v2_wqe_data_seg *)wqe;
		for (i = 0; i < wr->num_sge; i++) {
			if (!wr->sg_list[i].length)
				continue;
			set_data_seg_v2(dseg, wr->sg_list + i);
			dseg++;
		}

		if (i < hr_qp->rq.max_gs) {
			dseg->lkey = cpu_to_le32(HNS_ROCE_INVALID_LKEY);
			dseg->addr = 0;
		}

		/* rq support inline data */
		if (hr_dev->caps.flags & HNS_ROCE_CAP_FLAG_RQ_INLINE) {
			sge_list = hr_qp->rq_inl_buf.wqe_list[ind].sg_list;
			hr_qp->rq_inl_buf.wqe_list[ind].sge_cnt =
							       (u32)wr->num_sge;
			for (i = 0; i < wr->num_sge; i++) {
				sge_list[i].addr =
					       (void *)(u64)wr->sg_list[i].addr;
				sge_list[i].len = wr->sg_list[i].length;
			}
		}

		hr_qp->rq.wrid[ind] = wr->wr_id;

		ind = (ind + 1) & (hr_qp->rq.wqe_cnt - 1);
	}

out:
	if (likely(nreq)) {
		hr_qp->rq.head += nreq;
		/* Memory barrier */
		wmb();

		*hr_qp->rdb.db_record = hr_qp->rq.head & 0xffff;

		if (hr_qp->state == IB_QPS_ERR) {
			attr_mask = IB_QP_STATE;
			attr.qp_state = IB_QPS_ERR;

			ret = hns_roce_v2_modify_qp(&hr_qp->ibqp, &attr,
						    attr_mask, hr_qp->state,
						    IB_QPS_ERR);
			if (ret) {
				spin_unlock_irqrestore(&hr_qp->rq.lock, flags);
				*bad_wr = wr;
				return ret;
			}
		}
	}
	spin_unlock_irqrestore(&hr_qp->rq.lock, flags);

	return ret;
}

static int hns_roce_v2_cmd_hw_reseted(struct hns_roce_dev *hr_dev,
				      unsigned long instance_stage,
				      unsigned long reset_stage)
{
	/* When hardware reset has been completed once or more, we should stop
	 * sending mailbox&cmq&doorbell to hardware. If now in .init_instance()
	 * function, we should exit with error. If now at HNAE3_INIT_CLIENT
	 * stage of soft reset process, we should exit with error, and then
	 * HNAE3_INIT_CLIENT related process can rollback the operation like
	 * notifing hardware to free resources, HNAE3_INIT_CLIENT related
	 * process will exit with error to notify NIC driver to reschedule soft
	 * reset process once again.
	 */
	hr_dev->is_reset = true;
	hr_dev->dis_db = true;

	if (reset_stage == HNS_ROCE_STATE_RST_INIT ||
	    instance_stage == HNS_ROCE_STATE_INIT)
		return CMD_RST_PRC_EBUSY;

	return CMD_RST_PRC_SUCCESS;
}

static int hns_roce_v2_cmd_hw_resetting(struct hns_roce_dev *hr_dev,
					unsigned long instance_stage,
					unsigned long reset_stage)
{
	struct hns_roce_v2_priv *priv = (struct hns_roce_v2_priv *)hr_dev->priv;
	struct hnae3_handle *handle = priv->handle;
	const struct hnae3_ae_ops *ops = handle->ae_algo->ops;

	/* When hardware reset is detected, we should stop sending mailbox&cmq&
	 * doorbell to hardware. If now in .init_instance() function, we should
	 * exit with error. If now at HNAE3_INIT_CLIENT stage of soft reset
	 * process, we should exit with error, and then HNAE3_INIT_CLIENT
	 * related process can rollback the operation like notifing hardware to
	 * free resources, HNAE3_INIT_CLIENT related process will exit with
	 * error to notify NIC driver to reschedule soft reset process once
	 * again.
	 */
	hr_dev->dis_db = true;
	if (!ops->get_hw_reset_stat(handle))
		hr_dev->is_reset = true;

	if (!hr_dev->is_reset || reset_stage == HNS_ROCE_STATE_RST_INIT ||
	    instance_stage == HNS_ROCE_STATE_INIT)
		return CMD_RST_PRC_EBUSY;

	return CMD_RST_PRC_SUCCESS;
}

static int hns_roce_v2_cmd_sw_resetting(struct hns_roce_dev *hr_dev)
{
	struct hns_roce_v2_priv *priv = (struct hns_roce_v2_priv *)hr_dev->priv;
	struct hnae3_handle *handle = priv->handle;
	const struct hnae3_ae_ops *ops = handle->ae_algo->ops;

	/* When software reset is detected at .init_instance() function, we
	 * should stop sending mailbox&cmq&doorbell to hardware, and exit
	 * with error.
	 */
	hr_dev->dis_db = true;
	if (ops->ae_dev_reset_cnt(handle) != hr_dev->reset_cnt)
		hr_dev->is_reset = true;

	return CMD_RST_PRC_EBUSY;
}

static int hns_roce_v2_rst_process_cmd(struct hns_roce_dev *hr_dev)
{
	struct hns_roce_v2_priv *priv = (struct hns_roce_v2_priv *)hr_dev->priv;
	struct hnae3_handle *handle = priv->handle;
	const struct hnae3_ae_ops *ops = handle->ae_algo->ops;
	unsigned long instance_stage;	/* the current instance stage */
	unsigned long reset_stage;	/* the current reset stage */
	unsigned long reset_cnt;
	bool sw_resetting;
	bool hw_resetting;

	if (hr_dev->is_reset)
		return CMD_RST_PRC_SUCCESS;

	/* Get information about reset from NIC driver or RoCE driver itself,
	 * the meaning of the following variables from NIC driver are described
	 * as below:
	 * reset_cnt -- The count value of completed hardware reset.
	 * hw_resetting -- Whether hardware device is resetting now.
	 * sw_resetting -- Whether NIC's software reset process is running now.
	 */
	instance_stage = handle->rinfo.instance_state;
	reset_stage = handle->rinfo.reset_state;
	reset_cnt = ops->ae_dev_reset_cnt(handle);
	hw_resetting = ops->get_hw_reset_stat(handle);
	sw_resetting = ops->ae_dev_resetting(handle);

	if (reset_cnt != hr_dev->reset_cnt)
		return hns_roce_v2_cmd_hw_reseted(hr_dev, instance_stage,
						  reset_stage);
	else if (hw_resetting)
		return hns_roce_v2_cmd_hw_resetting(hr_dev, instance_stage,
						    reset_stage);
	else if (sw_resetting && instance_stage == HNS_ROCE_STATE_INIT)
		return hns_roce_v2_cmd_sw_resetting(hr_dev);

	return 0;
}

static int hns_roce_cmq_space(struct hns_roce_v2_cmq_ring *ring)
{
	int ntu = ring->next_to_use;
	int ntc = ring->next_to_clean;
	int used = (ntu - ntc + ring->desc_num) % ring->desc_num;

	return ring->desc_num - used - 1;
}

static int hns_roce_alloc_cmq_desc(struct hns_roce_dev *hr_dev,
				   struct hns_roce_v2_cmq_ring *ring)
{
	int size = ring->desc_num * sizeof(struct hns_roce_cmq_desc);

	ring->desc = kzalloc(size, GFP_KERNEL);
	if (!ring->desc)
		return -ENOMEM;

	ring->desc_dma_addr = dma_map_single(hr_dev->dev, ring->desc, size,
					     DMA_BIDIRECTIONAL);
	if (dma_mapping_error(hr_dev->dev, ring->desc_dma_addr)) {
		ring->desc_dma_addr = 0;
		kfree(ring->desc);
		ring->desc = NULL;
		return -ENOMEM;
	}

	return 0;
}

static void hns_roce_free_cmq_desc(struct hns_roce_dev *hr_dev,
				   struct hns_roce_v2_cmq_ring *ring)
{
	dma_unmap_single(hr_dev->dev, ring->desc_dma_addr,
			 ring->desc_num * sizeof(struct hns_roce_cmq_desc),
			 DMA_BIDIRECTIONAL);

	ring->desc_dma_addr = 0;
	kfree(ring->desc);
}

static int hns_roce_init_cmq_ring(struct hns_roce_dev *hr_dev, bool ring_type)
{
	struct hns_roce_v2_priv *priv = (struct hns_roce_v2_priv *)hr_dev->priv;
	struct hns_roce_v2_cmq_ring *ring = (ring_type == TYPE_CSQ) ?
					    &priv->cmq.csq : &priv->cmq.crq;

	ring->flag = ring_type;
	ring->next_to_clean = 0;
	ring->next_to_use = 0;

	return hns_roce_alloc_cmq_desc(hr_dev, ring);
}

static void hns_roce_cmq_init_regs(struct hns_roce_dev *hr_dev, bool ring_type)
{
	struct hns_roce_v2_priv *priv = (struct hns_roce_v2_priv *)hr_dev->priv;
	struct hns_roce_v2_cmq_ring *ring = (ring_type == TYPE_CSQ) ?
					    &priv->cmq.csq : &priv->cmq.crq;
	dma_addr_t dma = ring->desc_dma_addr;

	if (ring_type == TYPE_CSQ) {
		roce_write(hr_dev, ROCEE_TX_CMQ_BASEADDR_L_REG, (u32)dma);
		roce_write(hr_dev, ROCEE_TX_CMQ_BASEADDR_H_REG,
			   upper_32_bits(dma));
		roce_write(hr_dev, ROCEE_TX_CMQ_DEPTH_REG,
			   ring->desc_num >> HNS_ROCE_CMQ_DESC_NUM_S);
		roce_write(hr_dev, ROCEE_TX_CMQ_HEAD_REG, 0);
		roce_write(hr_dev, ROCEE_TX_CMQ_TAIL_REG, 0);
	} else {
		roce_write(hr_dev, ROCEE_RX_CMQ_BASEADDR_L_REG, (u32)dma);
		roce_write(hr_dev, ROCEE_RX_CMQ_BASEADDR_H_REG,
			   upper_32_bits(dma));
		roce_write(hr_dev, ROCEE_RX_CMQ_DEPTH_REG,
			   ring->desc_num >> HNS_ROCE_CMQ_DESC_NUM_S);
		roce_write(hr_dev, ROCEE_RX_CMQ_HEAD_REG, 0);
		roce_write(hr_dev, ROCEE_RX_CMQ_TAIL_REG, 0);
	}
}

static int hns_roce_v2_cmq_init(struct hns_roce_dev *hr_dev)
{
	struct hns_roce_v2_priv *priv = (struct hns_roce_v2_priv *)hr_dev->priv;
	int ret;

	/* Setup the queue entries for command queue */
	priv->cmq.csq.desc_num = CMD_CSQ_DESC_NUM;
	priv->cmq.crq.desc_num = CMD_CRQ_DESC_NUM;

	/* Setup the lock for command queue */
	spin_lock_init(&priv->cmq.csq.lock);
	spin_lock_init(&priv->cmq.crq.lock);

	/* Setup Tx write back timeout */
	priv->cmq.tx_timeout = HNS_ROCE_CMQ_TX_TIMEOUT;

	/* Init CSQ */
	ret = hns_roce_init_cmq_ring(hr_dev, TYPE_CSQ);
	if (ret) {
		dev_err(hr_dev->dev, "Init CSQ error, ret = %d.\n", ret);
		return ret;
	}

	/* Init CRQ */
	ret = hns_roce_init_cmq_ring(hr_dev, TYPE_CRQ);
	if (ret) {
		dev_err(hr_dev->dev, "Init CRQ error, ret = %d.\n", ret);
		goto err_crq;
	}

	/* Init CSQ REG */
	hns_roce_cmq_init_regs(hr_dev, TYPE_CSQ);

	/* Init CRQ REG */
	hns_roce_cmq_init_regs(hr_dev, TYPE_CRQ);

	return 0;

err_crq:
	hns_roce_free_cmq_desc(hr_dev, &priv->cmq.csq);

	return ret;
}

static void hns_roce_v2_cmq_exit(struct hns_roce_dev *hr_dev)
{
	struct hns_roce_v2_priv *priv = (struct hns_roce_v2_priv *)hr_dev->priv;

	hns_roce_free_cmq_desc(hr_dev, &priv->cmq.csq);
	hns_roce_free_cmq_desc(hr_dev, &priv->cmq.crq);
}

static void hns_roce_cmq_setup_basic_desc(struct hns_roce_cmq_desc *desc,
					  enum hns_roce_opcode_type opcode,
					  bool is_read)
{
	memset((void *)desc, 0, sizeof(struct hns_roce_cmq_desc));
	desc->opcode = cpu_to_le16(opcode);
	desc->flag =
		cpu_to_le16(HNS_ROCE_CMD_FLAG_NO_INTR | HNS_ROCE_CMD_FLAG_IN);
	if (is_read)
		desc->flag |= cpu_to_le16(HNS_ROCE_CMD_FLAG_WR);
	else
		desc->flag &= cpu_to_le16(~HNS_ROCE_CMD_FLAG_WR);
}

static int hns_roce_cmq_csq_done(struct hns_roce_dev *hr_dev)
{
	struct hns_roce_v2_priv *priv = (struct hns_roce_v2_priv *)hr_dev->priv;
	u32 head = roce_read(hr_dev, ROCEE_TX_CMQ_HEAD_REG);

	return head == priv->cmq.csq.next_to_use;
}

static int hns_roce_cmq_csq_clean(struct hns_roce_dev *hr_dev)
{
	struct hns_roce_v2_priv *priv = (struct hns_roce_v2_priv *)hr_dev->priv;
	struct hns_roce_v2_cmq_ring *csq = &priv->cmq.csq;
	struct hns_roce_cmq_desc *desc;
	u16 ntc = csq->next_to_clean;
	u32 head;
	int clean = 0;

	desc = &csq->desc[ntc];
	head = roce_read(hr_dev, ROCEE_TX_CMQ_HEAD_REG);
	while (head != ntc) {
		memset(desc, 0, sizeof(*desc));
		ntc++;
		if (ntc == csq->desc_num)
			ntc = 0;
		desc = &csq->desc[ntc];
		clean++;
	}
	csq->next_to_clean = ntc;

	return clean;
}

static int __hns_roce_cmq_send(struct hns_roce_dev *hr_dev,
			       struct hns_roce_cmq_desc *desc, int num)
{
	struct hns_roce_v2_priv *priv = (struct hns_roce_v2_priv *)hr_dev->priv;
	struct hns_roce_v2_cmq_ring *csq = &priv->cmq.csq;
	struct hns_roce_cmq_desc *desc_to_use;
	bool complete = false;
	u32 timeout = 0;
	int handle = 0;
	u16 desc_ret;
	int ret = 0;
	int ntc;

	spin_lock_bh(&csq->lock);

	if (num > hns_roce_cmq_space(csq)) {
		spin_unlock_bh(&csq->lock);
		return -EBUSY;
	}

	/*
	 * Record the location of desc in the cmq for this time
	 * which will be use for hardware to write back
	 */
	ntc = csq->next_to_use;

	while (handle < num) {
		desc_to_use = &csq->desc[csq->next_to_use];
		*desc_to_use = desc[handle];
		dev_dbg(hr_dev->dev, "set cmq desc:\n");
		csq->next_to_use++;
		if (csq->next_to_use == csq->desc_num)
			csq->next_to_use = 0;
		handle++;
	}

	/* Write to hardware */
	roce_write(hr_dev, ROCEE_TX_CMQ_TAIL_REG, csq->next_to_use);

	/*
	 * If the command is sync, wait for the firmware to write back,
	 * if multi descriptors to be sent, use the first one to check
	 */
	if (le16_to_cpu(desc->flag) & HNS_ROCE_CMD_FLAG_NO_INTR) {
		do {
			if (hns_roce_cmq_csq_done(hr_dev))
				break;
			udelay(1);
			timeout++;
		} while (timeout < priv->cmq.tx_timeout);
	}

	if (hns_roce_cmq_csq_done(hr_dev)) {
		complete = true;
		handle = 0;
		while (handle < num) {
			/* get the result of hardware write back */
			desc_to_use = &csq->desc[ntc];
			desc[handle] = *desc_to_use;
			dev_dbg(hr_dev->dev, "Get cmq desc:\n");
			desc_ret = le16_to_cpu(desc[handle].retval);
			if (desc_ret == CMD_EXEC_SUCCESS)
				ret = 0;
			else
				ret = -EIO;
			priv->cmq.last_status = desc_ret;
			ntc++;
			handle++;
			if (ntc == csq->desc_num)
				ntc = 0;
		}
	}

	if (!complete)
		ret = -EAGAIN;

	/* clean the command send queue */
	handle = hns_roce_cmq_csq_clean(hr_dev);
	if (handle != num)
		dev_warn(hr_dev->dev, "Cleaned %d, need to clean %d\n",
			 handle, num);

	spin_unlock_bh(&csq->lock);

	return ret;
}

static int hns_roce_cmq_send(struct hns_roce_dev *hr_dev,
			     struct hns_roce_cmq_desc *desc, int num)
{
	int retval;
	int ret;

	ret = hns_roce_v2_rst_process_cmd(hr_dev);
	if (ret == CMD_RST_PRC_SUCCESS)
		return 0;
	if (ret == CMD_RST_PRC_EBUSY)
		return -EBUSY;

	ret = __hns_roce_cmq_send(hr_dev, desc, num);
	if (ret) {
		retval = hns_roce_v2_rst_process_cmd(hr_dev);
		if (retval == CMD_RST_PRC_SUCCESS)
			return 0;
		else if (retval == CMD_RST_PRC_EBUSY)
			return -EBUSY;
	}

	return ret;
}

static int hns_roce_cmq_query_hw_info(struct hns_roce_dev *hr_dev)
{
	struct hns_roce_query_version *resp;
	struct hns_roce_cmq_desc desc;
	int ret;

	hns_roce_cmq_setup_basic_desc(&desc, HNS_ROCE_OPC_QUERY_HW_VER, true);
	ret = hns_roce_cmq_send(hr_dev, &desc, 1);
	if (ret)
		return ret;

	resp = (struct hns_roce_query_version *)desc.data;
	hr_dev->hw_rev = le16_to_cpu(resp->rocee_hw_version);
	hr_dev->vendor_id = hr_dev->pci_dev->vendor;

	return 0;
}

static bool hns_roce_func_clr_chk_rst(struct hns_roce_dev *hr_dev)
{
	struct hns_roce_v2_priv *priv = (struct hns_roce_v2_priv *)hr_dev->priv;
	struct hnae3_handle *handle = priv->handle;
	const struct hnae3_ae_ops *ops = handle->ae_algo->ops;
	unsigned long reset_cnt;
	bool sw_resetting;
	bool hw_resetting;

	reset_cnt = ops->ae_dev_reset_cnt(handle);
	hw_resetting = ops->get_hw_reset_stat(handle);
	sw_resetting = ops->ae_dev_resetting(handle);

	if (reset_cnt != hr_dev->reset_cnt || hw_resetting || sw_resetting)
		return true;

	return false;
}

static void hns_roce_func_clr_rst_prc(struct hns_roce_dev *hr_dev, int retval,
				      int flag)
{
	struct hns_roce_v2_priv *priv = (struct hns_roce_v2_priv *)hr_dev->priv;
	struct hnae3_handle *handle = priv->handle;
	const struct hnae3_ae_ops *ops = handle->ae_algo->ops;
	unsigned long instance_stage;
	unsigned long reset_cnt;
	unsigned long end;
	bool sw_resetting;
	bool hw_resetting;

	instance_stage = handle->rinfo.instance_state;
	reset_cnt = ops->ae_dev_reset_cnt(handle);
	hw_resetting = ops->get_hw_reset_stat(handle);
	sw_resetting = ops->ae_dev_resetting(handle);

	if (reset_cnt != hr_dev->reset_cnt) {
		hr_dev->dis_db = true;
		hr_dev->is_reset = true;
		dev_info(hr_dev->dev, "Func clear success after reset.\n");
	} else if (hw_resetting) {
		hr_dev->dis_db = true;

		dev_warn(hr_dev->dev,
			 "Func clear is pending, device in resetting state.\n");
		end = HNS_ROCE_V2_HW_RST_TIMEOUT;
		while (end) {
			if (!ops->get_hw_reset_stat(handle)) {
				hr_dev->is_reset = true;
				dev_info(hr_dev->dev,
					 "Func clear success after reset.\n");
				return;
			}
			msleep(HNS_ROCE_V2_HW_RST_COMPLETION_WAIT);
			end -= HNS_ROCE_V2_HW_RST_COMPLETION_WAIT;
		}

		dev_warn(hr_dev->dev, "Func clear failed.\n");
	} else if (sw_resetting && instance_stage == HNS_ROCE_STATE_INIT) {
		hr_dev->dis_db = true;

		dev_warn(hr_dev->dev,
			 "Func clear is pending, device in resetting state.\n");
		end = HNS_ROCE_V2_HW_RST_TIMEOUT;
		while (end) {
			if (ops->ae_dev_reset_cnt(handle) !=
			    hr_dev->reset_cnt) {
				hr_dev->is_reset = true;
				dev_info(hr_dev->dev,
					 "Func clear success after sw reset\n");
				return;
			}
			msleep(HNS_ROCE_V2_HW_RST_COMPLETION_WAIT);
			end -= HNS_ROCE_V2_HW_RST_COMPLETION_WAIT;
		}

		dev_warn(hr_dev->dev, "Func clear failed because of unfinished sw reset\n");
	} else {
		if (retval && !flag)
			dev_warn(hr_dev->dev,
				 "Func clear read failed, ret = %d.\n", retval);

		dev_warn(hr_dev->dev, "Func clear failed.\n");
	}
}
static void hns_roce_function_clear(struct hns_roce_dev *hr_dev)
{
	bool fclr_write_fail_flag = false;
	struct hns_roce_func_clear *resp;
	struct hns_roce_cmq_desc desc;
	unsigned long end;
	int ret = 0;

	if (hns_roce_func_clr_chk_rst(hr_dev))
		goto out;

	hns_roce_cmq_setup_basic_desc(&desc, HNS_ROCE_OPC_FUNC_CLEAR, false);
	resp = (struct hns_roce_func_clear *)desc.data;

	ret = hns_roce_cmq_send(hr_dev, &desc, 1);
	if (ret) {
		fclr_write_fail_flag = true;
		dev_err(hr_dev->dev, "Func clear write failed, ret = %d.\n",
			 ret);
		goto out;
	}

	msleep(HNS_ROCE_V2_READ_FUNC_CLEAR_FLAG_INTERVAL);
	end = HNS_ROCE_V2_FUNC_CLEAR_TIMEOUT_MSECS;
	while (end) {
		if (hns_roce_func_clr_chk_rst(hr_dev))
			goto out;
		msleep(HNS_ROCE_V2_READ_FUNC_CLEAR_FLAG_FAIL_WAIT);
		end -= HNS_ROCE_V2_READ_FUNC_CLEAR_FLAG_FAIL_WAIT;

		hns_roce_cmq_setup_basic_desc(&desc, HNS_ROCE_OPC_FUNC_CLEAR,
					      true);

		ret = hns_roce_cmq_send(hr_dev, &desc, 1);
		if (ret)
			continue;

		if (roce_get_bit(resp->func_done, FUNC_CLEAR_RST_FUN_DONE_S)) {
			hr_dev->is_reset = true;
			return;
		}
	}

out:
	dev_err(hr_dev->dev, "Func clear fail.\n");
	hns_roce_func_clr_rst_prc(hr_dev, ret, fclr_write_fail_flag);
}

static int hns_roce_query_fw_ver(struct hns_roce_dev *hr_dev)
{
	struct hns_roce_query_fw_info *resp;
	struct hns_roce_cmq_desc desc;
	int ret;

	hns_roce_cmq_setup_basic_desc(&desc, HNS_QUERY_FW_VER, true);
	ret = hns_roce_cmq_send(hr_dev, &desc, 1);
	if (ret)
		return ret;

	resp = (struct hns_roce_query_fw_info *)desc.data;
	hr_dev->caps.fw_ver = (u64)(le32_to_cpu(resp->fw_ver));

	return 0;
}

static int hns_roce_config_global_param(struct hns_roce_dev *hr_dev)
{
	struct hns_roce_cfg_global_param *req;
	struct hns_roce_cmq_desc desc;

	hns_roce_cmq_setup_basic_desc(&desc, HNS_ROCE_OPC_CFG_GLOBAL_PARAM,
				      false);

	req = (struct hns_roce_cfg_global_param *)desc.data;
	memset(req, 0, sizeof(*req));
	roce_set_field(req->time_cfg_udp_port,
		       CFG_GLOBAL_PARAM_DATA_0_ROCEE_TIME_1US_CFG_M,
		       CFG_GLOBAL_PARAM_DATA_0_ROCEE_TIME_1US_CFG_S, 0x3e8);
	roce_set_field(req->time_cfg_udp_port,
		       CFG_GLOBAL_PARAM_DATA_0_ROCEE_UDP_PORT_M,
		       CFG_GLOBAL_PARAM_DATA_0_ROCEE_UDP_PORT_S, 0x12b7);

	return hns_roce_cmq_send(hr_dev, &desc, 1);
}

static int hns_roce_query_pf_resource(struct hns_roce_dev *hr_dev)
{
	struct hns_roce_cmq_desc desc[2];
	struct hns_roce_pf_res_a *req_a;
	struct hns_roce_pf_res_b *req_b;
	int ret;
	int i;

	for (i = 0; i < 2; i++) {
		hns_roce_cmq_setup_basic_desc(&desc[i],
					      HNS_ROCE_OPC_QUERY_PF_RES, true);

		if (i == 0)
			desc[i].flag |= cpu_to_le16(HNS_ROCE_CMD_FLAG_NEXT);
		else
			desc[i].flag &= ~cpu_to_le16(HNS_ROCE_CMD_FLAG_NEXT);
	}

	ret = hns_roce_cmq_send(hr_dev, desc, 2);
	if (ret)
		return ret;

	req_a = (struct hns_roce_pf_res_a *)desc[0].data;
	req_b = (struct hns_roce_pf_res_b *)desc[1].data;

	hr_dev->caps.qpc_bt_num = roce_get_field(req_a->qpc_bt_idx_num,
						 PF_RES_DATA_1_PF_QPC_BT_NUM_M,
						 PF_RES_DATA_1_PF_QPC_BT_NUM_S);
	hr_dev->caps.srqc_bt_num = roce_get_field(req_a->srqc_bt_idx_num,
						PF_RES_DATA_2_PF_SRQC_BT_NUM_M,
						PF_RES_DATA_2_PF_SRQC_BT_NUM_S);
	hr_dev->caps.cqc_bt_num = roce_get_field(req_a->cqc_bt_idx_num,
						 PF_RES_DATA_3_PF_CQC_BT_NUM_M,
						 PF_RES_DATA_3_PF_CQC_BT_NUM_S);
	hr_dev->caps.mpt_bt_num = roce_get_field(req_a->mpt_bt_idx_num,
						 PF_RES_DATA_4_PF_MPT_BT_NUM_M,
						 PF_RES_DATA_4_PF_MPT_BT_NUM_S);

	hr_dev->caps.sl_num = roce_get_field(req_b->qid_idx_sl_num,
					     PF_RES_DATA_3_PF_SL_NUM_M,
					     PF_RES_DATA_3_PF_SL_NUM_S);
	hr_dev->caps.sccc_bt_num = roce_get_field(req_b->sccc_bt_idx_num,
					     PF_RES_DATA_4_PF_SCCC_BT_NUM_M,
					     PF_RES_DATA_4_PF_SCCC_BT_NUM_S);

	return 0;
}

static int hns_roce_query_pf_timer_resource(struct hns_roce_dev *hr_dev)
{
	struct hns_roce_pf_timer_res_a *req_a;
	struct hns_roce_cmq_desc desc[2];
	int ret, i;

	for (i = 0; i < 2; i++) {
		hns_roce_cmq_setup_basic_desc(&desc[i],
					      HNS_ROCE_OPC_QUERY_PF_TIMER_RES,
					      true);

		if (i == 0)
			desc[i].flag |= cpu_to_le16(HNS_ROCE_CMD_FLAG_NEXT);
		else
			desc[i].flag &= ~cpu_to_le16(HNS_ROCE_CMD_FLAG_NEXT);
	}

	ret = hns_roce_cmq_send(hr_dev, desc, 2);
	if (ret)
		return ret;

	req_a = (struct hns_roce_pf_timer_res_a *)desc[0].data;

	hr_dev->caps.qpc_timer_bt_num =
				roce_get_field(req_a->qpc_timer_bt_idx_num,
					PF_RES_DATA_1_PF_QPC_TIMER_BT_NUM_M,
					PF_RES_DATA_1_PF_QPC_TIMER_BT_NUM_S);
	hr_dev->caps.cqc_timer_bt_num =
				roce_get_field(req_a->cqc_timer_bt_idx_num,
					PF_RES_DATA_2_PF_CQC_TIMER_BT_NUM_M,
					PF_RES_DATA_2_PF_CQC_TIMER_BT_NUM_S);

	return 0;
}

static int hns_roce_set_vf_switch_param(struct hns_roce_dev *hr_dev,
						  int vf_id)
{
	struct hns_roce_cmq_desc desc;
	struct hns_roce_vf_switch *swt;
	int ret;

	swt = (struct hns_roce_vf_switch *)desc.data;
	hns_roce_cmq_setup_basic_desc(&desc, HNS_SWITCH_PARAMETER_CFG, true);
	swt->rocee_sel |= cpu_to_le32(HNS_ICL_SWITCH_CMD_ROCEE_SEL);
	roce_set_field(swt->fun_id,
			VF_SWITCH_DATA_FUN_ID_VF_ID_M,
			VF_SWITCH_DATA_FUN_ID_VF_ID_S,
			vf_id);
	ret = hns_roce_cmq_send(hr_dev, &desc, 1);
	if (ret)
		return ret;
	desc.flag =
		cpu_to_le16(HNS_ROCE_CMD_FLAG_NO_INTR | HNS_ROCE_CMD_FLAG_IN);
	desc.flag &= cpu_to_le16(~HNS_ROCE_CMD_FLAG_WR);
	roce_set_bit(swt->cfg, VF_SWITCH_DATA_CFG_ALW_LPBK_S, 1);
	roce_set_bit(swt->cfg, VF_SWITCH_DATA_CFG_ALW_LCL_LPBK_S, 0);
	roce_set_bit(swt->cfg, VF_SWITCH_DATA_CFG_ALW_DST_OVRD_S, 1);

	return hns_roce_cmq_send(hr_dev, &desc, 1);
}

static int hns_roce_alloc_vf_resource(struct hns_roce_dev *hr_dev)
{
	struct hns_roce_cmq_desc desc[2];
	struct hns_roce_vf_res_a *req_a;
	struct hns_roce_vf_res_b *req_b;
	int i;

	req_a = (struct hns_roce_vf_res_a *)desc[0].data;
	req_b = (struct hns_roce_vf_res_b *)desc[1].data;
	memset(req_a, 0, sizeof(*req_a));
	memset(req_b, 0, sizeof(*req_b));
	for (i = 0; i < 2; i++) {
		hns_roce_cmq_setup_basic_desc(&desc[i],
					      HNS_ROCE_OPC_ALLOC_VF_RES, false);

		if (i == 0)
			desc[i].flag |= cpu_to_le16(HNS_ROCE_CMD_FLAG_NEXT);
		else
			desc[i].flag &= ~cpu_to_le16(HNS_ROCE_CMD_FLAG_NEXT);

		if (i == 0) {
			roce_set_field(req_a->vf_qpc_bt_idx_num,
				       VF_RES_A_DATA_1_VF_QPC_BT_IDX_M,
				       VF_RES_A_DATA_1_VF_QPC_BT_IDX_S, 0);
			roce_set_field(req_a->vf_qpc_bt_idx_num,
				       VF_RES_A_DATA_1_VF_QPC_BT_NUM_M,
				       VF_RES_A_DATA_1_VF_QPC_BT_NUM_S,
				       HNS_ROCE_VF_QPC_BT_NUM);

			roce_set_field(req_a->vf_srqc_bt_idx_num,
				       VF_RES_A_DATA_2_VF_SRQC_BT_IDX_M,
				       VF_RES_A_DATA_2_VF_SRQC_BT_IDX_S, 0);
			roce_set_field(req_a->vf_srqc_bt_idx_num,
				       VF_RES_A_DATA_2_VF_SRQC_BT_NUM_M,
				       VF_RES_A_DATA_2_VF_SRQC_BT_NUM_S,
				       HNS_ROCE_VF_SRQC_BT_NUM);

			roce_set_field(req_a->vf_cqc_bt_idx_num,
				       VF_RES_A_DATA_3_VF_CQC_BT_IDX_M,
				       VF_RES_A_DATA_3_VF_CQC_BT_IDX_S, 0);
			roce_set_field(req_a->vf_cqc_bt_idx_num,
				       VF_RES_A_DATA_3_VF_CQC_BT_NUM_M,
				       VF_RES_A_DATA_3_VF_CQC_BT_NUM_S,
				       HNS_ROCE_VF_CQC_BT_NUM);

			roce_set_field(req_a->vf_mpt_bt_idx_num,
				       VF_RES_A_DATA_4_VF_MPT_BT_IDX_M,
				       VF_RES_A_DATA_4_VF_MPT_BT_IDX_S, 0);
			roce_set_field(req_a->vf_mpt_bt_idx_num,
				       VF_RES_A_DATA_4_VF_MPT_BT_NUM_M,
				       VF_RES_A_DATA_4_VF_MPT_BT_NUM_S,
				       HNS_ROCE_VF_MPT_BT_NUM);

			roce_set_field(req_a->vf_eqc_bt_idx_num,
				       VF_RES_A_DATA_5_VF_EQC_IDX_M,
				       VF_RES_A_DATA_5_VF_EQC_IDX_S, 0);
			roce_set_field(req_a->vf_eqc_bt_idx_num,
				       VF_RES_A_DATA_5_VF_EQC_NUM_M,
				       VF_RES_A_DATA_5_VF_EQC_NUM_S,
				       HNS_ROCE_VF_EQC_NUM);
		} else {
			roce_set_field(req_b->vf_smac_idx_num,
				       VF_RES_B_DATA_1_VF_SMAC_IDX_M,
				       VF_RES_B_DATA_1_VF_SMAC_IDX_S, 0);
			roce_set_field(req_b->vf_smac_idx_num,
				       VF_RES_B_DATA_1_VF_SMAC_NUM_M,
				       VF_RES_B_DATA_1_VF_SMAC_NUM_S,
				       HNS_ROCE_VF_SMAC_NUM);

			roce_set_field(req_b->vf_sgid_idx_num,
				       VF_RES_B_DATA_2_VF_SGID_IDX_M,
				       VF_RES_B_DATA_2_VF_SGID_IDX_S, 0);
			roce_set_field(req_b->vf_sgid_idx_num,
				       VF_RES_B_DATA_2_VF_SGID_NUM_M,
				       VF_RES_B_DATA_2_VF_SGID_NUM_S,
				       HNS_ROCE_VF_SGID_NUM);

			roce_set_field(req_b->vf_qid_idx_sl_num,
				       VF_RES_B_DATA_3_VF_QID_IDX_M,
				       VF_RES_B_DATA_3_VF_QID_IDX_S, 0);
			roce_set_field(req_b->vf_qid_idx_sl_num,
				       VF_RES_B_DATA_3_VF_SL_NUM_M,
				       VF_RES_B_DATA_3_VF_SL_NUM_S,
				       HNS_ROCE_VF_SL_NUM);

			roce_set_field(req_b->vf_sccc_idx_num,
				       VF_RES_B_DATA_4_VF_SCCC_BT_IDX_M,
				       VF_RES_B_DATA_4_VF_SCCC_BT_IDX_S, 0);
			roce_set_field(req_b->vf_sccc_idx_num,
				       VF_RES_B_DATA_4_VF_SCCC_BT_NUM_M,
				       VF_RES_B_DATA_4_VF_SCCC_BT_NUM_S,
				       HNS_ROCE_VF_SCCC_BT_NUM);
		}
	}

	return hns_roce_cmq_send(hr_dev, desc, 2);
}

static int hns_roce_v2_set_bt(struct hns_roce_dev *hr_dev)
{
	u8 srqc_hop_num = hr_dev->caps.srqc_hop_num;
	u8 qpc_hop_num = hr_dev->caps.qpc_hop_num;
	u8 cqc_hop_num = hr_dev->caps.cqc_hop_num;
	u8 mpt_hop_num = hr_dev->caps.mpt_hop_num;
	u8 sccc_hop_num = hr_dev->caps.sccc_hop_num;
	struct hns_roce_cfg_bt_attr *req;
	struct hns_roce_cmq_desc desc;

	hns_roce_cmq_setup_basic_desc(&desc, HNS_ROCE_OPC_CFG_BT_ATTR, false);
	req = (struct hns_roce_cfg_bt_attr *)desc.data;
	memset(req, 0, sizeof(*req));

	roce_set_field(req->vf_qpc_cfg, CFG_BT_ATTR_DATA_0_VF_QPC_BA_PGSZ_M,
		       CFG_BT_ATTR_DATA_0_VF_QPC_BA_PGSZ_S,
		       hr_dev->caps.qpc_ba_pg_sz + PG_SHIFT_OFFSET);
	roce_set_field(req->vf_qpc_cfg, CFG_BT_ATTR_DATA_0_VF_QPC_BUF_PGSZ_M,
		       CFG_BT_ATTR_DATA_0_VF_QPC_BUF_PGSZ_S,
		       hr_dev->caps.qpc_buf_pg_sz + PG_SHIFT_OFFSET);
	roce_set_field(req->vf_qpc_cfg, CFG_BT_ATTR_DATA_0_VF_QPC_HOPNUM_M,
		       CFG_BT_ATTR_DATA_0_VF_QPC_HOPNUM_S,
		       qpc_hop_num == HNS_ROCE_HOP_NUM_0 ? 0 : qpc_hop_num);

	roce_set_field(req->vf_srqc_cfg, CFG_BT_ATTR_DATA_1_VF_SRQC_BA_PGSZ_M,
		       CFG_BT_ATTR_DATA_1_VF_SRQC_BA_PGSZ_S,
		       hr_dev->caps.srqc_ba_pg_sz + PG_SHIFT_OFFSET);
	roce_set_field(req->vf_srqc_cfg, CFG_BT_ATTR_DATA_1_VF_SRQC_BUF_PGSZ_M,
		       CFG_BT_ATTR_DATA_1_VF_SRQC_BUF_PGSZ_S,
		       hr_dev->caps.srqc_buf_pg_sz + PG_SHIFT_OFFSET);
	roce_set_field(req->vf_srqc_cfg, CFG_BT_ATTR_DATA_1_VF_SRQC_HOPNUM_M,
		       CFG_BT_ATTR_DATA_1_VF_SRQC_HOPNUM_S,
		       srqc_hop_num == HNS_ROCE_HOP_NUM_0 ? 0 : srqc_hop_num);

	roce_set_field(req->vf_cqc_cfg, CFG_BT_ATTR_DATA_2_VF_CQC_BA_PGSZ_M,
		       CFG_BT_ATTR_DATA_2_VF_CQC_BA_PGSZ_S,
		       hr_dev->caps.cqc_ba_pg_sz + PG_SHIFT_OFFSET);
	roce_set_field(req->vf_cqc_cfg, CFG_BT_ATTR_DATA_2_VF_CQC_BUF_PGSZ_M,
		       CFG_BT_ATTR_DATA_2_VF_CQC_BUF_PGSZ_S,
		       hr_dev->caps.cqc_buf_pg_sz + PG_SHIFT_OFFSET);
	roce_set_field(req->vf_cqc_cfg, CFG_BT_ATTR_DATA_2_VF_CQC_HOPNUM_M,
		       CFG_BT_ATTR_DATA_2_VF_CQC_HOPNUM_S,
		       cqc_hop_num == HNS_ROCE_HOP_NUM_0 ? 0 : cqc_hop_num);

	roce_set_field(req->vf_mpt_cfg, CFG_BT_ATTR_DATA_3_VF_MPT_BA_PGSZ_M,
		       CFG_BT_ATTR_DATA_3_VF_MPT_BA_PGSZ_S,
		       hr_dev->caps.mpt_ba_pg_sz + PG_SHIFT_OFFSET);
	roce_set_field(req->vf_mpt_cfg, CFG_BT_ATTR_DATA_3_VF_MPT_BUF_PGSZ_M,
		       CFG_BT_ATTR_DATA_3_VF_MPT_BUF_PGSZ_S,
		       hr_dev->caps.mpt_buf_pg_sz + PG_SHIFT_OFFSET);
	roce_set_field(req->vf_mpt_cfg, CFG_BT_ATTR_DATA_3_VF_MPT_HOPNUM_M,
		       CFG_BT_ATTR_DATA_3_VF_MPT_HOPNUM_S,
		       mpt_hop_num == HNS_ROCE_HOP_NUM_0 ? 0 : mpt_hop_num);

	roce_set_field(req->vf_sccc_cfg,
		       CFG_BT_ATTR_DATA_4_VF_SCCC_BA_PGSZ_M,
		       CFG_BT_ATTR_DATA_4_VF_SCCC_BA_PGSZ_S,
		       hr_dev->caps.sccc_ba_pg_sz + PG_SHIFT_OFFSET);
	roce_set_field(req->vf_sccc_cfg,
		       CFG_BT_ATTR_DATA_4_VF_SCCC_BUF_PGSZ_M,
		       CFG_BT_ATTR_DATA_4_VF_SCCC_BUF_PGSZ_S,
		       hr_dev->caps.sccc_buf_pg_sz + PG_SHIFT_OFFSET);
	roce_set_field(req->vf_sccc_cfg,
		       CFG_BT_ATTR_DATA_4_VF_SCCC_HOPNUM_M,
		       CFG_BT_ATTR_DATA_4_VF_SCCC_HOPNUM_S,
		       sccc_hop_num ==
			      HNS_ROCE_HOP_NUM_0 ? 0 : sccc_hop_num);

	return hns_roce_cmq_send(hr_dev, &desc, 1);
}

static int hns_roce_v2_profile(struct hns_roce_dev *hr_dev)
{
	struct hns_roce_caps *caps = &hr_dev->caps;
	int ret;

	ret = hns_roce_cmq_query_hw_info(hr_dev);
	if (ret) {
		dev_err(hr_dev->dev, "Query hardware version fail, ret = %d.\n",
			ret);
		return ret;
	}

	ret = hns_roce_query_fw_ver(hr_dev);
	if (ret) {
		dev_err(hr_dev->dev, "Query firmware version fail, ret = %d.\n",
			ret);
		return ret;
	}

	ret = hns_roce_config_global_param(hr_dev);
	if (ret) {
		dev_err(hr_dev->dev, "Configure global param fail, ret = %d.\n",
			ret);
		return ret;
	}

	/* Get pf resource owned by every pf */
	ret = hns_roce_query_pf_resource(hr_dev);
	if (ret) {
		dev_err(hr_dev->dev, "Query pf resource fail, ret = %d.\n",
			ret);
		return ret;
	}

	if (hr_dev->pci_dev->revision == 0x21) {
		ret = hns_roce_query_pf_timer_resource(hr_dev);
		if (ret) {
			dev_err(hr_dev->dev,
				"Query pf timer resource fail, ret = %d.\n",
				ret);
			return ret;
		}
	}

	ret = hns_roce_alloc_vf_resource(hr_dev);
	if (ret) {
		dev_err(hr_dev->dev, "Allocate vf resource fail, ret = %d.\n",
			ret);
		return ret;
	}

	if (hr_dev->pci_dev->revision == 0x21) {
		ret = hns_roce_set_vf_switch_param(hr_dev, 0);
		if (ret) {
			dev_err(hr_dev->dev,
				"Set function switch param fail, ret = %d.\n",
				ret);
			return ret;
		}
	}

	hr_dev->vendor_part_id = hr_dev->pci_dev->device;
	hr_dev->sys_image_guid = be64_to_cpu(hr_dev->ib_dev.node_guid);

	caps->num_qps		= HNS_ROCE_V2_MAX_QP_NUM;
	caps->max_wqes		= HNS_ROCE_V2_MAX_WQE_NUM;
	caps->num_cqs		= HNS_ROCE_V2_MAX_CQ_NUM;
	caps->num_srqs		= HNS_ROCE_V2_MAX_SRQ_NUM;
	caps->min_cqes		= HNS_ROCE_MIN_CQE_NUM;
	caps->max_cqes		= HNS_ROCE_V2_MAX_CQE_NUM;
	caps->max_srqwqes	= HNS_ROCE_V2_MAX_SRQWQE_NUM;
	caps->max_sq_sg		= HNS_ROCE_V2_MAX_SQ_SGE_NUM;
	caps->max_extend_sg	= HNS_ROCE_V2_MAX_EXTEND_SGE_NUM;
	caps->max_rq_sg		= HNS_ROCE_V2_MAX_RQ_SGE_NUM;
	caps->max_sq_inline	= HNS_ROCE_V2_MAX_SQ_INLINE;
	caps->max_srq_sg	= HNS_ROCE_V2_MAX_SRQ_SGE_NUM;
	caps->num_uars		= HNS_ROCE_V2_UAR_NUM;
	caps->phy_num_uars	= HNS_ROCE_V2_PHY_UAR_NUM;
	caps->num_aeq_vectors	= HNS_ROCE_V2_AEQE_VEC_NUM;
	caps->num_comp_vectors	= HNS_ROCE_V2_COMP_VEC_NUM;
	caps->num_other_vectors	= HNS_ROCE_V2_ABNORMAL_VEC_NUM;
	caps->num_mtpts		= HNS_ROCE_V2_MAX_MTPT_NUM;
	caps->num_mtt_segs	= HNS_ROCE_V2_MAX_MTT_SEGS;
	caps->num_cqe_segs	= HNS_ROCE_V2_MAX_CQE_SEGS;
	caps->num_srqwqe_segs	= HNS_ROCE_V2_MAX_SRQWQE_SEGS;
	caps->num_idx_segs	= HNS_ROCE_V2_MAX_IDX_SEGS;
	caps->num_pds		= HNS_ROCE_V2_MAX_PD_NUM;
	caps->max_qp_init_rdma	= HNS_ROCE_V2_MAX_QP_INIT_RDMA;
	caps->max_qp_dest_rdma	= HNS_ROCE_V2_MAX_QP_DEST_RDMA;
	caps->max_sq_desc_sz	= HNS_ROCE_V2_MAX_SQ_DESC_SZ;
	caps->max_rq_desc_sz	= HNS_ROCE_V2_MAX_RQ_DESC_SZ;
	caps->max_srq_desc_sz	= HNS_ROCE_V2_MAX_SRQ_DESC_SZ;
	caps->qpc_entry_sz	= HNS_ROCE_V2_QPC_ENTRY_SZ;
	caps->irrl_entry_sz	= HNS_ROCE_V2_IRRL_ENTRY_SZ;
	caps->trrl_entry_sz	= HNS_ROCE_V2_TRRL_ENTRY_SZ;
	caps->cqc_entry_sz	= HNS_ROCE_V2_CQC_ENTRY_SZ;
	caps->srqc_entry_sz	= HNS_ROCE_V2_SRQC_ENTRY_SZ;
	caps->mtpt_entry_sz	= HNS_ROCE_V2_MTPT_ENTRY_SZ;
	caps->mtt_entry_sz	= HNS_ROCE_V2_MTT_ENTRY_SZ;
	caps->idx_entry_sz	= 4;
	caps->cq_entry_sz	= HNS_ROCE_V2_CQE_ENTRY_SIZE;
	caps->page_size_cap	= HNS_ROCE_V2_PAGE_SIZE_SUPPORTED;
	caps->reserved_lkey	= 0;
	caps->reserved_pds	= 0;
	caps->reserved_mrws	= 1;
	caps->reserved_uars	= 0;
	caps->reserved_cqs	= 0;
<<<<<<< HEAD
=======
	caps->reserved_srqs	= 0;
>>>>>>> f7688b48
	caps->reserved_qps	= HNS_ROCE_V2_RSV_QPS;

	caps->qpc_ba_pg_sz	= 0;
	caps->qpc_buf_pg_sz	= 0;
	caps->qpc_hop_num	= HNS_ROCE_CONTEXT_HOP_NUM;
	caps->srqc_ba_pg_sz	= 0;
	caps->srqc_buf_pg_sz	= 0;
	caps->srqc_hop_num	= HNS_ROCE_CONTEXT_HOP_NUM;
	caps->cqc_ba_pg_sz	= 0;
	caps->cqc_buf_pg_sz	= 0;
	caps->cqc_hop_num	= HNS_ROCE_CONTEXT_HOP_NUM;
	caps->mpt_ba_pg_sz	= 0;
	caps->mpt_buf_pg_sz	= 0;
	caps->mpt_hop_num	= HNS_ROCE_CONTEXT_HOP_NUM;
	caps->pbl_ba_pg_sz	= 2;
	caps->pbl_buf_pg_sz	= 0;
	caps->pbl_hop_num	= HNS_ROCE_PBL_HOP_NUM;
	caps->mtt_ba_pg_sz	= 0;
	caps->mtt_buf_pg_sz	= 0;
	caps->mtt_hop_num	= HNS_ROCE_MTT_HOP_NUM;
	caps->wqe_sq_hop_num	= 2;
	caps->wqe_sge_hop_num	= 1;
	caps->wqe_rq_hop_num	= 2;
	caps->cqe_ba_pg_sz	= 6;
	caps->cqe_buf_pg_sz	= 0;
	caps->cqe_hop_num	= HNS_ROCE_CQE_HOP_NUM;
	caps->srqwqe_ba_pg_sz	= 0;
	caps->srqwqe_buf_pg_sz	= 0;
	caps->srqwqe_hop_num	= HNS_ROCE_SRQWQE_HOP_NUM;
	caps->idx_ba_pg_sz	= 0;
	caps->idx_buf_pg_sz	= 0;
	caps->idx_hop_num	= HNS_ROCE_IDX_HOP_NUM;
	caps->eqe_ba_pg_sz	= 0;
	caps->eqe_buf_pg_sz	= 0;
	caps->eqe_hop_num	= HNS_ROCE_EQE_HOP_NUM;
	caps->tsq_buf_pg_sz	= 0;
	caps->chunk_sz		= HNS_ROCE_V2_TABLE_CHUNK_SIZE;

	caps->flags		= HNS_ROCE_CAP_FLAG_REREG_MR |
				  HNS_ROCE_CAP_FLAG_ROCE_V1_V2 |
				  HNS_ROCE_CAP_FLAG_RQ_INLINE |
				  HNS_ROCE_CAP_FLAG_RECORD_DB |
				  HNS_ROCE_CAP_FLAG_SQ_RECORD_DB;

	if (hr_dev->pci_dev->revision == 0x21)
		caps->flags |= HNS_ROCE_CAP_FLAG_MW |
			       HNS_ROCE_CAP_FLAG_FRMR;

	caps->pkey_table_len[0] = 1;
	caps->gid_table_len[0] = HNS_ROCE_V2_GID_INDEX_NUM;
	caps->ceqe_depth	= HNS_ROCE_V2_COMP_EQE_NUM;
	caps->aeqe_depth	= HNS_ROCE_V2_ASYNC_EQE_NUM;
	caps->local_ca_ack_delay = 0;
	caps->max_mtu = IB_MTU_4096;

	caps->max_srqs		= HNS_ROCE_V2_MAX_SRQ;
	caps->max_srq_wrs	= HNS_ROCE_V2_MAX_SRQ_WR;
	caps->max_srq_sges	= HNS_ROCE_V2_MAX_SRQ_SGE;

	if (hr_dev->pci_dev->revision == 0x21) {
		caps->flags |= HNS_ROCE_CAP_FLAG_ATOMIC |
			       HNS_ROCE_CAP_FLAG_SRQ |
			       HNS_ROCE_CAP_FLAG_QP_FLOW_CTRL;

		caps->num_qpc_timer	  = HNS_ROCE_V2_MAX_QPC_TIMER_NUM;
		caps->qpc_timer_entry_sz  = HNS_ROCE_V2_QPC_TIMER_ENTRY_SZ;
		caps->qpc_timer_ba_pg_sz  = 0;
		caps->qpc_timer_buf_pg_sz = 0;
		caps->qpc_timer_hop_num   = HNS_ROCE_HOP_NUM_0;
		caps->num_cqc_timer	  = HNS_ROCE_V2_MAX_CQC_TIMER_NUM;
		caps->cqc_timer_entry_sz  = HNS_ROCE_V2_CQC_TIMER_ENTRY_SZ;
		caps->cqc_timer_ba_pg_sz  = 0;
		caps->cqc_timer_buf_pg_sz = 0;
		caps->cqc_timer_hop_num   = HNS_ROCE_HOP_NUM_0;

		caps->sccc_entry_sz	= HNS_ROCE_V2_SCCC_ENTRY_SZ;
		caps->sccc_ba_pg_sz	= 0;
		caps->sccc_buf_pg_sz    = 0;
		caps->sccc_hop_num	= HNS_ROCE_SCCC_HOP_NUM;
	}

	ret = hns_roce_v2_set_bt(hr_dev);
	if (ret)
		dev_err(hr_dev->dev, "Configure bt attribute fail, ret = %d.\n",
			ret);

	return ret;
}

static int hns_roce_config_link_table(struct hns_roce_dev *hr_dev,
				      enum hns_roce_link_table_type type)
{
	struct hns_roce_cmq_desc desc[2];
	struct hns_roce_cfg_llm_a *req_a =
				(struct hns_roce_cfg_llm_a *)desc[0].data;
	struct hns_roce_cfg_llm_b *req_b =
				(struct hns_roce_cfg_llm_b *)desc[1].data;
	struct hns_roce_v2_priv *priv = hr_dev->priv;
	struct hns_roce_link_table *link_tbl;
	struct hns_roce_link_table_entry *entry;
	enum hns_roce_opcode_type opcode;
	u32 page_num;
	int i;

	switch (type) {
	case TSQ_LINK_TABLE:
		link_tbl = &priv->tsq;
		opcode = HNS_ROCE_OPC_CFG_EXT_LLM;
		break;
	case TPQ_LINK_TABLE:
		link_tbl = &priv->tpq;
		opcode = HNS_ROCE_OPC_CFG_TMOUT_LLM;
		break;
	default:
		return -EINVAL;
	}

	page_num = link_tbl->npages;
	entry = link_tbl->table.buf;
	memset(req_a, 0, sizeof(*req_a));
	memset(req_b, 0, sizeof(*req_b));

	for (i = 0; i < 2; i++) {
		hns_roce_cmq_setup_basic_desc(&desc[i], opcode, false);

		if (i == 0)
			desc[i].flag |= cpu_to_le16(HNS_ROCE_CMD_FLAG_NEXT);
		else
			desc[i].flag &= ~cpu_to_le16(HNS_ROCE_CMD_FLAG_NEXT);

		if (i == 0) {
			req_a->base_addr_l =
				cpu_to_le32(link_tbl->table.map & 0xffffffff);
			req_a->base_addr_h =
				cpu_to_le32(link_tbl->table.map >> 32);
			roce_set_field(req_a->depth_pgsz_init_en,
				       CFG_LLM_QUE_DEPTH_M,
				       CFG_LLM_QUE_DEPTH_S,
				       link_tbl->npages);
			roce_set_field(req_a->depth_pgsz_init_en,
				       CFG_LLM_QUE_PGSZ_M,
				       CFG_LLM_QUE_PGSZ_S,
				       link_tbl->pg_sz);
			req_a->head_ba_l = cpu_to_le32(entry[0].blk_ba0);
			req_a->head_ba_h_nxtptr =
				cpu_to_le32(entry[0].blk_ba1_nxt_ptr);
			roce_set_field(req_a->head_ptr,
				       CFG_LLM_HEAD_PTR_M,
				       CFG_LLM_HEAD_PTR_S, 0);
		} else {
			req_b->tail_ba_l =
				cpu_to_le32(entry[page_num - 1].blk_ba0);
			roce_set_field(req_b->tail_ba_h,
				       CFG_LLM_TAIL_BA_H_M,
				       CFG_LLM_TAIL_BA_H_S,
				       entry[page_num - 1].blk_ba1_nxt_ptr &
				       HNS_ROCE_LINK_TABLE_BA1_M);
			roce_set_field(req_b->tail_ptr,
				       CFG_LLM_TAIL_PTR_M,
				       CFG_LLM_TAIL_PTR_S,
				       (entry[page_num - 2].blk_ba1_nxt_ptr &
				       HNS_ROCE_LINK_TABLE_NXT_PTR_M) >>
				       HNS_ROCE_LINK_TABLE_NXT_PTR_S);
		}
	}
	roce_set_field(req_a->depth_pgsz_init_en,
		       CFG_LLM_INIT_EN_M, CFG_LLM_INIT_EN_S, 1);

	return hns_roce_cmq_send(hr_dev, desc, 2);
}

static int hns_roce_init_link_table(struct hns_roce_dev *hr_dev,
				    enum hns_roce_link_table_type type)
{
	struct hns_roce_v2_priv *priv = hr_dev->priv;
	struct hns_roce_link_table *link_tbl;
	struct hns_roce_link_table_entry *entry;
	struct device *dev = hr_dev->dev;
	u32 buf_chk_sz;
	dma_addr_t t;
	int func_num = 1;
	int pg_num_a;
	int pg_num_b;
	int pg_num;
	int size;
	int i;

	switch (type) {
	case TSQ_LINK_TABLE:
		link_tbl = &priv->tsq;
		buf_chk_sz = 1 << (hr_dev->caps.tsq_buf_pg_sz + PAGE_SHIFT);
		pg_num_a = hr_dev->caps.num_qps * 8 / buf_chk_sz;
		pg_num_b = hr_dev->caps.sl_num * 4 + 2;
		break;
	case TPQ_LINK_TABLE:
		link_tbl = &priv->tpq;
		buf_chk_sz = 1 << (hr_dev->caps.tpq_buf_pg_sz +	PAGE_SHIFT);
		pg_num_a = hr_dev->caps.num_cqs * 4 / buf_chk_sz;
		pg_num_b = 2 * 4 * func_num + 2;
		break;
	default:
		return -EINVAL;
	}

	pg_num = max(pg_num_a, pg_num_b);
	size = pg_num * sizeof(struct hns_roce_link_table_entry);

	link_tbl->table.buf = dma_alloc_coherent(dev, size,
						 &link_tbl->table.map,
						 GFP_KERNEL);
	if (!link_tbl->table.buf)
		goto out;

	link_tbl->pg_list = kcalloc(pg_num, sizeof(*link_tbl->pg_list),
				    GFP_KERNEL);
	if (!link_tbl->pg_list)
		goto err_kcalloc_failed;

	entry = link_tbl->table.buf;
	for (i = 0; i < pg_num; ++i) {
		link_tbl->pg_list[i].buf = dma_alloc_coherent(dev, buf_chk_sz,
							      &t, GFP_KERNEL);
		if (!link_tbl->pg_list[i].buf)
			goto err_alloc_buf_failed;

		link_tbl->pg_list[i].map = t;

		entry[i].blk_ba0 = (u32)(t >> 12);
		entry[i].blk_ba1_nxt_ptr = (u32)(t >> 44);

		if (i < (pg_num - 1))
			entry[i].blk_ba1_nxt_ptr |=
				(i + 1) << HNS_ROCE_LINK_TABLE_NXT_PTR_S;

	}
	link_tbl->npages = pg_num;
	link_tbl->pg_sz = buf_chk_sz;

	return hns_roce_config_link_table(hr_dev, type);

err_alloc_buf_failed:
	for (i -= 1; i >= 0; i--)
		dma_free_coherent(dev, buf_chk_sz,
				  link_tbl->pg_list[i].buf,
				  link_tbl->pg_list[i].map);
	kfree(link_tbl->pg_list);

err_kcalloc_failed:
	dma_free_coherent(dev, size, link_tbl->table.buf,
			  link_tbl->table.map);

out:
	return -ENOMEM;
}

static void hns_roce_free_link_table(struct hns_roce_dev *hr_dev,
				     struct hns_roce_link_table *link_tbl)
{
	struct device *dev = hr_dev->dev;
	int size;
	int i;

	size = link_tbl->npages * sizeof(struct hns_roce_link_table_entry);

	for (i = 0; i < link_tbl->npages; ++i)
		if (link_tbl->pg_list[i].buf)
			dma_free_coherent(dev, link_tbl->pg_sz,
					  link_tbl->pg_list[i].buf,
					  link_tbl->pg_list[i].map);
	kfree(link_tbl->pg_list);

	dma_free_coherent(dev, size, link_tbl->table.buf,
			  link_tbl->table.map);
}

static int hns_roce_v2_init(struct hns_roce_dev *hr_dev)
{
	struct hns_roce_v2_priv *priv = hr_dev->priv;
	int qpc_count, cqc_count;
	int ret, i;

	/* TSQ includes SQ doorbell and ack doorbell */
	ret = hns_roce_init_link_table(hr_dev, TSQ_LINK_TABLE);
	if (ret) {
		dev_err(hr_dev->dev, "TSQ init failed, ret = %d.\n", ret);
		return ret;
	}

	ret = hns_roce_init_link_table(hr_dev, TPQ_LINK_TABLE);
	if (ret) {
		dev_err(hr_dev->dev, "TPQ init failed, ret = %d.\n", ret);
		goto err_tpq_init_failed;
	}

	/* Alloc memory for QPC Timer buffer space chunk */
	for (qpc_count = 0; qpc_count < hr_dev->caps.qpc_timer_bt_num;
	     qpc_count++) {
		ret = hns_roce_table_get(hr_dev, &hr_dev->qpc_timer_table,
					 qpc_count);
		if (ret) {
			dev_err(hr_dev->dev, "QPC Timer get failed\n");
			goto err_qpc_timer_failed;
		}
	}

	/* Alloc memory for CQC Timer buffer space chunk */
	for (cqc_count = 0; cqc_count < hr_dev->caps.cqc_timer_bt_num;
	     cqc_count++) {
		ret = hns_roce_table_get(hr_dev, &hr_dev->cqc_timer_table,
					 cqc_count);
		if (ret) {
			dev_err(hr_dev->dev, "CQC Timer get failed\n");
			goto err_cqc_timer_failed;
		}
	}

	return 0;

err_cqc_timer_failed:
	for (i = 0; i < cqc_count; i++)
		hns_roce_table_put(hr_dev, &hr_dev->cqc_timer_table, i);

err_qpc_timer_failed:
	for (i = 0; i < qpc_count; i++)
		hns_roce_table_put(hr_dev, &hr_dev->qpc_timer_table, i);

	hns_roce_free_link_table(hr_dev, &priv->tpq);

err_tpq_init_failed:
	hns_roce_free_link_table(hr_dev, &priv->tsq);

	return ret;
}

static void hns_roce_v2_exit(struct hns_roce_dev *hr_dev)
{
	struct hns_roce_v2_priv *priv = hr_dev->priv;

	if (hr_dev->pci_dev->revision == 0x21)
		hns_roce_function_clear(hr_dev);

	hns_roce_free_link_table(hr_dev, &priv->tpq);
	hns_roce_free_link_table(hr_dev, &priv->tsq);
}

static int hns_roce_query_mbox_status(struct hns_roce_dev *hr_dev)
{
	struct hns_roce_cmq_desc desc;
	struct hns_roce_mbox_status *mb_st =
				       (struct hns_roce_mbox_status *)desc.data;
	enum hns_roce_cmd_return_status status;

	hns_roce_cmq_setup_basic_desc(&desc, HNS_ROCE_OPC_QUERY_MB_ST, true);

	status = hns_roce_cmq_send(hr_dev, &desc, 1);
	if (status)
		return status;

	return le32_to_cpu(mb_st->mb_status_hw_run);
}

static int hns_roce_v2_cmd_pending(struct hns_roce_dev *hr_dev)
{
	u32 status = hns_roce_query_mbox_status(hr_dev);

	return status >> HNS_ROCE_HW_RUN_BIT_SHIFT;
}

static int hns_roce_v2_cmd_complete(struct hns_roce_dev *hr_dev)
{
	u32 status = hns_roce_query_mbox_status(hr_dev);

	return status & HNS_ROCE_HW_MB_STATUS_MASK;
}

static int hns_roce_mbox_post(struct hns_roce_dev *hr_dev, u64 in_param,
			      u64 out_param, u32 in_modifier, u8 op_modifier,
			      u16 op, u16 token, int event)
{
	struct hns_roce_cmq_desc desc;
	struct hns_roce_post_mbox *mb = (struct hns_roce_post_mbox *)desc.data;

	hns_roce_cmq_setup_basic_desc(&desc, HNS_ROCE_OPC_POST_MB, false);

	mb->in_param_l = cpu_to_le32(in_param);
	mb->in_param_h = cpu_to_le32(in_param >> 32);
	mb->out_param_l = cpu_to_le32(out_param);
	mb->out_param_h = cpu_to_le32(out_param >> 32);
	mb->cmd_tag = cpu_to_le32(in_modifier << 8 | op);
	mb->token_event_en = cpu_to_le32(event << 16 | token);

	return hns_roce_cmq_send(hr_dev, &desc, 1);
}

static int hns_roce_v2_post_mbox(struct hns_roce_dev *hr_dev, u64 in_param,
				 u64 out_param, u32 in_modifier, u8 op_modifier,
				 u16 op, u16 token, int event)
{
	struct device *dev = hr_dev->dev;
	unsigned long end;
	int ret;

	end = msecs_to_jiffies(HNS_ROCE_V2_GO_BIT_TIMEOUT_MSECS) + jiffies;
	while (hns_roce_v2_cmd_pending(hr_dev)) {
		if (time_after(jiffies, end)) {
			dev_dbg(dev, "jiffies=%d end=%d\n", (int)jiffies,
				(int)end);
			return -EAGAIN;
		}
		cond_resched();
	}

	ret = hns_roce_mbox_post(hr_dev, in_param, out_param, in_modifier,
				 op_modifier, op, token, event);
	if (ret)
		dev_err(dev, "Post mailbox fail(%d)\n", ret);

	return ret;
}

static int hns_roce_v2_chk_mbox(struct hns_roce_dev *hr_dev,
				unsigned long timeout)
{
	struct device *dev = hr_dev->dev;
	unsigned long end;
	u32 status;

	end = msecs_to_jiffies(timeout) + jiffies;
	while (hns_roce_v2_cmd_pending(hr_dev) && time_before(jiffies, end))
		cond_resched();

	if (hns_roce_v2_cmd_pending(hr_dev)) {
		dev_err(dev, "[cmd_poll]hw run cmd TIMEDOUT!\n");
		return -ETIMEDOUT;
	}

	status = hns_roce_v2_cmd_complete(hr_dev);
	if (status != 0x1) {
		if (status == CMD_RST_PRC_EBUSY)
			return status;

		dev_err(dev, "mailbox status 0x%x!\n", status);
		return -EBUSY;
	}

	return 0;
}

static int hns_roce_config_sgid_table(struct hns_roce_dev *hr_dev,
				      int gid_index, const union ib_gid *gid,
				      enum hns_roce_sgid_type sgid_type)
{
	struct hns_roce_cmq_desc desc;
	struct hns_roce_cfg_sgid_tb *sgid_tb =
				    (struct hns_roce_cfg_sgid_tb *)desc.data;
	u32 *p;

	hns_roce_cmq_setup_basic_desc(&desc, HNS_ROCE_OPC_CFG_SGID_TB, false);

	roce_set_field(sgid_tb->table_idx_rsv,
		       CFG_SGID_TB_TABLE_IDX_M,
		       CFG_SGID_TB_TABLE_IDX_S, gid_index);
	roce_set_field(sgid_tb->vf_sgid_type_rsv,
		       CFG_SGID_TB_VF_SGID_TYPE_M,
		       CFG_SGID_TB_VF_SGID_TYPE_S, sgid_type);

	p = (u32 *)&gid->raw[0];
	sgid_tb->vf_sgid_l = cpu_to_le32(*p);

	p = (u32 *)&gid->raw[4];
	sgid_tb->vf_sgid_ml = cpu_to_le32(*p);

	p = (u32 *)&gid->raw[8];
	sgid_tb->vf_sgid_mh = cpu_to_le32(*p);

	p = (u32 *)&gid->raw[0xc];
	sgid_tb->vf_sgid_h = cpu_to_le32(*p);

	return hns_roce_cmq_send(hr_dev, &desc, 1);
}

static int hns_roce_v2_set_gid(struct hns_roce_dev *hr_dev, u8 port,
			       int gid_index, const union ib_gid *gid,
			       const struct ib_gid_attr *attr)
{
	enum hns_roce_sgid_type sgid_type = GID_TYPE_FLAG_ROCE_V1;
	int ret;

	if (!gid || !attr)
		return -EINVAL;

	if (attr->gid_type == IB_GID_TYPE_ROCE)
		sgid_type = GID_TYPE_FLAG_ROCE_V1;

	if (attr->gid_type == IB_GID_TYPE_ROCE_UDP_ENCAP) {
		if (ipv6_addr_v4mapped((void *)gid))
			sgid_type = GID_TYPE_FLAG_ROCE_V2_IPV4;
		else
			sgid_type = GID_TYPE_FLAG_ROCE_V2_IPV6;
	}

	ret = hns_roce_config_sgid_table(hr_dev, gid_index, gid, sgid_type);
	if (ret)
		dev_err(hr_dev->dev, "Configure sgid table failed(%d)!\n", ret);

	return ret;
}

static int hns_roce_v2_set_mac(struct hns_roce_dev *hr_dev, u8 phy_port,
			       u8 *addr)
{
	struct hns_roce_cmq_desc desc;
	struct hns_roce_cfg_smac_tb *smac_tb =
				    (struct hns_roce_cfg_smac_tb *)desc.data;
	u16 reg_smac_h;
	u32 reg_smac_l;

	hns_roce_cmq_setup_basic_desc(&desc, HNS_ROCE_OPC_CFG_SMAC_TB, false);

	reg_smac_l = *(u32 *)(&addr[0]);
	reg_smac_h = *(u16 *)(&addr[4]);

	memset(smac_tb, 0, sizeof(*smac_tb));
	roce_set_field(smac_tb->tb_idx_rsv,
		       CFG_SMAC_TB_IDX_M,
		       CFG_SMAC_TB_IDX_S, phy_port);
	roce_set_field(smac_tb->vf_smac_h_rsv,
		       CFG_SMAC_TB_VF_SMAC_H_M,
		       CFG_SMAC_TB_VF_SMAC_H_S, reg_smac_h);
	smac_tb->vf_smac_l = cpu_to_le32(reg_smac_l);

	return hns_roce_cmq_send(hr_dev, &desc, 1);
}

static int set_mtpt_pbl(struct hns_roce_v2_mpt_entry *mpt_entry,
			struct hns_roce_mr *mr)
{
<<<<<<< HEAD
	struct scatterlist *sg;
=======
	struct sg_dma_page_iter sg_iter;
>>>>>>> f7688b48
	u64 page_addr;
	u64 *pages;
	int i;

	mpt_entry->pbl_size = cpu_to_le32(mr->pbl_size);
	mpt_entry->pbl_ba_l = cpu_to_le32(lower_32_bits(mr->pbl_ba >> 3));
	roce_set_field(mpt_entry->byte_48_mode_ba,
		       V2_MPT_BYTE_48_PBL_BA_H_M, V2_MPT_BYTE_48_PBL_BA_H_S,
		       upper_32_bits(mr->pbl_ba >> 3));
<<<<<<< HEAD

	pages = (u64 *)__get_free_page(GFP_KERNEL);
	if (!pages)
		return -ENOMEM;

	i = 0;
	for_each_sg(mr->umem->sg_head.sgl, sg, mr->umem->nmap, entry) {
		len = sg_dma_len(sg) >> PAGE_SHIFT;
		for (j = 0; j < len; ++j) {
			page_addr = sg_dma_address(sg) +
				(j << mr->umem->page_shift);
			pages[i] = page_addr >> 6;
			/* Record the first 2 entry directly to MTPT table */
			if (i >= HNS_ROCE_V2_MAX_INNER_MTPT_NUM - 1)
				goto found;
			i++;
		}
	}
found:
	mpt_entry->pa0_l = cpu_to_le32(lower_32_bits(pages[0]));
	roce_set_field(mpt_entry->byte_56_pa0_h, V2_MPT_BYTE_56_PA0_H_M,
		       V2_MPT_BYTE_56_PA0_H_S, upper_32_bits(pages[0]));

	mpt_entry->pa1_l = cpu_to_le32(lower_32_bits(pages[1]));
	roce_set_field(mpt_entry->byte_64_buf_pa1, V2_MPT_BYTE_64_PA1_H_M,
		       V2_MPT_BYTE_64_PA1_H_S, upper_32_bits(pages[1]));
	roce_set_field(mpt_entry->byte_64_buf_pa1,
		       V2_MPT_BYTE_64_PBL_BUF_PG_SZ_M,
		       V2_MPT_BYTE_64_PBL_BUF_PG_SZ_S,
		       mr->pbl_buf_pg_sz + PG_SHIFT_OFFSET);

	free_page((unsigned long)pages);

	return 0;
}

static int hns_roce_v2_write_mtpt(void *mb_buf, struct hns_roce_mr *mr,
				  unsigned long mtpt_idx)
{
	struct hns_roce_v2_mpt_entry *mpt_entry;
	int ret;

	mpt_entry = mb_buf;
	memset(mpt_entry, 0, sizeof(*mpt_entry));

	roce_set_field(mpt_entry->byte_4_pd_hop_st, V2_MPT_BYTE_4_MPT_ST_M,
		       V2_MPT_BYTE_4_MPT_ST_S, V2_MPT_ST_VALID);
	roce_set_field(mpt_entry->byte_4_pd_hop_st, V2_MPT_BYTE_4_PBL_HOP_NUM_M,
		       V2_MPT_BYTE_4_PBL_HOP_NUM_S, mr->pbl_hop_num ==
		       HNS_ROCE_HOP_NUM_0 ? 0 : mr->pbl_hop_num);
	roce_set_field(mpt_entry->byte_4_pd_hop_st,
		       V2_MPT_BYTE_4_PBL_BA_PG_SZ_M,
		       V2_MPT_BYTE_4_PBL_BA_PG_SZ_S,
		       mr->pbl_ba_pg_sz + PG_SHIFT_OFFSET);
	roce_set_field(mpt_entry->byte_4_pd_hop_st, V2_MPT_BYTE_4_PD_M,
		       V2_MPT_BYTE_4_PD_S, mr->pd);
=======

	pages = (u64 *)__get_free_page(GFP_KERNEL);
	if (!pages)
		return -ENOMEM;
>>>>>>> f7688b48

	i = 0;
	for_each_sg_dma_page(mr->umem->sg_head.sgl, &sg_iter, mr->umem->nmap, 0) {
		page_addr = sg_page_iter_dma_address(&sg_iter);
		pages[i] = page_addr >> 6;

		/* Record the first 2 entry directly to MTPT table */
		if (i >= HNS_ROCE_V2_MAX_INNER_MTPT_NUM - 1)
			goto found;
		i++;
	}
found:
	mpt_entry->pa0_l = cpu_to_le32(lower_32_bits(pages[0]));
	roce_set_field(mpt_entry->byte_56_pa0_h, V2_MPT_BYTE_56_PA0_H_M,
		       V2_MPT_BYTE_56_PA0_H_S, upper_32_bits(pages[0]));

	mpt_entry->pa1_l = cpu_to_le32(lower_32_bits(pages[1]));
	roce_set_field(mpt_entry->byte_64_buf_pa1, V2_MPT_BYTE_64_PA1_H_M,
		       V2_MPT_BYTE_64_PA1_H_S, upper_32_bits(pages[1]));
	roce_set_field(mpt_entry->byte_64_buf_pa1,
		       V2_MPT_BYTE_64_PBL_BUF_PG_SZ_M,
		       V2_MPT_BYTE_64_PBL_BUF_PG_SZ_S,
		       mr->pbl_buf_pg_sz + PG_SHIFT_OFFSET);

	free_page((unsigned long)pages);

	return 0;
}

static int hns_roce_v2_write_mtpt(void *mb_buf, struct hns_roce_mr *mr,
				  unsigned long mtpt_idx)
{
	struct hns_roce_v2_mpt_entry *mpt_entry;
	int ret;

	mpt_entry = mb_buf;
	memset(mpt_entry, 0, sizeof(*mpt_entry));

	roce_set_field(mpt_entry->byte_4_pd_hop_st, V2_MPT_BYTE_4_MPT_ST_M,
		       V2_MPT_BYTE_4_MPT_ST_S, V2_MPT_ST_VALID);
	roce_set_field(mpt_entry->byte_4_pd_hop_st, V2_MPT_BYTE_4_PBL_HOP_NUM_M,
		       V2_MPT_BYTE_4_PBL_HOP_NUM_S, mr->pbl_hop_num ==
		       HNS_ROCE_HOP_NUM_0 ? 0 : mr->pbl_hop_num);
	roce_set_field(mpt_entry->byte_4_pd_hop_st,
		       V2_MPT_BYTE_4_PBL_BA_PG_SZ_M,
		       V2_MPT_BYTE_4_PBL_BA_PG_SZ_S,
		       mr->pbl_ba_pg_sz + PG_SHIFT_OFFSET);
	roce_set_field(mpt_entry->byte_4_pd_hop_st, V2_MPT_BYTE_4_PD_M,
		       V2_MPT_BYTE_4_PD_S, mr->pd);

	roce_set_bit(mpt_entry->byte_8_mw_cnt_en, V2_MPT_BYTE_8_RA_EN_S, 0);
	roce_set_bit(mpt_entry->byte_8_mw_cnt_en, V2_MPT_BYTE_8_R_INV_EN_S, 0);
	roce_set_bit(mpt_entry->byte_8_mw_cnt_en, V2_MPT_BYTE_8_L_INV_EN_S, 1);
	roce_set_bit(mpt_entry->byte_8_mw_cnt_en, V2_MPT_BYTE_8_BIND_EN_S,
		     (mr->access & IB_ACCESS_MW_BIND ? 1 : 0));
	roce_set_bit(mpt_entry->byte_8_mw_cnt_en, V2_MPT_BYTE_8_ATOMIC_EN_S,
		     mr->access & IB_ACCESS_REMOTE_ATOMIC ? 1 : 0);
	roce_set_bit(mpt_entry->byte_8_mw_cnt_en, V2_MPT_BYTE_8_RR_EN_S,
		     (mr->access & IB_ACCESS_REMOTE_READ ? 1 : 0));
	roce_set_bit(mpt_entry->byte_8_mw_cnt_en, V2_MPT_BYTE_8_RW_EN_S,
		     (mr->access & IB_ACCESS_REMOTE_WRITE ? 1 : 0));
	roce_set_bit(mpt_entry->byte_8_mw_cnt_en, V2_MPT_BYTE_8_LW_EN_S,
		     (mr->access & IB_ACCESS_LOCAL_WRITE ? 1 : 0));

	roce_set_bit(mpt_entry->byte_12_mw_pa, V2_MPT_BYTE_12_PA_S,
		     mr->type == MR_TYPE_MR ? 0 : 1);
	roce_set_bit(mpt_entry->byte_12_mw_pa, V2_MPT_BYTE_12_INNER_PA_VLD_S,
		     1);

	mpt_entry->len_l = cpu_to_le32(lower_32_bits(mr->size));
	mpt_entry->len_h = cpu_to_le32(upper_32_bits(mr->size));
	mpt_entry->lkey = cpu_to_le32(mr->key);
	mpt_entry->va_l = cpu_to_le32(lower_32_bits(mr->iova));
	mpt_entry->va_h = cpu_to_le32(upper_32_bits(mr->iova));

	if (mr->type == MR_TYPE_DMA)
		return 0;

	ret = set_mtpt_pbl(mpt_entry, mr);

	return ret;
}

static int hns_roce_v2_rereg_write_mtpt(struct hns_roce_dev *hr_dev,
					struct hns_roce_mr *mr, int flags,
					u32 pdn, int mr_access_flags, u64 iova,
					u64 size, void *mb_buf)
{
	struct hns_roce_v2_mpt_entry *mpt_entry = mb_buf;
	int ret = 0;

	roce_set_field(mpt_entry->byte_4_pd_hop_st, V2_MPT_BYTE_4_MPT_ST_M,
		       V2_MPT_BYTE_4_MPT_ST_S, V2_MPT_ST_VALID);

	if (flags & IB_MR_REREG_PD) {
		roce_set_field(mpt_entry->byte_4_pd_hop_st, V2_MPT_BYTE_4_PD_M,
			       V2_MPT_BYTE_4_PD_S, pdn);
		mr->pd = pdn;
	}

	if (flags & IB_MR_REREG_ACCESS) {
		roce_set_bit(mpt_entry->byte_8_mw_cnt_en,
			     V2_MPT_BYTE_8_BIND_EN_S,
			     (mr_access_flags & IB_ACCESS_MW_BIND ? 1 : 0));
		roce_set_bit(mpt_entry->byte_8_mw_cnt_en,
			     V2_MPT_BYTE_8_ATOMIC_EN_S,
			     mr_access_flags & IB_ACCESS_REMOTE_ATOMIC ? 1 : 0);
		roce_set_bit(mpt_entry->byte_8_mw_cnt_en, V2_MPT_BYTE_8_RR_EN_S,
			     mr_access_flags & IB_ACCESS_REMOTE_READ ? 1 : 0);
		roce_set_bit(mpt_entry->byte_8_mw_cnt_en, V2_MPT_BYTE_8_RW_EN_S,
			     mr_access_flags & IB_ACCESS_REMOTE_WRITE ? 1 : 0);
		roce_set_bit(mpt_entry->byte_8_mw_cnt_en, V2_MPT_BYTE_8_LW_EN_S,
			     mr_access_flags & IB_ACCESS_LOCAL_WRITE ? 1 : 0);
	}

	if (flags & IB_MR_REREG_TRANS) {
		mpt_entry->va_l = cpu_to_le32(lower_32_bits(iova));
		mpt_entry->va_h = cpu_to_le32(upper_32_bits(iova));
		mpt_entry->len_l = cpu_to_le32(lower_32_bits(size));
		mpt_entry->len_h = cpu_to_le32(upper_32_bits(size));

		mr->iova = iova;
		mr->size = size;

		ret = set_mtpt_pbl(mpt_entry, mr);
	}

	return ret;
<<<<<<< HEAD
=======
}

static int hns_roce_v2_frmr_write_mtpt(void *mb_buf, struct hns_roce_mr *mr)
{
	struct hns_roce_v2_mpt_entry *mpt_entry;

	mpt_entry = mb_buf;
	memset(mpt_entry, 0, sizeof(*mpt_entry));

	roce_set_field(mpt_entry->byte_4_pd_hop_st, V2_MPT_BYTE_4_MPT_ST_M,
		       V2_MPT_BYTE_4_MPT_ST_S, V2_MPT_ST_FREE);
	roce_set_field(mpt_entry->byte_4_pd_hop_st, V2_MPT_BYTE_4_PBL_HOP_NUM_M,
		       V2_MPT_BYTE_4_PBL_HOP_NUM_S, 1);
	roce_set_field(mpt_entry->byte_4_pd_hop_st,
		       V2_MPT_BYTE_4_PBL_BA_PG_SZ_M,
		       V2_MPT_BYTE_4_PBL_BA_PG_SZ_S,
		       mr->pbl_ba_pg_sz + PG_SHIFT_OFFSET);
	roce_set_field(mpt_entry->byte_4_pd_hop_st, V2_MPT_BYTE_4_PD_M,
		       V2_MPT_BYTE_4_PD_S, mr->pd);

	roce_set_bit(mpt_entry->byte_8_mw_cnt_en, V2_MPT_BYTE_8_RA_EN_S, 1);
	roce_set_bit(mpt_entry->byte_8_mw_cnt_en, V2_MPT_BYTE_8_R_INV_EN_S, 1);
	roce_set_bit(mpt_entry->byte_8_mw_cnt_en, V2_MPT_BYTE_8_L_INV_EN_S, 1);

	roce_set_bit(mpt_entry->byte_12_mw_pa, V2_MPT_BYTE_12_FRE_S, 1);
	roce_set_bit(mpt_entry->byte_12_mw_pa, V2_MPT_BYTE_12_PA_S, 0);
	roce_set_bit(mpt_entry->byte_12_mw_pa, V2_MPT_BYTE_12_MR_MW_S, 0);
	roce_set_bit(mpt_entry->byte_12_mw_pa, V2_MPT_BYTE_12_BPD_S, 1);

	mpt_entry->pbl_size = cpu_to_le32(mr->pbl_size);

	mpt_entry->pbl_ba_l = cpu_to_le32(lower_32_bits(mr->pbl_ba >> 3));
	roce_set_field(mpt_entry->byte_48_mode_ba, V2_MPT_BYTE_48_PBL_BA_H_M,
		       V2_MPT_BYTE_48_PBL_BA_H_S,
		       upper_32_bits(mr->pbl_ba >> 3));

	roce_set_field(mpt_entry->byte_64_buf_pa1,
		       V2_MPT_BYTE_64_PBL_BUF_PG_SZ_M,
		       V2_MPT_BYTE_64_PBL_BUF_PG_SZ_S,
		       mr->pbl_buf_pg_sz + PG_SHIFT_OFFSET);

	return 0;
}

static int hns_roce_v2_mw_write_mtpt(void *mb_buf, struct hns_roce_mw *mw)
{
	struct hns_roce_v2_mpt_entry *mpt_entry;

	mpt_entry = mb_buf;
	memset(mpt_entry, 0, sizeof(*mpt_entry));

	roce_set_field(mpt_entry->byte_4_pd_hop_st, V2_MPT_BYTE_4_MPT_ST_M,
		       V2_MPT_BYTE_4_MPT_ST_S, V2_MPT_ST_FREE);
	roce_set_field(mpt_entry->byte_4_pd_hop_st, V2_MPT_BYTE_4_PD_M,
		       V2_MPT_BYTE_4_PD_S, mw->pdn);
	roce_set_field(mpt_entry->byte_4_pd_hop_st,
		       V2_MPT_BYTE_4_PBL_HOP_NUM_M,
		       V2_MPT_BYTE_4_PBL_HOP_NUM_S,
		       mw->pbl_hop_num == HNS_ROCE_HOP_NUM_0 ?
		       0 : mw->pbl_hop_num);
	roce_set_field(mpt_entry->byte_4_pd_hop_st,
		       V2_MPT_BYTE_4_PBL_BA_PG_SZ_M,
		       V2_MPT_BYTE_4_PBL_BA_PG_SZ_S,
		       mw->pbl_ba_pg_sz + PG_SHIFT_OFFSET);

	roce_set_bit(mpt_entry->byte_8_mw_cnt_en, V2_MPT_BYTE_8_R_INV_EN_S, 1);
	roce_set_bit(mpt_entry->byte_8_mw_cnt_en, V2_MPT_BYTE_8_L_INV_EN_S, 1);

	roce_set_bit(mpt_entry->byte_12_mw_pa, V2_MPT_BYTE_12_PA_S, 0);
	roce_set_bit(mpt_entry->byte_12_mw_pa, V2_MPT_BYTE_12_MR_MW_S, 1);
	roce_set_bit(mpt_entry->byte_12_mw_pa, V2_MPT_BYTE_12_BPD_S, 1);
	roce_set_bit(mpt_entry->byte_12_mw_pa, V2_MPT_BYTE_12_BQP_S,
		     mw->ibmw.type == IB_MW_TYPE_1 ? 0 : 1);

	roce_set_field(mpt_entry->byte_64_buf_pa1,
		       V2_MPT_BYTE_64_PBL_BUF_PG_SZ_M,
		       V2_MPT_BYTE_64_PBL_BUF_PG_SZ_S,
		       mw->pbl_buf_pg_sz + PG_SHIFT_OFFSET);

	mpt_entry->lkey = cpu_to_le32(mw->rkey);

	return 0;
>>>>>>> f7688b48
}

static void *get_cqe_v2(struct hns_roce_cq *hr_cq, int n)
{
	return hns_roce_buf_offset(&hr_cq->hr_buf.hr_buf,
				   n * HNS_ROCE_V2_CQE_ENTRY_SIZE);
}

static void *get_sw_cqe_v2(struct hns_roce_cq *hr_cq, int n)
{
	struct hns_roce_v2_cqe *cqe = get_cqe_v2(hr_cq, n & hr_cq->ib_cq.cqe);

	/* Get cqe when Owner bit is Conversely with the MSB of cons_idx */
	return (roce_get_bit(cqe->byte_4, V2_CQE_BYTE_4_OWNER_S) ^
		!!(n & (hr_cq->ib_cq.cqe + 1))) ? cqe : NULL;
}

static struct hns_roce_v2_cqe *next_cqe_sw_v2(struct hns_roce_cq *hr_cq)
{
	return get_sw_cqe_v2(hr_cq, hr_cq->cons_index);
}

static void *get_srq_wqe(struct hns_roce_srq *srq, int n)
{
	return hns_roce_buf_offset(&srq->buf, n << srq->wqe_shift);
}

static void hns_roce_free_srq_wqe(struct hns_roce_srq *srq, int wqe_index)
{
	/* always called with interrupts disabled. */
	spin_lock(&srq->lock);

	bitmap_clear(srq->idx_que.bitmap, wqe_index, 1);
	srq->tail++;

	spin_unlock(&srq->lock);
}

static void hns_roce_v2_cq_set_ci(struct hns_roce_cq *hr_cq, u32 cons_index)
{
	*hr_cq->set_ci_db = cons_index & 0xffffff;
}

static void __hns_roce_v2_cq_clean(struct hns_roce_cq *hr_cq, u32 qpn,
				   struct hns_roce_srq *srq)
{
	struct hns_roce_v2_cqe *cqe, *dest;
	u32 prod_index;
	int nfreed = 0;
	int wqe_index;
	u8 owner_bit;

	for (prod_index = hr_cq->cons_index; get_sw_cqe_v2(hr_cq, prod_index);
	     ++prod_index) {
		if (prod_index > hr_cq->cons_index + hr_cq->ib_cq.cqe)
			break;
	}

	/*
	 * Now backwards through the CQ, removing CQ entries
	 * that match our QP by overwriting them with next entries.
	 */
	while ((int) --prod_index - (int) hr_cq->cons_index >= 0) {
		cqe = get_cqe_v2(hr_cq, prod_index & hr_cq->ib_cq.cqe);
		if ((roce_get_field(cqe->byte_16, V2_CQE_BYTE_16_LCL_QPN_M,
				    V2_CQE_BYTE_16_LCL_QPN_S) &
				    HNS_ROCE_V2_CQE_QPN_MASK) == qpn) {
			if (srq &&
			    roce_get_bit(cqe->byte_4, V2_CQE_BYTE_4_S_R_S)) {
				wqe_index = roce_get_field(cqe->byte_4,
						     V2_CQE_BYTE_4_WQE_INDX_M,
						     V2_CQE_BYTE_4_WQE_INDX_S);
				hns_roce_free_srq_wqe(srq, wqe_index);
			}
			++nfreed;
		} else if (nfreed) {
			dest = get_cqe_v2(hr_cq, (prod_index + nfreed) &
					  hr_cq->ib_cq.cqe);
			owner_bit = roce_get_bit(dest->byte_4,
						 V2_CQE_BYTE_4_OWNER_S);
			memcpy(dest, cqe, sizeof(*cqe));
			roce_set_bit(dest->byte_4, V2_CQE_BYTE_4_OWNER_S,
				     owner_bit);
		}
	}

	if (nfreed) {
		hr_cq->cons_index += nfreed;
		/*
		 * Make sure update of buffer contents is done before
		 * updating consumer index.
		 */
		wmb();
		hns_roce_v2_cq_set_ci(hr_cq, hr_cq->cons_index);
	}
}

static void hns_roce_v2_cq_clean(struct hns_roce_cq *hr_cq, u32 qpn,
				 struct hns_roce_srq *srq)
{
	spin_lock_irq(&hr_cq->lock);
	__hns_roce_v2_cq_clean(hr_cq, qpn, srq);
	spin_unlock_irq(&hr_cq->lock);
}

static void hns_roce_v2_write_cqc(struct hns_roce_dev *hr_dev,
				  struct hns_roce_cq *hr_cq, void *mb_buf,
				  u64 *mtts, dma_addr_t dma_handle, int nent,
				  u32 vector)
{
	struct hns_roce_v2_cq_context *cq_context;

	cq_context = mb_buf;
	memset(cq_context, 0, sizeof(*cq_context));

	roce_set_field(cq_context->byte_4_pg_ceqn, V2_CQC_BYTE_4_CQ_ST_M,
		       V2_CQC_BYTE_4_CQ_ST_S, V2_CQ_STATE_VALID);
	roce_set_field(cq_context->byte_4_pg_ceqn, V2_CQC_BYTE_4_ARM_ST_M,
		       V2_CQC_BYTE_4_ARM_ST_S, REG_NXT_CEQE);
	roce_set_field(cq_context->byte_4_pg_ceqn, V2_CQC_BYTE_4_SHIFT_M,
		       V2_CQC_BYTE_4_SHIFT_S, ilog2((unsigned int)nent));
	roce_set_field(cq_context->byte_4_pg_ceqn, V2_CQC_BYTE_4_CEQN_M,
		       V2_CQC_BYTE_4_CEQN_S, vector);

	roce_set_field(cq_context->byte_8_cqn, V2_CQC_BYTE_8_CQN_M,
		       V2_CQC_BYTE_8_CQN_S, hr_cq->cqn);

	cq_context->cqe_cur_blk_addr = cpu_to_le32(mtts[0] >> PAGE_ADDR_SHIFT);

	roce_set_field(cq_context->byte_16_hop_addr,
		       V2_CQC_BYTE_16_CQE_CUR_BLK_ADDR_M,
		       V2_CQC_BYTE_16_CQE_CUR_BLK_ADDR_S,
		       mtts[0] >> (32 + PAGE_ADDR_SHIFT));
	roce_set_field(cq_context->byte_16_hop_addr,
		       V2_CQC_BYTE_16_CQE_HOP_NUM_M,
		       V2_CQC_BYTE_16_CQE_HOP_NUM_S, hr_dev->caps.cqe_hop_num ==
		       HNS_ROCE_HOP_NUM_0 ? 0 : hr_dev->caps.cqe_hop_num);

	cq_context->cqe_nxt_blk_addr = cpu_to_le32(mtts[1] >> PAGE_ADDR_SHIFT);
	roce_set_field(cq_context->byte_24_pgsz_addr,
		       V2_CQC_BYTE_24_CQE_NXT_BLK_ADDR_M,
		       V2_CQC_BYTE_24_CQE_NXT_BLK_ADDR_S,
		       mtts[1] >> (32 + PAGE_ADDR_SHIFT));
	roce_set_field(cq_context->byte_24_pgsz_addr,
		       V2_CQC_BYTE_24_CQE_BA_PG_SZ_M,
		       V2_CQC_BYTE_24_CQE_BA_PG_SZ_S,
		       hr_dev->caps.cqe_ba_pg_sz + PG_SHIFT_OFFSET);
	roce_set_field(cq_context->byte_24_pgsz_addr,
		       V2_CQC_BYTE_24_CQE_BUF_PG_SZ_M,
		       V2_CQC_BYTE_24_CQE_BUF_PG_SZ_S,
		       hr_dev->caps.cqe_buf_pg_sz + PG_SHIFT_OFFSET);

	cq_context->cqe_ba = cpu_to_le32(dma_handle >> 3);

	roce_set_field(cq_context->byte_40_cqe_ba, V2_CQC_BYTE_40_CQE_BA_M,
		       V2_CQC_BYTE_40_CQE_BA_S, (dma_handle >> (32 + 3)));

	if (hr_cq->db_en)
		roce_set_bit(cq_context->byte_44_db_record,
			     V2_CQC_BYTE_44_DB_RECORD_EN_S, 1);

	roce_set_field(cq_context->byte_44_db_record,
		       V2_CQC_BYTE_44_DB_RECORD_ADDR_M,
		       V2_CQC_BYTE_44_DB_RECORD_ADDR_S,
		       ((u32)hr_cq->db.dma) >> 1);
	cq_context->db_record_addr = cpu_to_le32(hr_cq->db.dma >> 32);

	roce_set_field(cq_context->byte_56_cqe_period_maxcnt,
		       V2_CQC_BYTE_56_CQ_MAX_CNT_M,
		       V2_CQC_BYTE_56_CQ_MAX_CNT_S,
		       HNS_ROCE_V2_CQ_DEFAULT_BURST_NUM);
	roce_set_field(cq_context->byte_56_cqe_period_maxcnt,
		       V2_CQC_BYTE_56_CQ_PERIOD_M,
		       V2_CQC_BYTE_56_CQ_PERIOD_S,
		       HNS_ROCE_V2_CQ_DEFAULT_INTERVAL);
}

static int hns_roce_v2_req_notify_cq(struct ib_cq *ibcq,
				     enum ib_cq_notify_flags flags)
{
	struct hns_roce_dev *hr_dev = to_hr_dev(ibcq->device);
	struct hns_roce_cq *hr_cq = to_hr_cq(ibcq);
	u32 notification_flag;
	__le32 doorbell[2];

	doorbell[0] = 0;
	doorbell[1] = 0;

	notification_flag = (flags & IB_CQ_SOLICITED_MASK) == IB_CQ_SOLICITED ?
			     V2_CQ_DB_REQ_NOT : V2_CQ_DB_REQ_NOT_SOL;
	/*
	 * flags = 0; Notification Flag = 1, next
	 * flags = 1; Notification Flag = 0, solocited
	 */
	roce_set_field(doorbell[0], V2_CQ_DB_BYTE_4_TAG_M, V2_DB_BYTE_4_TAG_S,
		       hr_cq->cqn);
	roce_set_field(doorbell[0], V2_CQ_DB_BYTE_4_CMD_M, V2_DB_BYTE_4_CMD_S,
		       HNS_ROCE_V2_CQ_DB_NTR);
	roce_set_field(doorbell[1], V2_CQ_DB_PARAMETER_CONS_IDX_M,
		       V2_CQ_DB_PARAMETER_CONS_IDX_S,
		       hr_cq->cons_index & ((hr_cq->cq_depth << 1) - 1));
	roce_set_field(doorbell[1], V2_CQ_DB_PARAMETER_CMD_SN_M,
		       V2_CQ_DB_PARAMETER_CMD_SN_S, hr_cq->arm_sn & 0x3);
	roce_set_bit(doorbell[1], V2_CQ_DB_PARAMETER_NOTIFY_S,
		     notification_flag);

	hns_roce_write64(hr_dev, doorbell, hr_cq->cq_db_l);

	return 0;
}

static int hns_roce_handle_recv_inl_wqe(struct hns_roce_v2_cqe *cqe,
						    struct hns_roce_qp **cur_qp,
						    struct ib_wc *wc)
{
	struct hns_roce_rinl_sge *sge_list;
	u32 wr_num, wr_cnt, sge_num;
	u32 sge_cnt, data_len, size;
	void *wqe_buf;

	wr_num = roce_get_field(cqe->byte_4, V2_CQE_BYTE_4_WQE_INDX_M,
				V2_CQE_BYTE_4_WQE_INDX_S) & 0xffff;
	wr_cnt = wr_num & ((*cur_qp)->rq.wqe_cnt - 1);

	sge_list = (*cur_qp)->rq_inl_buf.wqe_list[wr_cnt].sg_list;
	sge_num = (*cur_qp)->rq_inl_buf.wqe_list[wr_cnt].sge_cnt;
	wqe_buf = get_recv_wqe(*cur_qp, wr_cnt);
	data_len = wc->byte_len;

	for (sge_cnt = 0; (sge_cnt < sge_num) && (data_len); sge_cnt++) {
		size = min(sge_list[sge_cnt].len, data_len);
		memcpy((void *)sge_list[sge_cnt].addr, wqe_buf, size);

		data_len -= size;
		wqe_buf += size;
	}

	if (data_len) {
		wc->status = IB_WC_LOC_LEN_ERR;
		return -EAGAIN;
	}

	return 0;
}

static int hns_roce_v2_poll_one(struct hns_roce_cq *hr_cq,
				struct hns_roce_qp **cur_qp, struct ib_wc *wc)
{
	struct hns_roce_srq *srq = NULL;
	struct hns_roce_dev *hr_dev;
	struct hns_roce_v2_cqe *cqe;
	struct hns_roce_qp *hr_qp;
	struct hns_roce_wq *wq;
	struct ib_qp_attr attr;
	int attr_mask;
	int is_send;
	u16 wqe_ctr;
	u32 opcode;
	u32 status;
	int qpn;
	int ret;

	/* Find cqe according to consumer index */
	cqe = next_cqe_sw_v2(hr_cq);
	if (!cqe)
		return -EAGAIN;

	++hr_cq->cons_index;
	/* Memory barrier */
	rmb();

	/* 0->SQ, 1->RQ */
	is_send = !roce_get_bit(cqe->byte_4, V2_CQE_BYTE_4_S_R_S);

	qpn = roce_get_field(cqe->byte_16, V2_CQE_BYTE_16_LCL_QPN_M,
				V2_CQE_BYTE_16_LCL_QPN_S);

	if (!*cur_qp || (qpn & HNS_ROCE_V2_CQE_QPN_MASK) != (*cur_qp)->qpn) {
		hr_dev = to_hr_dev(hr_cq->ib_cq.device);
		hr_qp = __hns_roce_qp_lookup(hr_dev, qpn);
		if (unlikely(!hr_qp)) {
			dev_err(hr_dev->dev, "CQ %06lx with entry for unknown QPN %06x\n",
				hr_cq->cqn, (qpn & HNS_ROCE_V2_CQE_QPN_MASK));
			return -EINVAL;
		}
		*cur_qp = hr_qp;
	}

	wc->qp = &(*cur_qp)->ibqp;
	wc->vendor_err = 0;

	if (is_send) {
		wq = &(*cur_qp)->sq;
		if ((*cur_qp)->sq_signal_bits) {
			/*
			 * If sg_signal_bit is 1,
			 * firstly tail pointer updated to wqe
			 * which current cqe correspond to
			 */
			wqe_ctr = (u16)roce_get_field(cqe->byte_4,
						      V2_CQE_BYTE_4_WQE_INDX_M,
						      V2_CQE_BYTE_4_WQE_INDX_S);
			wq->tail += (wqe_ctr - (u16)wq->tail) &
				    (wq->wqe_cnt - 1);
		}

		wc->wr_id = wq->wrid[wq->tail & (wq->wqe_cnt - 1)];
		++wq->tail;
	} else if ((*cur_qp)->ibqp.srq) {
		srq = to_hr_srq((*cur_qp)->ibqp.srq);
		wqe_ctr = (u16)roce_get_field(cqe->byte_4,
					      V2_CQE_BYTE_4_WQE_INDX_M,
					      V2_CQE_BYTE_4_WQE_INDX_S);
		wc->wr_id = srq->wrid[wqe_ctr];
		hns_roce_free_srq_wqe(srq, wqe_ctr);
	} else {
		/* Update tail pointer, record wr_id */
		wq = &(*cur_qp)->rq;
		wc->wr_id = wq->wrid[wq->tail & (wq->wqe_cnt - 1)];
		++wq->tail;
	}

	status = roce_get_field(cqe->byte_4, V2_CQE_BYTE_4_STATUS_M,
				V2_CQE_BYTE_4_STATUS_S);
	switch (status & HNS_ROCE_V2_CQE_STATUS_MASK) {
	case HNS_ROCE_CQE_V2_SUCCESS:
		wc->status = IB_WC_SUCCESS;
		break;
	case HNS_ROCE_CQE_V2_LOCAL_LENGTH_ERR:
		wc->status = IB_WC_LOC_LEN_ERR;
		break;
	case HNS_ROCE_CQE_V2_LOCAL_QP_OP_ERR:
		wc->status = IB_WC_LOC_QP_OP_ERR;
		break;
	case HNS_ROCE_CQE_V2_LOCAL_PROT_ERR:
		wc->status = IB_WC_LOC_PROT_ERR;
		break;
	case HNS_ROCE_CQE_V2_WR_FLUSH_ERR:
		wc->status = IB_WC_WR_FLUSH_ERR;
		break;
	case HNS_ROCE_CQE_V2_MW_BIND_ERR:
		wc->status = IB_WC_MW_BIND_ERR;
		break;
	case HNS_ROCE_CQE_V2_BAD_RESP_ERR:
		wc->status = IB_WC_BAD_RESP_ERR;
		break;
	case HNS_ROCE_CQE_V2_LOCAL_ACCESS_ERR:
		wc->status = IB_WC_LOC_ACCESS_ERR;
		break;
	case HNS_ROCE_CQE_V2_REMOTE_INVAL_REQ_ERR:
		wc->status = IB_WC_REM_INV_REQ_ERR;
		break;
	case HNS_ROCE_CQE_V2_REMOTE_ACCESS_ERR:
		wc->status = IB_WC_REM_ACCESS_ERR;
		break;
	case HNS_ROCE_CQE_V2_REMOTE_OP_ERR:
		wc->status = IB_WC_REM_OP_ERR;
		break;
	case HNS_ROCE_CQE_V2_TRANSPORT_RETRY_EXC_ERR:
		wc->status = IB_WC_RETRY_EXC_ERR;
		break;
	case HNS_ROCE_CQE_V2_RNR_RETRY_EXC_ERR:
		wc->status = IB_WC_RNR_RETRY_EXC_ERR;
		break;
	case HNS_ROCE_CQE_V2_REMOTE_ABORT_ERR:
		wc->status = IB_WC_REM_ABORT_ERR;
		break;
	default:
		wc->status = IB_WC_GENERAL_ERR;
		break;
	}

	/* flush cqe if wc status is error, excluding flush error */
	if ((wc->status != IB_WC_SUCCESS) &&
	    (wc->status != IB_WC_WR_FLUSH_ERR)) {
		attr_mask = IB_QP_STATE;
		attr.qp_state = IB_QPS_ERR;
		return hns_roce_v2_modify_qp(&(*cur_qp)->ibqp,
					     &attr, attr_mask,
					     (*cur_qp)->state, IB_QPS_ERR);
	}

	if (wc->status == IB_WC_WR_FLUSH_ERR)
		return 0;

	if (is_send) {
		wc->wc_flags = 0;
		/* SQ corresponding to CQE */
		switch (roce_get_field(cqe->byte_4, V2_CQE_BYTE_4_OPCODE_M,
				       V2_CQE_BYTE_4_OPCODE_S) & 0x1f) {
		case HNS_ROCE_SQ_OPCODE_SEND:
			wc->opcode = IB_WC_SEND;
			break;
		case HNS_ROCE_SQ_OPCODE_SEND_WITH_INV:
			wc->opcode = IB_WC_SEND;
			break;
		case HNS_ROCE_SQ_OPCODE_SEND_WITH_IMM:
			wc->opcode = IB_WC_SEND;
			wc->wc_flags |= IB_WC_WITH_IMM;
			break;
		case HNS_ROCE_SQ_OPCODE_RDMA_READ:
			wc->opcode = IB_WC_RDMA_READ;
			wc->byte_len = le32_to_cpu(cqe->byte_cnt);
			break;
		case HNS_ROCE_SQ_OPCODE_RDMA_WRITE:
			wc->opcode = IB_WC_RDMA_WRITE;
			break;
		case HNS_ROCE_SQ_OPCODE_RDMA_WRITE_WITH_IMM:
			wc->opcode = IB_WC_RDMA_WRITE;
			wc->wc_flags |= IB_WC_WITH_IMM;
			break;
		case HNS_ROCE_SQ_OPCODE_LOCAL_INV:
			wc->opcode = IB_WC_LOCAL_INV;
			wc->wc_flags |= IB_WC_WITH_INVALIDATE;
			break;
		case HNS_ROCE_SQ_OPCODE_ATOMIC_COMP_AND_SWAP:
			wc->opcode = IB_WC_COMP_SWAP;
			wc->byte_len  = 8;
			break;
		case HNS_ROCE_SQ_OPCODE_ATOMIC_FETCH_AND_ADD:
			wc->opcode = IB_WC_FETCH_ADD;
			wc->byte_len  = 8;
			break;
		case HNS_ROCE_SQ_OPCODE_ATOMIC_MASK_COMP_AND_SWAP:
			wc->opcode = IB_WC_MASKED_COMP_SWAP;
			wc->byte_len  = 8;
			break;
		case HNS_ROCE_SQ_OPCODE_ATOMIC_MASK_FETCH_AND_ADD:
			wc->opcode = IB_WC_MASKED_FETCH_ADD;
			wc->byte_len  = 8;
			break;
		case HNS_ROCE_SQ_OPCODE_FAST_REG_WR:
			wc->opcode = IB_WC_REG_MR;
			break;
		case HNS_ROCE_SQ_OPCODE_BIND_MW:
			wc->opcode = IB_WC_REG_MR;
			break;
		default:
			wc->status = IB_WC_GENERAL_ERR;
			break;
		}
	} else {
		/* RQ correspond to CQE */
		wc->byte_len = le32_to_cpu(cqe->byte_cnt);

		opcode = roce_get_field(cqe->byte_4, V2_CQE_BYTE_4_OPCODE_M,
					V2_CQE_BYTE_4_OPCODE_S);
		switch (opcode & 0x1f) {
		case HNS_ROCE_V2_OPCODE_RDMA_WRITE_IMM:
			wc->opcode = IB_WC_RECV_RDMA_WITH_IMM;
			wc->wc_flags = IB_WC_WITH_IMM;
			wc->ex.imm_data =
				cpu_to_be32(le32_to_cpu(cqe->immtdata));
			break;
		case HNS_ROCE_V2_OPCODE_SEND:
			wc->opcode = IB_WC_RECV;
			wc->wc_flags = 0;
			break;
		case HNS_ROCE_V2_OPCODE_SEND_WITH_IMM:
			wc->opcode = IB_WC_RECV;
			wc->wc_flags = IB_WC_WITH_IMM;
			wc->ex.imm_data =
				cpu_to_be32(le32_to_cpu(cqe->immtdata));
			break;
		case HNS_ROCE_V2_OPCODE_SEND_WITH_INV:
			wc->opcode = IB_WC_RECV;
			wc->wc_flags = IB_WC_WITH_INVALIDATE;
			wc->ex.invalidate_rkey = le32_to_cpu(cqe->rkey);
			break;
		default:
			wc->status = IB_WC_GENERAL_ERR;
			break;
		}

		if ((wc->qp->qp_type == IB_QPT_RC ||
		     wc->qp->qp_type == IB_QPT_UC) &&
		    (opcode == HNS_ROCE_V2_OPCODE_SEND ||
		    opcode == HNS_ROCE_V2_OPCODE_SEND_WITH_IMM ||
		    opcode == HNS_ROCE_V2_OPCODE_SEND_WITH_INV) &&
		    (roce_get_bit(cqe->byte_4, V2_CQE_BYTE_4_RQ_INLINE_S))) {
			ret = hns_roce_handle_recv_inl_wqe(cqe, cur_qp, wc);
			if (ret)
				return -EAGAIN;
		}

		wc->sl = (u8)roce_get_field(cqe->byte_32, V2_CQE_BYTE_32_SL_M,
					    V2_CQE_BYTE_32_SL_S);
		wc->src_qp = (u8)roce_get_field(cqe->byte_32,
						V2_CQE_BYTE_32_RMT_QPN_M,
						V2_CQE_BYTE_32_RMT_QPN_S);
		wc->slid = 0;
		wc->wc_flags |= (roce_get_bit(cqe->byte_32,
					      V2_CQE_BYTE_32_GRH_S) ?
					      IB_WC_GRH : 0);
		wc->port_num = roce_get_field(cqe->byte_32,
				V2_CQE_BYTE_32_PORTN_M, V2_CQE_BYTE_32_PORTN_S);
		wc->pkey_index = 0;
		memcpy(wc->smac, cqe->smac, 4);
		wc->smac[4] = roce_get_field(cqe->byte_28,
					     V2_CQE_BYTE_28_SMAC_4_M,
					     V2_CQE_BYTE_28_SMAC_4_S);
		wc->smac[5] = roce_get_field(cqe->byte_28,
					     V2_CQE_BYTE_28_SMAC_5_M,
					     V2_CQE_BYTE_28_SMAC_5_S);
		wc->wc_flags |= IB_WC_WITH_SMAC;
		if (roce_get_bit(cqe->byte_28, V2_CQE_BYTE_28_VID_VLD_S)) {
			wc->vlan_id = (u16)roce_get_field(cqe->byte_28,
							  V2_CQE_BYTE_28_VID_M,
							  V2_CQE_BYTE_28_VID_S);
			wc->wc_flags |= IB_WC_WITH_VLAN;
		} else {
			wc->vlan_id = 0xffff;
		}

		wc->network_hdr_type = roce_get_field(cqe->byte_28,
						    V2_CQE_BYTE_28_PORT_TYPE_M,
						    V2_CQE_BYTE_28_PORT_TYPE_S);
	}

	return 0;
}

static int hns_roce_v2_poll_cq(struct ib_cq *ibcq, int num_entries,
			       struct ib_wc *wc)
{
	struct hns_roce_cq *hr_cq = to_hr_cq(ibcq);
	struct hns_roce_qp *cur_qp = NULL;
	unsigned long flags;
	int npolled;

	spin_lock_irqsave(&hr_cq->lock, flags);

	for (npolled = 0; npolled < num_entries; ++npolled) {
		if (hns_roce_v2_poll_one(hr_cq, &cur_qp, wc + npolled))
			break;
	}

	if (npolled) {
		/* Memory barrier */
		wmb();
		hns_roce_v2_cq_set_ci(hr_cq, hr_cq->cons_index);
	}

	spin_unlock_irqrestore(&hr_cq->lock, flags);

	return npolled;
}

static int get_op_for_set_hem(struct hns_roce_dev *hr_dev, u32 type,
			      int step_idx)
{
	int op;

	if (type == HEM_TYPE_SCCC && step_idx)
		return -EINVAL;

	switch (type) {
	case HEM_TYPE_QPC:
		op = HNS_ROCE_CMD_WRITE_QPC_BT0;
		break;
	case HEM_TYPE_MTPT:
		op = HNS_ROCE_CMD_WRITE_MPT_BT0;
		break;
	case HEM_TYPE_CQC:
		op = HNS_ROCE_CMD_WRITE_CQC_BT0;
		break;
	case HEM_TYPE_SRQC:
		op = HNS_ROCE_CMD_WRITE_SRQC_BT0;
		break;
	case HEM_TYPE_SCCC:
		op = HNS_ROCE_CMD_WRITE_SCCC_BT0;
		break;
	case HEM_TYPE_QPC_TIMER:
		op = HNS_ROCE_CMD_WRITE_QPC_TIMER_BT0;
		break;
	case HEM_TYPE_CQC_TIMER:
		op = HNS_ROCE_CMD_WRITE_CQC_TIMER_BT0;
		break;
	default:
		dev_warn(hr_dev->dev,
			 "Table %d not to be written by mailbox!\n", type);
		return -EINVAL;
	}

	return op + step_idx;
}

static int hns_roce_v2_set_hem(struct hns_roce_dev *hr_dev,
			       struct hns_roce_hem_table *table, int obj,
			       int step_idx)
{
	struct hns_roce_cmd_mailbox *mailbox;
	struct hns_roce_hem_iter iter;
	struct hns_roce_hem_mhop mhop;
	struct hns_roce_hem *hem;
	unsigned long mhop_obj = obj;
	int i, j, k;
	int ret = 0;
	u64 hem_idx = 0;
	u64 l1_idx = 0;
	u64 bt_ba = 0;
	u32 chunk_ba_num;
	u32 hop_num;
	int op;

	if (!hns_roce_check_whether_mhop(hr_dev, table->type))
		return 0;

	hns_roce_calc_hem_mhop(hr_dev, table, &mhop_obj, &mhop);
	i = mhop.l0_idx;
	j = mhop.l1_idx;
	k = mhop.l2_idx;
	hop_num = mhop.hop_num;
	chunk_ba_num = mhop.bt_chunk_size / 8;

	if (hop_num == 2) {
		hem_idx = i * chunk_ba_num * chunk_ba_num + j * chunk_ba_num +
			  k;
		l1_idx = i * chunk_ba_num + j;
	} else if (hop_num == 1) {
		hem_idx = i * chunk_ba_num + j;
	} else if (hop_num == HNS_ROCE_HOP_NUM_0) {
		hem_idx = i;
	}

	op = get_op_for_set_hem(hr_dev, table->type, step_idx);
	if (op == -EINVAL)
		return 0;

	mailbox = hns_roce_alloc_cmd_mailbox(hr_dev);
	if (IS_ERR(mailbox))
		return PTR_ERR(mailbox);

	if (table->type == HEM_TYPE_SCCC)
		obj = mhop.l0_idx;

	if (check_whether_last_step(hop_num, step_idx)) {
		hem = table->hem[hem_idx];
		for (hns_roce_hem_first(hem, &iter);
		     !hns_roce_hem_last(&iter); hns_roce_hem_next(&iter)) {
			bt_ba = hns_roce_hem_addr(&iter);

			/* configure the ba, tag, and op */
			ret = hns_roce_cmd_mbox(hr_dev, bt_ba, mailbox->dma,
						obj, 0, op,
						HNS_ROCE_CMD_TIMEOUT_MSECS);
		}
	} else {
		if (step_idx == 0)
			bt_ba = table->bt_l0_dma_addr[i];
		else if (step_idx == 1 && hop_num == 2)
			bt_ba = table->bt_l1_dma_addr[l1_idx];

		/* configure the ba, tag, and op */
		ret = hns_roce_cmd_mbox(hr_dev, bt_ba, mailbox->dma, obj,
					0, op, HNS_ROCE_CMD_TIMEOUT_MSECS);
	}

	hns_roce_free_cmd_mailbox(hr_dev, mailbox);
	return ret;
}

static int hns_roce_v2_clear_hem(struct hns_roce_dev *hr_dev,
				 struct hns_roce_hem_table *table, int obj,
				 int step_idx)
{
	struct device *dev = hr_dev->dev;
	struct hns_roce_cmd_mailbox *mailbox;
	int ret;
	u16 op = 0xff;

	if (!hns_roce_check_whether_mhop(hr_dev, table->type))
		return 0;

	switch (table->type) {
	case HEM_TYPE_QPC:
		op = HNS_ROCE_CMD_DESTROY_QPC_BT0;
		break;
	case HEM_TYPE_MTPT:
		op = HNS_ROCE_CMD_DESTROY_MPT_BT0;
		break;
	case HEM_TYPE_CQC:
		op = HNS_ROCE_CMD_DESTROY_CQC_BT0;
		break;
	case HEM_TYPE_SCCC:
	case HEM_TYPE_QPC_TIMER:
	case HEM_TYPE_CQC_TIMER:
		break;
	case HEM_TYPE_SRQC:
		op = HNS_ROCE_CMD_DESTROY_SRQC_BT0;
		break;
	default:
		dev_warn(dev, "Table %d not to be destroyed by mailbox!\n",
			 table->type);
		return 0;
	}

	if (table->type == HEM_TYPE_SCCC ||
	    table->type == HEM_TYPE_QPC_TIMER ||
	    table->type == HEM_TYPE_CQC_TIMER)
		return 0;

	op += step_idx;

	mailbox = hns_roce_alloc_cmd_mailbox(hr_dev);
	if (IS_ERR(mailbox))
		return PTR_ERR(mailbox);

	/* configure the tag and op */
	ret = hns_roce_cmd_mbox(hr_dev, 0, mailbox->dma, obj, 0, op,
				HNS_ROCE_CMD_TIMEOUT_MSECS);

	hns_roce_free_cmd_mailbox(hr_dev, mailbox);
	return ret;
}

static int hns_roce_v2_qp_modify(struct hns_roce_dev *hr_dev,
				 enum ib_qp_state cur_state,
				 enum ib_qp_state new_state,
				 struct hns_roce_v2_qp_context *context,
				 struct hns_roce_qp *hr_qp)
{
	struct hns_roce_cmd_mailbox *mailbox;
	int ret;

	mailbox = hns_roce_alloc_cmd_mailbox(hr_dev);
	if (IS_ERR(mailbox))
		return PTR_ERR(mailbox);

	memcpy(mailbox->buf, context, sizeof(*context) * 2);

	ret = hns_roce_cmd_mbox(hr_dev, mailbox->dma, 0, hr_qp->qpn, 0,
				HNS_ROCE_CMD_MODIFY_QPC,
				HNS_ROCE_CMD_TIMEOUT_MSECS);

	hns_roce_free_cmd_mailbox(hr_dev, mailbox);

	return ret;
}

static void set_access_flags(struct hns_roce_qp *hr_qp,
			     struct hns_roce_v2_qp_context *context,
			     struct hns_roce_v2_qp_context *qpc_mask,
			     const struct ib_qp_attr *attr, int attr_mask)
{
	u8 dest_rd_atomic;
	u32 access_flags;

	dest_rd_atomic = (attr_mask & IB_QP_MAX_DEST_RD_ATOMIC) ?
			 attr->max_dest_rd_atomic : hr_qp->resp_depth;

	access_flags = (attr_mask & IB_QP_ACCESS_FLAGS) ?
		       attr->qp_access_flags : hr_qp->atomic_rd_en;

	if (!dest_rd_atomic)
		access_flags &= IB_ACCESS_REMOTE_WRITE;

	roce_set_bit(context->byte_76_srqn_op_en, V2_QPC_BYTE_76_RRE_S,
		     !!(access_flags & IB_ACCESS_REMOTE_READ));
	roce_set_bit(qpc_mask->byte_76_srqn_op_en, V2_QPC_BYTE_76_RRE_S, 0);

	roce_set_bit(context->byte_76_srqn_op_en, V2_QPC_BYTE_76_RWE_S,
		     !!(access_flags & IB_ACCESS_REMOTE_WRITE));
	roce_set_bit(qpc_mask->byte_76_srqn_op_en, V2_QPC_BYTE_76_RWE_S, 0);

	roce_set_bit(context->byte_76_srqn_op_en, V2_QPC_BYTE_76_ATE_S,
		     !!(access_flags & IB_ACCESS_REMOTE_ATOMIC));
	roce_set_bit(qpc_mask->byte_76_srqn_op_en, V2_QPC_BYTE_76_ATE_S, 0);
}

static void set_qpc_wqe_cnt(struct hns_roce_qp *hr_qp,
			    struct hns_roce_v2_qp_context *context,
			    struct hns_roce_v2_qp_context *qpc_mask)
{
	if (hr_qp->ibqp.qp_type == IB_QPT_GSI)
		roce_set_field(context->byte_4_sqpn_tst,
			       V2_QPC_BYTE_4_SGE_SHIFT_M,
			       V2_QPC_BYTE_4_SGE_SHIFT_S,
			       ilog2((unsigned int)hr_qp->sge.sge_cnt));
	else
		roce_set_field(context->byte_4_sqpn_tst,
			       V2_QPC_BYTE_4_SGE_SHIFT_M,
			       V2_QPC_BYTE_4_SGE_SHIFT_S,
			       hr_qp->sq.max_gs >
			       HNS_ROCE_V2_UC_RC_SGE_NUM_IN_WQE ?
			       ilog2((unsigned int)hr_qp->sge.sge_cnt) : 0);

	roce_set_field(qpc_mask->byte_4_sqpn_tst, V2_QPC_BYTE_4_SGE_SHIFT_M,
		       V2_QPC_BYTE_4_SGE_SHIFT_S, 0);

	roce_set_field(context->byte_20_smac_sgid_idx,
		       V2_QPC_BYTE_20_SQ_SHIFT_M, V2_QPC_BYTE_20_SQ_SHIFT_S,
		       ilog2((unsigned int)hr_qp->sq.wqe_cnt));
	roce_set_field(qpc_mask->byte_20_smac_sgid_idx,
		       V2_QPC_BYTE_20_SQ_SHIFT_M, V2_QPC_BYTE_20_SQ_SHIFT_S, 0);

	roce_set_field(context->byte_20_smac_sgid_idx,
		       V2_QPC_BYTE_20_RQ_SHIFT_M, V2_QPC_BYTE_20_RQ_SHIFT_S,
		       (hr_qp->ibqp.qp_type == IB_QPT_XRC_INI ||
		       hr_qp->ibqp.qp_type == IB_QPT_XRC_TGT ||
		       hr_qp->ibqp.srq) ? 0 :
		       ilog2((unsigned int)hr_qp->rq.wqe_cnt));

	roce_set_field(qpc_mask->byte_20_smac_sgid_idx,
		       V2_QPC_BYTE_20_RQ_SHIFT_M, V2_QPC_BYTE_20_RQ_SHIFT_S, 0);
}

static void modify_qp_reset_to_init(struct ib_qp *ibqp,
				    const struct ib_qp_attr *attr,
				    int attr_mask,
				    struct hns_roce_v2_qp_context *context,
				    struct hns_roce_v2_qp_context *qpc_mask)
{
	struct hns_roce_dev *hr_dev = to_hr_dev(ibqp->device);
	struct hns_roce_qp *hr_qp = to_hr_qp(ibqp);

	/*
	 * In v2 engine, software pass context and context mask to hardware
	 * when modifying qp. If software need modify some fields in context,
	 * we should set all bits of the relevant fields in context mask to
	 * 0 at the same time, else set them to 0x1.
	 */
	roce_set_field(context->byte_4_sqpn_tst, V2_QPC_BYTE_4_TST_M,
		       V2_QPC_BYTE_4_TST_S, to_hr_qp_type(hr_qp->ibqp.qp_type));
	roce_set_field(qpc_mask->byte_4_sqpn_tst, V2_QPC_BYTE_4_TST_M,
		       V2_QPC_BYTE_4_TST_S, 0);

	roce_set_field(context->byte_4_sqpn_tst, V2_QPC_BYTE_4_SQPN_M,
		       V2_QPC_BYTE_4_SQPN_S, hr_qp->qpn);
	roce_set_field(qpc_mask->byte_4_sqpn_tst, V2_QPC_BYTE_4_SQPN_M,
		       V2_QPC_BYTE_4_SQPN_S, 0);

	roce_set_field(context->byte_16_buf_ba_pg_sz, V2_QPC_BYTE_16_PD_M,
		       V2_QPC_BYTE_16_PD_S, to_hr_pd(ibqp->pd)->pdn);
	roce_set_field(qpc_mask->byte_16_buf_ba_pg_sz, V2_QPC_BYTE_16_PD_M,
		       V2_QPC_BYTE_16_PD_S, 0);

	roce_set_field(context->byte_20_smac_sgid_idx, V2_QPC_BYTE_20_RQWS_M,
		       V2_QPC_BYTE_20_RQWS_S, ilog2(hr_qp->rq.max_gs));
	roce_set_field(qpc_mask->byte_20_smac_sgid_idx, V2_QPC_BYTE_20_RQWS_M,
		       V2_QPC_BYTE_20_RQWS_S, 0);

	set_qpc_wqe_cnt(hr_qp, context, qpc_mask);

	/* No VLAN need to set 0xFFF */
	roce_set_field(context->byte_24_mtu_tc, V2_QPC_BYTE_24_VLAN_ID_M,
		       V2_QPC_BYTE_24_VLAN_ID_S, 0xfff);
	roce_set_field(qpc_mask->byte_24_mtu_tc, V2_QPC_BYTE_24_VLAN_ID_M,
		       V2_QPC_BYTE_24_VLAN_ID_S, 0);

	/*
	 * Set some fields in context to zero, Because the default values
	 * of all fields in context are zero, we need not set them to 0 again.
	 * but we should set the relevant fields of context mask to 0.
	 */
	roce_set_bit(qpc_mask->byte_56_dqpn_err, V2_QPC_BYTE_56_SQ_TX_ERR_S, 0);
	roce_set_bit(qpc_mask->byte_56_dqpn_err, V2_QPC_BYTE_56_SQ_RX_ERR_S, 0);
	roce_set_bit(qpc_mask->byte_56_dqpn_err, V2_QPC_BYTE_56_RQ_TX_ERR_S, 0);
	roce_set_bit(qpc_mask->byte_56_dqpn_err, V2_QPC_BYTE_56_RQ_RX_ERR_S, 0);

	roce_set_field(qpc_mask->byte_60_qpst_tempid, V2_QPC_BYTE_60_TEMPID_M,
		       V2_QPC_BYTE_60_TEMPID_S, 0);

	roce_set_field(qpc_mask->byte_60_qpst_tempid,
		       V2_QPC_BYTE_60_SCC_TOKEN_M, V2_QPC_BYTE_60_SCC_TOKEN_S,
		       0);
	roce_set_bit(qpc_mask->byte_60_qpst_tempid,
		     V2_QPC_BYTE_60_SQ_DB_DOING_S, 0);
	roce_set_bit(qpc_mask->byte_60_qpst_tempid,
		     V2_QPC_BYTE_60_RQ_DB_DOING_S, 0);
	roce_set_bit(qpc_mask->byte_28_at_fl, V2_QPC_BYTE_28_CNP_TX_FLAG_S, 0);
	roce_set_bit(qpc_mask->byte_28_at_fl, V2_QPC_BYTE_28_CE_FLAG_S, 0);

	if (hr_qp->rdb_en) {
		roce_set_bit(context->byte_68_rq_db,
			     V2_QPC_BYTE_68_RQ_RECORD_EN_S, 1);
		roce_set_bit(qpc_mask->byte_68_rq_db,
			     V2_QPC_BYTE_68_RQ_RECORD_EN_S, 0);
	}

	roce_set_field(context->byte_68_rq_db,
		       V2_QPC_BYTE_68_RQ_DB_RECORD_ADDR_M,
		       V2_QPC_BYTE_68_RQ_DB_RECORD_ADDR_S,
		       ((u32)hr_qp->rdb.dma) >> 1);
	roce_set_field(qpc_mask->byte_68_rq_db,
		       V2_QPC_BYTE_68_RQ_DB_RECORD_ADDR_M,
		       V2_QPC_BYTE_68_RQ_DB_RECORD_ADDR_S, 0);
	context->rq_db_record_addr = cpu_to_le32(hr_qp->rdb.dma >> 32);
	qpc_mask->rq_db_record_addr = 0;

	roce_set_bit(context->byte_76_srqn_op_en, V2_QPC_BYTE_76_RQIE_S,
		    (hr_dev->caps.flags & HNS_ROCE_CAP_FLAG_RQ_INLINE) ? 1 : 0);
	roce_set_bit(qpc_mask->byte_76_srqn_op_en, V2_QPC_BYTE_76_RQIE_S, 0);

	roce_set_field(context->byte_80_rnr_rx_cqn, V2_QPC_BYTE_80_RX_CQN_M,
		       V2_QPC_BYTE_80_RX_CQN_S, to_hr_cq(ibqp->recv_cq)->cqn);
	roce_set_field(qpc_mask->byte_80_rnr_rx_cqn, V2_QPC_BYTE_80_RX_CQN_M,
		       V2_QPC_BYTE_80_RX_CQN_S, 0);
	if (ibqp->srq) {
		roce_set_field(context->byte_76_srqn_op_en,
			       V2_QPC_BYTE_76_SRQN_M, V2_QPC_BYTE_76_SRQN_S,
			       to_hr_srq(ibqp->srq)->srqn);
		roce_set_field(qpc_mask->byte_76_srqn_op_en,
			       V2_QPC_BYTE_76_SRQN_M, V2_QPC_BYTE_76_SRQN_S, 0);
		roce_set_bit(context->byte_76_srqn_op_en,
			     V2_QPC_BYTE_76_SRQ_EN_S, 1);
		roce_set_bit(qpc_mask->byte_76_srqn_op_en,
			     V2_QPC_BYTE_76_SRQ_EN_S, 0);
	}

	roce_set_field(qpc_mask->byte_84_rq_ci_pi,
		       V2_QPC_BYTE_84_RQ_PRODUCER_IDX_M,
		       V2_QPC_BYTE_84_RQ_PRODUCER_IDX_S, 0);
	roce_set_field(qpc_mask->byte_84_rq_ci_pi,
		       V2_QPC_BYTE_84_RQ_CONSUMER_IDX_M,
		       V2_QPC_BYTE_84_RQ_CONSUMER_IDX_S, 0);

	roce_set_field(qpc_mask->byte_92_srq_info, V2_QPC_BYTE_92_SRQ_INFO_M,
		       V2_QPC_BYTE_92_SRQ_INFO_S, 0);

	roce_set_field(qpc_mask->byte_96_rx_reqmsn, V2_QPC_BYTE_96_RX_REQ_MSN_M,
		       V2_QPC_BYTE_96_RX_REQ_MSN_S, 0);

	roce_set_field(qpc_mask->byte_104_rq_sge,
		       V2_QPC_BYTE_104_RQ_CUR_WQE_SGE_NUM_M,
		       V2_QPC_BYTE_104_RQ_CUR_WQE_SGE_NUM_S, 0);

	roce_set_bit(qpc_mask->byte_108_rx_reqepsn,
		     V2_QPC_BYTE_108_RX_REQ_PSN_ERR_S, 0);
	roce_set_field(qpc_mask->byte_108_rx_reqepsn,
		       V2_QPC_BYTE_108_RX_REQ_LAST_OPTYPE_M,
		       V2_QPC_BYTE_108_RX_REQ_LAST_OPTYPE_S, 0);
	roce_set_bit(qpc_mask->byte_108_rx_reqepsn,
		     V2_QPC_BYTE_108_RX_REQ_RNR_S, 0);

	qpc_mask->rq_rnr_timer = 0;
	qpc_mask->rx_msg_len = 0;
	qpc_mask->rx_rkey_pkt_info = 0;
	qpc_mask->rx_va = 0;

	roce_set_field(qpc_mask->byte_132_trrl, V2_QPC_BYTE_132_TRRL_HEAD_MAX_M,
		       V2_QPC_BYTE_132_TRRL_HEAD_MAX_S, 0);
	roce_set_field(qpc_mask->byte_132_trrl, V2_QPC_BYTE_132_TRRL_TAIL_MAX_M,
		       V2_QPC_BYTE_132_TRRL_TAIL_MAX_S, 0);

	roce_set_bit(qpc_mask->byte_140_raq, V2_QPC_BYTE_140_RQ_RTY_WAIT_DO_S,
		     0);
	roce_set_field(qpc_mask->byte_140_raq, V2_QPC_BYTE_140_RAQ_TRRL_HEAD_M,
		       V2_QPC_BYTE_140_RAQ_TRRL_HEAD_S, 0);
	roce_set_field(qpc_mask->byte_140_raq, V2_QPC_BYTE_140_RAQ_TRRL_TAIL_M,
		       V2_QPC_BYTE_140_RAQ_TRRL_TAIL_S, 0);

	roce_set_field(qpc_mask->byte_144_raq,
		       V2_QPC_BYTE_144_RAQ_RTY_INI_PSN_M,
		       V2_QPC_BYTE_144_RAQ_RTY_INI_PSN_S, 0);
	roce_set_field(qpc_mask->byte_144_raq, V2_QPC_BYTE_144_RAQ_CREDIT_M,
		       V2_QPC_BYTE_144_RAQ_CREDIT_S, 0);
	roce_set_bit(qpc_mask->byte_144_raq, V2_QPC_BYTE_144_RESP_RTY_FLG_S, 0);

	roce_set_field(qpc_mask->byte_148_raq, V2_QPC_BYTE_148_RQ_MSN_M,
		       V2_QPC_BYTE_148_RQ_MSN_S, 0);
	roce_set_field(qpc_mask->byte_148_raq, V2_QPC_BYTE_148_RAQ_SYNDROME_M,
		       V2_QPC_BYTE_148_RAQ_SYNDROME_S, 0);

	roce_set_field(qpc_mask->byte_152_raq, V2_QPC_BYTE_152_RAQ_PSN_M,
		       V2_QPC_BYTE_152_RAQ_PSN_S, 0);
	roce_set_field(qpc_mask->byte_152_raq,
		       V2_QPC_BYTE_152_RAQ_TRRL_RTY_HEAD_M,
		       V2_QPC_BYTE_152_RAQ_TRRL_RTY_HEAD_S, 0);

	roce_set_field(qpc_mask->byte_156_raq, V2_QPC_BYTE_156_RAQ_USE_PKTN_M,
		       V2_QPC_BYTE_156_RAQ_USE_PKTN_S, 0);

	roce_set_field(qpc_mask->byte_160_sq_ci_pi,
		       V2_QPC_BYTE_160_SQ_PRODUCER_IDX_M,
		       V2_QPC_BYTE_160_SQ_PRODUCER_IDX_S, 0);
	roce_set_field(qpc_mask->byte_160_sq_ci_pi,
		       V2_QPC_BYTE_160_SQ_CONSUMER_IDX_M,
		       V2_QPC_BYTE_160_SQ_CONSUMER_IDX_S, 0);

	roce_set_bit(qpc_mask->byte_168_irrl_idx,
		     V2_QPC_BYTE_168_POLL_DB_WAIT_DO_S, 0);
	roce_set_bit(qpc_mask->byte_168_irrl_idx,
		     V2_QPC_BYTE_168_SCC_TOKEN_FORBID_SQ_DEQ_S, 0);
	roce_set_bit(qpc_mask->byte_168_irrl_idx,
		     V2_QPC_BYTE_168_WAIT_ACK_TIMEOUT_S, 0);
	roce_set_bit(qpc_mask->byte_168_irrl_idx,
		     V2_QPC_BYTE_168_MSG_RTY_LP_FLG_S, 0);
	roce_set_bit(qpc_mask->byte_168_irrl_idx,
		     V2_QPC_BYTE_168_SQ_INVLD_FLG_S, 0);
	roce_set_field(qpc_mask->byte_168_irrl_idx,
		       V2_QPC_BYTE_168_IRRL_IDX_LSB_M,
		       V2_QPC_BYTE_168_IRRL_IDX_LSB_S, 0);

	roce_set_field(context->byte_172_sq_psn, V2_QPC_BYTE_172_ACK_REQ_FREQ_M,
		       V2_QPC_BYTE_172_ACK_REQ_FREQ_S, 4);
	roce_set_field(qpc_mask->byte_172_sq_psn,
		       V2_QPC_BYTE_172_ACK_REQ_FREQ_M,
		       V2_QPC_BYTE_172_ACK_REQ_FREQ_S, 0);

	roce_set_bit(qpc_mask->byte_172_sq_psn, V2_QPC_BYTE_172_MSG_RNR_FLG_S,
		     0);

	roce_set_bit(context->byte_172_sq_psn, V2_QPC_BYTE_172_FRE_S, 1);
	roce_set_bit(qpc_mask->byte_172_sq_psn, V2_QPC_BYTE_172_FRE_S, 0);

	roce_set_field(qpc_mask->byte_176_msg_pktn,
		       V2_QPC_BYTE_176_MSG_USE_PKTN_M,
		       V2_QPC_BYTE_176_MSG_USE_PKTN_S, 0);
	roce_set_field(qpc_mask->byte_176_msg_pktn,
		       V2_QPC_BYTE_176_IRRL_HEAD_PRE_M,
		       V2_QPC_BYTE_176_IRRL_HEAD_PRE_S, 0);

	roce_set_field(qpc_mask->byte_184_irrl_idx,
		       V2_QPC_BYTE_184_IRRL_IDX_MSB_M,
		       V2_QPC_BYTE_184_IRRL_IDX_MSB_S, 0);

	qpc_mask->cur_sge_offset = 0;

	roce_set_field(qpc_mask->byte_192_ext_sge,
		       V2_QPC_BYTE_192_CUR_SGE_IDX_M,
		       V2_QPC_BYTE_192_CUR_SGE_IDX_S, 0);
	roce_set_field(qpc_mask->byte_192_ext_sge,
		       V2_QPC_BYTE_192_EXT_SGE_NUM_LEFT_M,
		       V2_QPC_BYTE_192_EXT_SGE_NUM_LEFT_S, 0);

	roce_set_field(qpc_mask->byte_196_sq_psn, V2_QPC_BYTE_196_IRRL_HEAD_M,
		       V2_QPC_BYTE_196_IRRL_HEAD_S, 0);

	roce_set_field(qpc_mask->byte_200_sq_max, V2_QPC_BYTE_200_SQ_MAX_IDX_M,
		       V2_QPC_BYTE_200_SQ_MAX_IDX_S, 0);
	roce_set_field(qpc_mask->byte_200_sq_max,
		       V2_QPC_BYTE_200_LCL_OPERATED_CNT_M,
		       V2_QPC_BYTE_200_LCL_OPERATED_CNT_S, 0);

	roce_set_bit(qpc_mask->byte_208_irrl, V2_QPC_BYTE_208_PKT_RNR_FLG_S, 0);
	roce_set_bit(qpc_mask->byte_208_irrl, V2_QPC_BYTE_208_PKT_RTY_FLG_S, 0);

	roce_set_field(qpc_mask->byte_212_lsn, V2_QPC_BYTE_212_CHECK_FLG_M,
		       V2_QPC_BYTE_212_CHECK_FLG_S, 0);

	qpc_mask->sq_timer = 0;

	roce_set_field(qpc_mask->byte_220_retry_psn_msn,
		       V2_QPC_BYTE_220_RETRY_MSG_MSN_M,
		       V2_QPC_BYTE_220_RETRY_MSG_MSN_S, 0);
	roce_set_field(qpc_mask->byte_232_irrl_sge,
		       V2_QPC_BYTE_232_IRRL_SGE_IDX_M,
		       V2_QPC_BYTE_232_IRRL_SGE_IDX_S, 0);

	roce_set_bit(qpc_mask->byte_232_irrl_sge, V2_QPC_BYTE_232_SO_LP_VLD_S,
		     0);
	roce_set_bit(qpc_mask->byte_232_irrl_sge,
		     V2_QPC_BYTE_232_FENCE_LP_VLD_S, 0);
	roce_set_bit(qpc_mask->byte_232_irrl_sge, V2_QPC_BYTE_232_IRRL_LP_VLD_S,
		     0);

	qpc_mask->irrl_cur_sge_offset = 0;

	roce_set_field(qpc_mask->byte_240_irrl_tail,
		       V2_QPC_BYTE_240_IRRL_TAIL_REAL_M,
		       V2_QPC_BYTE_240_IRRL_TAIL_REAL_S, 0);
	roce_set_field(qpc_mask->byte_240_irrl_tail,
		       V2_QPC_BYTE_240_IRRL_TAIL_RD_M,
		       V2_QPC_BYTE_240_IRRL_TAIL_RD_S, 0);
	roce_set_field(qpc_mask->byte_240_irrl_tail,
		       V2_QPC_BYTE_240_RX_ACK_MSN_M,
		       V2_QPC_BYTE_240_RX_ACK_MSN_S, 0);

	roce_set_field(qpc_mask->byte_248_ack_psn, V2_QPC_BYTE_248_IRRL_PSN_M,
		       V2_QPC_BYTE_248_IRRL_PSN_S, 0);
	roce_set_bit(qpc_mask->byte_248_ack_psn, V2_QPC_BYTE_248_ACK_PSN_ERR_S,
		     0);
	roce_set_field(qpc_mask->byte_248_ack_psn,
		       V2_QPC_BYTE_248_ACK_LAST_OPTYPE_M,
		       V2_QPC_BYTE_248_ACK_LAST_OPTYPE_S, 0);
	roce_set_bit(qpc_mask->byte_248_ack_psn, V2_QPC_BYTE_248_IRRL_PSN_VLD_S,
		     0);
	roce_set_bit(qpc_mask->byte_248_ack_psn,
		     V2_QPC_BYTE_248_RNR_RETRY_FLAG_S, 0);
	roce_set_bit(qpc_mask->byte_248_ack_psn, V2_QPC_BYTE_248_CQ_ERR_IND_S,
		     0);

	hr_qp->access_flags = attr->qp_access_flags;
	roce_set_field(context->byte_252_err_txcqn, V2_QPC_BYTE_252_TX_CQN_M,
		       V2_QPC_BYTE_252_TX_CQN_S, to_hr_cq(ibqp->send_cq)->cqn);
	roce_set_field(qpc_mask->byte_252_err_txcqn, V2_QPC_BYTE_252_TX_CQN_M,
		       V2_QPC_BYTE_252_TX_CQN_S, 0);

	roce_set_field(qpc_mask->byte_252_err_txcqn, V2_QPC_BYTE_252_ERR_TYPE_M,
		       V2_QPC_BYTE_252_ERR_TYPE_S, 0);

	roce_set_field(qpc_mask->byte_256_sqflush_rqcqe,
		       V2_QPC_BYTE_256_RQ_CQE_IDX_M,
		       V2_QPC_BYTE_256_RQ_CQE_IDX_S, 0);
	roce_set_field(qpc_mask->byte_256_sqflush_rqcqe,
		       V2_QPC_BYTE_256_SQ_FLUSH_IDX_M,
		       V2_QPC_BYTE_256_SQ_FLUSH_IDX_S, 0);
}

static void modify_qp_init_to_init(struct ib_qp *ibqp,
				   const struct ib_qp_attr *attr, int attr_mask,
				   struct hns_roce_v2_qp_context *context,
				   struct hns_roce_v2_qp_context *qpc_mask)
{
	struct hns_roce_qp *hr_qp = to_hr_qp(ibqp);

	/*
	 * In v2 engine, software pass context and context mask to hardware
	 * when modifying qp. If software need modify some fields in context,
	 * we should set all bits of the relevant fields in context mask to
	 * 0 at the same time, else set them to 0x1.
	 */
	roce_set_field(context->byte_4_sqpn_tst, V2_QPC_BYTE_4_TST_M,
		       V2_QPC_BYTE_4_TST_S, to_hr_qp_type(hr_qp->ibqp.qp_type));
	roce_set_field(qpc_mask->byte_4_sqpn_tst, V2_QPC_BYTE_4_TST_M,
		       V2_QPC_BYTE_4_TST_S, 0);

	if (attr_mask & IB_QP_ACCESS_FLAGS) {
		roce_set_bit(context->byte_76_srqn_op_en, V2_QPC_BYTE_76_RRE_S,
			     !!(attr->qp_access_flags & IB_ACCESS_REMOTE_READ));
		roce_set_bit(qpc_mask->byte_76_srqn_op_en, V2_QPC_BYTE_76_RRE_S,
			     0);

		roce_set_bit(context->byte_76_srqn_op_en, V2_QPC_BYTE_76_RWE_S,
			     !!(attr->qp_access_flags &
			     IB_ACCESS_REMOTE_WRITE));
		roce_set_bit(qpc_mask->byte_76_srqn_op_en, V2_QPC_BYTE_76_RWE_S,
			     0);

		roce_set_bit(context->byte_76_srqn_op_en, V2_QPC_BYTE_76_ATE_S,
			     !!(attr->qp_access_flags &
			     IB_ACCESS_REMOTE_ATOMIC));
		roce_set_bit(qpc_mask->byte_76_srqn_op_en, V2_QPC_BYTE_76_ATE_S,
			     0);
	} else {
		roce_set_bit(context->byte_76_srqn_op_en, V2_QPC_BYTE_76_RRE_S,
			     !!(hr_qp->access_flags & IB_ACCESS_REMOTE_READ));
		roce_set_bit(qpc_mask->byte_76_srqn_op_en, V2_QPC_BYTE_76_RRE_S,
			     0);

		roce_set_bit(context->byte_76_srqn_op_en, V2_QPC_BYTE_76_RWE_S,
			     !!(hr_qp->access_flags & IB_ACCESS_REMOTE_WRITE));
		roce_set_bit(qpc_mask->byte_76_srqn_op_en, V2_QPC_BYTE_76_RWE_S,
			     0);

		roce_set_bit(context->byte_76_srqn_op_en, V2_QPC_BYTE_76_ATE_S,
			     !!(hr_qp->access_flags & IB_ACCESS_REMOTE_ATOMIC));
		roce_set_bit(qpc_mask->byte_76_srqn_op_en, V2_QPC_BYTE_76_ATE_S,
			     0);
	}

	roce_set_field(context->byte_16_buf_ba_pg_sz, V2_QPC_BYTE_16_PD_M,
		       V2_QPC_BYTE_16_PD_S, to_hr_pd(ibqp->pd)->pdn);
	roce_set_field(qpc_mask->byte_16_buf_ba_pg_sz, V2_QPC_BYTE_16_PD_M,
		       V2_QPC_BYTE_16_PD_S, 0);

	roce_set_field(context->byte_80_rnr_rx_cqn, V2_QPC_BYTE_80_RX_CQN_M,
		       V2_QPC_BYTE_80_RX_CQN_S, to_hr_cq(ibqp->recv_cq)->cqn);
	roce_set_field(qpc_mask->byte_80_rnr_rx_cqn, V2_QPC_BYTE_80_RX_CQN_M,
		       V2_QPC_BYTE_80_RX_CQN_S, 0);

	roce_set_field(context->byte_252_err_txcqn, V2_QPC_BYTE_252_TX_CQN_M,
		       V2_QPC_BYTE_252_TX_CQN_S, to_hr_cq(ibqp->send_cq)->cqn);
	roce_set_field(qpc_mask->byte_252_err_txcqn, V2_QPC_BYTE_252_TX_CQN_M,
		       V2_QPC_BYTE_252_TX_CQN_S, 0);

	if (ibqp->srq) {
		roce_set_bit(context->byte_76_srqn_op_en,
			     V2_QPC_BYTE_76_SRQ_EN_S, 1);
		roce_set_bit(qpc_mask->byte_76_srqn_op_en,
			     V2_QPC_BYTE_76_SRQ_EN_S, 0);
		roce_set_field(context->byte_76_srqn_op_en,
			       V2_QPC_BYTE_76_SRQN_M, V2_QPC_BYTE_76_SRQN_S,
			       to_hr_srq(ibqp->srq)->srqn);
		roce_set_field(qpc_mask->byte_76_srqn_op_en,
			       V2_QPC_BYTE_76_SRQN_M, V2_QPC_BYTE_76_SRQN_S, 0);
	}

	roce_set_field(context->byte_4_sqpn_tst, V2_QPC_BYTE_4_SQPN_M,
		       V2_QPC_BYTE_4_SQPN_S, hr_qp->qpn);
	roce_set_field(qpc_mask->byte_4_sqpn_tst, V2_QPC_BYTE_4_SQPN_M,
		       V2_QPC_BYTE_4_SQPN_S, 0);

	if (attr_mask & IB_QP_DEST_QPN) {
		roce_set_field(context->byte_56_dqpn_err, V2_QPC_BYTE_56_DQPN_M,
			       V2_QPC_BYTE_56_DQPN_S, hr_qp->qpn);
		roce_set_field(qpc_mask->byte_56_dqpn_err,
			       V2_QPC_BYTE_56_DQPN_M, V2_QPC_BYTE_56_DQPN_S, 0);
	}
}

static bool check_wqe_rq_mtt_count(struct hns_roce_dev *hr_dev,
				   struct hns_roce_qp *hr_qp, int mtt_cnt,
				   u32 page_size)
{
	struct device *dev = hr_dev->dev;

	if (hr_qp->rq.wqe_cnt < 1)
		return true;

	if (mtt_cnt < 1) {
		dev_err(dev, "qp(0x%lx) rqwqe buf ba find failed\n",
			hr_qp->qpn);
		return false;
	}

	if (mtt_cnt < MTT_MIN_COUNT &&
		(hr_qp->rq.offset + page_size) < hr_qp->buff_size) {
		dev_err(dev, "qp(0x%lx) next rqwqe buf ba find failed\n",
			hr_qp->qpn);
		return false;
	}

	return true;
}

static int modify_qp_init_to_rtr(struct ib_qp *ibqp,
				 const struct ib_qp_attr *attr, int attr_mask,
				 struct hns_roce_v2_qp_context *context,
				 struct hns_roce_v2_qp_context *qpc_mask)
{
	const struct ib_global_route *grh = rdma_ah_read_grh(&attr->ah_attr);
	struct hns_roce_dev *hr_dev = to_hr_dev(ibqp->device);
	struct hns_roce_qp *hr_qp = to_hr_qp(ibqp);
	struct device *dev = hr_dev->dev;
	u64 mtts[MTT_MIN_COUNT] = { 0 };
	dma_addr_t dma_handle_3;
	dma_addr_t dma_handle_2;
	u64 wqe_sge_ba;
	u32 page_size;
	u8 port_num;
	u64 *mtts_3;
	u64 *mtts_2;
	int count;
	u8 *dmac;
	u8 *smac;
	int port;

	/* Search qp buf's mtts */
	page_size = 1 << (hr_dev->caps.mtt_buf_pg_sz + PAGE_SHIFT);
	count = hns_roce_mtr_find(hr_dev, &hr_qp->mtr,
				  hr_qp->rq.offset / page_size, mtts,
				  MTT_MIN_COUNT, &wqe_sge_ba);
	if (!ibqp->srq)
		if (!check_wqe_rq_mtt_count(hr_dev, hr_qp, count, page_size))
			return -EINVAL;

	/* Search IRRL's mtts */
	mtts_2 = hns_roce_table_find(hr_dev, &hr_dev->qp_table.irrl_table,
				     hr_qp->qpn, &dma_handle_2);
	if (!mtts_2) {
		dev_err(dev, "qp irrl_table find failed\n");
		return -EINVAL;
	}

	/* Search TRRL's mtts */
	mtts_3 = hns_roce_table_find(hr_dev, &hr_dev->qp_table.trrl_table,
				     hr_qp->qpn, &dma_handle_3);
	if (!mtts_3) {
		dev_err(dev, "qp trrl_table find failed\n");
		return -EINVAL;
	}

	if (attr_mask & IB_QP_ALT_PATH) {
		dev_err(dev, "INIT2RTR attr_mask (0x%x) error\n", attr_mask);
		return -EINVAL;
	}

	dmac = (u8 *)attr->ah_attr.roce.dmac;
	context->wqe_sge_ba = cpu_to_le32(wqe_sge_ba >> 3);
	qpc_mask->wqe_sge_ba = 0;

	/*
	 * In v2 engine, software pass context and context mask to hardware
	 * when modifying qp. If software need modify some fields in context,
	 * we should set all bits of the relevant fields in context mask to
	 * 0 at the same time, else set them to 0x1.
	 */
	roce_set_field(context->byte_12_sq_hop, V2_QPC_BYTE_12_WQE_SGE_BA_M,
		       V2_QPC_BYTE_12_WQE_SGE_BA_S, wqe_sge_ba >> (32 + 3));
	roce_set_field(qpc_mask->byte_12_sq_hop, V2_QPC_BYTE_12_WQE_SGE_BA_M,
		       V2_QPC_BYTE_12_WQE_SGE_BA_S, 0);

	roce_set_field(context->byte_12_sq_hop, V2_QPC_BYTE_12_SQ_HOP_NUM_M,
		       V2_QPC_BYTE_12_SQ_HOP_NUM_S,
		       hr_dev->caps.wqe_sq_hop_num == HNS_ROCE_HOP_NUM_0 ?
		       0 : hr_dev->caps.wqe_sq_hop_num);
	roce_set_field(qpc_mask->byte_12_sq_hop, V2_QPC_BYTE_12_SQ_HOP_NUM_M,
		       V2_QPC_BYTE_12_SQ_HOP_NUM_S, 0);

	roce_set_field(context->byte_20_smac_sgid_idx,
		       V2_QPC_BYTE_20_SGE_HOP_NUM_M,
		       V2_QPC_BYTE_20_SGE_HOP_NUM_S,
		       ((ibqp->qp_type == IB_QPT_GSI) ||
		       hr_qp->sq.max_gs > HNS_ROCE_V2_UC_RC_SGE_NUM_IN_WQE) ?
		       hr_dev->caps.wqe_sge_hop_num : 0);
	roce_set_field(qpc_mask->byte_20_smac_sgid_idx,
		       V2_QPC_BYTE_20_SGE_HOP_NUM_M,
		       V2_QPC_BYTE_20_SGE_HOP_NUM_S, 0);

	roce_set_field(context->byte_20_smac_sgid_idx,
		       V2_QPC_BYTE_20_RQ_HOP_NUM_M,
		       V2_QPC_BYTE_20_RQ_HOP_NUM_S,
		       hr_dev->caps.wqe_rq_hop_num == HNS_ROCE_HOP_NUM_0 ?
		       0 : hr_dev->caps.wqe_rq_hop_num);
	roce_set_field(qpc_mask->byte_20_smac_sgid_idx,
		       V2_QPC_BYTE_20_RQ_HOP_NUM_M,
		       V2_QPC_BYTE_20_RQ_HOP_NUM_S, 0);

	roce_set_field(context->byte_16_buf_ba_pg_sz,
		       V2_QPC_BYTE_16_WQE_SGE_BA_PG_SZ_M,
		       V2_QPC_BYTE_16_WQE_SGE_BA_PG_SZ_S,
		       hr_qp->wqe_bt_pg_shift + PG_SHIFT_OFFSET);
	roce_set_field(qpc_mask->byte_16_buf_ba_pg_sz,
		       V2_QPC_BYTE_16_WQE_SGE_BA_PG_SZ_M,
		       V2_QPC_BYTE_16_WQE_SGE_BA_PG_SZ_S, 0);

	roce_set_field(context->byte_16_buf_ba_pg_sz,
		       V2_QPC_BYTE_16_WQE_SGE_BUF_PG_SZ_M,
		       V2_QPC_BYTE_16_WQE_SGE_BUF_PG_SZ_S,
		       hr_dev->caps.mtt_buf_pg_sz + PG_SHIFT_OFFSET);
	roce_set_field(qpc_mask->byte_16_buf_ba_pg_sz,
		       V2_QPC_BYTE_16_WQE_SGE_BUF_PG_SZ_M,
		       V2_QPC_BYTE_16_WQE_SGE_BUF_PG_SZ_S, 0);

	context->rq_cur_blk_addr = cpu_to_le32(mtts[0] >> PAGE_ADDR_SHIFT);
	qpc_mask->rq_cur_blk_addr = 0;

	roce_set_field(context->byte_92_srq_info,
		       V2_QPC_BYTE_92_RQ_CUR_BLK_ADDR_M,
		       V2_QPC_BYTE_92_RQ_CUR_BLK_ADDR_S,
		       mtts[0] >> (32 + PAGE_ADDR_SHIFT));
	roce_set_field(qpc_mask->byte_92_srq_info,
		       V2_QPC_BYTE_92_RQ_CUR_BLK_ADDR_M,
		       V2_QPC_BYTE_92_RQ_CUR_BLK_ADDR_S, 0);

	context->rq_nxt_blk_addr = cpu_to_le32(mtts[1] >> PAGE_ADDR_SHIFT);
	qpc_mask->rq_nxt_blk_addr = 0;

	roce_set_field(context->byte_104_rq_sge,
		       V2_QPC_BYTE_104_RQ_NXT_BLK_ADDR_M,
		       V2_QPC_BYTE_104_RQ_NXT_BLK_ADDR_S,
		       mtts[1] >> (32 + PAGE_ADDR_SHIFT));
	roce_set_field(qpc_mask->byte_104_rq_sge,
		       V2_QPC_BYTE_104_RQ_NXT_BLK_ADDR_M,
		       V2_QPC_BYTE_104_RQ_NXT_BLK_ADDR_S, 0);

	roce_set_field(context->byte_132_trrl, V2_QPC_BYTE_132_TRRL_BA_M,
		       V2_QPC_BYTE_132_TRRL_BA_S, dma_handle_3 >> 4);
	roce_set_field(qpc_mask->byte_132_trrl, V2_QPC_BYTE_132_TRRL_BA_M,
		       V2_QPC_BYTE_132_TRRL_BA_S, 0);
	context->trrl_ba = cpu_to_le32(dma_handle_3 >> (16 + 4));
	qpc_mask->trrl_ba = 0;
	roce_set_field(context->byte_140_raq, V2_QPC_BYTE_140_TRRL_BA_M,
		       V2_QPC_BYTE_140_TRRL_BA_S,
		       (u32)(dma_handle_3 >> (32 + 16 + 4)));
	roce_set_field(qpc_mask->byte_140_raq, V2_QPC_BYTE_140_TRRL_BA_M,
		       V2_QPC_BYTE_140_TRRL_BA_S, 0);

	context->irrl_ba = cpu_to_le32(dma_handle_2 >> 6);
	qpc_mask->irrl_ba = 0;
	roce_set_field(context->byte_208_irrl, V2_QPC_BYTE_208_IRRL_BA_M,
		       V2_QPC_BYTE_208_IRRL_BA_S,
		       dma_handle_2 >> (32 + 6));
	roce_set_field(qpc_mask->byte_208_irrl, V2_QPC_BYTE_208_IRRL_BA_M,
		       V2_QPC_BYTE_208_IRRL_BA_S, 0);

	roce_set_bit(context->byte_208_irrl, V2_QPC_BYTE_208_RMT_E2E_S, 1);
	roce_set_bit(qpc_mask->byte_208_irrl, V2_QPC_BYTE_208_RMT_E2E_S, 0);

	roce_set_bit(context->byte_252_err_txcqn, V2_QPC_BYTE_252_SIG_TYPE_S,
		     hr_qp->sq_signal_bits);
	roce_set_bit(qpc_mask->byte_252_err_txcqn, V2_QPC_BYTE_252_SIG_TYPE_S,
		     0);

	port = (attr_mask & IB_QP_PORT) ? (attr->port_num - 1) : hr_qp->port;

	smac = (u8 *)hr_dev->dev_addr[port];
	/* when dmac equals smac or loop_idc is 1, it should loopback */
	if (ether_addr_equal_unaligned(dmac, smac) ||
	    hr_dev->loop_idc == 0x1) {
		roce_set_bit(context->byte_28_at_fl, V2_QPC_BYTE_28_LBI_S, 1);
		roce_set_bit(qpc_mask->byte_28_at_fl, V2_QPC_BYTE_28_LBI_S, 0);
	}

	if (attr_mask & IB_QP_DEST_QPN) {
		roce_set_field(context->byte_56_dqpn_err, V2_QPC_BYTE_56_DQPN_M,
			       V2_QPC_BYTE_56_DQPN_S, attr->dest_qp_num);
		roce_set_field(qpc_mask->byte_56_dqpn_err,
			       V2_QPC_BYTE_56_DQPN_M, V2_QPC_BYTE_56_DQPN_S, 0);
	}

	/* Configure GID index */
	port_num = rdma_ah_get_port_num(&attr->ah_attr);
	roce_set_field(context->byte_20_smac_sgid_idx,
		       V2_QPC_BYTE_20_SGID_IDX_M,
		       V2_QPC_BYTE_20_SGID_IDX_S,
		       hns_get_gid_index(hr_dev, port_num - 1,
					 grh->sgid_index));
	roce_set_field(qpc_mask->byte_20_smac_sgid_idx,
		       V2_QPC_BYTE_20_SGID_IDX_M,
		       V2_QPC_BYTE_20_SGID_IDX_S, 0);
	memcpy(&(context->dmac), dmac, sizeof(u32));
	roce_set_field(context->byte_52_udpspn_dmac, V2_QPC_BYTE_52_DMAC_M,
		       V2_QPC_BYTE_52_DMAC_S, *((u16 *)(&dmac[4])));
	qpc_mask->dmac = 0;
	roce_set_field(qpc_mask->byte_52_udpspn_dmac, V2_QPC_BYTE_52_DMAC_M,
		       V2_QPC_BYTE_52_DMAC_S, 0);

	/* mtu*(2^LP_PKTN_INI) should not bigger than 1 message length 64kb */
	roce_set_field(context->byte_56_dqpn_err, V2_QPC_BYTE_56_LP_PKTN_INI_M,
		       V2_QPC_BYTE_56_LP_PKTN_INI_S, 4);
	roce_set_field(qpc_mask->byte_56_dqpn_err, V2_QPC_BYTE_56_LP_PKTN_INI_M,
		       V2_QPC_BYTE_56_LP_PKTN_INI_S, 0);

	if (ibqp->qp_type == IB_QPT_GSI || ibqp->qp_type == IB_QPT_UD)
		roce_set_field(context->byte_24_mtu_tc, V2_QPC_BYTE_24_MTU_M,
			       V2_QPC_BYTE_24_MTU_S, IB_MTU_4096);
	else if (attr_mask & IB_QP_PATH_MTU)
		roce_set_field(context->byte_24_mtu_tc, V2_QPC_BYTE_24_MTU_M,
			       V2_QPC_BYTE_24_MTU_S, attr->path_mtu);

	roce_set_field(qpc_mask->byte_24_mtu_tc, V2_QPC_BYTE_24_MTU_M,
		       V2_QPC_BYTE_24_MTU_S, 0);

	roce_set_field(context->byte_84_rq_ci_pi,
		       V2_QPC_BYTE_84_RQ_PRODUCER_IDX_M,
		       V2_QPC_BYTE_84_RQ_PRODUCER_IDX_S, hr_qp->rq.head);
	roce_set_field(qpc_mask->byte_84_rq_ci_pi,
		       V2_QPC_BYTE_84_RQ_PRODUCER_IDX_M,
		       V2_QPC_BYTE_84_RQ_PRODUCER_IDX_S, 0);

	roce_set_field(qpc_mask->byte_84_rq_ci_pi,
		       V2_QPC_BYTE_84_RQ_CONSUMER_IDX_M,
		       V2_QPC_BYTE_84_RQ_CONSUMER_IDX_S, 0);
	roce_set_bit(qpc_mask->byte_108_rx_reqepsn,
		     V2_QPC_BYTE_108_RX_REQ_PSN_ERR_S, 0);
	roce_set_field(qpc_mask->byte_96_rx_reqmsn, V2_QPC_BYTE_96_RX_REQ_MSN_M,
		       V2_QPC_BYTE_96_RX_REQ_MSN_S, 0);
	roce_set_field(qpc_mask->byte_108_rx_reqepsn,
		       V2_QPC_BYTE_108_RX_REQ_LAST_OPTYPE_M,
		       V2_QPC_BYTE_108_RX_REQ_LAST_OPTYPE_S, 0);

	context->rq_rnr_timer = 0;
	qpc_mask->rq_rnr_timer = 0;

	roce_set_field(qpc_mask->byte_132_trrl, V2_QPC_BYTE_132_TRRL_HEAD_MAX_M,
		       V2_QPC_BYTE_132_TRRL_HEAD_MAX_S, 0);
	roce_set_field(qpc_mask->byte_132_trrl, V2_QPC_BYTE_132_TRRL_TAIL_MAX_M,
		       V2_QPC_BYTE_132_TRRL_TAIL_MAX_S, 0);

	/* rocee send 2^lp_sgen_ini segs every time */
	roce_set_field(context->byte_168_irrl_idx,
		       V2_QPC_BYTE_168_LP_SGEN_INI_M,
		       V2_QPC_BYTE_168_LP_SGEN_INI_S, 3);
	roce_set_field(qpc_mask->byte_168_irrl_idx,
		       V2_QPC_BYTE_168_LP_SGEN_INI_M,
		       V2_QPC_BYTE_168_LP_SGEN_INI_S, 0);

	return 0;
}

static int modify_qp_rtr_to_rts(struct ib_qp *ibqp,
				const struct ib_qp_attr *attr, int attr_mask,
				struct hns_roce_v2_qp_context *context,
				struct hns_roce_v2_qp_context *qpc_mask)
{
	struct hns_roce_dev *hr_dev = to_hr_dev(ibqp->device);
	struct hns_roce_qp *hr_qp = to_hr_qp(ibqp);
	struct device *dev = hr_dev->dev;
	u64 sge_cur_blk = 0;
	u64 sq_cur_blk = 0;
	u32 page_size;
	int count;

	/* Search qp buf's mtts */
	count = hns_roce_mtr_find(hr_dev, &hr_qp->mtr, 0, &sq_cur_blk, 1, NULL);
	if (count < 1) {
		dev_err(dev, "qp(0x%lx) buf pa find failed\n", hr_qp->qpn);
		return -EINVAL;
	}

	if (hr_qp->sge.offset) {
		page_size = 1 << (hr_dev->caps.mtt_buf_pg_sz + PAGE_SHIFT);
		count = hns_roce_mtr_find(hr_dev, &hr_qp->mtr,
					  hr_qp->sge.offset / page_size,
					  &sge_cur_blk, 1, NULL);
		if (count < 1) {
			dev_err(dev, "qp(0x%lx) sge pa find failed\n",
				hr_qp->qpn);
			return -EINVAL;
		}
	}

	/* Not support alternate path and path migration */
	if ((attr_mask & IB_QP_ALT_PATH) ||
	    (attr_mask & IB_QP_PATH_MIG_STATE)) {
		dev_err(dev, "RTR2RTS attr_mask (0x%x)error\n", attr_mask);
		return -EINVAL;
	}

	/*
	 * In v2 engine, software pass context and context mask to hardware
	 * when modifying qp. If software need modify some fields in context,
	 * we should set all bits of the relevant fields in context mask to
	 * 0 at the same time, else set them to 0x1.
	 */
	context->sq_cur_blk_addr = cpu_to_le32(sq_cur_blk >> PAGE_ADDR_SHIFT);
	roce_set_field(context->byte_168_irrl_idx,
		       V2_QPC_BYTE_168_SQ_CUR_BLK_ADDR_M,
		       V2_QPC_BYTE_168_SQ_CUR_BLK_ADDR_S,
		       sq_cur_blk >> (32 + PAGE_ADDR_SHIFT));
	qpc_mask->sq_cur_blk_addr = 0;
	roce_set_field(qpc_mask->byte_168_irrl_idx,
		       V2_QPC_BYTE_168_SQ_CUR_BLK_ADDR_M,
		       V2_QPC_BYTE_168_SQ_CUR_BLK_ADDR_S, 0);

	context->sq_cur_sge_blk_addr = ((ibqp->qp_type == IB_QPT_GSI) ||
		       hr_qp->sq.max_gs > HNS_ROCE_V2_UC_RC_SGE_NUM_IN_WQE) ?
		       cpu_to_le32(sge_cur_blk >>
		       PAGE_ADDR_SHIFT) : 0;
	roce_set_field(context->byte_184_irrl_idx,
		       V2_QPC_BYTE_184_SQ_CUR_SGE_BLK_ADDR_M,
		       V2_QPC_BYTE_184_SQ_CUR_SGE_BLK_ADDR_S,
		       ((ibqp->qp_type == IB_QPT_GSI) || hr_qp->sq.max_gs >
		       HNS_ROCE_V2_UC_RC_SGE_NUM_IN_WQE) ?
		       (sge_cur_blk >>
		       (32 + PAGE_ADDR_SHIFT)) : 0);
	qpc_mask->sq_cur_sge_blk_addr = 0;
	roce_set_field(qpc_mask->byte_184_irrl_idx,
		       V2_QPC_BYTE_184_SQ_CUR_SGE_BLK_ADDR_M,
		       V2_QPC_BYTE_184_SQ_CUR_SGE_BLK_ADDR_S, 0);

	context->rx_sq_cur_blk_addr =
		cpu_to_le32(sq_cur_blk >> PAGE_ADDR_SHIFT);
	roce_set_field(context->byte_232_irrl_sge,
		       V2_QPC_BYTE_232_RX_SQ_CUR_BLK_ADDR_M,
		       V2_QPC_BYTE_232_RX_SQ_CUR_BLK_ADDR_S,
		       sq_cur_blk >> (32 + PAGE_ADDR_SHIFT));
	qpc_mask->rx_sq_cur_blk_addr = 0;
	roce_set_field(qpc_mask->byte_232_irrl_sge,
		       V2_QPC_BYTE_232_RX_SQ_CUR_BLK_ADDR_M,
		       V2_QPC_BYTE_232_RX_SQ_CUR_BLK_ADDR_S, 0);

	/*
	 * Set some fields in context to zero, Because the default values
	 * of all fields in context are zero, we need not set them to 0 again.
	 * but we should set the relevant fields of context mask to 0.
	 */
	roce_set_field(qpc_mask->byte_232_irrl_sge,
		       V2_QPC_BYTE_232_IRRL_SGE_IDX_M,
		       V2_QPC_BYTE_232_IRRL_SGE_IDX_S, 0);

	roce_set_field(qpc_mask->byte_240_irrl_tail,
		       V2_QPC_BYTE_240_RX_ACK_MSN_M,
		       V2_QPC_BYTE_240_RX_ACK_MSN_S, 0);

	roce_set_field(qpc_mask->byte_248_ack_psn,
		       V2_QPC_BYTE_248_ACK_LAST_OPTYPE_M,
		       V2_QPC_BYTE_248_ACK_LAST_OPTYPE_S, 0);
	roce_set_bit(qpc_mask->byte_248_ack_psn,
		     V2_QPC_BYTE_248_IRRL_PSN_VLD_S, 0);
	roce_set_field(qpc_mask->byte_248_ack_psn,
		       V2_QPC_BYTE_248_IRRL_PSN_M,
		       V2_QPC_BYTE_248_IRRL_PSN_S, 0);

	roce_set_field(qpc_mask->byte_240_irrl_tail,
		       V2_QPC_BYTE_240_IRRL_TAIL_REAL_M,
		       V2_QPC_BYTE_240_IRRL_TAIL_REAL_S, 0);

	roce_set_field(qpc_mask->byte_220_retry_psn_msn,
		       V2_QPC_BYTE_220_RETRY_MSG_MSN_M,
		       V2_QPC_BYTE_220_RETRY_MSG_MSN_S, 0);

	roce_set_bit(qpc_mask->byte_248_ack_psn,
		     V2_QPC_BYTE_248_RNR_RETRY_FLAG_S, 0);

	roce_set_field(qpc_mask->byte_212_lsn, V2_QPC_BYTE_212_CHECK_FLG_M,
		       V2_QPC_BYTE_212_CHECK_FLG_S, 0);

	roce_set_field(context->byte_212_lsn, V2_QPC_BYTE_212_LSN_M,
		       V2_QPC_BYTE_212_LSN_S, 0x100);
	roce_set_field(qpc_mask->byte_212_lsn, V2_QPC_BYTE_212_LSN_M,
		       V2_QPC_BYTE_212_LSN_S, 0);

	roce_set_field(qpc_mask->byte_196_sq_psn, V2_QPC_BYTE_196_IRRL_HEAD_M,
		       V2_QPC_BYTE_196_IRRL_HEAD_S, 0);

	return 0;
}

static inline bool hns_roce_v2_check_qp_stat(enum ib_qp_state cur_state,
					     enum ib_qp_state new_state)
{

	if ((cur_state != IB_QPS_RESET &&
	    (new_state == IB_QPS_ERR || new_state == IB_QPS_RESET)) ||
	    ((cur_state == IB_QPS_RTS || cur_state == IB_QPS_SQD) &&
	    (new_state == IB_QPS_RTS || new_state == IB_QPS_SQD)) ||
	    (cur_state == IB_QPS_SQE && new_state == IB_QPS_RTS))
		return true;

	return false;

}

static int hns_roce_v2_set_path(struct ib_qp *ibqp,
				const struct ib_qp_attr *attr,
				int attr_mask,
				struct hns_roce_v2_qp_context *context,
				struct hns_roce_v2_qp_context *qpc_mask)
{
	const struct ib_global_route *grh = rdma_ah_read_grh(&attr->ah_attr);
	struct hns_roce_dev *hr_dev = to_hr_dev(ibqp->device);
	struct hns_roce_qp *hr_qp = to_hr_qp(ibqp);
	const struct ib_gid_attr *gid_attr = NULL;
	int is_roce_protocol;
	bool is_udp = false;
	u16 vlan = 0xffff;
	u8 ib_port;
	u8 hr_port;
	int ret;

<<<<<<< HEAD
	context = kcalloc(2, sizeof(*context), GFP_ATOMIC);
	if (!context)
		return -ENOMEM;
=======
	ib_port = (attr_mask & IB_QP_PORT) ? attr->port_num : hr_qp->port + 1;
	hr_port = ib_port - 1;
	is_roce_protocol = rdma_cap_eth_ah(&hr_dev->ib_dev, ib_port) &&
			   rdma_ah_get_ah_flags(&attr->ah_attr) & IB_AH_GRH;

	if (is_roce_protocol) {
		gid_attr = attr->ah_attr.grh.sgid_attr;
		ret = rdma_read_gid_l2_fields(gid_attr, &vlan, NULL);
		if (ret)
			return ret;

		if (gid_attr)
			is_udp = (gid_attr->gid_type ==
				 IB_GID_TYPE_ROCE_UDP_ENCAP);
	}

	if (vlan < VLAN_CFI_MASK) {
		roce_set_bit(context->byte_76_srqn_op_en,
			     V2_QPC_BYTE_76_RQ_VLAN_EN_S, 1);
		roce_set_bit(qpc_mask->byte_76_srqn_op_en,
			     V2_QPC_BYTE_76_RQ_VLAN_EN_S, 0);
		roce_set_bit(context->byte_168_irrl_idx,
			     V2_QPC_BYTE_168_SQ_VLAN_EN_S, 1);
		roce_set_bit(qpc_mask->byte_168_irrl_idx,
			     V2_QPC_BYTE_168_SQ_VLAN_EN_S, 0);
	}

	roce_set_field(context->byte_24_mtu_tc, V2_QPC_BYTE_24_VLAN_ID_M,
		       V2_QPC_BYTE_24_VLAN_ID_S, vlan);
	roce_set_field(qpc_mask->byte_24_mtu_tc, V2_QPC_BYTE_24_VLAN_ID_M,
		       V2_QPC_BYTE_24_VLAN_ID_S, 0);

	if (grh->sgid_index >= hr_dev->caps.gid_table_len[hr_port]) {
		dev_err(hr_dev->dev, "sgid_index(%u) too large. max is %d\n",
			grh->sgid_index, hr_dev->caps.gid_table_len[hr_port]);
		return -EINVAL;
	}

	if (attr->ah_attr.type != RDMA_AH_ATTR_TYPE_ROCE) {
		dev_err(hr_dev->dev, "ah attr is not RDMA roce type\n");
		return -EINVAL;
	}

	roce_set_field(context->byte_52_udpspn_dmac, V2_QPC_BYTE_52_UDPSPN_M,
		       V2_QPC_BYTE_52_UDPSPN_S,
		       is_udp ? 0x12b7 : 0);

	roce_set_field(qpc_mask->byte_52_udpspn_dmac, V2_QPC_BYTE_52_UDPSPN_M,
		       V2_QPC_BYTE_52_UDPSPN_S, 0);

	roce_set_field(context->byte_20_smac_sgid_idx,
		       V2_QPC_BYTE_20_SGID_IDX_M, V2_QPC_BYTE_20_SGID_IDX_S,
		       grh->sgid_index);

	roce_set_field(qpc_mask->byte_20_smac_sgid_idx,
		       V2_QPC_BYTE_20_SGID_IDX_M, V2_QPC_BYTE_20_SGID_IDX_S, 0);

	roce_set_field(context->byte_24_mtu_tc, V2_QPC_BYTE_24_HOP_LIMIT_M,
		       V2_QPC_BYTE_24_HOP_LIMIT_S, grh->hop_limit);
	roce_set_field(qpc_mask->byte_24_mtu_tc, V2_QPC_BYTE_24_HOP_LIMIT_M,
		       V2_QPC_BYTE_24_HOP_LIMIT_S, 0);

	if (hr_dev->pci_dev->revision == 0x21 && is_udp)
		roce_set_field(context->byte_24_mtu_tc, V2_QPC_BYTE_24_TC_M,
			       V2_QPC_BYTE_24_TC_S, grh->traffic_class >> 2);
	else
		roce_set_field(context->byte_24_mtu_tc, V2_QPC_BYTE_24_TC_M,
			       V2_QPC_BYTE_24_TC_S, grh->traffic_class);
	roce_set_field(qpc_mask->byte_24_mtu_tc, V2_QPC_BYTE_24_TC_M,
		       V2_QPC_BYTE_24_TC_S, 0);
	roce_set_field(context->byte_28_at_fl, V2_QPC_BYTE_28_FL_M,
		       V2_QPC_BYTE_28_FL_S, grh->flow_label);
	roce_set_field(qpc_mask->byte_28_at_fl, V2_QPC_BYTE_28_FL_M,
		       V2_QPC_BYTE_28_FL_S, 0);
	memcpy(context->dgid, grh->dgid.raw, sizeof(grh->dgid.raw));
	memset(qpc_mask->dgid, 0, sizeof(grh->dgid.raw));
	roce_set_field(context->byte_28_at_fl, V2_QPC_BYTE_28_SL_M,
		       V2_QPC_BYTE_28_SL_S, rdma_ah_get_sl(&attr->ah_attr));
	roce_set_field(qpc_mask->byte_28_at_fl, V2_QPC_BYTE_28_SL_M,
		       V2_QPC_BYTE_28_SL_S, 0);
	hr_qp->sl = rdma_ah_get_sl(&attr->ah_attr);

	return 0;
}

static int hns_roce_v2_set_abs_fields(struct ib_qp *ibqp,
				      const struct ib_qp_attr *attr,
				      int attr_mask,
				      enum ib_qp_state cur_state,
				      enum ib_qp_state new_state,
				      struct hns_roce_v2_qp_context *context,
				      struct hns_roce_v2_qp_context *qpc_mask)
{
	struct hns_roce_dev *hr_dev = to_hr_dev(ibqp->device);
	int ret = 0;
>>>>>>> f7688b48

	if (cur_state == IB_QPS_RESET && new_state == IB_QPS_INIT) {
		memset(qpc_mask, 0, sizeof(*qpc_mask));
		modify_qp_reset_to_init(ibqp, attr, attr_mask, context,
					qpc_mask);
	} else if (cur_state == IB_QPS_INIT && new_state == IB_QPS_INIT) {
		modify_qp_init_to_init(ibqp, attr, attr_mask, context,
				       qpc_mask);
	} else if (cur_state == IB_QPS_INIT && new_state == IB_QPS_RTR) {
		ret = modify_qp_init_to_rtr(ibqp, attr, attr_mask, context,
					    qpc_mask);
		if (ret)
			goto out;
	} else if (cur_state == IB_QPS_RTR && new_state == IB_QPS_RTS) {
		ret = modify_qp_rtr_to_rts(ibqp, attr, attr_mask, context,
					   qpc_mask);
		if (ret)
			goto out;
	} else if (hns_roce_v2_check_qp_stat(cur_state, new_state)) {
		/* Nothing */
		;
	} else {
		dev_err(hr_dev->dev, "Illegal state for QP!\n");
		ret = -EINVAL;
		goto out;
	}

<<<<<<< HEAD
	/* When QP state is err, SQ and RQ WQE should be flushed */
	if (new_state == IB_QPS_ERR) {
		roce_set_field(context->byte_160_sq_ci_pi,
			       V2_QPC_BYTE_160_SQ_PRODUCER_IDX_M,
			       V2_QPC_BYTE_160_SQ_PRODUCER_IDX_S,
			       hr_qp->sq.head);
		roce_set_field(qpc_mask->byte_160_sq_ci_pi,
			       V2_QPC_BYTE_160_SQ_PRODUCER_IDX_M,
			       V2_QPC_BYTE_160_SQ_PRODUCER_IDX_S, 0);

		if (!ibqp->srq) {
			roce_set_field(context->byte_84_rq_ci_pi,
			       V2_QPC_BYTE_84_RQ_PRODUCER_IDX_M,
			       V2_QPC_BYTE_84_RQ_PRODUCER_IDX_S,
			       hr_qp->rq.head);
			roce_set_field(qpc_mask->byte_84_rq_ci_pi,
			       V2_QPC_BYTE_84_RQ_PRODUCER_IDX_M,
			       V2_QPC_BYTE_84_RQ_PRODUCER_IDX_S, 0);
		}
	}
=======
out:
	return ret;
}

static int hns_roce_v2_set_opt_fields(struct ib_qp *ibqp,
				      const struct ib_qp_attr *attr,
				      int attr_mask,
				      struct hns_roce_v2_qp_context *context,
				      struct hns_roce_v2_qp_context *qpc_mask)
{
	struct hns_roce_dev *hr_dev = to_hr_dev(ibqp->device);
	struct hns_roce_qp *hr_qp = to_hr_qp(ibqp);
	int ret = 0;
>>>>>>> f7688b48

	if (attr_mask & IB_QP_AV) {
		ret = hns_roce_v2_set_path(ibqp, attr, attr_mask, context,
					   qpc_mask);
		if (ret)
			return ret;
	}

	if (attr_mask & IB_QP_TIMEOUT) {
		if (attr->timeout < 31) {
			roce_set_field(context->byte_28_at_fl,
				       V2_QPC_BYTE_28_AT_M, V2_QPC_BYTE_28_AT_S,
				       attr->timeout);
			roce_set_field(qpc_mask->byte_28_at_fl,
				       V2_QPC_BYTE_28_AT_M, V2_QPC_BYTE_28_AT_S,
				       0);
		} else {
			dev_warn(hr_dev->dev,
				 "Local ACK timeout shall be 0 to 30.\n");
		}
	}

	if (attr_mask & IB_QP_RETRY_CNT) {
		roce_set_field(context->byte_212_lsn,
			       V2_QPC_BYTE_212_RETRY_NUM_INIT_M,
			       V2_QPC_BYTE_212_RETRY_NUM_INIT_S,
			       attr->retry_cnt);
		roce_set_field(qpc_mask->byte_212_lsn,
			       V2_QPC_BYTE_212_RETRY_NUM_INIT_M,
			       V2_QPC_BYTE_212_RETRY_NUM_INIT_S, 0);

		roce_set_field(context->byte_212_lsn,
			       V2_QPC_BYTE_212_RETRY_CNT_M,
			       V2_QPC_BYTE_212_RETRY_CNT_S,
			       attr->retry_cnt);
		roce_set_field(qpc_mask->byte_212_lsn,
			       V2_QPC_BYTE_212_RETRY_CNT_M,
			       V2_QPC_BYTE_212_RETRY_CNT_S, 0);
	}

	if (attr_mask & IB_QP_RNR_RETRY) {
		roce_set_field(context->byte_244_rnr_rxack,
			       V2_QPC_BYTE_244_RNR_NUM_INIT_M,
			       V2_QPC_BYTE_244_RNR_NUM_INIT_S, attr->rnr_retry);
		roce_set_field(qpc_mask->byte_244_rnr_rxack,
			       V2_QPC_BYTE_244_RNR_NUM_INIT_M,
			       V2_QPC_BYTE_244_RNR_NUM_INIT_S, 0);

		roce_set_field(context->byte_244_rnr_rxack,
			       V2_QPC_BYTE_244_RNR_CNT_M,
			       V2_QPC_BYTE_244_RNR_CNT_S, attr->rnr_retry);
		roce_set_field(qpc_mask->byte_244_rnr_rxack,
			       V2_QPC_BYTE_244_RNR_CNT_M,
			       V2_QPC_BYTE_244_RNR_CNT_S, 0);
	}

	/* RC&UC&UD required attr */
	if (attr_mask & IB_QP_SQ_PSN) {
		roce_set_field(context->byte_172_sq_psn,
			       V2_QPC_BYTE_172_SQ_CUR_PSN_M,
			       V2_QPC_BYTE_172_SQ_CUR_PSN_S, attr->sq_psn);
		roce_set_field(qpc_mask->byte_172_sq_psn,
			       V2_QPC_BYTE_172_SQ_CUR_PSN_M,
			       V2_QPC_BYTE_172_SQ_CUR_PSN_S, 0);

		roce_set_field(context->byte_196_sq_psn,
			       V2_QPC_BYTE_196_SQ_MAX_PSN_M,
			       V2_QPC_BYTE_196_SQ_MAX_PSN_S, attr->sq_psn);
		roce_set_field(qpc_mask->byte_196_sq_psn,
			       V2_QPC_BYTE_196_SQ_MAX_PSN_M,
			       V2_QPC_BYTE_196_SQ_MAX_PSN_S, 0);

		roce_set_field(context->byte_220_retry_psn_msn,
			       V2_QPC_BYTE_220_RETRY_MSG_PSN_M,
			       V2_QPC_BYTE_220_RETRY_MSG_PSN_S, attr->sq_psn);
		roce_set_field(qpc_mask->byte_220_retry_psn_msn,
			       V2_QPC_BYTE_220_RETRY_MSG_PSN_M,
			       V2_QPC_BYTE_220_RETRY_MSG_PSN_S, 0);

		roce_set_field(context->byte_224_retry_msg,
			       V2_QPC_BYTE_224_RETRY_MSG_PSN_M,
			       V2_QPC_BYTE_224_RETRY_MSG_PSN_S,
			       attr->sq_psn >> V2_QPC_BYTE_220_RETRY_MSG_PSN_S);
		roce_set_field(qpc_mask->byte_224_retry_msg,
			       V2_QPC_BYTE_224_RETRY_MSG_PSN_M,
			       V2_QPC_BYTE_224_RETRY_MSG_PSN_S, 0);

		roce_set_field(context->byte_224_retry_msg,
			       V2_QPC_BYTE_224_RETRY_MSG_FPKT_PSN_M,
			       V2_QPC_BYTE_224_RETRY_MSG_FPKT_PSN_S,
			       attr->sq_psn);
		roce_set_field(qpc_mask->byte_224_retry_msg,
			       V2_QPC_BYTE_224_RETRY_MSG_FPKT_PSN_M,
			       V2_QPC_BYTE_224_RETRY_MSG_FPKT_PSN_S, 0);

		roce_set_field(context->byte_244_rnr_rxack,
			       V2_QPC_BYTE_244_RX_ACK_EPSN_M,
			       V2_QPC_BYTE_244_RX_ACK_EPSN_S, attr->sq_psn);
		roce_set_field(qpc_mask->byte_244_rnr_rxack,
			       V2_QPC_BYTE_244_RX_ACK_EPSN_M,
			       V2_QPC_BYTE_244_RX_ACK_EPSN_S, 0);
	}

	if ((attr_mask & IB_QP_MAX_DEST_RD_ATOMIC) &&
	     attr->max_dest_rd_atomic) {
		roce_set_field(context->byte_140_raq, V2_QPC_BYTE_140_RR_MAX_M,
			       V2_QPC_BYTE_140_RR_MAX_S,
			       fls(attr->max_dest_rd_atomic - 1));
		roce_set_field(qpc_mask->byte_140_raq, V2_QPC_BYTE_140_RR_MAX_M,
			       V2_QPC_BYTE_140_RR_MAX_S, 0);
	}

	if ((attr_mask & IB_QP_MAX_QP_RD_ATOMIC) && attr->max_rd_atomic) {
		roce_set_field(context->byte_208_irrl, V2_QPC_BYTE_208_SR_MAX_M,
			       V2_QPC_BYTE_208_SR_MAX_S,
			       fls(attr->max_rd_atomic - 1));
		roce_set_field(qpc_mask->byte_208_irrl,
			       V2_QPC_BYTE_208_SR_MAX_M,
			       V2_QPC_BYTE_208_SR_MAX_S, 0);
	}

	if (attr_mask & (IB_QP_ACCESS_FLAGS | IB_QP_MAX_DEST_RD_ATOMIC))
		set_access_flags(hr_qp, context, qpc_mask, attr, attr_mask);

	if (attr_mask & IB_QP_MIN_RNR_TIMER) {
		roce_set_field(context->byte_80_rnr_rx_cqn,
			       V2_QPC_BYTE_80_MIN_RNR_TIME_M,
			       V2_QPC_BYTE_80_MIN_RNR_TIME_S,
			       attr->min_rnr_timer);
		roce_set_field(qpc_mask->byte_80_rnr_rx_cqn,
			       V2_QPC_BYTE_80_MIN_RNR_TIME_M,
			       V2_QPC_BYTE_80_MIN_RNR_TIME_S, 0);
	}

	/* RC&UC required attr */
	if (attr_mask & IB_QP_RQ_PSN) {
		roce_set_field(context->byte_108_rx_reqepsn,
			       V2_QPC_BYTE_108_RX_REQ_EPSN_M,
			       V2_QPC_BYTE_108_RX_REQ_EPSN_S, attr->rq_psn);
		roce_set_field(qpc_mask->byte_108_rx_reqepsn,
			       V2_QPC_BYTE_108_RX_REQ_EPSN_M,
			       V2_QPC_BYTE_108_RX_REQ_EPSN_S, 0);

		roce_set_field(context->byte_152_raq, V2_QPC_BYTE_152_RAQ_PSN_M,
			       V2_QPC_BYTE_152_RAQ_PSN_S, attr->rq_psn - 1);
		roce_set_field(qpc_mask->byte_152_raq,
			       V2_QPC_BYTE_152_RAQ_PSN_M,
			       V2_QPC_BYTE_152_RAQ_PSN_S, 0);
	}

	if (attr_mask & IB_QP_QKEY) {
		context->qkey_xrcd = cpu_to_le32(attr->qkey);
		qpc_mask->qkey_xrcd = 0;
		hr_qp->qkey = attr->qkey;
	}

	return ret;
}

static void hns_roce_v2_record_opt_fields(struct ib_qp *ibqp,
					  const struct ib_qp_attr *attr,
					  int attr_mask)
{
	struct hns_roce_dev *hr_dev = to_hr_dev(ibqp->device);
	struct hns_roce_qp *hr_qp = to_hr_qp(ibqp);

	if (attr_mask & IB_QP_ACCESS_FLAGS)
		hr_qp->atomic_rd_en = attr->qp_access_flags;

	if (attr_mask & IB_QP_MAX_DEST_RD_ATOMIC)
		hr_qp->resp_depth = attr->max_dest_rd_atomic;
	if (attr_mask & IB_QP_PORT) {
		hr_qp->port = attr->port_num - 1;
		hr_qp->phy_port = hr_dev->iboe.phy_port[hr_qp->port];
	}
}

static int hns_roce_v2_modify_qp(struct ib_qp *ibqp,
				 const struct ib_qp_attr *attr,
				 int attr_mask, enum ib_qp_state cur_state,
				 enum ib_qp_state new_state)
{
	struct hns_roce_dev *hr_dev = to_hr_dev(ibqp->device);
	struct hns_roce_qp *hr_qp = to_hr_qp(ibqp);
	struct hns_roce_v2_qp_context ctx[2];
	struct hns_roce_v2_qp_context *context = ctx;
	struct hns_roce_v2_qp_context *qpc_mask = ctx + 1;
	struct device *dev = hr_dev->dev;
	int ret;

	/*
	 * In v2 engine, software pass context and context mask to hardware
	 * when modifying qp. If software need modify some fields in context,
	 * we should set all bits of the relevant fields in context mask to
	 * 0 at the same time, else set them to 0x1.
	 */
	memset(context, 0, sizeof(*context));
	memset(qpc_mask, 0xff, sizeof(*qpc_mask));
	ret = hns_roce_v2_set_abs_fields(ibqp, attr, attr_mask, cur_state,
					 new_state, context, qpc_mask);
	if (ret)
		goto out;

	/* When QP state is err, SQ and RQ WQE should be flushed */
	if (new_state == IB_QPS_ERR) {
		roce_set_field(context->byte_160_sq_ci_pi,
			       V2_QPC_BYTE_160_SQ_PRODUCER_IDX_M,
			       V2_QPC_BYTE_160_SQ_PRODUCER_IDX_S,
			       hr_qp->sq.head);
		roce_set_field(qpc_mask->byte_160_sq_ci_pi,
			       V2_QPC_BYTE_160_SQ_PRODUCER_IDX_M,
			       V2_QPC_BYTE_160_SQ_PRODUCER_IDX_S, 0);

		if (!ibqp->srq) {
			roce_set_field(context->byte_84_rq_ci_pi,
			       V2_QPC_BYTE_84_RQ_PRODUCER_IDX_M,
			       V2_QPC_BYTE_84_RQ_PRODUCER_IDX_S,
			       hr_qp->rq.head);
			roce_set_field(qpc_mask->byte_84_rq_ci_pi,
			       V2_QPC_BYTE_84_RQ_PRODUCER_IDX_M,
			       V2_QPC_BYTE_84_RQ_PRODUCER_IDX_S, 0);
		}
	}

	/* Configure the optional fields */
	ret = hns_roce_v2_set_opt_fields(ibqp, attr, attr_mask, context,
					 qpc_mask);
	if (ret)
		goto out;

	roce_set_bit(context->byte_108_rx_reqepsn, V2_QPC_BYTE_108_INV_CREDIT_S,
		     ibqp->srq ? 1 : 0);
	roce_set_bit(qpc_mask->byte_108_rx_reqepsn,
		     V2_QPC_BYTE_108_INV_CREDIT_S, 0);

	/* Every status migrate must change state */
	roce_set_field(context->byte_60_qpst_tempid, V2_QPC_BYTE_60_QP_ST_M,
		       V2_QPC_BYTE_60_QP_ST_S, new_state);
	roce_set_field(qpc_mask->byte_60_qpst_tempid, V2_QPC_BYTE_60_QP_ST_M,
		       V2_QPC_BYTE_60_QP_ST_S, 0);

	/* SW pass context to HW */
	ret = hns_roce_v2_qp_modify(hr_dev, cur_state, new_state, ctx, hr_qp);
	if (ret) {
		dev_err(dev, "hns_roce_qp_modify failed(%d)\n", ret);
		goto out;
	}

	hr_qp->state = new_state;

	hns_roce_v2_record_opt_fields(ibqp, attr, attr_mask);

	if (new_state == IB_QPS_RESET && !ibqp->uobject) {
		hns_roce_v2_cq_clean(to_hr_cq(ibqp->recv_cq), hr_qp->qpn,
				     ibqp->srq ? to_hr_srq(ibqp->srq) : NULL);
		if (ibqp->send_cq != ibqp->recv_cq)
			hns_roce_v2_cq_clean(to_hr_cq(ibqp->send_cq),
					     hr_qp->qpn, NULL);

		hr_qp->rq.head = 0;
		hr_qp->rq.tail = 0;
		hr_qp->sq.head = 0;
		hr_qp->sq.tail = 0;
		hr_qp->sq_next_wqe = 0;
		hr_qp->next_sge = 0;
		if (hr_qp->rq.wqe_cnt)
			*hr_qp->rdb.db_record = 0;
	}

out:
	return ret;
}

static inline enum ib_qp_state to_ib_qp_st(enum hns_roce_v2_qp_state state)
{
	switch (state) {
	case HNS_ROCE_QP_ST_RST:	return IB_QPS_RESET;
	case HNS_ROCE_QP_ST_INIT:	return IB_QPS_INIT;
	case HNS_ROCE_QP_ST_RTR:	return IB_QPS_RTR;
	case HNS_ROCE_QP_ST_RTS:	return IB_QPS_RTS;
	case HNS_ROCE_QP_ST_SQ_DRAINING:
	case HNS_ROCE_QP_ST_SQD:	return IB_QPS_SQD;
	case HNS_ROCE_QP_ST_SQER:	return IB_QPS_SQE;
	case HNS_ROCE_QP_ST_ERR:	return IB_QPS_ERR;
	default:			return -1;
	}
}

static int hns_roce_v2_query_qpc(struct hns_roce_dev *hr_dev,
				 struct hns_roce_qp *hr_qp,
				 struct hns_roce_v2_qp_context *hr_context)
{
	struct hns_roce_cmd_mailbox *mailbox;
	int ret;

	mailbox = hns_roce_alloc_cmd_mailbox(hr_dev);
	if (IS_ERR(mailbox))
		return PTR_ERR(mailbox);

	ret = hns_roce_cmd_mbox(hr_dev, 0, mailbox->dma, hr_qp->qpn, 0,
				HNS_ROCE_CMD_QUERY_QPC,
				HNS_ROCE_CMD_TIMEOUT_MSECS);
	if (ret) {
		dev_err(hr_dev->dev, "QUERY QP cmd process error\n");
		goto out;
	}

	memcpy(hr_context, mailbox->buf, sizeof(*hr_context));

out:
	hns_roce_free_cmd_mailbox(hr_dev, mailbox);
	return ret;
}

static int hns_roce_v2_query_qp(struct ib_qp *ibqp, struct ib_qp_attr *qp_attr,
				int qp_attr_mask,
				struct ib_qp_init_attr *qp_init_attr)
{
	struct hns_roce_dev *hr_dev = to_hr_dev(ibqp->device);
	struct hns_roce_qp *hr_qp = to_hr_qp(ibqp);
	struct hns_roce_v2_qp_context context = {};
	struct device *dev = hr_dev->dev;
	int tmp_qp_state;
	int state;
	int ret;

	memset(qp_attr, 0, sizeof(*qp_attr));
	memset(qp_init_attr, 0, sizeof(*qp_init_attr));

	mutex_lock(&hr_qp->mutex);

	if (hr_qp->state == IB_QPS_RESET) {
		qp_attr->qp_state = IB_QPS_RESET;
		ret = 0;
		goto done;
	}

	ret = hns_roce_v2_query_qpc(hr_dev, hr_qp, &context);
	if (ret) {
		dev_err(dev, "query qpc error\n");
		ret = -EINVAL;
		goto out;
	}

	state = roce_get_field(context.byte_60_qpst_tempid,
			       V2_QPC_BYTE_60_QP_ST_M, V2_QPC_BYTE_60_QP_ST_S);
	tmp_qp_state = to_ib_qp_st((enum hns_roce_v2_qp_state)state);
	if (tmp_qp_state == -1) {
		dev_err(dev, "Illegal ib_qp_state\n");
		ret = -EINVAL;
		goto out;
	}
	hr_qp->state = (u8)tmp_qp_state;
	qp_attr->qp_state = (enum ib_qp_state)hr_qp->state;
	qp_attr->path_mtu = (enum ib_mtu)roce_get_field(context.byte_24_mtu_tc,
							V2_QPC_BYTE_24_MTU_M,
							V2_QPC_BYTE_24_MTU_S);
	qp_attr->path_mig_state = IB_MIG_ARMED;
	qp_attr->ah_attr.type   = RDMA_AH_ATTR_TYPE_ROCE;
	if (hr_qp->ibqp.qp_type == IB_QPT_UD)
		qp_attr->qkey = V2_QKEY_VAL;

	qp_attr->rq_psn = roce_get_field(context.byte_108_rx_reqepsn,
					 V2_QPC_BYTE_108_RX_REQ_EPSN_M,
					 V2_QPC_BYTE_108_RX_REQ_EPSN_S);
	qp_attr->sq_psn = (u32)roce_get_field(context.byte_172_sq_psn,
					      V2_QPC_BYTE_172_SQ_CUR_PSN_M,
					      V2_QPC_BYTE_172_SQ_CUR_PSN_S);
	qp_attr->dest_qp_num = (u8)roce_get_field(context.byte_56_dqpn_err,
						  V2_QPC_BYTE_56_DQPN_M,
						  V2_QPC_BYTE_56_DQPN_S);
	qp_attr->qp_access_flags = ((roce_get_bit(context.byte_76_srqn_op_en,
				    V2_QPC_BYTE_76_RRE_S)) << V2_QP_RRE_S) |
				    ((roce_get_bit(context.byte_76_srqn_op_en,
				    V2_QPC_BYTE_76_RWE_S)) << V2_QP_RWE_S) |
				    ((roce_get_bit(context.byte_76_srqn_op_en,
				    V2_QPC_BYTE_76_ATE_S)) << V2_QP_ATE_S);

	if (hr_qp->ibqp.qp_type == IB_QPT_RC ||
	    hr_qp->ibqp.qp_type == IB_QPT_UC) {
		struct ib_global_route *grh =
				rdma_ah_retrieve_grh(&qp_attr->ah_attr);

		rdma_ah_set_sl(&qp_attr->ah_attr,
			       roce_get_field(context.byte_28_at_fl,
					      V2_QPC_BYTE_28_SL_M,
					      V2_QPC_BYTE_28_SL_S));
		grh->flow_label = roce_get_field(context.byte_28_at_fl,
						 V2_QPC_BYTE_28_FL_M,
						 V2_QPC_BYTE_28_FL_S);
		grh->sgid_index = roce_get_field(context.byte_20_smac_sgid_idx,
						 V2_QPC_BYTE_20_SGID_IDX_M,
						 V2_QPC_BYTE_20_SGID_IDX_S);
		grh->hop_limit = roce_get_field(context.byte_24_mtu_tc,
						V2_QPC_BYTE_24_HOP_LIMIT_M,
						V2_QPC_BYTE_24_HOP_LIMIT_S);
		grh->traffic_class = roce_get_field(context.byte_24_mtu_tc,
						    V2_QPC_BYTE_24_TC_M,
						    V2_QPC_BYTE_24_TC_S);

		memcpy(grh->dgid.raw, context.dgid, sizeof(grh->dgid.raw));
	}

	qp_attr->port_num = hr_qp->port + 1;
	qp_attr->sq_draining = 0;
	qp_attr->max_rd_atomic = 1 << roce_get_field(context.byte_208_irrl,
						     V2_QPC_BYTE_208_SR_MAX_M,
						     V2_QPC_BYTE_208_SR_MAX_S);
	qp_attr->max_dest_rd_atomic = 1 << roce_get_field(context.byte_140_raq,
						     V2_QPC_BYTE_140_RR_MAX_M,
						     V2_QPC_BYTE_140_RR_MAX_S);
	qp_attr->min_rnr_timer = (u8)roce_get_field(context.byte_80_rnr_rx_cqn,
						 V2_QPC_BYTE_80_MIN_RNR_TIME_M,
						 V2_QPC_BYTE_80_MIN_RNR_TIME_S);
	qp_attr->timeout = (u8)roce_get_field(context.byte_28_at_fl,
					      V2_QPC_BYTE_28_AT_M,
					      V2_QPC_BYTE_28_AT_S);
	qp_attr->retry_cnt = roce_get_field(context.byte_212_lsn,
					    V2_QPC_BYTE_212_RETRY_CNT_M,
					    V2_QPC_BYTE_212_RETRY_CNT_S);
	qp_attr->rnr_retry = le32_to_cpu(context.rq_rnr_timer);

done:
	qp_attr->cur_qp_state = qp_attr->qp_state;
	qp_attr->cap.max_recv_wr = hr_qp->rq.wqe_cnt;
	qp_attr->cap.max_recv_sge = hr_qp->rq.max_gs;

	if (!ibqp->uobject) {
		qp_attr->cap.max_send_wr = hr_qp->sq.wqe_cnt;
		qp_attr->cap.max_send_sge = hr_qp->sq.max_gs;
	} else {
		qp_attr->cap.max_send_wr = 0;
		qp_attr->cap.max_send_sge = 0;
	}

	qp_init_attr->cap = qp_attr->cap;

out:
	mutex_unlock(&hr_qp->mutex);
	return ret;
}

static int hns_roce_v2_destroy_qp_common(struct hns_roce_dev *hr_dev,
					 struct hns_roce_qp *hr_qp,
					 struct ib_udata *udata)
{
	struct hns_roce_cq *send_cq, *recv_cq;
	struct ib_device *ibdev = &hr_dev->ib_dev;
	int ret;

	if (hr_qp->ibqp.qp_type == IB_QPT_RC && hr_qp->state != IB_QPS_RESET) {
		/* Modify qp to reset before destroying qp */
		ret = hns_roce_v2_modify_qp(&hr_qp->ibqp, NULL, 0,
					    hr_qp->state, IB_QPS_RESET);
		if (ret) {
			ibdev_err(ibdev, "modify QP to Reset failed.\n");
			return ret;
		}
	}

	send_cq = to_hr_cq(hr_qp->ibqp.send_cq);
	recv_cq = to_hr_cq(hr_qp->ibqp.recv_cq);

	hns_roce_lock_cqs(send_cq, recv_cq);

	if (!udata) {
		__hns_roce_v2_cq_clean(recv_cq, hr_qp->qpn, hr_qp->ibqp.srq ?
				       to_hr_srq(hr_qp->ibqp.srq) : NULL);
		if (send_cq != recv_cq)
			__hns_roce_v2_cq_clean(send_cq, hr_qp->qpn, NULL);
	}

	hns_roce_qp_remove(hr_dev, hr_qp);

	hns_roce_unlock_cqs(send_cq, recv_cq);

	hns_roce_qp_free(hr_dev, hr_qp);

	/* Not special_QP, free their QPN */
	if ((hr_qp->ibqp.qp_type == IB_QPT_RC) ||
	    (hr_qp->ibqp.qp_type == IB_QPT_UC) ||
	    (hr_qp->ibqp.qp_type == IB_QPT_UD))
		hns_roce_release_range_qp(hr_dev, hr_qp->qpn, 1);

	hns_roce_mtr_cleanup(hr_dev, &hr_qp->mtr);

	if (udata) {
		struct hns_roce_ucontext *context =
			rdma_udata_to_drv_context(
				udata,
				struct hns_roce_ucontext,
				ibucontext);

		if (hr_qp->sq.wqe_cnt && (hr_qp->sdb_en == 1))
			hns_roce_db_unmap_user(context, &hr_qp->sdb);

		if (hr_qp->rq.wqe_cnt && (hr_qp->rdb_en == 1))
			hns_roce_db_unmap_user(context, &hr_qp->rdb);
	} else {
		kfree(hr_qp->sq.wrid);
		kfree(hr_qp->rq.wrid);
		hns_roce_buf_free(hr_dev, hr_qp->buff_size, &hr_qp->hr_buf);
		if (hr_qp->rq.wqe_cnt)
			hns_roce_free_db(hr_dev, &hr_qp->rdb);
	}
	ib_umem_release(hr_qp->umem);

	if ((hr_dev->caps.flags & HNS_ROCE_CAP_FLAG_RQ_INLINE) &&
	     hr_qp->rq.wqe_cnt) {
		kfree(hr_qp->rq_inl_buf.wqe_list[0].sg_list);
		kfree(hr_qp->rq_inl_buf.wqe_list);
	}

	return 0;
}

static int hns_roce_v2_destroy_qp(struct ib_qp *ibqp, struct ib_udata *udata)
{
	struct hns_roce_dev *hr_dev = to_hr_dev(ibqp->device);
	struct hns_roce_qp *hr_qp = to_hr_qp(ibqp);
	int ret;

	ret = hns_roce_v2_destroy_qp_common(hr_dev, hr_qp, udata);
	if (ret) {
		ibdev_err(&hr_dev->ib_dev, "Destroy qp 0x%06lx failed(%d)\n",
			  hr_qp->qpn, ret);
		return ret;
	}

	if (hr_qp->ibqp.qp_type == IB_QPT_GSI)
		kfree(hr_to_hr_sqp(hr_qp));
	else
		kfree(hr_qp);

	return 0;
}

static int hns_roce_v2_qp_flow_control_init(struct hns_roce_dev *hr_dev,
						struct hns_roce_qp *hr_qp)
{
	struct hns_roce_sccc_clr_done *resp;
	struct hns_roce_sccc_clr *clr;
	struct hns_roce_cmq_desc desc;
	int ret, i;

	mutex_lock(&hr_dev->qp_table.scc_mutex);

	/* set scc ctx clear done flag */
	hns_roce_cmq_setup_basic_desc(&desc, HNS_ROCE_OPC_RESET_SCCC, false);
	ret =  hns_roce_cmq_send(hr_dev, &desc, 1);
	if (ret) {
		dev_err(hr_dev->dev, "Reset SCC ctx  failed(%d)\n", ret);
		goto out;
	}

	/* clear scc context */
	hns_roce_cmq_setup_basic_desc(&desc, HNS_ROCE_OPC_CLR_SCCC, false);
	clr = (struct hns_roce_sccc_clr *)desc.data;
	clr->qpn = cpu_to_le32(hr_qp->qpn);
	ret =  hns_roce_cmq_send(hr_dev, &desc, 1);
	if (ret) {
		dev_err(hr_dev->dev, "Clear SCC ctx failed(%d)\n", ret);
		goto out;
	}

	/* query scc context clear is done or not */
	resp = (struct hns_roce_sccc_clr_done *)desc.data;
	for (i = 0; i <= HNS_ROCE_CMQ_SCC_CLR_DONE_CNT; i++) {
		hns_roce_cmq_setup_basic_desc(&desc,
					      HNS_ROCE_OPC_QUERY_SCCC, true);
		ret = hns_roce_cmq_send(hr_dev, &desc, 1);
		if (ret) {
			dev_err(hr_dev->dev, "Query clr cmq failed(%d)\n", ret);
			goto out;
		}

		if (resp->clr_done)
			goto out;

		msleep(20);
	}

	dev_err(hr_dev->dev, "Query SCC clr done flag overtime.\n");
	ret = -ETIMEDOUT;

out:
	mutex_unlock(&hr_dev->qp_table.scc_mutex);
	return ret;
}

static int hns_roce_v2_modify_cq(struct ib_cq *cq, u16 cq_count, u16 cq_period)
{
	struct hns_roce_dev *hr_dev = to_hr_dev(cq->device);
	struct hns_roce_v2_cq_context *cq_context;
	struct hns_roce_cq *hr_cq = to_hr_cq(cq);
	struct hns_roce_v2_cq_context *cqc_mask;
	struct hns_roce_cmd_mailbox *mailbox;
	int ret;

	mailbox = hns_roce_alloc_cmd_mailbox(hr_dev);
	if (IS_ERR(mailbox))
		return PTR_ERR(mailbox);

	cq_context = mailbox->buf;
	cqc_mask = (struct hns_roce_v2_cq_context *)mailbox->buf + 1;

	memset(cqc_mask, 0xff, sizeof(*cqc_mask));

	roce_set_field(cq_context->byte_56_cqe_period_maxcnt,
		       V2_CQC_BYTE_56_CQ_MAX_CNT_M, V2_CQC_BYTE_56_CQ_MAX_CNT_S,
		       cq_count);
	roce_set_field(cqc_mask->byte_56_cqe_period_maxcnt,
		       V2_CQC_BYTE_56_CQ_MAX_CNT_M, V2_CQC_BYTE_56_CQ_MAX_CNT_S,
		       0);
	roce_set_field(cq_context->byte_56_cqe_period_maxcnt,
		       V2_CQC_BYTE_56_CQ_PERIOD_M, V2_CQC_BYTE_56_CQ_PERIOD_S,
		       cq_period);
	roce_set_field(cqc_mask->byte_56_cqe_period_maxcnt,
		       V2_CQC_BYTE_56_CQ_PERIOD_M, V2_CQC_BYTE_56_CQ_PERIOD_S,
		       0);

	ret = hns_roce_cmd_mbox(hr_dev, mailbox->dma, 0, hr_cq->cqn, 1,
				HNS_ROCE_CMD_MODIFY_CQC,
				HNS_ROCE_CMD_TIMEOUT_MSECS);
	hns_roce_free_cmd_mailbox(hr_dev, mailbox);
	if (ret)
		dev_err(hr_dev->dev, "MODIFY CQ Failed to cmd mailbox.\n");

	return ret;
}

static void hns_roce_set_qps_to_err(struct hns_roce_dev *hr_dev, u32 qpn)
{
	struct hns_roce_qp *hr_qp;
	struct ib_qp_attr attr;
	int attr_mask;
	int ret;

	hr_qp = __hns_roce_qp_lookup(hr_dev, qpn);
	if (!hr_qp) {
		dev_warn(hr_dev->dev, "no hr_qp can be found!\n");
		return;
	}

	if (hr_qp->ibqp.uobject) {
		if (hr_qp->sdb_en == 1) {
			hr_qp->sq.head = *(int *)(hr_qp->sdb.virt_addr);
			if (hr_qp->rdb_en == 1)
				hr_qp->rq.head = *(int *)(hr_qp->rdb.virt_addr);
		} else {
			dev_warn(hr_dev->dev, "flush cqe is unsupported in userspace!\n");
			return;
		}
	}

	attr_mask = IB_QP_STATE;
	attr.qp_state = IB_QPS_ERR;
	ret = hns_roce_v2_modify_qp(&hr_qp->ibqp, &attr, attr_mask,
				    hr_qp->state, IB_QPS_ERR);
	if (ret)
		dev_err(hr_dev->dev, "failed to modify qp %d to err state.\n",
			qpn);
}

static void hns_roce_irq_work_handle(struct work_struct *work)
{
	struct hns_roce_work *irq_work =
				container_of(work, struct hns_roce_work, work);
	struct device *dev = irq_work->hr_dev->dev;
	u32 qpn = irq_work->qpn;
	u32 cqn = irq_work->cqn;

	switch (irq_work->event_type) {
	case HNS_ROCE_EVENT_TYPE_PATH_MIG:
		dev_info(dev, "Path migrated succeeded.\n");
		break;
	case HNS_ROCE_EVENT_TYPE_PATH_MIG_FAILED:
		dev_warn(dev, "Path migration failed.\n");
		break;
	case HNS_ROCE_EVENT_TYPE_COMM_EST:
		break;
	case HNS_ROCE_EVENT_TYPE_SQ_DRAINED:
		dev_warn(dev, "Send queue drained.\n");
		break;
	case HNS_ROCE_EVENT_TYPE_WQ_CATAS_ERROR:
		dev_err(dev, "Local work queue 0x%x catas error, sub_type:%d\n",
			qpn, irq_work->sub_type);
		hns_roce_set_qps_to_err(irq_work->hr_dev, qpn);
		break;
	case HNS_ROCE_EVENT_TYPE_INV_REQ_LOCAL_WQ_ERROR:
		dev_err(dev, "Invalid request local work queue 0x%x error.\n",
			qpn);
		hns_roce_set_qps_to_err(irq_work->hr_dev, qpn);
		break;
	case HNS_ROCE_EVENT_TYPE_LOCAL_WQ_ACCESS_ERROR:
		dev_err(dev, "Local access violation work queue 0x%x error, sub_type:%d\n",
			qpn, irq_work->sub_type);
		hns_roce_set_qps_to_err(irq_work->hr_dev, qpn);
		break;
	case HNS_ROCE_EVENT_TYPE_SRQ_LIMIT_REACH:
		dev_warn(dev, "SRQ limit reach.\n");
		break;
	case HNS_ROCE_EVENT_TYPE_SRQ_LAST_WQE_REACH:
		dev_warn(dev, "SRQ last wqe reach.\n");
		break;
	case HNS_ROCE_EVENT_TYPE_SRQ_CATAS_ERROR:
		dev_err(dev, "SRQ catas error.\n");
		break;
	case HNS_ROCE_EVENT_TYPE_CQ_ACCESS_ERROR:
		dev_err(dev, "CQ 0x%x access err.\n", cqn);
		break;
	case HNS_ROCE_EVENT_TYPE_CQ_OVERFLOW:
		dev_warn(dev, "CQ 0x%x overflow\n", cqn);
		break;
	case HNS_ROCE_EVENT_TYPE_DB_OVERFLOW:
		dev_warn(dev, "DB overflow.\n");
		break;
	case HNS_ROCE_EVENT_TYPE_FLR:
		dev_warn(dev, "Function level reset.\n");
		break;
	default:
		break;
	}

	kfree(irq_work);
}

static void hns_roce_v2_init_irq_work(struct hns_roce_dev *hr_dev,
				      struct hns_roce_eq *eq,
				      u32 qpn, u32 cqn)
{
	struct hns_roce_work *irq_work;

	irq_work = kzalloc(sizeof(struct hns_roce_work), GFP_ATOMIC);
	if (!irq_work)
		return;

	INIT_WORK(&(irq_work->work), hns_roce_irq_work_handle);
	irq_work->hr_dev = hr_dev;
	irq_work->qpn = qpn;
	irq_work->cqn = cqn;
	irq_work->event_type = eq->event_type;
	irq_work->sub_type = eq->sub_type;
	queue_work(hr_dev->irq_workq, &(irq_work->work));
}

static void set_eq_cons_index_v2(struct hns_roce_eq *eq)
{
	struct hns_roce_dev *hr_dev = eq->hr_dev;
	__le32 doorbell[2];

	doorbell[0] = 0;
	doorbell[1] = 0;

	if (eq->type_flag == HNS_ROCE_AEQ) {
		roce_set_field(doorbell[0], HNS_ROCE_V2_EQ_DB_CMD_M,
			       HNS_ROCE_V2_EQ_DB_CMD_S,
			       eq->arm_st == HNS_ROCE_V2_EQ_ALWAYS_ARMED ?
			       HNS_ROCE_EQ_DB_CMD_AEQ :
			       HNS_ROCE_EQ_DB_CMD_AEQ_ARMED);
	} else {
		roce_set_field(doorbell[0], HNS_ROCE_V2_EQ_DB_TAG_M,
			       HNS_ROCE_V2_EQ_DB_TAG_S, eq->eqn);

		roce_set_field(doorbell[0], HNS_ROCE_V2_EQ_DB_CMD_M,
			       HNS_ROCE_V2_EQ_DB_CMD_S,
			       eq->arm_st == HNS_ROCE_V2_EQ_ALWAYS_ARMED ?
			       HNS_ROCE_EQ_DB_CMD_CEQ :
			       HNS_ROCE_EQ_DB_CMD_CEQ_ARMED);
	}

	roce_set_field(doorbell[1], HNS_ROCE_V2_EQ_DB_PARA_M,
		       HNS_ROCE_V2_EQ_DB_PARA_S,
		       (eq->cons_index & HNS_ROCE_V2_CONS_IDX_M));

	hns_roce_write64(hr_dev, doorbell, eq->doorbell);
}

static struct hns_roce_aeqe *get_aeqe_v2(struct hns_roce_eq *eq, u32 entry)
{
	u32 buf_chk_sz;
	unsigned long off;

	buf_chk_sz = 1 << (eq->eqe_buf_pg_sz + PAGE_SHIFT);
	off = (entry & (eq->entries - 1)) * HNS_ROCE_AEQ_ENTRY_SIZE;

	return (struct hns_roce_aeqe *)((char *)(eq->buf_list->buf) +
		off % buf_chk_sz);
}

static struct hns_roce_aeqe *mhop_get_aeqe(struct hns_roce_eq *eq, u32 entry)
{
	u32 buf_chk_sz;
	unsigned long off;

	buf_chk_sz = 1 << (eq->eqe_buf_pg_sz + PAGE_SHIFT);

	off = (entry & (eq->entries - 1)) * HNS_ROCE_AEQ_ENTRY_SIZE;

	if (eq->hop_num == HNS_ROCE_HOP_NUM_0)
		return (struct hns_roce_aeqe *)((u8 *)(eq->bt_l0) +
			off % buf_chk_sz);
	else
		return (struct hns_roce_aeqe *)((u8 *)
			(eq->buf[off / buf_chk_sz]) + off % buf_chk_sz);
}

static struct hns_roce_aeqe *next_aeqe_sw_v2(struct hns_roce_eq *eq)
{
	struct hns_roce_aeqe *aeqe;

	if (!eq->hop_num)
		aeqe = get_aeqe_v2(eq, eq->cons_index);
	else
		aeqe = mhop_get_aeqe(eq, eq->cons_index);

	return (roce_get_bit(aeqe->asyn, HNS_ROCE_V2_AEQ_AEQE_OWNER_S) ^
		!!(eq->cons_index & eq->entries)) ? aeqe : NULL;
}

static int hns_roce_v2_aeq_int(struct hns_roce_dev *hr_dev,
			       struct hns_roce_eq *eq)
{
	struct device *dev = hr_dev->dev;
	struct hns_roce_aeqe *aeqe = next_aeqe_sw_v2(eq);
	int aeqe_found = 0;
	int event_type;
	int sub_type;
	u32 srqn;
	u32 qpn;
	u32 cqn;

	while (aeqe) {
		/* Make sure we read AEQ entry after we have checked the
		 * ownership bit
		 */
		dma_rmb();

		event_type = roce_get_field(aeqe->asyn,
					    HNS_ROCE_V2_AEQE_EVENT_TYPE_M,
					    HNS_ROCE_V2_AEQE_EVENT_TYPE_S);
		sub_type = roce_get_field(aeqe->asyn,
					  HNS_ROCE_V2_AEQE_SUB_TYPE_M,
					  HNS_ROCE_V2_AEQE_SUB_TYPE_S);
		qpn = roce_get_field(aeqe->event.qp_event.qp,
				     HNS_ROCE_V2_AEQE_EVENT_QUEUE_NUM_M,
				     HNS_ROCE_V2_AEQE_EVENT_QUEUE_NUM_S);
		cqn = roce_get_field(aeqe->event.cq_event.cq,
				     HNS_ROCE_V2_AEQE_EVENT_QUEUE_NUM_M,
				     HNS_ROCE_V2_AEQE_EVENT_QUEUE_NUM_S);
		srqn = roce_get_field(aeqe->event.srq_event.srq,
				     HNS_ROCE_V2_AEQE_EVENT_QUEUE_NUM_M,
				     HNS_ROCE_V2_AEQE_EVENT_QUEUE_NUM_S);

		switch (event_type) {
		case HNS_ROCE_EVENT_TYPE_PATH_MIG:
		case HNS_ROCE_EVENT_TYPE_PATH_MIG_FAILED:
		case HNS_ROCE_EVENT_TYPE_COMM_EST:
		case HNS_ROCE_EVENT_TYPE_SQ_DRAINED:
		case HNS_ROCE_EVENT_TYPE_WQ_CATAS_ERROR:
		case HNS_ROCE_EVENT_TYPE_SRQ_LAST_WQE_REACH:
		case HNS_ROCE_EVENT_TYPE_INV_REQ_LOCAL_WQ_ERROR:
		case HNS_ROCE_EVENT_TYPE_LOCAL_WQ_ACCESS_ERROR:
			hns_roce_qp_event(hr_dev, qpn, event_type);
			break;
		case HNS_ROCE_EVENT_TYPE_SRQ_LIMIT_REACH:
		case HNS_ROCE_EVENT_TYPE_SRQ_CATAS_ERROR:
			hns_roce_srq_event(hr_dev, srqn, event_type);
			break;
		case HNS_ROCE_EVENT_TYPE_CQ_ACCESS_ERROR:
		case HNS_ROCE_EVENT_TYPE_CQ_OVERFLOW:
			hns_roce_cq_event(hr_dev, cqn, event_type);
			break;
		case HNS_ROCE_EVENT_TYPE_DB_OVERFLOW:
			break;
		case HNS_ROCE_EVENT_TYPE_MB:
			hns_roce_cmd_event(hr_dev,
					le16_to_cpu(aeqe->event.cmd.token),
					aeqe->event.cmd.status,
					le64_to_cpu(aeqe->event.cmd.out_param));
			break;
		case HNS_ROCE_EVENT_TYPE_CEQ_OVERFLOW:
			break;
		case HNS_ROCE_EVENT_TYPE_FLR:
			break;
		default:
			dev_err(dev, "Unhandled event %d on EQ %d at idx %u.\n",
				event_type, eq->eqn, eq->cons_index);
			break;
		}

		eq->event_type = event_type;
		eq->sub_type = sub_type;
		++eq->cons_index;
		aeqe_found = 1;

		if (eq->cons_index > (2 * eq->entries - 1))
			eq->cons_index = 0;

		hns_roce_v2_init_irq_work(hr_dev, eq, qpn, cqn);

		aeqe = next_aeqe_sw_v2(eq);
	}

	set_eq_cons_index_v2(eq);
	return aeqe_found;
}

static struct hns_roce_ceqe *get_ceqe_v2(struct hns_roce_eq *eq, u32 entry)
{
	u32 buf_chk_sz;
	unsigned long off;

	buf_chk_sz = 1 << (eq->eqe_buf_pg_sz + PAGE_SHIFT);
	off = (entry & (eq->entries - 1)) * HNS_ROCE_CEQ_ENTRY_SIZE;

	return (struct hns_roce_ceqe *)((char *)(eq->buf_list->buf) +
		off % buf_chk_sz);
}

static struct hns_roce_ceqe *mhop_get_ceqe(struct hns_roce_eq *eq, u32 entry)
{
	u32 buf_chk_sz;
	unsigned long off;

	buf_chk_sz = 1 << (eq->eqe_buf_pg_sz + PAGE_SHIFT);

	off = (entry & (eq->entries - 1)) * HNS_ROCE_CEQ_ENTRY_SIZE;

	if (eq->hop_num == HNS_ROCE_HOP_NUM_0)
		return (struct hns_roce_ceqe *)((u8 *)(eq->bt_l0) +
			off % buf_chk_sz);
	else
		return (struct hns_roce_ceqe *)((u8 *)(eq->buf[off /
			buf_chk_sz]) + off % buf_chk_sz);
}

static struct hns_roce_ceqe *next_ceqe_sw_v2(struct hns_roce_eq *eq)
{
	struct hns_roce_ceqe *ceqe;

	if (!eq->hop_num)
		ceqe = get_ceqe_v2(eq, eq->cons_index);
	else
		ceqe = mhop_get_ceqe(eq, eq->cons_index);

	return (!!(roce_get_bit(ceqe->comp, HNS_ROCE_V2_CEQ_CEQE_OWNER_S))) ^
		(!!(eq->cons_index & eq->entries)) ? ceqe : NULL;
}

static int hns_roce_v2_ceq_int(struct hns_roce_dev *hr_dev,
			       struct hns_roce_eq *eq)
{
	struct device *dev = hr_dev->dev;
	struct hns_roce_ceqe *ceqe = next_ceqe_sw_v2(eq);
	int ceqe_found = 0;
	u32 cqn;

	while (ceqe) {
		/* Make sure we read CEQ entry after we have checked the
		 * ownership bit
		 */
		dma_rmb();

		cqn = roce_get_field(ceqe->comp,
				     HNS_ROCE_V2_CEQE_COMP_CQN_M,
				     HNS_ROCE_V2_CEQE_COMP_CQN_S);

		hns_roce_cq_completion(hr_dev, cqn);

		++eq->cons_index;
		ceqe_found = 1;

		if (eq->cons_index > (EQ_DEPTH_COEFF * eq->entries - 1)) {
			dev_warn(dev, "cons_index overflow, set back to 0.\n");
			eq->cons_index = 0;
		}

		ceqe = next_ceqe_sw_v2(eq);
	}

	set_eq_cons_index_v2(eq);

	return ceqe_found;
}

static irqreturn_t hns_roce_v2_msix_interrupt_eq(int irq, void *eq_ptr)
{
	struct hns_roce_eq *eq = eq_ptr;
	struct hns_roce_dev *hr_dev = eq->hr_dev;
	int int_work = 0;

	if (eq->type_flag == HNS_ROCE_CEQ)
		/* Completion event interrupt */
		int_work = hns_roce_v2_ceq_int(hr_dev, eq);
	else
		/* Asychronous event interrupt */
		int_work = hns_roce_v2_aeq_int(hr_dev, eq);

	return IRQ_RETVAL(int_work);
}

static irqreturn_t hns_roce_v2_msix_interrupt_abn(int irq, void *dev_id)
{
	struct hns_roce_dev *hr_dev = dev_id;
	struct device *dev = hr_dev->dev;
	int int_work = 0;
	u32 int_st;
	u32 int_en;

	/* Abnormal interrupt */
	int_st = roce_read(hr_dev, ROCEE_VF_ABN_INT_ST_REG);
	int_en = roce_read(hr_dev, ROCEE_VF_ABN_INT_EN_REG);

	if (int_st & BIT(HNS_ROCE_V2_VF_INT_ST_AEQ_OVERFLOW_S)) {
		struct pci_dev *pdev = hr_dev->pci_dev;
		struct hnae3_ae_dev *ae_dev = pci_get_drvdata(pdev);
		const struct hnae3_ae_ops *ops = ae_dev->ops;

		dev_err(dev, "AEQ overflow!\n");

		int_st |= 1 << HNS_ROCE_V2_VF_INT_ST_AEQ_OVERFLOW_S;
		roce_write(hr_dev, ROCEE_VF_ABN_INT_ST_REG, int_st);

		/* Set reset level for reset_event() */
		if (ops->set_default_reset_request)
			ops->set_default_reset_request(ae_dev,
						       HNAE3_FUNC_RESET);
		if (ops->reset_event)
			ops->reset_event(pdev, NULL);

		int_en |= 1 << HNS_ROCE_V2_VF_ABN_INT_EN_S;
		roce_write(hr_dev, ROCEE_VF_ABN_INT_EN_REG, int_en);

		int_work = 1;
	} else if (int_st & BIT(HNS_ROCE_V2_VF_INT_ST_BUS_ERR_S)) {
		dev_err(dev, "BUS ERR!\n");

		int_st |= 1 << HNS_ROCE_V2_VF_INT_ST_BUS_ERR_S;
		roce_write(hr_dev, ROCEE_VF_ABN_INT_ST_REG, int_st);

		int_en |= 1 << HNS_ROCE_V2_VF_ABN_INT_EN_S;
		roce_write(hr_dev, ROCEE_VF_ABN_INT_EN_REG, int_en);

		int_work = 1;
	} else if (int_st & BIT(HNS_ROCE_V2_VF_INT_ST_OTHER_ERR_S)) {
		dev_err(dev, "OTHER ERR!\n");

		int_st |= 1 << HNS_ROCE_V2_VF_INT_ST_OTHER_ERR_S;
		roce_write(hr_dev, ROCEE_VF_ABN_INT_ST_REG, int_st);

		int_en |= 1 << HNS_ROCE_V2_VF_ABN_INT_EN_S;
		roce_write(hr_dev, ROCEE_VF_ABN_INT_EN_REG, int_en);

		int_work = 1;
	} else
		dev_err(dev, "There is no abnormal irq found!\n");

	return IRQ_RETVAL(int_work);
}

static void hns_roce_v2_int_mask_enable(struct hns_roce_dev *hr_dev,
					int eq_num, int enable_flag)
{
	int i;

	if (enable_flag == EQ_ENABLE) {
		for (i = 0; i < eq_num; i++)
			roce_write(hr_dev, ROCEE_VF_EVENT_INT_EN_REG +
				   i * EQ_REG_OFFSET,
				   HNS_ROCE_V2_VF_EVENT_INT_EN_M);

		roce_write(hr_dev, ROCEE_VF_ABN_INT_EN_REG,
			   HNS_ROCE_V2_VF_ABN_INT_EN_M);
		roce_write(hr_dev, ROCEE_VF_ABN_INT_CFG_REG,
			   HNS_ROCE_V2_VF_ABN_INT_CFG_M);
	} else {
		for (i = 0; i < eq_num; i++)
			roce_write(hr_dev, ROCEE_VF_EVENT_INT_EN_REG +
				   i * EQ_REG_OFFSET,
				   HNS_ROCE_V2_VF_EVENT_INT_EN_M & 0x0);

		roce_write(hr_dev, ROCEE_VF_ABN_INT_EN_REG,
			   HNS_ROCE_V2_VF_ABN_INT_EN_M & 0x0);
		roce_write(hr_dev, ROCEE_VF_ABN_INT_CFG_REG,
			   HNS_ROCE_V2_VF_ABN_INT_CFG_M & 0x0);
	}
}

static void hns_roce_v2_destroy_eqc(struct hns_roce_dev *hr_dev, int eqn)
{
	struct device *dev = hr_dev->dev;
	int ret;

	if (eqn < hr_dev->caps.num_comp_vectors)
		ret = hns_roce_cmd_mbox(hr_dev, 0, 0, eqn & HNS_ROCE_V2_EQN_M,
					0, HNS_ROCE_CMD_DESTROY_CEQC,
					HNS_ROCE_CMD_TIMEOUT_MSECS);
	else
		ret = hns_roce_cmd_mbox(hr_dev, 0, 0, eqn & HNS_ROCE_V2_EQN_M,
					0, HNS_ROCE_CMD_DESTROY_AEQC,
					HNS_ROCE_CMD_TIMEOUT_MSECS);
	if (ret)
		dev_err(dev, "[mailbox cmd] destroy eqc(%d) failed.\n", eqn);
}

static void hns_roce_mhop_free_eq(struct hns_roce_dev *hr_dev,
				  struct hns_roce_eq *eq)
{
	struct device *dev = hr_dev->dev;
	u64 idx;
	u64 size;
	u32 buf_chk_sz;
	u32 bt_chk_sz;
	u32 mhop_num;
	int eqe_alloc;
	int i = 0;
	int j = 0;

	mhop_num = hr_dev->caps.eqe_hop_num;
	buf_chk_sz = 1 << (hr_dev->caps.eqe_buf_pg_sz + PAGE_SHIFT);
	bt_chk_sz = 1 << (hr_dev->caps.eqe_ba_pg_sz + PAGE_SHIFT);

	if (mhop_num == HNS_ROCE_HOP_NUM_0) {
		dma_free_coherent(dev, (unsigned int)(eq->entries *
				  eq->eqe_size), eq->bt_l0, eq->l0_dma);
		return;
	}

	dma_free_coherent(dev, bt_chk_sz, eq->bt_l0, eq->l0_dma);
	if (mhop_num == 1) {
		for (i = 0; i < eq->l0_last_num; i++) {
			if (i == eq->l0_last_num - 1) {
				eqe_alloc = i * (buf_chk_sz / eq->eqe_size);
				size = (eq->entries - eqe_alloc) * eq->eqe_size;
				dma_free_coherent(dev, size, eq->buf[i],
						  eq->buf_dma[i]);
				break;
			}
			dma_free_coherent(dev, buf_chk_sz, eq->buf[i],
					  eq->buf_dma[i]);
		}
	} else if (mhop_num == 2) {
		for (i = 0; i < eq->l0_last_num; i++) {
			dma_free_coherent(dev, bt_chk_sz, eq->bt_l1[i],
					  eq->l1_dma[i]);

			for (j = 0; j < bt_chk_sz / BA_BYTE_LEN; j++) {
				idx = i * (bt_chk_sz / BA_BYTE_LEN) + j;
				if ((i == eq->l0_last_num - 1)
				     && j == eq->l1_last_num - 1) {
					eqe_alloc = (buf_chk_sz / eq->eqe_size)
						    * idx;
					size = (eq->entries - eqe_alloc)
						* eq->eqe_size;
					dma_free_coherent(dev, size,
							  eq->buf[idx],
							  eq->buf_dma[idx]);
					break;
				}
				dma_free_coherent(dev, buf_chk_sz, eq->buf[idx],
						  eq->buf_dma[idx]);
			}
		}
	}
	kfree(eq->buf_dma);
	kfree(eq->buf);
	kfree(eq->l1_dma);
	kfree(eq->bt_l1);
	eq->buf_dma = NULL;
	eq->buf = NULL;
	eq->l1_dma = NULL;
	eq->bt_l1 = NULL;
}

static void hns_roce_v2_free_eq(struct hns_roce_dev *hr_dev,
				struct hns_roce_eq *eq)
{
	u32 buf_chk_sz;

	buf_chk_sz = 1 << (eq->eqe_buf_pg_sz + PAGE_SHIFT);

	if (hr_dev->caps.eqe_hop_num) {
		hns_roce_mhop_free_eq(hr_dev, eq);
		return;
	}

	dma_free_coherent(hr_dev->dev, buf_chk_sz, eq->buf_list->buf,
			  eq->buf_list->map);
	kfree(eq->buf_list);
}

static void hns_roce_config_eqc(struct hns_roce_dev *hr_dev,
				struct hns_roce_eq *eq,
				void *mb_buf)
{
	struct hns_roce_eq_context *eqc;

	eqc = mb_buf;
	memset(eqc, 0, sizeof(struct hns_roce_eq_context));

	/* init eqc */
	eq->doorbell = hr_dev->reg_base + ROCEE_VF_EQ_DB_CFG0_REG;
	eq->hop_num = hr_dev->caps.eqe_hop_num;
	eq->cons_index = 0;
	eq->over_ignore = HNS_ROCE_V2_EQ_OVER_IGNORE_0;
	eq->coalesce = HNS_ROCE_V2_EQ_COALESCE_0;
	eq->arm_st = HNS_ROCE_V2_EQ_ALWAYS_ARMED;
	eq->eqe_ba_pg_sz = hr_dev->caps.eqe_ba_pg_sz;
	eq->eqe_buf_pg_sz = hr_dev->caps.eqe_buf_pg_sz;
	eq->shift = ilog2((unsigned int)eq->entries);

	if (!eq->hop_num)
		eq->eqe_ba = eq->buf_list->map;
	else
		eq->eqe_ba = eq->l0_dma;

	/* set eqc state */
	roce_set_field(eqc->byte_4,
		       HNS_ROCE_EQC_EQ_ST_M,
		       HNS_ROCE_EQC_EQ_ST_S,
		       HNS_ROCE_V2_EQ_STATE_VALID);

	/* set eqe hop num */
	roce_set_field(eqc->byte_4,
		       HNS_ROCE_EQC_HOP_NUM_M,
		       HNS_ROCE_EQC_HOP_NUM_S, eq->hop_num);

	/* set eqc over_ignore */
	roce_set_field(eqc->byte_4,
		       HNS_ROCE_EQC_OVER_IGNORE_M,
		       HNS_ROCE_EQC_OVER_IGNORE_S, eq->over_ignore);

	/* set eqc coalesce */
	roce_set_field(eqc->byte_4,
		       HNS_ROCE_EQC_COALESCE_M,
		       HNS_ROCE_EQC_COALESCE_S, eq->coalesce);

	/* set eqc arm_state */
	roce_set_field(eqc->byte_4,
		       HNS_ROCE_EQC_ARM_ST_M,
		       HNS_ROCE_EQC_ARM_ST_S, eq->arm_st);

	/* set eqn */
	roce_set_field(eqc->byte_4,
		       HNS_ROCE_EQC_EQN_M,
		       HNS_ROCE_EQC_EQN_S, eq->eqn);

	/* set eqe_cnt */
	roce_set_field(eqc->byte_4,
		       HNS_ROCE_EQC_EQE_CNT_M,
		       HNS_ROCE_EQC_EQE_CNT_S,
		       HNS_ROCE_EQ_INIT_EQE_CNT);

	/* set eqe_ba_pg_sz */
	roce_set_field(eqc->byte_8,
		       HNS_ROCE_EQC_BA_PG_SZ_M,
		       HNS_ROCE_EQC_BA_PG_SZ_S,
		       eq->eqe_ba_pg_sz + PG_SHIFT_OFFSET);

	/* set eqe_buf_pg_sz */
	roce_set_field(eqc->byte_8,
		       HNS_ROCE_EQC_BUF_PG_SZ_M,
		       HNS_ROCE_EQC_BUF_PG_SZ_S,
		       eq->eqe_buf_pg_sz + PG_SHIFT_OFFSET);

	/* set eq_producer_idx */
	roce_set_field(eqc->byte_8,
		       HNS_ROCE_EQC_PROD_INDX_M,
		       HNS_ROCE_EQC_PROD_INDX_S,
		       HNS_ROCE_EQ_INIT_PROD_IDX);

	/* set eq_max_cnt */
	roce_set_field(eqc->byte_12,
		       HNS_ROCE_EQC_MAX_CNT_M,
		       HNS_ROCE_EQC_MAX_CNT_S, eq->eq_max_cnt);

	/* set eq_period */
	roce_set_field(eqc->byte_12,
		       HNS_ROCE_EQC_PERIOD_M,
		       HNS_ROCE_EQC_PERIOD_S, eq->eq_period);

	/* set eqe_report_timer */
	roce_set_field(eqc->eqe_report_timer,
		       HNS_ROCE_EQC_REPORT_TIMER_M,
		       HNS_ROCE_EQC_REPORT_TIMER_S,
		       HNS_ROCE_EQ_INIT_REPORT_TIMER);

	/* set eqe_ba [34:3] */
	roce_set_field(eqc->eqe_ba0,
		       HNS_ROCE_EQC_EQE_BA_L_M,
		       HNS_ROCE_EQC_EQE_BA_L_S, eq->eqe_ba >> 3);

	/* set eqe_ba [64:35] */
	roce_set_field(eqc->eqe_ba1,
		       HNS_ROCE_EQC_EQE_BA_H_M,
		       HNS_ROCE_EQC_EQE_BA_H_S, eq->eqe_ba >> 35);

	/* set eq shift */
	roce_set_field(eqc->byte_28,
		       HNS_ROCE_EQC_SHIFT_M,
		       HNS_ROCE_EQC_SHIFT_S, eq->shift);

	/* set eq MSI_IDX */
	roce_set_field(eqc->byte_28,
		       HNS_ROCE_EQC_MSI_INDX_M,
		       HNS_ROCE_EQC_MSI_INDX_S,
		       HNS_ROCE_EQ_INIT_MSI_IDX);

	/* set cur_eqe_ba [27:12] */
	roce_set_field(eqc->byte_28,
		       HNS_ROCE_EQC_CUR_EQE_BA_L_M,
		       HNS_ROCE_EQC_CUR_EQE_BA_L_S, eq->cur_eqe_ba >> 12);

	/* set cur_eqe_ba [59:28] */
	roce_set_field(eqc->byte_32,
		       HNS_ROCE_EQC_CUR_EQE_BA_M_M,
		       HNS_ROCE_EQC_CUR_EQE_BA_M_S, eq->cur_eqe_ba >> 28);

	/* set cur_eqe_ba [63:60] */
	roce_set_field(eqc->byte_36,
		       HNS_ROCE_EQC_CUR_EQE_BA_H_M,
		       HNS_ROCE_EQC_CUR_EQE_BA_H_S, eq->cur_eqe_ba >> 60);

	/* set eq consumer idx */
	roce_set_field(eqc->byte_36,
		       HNS_ROCE_EQC_CONS_INDX_M,
		       HNS_ROCE_EQC_CONS_INDX_S,
		       HNS_ROCE_EQ_INIT_CONS_IDX);

	/* set nex_eqe_ba[43:12] */
	roce_set_field(eqc->nxt_eqe_ba0,
		       HNS_ROCE_EQC_NXT_EQE_BA_L_M,
		       HNS_ROCE_EQC_NXT_EQE_BA_L_S, eq->nxt_eqe_ba >> 12);

	/* set nex_eqe_ba[63:44] */
	roce_set_field(eqc->nxt_eqe_ba1,
		       HNS_ROCE_EQC_NXT_EQE_BA_H_M,
		       HNS_ROCE_EQC_NXT_EQE_BA_H_S, eq->nxt_eqe_ba >> 44);
}

static int hns_roce_mhop_alloc_eq(struct hns_roce_dev *hr_dev,
				  struct hns_roce_eq *eq)
{
	struct device *dev = hr_dev->dev;
	int eq_alloc_done = 0;
	int eq_buf_cnt = 0;
	int eqe_alloc;
	u32 buf_chk_sz;
	u32 bt_chk_sz;
	u32 mhop_num;
	u64 size;
	u64 idx;
	int ba_num;
	int bt_num;
	int record_i;
	int record_j;
	int i = 0;
	int j = 0;

	mhop_num = hr_dev->caps.eqe_hop_num;
	buf_chk_sz = 1 << (hr_dev->caps.eqe_buf_pg_sz + PAGE_SHIFT);
	bt_chk_sz = 1 << (hr_dev->caps.eqe_ba_pg_sz + PAGE_SHIFT);

	ba_num = DIV_ROUND_UP(PAGE_ALIGN(eq->entries * eq->eqe_size),
			      buf_chk_sz);
	bt_num = DIV_ROUND_UP(ba_num, bt_chk_sz / BA_BYTE_LEN);

	if (mhop_num == HNS_ROCE_HOP_NUM_0) {
		if (eq->entries > buf_chk_sz / eq->eqe_size) {
			dev_err(dev, "eq entries %d is larger than buf_pg_sz!",
				eq->entries);
			return -EINVAL;
		}
		eq->bt_l0 = dma_alloc_coherent(dev, eq->entries * eq->eqe_size,
					       &(eq->l0_dma), GFP_KERNEL);
		if (!eq->bt_l0)
			return -ENOMEM;

		eq->cur_eqe_ba = eq->l0_dma;
		eq->nxt_eqe_ba = 0;

		return 0;
	}

	eq->buf_dma = kcalloc(ba_num, sizeof(*eq->buf_dma), GFP_KERNEL);
	if (!eq->buf_dma)
		return -ENOMEM;
	eq->buf = kcalloc(ba_num, sizeof(*eq->buf), GFP_KERNEL);
	if (!eq->buf)
		goto err_kcalloc_buf;

	if (mhop_num == 2) {
		eq->l1_dma = kcalloc(bt_num, sizeof(*eq->l1_dma), GFP_KERNEL);
		if (!eq->l1_dma)
			goto err_kcalloc_l1_dma;

		eq->bt_l1 = kcalloc(bt_num, sizeof(*eq->bt_l1), GFP_KERNEL);
		if (!eq->bt_l1)
			goto err_kcalloc_bt_l1;
	}

	/* alloc L0 BT */
	eq->bt_l0 = dma_alloc_coherent(dev, bt_chk_sz, &eq->l0_dma, GFP_KERNEL);
	if (!eq->bt_l0)
		goto err_dma_alloc_l0;

	if (mhop_num == 1) {
		if (ba_num > (bt_chk_sz / BA_BYTE_LEN))
			dev_err(dev, "ba_num %d is too large for 1 hop\n",
				ba_num);

		/* alloc buf */
		for (i = 0; i < bt_chk_sz / BA_BYTE_LEN; i++) {
			if (eq_buf_cnt + 1 < ba_num) {
				size = buf_chk_sz;
			} else {
				eqe_alloc = i * (buf_chk_sz / eq->eqe_size);
				size = (eq->entries - eqe_alloc) * eq->eqe_size;
			}
			eq->buf[i] = dma_alloc_coherent(dev, size,
							&(eq->buf_dma[i]),
							GFP_KERNEL);
			if (!eq->buf[i])
				goto err_dma_alloc_buf;

			*(eq->bt_l0 + i) = eq->buf_dma[i];

			eq_buf_cnt++;
			if (eq_buf_cnt >= ba_num)
				break;
		}
		eq->cur_eqe_ba = eq->buf_dma[0];
		if (ba_num > 1)
			eq->nxt_eqe_ba = eq->buf_dma[1];

	} else if (mhop_num == 2) {
		/* alloc L1 BT and buf */
		for (i = 0; i < bt_chk_sz / BA_BYTE_LEN; i++) {
			eq->bt_l1[i] = dma_alloc_coherent(dev, bt_chk_sz,
							  &(eq->l1_dma[i]),
							  GFP_KERNEL);
			if (!eq->bt_l1[i])
				goto err_dma_alloc_l1;
			*(eq->bt_l0 + i) = eq->l1_dma[i];

			for (j = 0; j < bt_chk_sz / BA_BYTE_LEN; j++) {
				idx = i * bt_chk_sz / BA_BYTE_LEN + j;
				if (eq_buf_cnt + 1 < ba_num) {
					size = buf_chk_sz;
				} else {
					eqe_alloc = (buf_chk_sz / eq->eqe_size)
						    * idx;
					size = (eq->entries - eqe_alloc)
						* eq->eqe_size;
				}
				eq->buf[idx] = dma_alloc_coherent(dev, size,
								  &(eq->buf_dma[idx]),
								  GFP_KERNEL);
				if (!eq->buf[idx])
					goto err_dma_alloc_buf;

				*(eq->bt_l1[i] + j) = eq->buf_dma[idx];

				eq_buf_cnt++;
				if (eq_buf_cnt >= ba_num) {
					eq_alloc_done = 1;
					break;
				}
			}

			if (eq_alloc_done)
				break;
		}
		eq->cur_eqe_ba = eq->buf_dma[0];
		if (ba_num > 1)
			eq->nxt_eqe_ba = eq->buf_dma[1];
	}

	eq->l0_last_num = i + 1;
	if (mhop_num == 2)
		eq->l1_last_num = j + 1;

	return 0;

err_dma_alloc_l1:
	dma_free_coherent(dev, bt_chk_sz, eq->bt_l0, eq->l0_dma);
	eq->bt_l0 = NULL;
	eq->l0_dma = 0;
	for (i -= 1; i >= 0; i--) {
		dma_free_coherent(dev, bt_chk_sz, eq->bt_l1[i],
				  eq->l1_dma[i]);

		for (j = 0; j < bt_chk_sz / BA_BYTE_LEN; j++) {
			idx = i * bt_chk_sz / BA_BYTE_LEN + j;
			dma_free_coherent(dev, buf_chk_sz, eq->buf[idx],
					  eq->buf_dma[idx]);
		}
	}
	goto err_dma_alloc_l0;

err_dma_alloc_buf:
	dma_free_coherent(dev, bt_chk_sz, eq->bt_l0, eq->l0_dma);
	eq->bt_l0 = NULL;
	eq->l0_dma = 0;

	if (mhop_num == 1)
		for (i -= 1; i >= 0; i--)
			dma_free_coherent(dev, buf_chk_sz, eq->buf[i],
					  eq->buf_dma[i]);
	else if (mhop_num == 2) {
		record_i = i;
		record_j = j;
		for (; i >= 0; i--) {
			dma_free_coherent(dev, bt_chk_sz, eq->bt_l1[i],
					  eq->l1_dma[i]);

			for (j = 0; j < bt_chk_sz / BA_BYTE_LEN; j++) {
				if (i == record_i && j >= record_j)
					break;

				idx = i * bt_chk_sz / BA_BYTE_LEN + j;
				dma_free_coherent(dev, buf_chk_sz,
						  eq->buf[idx],
						  eq->buf_dma[idx]);
			}
		}
	}

err_dma_alloc_l0:
	kfree(eq->bt_l1);
	eq->bt_l1 = NULL;

err_kcalloc_bt_l1:
	kfree(eq->l1_dma);
	eq->l1_dma = NULL;

err_kcalloc_l1_dma:
	kfree(eq->buf);
	eq->buf = NULL;

err_kcalloc_buf:
	kfree(eq->buf_dma);
	eq->buf_dma = NULL;

	return -ENOMEM;
}

static int hns_roce_v2_create_eq(struct hns_roce_dev *hr_dev,
				 struct hns_roce_eq *eq,
				 unsigned int eq_cmd)
{
	struct device *dev = hr_dev->dev;
	struct hns_roce_cmd_mailbox *mailbox;
	u32 buf_chk_sz = 0;
	int ret;

	/* Allocate mailbox memory */
	mailbox = hns_roce_alloc_cmd_mailbox(hr_dev);
	if (IS_ERR(mailbox))
		return PTR_ERR(mailbox);

	if (!hr_dev->caps.eqe_hop_num) {
		buf_chk_sz = 1 << (hr_dev->caps.eqe_buf_pg_sz + PAGE_SHIFT);

		eq->buf_list = kzalloc(sizeof(struct hns_roce_buf_list),
				       GFP_KERNEL);
		if (!eq->buf_list) {
			ret = -ENOMEM;
			goto free_cmd_mbox;
		}

		eq->buf_list->buf = dma_alloc_coherent(dev, buf_chk_sz,
						       &(eq->buf_list->map),
						       GFP_KERNEL);
		if (!eq->buf_list->buf) {
			ret = -ENOMEM;
			goto err_alloc_buf;
		}

	} else {
		ret = hns_roce_mhop_alloc_eq(hr_dev, eq);
		if (ret) {
			ret = -ENOMEM;
			goto free_cmd_mbox;
		}
	}

	hns_roce_config_eqc(hr_dev, eq, mailbox->buf);

	ret = hns_roce_cmd_mbox(hr_dev, mailbox->dma, 0, eq->eqn, 0,
				eq_cmd, HNS_ROCE_CMD_TIMEOUT_MSECS);
	if (ret) {
		dev_err(dev, "[mailbox cmd] create eqc failed.\n");
		goto err_cmd_mbox;
	}

	hns_roce_free_cmd_mailbox(hr_dev, mailbox);

	return 0;

err_cmd_mbox:
	if (!hr_dev->caps.eqe_hop_num)
		dma_free_coherent(dev, buf_chk_sz, eq->buf_list->buf,
				  eq->buf_list->map);
	else {
		hns_roce_mhop_free_eq(hr_dev, eq);
		goto free_cmd_mbox;
	}

err_alloc_buf:
	kfree(eq->buf_list);

free_cmd_mbox:
	hns_roce_free_cmd_mailbox(hr_dev, mailbox);

	return ret;
}

static int __hns_roce_request_irq(struct hns_roce_dev *hr_dev, int irq_num,
				  int comp_num, int aeq_num, int other_num)
{
	struct hns_roce_eq_table *eq_table = &hr_dev->eq_table;
	int i, j;
	int ret;

	for (i = 0; i < irq_num; i++) {
		hr_dev->irq_names[i] = kzalloc(HNS_ROCE_INT_NAME_LEN,
					       GFP_KERNEL);
		if (!hr_dev->irq_names[i]) {
			ret = -ENOMEM;
			goto err_kzalloc_failed;
		}
	}

	/* irq contains: abnormal + AEQ + CEQ */
	for (j = 0; j < other_num; j++)
		snprintf((char *)hr_dev->irq_names[j],
			 HNS_ROCE_INT_NAME_LEN, "hns-abn-%d", j);

	for (j = other_num; j < (other_num + aeq_num); j++)
		snprintf((char *)hr_dev->irq_names[j],
			 HNS_ROCE_INT_NAME_LEN, "hns-aeq-%d",
			 j - other_num);

	for (j = (other_num + aeq_num); j < irq_num; j++)
		snprintf((char *)hr_dev->irq_names[j],
			 HNS_ROCE_INT_NAME_LEN, "hns-ceq-%d",
			 j - other_num - aeq_num);

	for (j = 0; j < irq_num; j++) {
		if (j < other_num)
			ret = request_irq(hr_dev->irq[j],
					  hns_roce_v2_msix_interrupt_abn,
					  0, hr_dev->irq_names[j], hr_dev);

		else if (j < (other_num + comp_num))
			ret = request_irq(eq_table->eq[j - other_num].irq,
					  hns_roce_v2_msix_interrupt_eq,
					  0, hr_dev->irq_names[j + aeq_num],
					  &eq_table->eq[j - other_num]);
		else
			ret = request_irq(eq_table->eq[j - other_num].irq,
					  hns_roce_v2_msix_interrupt_eq,
					  0, hr_dev->irq_names[j - comp_num],
					  &eq_table->eq[j - other_num]);
		if (ret) {
			dev_err(hr_dev->dev, "Request irq error!\n");
			goto err_request_failed;
		}
	}

	return 0;

err_request_failed:
	for (j -= 1; j >= 0; j--)
		if (j < other_num)
			free_irq(hr_dev->irq[j], hr_dev);
		else
			free_irq(eq_table->eq[j - other_num].irq,
				 &eq_table->eq[j - other_num]);

err_kzalloc_failed:
	for (i -= 1; i >= 0; i--)
		kfree(hr_dev->irq_names[i]);

	return ret;
}

static void __hns_roce_free_irq(struct hns_roce_dev *hr_dev)
{
	int irq_num;
	int eq_num;
	int i;

	eq_num = hr_dev->caps.num_comp_vectors + hr_dev->caps.num_aeq_vectors;
	irq_num = eq_num + hr_dev->caps.num_other_vectors;

	for (i = 0; i < hr_dev->caps.num_other_vectors; i++)
		free_irq(hr_dev->irq[i], hr_dev);

	for (i = 0; i < eq_num; i++)
		free_irq(hr_dev->eq_table.eq[i].irq, &hr_dev->eq_table.eq[i]);

	for (i = 0; i < irq_num; i++)
		kfree(hr_dev->irq_names[i]);
}

static int hns_roce_v2_init_eq_table(struct hns_roce_dev *hr_dev)
{
	struct hns_roce_eq_table *eq_table = &hr_dev->eq_table;
	struct device *dev = hr_dev->dev;
	struct hns_roce_eq *eq;
	unsigned int eq_cmd;
	int irq_num;
	int eq_num;
	int other_num;
	int comp_num;
	int aeq_num;
	int i;
	int ret;

	other_num = hr_dev->caps.num_other_vectors;
	comp_num = hr_dev->caps.num_comp_vectors;
	aeq_num = hr_dev->caps.num_aeq_vectors;

	eq_num = comp_num + aeq_num;
	irq_num = eq_num + other_num;

	eq_table->eq = kcalloc(eq_num, sizeof(*eq_table->eq), GFP_KERNEL);
	if (!eq_table->eq)
		return -ENOMEM;

	/* create eq */
	for (i = 0; i < eq_num; i++) {
		eq = &eq_table->eq[i];
		eq->hr_dev = hr_dev;
		eq->eqn = i;
		if (i < comp_num) {
			/* CEQ */
			eq_cmd = HNS_ROCE_CMD_CREATE_CEQC;
			eq->type_flag = HNS_ROCE_CEQ;
			eq->entries = hr_dev->caps.ceqe_depth;
			eq->eqe_size = HNS_ROCE_CEQ_ENTRY_SIZE;
			eq->irq = hr_dev->irq[i + other_num + aeq_num];
			eq->eq_max_cnt = HNS_ROCE_CEQ_DEFAULT_BURST_NUM;
			eq->eq_period = HNS_ROCE_CEQ_DEFAULT_INTERVAL;
		} else {
			/* AEQ */
			eq_cmd = HNS_ROCE_CMD_CREATE_AEQC;
			eq->type_flag = HNS_ROCE_AEQ;
			eq->entries = hr_dev->caps.aeqe_depth;
			eq->eqe_size = HNS_ROCE_AEQ_ENTRY_SIZE;
			eq->irq = hr_dev->irq[i - comp_num + other_num];
			eq->eq_max_cnt = HNS_ROCE_AEQ_DEFAULT_BURST_NUM;
			eq->eq_period = HNS_ROCE_AEQ_DEFAULT_INTERVAL;
		}

		ret = hns_roce_v2_create_eq(hr_dev, eq, eq_cmd);
		if (ret) {
			dev_err(dev, "eq create failed.\n");
			goto err_create_eq_fail;
		}
	}

	/* enable irq */
	hns_roce_v2_int_mask_enable(hr_dev, eq_num, EQ_ENABLE);

	ret = __hns_roce_request_irq(hr_dev, irq_num, comp_num,
				     aeq_num, other_num);
	if (ret) {
		dev_err(dev, "Request irq failed.\n");
		goto err_request_irq_fail;
	}

	hr_dev->irq_workq =
		create_singlethread_workqueue("hns_roce_irq_workqueue");
	if (!hr_dev->irq_workq) {
		dev_err(dev, "Create irq workqueue failed!\n");
		ret = -ENOMEM;
<<<<<<< HEAD
		goto err_request_irq_fail;
=======
		goto err_create_wq_fail;
>>>>>>> f7688b48
	}

	return 0;

err_create_wq_fail:
	__hns_roce_free_irq(hr_dev);

err_request_irq_fail:
	hns_roce_v2_int_mask_enable(hr_dev, eq_num, EQ_DISABLE);

err_create_eq_fail:
	for (i -= 1; i >= 0; i--)
		hns_roce_v2_free_eq(hr_dev, &eq_table->eq[i]);
	kfree(eq_table->eq);

	return ret;
}

static void hns_roce_v2_cleanup_eq_table(struct hns_roce_dev *hr_dev)
{
	struct hns_roce_eq_table *eq_table = &hr_dev->eq_table;
	int eq_num;
	int i;

	eq_num = hr_dev->caps.num_comp_vectors + hr_dev->caps.num_aeq_vectors;

	/* Disable irq */
	hns_roce_v2_int_mask_enable(hr_dev, eq_num, EQ_DISABLE);

	__hns_roce_free_irq(hr_dev);

	for (i = 0; i < eq_num; i++) {
		hns_roce_v2_destroy_eqc(hr_dev, i);

		hns_roce_v2_free_eq(hr_dev, &eq_table->eq[i]);
	}

	kfree(eq_table->eq);

	flush_workqueue(hr_dev->irq_workq);
	destroy_workqueue(hr_dev->irq_workq);
}

static void hns_roce_v2_write_srqc(struct hns_roce_dev *hr_dev,
				   struct hns_roce_srq *srq, u32 pdn, u16 xrcd,
				   u32 cqn, void *mb_buf, u64 *mtts_wqe,
				   u64 *mtts_idx, dma_addr_t dma_handle_wqe,
				   dma_addr_t dma_handle_idx)
{
	struct hns_roce_srq_context *srq_context;

	srq_context = mb_buf;
	memset(srq_context, 0, sizeof(*srq_context));

	roce_set_field(srq_context->byte_4_srqn_srqst, SRQC_BYTE_4_SRQ_ST_M,
		       SRQC_BYTE_4_SRQ_ST_S, 1);

	roce_set_field(srq_context->byte_4_srqn_srqst,
		       SRQC_BYTE_4_SRQ_WQE_HOP_NUM_M,
		       SRQC_BYTE_4_SRQ_WQE_HOP_NUM_S,
		       (hr_dev->caps.srqwqe_hop_num == HNS_ROCE_HOP_NUM_0 ? 0 :
		       hr_dev->caps.srqwqe_hop_num));
	roce_set_field(srq_context->byte_4_srqn_srqst,
		       SRQC_BYTE_4_SRQ_SHIFT_M, SRQC_BYTE_4_SRQ_SHIFT_S,
		       ilog2(srq->max));

	roce_set_field(srq_context->byte_4_srqn_srqst, SRQC_BYTE_4_SRQN_M,
		       SRQC_BYTE_4_SRQN_S, srq->srqn);

	roce_set_field(srq_context->byte_8_limit_wl, SRQC_BYTE_8_SRQ_LIMIT_WL_M,
		       SRQC_BYTE_8_SRQ_LIMIT_WL_S, 0);

	roce_set_field(srq_context->byte_12_xrcd, SRQC_BYTE_12_SRQ_XRCD_M,
		       SRQC_BYTE_12_SRQ_XRCD_S, xrcd);

	srq_context->wqe_bt_ba = cpu_to_le32((u32)(dma_handle_wqe >> 3));

	roce_set_field(srq_context->byte_24_wqe_bt_ba,
		       SRQC_BYTE_24_SRQ_WQE_BT_BA_M,
		       SRQC_BYTE_24_SRQ_WQE_BT_BA_S,
		       dma_handle_wqe >> 35);

	roce_set_field(srq_context->byte_28_rqws_pd, SRQC_BYTE_28_PD_M,
		       SRQC_BYTE_28_PD_S, pdn);
	roce_set_field(srq_context->byte_28_rqws_pd, SRQC_BYTE_28_RQWS_M,
		       SRQC_BYTE_28_RQWS_S, srq->max_gs <= 0 ? 0 :
		       fls(srq->max_gs - 1));

	srq_context->idx_bt_ba = cpu_to_le32(dma_handle_idx >> 3);
	roce_set_field(srq_context->rsv_idx_bt_ba,
		       SRQC_BYTE_36_SRQ_IDX_BT_BA_M,
		       SRQC_BYTE_36_SRQ_IDX_BT_BA_S,
		       dma_handle_idx >> 35);

	srq_context->idx_cur_blk_addr =
		cpu_to_le32(mtts_idx[0] >> PAGE_ADDR_SHIFT);
	roce_set_field(srq_context->byte_44_idxbufpgsz_addr,
		       SRQC_BYTE_44_SRQ_IDX_CUR_BLK_ADDR_M,
		       SRQC_BYTE_44_SRQ_IDX_CUR_BLK_ADDR_S,
		       mtts_idx[0] >> (32 + PAGE_ADDR_SHIFT));
	roce_set_field(srq_context->byte_44_idxbufpgsz_addr,
		       SRQC_BYTE_44_SRQ_IDX_HOP_NUM_M,
		       SRQC_BYTE_44_SRQ_IDX_HOP_NUM_S,
		       hr_dev->caps.idx_hop_num == HNS_ROCE_HOP_NUM_0 ? 0 :
		       hr_dev->caps.idx_hop_num);

	roce_set_field(srq_context->byte_44_idxbufpgsz_addr,
		       SRQC_BYTE_44_SRQ_IDX_BA_PG_SZ_M,
		       SRQC_BYTE_44_SRQ_IDX_BA_PG_SZ_S,
		       hr_dev->caps.idx_ba_pg_sz);
	roce_set_field(srq_context->byte_44_idxbufpgsz_addr,
		       SRQC_BYTE_44_SRQ_IDX_BUF_PG_SZ_M,
		       SRQC_BYTE_44_SRQ_IDX_BUF_PG_SZ_S,
		       hr_dev->caps.idx_buf_pg_sz);

	srq_context->idx_nxt_blk_addr =
		cpu_to_le32(mtts_idx[1] >> PAGE_ADDR_SHIFT);
	roce_set_field(srq_context->rsv_idxnxtblkaddr,
		       SRQC_BYTE_52_SRQ_IDX_NXT_BLK_ADDR_M,
		       SRQC_BYTE_52_SRQ_IDX_NXT_BLK_ADDR_S,
		       mtts_idx[1] >> (32 + PAGE_ADDR_SHIFT));
	roce_set_field(srq_context->byte_56_xrc_cqn,
		       SRQC_BYTE_56_SRQ_XRC_CQN_M, SRQC_BYTE_56_SRQ_XRC_CQN_S,
		       cqn);
	roce_set_field(srq_context->byte_56_xrc_cqn,
		       SRQC_BYTE_56_SRQ_WQE_BA_PG_SZ_M,
		       SRQC_BYTE_56_SRQ_WQE_BA_PG_SZ_S,
		       hr_dev->caps.srqwqe_ba_pg_sz + PG_SHIFT_OFFSET);
	roce_set_field(srq_context->byte_56_xrc_cqn,
		       SRQC_BYTE_56_SRQ_WQE_BUF_PG_SZ_M,
		       SRQC_BYTE_56_SRQ_WQE_BUF_PG_SZ_S,
		       hr_dev->caps.srqwqe_buf_pg_sz + PG_SHIFT_OFFSET);

	roce_set_bit(srq_context->db_record_addr_record_en,
		     SRQC_BYTE_60_SRQ_RECORD_EN_S, 0);
}

static int hns_roce_v2_modify_srq(struct ib_srq *ibsrq,
				  struct ib_srq_attr *srq_attr,
				  enum ib_srq_attr_mask srq_attr_mask,
				  struct ib_udata *udata)
{
	struct hns_roce_dev *hr_dev = to_hr_dev(ibsrq->device);
	struct hns_roce_srq *srq = to_hr_srq(ibsrq);
	struct hns_roce_srq_context *srq_context;
	struct hns_roce_srq_context *srqc_mask;
	struct hns_roce_cmd_mailbox *mailbox;
	int ret;

	if (srq_attr_mask & IB_SRQ_LIMIT) {
		if (srq_attr->srq_limit >= srq->max)
			return -EINVAL;

		mailbox = hns_roce_alloc_cmd_mailbox(hr_dev);
		if (IS_ERR(mailbox))
			return PTR_ERR(mailbox);

		srq_context = mailbox->buf;
		srqc_mask = (struct hns_roce_srq_context *)mailbox->buf + 1;

		memset(srqc_mask, 0xff, sizeof(*srqc_mask));

		roce_set_field(srq_context->byte_8_limit_wl,
			       SRQC_BYTE_8_SRQ_LIMIT_WL_M,
			       SRQC_BYTE_8_SRQ_LIMIT_WL_S, srq_attr->srq_limit);
		roce_set_field(srqc_mask->byte_8_limit_wl,
			       SRQC_BYTE_8_SRQ_LIMIT_WL_M,
			       SRQC_BYTE_8_SRQ_LIMIT_WL_S, 0);

		ret = hns_roce_cmd_mbox(hr_dev, mailbox->dma, 0, srq->srqn, 0,
					HNS_ROCE_CMD_MODIFY_SRQC,
					HNS_ROCE_CMD_TIMEOUT_MSECS);
		hns_roce_free_cmd_mailbox(hr_dev, mailbox);
		if (ret) {
			dev_err(hr_dev->dev,
				"MODIFY SRQ Failed to cmd mailbox.\n");
			return ret;
		}
	}

	return 0;
}

static int hns_roce_v2_query_srq(struct ib_srq *ibsrq, struct ib_srq_attr *attr)
{
	struct hns_roce_dev *hr_dev = to_hr_dev(ibsrq->device);
	struct hns_roce_srq *srq = to_hr_srq(ibsrq);
	struct hns_roce_srq_context *srq_context;
	struct hns_roce_cmd_mailbox *mailbox;
	int limit_wl;
	int ret;

	mailbox = hns_roce_alloc_cmd_mailbox(hr_dev);
	if (IS_ERR(mailbox))
		return PTR_ERR(mailbox);

	srq_context = mailbox->buf;
	ret = hns_roce_cmd_mbox(hr_dev, 0, mailbox->dma, srq->srqn, 0,
				HNS_ROCE_CMD_QUERY_SRQC,
				HNS_ROCE_CMD_TIMEOUT_MSECS);
	if (ret) {
		dev_err(hr_dev->dev, "QUERY SRQ cmd process error\n");
		goto out;
	}

	limit_wl = roce_get_field(srq_context->byte_8_limit_wl,
				  SRQC_BYTE_8_SRQ_LIMIT_WL_M,
				  SRQC_BYTE_8_SRQ_LIMIT_WL_S);

	attr->srq_limit = limit_wl;
	attr->max_wr    = srq->max - 1;
	attr->max_sge   = srq->max_gs;

	memcpy(srq_context, mailbox->buf, sizeof(*srq_context));

out:
	hns_roce_free_cmd_mailbox(hr_dev, mailbox);
	return ret;
}

static int find_empty_entry(struct hns_roce_idx_que *idx_que,
			    unsigned long size)
{
	int wqe_idx;

	if (unlikely(bitmap_full(idx_que->bitmap, size)))
		return -ENOSPC;

	wqe_idx = find_first_zero_bit(idx_que->bitmap, size);

	bitmap_set(idx_que->bitmap, wqe_idx, 1);

	return wqe_idx;
}

static void fill_idx_queue(struct hns_roce_idx_que *idx_que,
			   int cur_idx, int wqe_idx)
{
	unsigned int *addr;

	addr = (unsigned int *)hns_roce_buf_offset(&idx_que->idx_buf,
						   cur_idx * idx_que->entry_sz);
	*addr = wqe_idx;
}

static int hns_roce_v2_post_srq_recv(struct ib_srq *ibsrq,
				     const struct ib_recv_wr *wr,
				     const struct ib_recv_wr **bad_wr)
{
	struct hns_roce_dev *hr_dev = to_hr_dev(ibsrq->device);
	struct hns_roce_srq *srq = to_hr_srq(ibsrq);
	struct hns_roce_v2_wqe_data_seg *dseg;
	struct hns_roce_v2_db srq_db;
	unsigned long flags;
	int ret = 0;
	int wqe_idx;
	void *wqe;
	int nreq;
	int ind;
	int i;

	spin_lock_irqsave(&srq->lock, flags);

	ind = srq->head & (srq->max - 1);

	for (nreq = 0; wr; ++nreq, wr = wr->next) {
		if (unlikely(wr->num_sge > srq->max_gs)) {
			ret = -EINVAL;
			*bad_wr = wr;
			break;
		}

		if (unlikely(srq->head == srq->tail)) {
			ret = -ENOMEM;
			*bad_wr = wr;
			break;
		}

		wqe_idx = find_empty_entry(&srq->idx_que, srq->max);
		if (wqe_idx < 0) {
			ret = -ENOMEM;
			*bad_wr = wr;
			break;
		}

		fill_idx_queue(&srq->idx_que, ind, wqe_idx);
		wqe = get_srq_wqe(srq, wqe_idx);
		dseg = (struct hns_roce_v2_wqe_data_seg *)wqe;

		for (i = 0; i < wr->num_sge; ++i) {
			dseg[i].len = cpu_to_le32(wr->sg_list[i].length);
			dseg[i].lkey = cpu_to_le32(wr->sg_list[i].lkey);
			dseg[i].addr = cpu_to_le64(wr->sg_list[i].addr);
		}

		if (i < srq->max_gs) {
			dseg[i].len = 0;
			dseg[i].lkey = cpu_to_le32(0x100);
			dseg[i].addr = 0;
		}

		srq->wrid[wqe_idx] = wr->wr_id;
		ind = (ind + 1) & (srq->max - 1);
	}

	if (likely(nreq)) {
		srq->head += nreq;

		/*
		 * Make sure that descriptors are written before
		 * doorbell record.
		 */
		wmb();

		srq_db.byte_4 =
			cpu_to_le32(HNS_ROCE_V2_SRQ_DB << V2_DB_BYTE_4_CMD_S |
				    (srq->srqn & V2_DB_BYTE_4_TAG_M));
		srq_db.parameter = cpu_to_le32(srq->head);

		hns_roce_write64(hr_dev, (__le32 *)&srq_db, srq->db_reg_l);

	}

	spin_unlock_irqrestore(&srq->lock, flags);

	return ret;
}

static const struct hns_roce_dfx_hw hns_roce_dfx_hw_v2 = {
	.query_cqc_info = hns_roce_v2_query_cqc_info,
};

static const struct ib_device_ops hns_roce_v2_dev_ops = {
	.destroy_qp = hns_roce_v2_destroy_qp,
	.modify_cq = hns_roce_v2_modify_cq,
	.poll_cq = hns_roce_v2_poll_cq,
	.post_recv = hns_roce_v2_post_recv,
	.post_send = hns_roce_v2_post_send,
	.query_qp = hns_roce_v2_query_qp,
	.req_notify_cq = hns_roce_v2_req_notify_cq,
};

static const struct ib_device_ops hns_roce_v2_dev_srq_ops = {
	.modify_srq = hns_roce_v2_modify_srq,
	.post_srq_recv = hns_roce_v2_post_srq_recv,
	.query_srq = hns_roce_v2_query_srq,
};

static const struct hns_roce_hw hns_roce_hw_v2 = {
	.cmq_init = hns_roce_v2_cmq_init,
	.cmq_exit = hns_roce_v2_cmq_exit,
	.hw_profile = hns_roce_v2_profile,
	.hw_init = hns_roce_v2_init,
	.hw_exit = hns_roce_v2_exit,
	.post_mbox = hns_roce_v2_post_mbox,
	.chk_mbox = hns_roce_v2_chk_mbox,
	.rst_prc_mbox = hns_roce_v2_rst_process_cmd,
	.set_gid = hns_roce_v2_set_gid,
	.set_mac = hns_roce_v2_set_mac,
	.write_mtpt = hns_roce_v2_write_mtpt,
	.rereg_write_mtpt = hns_roce_v2_rereg_write_mtpt,
	.frmr_write_mtpt = hns_roce_v2_frmr_write_mtpt,
	.mw_write_mtpt = hns_roce_v2_mw_write_mtpt,
	.write_cqc = hns_roce_v2_write_cqc,
	.set_hem = hns_roce_v2_set_hem,
	.clear_hem = hns_roce_v2_clear_hem,
	.modify_qp = hns_roce_v2_modify_qp,
	.query_qp = hns_roce_v2_query_qp,
	.destroy_qp = hns_roce_v2_destroy_qp,
	.qp_flow_control_init = hns_roce_v2_qp_flow_control_init,
	.modify_cq = hns_roce_v2_modify_cq,
	.post_send = hns_roce_v2_post_send,
	.post_recv = hns_roce_v2_post_recv,
	.req_notify_cq = hns_roce_v2_req_notify_cq,
	.poll_cq = hns_roce_v2_poll_cq,
	.init_eq = hns_roce_v2_init_eq_table,
	.cleanup_eq = hns_roce_v2_cleanup_eq_table,
	.write_srqc = hns_roce_v2_write_srqc,
	.modify_srq = hns_roce_v2_modify_srq,
	.query_srq = hns_roce_v2_query_srq,
	.post_srq_recv = hns_roce_v2_post_srq_recv,
	.hns_roce_dev_ops = &hns_roce_v2_dev_ops,
	.hns_roce_dev_srq_ops = &hns_roce_v2_dev_srq_ops,
};

static const struct pci_device_id hns_roce_hw_v2_pci_tbl[] = {
	{PCI_VDEVICE(HUAWEI, HNAE3_DEV_ID_25GE_RDMA), 0},
	{PCI_VDEVICE(HUAWEI, HNAE3_DEV_ID_25GE_RDMA_MACSEC), 0},
	{PCI_VDEVICE(HUAWEI, HNAE3_DEV_ID_50GE_RDMA), 0},
	{PCI_VDEVICE(HUAWEI, HNAE3_DEV_ID_50GE_RDMA_MACSEC), 0},
	{PCI_VDEVICE(HUAWEI, HNAE3_DEV_ID_100G_RDMA_MACSEC), 0},
	/* required last entry */
	{0, }
};

MODULE_DEVICE_TABLE(pci, hns_roce_hw_v2_pci_tbl);

static int hns_roce_hw_v2_get_cfg(struct hns_roce_dev *hr_dev,
				  struct hnae3_handle *handle)
{
	struct hns_roce_v2_priv *priv = hr_dev->priv;
	int i;

	hr_dev->hw = &hns_roce_hw_v2;
	hr_dev->dfx = &hns_roce_dfx_hw_v2;
	hr_dev->sdb_offset = ROCEE_DB_SQ_L_0_REG;
	hr_dev->odb_offset = hr_dev->sdb_offset;

	/* Get info from NIC driver. */
	hr_dev->reg_base = handle->rinfo.roce_io_base;
	hr_dev->caps.num_ports = 1;
	hr_dev->iboe.netdevs[0] = handle->rinfo.netdev;
	hr_dev->iboe.phy_port[0] = 0;

	addrconf_addr_eui48((u8 *)&hr_dev->ib_dev.node_guid,
			    hr_dev->iboe.netdevs[0]->dev_addr);

	for (i = 0; i < HNS_ROCE_V2_MAX_IRQ_NUM; i++)
		hr_dev->irq[i] = pci_irq_vector(handle->pdev,
						i + handle->rinfo.base_vector);

	/* cmd issue mode: 0 is poll, 1 is event */
	hr_dev->cmd_mod = 1;
	hr_dev->loop_idc = 0;

	hr_dev->reset_cnt = handle->ae_algo->ops->ae_dev_reset_cnt(handle);
	priv->handle = handle;

	return 0;
}

static int __hns_roce_hw_v2_init_instance(struct hnae3_handle *handle)
{
	struct hns_roce_dev *hr_dev;
	int ret;

	hr_dev = ib_alloc_device(hns_roce_dev, ib_dev);
	if (!hr_dev)
		return -ENOMEM;

	hr_dev->priv = kzalloc(sizeof(struct hns_roce_v2_priv), GFP_KERNEL);
	if (!hr_dev->priv) {
		ret = -ENOMEM;
		goto error_failed_kzalloc;
	}

	hr_dev->pci_dev = handle->pdev;
	hr_dev->dev = &handle->pdev->dev;

	ret = hns_roce_hw_v2_get_cfg(hr_dev, handle);
	if (ret) {
		dev_err(hr_dev->dev, "Get Configuration failed!\n");
		goto error_failed_get_cfg;
	}

	ret = hns_roce_init(hr_dev);
	if (ret) {
		dev_err(hr_dev->dev, "RoCE Engine init failed!\n");
		goto error_failed_get_cfg;
	}

	handle->priv = hr_dev;

	return 0;

error_failed_get_cfg:
	kfree(hr_dev->priv);

error_failed_kzalloc:
	ib_dealloc_device(&hr_dev->ib_dev);

	return ret;
}

static void __hns_roce_hw_v2_uninit_instance(struct hnae3_handle *handle,
					   bool reset)
{
	struct hns_roce_dev *hr_dev = (struct hns_roce_dev *)handle->priv;

	if (!hr_dev)
		return;

	handle->priv = NULL;
	hns_roce_exit(hr_dev);
	kfree(hr_dev->priv);
	ib_dealloc_device(&hr_dev->ib_dev);
}

static int hns_roce_hw_v2_init_instance(struct hnae3_handle *handle)
{
	const struct hnae3_ae_ops *ops = handle->ae_algo->ops;
	const struct pci_device_id *id;
	struct device *dev = &handle->pdev->dev;
	int ret;

	handle->rinfo.instance_state = HNS_ROCE_STATE_INIT;

	if (ops->ae_dev_resetting(handle) || ops->get_hw_reset_stat(handle)) {
		handle->rinfo.instance_state = HNS_ROCE_STATE_NON_INIT;
		goto reset_chk_err;
	}

	id = pci_match_id(hns_roce_hw_v2_pci_tbl, handle->pdev);
	if (!id)
		return 0;

	ret = __hns_roce_hw_v2_init_instance(handle);
	if (ret) {
		handle->rinfo.instance_state = HNS_ROCE_STATE_NON_INIT;
		dev_err(dev, "RoCE instance init failed! ret = %d\n", ret);
		if (ops->ae_dev_resetting(handle) ||
		    ops->get_hw_reset_stat(handle))
			goto reset_chk_err;
		else
			return ret;
	}

	handle->rinfo.instance_state = HNS_ROCE_STATE_INITED;


	return 0;

reset_chk_err:
	dev_err(dev, "Device is busy in resetting state.\n"
		     "please retry later.\n");

	return -EBUSY;
}

static void hns_roce_hw_v2_uninit_instance(struct hnae3_handle *handle,
					   bool reset)
{
	if (handle->rinfo.instance_state != HNS_ROCE_STATE_INITED)
		return;

	handle->rinfo.instance_state = HNS_ROCE_STATE_UNINIT;

	__hns_roce_hw_v2_uninit_instance(handle, reset);

	handle->rinfo.instance_state = HNS_ROCE_STATE_NON_INIT;
}
static int hns_roce_hw_v2_reset_notify_down(struct hnae3_handle *handle)
{
	struct hns_roce_dev *hr_dev;
	struct ib_event event;

	if (handle->rinfo.instance_state != HNS_ROCE_STATE_INITED) {
		set_bit(HNS_ROCE_RST_DIRECT_RETURN, &handle->rinfo.state);
		return 0;
	}

	handle->rinfo.reset_state = HNS_ROCE_STATE_RST_DOWN;
	clear_bit(HNS_ROCE_RST_DIRECT_RETURN, &handle->rinfo.state);

	hr_dev = (struct hns_roce_dev *)handle->priv;
	if (!hr_dev)
		return 0;

	hr_dev->is_reset = true;
	hr_dev->active = false;
	hr_dev->dis_db = true;

	event.event = IB_EVENT_DEVICE_FATAL;
	event.device = &hr_dev->ib_dev;
	event.element.port_num = 1;
	ib_dispatch_event(&event);

	return 0;
}

static int hns_roce_hw_v2_reset_notify_init(struct hnae3_handle *handle)
{
	struct device *dev = &handle->pdev->dev;
	int ret;

	if (test_and_clear_bit(HNS_ROCE_RST_DIRECT_RETURN,
			       &handle->rinfo.state)) {
		handle->rinfo.reset_state = HNS_ROCE_STATE_RST_INITED;
		return 0;
	}

	handle->rinfo.reset_state = HNS_ROCE_STATE_RST_INIT;

	dev_info(&handle->pdev->dev, "In reset process RoCE client reinit.\n");
	ret = __hns_roce_hw_v2_init_instance(handle);
	if (ret) {
		/* when reset notify type is HNAE3_INIT_CLIENT In reset notify
		 * callback function, RoCE Engine reinitialize. If RoCE reinit
		 * failed, we should inform NIC driver.
		 */
		handle->priv = NULL;
		dev_err(dev, "In reset process RoCE reinit failed %d.\n", ret);
	} else {
		handle->rinfo.reset_state = HNS_ROCE_STATE_RST_INITED;
		dev_info(dev, "Reset done, RoCE client reinit finished.\n");
	}

	return ret;
}

static int hns_roce_hw_v2_reset_notify_uninit(struct hnae3_handle *handle)
{
	if (test_bit(HNS_ROCE_RST_DIRECT_RETURN, &handle->rinfo.state))
		return 0;

	handle->rinfo.reset_state = HNS_ROCE_STATE_RST_UNINIT;
	dev_info(&handle->pdev->dev, "In reset process RoCE client uninit.\n");
	msleep(HNS_ROCE_V2_HW_RST_UNINT_DELAY);
	__hns_roce_hw_v2_uninit_instance(handle, false);

	return 0;
}

static int hns_roce_hw_v2_reset_notify(struct hnae3_handle *handle,
				       enum hnae3_reset_notify_type type)
{
	int ret = 0;

	switch (type) {
	case HNAE3_DOWN_CLIENT:
		ret = hns_roce_hw_v2_reset_notify_down(handle);
		break;
	case HNAE3_INIT_CLIENT:
		ret = hns_roce_hw_v2_reset_notify_init(handle);
		break;
	case HNAE3_UNINIT_CLIENT:
		ret = hns_roce_hw_v2_reset_notify_uninit(handle);
		break;
	default:
		break;
	}

	return ret;
}

static const struct hnae3_client_ops hns_roce_hw_v2_ops = {
	.init_instance = hns_roce_hw_v2_init_instance,
	.uninit_instance = hns_roce_hw_v2_uninit_instance,
	.reset_notify = hns_roce_hw_v2_reset_notify,
};

static struct hnae3_client hns_roce_hw_v2_client = {
	.name = "hns_roce_hw_v2",
	.type = HNAE3_CLIENT_ROCE,
	.ops = &hns_roce_hw_v2_ops,
};

static int __init hns_roce_hw_v2_init(void)
{
	return hnae3_register_client(&hns_roce_hw_v2_client);
}

static void __exit hns_roce_hw_v2_exit(void)
{
	hnae3_unregister_client(&hns_roce_hw_v2_client);
}

module_init(hns_roce_hw_v2_init);
module_exit(hns_roce_hw_v2_exit);

MODULE_LICENSE("Dual BSD/GPL");
MODULE_AUTHOR("Wei Hu <xavier.huwei@huawei.com>");
MODULE_AUTHOR("Lijun Ou <oulijun@huawei.com>");
MODULE_AUTHOR("Shaobo Xu <xushaobo2@huawei.com>");
MODULE_DESCRIPTION("Hisilicon Hip08 Family RoCE Driver");<|MERGE_RESOLUTION|>--- conflicted
+++ resolved
@@ -1681,10 +1681,7 @@
 	caps->reserved_mrws	= 1;
 	caps->reserved_uars	= 0;
 	caps->reserved_cqs	= 0;
-<<<<<<< HEAD
-=======
 	caps->reserved_srqs	= 0;
->>>>>>> f7688b48
 	caps->reserved_qps	= HNS_ROCE_V2_RSV_QPS;
 
 	caps->qpc_ba_pg_sz	= 0;
@@ -2222,11 +2219,7 @@
 static int set_mtpt_pbl(struct hns_roce_v2_mpt_entry *mpt_entry,
 			struct hns_roce_mr *mr)
 {
-<<<<<<< HEAD
-	struct scatterlist *sg;
-=======
 	struct sg_dma_page_iter sg_iter;
->>>>>>> f7688b48
 	u64 page_addr;
 	u64 *pages;
 	int i;
@@ -2236,69 +2229,10 @@
 	roce_set_field(mpt_entry->byte_48_mode_ba,
 		       V2_MPT_BYTE_48_PBL_BA_H_M, V2_MPT_BYTE_48_PBL_BA_H_S,
 		       upper_32_bits(mr->pbl_ba >> 3));
-<<<<<<< HEAD
 
 	pages = (u64 *)__get_free_page(GFP_KERNEL);
 	if (!pages)
 		return -ENOMEM;
-
-	i = 0;
-	for_each_sg(mr->umem->sg_head.sgl, sg, mr->umem->nmap, entry) {
-		len = sg_dma_len(sg) >> PAGE_SHIFT;
-		for (j = 0; j < len; ++j) {
-			page_addr = sg_dma_address(sg) +
-				(j << mr->umem->page_shift);
-			pages[i] = page_addr >> 6;
-			/* Record the first 2 entry directly to MTPT table */
-			if (i >= HNS_ROCE_V2_MAX_INNER_MTPT_NUM - 1)
-				goto found;
-			i++;
-		}
-	}
-found:
-	mpt_entry->pa0_l = cpu_to_le32(lower_32_bits(pages[0]));
-	roce_set_field(mpt_entry->byte_56_pa0_h, V2_MPT_BYTE_56_PA0_H_M,
-		       V2_MPT_BYTE_56_PA0_H_S, upper_32_bits(pages[0]));
-
-	mpt_entry->pa1_l = cpu_to_le32(lower_32_bits(pages[1]));
-	roce_set_field(mpt_entry->byte_64_buf_pa1, V2_MPT_BYTE_64_PA1_H_M,
-		       V2_MPT_BYTE_64_PA1_H_S, upper_32_bits(pages[1]));
-	roce_set_field(mpt_entry->byte_64_buf_pa1,
-		       V2_MPT_BYTE_64_PBL_BUF_PG_SZ_M,
-		       V2_MPT_BYTE_64_PBL_BUF_PG_SZ_S,
-		       mr->pbl_buf_pg_sz + PG_SHIFT_OFFSET);
-
-	free_page((unsigned long)pages);
-
-	return 0;
-}
-
-static int hns_roce_v2_write_mtpt(void *mb_buf, struct hns_roce_mr *mr,
-				  unsigned long mtpt_idx)
-{
-	struct hns_roce_v2_mpt_entry *mpt_entry;
-	int ret;
-
-	mpt_entry = mb_buf;
-	memset(mpt_entry, 0, sizeof(*mpt_entry));
-
-	roce_set_field(mpt_entry->byte_4_pd_hop_st, V2_MPT_BYTE_4_MPT_ST_M,
-		       V2_MPT_BYTE_4_MPT_ST_S, V2_MPT_ST_VALID);
-	roce_set_field(mpt_entry->byte_4_pd_hop_st, V2_MPT_BYTE_4_PBL_HOP_NUM_M,
-		       V2_MPT_BYTE_4_PBL_HOP_NUM_S, mr->pbl_hop_num ==
-		       HNS_ROCE_HOP_NUM_0 ? 0 : mr->pbl_hop_num);
-	roce_set_field(mpt_entry->byte_4_pd_hop_st,
-		       V2_MPT_BYTE_4_PBL_BA_PG_SZ_M,
-		       V2_MPT_BYTE_4_PBL_BA_PG_SZ_S,
-		       mr->pbl_ba_pg_sz + PG_SHIFT_OFFSET);
-	roce_set_field(mpt_entry->byte_4_pd_hop_st, V2_MPT_BYTE_4_PD_M,
-		       V2_MPT_BYTE_4_PD_S, mr->pd);
-=======
-
-	pages = (u64 *)__get_free_page(GFP_KERNEL);
-	if (!pages)
-		return -ENOMEM;
->>>>>>> f7688b48
 
 	i = 0;
 	for_each_sg_dma_page(mr->umem->sg_head.sgl, &sg_iter, mr->umem->nmap, 0) {
@@ -2427,8 +2361,6 @@
 	}
 
 	return ret;
-<<<<<<< HEAD
-=======
 }
 
 static int hns_roce_v2_frmr_write_mtpt(void *mb_buf, struct hns_roce_mr *mr)
@@ -2511,7 +2443,6 @@
 	mpt_entry->lkey = cpu_to_le32(mw->rkey);
 
 	return 0;
->>>>>>> f7688b48
 }
 
 static void *get_cqe_v2(struct hns_roce_cq *hr_cq, int n)
@@ -4136,11 +4067,6 @@
 	u8 hr_port;
 	int ret;
 
-<<<<<<< HEAD
-	context = kcalloc(2, sizeof(*context), GFP_ATOMIC);
-	if (!context)
-		return -ENOMEM;
-=======
 	ib_port = (attr_mask & IB_QP_PORT) ? attr->port_num : hr_qp->port + 1;
 	hr_port = ib_port - 1;
 	is_roce_protocol = rdma_cap_eth_ah(&hr_dev->ib_dev, ib_port) &&
@@ -4236,7 +4162,6 @@
 {
 	struct hns_roce_dev *hr_dev = to_hr_dev(ibqp->device);
 	int ret = 0;
->>>>>>> f7688b48
 
 	if (cur_state == IB_QPS_RESET && new_state == IB_QPS_INIT) {
 		memset(qpc_mask, 0, sizeof(*qpc_mask));
@@ -4264,28 +4189,6 @@
 		goto out;
 	}
 
-<<<<<<< HEAD
-	/* When QP state is err, SQ and RQ WQE should be flushed */
-	if (new_state == IB_QPS_ERR) {
-		roce_set_field(context->byte_160_sq_ci_pi,
-			       V2_QPC_BYTE_160_SQ_PRODUCER_IDX_M,
-			       V2_QPC_BYTE_160_SQ_PRODUCER_IDX_S,
-			       hr_qp->sq.head);
-		roce_set_field(qpc_mask->byte_160_sq_ci_pi,
-			       V2_QPC_BYTE_160_SQ_PRODUCER_IDX_M,
-			       V2_QPC_BYTE_160_SQ_PRODUCER_IDX_S, 0);
-
-		if (!ibqp->srq) {
-			roce_set_field(context->byte_84_rq_ci_pi,
-			       V2_QPC_BYTE_84_RQ_PRODUCER_IDX_M,
-			       V2_QPC_BYTE_84_RQ_PRODUCER_IDX_S,
-			       hr_qp->rq.head);
-			roce_set_field(qpc_mask->byte_84_rq_ci_pi,
-			       V2_QPC_BYTE_84_RQ_PRODUCER_IDX_M,
-			       V2_QPC_BYTE_84_RQ_PRODUCER_IDX_S, 0);
-		}
-	}
-=======
 out:
 	return ret;
 }
@@ -4299,7 +4202,6 @@
 	struct hns_roce_dev *hr_dev = to_hr_dev(ibqp->device);
 	struct hns_roce_qp *hr_qp = to_hr_qp(ibqp);
 	int ret = 0;
->>>>>>> f7688b48
 
 	if (attr_mask & IB_QP_AV) {
 		ret = hns_roce_v2_set_path(ibqp, attr, attr_mask, context,
@@ -6080,11 +5982,7 @@
 	if (!hr_dev->irq_workq) {
 		dev_err(dev, "Create irq workqueue failed!\n");
 		ret = -ENOMEM;
-<<<<<<< HEAD
-		goto err_request_irq_fail;
-=======
 		goto err_create_wq_fail;
->>>>>>> f7688b48
 	}
 
 	return 0;
