/*
 * Copyright (c) 2016-2017 Hisilicon Limited.
 *
 * This software is available to you under a choice of one of two
 * licenses.  You may choose to be licensed under the terms of the GNU
 * General Public License (GPL) Version 2, available from the file
 * COPYING in the main directory of this source tree, or the
 * OpenIB.org BSD license below:
 *
 *     Redistribution and use in source and binary forms, with or
 *     without modification, are permitted provided that the following
 *     conditions are met:
 *
 *      - Redistributions of source code must retain the above
 *        copyright notice, this list of conditions and the following
 *        disclaimer.
 *
 *      - Redistributions in binary form must reproduce the above
 *        copyright notice, this list of conditions and the following
 *        disclaimer in the documentation and/or other materials
 *        provided with the distribution.
 *
 * THE SOFTWARE IS PROVIDED "AS IS", WITHOUT WARRANTY OF ANY KIND,
 * EXPRESS OR IMPLIED, INCLUDING BUT NOT LIMITED TO THE WARRANTIES OF
 * MERCHANTABILITY, FITNESS FOR A PARTICULAR PURPOSE AND
 * NONINFRINGEMENT. IN NO EVENT SHALL THE AUTHORS OR COPYRIGHT HOLDERS
 * BE LIABLE FOR ANY CLAIM, DAMAGES OR OTHER LIABILITY, WHETHER IN AN
 * ACTION OF CONTRACT, TORT OR OTHERWISE, ARISING FROM, OUT OF OR IN
 * CONNECTION WITH THE SOFTWARE OR THE USE OR OTHER DEALINGS IN THE
 * SOFTWARE.
 */

#include <linux/acpi.h>
#include <linux/etherdevice.h>
#include <linux/interrupt.h>
#include <linux/kernel.h>
#include <linux/types.h>
#include <net/addrconf.h>
#include <rdma/ib_addr.h>
#include <rdma/ib_cache.h>
#include <rdma/ib_umem.h>
#include <rdma/uverbs_ioctl.h>

#include "hnae3.h"
#include "hns_roce_common.h"
#include "hns_roce_device.h"
#include "hns_roce_cmd.h"
#include "hns_roce_hem.h"
#include "hns_roce_hw_v2.h"

static void set_data_seg_v2(struct hns_roce_v2_wqe_data_seg *dseg,
			    struct ib_sge *sg)
{
	dseg->lkey = cpu_to_le32(sg->lkey);
	dseg->addr = cpu_to_le64(sg->addr);
	dseg->len  = cpu_to_le32(sg->length);
}

static void set_frmr_seg(struct hns_roce_v2_rc_send_wqe *rc_sq_wqe,
			 struct hns_roce_wqe_frmr_seg *fseg,
			 const struct ib_reg_wr *wr)
{
	struct hns_roce_mr *mr = to_hr_mr(wr->mr);

	/* use ib_access_flags */
	roce_set_bit(rc_sq_wqe->byte_4,
		     V2_RC_FRMR_WQE_BYTE_4_BIND_EN_S,
		     wr->access & IB_ACCESS_MW_BIND ? 1 : 0);
	roce_set_bit(rc_sq_wqe->byte_4,
		     V2_RC_FRMR_WQE_BYTE_4_ATOMIC_S,
		     wr->access & IB_ACCESS_REMOTE_ATOMIC ? 1 : 0);
	roce_set_bit(rc_sq_wqe->byte_4,
		     V2_RC_FRMR_WQE_BYTE_4_RR_S,
		     wr->access & IB_ACCESS_REMOTE_READ ? 1 : 0);
	roce_set_bit(rc_sq_wqe->byte_4,
		     V2_RC_FRMR_WQE_BYTE_4_RW_S,
		     wr->access & IB_ACCESS_REMOTE_WRITE ? 1 : 0);
	roce_set_bit(rc_sq_wqe->byte_4,
		     V2_RC_FRMR_WQE_BYTE_4_LW_S,
		     wr->access & IB_ACCESS_LOCAL_WRITE ? 1 : 0);

	/* Data structure reuse may lead to confusion */
	rc_sq_wqe->msg_len = cpu_to_le32(mr->pbl_ba & 0xffffffff);
	rc_sq_wqe->inv_key = cpu_to_le32(mr->pbl_ba >> 32);

	rc_sq_wqe->byte_16 = cpu_to_le32(wr->mr->length & 0xffffffff);
	rc_sq_wqe->byte_20 = cpu_to_le32(wr->mr->length >> 32);
	rc_sq_wqe->rkey = cpu_to_le32(wr->key);
	rc_sq_wqe->va = cpu_to_le64(wr->mr->iova);

	fseg->pbl_size = cpu_to_le32(mr->pbl_size);
	roce_set_field(fseg->mode_buf_pg_sz,
		       V2_RC_FRMR_WQE_BYTE_40_PBL_BUF_PG_SZ_M,
		       V2_RC_FRMR_WQE_BYTE_40_PBL_BUF_PG_SZ_S,
		       mr->pbl_buf_pg_sz + PG_SHIFT_OFFSET);
	roce_set_bit(fseg->mode_buf_pg_sz,
		     V2_RC_FRMR_WQE_BYTE_40_BLK_MODE_S, 0);
}

static void set_atomic_seg(struct hns_roce_wqe_atomic_seg *aseg,
			   const struct ib_atomic_wr *wr)
{
	if (wr->wr.opcode == IB_WR_ATOMIC_CMP_AND_SWP) {
		aseg->fetchadd_swap_data = cpu_to_le64(wr->swap);
		aseg->cmp_data  = cpu_to_le64(wr->compare_add);
	} else {
		aseg->fetchadd_swap_data = cpu_to_le64(wr->compare_add);
		aseg->cmp_data  = 0;
	}
}

static void set_extend_sge(struct hns_roce_qp *qp, const struct ib_send_wr *wr,
			   unsigned int *sge_ind, int valid_num_sge)
{
	struct hns_roce_v2_wqe_data_seg *dseg;
	struct ib_sge *sg;
	int num_in_wqe = 0;
	int extend_sge_num;
	int fi_sge_num;
	int se_sge_num;
	int shift;
	int i;

	if (qp->ibqp.qp_type == IB_QPT_RC || qp->ibqp.qp_type == IB_QPT_UC)
		num_in_wqe = HNS_ROCE_V2_UC_RC_SGE_NUM_IN_WQE;
	extend_sge_num = valid_num_sge - num_in_wqe;
	sg = wr->sg_list + num_in_wqe;
	shift = qp->hr_buf.page_shift;

	/*
	 * Check whether wr->num_sge sges are in the same page. If not, we
	 * should calculate how many sges in the first page and the second
	 * page.
	 */
	dseg = get_send_extend_sge(qp, (*sge_ind) & (qp->sge.sge_cnt - 1));
	fi_sge_num = (round_up((uintptr_t)dseg, 1 << shift) -
		      (uintptr_t)dseg) /
		      sizeof(struct hns_roce_v2_wqe_data_seg);
	if (extend_sge_num > fi_sge_num) {
		se_sge_num = extend_sge_num - fi_sge_num;
		for (i = 0; i < fi_sge_num; i++) {
			set_data_seg_v2(dseg++, sg + i);
			(*sge_ind)++;
		}
		dseg = get_send_extend_sge(qp,
					   (*sge_ind) & (qp->sge.sge_cnt - 1));
		for (i = 0; i < se_sge_num; i++) {
			set_data_seg_v2(dseg++, sg + fi_sge_num + i);
			(*sge_ind)++;
		}
	} else {
		for (i = 0; i < extend_sge_num; i++) {
			set_data_seg_v2(dseg++, sg + i);
			(*sge_ind)++;
		}
	}
}

static int set_rwqe_data_seg(struct ib_qp *ibqp, const struct ib_send_wr *wr,
			     struct hns_roce_v2_rc_send_wqe *rc_sq_wqe,
			     void *wqe, unsigned int *sge_ind,
			     int valid_num_sge,
			     const struct ib_send_wr **bad_wr)
{
	struct hns_roce_dev *hr_dev = to_hr_dev(ibqp->device);
	struct hns_roce_v2_wqe_data_seg *dseg = wqe;
	struct hns_roce_qp *qp = to_hr_qp(ibqp);
	int j = 0;
	int i;

	if (wr->send_flags & IB_SEND_INLINE && valid_num_sge) {
		if (le32_to_cpu(rc_sq_wqe->msg_len) >
		    hr_dev->caps.max_sq_inline) {
			*bad_wr = wr;
			dev_err(hr_dev->dev, "inline len(1-%d)=%d, illegal",
				rc_sq_wqe->msg_len, hr_dev->caps.max_sq_inline);
			return -EINVAL;
		}

		if (wr->opcode == IB_WR_RDMA_READ) {
			*bad_wr =  wr;
			dev_err(hr_dev->dev, "Not support inline data!\n");
			return -EINVAL;
		}

		for (i = 0; i < wr->num_sge; i++) {
			memcpy(wqe, ((void *)wr->sg_list[i].addr),
			       wr->sg_list[i].length);
			wqe += wr->sg_list[i].length;
		}

		roce_set_bit(rc_sq_wqe->byte_4, V2_RC_SEND_WQE_BYTE_4_INLINE_S,
			     1);
	} else {
		if (valid_num_sge <= HNS_ROCE_V2_UC_RC_SGE_NUM_IN_WQE) {
			for (i = 0; i < wr->num_sge; i++) {
				if (likely(wr->sg_list[i].length)) {
					set_data_seg_v2(dseg, wr->sg_list + i);
					dseg++;
				}
			}
		} else {
			roce_set_field(rc_sq_wqe->byte_20,
				     V2_RC_SEND_WQE_BYTE_20_MSG_START_SGE_IDX_M,
				     V2_RC_SEND_WQE_BYTE_20_MSG_START_SGE_IDX_S,
				     (*sge_ind) & (qp->sge.sge_cnt - 1));

			for (i = 0; i < wr->num_sge &&
			     j < HNS_ROCE_V2_UC_RC_SGE_NUM_IN_WQE; i++) {
				if (likely(wr->sg_list[i].length)) {
					set_data_seg_v2(dseg, wr->sg_list + i);
					dseg++;
					j++;
				}
			}

			set_extend_sge(qp, wr, sge_ind, valid_num_sge);
		}

		roce_set_field(rc_sq_wqe->byte_16,
			       V2_RC_SEND_WQE_BYTE_16_SGE_NUM_M,
			       V2_RC_SEND_WQE_BYTE_16_SGE_NUM_S, valid_num_sge);
	}

	return 0;
}

static int hns_roce_v2_modify_qp(struct ib_qp *ibqp,
				 const struct ib_qp_attr *attr,
				 int attr_mask, enum ib_qp_state cur_state,
				 enum ib_qp_state new_state);

static int hns_roce_v2_post_send(struct ib_qp *ibqp,
				 const struct ib_send_wr *wr,
				 const struct ib_send_wr **bad_wr)
{
	struct hns_roce_dev *hr_dev = to_hr_dev(ibqp->device);
	struct hns_roce_ah *ah = to_hr_ah(ud_wr(wr)->ah);
	struct hns_roce_v2_ud_send_wqe *ud_sq_wqe;
	struct hns_roce_v2_rc_send_wqe *rc_sq_wqe;
	struct hns_roce_qp *qp = to_hr_qp(ibqp);
	struct hns_roce_wqe_frmr_seg *fseg;
	struct device *dev = hr_dev->dev;
	struct hns_roce_v2_db sq_db;
	struct ib_qp_attr attr;
	unsigned int owner_bit;
	unsigned int sge_idx;
	unsigned int wqe_idx;
	unsigned long flags;
	int valid_num_sge;
	void *wqe = NULL;
	bool loopback;
	int attr_mask;
	u32 tmp_len;
	int ret = 0;
	u32 hr_op;
	u8 *smac;
	int nreq;
	int i;

	if (unlikely(ibqp->qp_type != IB_QPT_RC &&
		     ibqp->qp_type != IB_QPT_GSI &&
		     ibqp->qp_type != IB_QPT_UD)) {
		dev_err(dev, "Not supported QP(0x%x)type!\n", ibqp->qp_type);
		*bad_wr = wr;
		return -EOPNOTSUPP;
	}

	if (unlikely(qp->state == IB_QPS_RESET || qp->state == IB_QPS_INIT ||
		     qp->state == IB_QPS_RTR)) {
		dev_err(dev, "Post WQE fail, QP state %d err!\n", qp->state);
		*bad_wr = wr;
		return -EINVAL;
	}

	spin_lock_irqsave(&qp->sq.lock, flags);
	sge_idx = qp->next_sge;

	for (nreq = 0; wr; ++nreq, wr = wr->next) {
		if (hns_roce_wq_overflow(&qp->sq, nreq, qp->ibqp.send_cq)) {
			ret = -ENOMEM;
			*bad_wr = wr;
			goto out;
		}

		wqe_idx = (qp->sq.head + nreq) & (qp->sq.wqe_cnt - 1);

		if (unlikely(wr->num_sge > qp->sq.max_gs)) {
			dev_err(dev, "num_sge=%d > qp->sq.max_gs=%d\n",
				wr->num_sge, qp->sq.max_gs);
			ret = -EINVAL;
			*bad_wr = wr;
			goto out;
		}

		wqe = get_send_wqe(qp, wqe_idx);
		qp->sq.wrid[wqe_idx] = wr->wr_id;
		owner_bit =
		       ~(((qp->sq.head + nreq) >> ilog2(qp->sq.wqe_cnt)) & 0x1);
		valid_num_sge = 0;
		tmp_len = 0;

		for (i = 0; i < wr->num_sge; i++) {
			if (likely(wr->sg_list[i].length)) {
				tmp_len += wr->sg_list[i].length;
				valid_num_sge++;
			}
		}

		/* Corresponding to the QP type, wqe process separately */
		if (ibqp->qp_type == IB_QPT_GSI) {
			ud_sq_wqe = wqe;
			memset(ud_sq_wqe, 0, sizeof(*ud_sq_wqe));

			roce_set_field(ud_sq_wqe->dmac, V2_UD_SEND_WQE_DMAC_0_M,
				       V2_UD_SEND_WQE_DMAC_0_S, ah->av.mac[0]);
			roce_set_field(ud_sq_wqe->dmac, V2_UD_SEND_WQE_DMAC_1_M,
				       V2_UD_SEND_WQE_DMAC_1_S, ah->av.mac[1]);
			roce_set_field(ud_sq_wqe->dmac, V2_UD_SEND_WQE_DMAC_2_M,
				       V2_UD_SEND_WQE_DMAC_2_S, ah->av.mac[2]);
			roce_set_field(ud_sq_wqe->dmac, V2_UD_SEND_WQE_DMAC_3_M,
				       V2_UD_SEND_WQE_DMAC_3_S, ah->av.mac[3]);
			roce_set_field(ud_sq_wqe->byte_48,
				       V2_UD_SEND_WQE_BYTE_48_DMAC_4_M,
				       V2_UD_SEND_WQE_BYTE_48_DMAC_4_S,
				       ah->av.mac[4]);
			roce_set_field(ud_sq_wqe->byte_48,
				       V2_UD_SEND_WQE_BYTE_48_DMAC_5_M,
				       V2_UD_SEND_WQE_BYTE_48_DMAC_5_S,
				       ah->av.mac[5]);

			/* MAC loopback */
			smac = (u8 *)hr_dev->dev_addr[qp->port];
			loopback = ether_addr_equal_unaligned(ah->av.mac,
							      smac) ? 1 : 0;

			roce_set_bit(ud_sq_wqe->byte_40,
				     V2_UD_SEND_WQE_BYTE_40_LBI_S, loopback);

			roce_set_field(ud_sq_wqe->byte_4,
				       V2_UD_SEND_WQE_BYTE_4_OPCODE_M,
				       V2_UD_SEND_WQE_BYTE_4_OPCODE_S,
				       HNS_ROCE_V2_WQE_OP_SEND);

			ud_sq_wqe->msg_len =
			 cpu_to_le32(le32_to_cpu(ud_sq_wqe->msg_len) + tmp_len);

			switch (wr->opcode) {
			case IB_WR_SEND_WITH_IMM:
			case IB_WR_RDMA_WRITE_WITH_IMM:
				ud_sq_wqe->immtdata =
				      cpu_to_le32(be32_to_cpu(wr->ex.imm_data));
				break;
			default:
				ud_sq_wqe->immtdata = 0;
				break;
			}

			/* Set sig attr */
			roce_set_bit(ud_sq_wqe->byte_4,
				   V2_UD_SEND_WQE_BYTE_4_CQE_S,
				   (wr->send_flags & IB_SEND_SIGNALED) ? 1 : 0);

			/* Set se attr */
			roce_set_bit(ud_sq_wqe->byte_4,
				  V2_UD_SEND_WQE_BYTE_4_SE_S,
				  (wr->send_flags & IB_SEND_SOLICITED) ? 1 : 0);

			roce_set_bit(ud_sq_wqe->byte_4,
				     V2_UD_SEND_WQE_BYTE_4_OWNER_S, owner_bit);

			roce_set_field(ud_sq_wqe->byte_16,
				       V2_UD_SEND_WQE_BYTE_16_PD_M,
				       V2_UD_SEND_WQE_BYTE_16_PD_S,
				       to_hr_pd(ibqp->pd)->pdn);

			roce_set_field(ud_sq_wqe->byte_16,
				       V2_UD_SEND_WQE_BYTE_16_SGE_NUM_M,
				       V2_UD_SEND_WQE_BYTE_16_SGE_NUM_S,
				       valid_num_sge);

			roce_set_field(ud_sq_wqe->byte_20,
				     V2_UD_SEND_WQE_BYTE_20_MSG_START_SGE_IDX_M,
				     V2_UD_SEND_WQE_BYTE_20_MSG_START_SGE_IDX_S,
				     sge_idx & (qp->sge.sge_cnt - 1));

			roce_set_field(ud_sq_wqe->byte_24,
				       V2_UD_SEND_WQE_BYTE_24_UDPSPN_M,
				       V2_UD_SEND_WQE_BYTE_24_UDPSPN_S, 0);
			ud_sq_wqe->qkey =
			     cpu_to_le32(ud_wr(wr)->remote_qkey & 0x80000000 ?
			     qp->qkey : ud_wr(wr)->remote_qkey);
			roce_set_field(ud_sq_wqe->byte_32,
				       V2_UD_SEND_WQE_BYTE_32_DQPN_M,
				       V2_UD_SEND_WQE_BYTE_32_DQPN_S,
				       ud_wr(wr)->remote_qpn);

			roce_set_field(ud_sq_wqe->byte_36,
				       V2_UD_SEND_WQE_BYTE_36_VLAN_M,
				       V2_UD_SEND_WQE_BYTE_36_VLAN_S,
				       ah->av.vlan);
			roce_set_field(ud_sq_wqe->byte_36,
				       V2_UD_SEND_WQE_BYTE_36_HOPLIMIT_M,
				       V2_UD_SEND_WQE_BYTE_36_HOPLIMIT_S,
				       ah->av.hop_limit);
			roce_set_field(ud_sq_wqe->byte_36,
				       V2_UD_SEND_WQE_BYTE_36_TCLASS_M,
				       V2_UD_SEND_WQE_BYTE_36_TCLASS_S,
				       ah->av.tclass);
			roce_set_field(ud_sq_wqe->byte_40,
				       V2_UD_SEND_WQE_BYTE_40_FLOW_LABEL_M,
				       V2_UD_SEND_WQE_BYTE_40_FLOW_LABEL_S,
				       ah->av.flowlabel);
			roce_set_field(ud_sq_wqe->byte_40,
				       V2_UD_SEND_WQE_BYTE_40_SL_M,
				       V2_UD_SEND_WQE_BYTE_40_SL_S,
				       ah->av.sl);
			roce_set_field(ud_sq_wqe->byte_40,
				       V2_UD_SEND_WQE_BYTE_40_PORTN_M,
				       V2_UD_SEND_WQE_BYTE_40_PORTN_S,
				       qp->port);

			roce_set_bit(ud_sq_wqe->byte_40,
				     V2_UD_SEND_WQE_BYTE_40_UD_VLAN_EN_S,
				     ah->av.vlan_en ? 1 : 0);
			roce_set_field(ud_sq_wqe->byte_48,
				       V2_UD_SEND_WQE_BYTE_48_SGID_INDX_M,
				       V2_UD_SEND_WQE_BYTE_48_SGID_INDX_S,
				       hns_get_gid_index(hr_dev, qp->phy_port,
							 ah->av.gid_index));

			memcpy(&ud_sq_wqe->dgid[0], &ah->av.dgid[0],
			       GID_LEN_V2);

			set_extend_sge(qp, wr, &sge_idx, valid_num_sge);
		} else if (ibqp->qp_type == IB_QPT_RC) {
			rc_sq_wqe = wqe;
			memset(rc_sq_wqe, 0, sizeof(*rc_sq_wqe));

			rc_sq_wqe->msg_len =
			 cpu_to_le32(le32_to_cpu(rc_sq_wqe->msg_len) + tmp_len);

			switch (wr->opcode) {
			case IB_WR_SEND_WITH_IMM:
			case IB_WR_RDMA_WRITE_WITH_IMM:
				rc_sq_wqe->immtdata =
				      cpu_to_le32(be32_to_cpu(wr->ex.imm_data));
				break;
			case IB_WR_SEND_WITH_INV:
				rc_sq_wqe->inv_key =
					cpu_to_le32(wr->ex.invalidate_rkey);
				break;
			default:
				rc_sq_wqe->immtdata = 0;
				break;
			}

			roce_set_bit(rc_sq_wqe->byte_4,
				     V2_RC_SEND_WQE_BYTE_4_FENCE_S,
				     (wr->send_flags & IB_SEND_FENCE) ? 1 : 0);

			roce_set_bit(rc_sq_wqe->byte_4,
				  V2_RC_SEND_WQE_BYTE_4_SE_S,
				  (wr->send_flags & IB_SEND_SOLICITED) ? 1 : 0);

			roce_set_bit(rc_sq_wqe->byte_4,
				   V2_RC_SEND_WQE_BYTE_4_CQE_S,
				   (wr->send_flags & IB_SEND_SIGNALED) ? 1 : 0);

			roce_set_bit(rc_sq_wqe->byte_4,
				     V2_RC_SEND_WQE_BYTE_4_OWNER_S, owner_bit);

			wqe += sizeof(struct hns_roce_v2_rc_send_wqe);
			switch (wr->opcode) {
			case IB_WR_RDMA_READ:
				hr_op = HNS_ROCE_V2_WQE_OP_RDMA_READ;
				rc_sq_wqe->rkey =
					cpu_to_le32(rdma_wr(wr)->rkey);
				rc_sq_wqe->va =
					cpu_to_le64(rdma_wr(wr)->remote_addr);
				break;
			case IB_WR_RDMA_WRITE:
				hr_op = HNS_ROCE_V2_WQE_OP_RDMA_WRITE;
				rc_sq_wqe->rkey =
					cpu_to_le32(rdma_wr(wr)->rkey);
				rc_sq_wqe->va =
					cpu_to_le64(rdma_wr(wr)->remote_addr);
				break;
			case IB_WR_RDMA_WRITE_WITH_IMM:
				hr_op = HNS_ROCE_V2_WQE_OP_RDMA_WRITE_WITH_IMM;
				rc_sq_wqe->rkey =
					cpu_to_le32(rdma_wr(wr)->rkey);
				rc_sq_wqe->va =
					cpu_to_le64(rdma_wr(wr)->remote_addr);
				break;
			case IB_WR_SEND:
				hr_op = HNS_ROCE_V2_WQE_OP_SEND;
				break;
			case IB_WR_SEND_WITH_INV:
				hr_op = HNS_ROCE_V2_WQE_OP_SEND_WITH_INV;
				break;
			case IB_WR_SEND_WITH_IMM:
				hr_op = HNS_ROCE_V2_WQE_OP_SEND_WITH_IMM;
				break;
			case IB_WR_LOCAL_INV:
				hr_op = HNS_ROCE_V2_WQE_OP_LOCAL_INV;
				roce_set_bit(rc_sq_wqe->byte_4,
					       V2_RC_SEND_WQE_BYTE_4_SO_S, 1);
				rc_sq_wqe->inv_key =
					    cpu_to_le32(wr->ex.invalidate_rkey);
				break;
			case IB_WR_REG_MR:
				hr_op = HNS_ROCE_V2_WQE_OP_FAST_REG_PMR;
				fseg = wqe;
				set_frmr_seg(rc_sq_wqe, fseg, reg_wr(wr));
				break;
			case IB_WR_ATOMIC_CMP_AND_SWP:
				hr_op = HNS_ROCE_V2_WQE_OP_ATOM_CMP_AND_SWAP;
				rc_sq_wqe->rkey =
					cpu_to_le32(atomic_wr(wr)->rkey);
				rc_sq_wqe->va =
					cpu_to_le64(atomic_wr(wr)->remote_addr);
				break;
			case IB_WR_ATOMIC_FETCH_AND_ADD:
				hr_op = HNS_ROCE_V2_WQE_OP_ATOM_FETCH_AND_ADD;
				rc_sq_wqe->rkey =
					cpu_to_le32(atomic_wr(wr)->rkey);
				rc_sq_wqe->va =
					cpu_to_le64(atomic_wr(wr)->remote_addr);
				break;
			case IB_WR_MASKED_ATOMIC_CMP_AND_SWP:
				hr_op =
				       HNS_ROCE_V2_WQE_OP_ATOM_MSK_CMP_AND_SWAP;
				break;
			case IB_WR_MASKED_ATOMIC_FETCH_AND_ADD:
				hr_op =
				      HNS_ROCE_V2_WQE_OP_ATOM_MSK_FETCH_AND_ADD;
				break;
			default:
				hr_op = HNS_ROCE_V2_WQE_OP_MASK;
				break;
			}

			roce_set_field(rc_sq_wqe->byte_4,
				       V2_RC_SEND_WQE_BYTE_4_OPCODE_M,
				       V2_RC_SEND_WQE_BYTE_4_OPCODE_S, hr_op);

			if (wr->opcode == IB_WR_ATOMIC_CMP_AND_SWP ||
			    wr->opcode == IB_WR_ATOMIC_FETCH_AND_ADD) {
				struct hns_roce_v2_wqe_data_seg *dseg;

				dseg = wqe;
				set_data_seg_v2(dseg, wr->sg_list);
				wqe += sizeof(struct hns_roce_v2_wqe_data_seg);
				set_atomic_seg(wqe, atomic_wr(wr));
				roce_set_field(rc_sq_wqe->byte_16,
					       V2_RC_SEND_WQE_BYTE_16_SGE_NUM_M,
					       V2_RC_SEND_WQE_BYTE_16_SGE_NUM_S,
					       valid_num_sge);
			} else if (wr->opcode != IB_WR_REG_MR) {
				ret = set_rwqe_data_seg(ibqp, wr, rc_sq_wqe,
							wqe, &sge_idx,
							valid_num_sge, bad_wr);
				if (ret)
					goto out;
			}
		} else {
			dev_err(dev, "Illegal qp_type(0x%x)\n", ibqp->qp_type);
			spin_unlock_irqrestore(&qp->sq.lock, flags);
			*bad_wr = wr;
			return -EOPNOTSUPP;
		}
	}

out:
	if (likely(nreq)) {
		qp->sq.head += nreq;
		/* Memory barrier */
		wmb();

		sq_db.byte_4 = 0;
		sq_db.parameter = 0;

		roce_set_field(sq_db.byte_4, V2_DB_BYTE_4_TAG_M,
			       V2_DB_BYTE_4_TAG_S, qp->doorbell_qpn);
		roce_set_field(sq_db.byte_4, V2_DB_BYTE_4_CMD_M,
			       V2_DB_BYTE_4_CMD_S, HNS_ROCE_V2_SQ_DB);
		roce_set_field(sq_db.parameter, V2_DB_PARAMETER_IDX_M,
			       V2_DB_PARAMETER_IDX_S,
			       qp->sq.head & ((qp->sq.wqe_cnt << 1) - 1));
		roce_set_field(sq_db.parameter, V2_DB_PARAMETER_SL_M,
			       V2_DB_PARAMETER_SL_S, qp->sl);

		hns_roce_write64(hr_dev, (__le32 *)&sq_db, qp->sq.db_reg_l);

		qp->next_sge = sge_idx;

		if (qp->state == IB_QPS_ERR) {
			attr_mask = IB_QP_STATE;
			attr.qp_state = IB_QPS_ERR;

			ret = hns_roce_v2_modify_qp(&qp->ibqp, &attr, attr_mask,
						    qp->state, IB_QPS_ERR);
			if (ret) {
				spin_unlock_irqrestore(&qp->sq.lock, flags);
				*bad_wr = wr;
				return ret;
			}
		}
	}

	spin_unlock_irqrestore(&qp->sq.lock, flags);

	return ret;
}

static int hns_roce_v2_post_recv(struct ib_qp *ibqp,
				 const struct ib_recv_wr *wr,
				 const struct ib_recv_wr **bad_wr)
{
	struct hns_roce_dev *hr_dev = to_hr_dev(ibqp->device);
	struct hns_roce_qp *hr_qp = to_hr_qp(ibqp);
	struct hns_roce_v2_wqe_data_seg *dseg;
	struct hns_roce_rinl_sge *sge_list;
	struct device *dev = hr_dev->dev;
	struct ib_qp_attr attr;
	unsigned long flags;
	void *wqe = NULL;
	int attr_mask;
	u32 wqe_idx;
	int ret = 0;
	int nreq;
	int i;

	spin_lock_irqsave(&hr_qp->rq.lock, flags);

	if (hr_qp->state == IB_QPS_RESET) {
		spin_unlock_irqrestore(&hr_qp->rq.lock, flags);
		*bad_wr = wr;
		return -EINVAL;
	}

	for (nreq = 0; wr; ++nreq, wr = wr->next) {
		if (hns_roce_wq_overflow(&hr_qp->rq, nreq,
			hr_qp->ibqp.recv_cq)) {
			ret = -ENOMEM;
			*bad_wr = wr;
			goto out;
		}

		wqe_idx = (hr_qp->rq.head + nreq) & (hr_qp->rq.wqe_cnt - 1);

		if (unlikely(wr->num_sge > hr_qp->rq.max_gs)) {
			dev_err(dev, "rq:num_sge=%d > qp->sq.max_gs=%d\n",
				wr->num_sge, hr_qp->rq.max_gs);
			ret = -EINVAL;
			*bad_wr = wr;
			goto out;
		}

		wqe = get_recv_wqe(hr_qp, wqe_idx);
		dseg = (struct hns_roce_v2_wqe_data_seg *)wqe;
		for (i = 0; i < wr->num_sge; i++) {
			if (!wr->sg_list[i].length)
				continue;
			set_data_seg_v2(dseg, wr->sg_list + i);
			dseg++;
		}

		if (i < hr_qp->rq.max_gs) {
			dseg->lkey = cpu_to_le32(HNS_ROCE_INVALID_LKEY);
			dseg->addr = 0;
		}

		/* rq support inline data */
		if (hr_dev->caps.flags & HNS_ROCE_CAP_FLAG_RQ_INLINE) {
			sge_list = hr_qp->rq_inl_buf.wqe_list[wqe_idx].sg_list;
			hr_qp->rq_inl_buf.wqe_list[wqe_idx].sge_cnt =
							       (u32)wr->num_sge;
			for (i = 0; i < wr->num_sge; i++) {
				sge_list[i].addr =
					       (void *)(u64)wr->sg_list[i].addr;
				sge_list[i].len = wr->sg_list[i].length;
			}
		}

		hr_qp->rq.wrid[wqe_idx] = wr->wr_id;
	}

out:
	if (likely(nreq)) {
		hr_qp->rq.head += nreq;
		/* Memory barrier */
		wmb();

		*hr_qp->rdb.db_record = hr_qp->rq.head & 0xffff;

		if (hr_qp->state == IB_QPS_ERR) {
			attr_mask = IB_QP_STATE;
			attr.qp_state = IB_QPS_ERR;

			ret = hns_roce_v2_modify_qp(&hr_qp->ibqp, &attr,
						    attr_mask, hr_qp->state,
						    IB_QPS_ERR);
			if (ret) {
				spin_unlock_irqrestore(&hr_qp->rq.lock, flags);
				*bad_wr = wr;
				return ret;
			}
		}
	}
	spin_unlock_irqrestore(&hr_qp->rq.lock, flags);

	return ret;
}

static int hns_roce_v2_cmd_hw_reseted(struct hns_roce_dev *hr_dev,
				      unsigned long instance_stage,
				      unsigned long reset_stage)
{
	/* When hardware reset has been completed once or more, we should stop
	 * sending mailbox&cmq&doorbell to hardware. If now in .init_instance()
	 * function, we should exit with error. If now at HNAE3_INIT_CLIENT
	 * stage of soft reset process, we should exit with error, and then
	 * HNAE3_INIT_CLIENT related process can rollback the operation like
	 * notifing hardware to free resources, HNAE3_INIT_CLIENT related
	 * process will exit with error to notify NIC driver to reschedule soft
	 * reset process once again.
	 */
	hr_dev->is_reset = true;
	hr_dev->dis_db = true;

	if (reset_stage == HNS_ROCE_STATE_RST_INIT ||
	    instance_stage == HNS_ROCE_STATE_INIT)
		return CMD_RST_PRC_EBUSY;

	return CMD_RST_PRC_SUCCESS;
}

static int hns_roce_v2_cmd_hw_resetting(struct hns_roce_dev *hr_dev,
					unsigned long instance_stage,
					unsigned long reset_stage)
{
	struct hns_roce_v2_priv *priv = (struct hns_roce_v2_priv *)hr_dev->priv;
	struct hnae3_handle *handle = priv->handle;
	const struct hnae3_ae_ops *ops = handle->ae_algo->ops;

	/* When hardware reset is detected, we should stop sending mailbox&cmq&
	 * doorbell to hardware. If now in .init_instance() function, we should
	 * exit with error. If now at HNAE3_INIT_CLIENT stage of soft reset
	 * process, we should exit with error, and then HNAE3_INIT_CLIENT
	 * related process can rollback the operation like notifing hardware to
	 * free resources, HNAE3_INIT_CLIENT related process will exit with
	 * error to notify NIC driver to reschedule soft reset process once
	 * again.
	 */
	hr_dev->dis_db = true;
	if (!ops->get_hw_reset_stat(handle))
		hr_dev->is_reset = true;

	if (!hr_dev->is_reset || reset_stage == HNS_ROCE_STATE_RST_INIT ||
	    instance_stage == HNS_ROCE_STATE_INIT)
		return CMD_RST_PRC_EBUSY;

	return CMD_RST_PRC_SUCCESS;
}

static int hns_roce_v2_cmd_sw_resetting(struct hns_roce_dev *hr_dev)
{
	struct hns_roce_v2_priv *priv = (struct hns_roce_v2_priv *)hr_dev->priv;
	struct hnae3_handle *handle = priv->handle;
	const struct hnae3_ae_ops *ops = handle->ae_algo->ops;

	/* When software reset is detected at .init_instance() function, we
	 * should stop sending mailbox&cmq&doorbell to hardware, and exit
	 * with error.
	 */
	hr_dev->dis_db = true;
	if (ops->ae_dev_reset_cnt(handle) != hr_dev->reset_cnt)
		hr_dev->is_reset = true;

	return CMD_RST_PRC_EBUSY;
}

static int hns_roce_v2_rst_process_cmd(struct hns_roce_dev *hr_dev)
{
	struct hns_roce_v2_priv *priv = (struct hns_roce_v2_priv *)hr_dev->priv;
	struct hnae3_handle *handle = priv->handle;
	const struct hnae3_ae_ops *ops = handle->ae_algo->ops;
	unsigned long instance_stage;	/* the current instance stage */
	unsigned long reset_stage;	/* the current reset stage */
	unsigned long reset_cnt;
	bool sw_resetting;
	bool hw_resetting;

	if (hr_dev->is_reset)
		return CMD_RST_PRC_SUCCESS;

	/* Get information about reset from NIC driver or RoCE driver itself,
	 * the meaning of the following variables from NIC driver are described
	 * as below:
	 * reset_cnt -- The count value of completed hardware reset.
	 * hw_resetting -- Whether hardware device is resetting now.
	 * sw_resetting -- Whether NIC's software reset process is running now.
	 */
	instance_stage = handle->rinfo.instance_state;
	reset_stage = handle->rinfo.reset_state;
	reset_cnt = ops->ae_dev_reset_cnt(handle);
	hw_resetting = ops->get_hw_reset_stat(handle);
	sw_resetting = ops->ae_dev_resetting(handle);

	if (reset_cnt != hr_dev->reset_cnt)
		return hns_roce_v2_cmd_hw_reseted(hr_dev, instance_stage,
						  reset_stage);
	else if (hw_resetting)
		return hns_roce_v2_cmd_hw_resetting(hr_dev, instance_stage,
						    reset_stage);
	else if (sw_resetting && instance_stage == HNS_ROCE_STATE_INIT)
		return hns_roce_v2_cmd_sw_resetting(hr_dev);

	return 0;
}

static int hns_roce_cmq_space(struct hns_roce_v2_cmq_ring *ring)
{
	int ntu = ring->next_to_use;
	int ntc = ring->next_to_clean;
	int used = (ntu - ntc + ring->desc_num) % ring->desc_num;

	return ring->desc_num - used - 1;
}

static int hns_roce_alloc_cmq_desc(struct hns_roce_dev *hr_dev,
				   struct hns_roce_v2_cmq_ring *ring)
{
	int size = ring->desc_num * sizeof(struct hns_roce_cmq_desc);

	ring->desc = kzalloc(size, GFP_KERNEL);
	if (!ring->desc)
		return -ENOMEM;

	ring->desc_dma_addr = dma_map_single(hr_dev->dev, ring->desc, size,
					     DMA_BIDIRECTIONAL);
	if (dma_mapping_error(hr_dev->dev, ring->desc_dma_addr)) {
		ring->desc_dma_addr = 0;
		kfree(ring->desc);
		ring->desc = NULL;
		return -ENOMEM;
	}

	return 0;
}

static void hns_roce_free_cmq_desc(struct hns_roce_dev *hr_dev,
				   struct hns_roce_v2_cmq_ring *ring)
{
	dma_unmap_single(hr_dev->dev, ring->desc_dma_addr,
			 ring->desc_num * sizeof(struct hns_roce_cmq_desc),
			 DMA_BIDIRECTIONAL);

	ring->desc_dma_addr = 0;
	kfree(ring->desc);
}

static int hns_roce_init_cmq_ring(struct hns_roce_dev *hr_dev, bool ring_type)
{
	struct hns_roce_v2_priv *priv = (struct hns_roce_v2_priv *)hr_dev->priv;
	struct hns_roce_v2_cmq_ring *ring = (ring_type == TYPE_CSQ) ?
					    &priv->cmq.csq : &priv->cmq.crq;

	ring->flag = ring_type;
	ring->next_to_clean = 0;
	ring->next_to_use = 0;

	return hns_roce_alloc_cmq_desc(hr_dev, ring);
}

static void hns_roce_cmq_init_regs(struct hns_roce_dev *hr_dev, bool ring_type)
{
	struct hns_roce_v2_priv *priv = (struct hns_roce_v2_priv *)hr_dev->priv;
	struct hns_roce_v2_cmq_ring *ring = (ring_type == TYPE_CSQ) ?
					    &priv->cmq.csq : &priv->cmq.crq;
	dma_addr_t dma = ring->desc_dma_addr;

	if (ring_type == TYPE_CSQ) {
		roce_write(hr_dev, ROCEE_TX_CMQ_BASEADDR_L_REG, (u32)dma);
		roce_write(hr_dev, ROCEE_TX_CMQ_BASEADDR_H_REG,
			   upper_32_bits(dma));
		roce_write(hr_dev, ROCEE_TX_CMQ_DEPTH_REG,
			   ring->desc_num >> HNS_ROCE_CMQ_DESC_NUM_S);
		roce_write(hr_dev, ROCEE_TX_CMQ_HEAD_REG, 0);
		roce_write(hr_dev, ROCEE_TX_CMQ_TAIL_REG, 0);
	} else {
		roce_write(hr_dev, ROCEE_RX_CMQ_BASEADDR_L_REG, (u32)dma);
		roce_write(hr_dev, ROCEE_RX_CMQ_BASEADDR_H_REG,
			   upper_32_bits(dma));
		roce_write(hr_dev, ROCEE_RX_CMQ_DEPTH_REG,
			   ring->desc_num >> HNS_ROCE_CMQ_DESC_NUM_S);
		roce_write(hr_dev, ROCEE_RX_CMQ_HEAD_REG, 0);
		roce_write(hr_dev, ROCEE_RX_CMQ_TAIL_REG, 0);
	}
}

static int hns_roce_v2_cmq_init(struct hns_roce_dev *hr_dev)
{
	struct hns_roce_v2_priv *priv = (struct hns_roce_v2_priv *)hr_dev->priv;
	int ret;

	/* Setup the queue entries for command queue */
	priv->cmq.csq.desc_num = CMD_CSQ_DESC_NUM;
	priv->cmq.crq.desc_num = CMD_CRQ_DESC_NUM;

	/* Setup the lock for command queue */
	spin_lock_init(&priv->cmq.csq.lock);
	spin_lock_init(&priv->cmq.crq.lock);

	/* Setup Tx write back timeout */
	priv->cmq.tx_timeout = HNS_ROCE_CMQ_TX_TIMEOUT;

	/* Init CSQ */
	ret = hns_roce_init_cmq_ring(hr_dev, TYPE_CSQ);
	if (ret) {
		dev_err(hr_dev->dev, "Init CSQ error, ret = %d.\n", ret);
		return ret;
	}

	/* Init CRQ */
	ret = hns_roce_init_cmq_ring(hr_dev, TYPE_CRQ);
	if (ret) {
		dev_err(hr_dev->dev, "Init CRQ error, ret = %d.\n", ret);
		goto err_crq;
	}

	/* Init CSQ REG */
	hns_roce_cmq_init_regs(hr_dev, TYPE_CSQ);

	/* Init CRQ REG */
	hns_roce_cmq_init_regs(hr_dev, TYPE_CRQ);

	return 0;

err_crq:
	hns_roce_free_cmq_desc(hr_dev, &priv->cmq.csq);

	return ret;
}

static void hns_roce_v2_cmq_exit(struct hns_roce_dev *hr_dev)
{
	struct hns_roce_v2_priv *priv = (struct hns_roce_v2_priv *)hr_dev->priv;

	hns_roce_free_cmq_desc(hr_dev, &priv->cmq.csq);
	hns_roce_free_cmq_desc(hr_dev, &priv->cmq.crq);
}

static void hns_roce_cmq_setup_basic_desc(struct hns_roce_cmq_desc *desc,
					  enum hns_roce_opcode_type opcode,
					  bool is_read)
{
	memset((void *)desc, 0, sizeof(struct hns_roce_cmq_desc));
	desc->opcode = cpu_to_le16(opcode);
	desc->flag =
		cpu_to_le16(HNS_ROCE_CMD_FLAG_NO_INTR | HNS_ROCE_CMD_FLAG_IN);
	if (is_read)
		desc->flag |= cpu_to_le16(HNS_ROCE_CMD_FLAG_WR);
	else
		desc->flag &= cpu_to_le16(~HNS_ROCE_CMD_FLAG_WR);
}

static int hns_roce_cmq_csq_done(struct hns_roce_dev *hr_dev)
{
	struct hns_roce_v2_priv *priv = (struct hns_roce_v2_priv *)hr_dev->priv;
	u32 head = roce_read(hr_dev, ROCEE_TX_CMQ_HEAD_REG);

	return head == priv->cmq.csq.next_to_use;
}

static int hns_roce_cmq_csq_clean(struct hns_roce_dev *hr_dev)
{
	struct hns_roce_v2_priv *priv = (struct hns_roce_v2_priv *)hr_dev->priv;
	struct hns_roce_v2_cmq_ring *csq = &priv->cmq.csq;
	struct hns_roce_cmq_desc *desc;
	u16 ntc = csq->next_to_clean;
	u32 head;
	int clean = 0;

	desc = &csq->desc[ntc];
	head = roce_read(hr_dev, ROCEE_TX_CMQ_HEAD_REG);
	while (head != ntc) {
		memset(desc, 0, sizeof(*desc));
		ntc++;
		if (ntc == csq->desc_num)
			ntc = 0;
		desc = &csq->desc[ntc];
		clean++;
	}
	csq->next_to_clean = ntc;

	return clean;
}

static int __hns_roce_cmq_send(struct hns_roce_dev *hr_dev,
			       struct hns_roce_cmq_desc *desc, int num)
{
	struct hns_roce_v2_priv *priv = (struct hns_roce_v2_priv *)hr_dev->priv;
	struct hns_roce_v2_cmq_ring *csq = &priv->cmq.csq;
	struct hns_roce_cmq_desc *desc_to_use;
	bool complete = false;
	u32 timeout = 0;
	int handle = 0;
	u16 desc_ret;
	int ret = 0;
	int ntc;

	spin_lock_bh(&csq->lock);

	if (num > hns_roce_cmq_space(csq)) {
		spin_unlock_bh(&csq->lock);
		return -EBUSY;
	}

	/*
	 * Record the location of desc in the cmq for this time
	 * which will be use for hardware to write back
	 */
	ntc = csq->next_to_use;

	while (handle < num) {
		desc_to_use = &csq->desc[csq->next_to_use];
		*desc_to_use = desc[handle];
		dev_dbg(hr_dev->dev, "set cmq desc:\n");
		csq->next_to_use++;
		if (csq->next_to_use == csq->desc_num)
			csq->next_to_use = 0;
		handle++;
	}

	/* Write to hardware */
	roce_write(hr_dev, ROCEE_TX_CMQ_TAIL_REG, csq->next_to_use);

	/*
	 * If the command is sync, wait for the firmware to write back,
	 * if multi descriptors to be sent, use the first one to check
	 */
	if (le16_to_cpu(desc->flag) & HNS_ROCE_CMD_FLAG_NO_INTR) {
		do {
			if (hns_roce_cmq_csq_done(hr_dev))
				break;
			udelay(1);
			timeout++;
		} while (timeout < priv->cmq.tx_timeout);
	}

	if (hns_roce_cmq_csq_done(hr_dev)) {
		complete = true;
		handle = 0;
		while (handle < num) {
			/* get the result of hardware write back */
			desc_to_use = &csq->desc[ntc];
			desc[handle] = *desc_to_use;
			dev_dbg(hr_dev->dev, "Get cmq desc:\n");
			desc_ret = le16_to_cpu(desc[handle].retval);
			if (desc_ret == CMD_EXEC_SUCCESS)
				ret = 0;
			else
				ret = -EIO;
			priv->cmq.last_status = desc_ret;
			ntc++;
			handle++;
			if (ntc == csq->desc_num)
				ntc = 0;
		}
	}

	if (!complete)
		ret = -EAGAIN;

	/* clean the command send queue */
	handle = hns_roce_cmq_csq_clean(hr_dev);
	if (handle != num)
		dev_warn(hr_dev->dev, "Cleaned %d, need to clean %d\n",
			 handle, num);

	spin_unlock_bh(&csq->lock);

	return ret;
}

static int hns_roce_cmq_send(struct hns_roce_dev *hr_dev,
			     struct hns_roce_cmq_desc *desc, int num)
{
	int retval;
	int ret;

	ret = hns_roce_v2_rst_process_cmd(hr_dev);
	if (ret == CMD_RST_PRC_SUCCESS)
		return 0;
	if (ret == CMD_RST_PRC_EBUSY)
		return -EBUSY;

	ret = __hns_roce_cmq_send(hr_dev, desc, num);
	if (ret) {
		retval = hns_roce_v2_rst_process_cmd(hr_dev);
		if (retval == CMD_RST_PRC_SUCCESS)
			return 0;
		else if (retval == CMD_RST_PRC_EBUSY)
			return -EBUSY;
	}

	return ret;
}

static int hns_roce_cmq_query_hw_info(struct hns_roce_dev *hr_dev)
{
	struct hns_roce_query_version *resp;
	struct hns_roce_cmq_desc desc;
	int ret;

	hns_roce_cmq_setup_basic_desc(&desc, HNS_ROCE_OPC_QUERY_HW_VER, true);
	ret = hns_roce_cmq_send(hr_dev, &desc, 1);
	if (ret)
		return ret;

	resp = (struct hns_roce_query_version *)desc.data;
	hr_dev->hw_rev = le16_to_cpu(resp->rocee_hw_version);
	hr_dev->vendor_id = hr_dev->pci_dev->vendor;

	return 0;
}

static bool hns_roce_func_clr_chk_rst(struct hns_roce_dev *hr_dev)
{
	struct hns_roce_v2_priv *priv = (struct hns_roce_v2_priv *)hr_dev->priv;
	struct hnae3_handle *handle = priv->handle;
	const struct hnae3_ae_ops *ops = handle->ae_algo->ops;
	unsigned long reset_cnt;
	bool sw_resetting;
	bool hw_resetting;

	reset_cnt = ops->ae_dev_reset_cnt(handle);
	hw_resetting = ops->get_hw_reset_stat(handle);
	sw_resetting = ops->ae_dev_resetting(handle);

	if (reset_cnt != hr_dev->reset_cnt || hw_resetting || sw_resetting)
		return true;

	return false;
}

static void hns_roce_func_clr_rst_prc(struct hns_roce_dev *hr_dev, int retval,
				      int flag)
{
	struct hns_roce_v2_priv *priv = (struct hns_roce_v2_priv *)hr_dev->priv;
	struct hnae3_handle *handle = priv->handle;
	const struct hnae3_ae_ops *ops = handle->ae_algo->ops;
	unsigned long instance_stage;
	unsigned long reset_cnt;
	unsigned long end;
	bool sw_resetting;
	bool hw_resetting;

	instance_stage = handle->rinfo.instance_state;
	reset_cnt = ops->ae_dev_reset_cnt(handle);
	hw_resetting = ops->get_hw_reset_stat(handle);
	sw_resetting = ops->ae_dev_resetting(handle);

	if (reset_cnt != hr_dev->reset_cnt) {
		hr_dev->dis_db = true;
		hr_dev->is_reset = true;
		dev_info(hr_dev->dev, "Func clear success after reset.\n");
	} else if (hw_resetting) {
		hr_dev->dis_db = true;

		dev_warn(hr_dev->dev,
			 "Func clear is pending, device in resetting state.\n");
		end = HNS_ROCE_V2_HW_RST_TIMEOUT;
		while (end) {
			if (!ops->get_hw_reset_stat(handle)) {
				hr_dev->is_reset = true;
				dev_info(hr_dev->dev,
					 "Func clear success after reset.\n");
				return;
			}
			msleep(HNS_ROCE_V2_HW_RST_COMPLETION_WAIT);
			end -= HNS_ROCE_V2_HW_RST_COMPLETION_WAIT;
		}

		dev_warn(hr_dev->dev, "Func clear failed.\n");
	} else if (sw_resetting && instance_stage == HNS_ROCE_STATE_INIT) {
		hr_dev->dis_db = true;

		dev_warn(hr_dev->dev,
			 "Func clear is pending, device in resetting state.\n");
		end = HNS_ROCE_V2_HW_RST_TIMEOUT;
		while (end) {
			if (ops->ae_dev_reset_cnt(handle) !=
			    hr_dev->reset_cnt) {
				hr_dev->is_reset = true;
				dev_info(hr_dev->dev,
					 "Func clear success after sw reset\n");
				return;
			}
			msleep(HNS_ROCE_V2_HW_RST_COMPLETION_WAIT);
			end -= HNS_ROCE_V2_HW_RST_COMPLETION_WAIT;
		}

		dev_warn(hr_dev->dev, "Func clear failed because of unfinished sw reset\n");
	} else {
		if (retval && !flag)
			dev_warn(hr_dev->dev,
				 "Func clear read failed, ret = %d.\n", retval);

		dev_warn(hr_dev->dev, "Func clear failed.\n");
	}
}
static void hns_roce_function_clear(struct hns_roce_dev *hr_dev)
{
	bool fclr_write_fail_flag = false;
	struct hns_roce_func_clear *resp;
	struct hns_roce_cmq_desc desc;
	unsigned long end;
	int ret = 0;

	if (hns_roce_func_clr_chk_rst(hr_dev))
		goto out;

	hns_roce_cmq_setup_basic_desc(&desc, HNS_ROCE_OPC_FUNC_CLEAR, false);
	resp = (struct hns_roce_func_clear *)desc.data;

	ret = hns_roce_cmq_send(hr_dev, &desc, 1);
	if (ret) {
		fclr_write_fail_flag = true;
		dev_err(hr_dev->dev, "Func clear write failed, ret = %d.\n",
			 ret);
		goto out;
	}

	msleep(HNS_ROCE_V2_READ_FUNC_CLEAR_FLAG_INTERVAL);
	end = HNS_ROCE_V2_FUNC_CLEAR_TIMEOUT_MSECS;
	while (end) {
		if (hns_roce_func_clr_chk_rst(hr_dev))
			goto out;
		msleep(HNS_ROCE_V2_READ_FUNC_CLEAR_FLAG_FAIL_WAIT);
		end -= HNS_ROCE_V2_READ_FUNC_CLEAR_FLAG_FAIL_WAIT;

		hns_roce_cmq_setup_basic_desc(&desc, HNS_ROCE_OPC_FUNC_CLEAR,
					      true);

		ret = hns_roce_cmq_send(hr_dev, &desc, 1);
		if (ret)
			continue;

		if (roce_get_bit(resp->func_done, FUNC_CLEAR_RST_FUN_DONE_S)) {
			hr_dev->is_reset = true;
			return;
		}
	}

out:
	dev_err(hr_dev->dev, "Func clear fail.\n");
	hns_roce_func_clr_rst_prc(hr_dev, ret, fclr_write_fail_flag);
}

static int hns_roce_query_fw_ver(struct hns_roce_dev *hr_dev)
{
	struct hns_roce_query_fw_info *resp;
	struct hns_roce_cmq_desc desc;
	int ret;

	hns_roce_cmq_setup_basic_desc(&desc, HNS_QUERY_FW_VER, true);
	ret = hns_roce_cmq_send(hr_dev, &desc, 1);
	if (ret)
		return ret;

	resp = (struct hns_roce_query_fw_info *)desc.data;
	hr_dev->caps.fw_ver = (u64)(le32_to_cpu(resp->fw_ver));

	return 0;
}

static int hns_roce_config_global_param(struct hns_roce_dev *hr_dev)
{
	struct hns_roce_cfg_global_param *req;
	struct hns_roce_cmq_desc desc;

	hns_roce_cmq_setup_basic_desc(&desc, HNS_ROCE_OPC_CFG_GLOBAL_PARAM,
				      false);

	req = (struct hns_roce_cfg_global_param *)desc.data;
	memset(req, 0, sizeof(*req));
	roce_set_field(req->time_cfg_udp_port,
		       CFG_GLOBAL_PARAM_DATA_0_ROCEE_TIME_1US_CFG_M,
		       CFG_GLOBAL_PARAM_DATA_0_ROCEE_TIME_1US_CFG_S, 0x3e8);
	roce_set_field(req->time_cfg_udp_port,
		       CFG_GLOBAL_PARAM_DATA_0_ROCEE_UDP_PORT_M,
		       CFG_GLOBAL_PARAM_DATA_0_ROCEE_UDP_PORT_S, 0x12b7);

	return hns_roce_cmq_send(hr_dev, &desc, 1);
}

static int hns_roce_query_pf_resource(struct hns_roce_dev *hr_dev)
{
	struct hns_roce_cmq_desc desc[2];
	struct hns_roce_pf_res_a *req_a;
	struct hns_roce_pf_res_b *req_b;
	int ret;
	int i;

	for (i = 0; i < 2; i++) {
		hns_roce_cmq_setup_basic_desc(&desc[i],
					      HNS_ROCE_OPC_QUERY_PF_RES, true);

		if (i == 0)
			desc[i].flag |= cpu_to_le16(HNS_ROCE_CMD_FLAG_NEXT);
		else
			desc[i].flag &= ~cpu_to_le16(HNS_ROCE_CMD_FLAG_NEXT);
	}

	ret = hns_roce_cmq_send(hr_dev, desc, 2);
	if (ret)
		return ret;

	req_a = (struct hns_roce_pf_res_a *)desc[0].data;
	req_b = (struct hns_roce_pf_res_b *)desc[1].data;

	hr_dev->caps.qpc_bt_num = roce_get_field(req_a->qpc_bt_idx_num,
						 PF_RES_DATA_1_PF_QPC_BT_NUM_M,
						 PF_RES_DATA_1_PF_QPC_BT_NUM_S);
	hr_dev->caps.srqc_bt_num = roce_get_field(req_a->srqc_bt_idx_num,
						PF_RES_DATA_2_PF_SRQC_BT_NUM_M,
						PF_RES_DATA_2_PF_SRQC_BT_NUM_S);
	hr_dev->caps.cqc_bt_num = roce_get_field(req_a->cqc_bt_idx_num,
						 PF_RES_DATA_3_PF_CQC_BT_NUM_M,
						 PF_RES_DATA_3_PF_CQC_BT_NUM_S);
	hr_dev->caps.mpt_bt_num = roce_get_field(req_a->mpt_bt_idx_num,
						 PF_RES_DATA_4_PF_MPT_BT_NUM_M,
						 PF_RES_DATA_4_PF_MPT_BT_NUM_S);

	hr_dev->caps.sl_num = roce_get_field(req_b->qid_idx_sl_num,
					     PF_RES_DATA_3_PF_SL_NUM_M,
					     PF_RES_DATA_3_PF_SL_NUM_S);
	hr_dev->caps.sccc_bt_num = roce_get_field(req_b->sccc_bt_idx_num,
					     PF_RES_DATA_4_PF_SCCC_BT_NUM_M,
					     PF_RES_DATA_4_PF_SCCC_BT_NUM_S);

	return 0;
}

static int hns_roce_query_pf_timer_resource(struct hns_roce_dev *hr_dev)
{
	struct hns_roce_pf_timer_res_a *req_a;
	struct hns_roce_cmq_desc desc[2];
	int ret, i;

	for (i = 0; i < 2; i++) {
		hns_roce_cmq_setup_basic_desc(&desc[i],
					      HNS_ROCE_OPC_QUERY_PF_TIMER_RES,
					      true);

		if (i == 0)
			desc[i].flag |= cpu_to_le16(HNS_ROCE_CMD_FLAG_NEXT);
		else
			desc[i].flag &= ~cpu_to_le16(HNS_ROCE_CMD_FLAG_NEXT);
	}

	ret = hns_roce_cmq_send(hr_dev, desc, 2);
	if (ret)
		return ret;

	req_a = (struct hns_roce_pf_timer_res_a *)desc[0].data;

	hr_dev->caps.qpc_timer_bt_num =
				roce_get_field(req_a->qpc_timer_bt_idx_num,
					PF_RES_DATA_1_PF_QPC_TIMER_BT_NUM_M,
					PF_RES_DATA_1_PF_QPC_TIMER_BT_NUM_S);
	hr_dev->caps.cqc_timer_bt_num =
				roce_get_field(req_a->cqc_timer_bt_idx_num,
					PF_RES_DATA_2_PF_CQC_TIMER_BT_NUM_M,
					PF_RES_DATA_2_PF_CQC_TIMER_BT_NUM_S);

	return 0;
}

static int hns_roce_set_vf_switch_param(struct hns_roce_dev *hr_dev,
						  int vf_id)
{
	struct hns_roce_cmq_desc desc;
	struct hns_roce_vf_switch *swt;
	int ret;

	swt = (struct hns_roce_vf_switch *)desc.data;
	hns_roce_cmq_setup_basic_desc(&desc, HNS_SWITCH_PARAMETER_CFG, true);
	swt->rocee_sel |= cpu_to_le32(HNS_ICL_SWITCH_CMD_ROCEE_SEL);
	roce_set_field(swt->fun_id,
			VF_SWITCH_DATA_FUN_ID_VF_ID_M,
			VF_SWITCH_DATA_FUN_ID_VF_ID_S,
			vf_id);
	ret = hns_roce_cmq_send(hr_dev, &desc, 1);
	if (ret)
		return ret;
	desc.flag =
		cpu_to_le16(HNS_ROCE_CMD_FLAG_NO_INTR | HNS_ROCE_CMD_FLAG_IN);
	desc.flag &= cpu_to_le16(~HNS_ROCE_CMD_FLAG_WR);
	roce_set_bit(swt->cfg, VF_SWITCH_DATA_CFG_ALW_LPBK_S, 1);
	roce_set_bit(swt->cfg, VF_SWITCH_DATA_CFG_ALW_LCL_LPBK_S, 0);
	roce_set_bit(swt->cfg, VF_SWITCH_DATA_CFG_ALW_DST_OVRD_S, 1);

	return hns_roce_cmq_send(hr_dev, &desc, 1);
}

static int hns_roce_alloc_vf_resource(struct hns_roce_dev *hr_dev)
{
	struct hns_roce_cmq_desc desc[2];
	struct hns_roce_vf_res_a *req_a;
	struct hns_roce_vf_res_b *req_b;
	int i;

	req_a = (struct hns_roce_vf_res_a *)desc[0].data;
	req_b = (struct hns_roce_vf_res_b *)desc[1].data;
	memset(req_a, 0, sizeof(*req_a));
	memset(req_b, 0, sizeof(*req_b));
	for (i = 0; i < 2; i++) {
		hns_roce_cmq_setup_basic_desc(&desc[i],
					      HNS_ROCE_OPC_ALLOC_VF_RES, false);

		if (i == 0)
			desc[i].flag |= cpu_to_le16(HNS_ROCE_CMD_FLAG_NEXT);
		else
			desc[i].flag &= ~cpu_to_le16(HNS_ROCE_CMD_FLAG_NEXT);

		if (i == 0) {
			roce_set_field(req_a->vf_qpc_bt_idx_num,
				       VF_RES_A_DATA_1_VF_QPC_BT_IDX_M,
				       VF_RES_A_DATA_1_VF_QPC_BT_IDX_S, 0);
			roce_set_field(req_a->vf_qpc_bt_idx_num,
				       VF_RES_A_DATA_1_VF_QPC_BT_NUM_M,
				       VF_RES_A_DATA_1_VF_QPC_BT_NUM_S,
				       HNS_ROCE_VF_QPC_BT_NUM);

			roce_set_field(req_a->vf_srqc_bt_idx_num,
				       VF_RES_A_DATA_2_VF_SRQC_BT_IDX_M,
				       VF_RES_A_DATA_2_VF_SRQC_BT_IDX_S, 0);
			roce_set_field(req_a->vf_srqc_bt_idx_num,
				       VF_RES_A_DATA_2_VF_SRQC_BT_NUM_M,
				       VF_RES_A_DATA_2_VF_SRQC_BT_NUM_S,
				       HNS_ROCE_VF_SRQC_BT_NUM);

			roce_set_field(req_a->vf_cqc_bt_idx_num,
				       VF_RES_A_DATA_3_VF_CQC_BT_IDX_M,
				       VF_RES_A_DATA_3_VF_CQC_BT_IDX_S, 0);
			roce_set_field(req_a->vf_cqc_bt_idx_num,
				       VF_RES_A_DATA_3_VF_CQC_BT_NUM_M,
				       VF_RES_A_DATA_3_VF_CQC_BT_NUM_S,
				       HNS_ROCE_VF_CQC_BT_NUM);

			roce_set_field(req_a->vf_mpt_bt_idx_num,
				       VF_RES_A_DATA_4_VF_MPT_BT_IDX_M,
				       VF_RES_A_DATA_4_VF_MPT_BT_IDX_S, 0);
			roce_set_field(req_a->vf_mpt_bt_idx_num,
				       VF_RES_A_DATA_4_VF_MPT_BT_NUM_M,
				       VF_RES_A_DATA_4_VF_MPT_BT_NUM_S,
				       HNS_ROCE_VF_MPT_BT_NUM);

			roce_set_field(req_a->vf_eqc_bt_idx_num,
				       VF_RES_A_DATA_5_VF_EQC_IDX_M,
				       VF_RES_A_DATA_5_VF_EQC_IDX_S, 0);
			roce_set_field(req_a->vf_eqc_bt_idx_num,
				       VF_RES_A_DATA_5_VF_EQC_NUM_M,
				       VF_RES_A_DATA_5_VF_EQC_NUM_S,
				       HNS_ROCE_VF_EQC_NUM);
		} else {
			roce_set_field(req_b->vf_smac_idx_num,
				       VF_RES_B_DATA_1_VF_SMAC_IDX_M,
				       VF_RES_B_DATA_1_VF_SMAC_IDX_S, 0);
			roce_set_field(req_b->vf_smac_idx_num,
				       VF_RES_B_DATA_1_VF_SMAC_NUM_M,
				       VF_RES_B_DATA_1_VF_SMAC_NUM_S,
				       HNS_ROCE_VF_SMAC_NUM);

			roce_set_field(req_b->vf_sgid_idx_num,
				       VF_RES_B_DATA_2_VF_SGID_IDX_M,
				       VF_RES_B_DATA_2_VF_SGID_IDX_S, 0);
			roce_set_field(req_b->vf_sgid_idx_num,
				       VF_RES_B_DATA_2_VF_SGID_NUM_M,
				       VF_RES_B_DATA_2_VF_SGID_NUM_S,
				       HNS_ROCE_VF_SGID_NUM);

			roce_set_field(req_b->vf_qid_idx_sl_num,
				       VF_RES_B_DATA_3_VF_QID_IDX_M,
				       VF_RES_B_DATA_3_VF_QID_IDX_S, 0);
			roce_set_field(req_b->vf_qid_idx_sl_num,
				       VF_RES_B_DATA_3_VF_SL_NUM_M,
				       VF_RES_B_DATA_3_VF_SL_NUM_S,
				       HNS_ROCE_VF_SL_NUM);

			roce_set_field(req_b->vf_sccc_idx_num,
				       VF_RES_B_DATA_4_VF_SCCC_BT_IDX_M,
				       VF_RES_B_DATA_4_VF_SCCC_BT_IDX_S, 0);
			roce_set_field(req_b->vf_sccc_idx_num,
				       VF_RES_B_DATA_4_VF_SCCC_BT_NUM_M,
				       VF_RES_B_DATA_4_VF_SCCC_BT_NUM_S,
				       HNS_ROCE_VF_SCCC_BT_NUM);
		}
	}

	return hns_roce_cmq_send(hr_dev, desc, 2);
}

static int hns_roce_v2_set_bt(struct hns_roce_dev *hr_dev)
{
	u8 srqc_hop_num = hr_dev->caps.srqc_hop_num;
	u8 qpc_hop_num = hr_dev->caps.qpc_hop_num;
	u8 cqc_hop_num = hr_dev->caps.cqc_hop_num;
	u8 mpt_hop_num = hr_dev->caps.mpt_hop_num;
	u8 sccc_hop_num = hr_dev->caps.sccc_hop_num;
	struct hns_roce_cfg_bt_attr *req;
	struct hns_roce_cmq_desc desc;

	hns_roce_cmq_setup_basic_desc(&desc, HNS_ROCE_OPC_CFG_BT_ATTR, false);
	req = (struct hns_roce_cfg_bt_attr *)desc.data;
	memset(req, 0, sizeof(*req));

	roce_set_field(req->vf_qpc_cfg, CFG_BT_ATTR_DATA_0_VF_QPC_BA_PGSZ_M,
		       CFG_BT_ATTR_DATA_0_VF_QPC_BA_PGSZ_S,
		       hr_dev->caps.qpc_ba_pg_sz + PG_SHIFT_OFFSET);
	roce_set_field(req->vf_qpc_cfg, CFG_BT_ATTR_DATA_0_VF_QPC_BUF_PGSZ_M,
		       CFG_BT_ATTR_DATA_0_VF_QPC_BUF_PGSZ_S,
		       hr_dev->caps.qpc_buf_pg_sz + PG_SHIFT_OFFSET);
	roce_set_field(req->vf_qpc_cfg, CFG_BT_ATTR_DATA_0_VF_QPC_HOPNUM_M,
		       CFG_BT_ATTR_DATA_0_VF_QPC_HOPNUM_S,
		       qpc_hop_num == HNS_ROCE_HOP_NUM_0 ? 0 : qpc_hop_num);

	roce_set_field(req->vf_srqc_cfg, CFG_BT_ATTR_DATA_1_VF_SRQC_BA_PGSZ_M,
		       CFG_BT_ATTR_DATA_1_VF_SRQC_BA_PGSZ_S,
		       hr_dev->caps.srqc_ba_pg_sz + PG_SHIFT_OFFSET);
	roce_set_field(req->vf_srqc_cfg, CFG_BT_ATTR_DATA_1_VF_SRQC_BUF_PGSZ_M,
		       CFG_BT_ATTR_DATA_1_VF_SRQC_BUF_PGSZ_S,
		       hr_dev->caps.srqc_buf_pg_sz + PG_SHIFT_OFFSET);
	roce_set_field(req->vf_srqc_cfg, CFG_BT_ATTR_DATA_1_VF_SRQC_HOPNUM_M,
		       CFG_BT_ATTR_DATA_1_VF_SRQC_HOPNUM_S,
		       srqc_hop_num == HNS_ROCE_HOP_NUM_0 ? 0 : srqc_hop_num);

	roce_set_field(req->vf_cqc_cfg, CFG_BT_ATTR_DATA_2_VF_CQC_BA_PGSZ_M,
		       CFG_BT_ATTR_DATA_2_VF_CQC_BA_PGSZ_S,
		       hr_dev->caps.cqc_ba_pg_sz + PG_SHIFT_OFFSET);
	roce_set_field(req->vf_cqc_cfg, CFG_BT_ATTR_DATA_2_VF_CQC_BUF_PGSZ_M,
		       CFG_BT_ATTR_DATA_2_VF_CQC_BUF_PGSZ_S,
		       hr_dev->caps.cqc_buf_pg_sz + PG_SHIFT_OFFSET);
	roce_set_field(req->vf_cqc_cfg, CFG_BT_ATTR_DATA_2_VF_CQC_HOPNUM_M,
		       CFG_BT_ATTR_DATA_2_VF_CQC_HOPNUM_S,
		       cqc_hop_num == HNS_ROCE_HOP_NUM_0 ? 0 : cqc_hop_num);

	roce_set_field(req->vf_mpt_cfg, CFG_BT_ATTR_DATA_3_VF_MPT_BA_PGSZ_M,
		       CFG_BT_ATTR_DATA_3_VF_MPT_BA_PGSZ_S,
		       hr_dev->caps.mpt_ba_pg_sz + PG_SHIFT_OFFSET);
	roce_set_field(req->vf_mpt_cfg, CFG_BT_ATTR_DATA_3_VF_MPT_BUF_PGSZ_M,
		       CFG_BT_ATTR_DATA_3_VF_MPT_BUF_PGSZ_S,
		       hr_dev->caps.mpt_buf_pg_sz + PG_SHIFT_OFFSET);
	roce_set_field(req->vf_mpt_cfg, CFG_BT_ATTR_DATA_3_VF_MPT_HOPNUM_M,
		       CFG_BT_ATTR_DATA_3_VF_MPT_HOPNUM_S,
		       mpt_hop_num == HNS_ROCE_HOP_NUM_0 ? 0 : mpt_hop_num);

	roce_set_field(req->vf_sccc_cfg,
		       CFG_BT_ATTR_DATA_4_VF_SCCC_BA_PGSZ_M,
		       CFG_BT_ATTR_DATA_4_VF_SCCC_BA_PGSZ_S,
		       hr_dev->caps.sccc_ba_pg_sz + PG_SHIFT_OFFSET);
	roce_set_field(req->vf_sccc_cfg,
		       CFG_BT_ATTR_DATA_4_VF_SCCC_BUF_PGSZ_M,
		       CFG_BT_ATTR_DATA_4_VF_SCCC_BUF_PGSZ_S,
		       hr_dev->caps.sccc_buf_pg_sz + PG_SHIFT_OFFSET);
	roce_set_field(req->vf_sccc_cfg,
		       CFG_BT_ATTR_DATA_4_VF_SCCC_HOPNUM_M,
		       CFG_BT_ATTR_DATA_4_VF_SCCC_HOPNUM_S,
		       sccc_hop_num ==
			      HNS_ROCE_HOP_NUM_0 ? 0 : sccc_hop_num);

	return hns_roce_cmq_send(hr_dev, &desc, 1);
}

static int hns_roce_v2_profile(struct hns_roce_dev *hr_dev)
{
	struct hns_roce_caps *caps = &hr_dev->caps;
	int ret;

	ret = hns_roce_cmq_query_hw_info(hr_dev);
	if (ret) {
		dev_err(hr_dev->dev, "Query hardware version fail, ret = %d.\n",
			ret);
		return ret;
	}

	ret = hns_roce_query_fw_ver(hr_dev);
	if (ret) {
		dev_err(hr_dev->dev, "Query firmware version fail, ret = %d.\n",
			ret);
		return ret;
	}

	ret = hns_roce_config_global_param(hr_dev);
	if (ret) {
		dev_err(hr_dev->dev, "Configure global param fail, ret = %d.\n",
			ret);
		return ret;
	}

	/* Get pf resource owned by every pf */
	ret = hns_roce_query_pf_resource(hr_dev);
	if (ret) {
		dev_err(hr_dev->dev, "Query pf resource fail, ret = %d.\n",
			ret);
		return ret;
	}

	if (hr_dev->pci_dev->revision == 0x21) {
		ret = hns_roce_query_pf_timer_resource(hr_dev);
		if (ret) {
			dev_err(hr_dev->dev,
				"Query pf timer resource fail, ret = %d.\n",
				ret);
			return ret;
		}
	}

	ret = hns_roce_alloc_vf_resource(hr_dev);
	if (ret) {
		dev_err(hr_dev->dev, "Allocate vf resource fail, ret = %d.\n",
			ret);
		return ret;
	}

	if (hr_dev->pci_dev->revision == 0x21) {
		ret = hns_roce_set_vf_switch_param(hr_dev, 0);
		if (ret) {
			dev_err(hr_dev->dev,
				"Set function switch param fail, ret = %d.\n",
				ret);
			return ret;
		}
	}

	hr_dev->vendor_part_id = hr_dev->pci_dev->device;
	hr_dev->sys_image_guid = be64_to_cpu(hr_dev->ib_dev.node_guid);

	caps->num_qps		= HNS_ROCE_V2_MAX_QP_NUM;
	caps->max_wqes		= HNS_ROCE_V2_MAX_WQE_NUM;
	caps->num_cqs		= HNS_ROCE_V2_MAX_CQ_NUM;
	caps->num_srqs		= HNS_ROCE_V2_MAX_SRQ_NUM;
	caps->min_cqes		= HNS_ROCE_MIN_CQE_NUM;
	caps->max_cqes		= HNS_ROCE_V2_MAX_CQE_NUM;
	caps->max_srqwqes	= HNS_ROCE_V2_MAX_SRQWQE_NUM;
	caps->max_sq_sg		= HNS_ROCE_V2_MAX_SQ_SGE_NUM;
	caps->max_extend_sg	= HNS_ROCE_V2_MAX_EXTEND_SGE_NUM;
	caps->max_rq_sg		= HNS_ROCE_V2_MAX_RQ_SGE_NUM;
	caps->max_sq_inline	= HNS_ROCE_V2_MAX_SQ_INLINE;
	caps->max_srq_sg	= HNS_ROCE_V2_MAX_SRQ_SGE_NUM;
	caps->num_uars		= HNS_ROCE_V2_UAR_NUM;
	caps->phy_num_uars	= HNS_ROCE_V2_PHY_UAR_NUM;
	caps->num_aeq_vectors	= HNS_ROCE_V2_AEQE_VEC_NUM;
	caps->num_comp_vectors	= HNS_ROCE_V2_COMP_VEC_NUM;
	caps->num_other_vectors	= HNS_ROCE_V2_ABNORMAL_VEC_NUM;
	caps->num_mtpts		= HNS_ROCE_V2_MAX_MTPT_NUM;
	caps->num_mtt_segs	= HNS_ROCE_V2_MAX_MTT_SEGS;
	caps->num_cqe_segs	= HNS_ROCE_V2_MAX_CQE_SEGS;
	caps->num_srqwqe_segs	= HNS_ROCE_V2_MAX_SRQWQE_SEGS;
	caps->num_idx_segs	= HNS_ROCE_V2_MAX_IDX_SEGS;
	caps->num_pds		= HNS_ROCE_V2_MAX_PD_NUM;
	caps->max_qp_init_rdma	= HNS_ROCE_V2_MAX_QP_INIT_RDMA;
	caps->max_qp_dest_rdma	= HNS_ROCE_V2_MAX_QP_DEST_RDMA;
	caps->max_sq_desc_sz	= HNS_ROCE_V2_MAX_SQ_DESC_SZ;
	caps->max_rq_desc_sz	= HNS_ROCE_V2_MAX_RQ_DESC_SZ;
	caps->max_srq_desc_sz	= HNS_ROCE_V2_MAX_SRQ_DESC_SZ;
	caps->qpc_entry_sz	= HNS_ROCE_V2_QPC_ENTRY_SZ;
	caps->irrl_entry_sz	= HNS_ROCE_V2_IRRL_ENTRY_SZ;
	caps->trrl_entry_sz	= HNS_ROCE_V2_TRRL_ENTRY_SZ;
	caps->cqc_entry_sz	= HNS_ROCE_V2_CQC_ENTRY_SZ;
	caps->srqc_entry_sz	= HNS_ROCE_V2_SRQC_ENTRY_SZ;
	caps->mtpt_entry_sz	= HNS_ROCE_V2_MTPT_ENTRY_SZ;
	caps->mtt_entry_sz	= HNS_ROCE_V2_MTT_ENTRY_SZ;
	caps->idx_entry_sz	= 4;
	caps->cq_entry_sz	= HNS_ROCE_V2_CQE_ENTRY_SIZE;
	caps->page_size_cap	= HNS_ROCE_V2_PAGE_SIZE_SUPPORTED;
	caps->reserved_lkey	= 0;
	caps->reserved_pds	= 0;
	caps->reserved_mrws	= 1;
	caps->reserved_uars	= 0;
	caps->reserved_cqs	= 0;
	caps->reserved_srqs	= 0;
	caps->reserved_qps	= HNS_ROCE_V2_RSV_QPS;

	caps->qpc_ba_pg_sz	= 0;
	caps->qpc_buf_pg_sz	= 0;
	caps->qpc_hop_num	= HNS_ROCE_CONTEXT_HOP_NUM;
	caps->srqc_ba_pg_sz	= 0;
	caps->srqc_buf_pg_sz	= 0;
	caps->srqc_hop_num	= HNS_ROCE_CONTEXT_HOP_NUM;
	caps->cqc_ba_pg_sz	= 0;
	caps->cqc_buf_pg_sz	= 0;
	caps->cqc_hop_num	= HNS_ROCE_CONTEXT_HOP_NUM;
	caps->mpt_ba_pg_sz	= 0;
	caps->mpt_buf_pg_sz	= 0;
	caps->mpt_hop_num	= HNS_ROCE_CONTEXT_HOP_NUM;
	caps->pbl_ba_pg_sz	= 2;
	caps->pbl_buf_pg_sz	= 0;
	caps->pbl_hop_num	= HNS_ROCE_PBL_HOP_NUM;
	caps->mtt_ba_pg_sz	= 0;
	caps->mtt_buf_pg_sz	= 0;
	caps->mtt_hop_num	= HNS_ROCE_MTT_HOP_NUM;
	caps->wqe_sq_hop_num	= 2;
	caps->wqe_sge_hop_num	= 1;
	caps->wqe_rq_hop_num	= 2;
	caps->cqe_ba_pg_sz	= 6;
	caps->cqe_buf_pg_sz	= 0;
	caps->cqe_hop_num	= HNS_ROCE_CQE_HOP_NUM;
	caps->srqwqe_ba_pg_sz	= 0;
	caps->srqwqe_buf_pg_sz	= 0;
	caps->srqwqe_hop_num	= HNS_ROCE_SRQWQE_HOP_NUM;
	caps->idx_ba_pg_sz	= 0;
	caps->idx_buf_pg_sz	= 0;
	caps->idx_hop_num	= HNS_ROCE_IDX_HOP_NUM;
	caps->eqe_ba_pg_sz	= 0;
	caps->eqe_buf_pg_sz	= 0;
	caps->eqe_hop_num	= HNS_ROCE_EQE_HOP_NUM;
	caps->tsq_buf_pg_sz	= 0;
	caps->chunk_sz		= HNS_ROCE_V2_TABLE_CHUNK_SIZE;

	caps->flags		= HNS_ROCE_CAP_FLAG_REREG_MR |
				  HNS_ROCE_CAP_FLAG_ROCE_V1_V2 |
				  HNS_ROCE_CAP_FLAG_RQ_INLINE |
				  HNS_ROCE_CAP_FLAG_RECORD_DB |
				  HNS_ROCE_CAP_FLAG_SQ_RECORD_DB;

	if (hr_dev->pci_dev->revision == 0x21)
		caps->flags |= HNS_ROCE_CAP_FLAG_MW |
			       HNS_ROCE_CAP_FLAG_FRMR;

	caps->pkey_table_len[0] = 1;
	caps->gid_table_len[0] = HNS_ROCE_V2_GID_INDEX_NUM;
	caps->ceqe_depth	= HNS_ROCE_V2_COMP_EQE_NUM;
	caps->aeqe_depth	= HNS_ROCE_V2_ASYNC_EQE_NUM;
	caps->local_ca_ack_delay = 0;
	caps->max_mtu = IB_MTU_4096;

	caps->max_srqs		= HNS_ROCE_V2_MAX_SRQ;
	caps->max_srq_wrs	= HNS_ROCE_V2_MAX_SRQ_WR;
	caps->max_srq_sges	= HNS_ROCE_V2_MAX_SRQ_SGE;

	if (hr_dev->pci_dev->revision == 0x21) {
		caps->flags |= HNS_ROCE_CAP_FLAG_ATOMIC |
			       HNS_ROCE_CAP_FLAG_SRQ |
			       HNS_ROCE_CAP_FLAG_QP_FLOW_CTRL;

		caps->num_qpc_timer	  = HNS_ROCE_V2_MAX_QPC_TIMER_NUM;
		caps->qpc_timer_entry_sz  = HNS_ROCE_V2_QPC_TIMER_ENTRY_SZ;
		caps->qpc_timer_ba_pg_sz  = 0;
		caps->qpc_timer_buf_pg_sz = 0;
		caps->qpc_timer_hop_num   = HNS_ROCE_HOP_NUM_0;
		caps->num_cqc_timer	  = HNS_ROCE_V2_MAX_CQC_TIMER_NUM;
		caps->cqc_timer_entry_sz  = HNS_ROCE_V2_CQC_TIMER_ENTRY_SZ;
		caps->cqc_timer_ba_pg_sz  = 0;
		caps->cqc_timer_buf_pg_sz = 0;
		caps->cqc_timer_hop_num   = HNS_ROCE_HOP_NUM_0;

		caps->sccc_entry_sz	= HNS_ROCE_V2_SCCC_ENTRY_SZ;
		caps->sccc_ba_pg_sz	= 0;
		caps->sccc_buf_pg_sz    = 0;
		caps->sccc_hop_num	= HNS_ROCE_SCCC_HOP_NUM;
	}

	ret = hns_roce_v2_set_bt(hr_dev);
	if (ret)
		dev_err(hr_dev->dev, "Configure bt attribute fail, ret = %d.\n",
			ret);

	return ret;
}

static int hns_roce_config_link_table(struct hns_roce_dev *hr_dev,
				      enum hns_roce_link_table_type type)
{
	struct hns_roce_cmq_desc desc[2];
	struct hns_roce_cfg_llm_a *req_a =
				(struct hns_roce_cfg_llm_a *)desc[0].data;
	struct hns_roce_cfg_llm_b *req_b =
				(struct hns_roce_cfg_llm_b *)desc[1].data;
	struct hns_roce_v2_priv *priv = hr_dev->priv;
	struct hns_roce_link_table *link_tbl;
	struct hns_roce_link_table_entry *entry;
	enum hns_roce_opcode_type opcode;
	u32 page_num;
	int i;

	switch (type) {
	case TSQ_LINK_TABLE:
		link_tbl = &priv->tsq;
		opcode = HNS_ROCE_OPC_CFG_EXT_LLM;
		break;
	case TPQ_LINK_TABLE:
		link_tbl = &priv->tpq;
		opcode = HNS_ROCE_OPC_CFG_TMOUT_LLM;
		break;
	default:
		return -EINVAL;
	}

	page_num = link_tbl->npages;
	entry = link_tbl->table.buf;
	memset(req_a, 0, sizeof(*req_a));
	memset(req_b, 0, sizeof(*req_b));

	for (i = 0; i < 2; i++) {
		hns_roce_cmq_setup_basic_desc(&desc[i], opcode, false);

		if (i == 0)
			desc[i].flag |= cpu_to_le16(HNS_ROCE_CMD_FLAG_NEXT);
		else
			desc[i].flag &= ~cpu_to_le16(HNS_ROCE_CMD_FLAG_NEXT);

		if (i == 0) {
			req_a->base_addr_l =
				cpu_to_le32(link_tbl->table.map & 0xffffffff);
			req_a->base_addr_h =
				cpu_to_le32(link_tbl->table.map >> 32);
			roce_set_field(req_a->depth_pgsz_init_en,
				       CFG_LLM_QUE_DEPTH_M,
				       CFG_LLM_QUE_DEPTH_S,
				       link_tbl->npages);
			roce_set_field(req_a->depth_pgsz_init_en,
				       CFG_LLM_QUE_PGSZ_M,
				       CFG_LLM_QUE_PGSZ_S,
				       link_tbl->pg_sz);
			req_a->head_ba_l = cpu_to_le32(entry[0].blk_ba0);
			req_a->head_ba_h_nxtptr =
				cpu_to_le32(entry[0].blk_ba1_nxt_ptr);
			roce_set_field(req_a->head_ptr,
				       CFG_LLM_HEAD_PTR_M,
				       CFG_LLM_HEAD_PTR_S, 0);
		} else {
			req_b->tail_ba_l =
				cpu_to_le32(entry[page_num - 1].blk_ba0);
			roce_set_field(req_b->tail_ba_h,
				       CFG_LLM_TAIL_BA_H_M,
				       CFG_LLM_TAIL_BA_H_S,
				       entry[page_num - 1].blk_ba1_nxt_ptr &
				       HNS_ROCE_LINK_TABLE_BA1_M);
			roce_set_field(req_b->tail_ptr,
				       CFG_LLM_TAIL_PTR_M,
				       CFG_LLM_TAIL_PTR_S,
				       (entry[page_num - 2].blk_ba1_nxt_ptr &
				       HNS_ROCE_LINK_TABLE_NXT_PTR_M) >>
				       HNS_ROCE_LINK_TABLE_NXT_PTR_S);
		}
	}
	roce_set_field(req_a->depth_pgsz_init_en,
		       CFG_LLM_INIT_EN_M, CFG_LLM_INIT_EN_S, 1);

	return hns_roce_cmq_send(hr_dev, desc, 2);
}

static int hns_roce_init_link_table(struct hns_roce_dev *hr_dev,
				    enum hns_roce_link_table_type type)
{
	struct hns_roce_v2_priv *priv = hr_dev->priv;
	struct hns_roce_link_table *link_tbl;
	struct hns_roce_link_table_entry *entry;
	struct device *dev = hr_dev->dev;
	u32 buf_chk_sz;
	dma_addr_t t;
	int func_num = 1;
	int pg_num_a;
	int pg_num_b;
	int pg_num;
	int size;
	int i;

	switch (type) {
	case TSQ_LINK_TABLE:
		link_tbl = &priv->tsq;
		buf_chk_sz = 1 << (hr_dev->caps.tsq_buf_pg_sz + PAGE_SHIFT);
		pg_num_a = hr_dev->caps.num_qps * 8 / buf_chk_sz;
		pg_num_b = hr_dev->caps.sl_num * 4 + 2;
		break;
	case TPQ_LINK_TABLE:
		link_tbl = &priv->tpq;
		buf_chk_sz = 1 << (hr_dev->caps.tpq_buf_pg_sz +	PAGE_SHIFT);
		pg_num_a = hr_dev->caps.num_cqs * 4 / buf_chk_sz;
		pg_num_b = 2 * 4 * func_num + 2;
		break;
	default:
		return -EINVAL;
	}

	pg_num = max(pg_num_a, pg_num_b);
	size = pg_num * sizeof(struct hns_roce_link_table_entry);

	link_tbl->table.buf = dma_alloc_coherent(dev, size,
						 &link_tbl->table.map,
						 GFP_KERNEL);
	if (!link_tbl->table.buf)
		goto out;

	link_tbl->pg_list = kcalloc(pg_num, sizeof(*link_tbl->pg_list),
				    GFP_KERNEL);
	if (!link_tbl->pg_list)
		goto err_kcalloc_failed;

	entry = link_tbl->table.buf;
	for (i = 0; i < pg_num; ++i) {
		link_tbl->pg_list[i].buf = dma_alloc_coherent(dev, buf_chk_sz,
							      &t, GFP_KERNEL);
		if (!link_tbl->pg_list[i].buf)
			goto err_alloc_buf_failed;

		link_tbl->pg_list[i].map = t;

		entry[i].blk_ba0 = (u32)(t >> 12);
		entry[i].blk_ba1_nxt_ptr = (u32)(t >> 44);

		if (i < (pg_num - 1))
			entry[i].blk_ba1_nxt_ptr |=
				(i + 1) << HNS_ROCE_LINK_TABLE_NXT_PTR_S;

	}
	link_tbl->npages = pg_num;
	link_tbl->pg_sz = buf_chk_sz;

	return hns_roce_config_link_table(hr_dev, type);

err_alloc_buf_failed:
	for (i -= 1; i >= 0; i--)
		dma_free_coherent(dev, buf_chk_sz,
				  link_tbl->pg_list[i].buf,
				  link_tbl->pg_list[i].map);
	kfree(link_tbl->pg_list);

err_kcalloc_failed:
	dma_free_coherent(dev, size, link_tbl->table.buf,
			  link_tbl->table.map);

out:
	return -ENOMEM;
}

static void hns_roce_free_link_table(struct hns_roce_dev *hr_dev,
				     struct hns_roce_link_table *link_tbl)
{
	struct device *dev = hr_dev->dev;
	int size;
	int i;

	size = link_tbl->npages * sizeof(struct hns_roce_link_table_entry);

	for (i = 0; i < link_tbl->npages; ++i)
		if (link_tbl->pg_list[i].buf)
			dma_free_coherent(dev, link_tbl->pg_sz,
					  link_tbl->pg_list[i].buf,
					  link_tbl->pg_list[i].map);
	kfree(link_tbl->pg_list);

	dma_free_coherent(dev, size, link_tbl->table.buf,
			  link_tbl->table.map);
}

static int hns_roce_v2_init(struct hns_roce_dev *hr_dev)
{
	struct hns_roce_v2_priv *priv = hr_dev->priv;
	int qpc_count, cqc_count;
	int ret, i;

	/* TSQ includes SQ doorbell and ack doorbell */
	ret = hns_roce_init_link_table(hr_dev, TSQ_LINK_TABLE);
	if (ret) {
		dev_err(hr_dev->dev, "TSQ init failed, ret = %d.\n", ret);
		return ret;
	}

	ret = hns_roce_init_link_table(hr_dev, TPQ_LINK_TABLE);
	if (ret) {
		dev_err(hr_dev->dev, "TPQ init failed, ret = %d.\n", ret);
		goto err_tpq_init_failed;
	}

	/* Alloc memory for QPC Timer buffer space chunk */
	for (qpc_count = 0; qpc_count < hr_dev->caps.qpc_timer_bt_num;
	     qpc_count++) {
		ret = hns_roce_table_get(hr_dev, &hr_dev->qpc_timer_table,
					 qpc_count);
		if (ret) {
			dev_err(hr_dev->dev, "QPC Timer get failed\n");
			goto err_qpc_timer_failed;
		}
	}

	/* Alloc memory for CQC Timer buffer space chunk */
	for (cqc_count = 0; cqc_count < hr_dev->caps.cqc_timer_bt_num;
	     cqc_count++) {
		ret = hns_roce_table_get(hr_dev, &hr_dev->cqc_timer_table,
					 cqc_count);
		if (ret) {
			dev_err(hr_dev->dev, "CQC Timer get failed\n");
			goto err_cqc_timer_failed;
		}
	}

	return 0;

err_cqc_timer_failed:
	for (i = 0; i < cqc_count; i++)
		hns_roce_table_put(hr_dev, &hr_dev->cqc_timer_table, i);

err_qpc_timer_failed:
	for (i = 0; i < qpc_count; i++)
		hns_roce_table_put(hr_dev, &hr_dev->qpc_timer_table, i);

	hns_roce_free_link_table(hr_dev, &priv->tpq);

err_tpq_init_failed:
	hns_roce_free_link_table(hr_dev, &priv->tsq);

	return ret;
}

static void hns_roce_v2_exit(struct hns_roce_dev *hr_dev)
{
	struct hns_roce_v2_priv *priv = hr_dev->priv;

	if (hr_dev->pci_dev->revision == 0x21)
		hns_roce_function_clear(hr_dev);

	hns_roce_free_link_table(hr_dev, &priv->tpq);
	hns_roce_free_link_table(hr_dev, &priv->tsq);
}

static int hns_roce_query_mbox_status(struct hns_roce_dev *hr_dev)
{
	struct hns_roce_cmq_desc desc;
	struct hns_roce_mbox_status *mb_st =
				       (struct hns_roce_mbox_status *)desc.data;
	enum hns_roce_cmd_return_status status;

	hns_roce_cmq_setup_basic_desc(&desc, HNS_ROCE_OPC_QUERY_MB_ST, true);

	status = hns_roce_cmq_send(hr_dev, &desc, 1);
	if (status)
		return status;

	return le32_to_cpu(mb_st->mb_status_hw_run);
}

static int hns_roce_v2_cmd_pending(struct hns_roce_dev *hr_dev)
{
	u32 status = hns_roce_query_mbox_status(hr_dev);

	return status >> HNS_ROCE_HW_RUN_BIT_SHIFT;
}

static int hns_roce_v2_cmd_complete(struct hns_roce_dev *hr_dev)
{
	u32 status = hns_roce_query_mbox_status(hr_dev);

	return status & HNS_ROCE_HW_MB_STATUS_MASK;
}

static int hns_roce_mbox_post(struct hns_roce_dev *hr_dev, u64 in_param,
			      u64 out_param, u32 in_modifier, u8 op_modifier,
			      u16 op, u16 token, int event)
{
	struct hns_roce_cmq_desc desc;
	struct hns_roce_post_mbox *mb = (struct hns_roce_post_mbox *)desc.data;

	hns_roce_cmq_setup_basic_desc(&desc, HNS_ROCE_OPC_POST_MB, false);

	mb->in_param_l = cpu_to_le32(in_param);
	mb->in_param_h = cpu_to_le32(in_param >> 32);
	mb->out_param_l = cpu_to_le32(out_param);
	mb->out_param_h = cpu_to_le32(out_param >> 32);
	mb->cmd_tag = cpu_to_le32(in_modifier << 8 | op);
	mb->token_event_en = cpu_to_le32(event << 16 | token);

	return hns_roce_cmq_send(hr_dev, &desc, 1);
}

static int hns_roce_v2_post_mbox(struct hns_roce_dev *hr_dev, u64 in_param,
				 u64 out_param, u32 in_modifier, u8 op_modifier,
				 u16 op, u16 token, int event)
{
	struct device *dev = hr_dev->dev;
	unsigned long end;
	int ret;

	end = msecs_to_jiffies(HNS_ROCE_V2_GO_BIT_TIMEOUT_MSECS) + jiffies;
	while (hns_roce_v2_cmd_pending(hr_dev)) {
		if (time_after(jiffies, end)) {
			dev_dbg(dev, "jiffies=%d end=%d\n", (int)jiffies,
				(int)end);
			return -EAGAIN;
		}
		cond_resched();
	}

	ret = hns_roce_mbox_post(hr_dev, in_param, out_param, in_modifier,
				 op_modifier, op, token, event);
	if (ret)
		dev_err(dev, "Post mailbox fail(%d)\n", ret);

	return ret;
}

static int hns_roce_v2_chk_mbox(struct hns_roce_dev *hr_dev,
				unsigned long timeout)
{
	struct device *dev = hr_dev->dev;
	unsigned long end;
	u32 status;

	end = msecs_to_jiffies(timeout) + jiffies;
	while (hns_roce_v2_cmd_pending(hr_dev) && time_before(jiffies, end))
		cond_resched();

	if (hns_roce_v2_cmd_pending(hr_dev)) {
		dev_err(dev, "[cmd_poll]hw run cmd TIMEDOUT!\n");
		return -ETIMEDOUT;
	}

	status = hns_roce_v2_cmd_complete(hr_dev);
	if (status != 0x1) {
		if (status == CMD_RST_PRC_EBUSY)
			return status;

		dev_err(dev, "mailbox status 0x%x!\n", status);
		return -EBUSY;
	}

	return 0;
}

static int hns_roce_config_sgid_table(struct hns_roce_dev *hr_dev,
				      int gid_index, const union ib_gid *gid,
				      enum hns_roce_sgid_type sgid_type)
{
	struct hns_roce_cmq_desc desc;
	struct hns_roce_cfg_sgid_tb *sgid_tb =
				    (struct hns_roce_cfg_sgid_tb *)desc.data;
	u32 *p;

	hns_roce_cmq_setup_basic_desc(&desc, HNS_ROCE_OPC_CFG_SGID_TB, false);

	roce_set_field(sgid_tb->table_idx_rsv,
		       CFG_SGID_TB_TABLE_IDX_M,
		       CFG_SGID_TB_TABLE_IDX_S, gid_index);
	roce_set_field(sgid_tb->vf_sgid_type_rsv,
		       CFG_SGID_TB_VF_SGID_TYPE_M,
		       CFG_SGID_TB_VF_SGID_TYPE_S, sgid_type);

	p = (u32 *)&gid->raw[0];
	sgid_tb->vf_sgid_l = cpu_to_le32(*p);

	p = (u32 *)&gid->raw[4];
	sgid_tb->vf_sgid_ml = cpu_to_le32(*p);

	p = (u32 *)&gid->raw[8];
	sgid_tb->vf_sgid_mh = cpu_to_le32(*p);

	p = (u32 *)&gid->raw[0xc];
	sgid_tb->vf_sgid_h = cpu_to_le32(*p);

	return hns_roce_cmq_send(hr_dev, &desc, 1);
}

static int hns_roce_v2_set_gid(struct hns_roce_dev *hr_dev, u8 port,
			       int gid_index, const union ib_gid *gid,
			       const struct ib_gid_attr *attr)
{
	enum hns_roce_sgid_type sgid_type = GID_TYPE_FLAG_ROCE_V1;
	int ret;

	if (!gid || !attr)
		return -EINVAL;

	if (attr->gid_type == IB_GID_TYPE_ROCE)
		sgid_type = GID_TYPE_FLAG_ROCE_V1;

	if (attr->gid_type == IB_GID_TYPE_ROCE_UDP_ENCAP) {
		if (ipv6_addr_v4mapped((void *)gid))
			sgid_type = GID_TYPE_FLAG_ROCE_V2_IPV4;
		else
			sgid_type = GID_TYPE_FLAG_ROCE_V2_IPV6;
	}

	ret = hns_roce_config_sgid_table(hr_dev, gid_index, gid, sgid_type);
	if (ret)
		dev_err(hr_dev->dev, "Configure sgid table failed(%d)!\n", ret);

	return ret;
}

static int hns_roce_v2_set_mac(struct hns_roce_dev *hr_dev, u8 phy_port,
			       u8 *addr)
{
	struct hns_roce_cmq_desc desc;
	struct hns_roce_cfg_smac_tb *smac_tb =
				    (struct hns_roce_cfg_smac_tb *)desc.data;
	u16 reg_smac_h;
	u32 reg_smac_l;

	hns_roce_cmq_setup_basic_desc(&desc, HNS_ROCE_OPC_CFG_SMAC_TB, false);

	reg_smac_l = *(u32 *)(&addr[0]);
	reg_smac_h = *(u16 *)(&addr[4]);

	memset(smac_tb, 0, sizeof(*smac_tb));
	roce_set_field(smac_tb->tb_idx_rsv,
		       CFG_SMAC_TB_IDX_M,
		       CFG_SMAC_TB_IDX_S, phy_port);
	roce_set_field(smac_tb->vf_smac_h_rsv,
		       CFG_SMAC_TB_VF_SMAC_H_M,
		       CFG_SMAC_TB_VF_SMAC_H_S, reg_smac_h);
	smac_tb->vf_smac_l = cpu_to_le32(reg_smac_l);

	return hns_roce_cmq_send(hr_dev, &desc, 1);
}

static int set_mtpt_pbl(struct hns_roce_v2_mpt_entry *mpt_entry,
			struct hns_roce_mr *mr)
{
<<<<<<< HEAD
	struct scatterlist *sg;
=======
	struct sg_dma_page_iter sg_iter;
>>>>>>> fa578e9d
	u64 page_addr;
	u64 *pages;
	int i;

	mpt_entry->pbl_size = cpu_to_le32(mr->pbl_size);
	mpt_entry->pbl_ba_l = cpu_to_le32(lower_32_bits(mr->pbl_ba >> 3));
	roce_set_field(mpt_entry->byte_48_mode_ba,
		       V2_MPT_BYTE_48_PBL_BA_H_M, V2_MPT_BYTE_48_PBL_BA_H_S,
		       upper_32_bits(mr->pbl_ba >> 3));
<<<<<<< HEAD

	pages = (u64 *)__get_free_page(GFP_KERNEL);
	if (!pages)
		return -ENOMEM;

	i = 0;
	for_each_sg(mr->umem->sg_head.sgl, sg, mr->umem->nmap, entry) {
		len = sg_dma_len(sg) >> PAGE_SHIFT;
		for (j = 0; j < len; ++j) {
			page_addr = sg_dma_address(sg) +
				(j << mr->umem->page_shift);
			pages[i] = page_addr >> 6;
			/* Record the first 2 entry directly to MTPT table */
			if (i >= HNS_ROCE_V2_MAX_INNER_MTPT_NUM - 1)
				goto found;
			i++;
		}
	}
found:
	mpt_entry->pa0_l = cpu_to_le32(lower_32_bits(pages[0]));
	roce_set_field(mpt_entry->byte_56_pa0_h, V2_MPT_BYTE_56_PA0_H_M,
		       V2_MPT_BYTE_56_PA0_H_S, upper_32_bits(pages[0]));

	mpt_entry->pa1_l = cpu_to_le32(lower_32_bits(pages[1]));
	roce_set_field(mpt_entry->byte_64_buf_pa1, V2_MPT_BYTE_64_PA1_H_M,
		       V2_MPT_BYTE_64_PA1_H_S, upper_32_bits(pages[1]));
	roce_set_field(mpt_entry->byte_64_buf_pa1,
		       V2_MPT_BYTE_64_PBL_BUF_PG_SZ_M,
		       V2_MPT_BYTE_64_PBL_BUF_PG_SZ_S,
		       mr->pbl_buf_pg_sz + PG_SHIFT_OFFSET);

	free_page((unsigned long)pages);

	return 0;
}

static int hns_roce_v2_write_mtpt(void *mb_buf, struct hns_roce_mr *mr,
				  unsigned long mtpt_idx)
{
	struct hns_roce_v2_mpt_entry *mpt_entry;
	int ret;

	mpt_entry = mb_buf;
	memset(mpt_entry, 0, sizeof(*mpt_entry));
=======
>>>>>>> fa578e9d

	pages = (u64 *)__get_free_page(GFP_KERNEL);
	if (!pages)
		return -ENOMEM;

	i = 0;
	for_each_sg_dma_page(mr->umem->sg_head.sgl, &sg_iter, mr->umem->nmap, 0) {
		page_addr = sg_page_iter_dma_address(&sg_iter);
		pages[i] = page_addr >> 6;

		/* Record the first 2 entry directly to MTPT table */
		if (i >= HNS_ROCE_V2_MAX_INNER_MTPT_NUM - 1)
			goto found;
		i++;
	}
found:
	mpt_entry->pa0_l = cpu_to_le32(lower_32_bits(pages[0]));
	roce_set_field(mpt_entry->byte_56_pa0_h, V2_MPT_BYTE_56_PA0_H_M,
		       V2_MPT_BYTE_56_PA0_H_S, upper_32_bits(pages[0]));

	mpt_entry->pa1_l = cpu_to_le32(lower_32_bits(pages[1]));
	roce_set_field(mpt_entry->byte_64_buf_pa1, V2_MPT_BYTE_64_PA1_H_M,
		       V2_MPT_BYTE_64_PA1_H_S, upper_32_bits(pages[1]));
	roce_set_field(mpt_entry->byte_64_buf_pa1,
		       V2_MPT_BYTE_64_PBL_BUF_PG_SZ_M,
		       V2_MPT_BYTE_64_PBL_BUF_PG_SZ_S,
		       mr->pbl_buf_pg_sz + PG_SHIFT_OFFSET);

	free_page((unsigned long)pages);

	return 0;
}

static int hns_roce_v2_write_mtpt(void *mb_buf, struct hns_roce_mr *mr,
				  unsigned long mtpt_idx)
{
	struct hns_roce_v2_mpt_entry *mpt_entry;
	int ret;

	mpt_entry = mb_buf;
	memset(mpt_entry, 0, sizeof(*mpt_entry));

	roce_set_field(mpt_entry->byte_4_pd_hop_st, V2_MPT_BYTE_4_MPT_ST_M,
		       V2_MPT_BYTE_4_MPT_ST_S, V2_MPT_ST_VALID);
	roce_set_field(mpt_entry->byte_4_pd_hop_st, V2_MPT_BYTE_4_PBL_HOP_NUM_M,
		       V2_MPT_BYTE_4_PBL_HOP_NUM_S, mr->pbl_hop_num ==
		       HNS_ROCE_HOP_NUM_0 ? 0 : mr->pbl_hop_num);
	roce_set_field(mpt_entry->byte_4_pd_hop_st,
		       V2_MPT_BYTE_4_PBL_BA_PG_SZ_M,
		       V2_MPT_BYTE_4_PBL_BA_PG_SZ_S,
		       mr->pbl_ba_pg_sz + PG_SHIFT_OFFSET);
	roce_set_field(mpt_entry->byte_4_pd_hop_st, V2_MPT_BYTE_4_PD_M,
		       V2_MPT_BYTE_4_PD_S, mr->pd);

	roce_set_bit(mpt_entry->byte_8_mw_cnt_en, V2_MPT_BYTE_8_RA_EN_S, 0);
	roce_set_bit(mpt_entry->byte_8_mw_cnt_en, V2_MPT_BYTE_8_R_INV_EN_S, 0);
	roce_set_bit(mpt_entry->byte_8_mw_cnt_en, V2_MPT_BYTE_8_L_INV_EN_S, 1);
	roce_set_bit(mpt_entry->byte_8_mw_cnt_en, V2_MPT_BYTE_8_BIND_EN_S,
		     (mr->access & IB_ACCESS_MW_BIND ? 1 : 0));
	roce_set_bit(mpt_entry->byte_8_mw_cnt_en, V2_MPT_BYTE_8_ATOMIC_EN_S,
		     mr->access & IB_ACCESS_REMOTE_ATOMIC ? 1 : 0);
	roce_set_bit(mpt_entry->byte_8_mw_cnt_en, V2_MPT_BYTE_8_RR_EN_S,
		     (mr->access & IB_ACCESS_REMOTE_READ ? 1 : 0));
	roce_set_bit(mpt_entry->byte_8_mw_cnt_en, V2_MPT_BYTE_8_RW_EN_S,
		     (mr->access & IB_ACCESS_REMOTE_WRITE ? 1 : 0));
	roce_set_bit(mpt_entry->byte_8_mw_cnt_en, V2_MPT_BYTE_8_LW_EN_S,
		     (mr->access & IB_ACCESS_LOCAL_WRITE ? 1 : 0));

	roce_set_bit(mpt_entry->byte_12_mw_pa, V2_MPT_BYTE_12_PA_S,
		     mr->type == MR_TYPE_MR ? 0 : 1);
	roce_set_bit(mpt_entry->byte_12_mw_pa, V2_MPT_BYTE_12_INNER_PA_VLD_S,
		     1);

	mpt_entry->len_l = cpu_to_le32(lower_32_bits(mr->size));
	mpt_entry->len_h = cpu_to_le32(upper_32_bits(mr->size));
	mpt_entry->lkey = cpu_to_le32(mr->key);
	mpt_entry->va_l = cpu_to_le32(lower_32_bits(mr->iova));
	mpt_entry->va_h = cpu_to_le32(upper_32_bits(mr->iova));

	if (mr->type == MR_TYPE_DMA)
		return 0;

	ret = set_mtpt_pbl(mpt_entry, mr);

	return ret;
}

static int hns_roce_v2_rereg_write_mtpt(struct hns_roce_dev *hr_dev,
					struct hns_roce_mr *mr, int flags,
					u32 pdn, int mr_access_flags, u64 iova,
					u64 size, void *mb_buf)
{
	struct hns_roce_v2_mpt_entry *mpt_entry = mb_buf;
	int ret = 0;
<<<<<<< HEAD
=======

	roce_set_field(mpt_entry->byte_4_pd_hop_st, V2_MPT_BYTE_4_MPT_ST_M,
		       V2_MPT_BYTE_4_MPT_ST_S, V2_MPT_ST_VALID);
>>>>>>> fa578e9d

	if (flags & IB_MR_REREG_PD) {
		roce_set_field(mpt_entry->byte_4_pd_hop_st, V2_MPT_BYTE_4_PD_M,
			       V2_MPT_BYTE_4_PD_S, pdn);
		mr->pd = pdn;
	}

	if (flags & IB_MR_REREG_ACCESS) {
		roce_set_bit(mpt_entry->byte_8_mw_cnt_en,
			     V2_MPT_BYTE_8_BIND_EN_S,
			     (mr_access_flags & IB_ACCESS_MW_BIND ? 1 : 0));
		roce_set_bit(mpt_entry->byte_8_mw_cnt_en,
			     V2_MPT_BYTE_8_ATOMIC_EN_S,
			     mr_access_flags & IB_ACCESS_REMOTE_ATOMIC ? 1 : 0);
		roce_set_bit(mpt_entry->byte_8_mw_cnt_en, V2_MPT_BYTE_8_RR_EN_S,
			     mr_access_flags & IB_ACCESS_REMOTE_READ ? 1 : 0);
		roce_set_bit(mpt_entry->byte_8_mw_cnt_en, V2_MPT_BYTE_8_RW_EN_S,
			     mr_access_flags & IB_ACCESS_REMOTE_WRITE ? 1 : 0);
		roce_set_bit(mpt_entry->byte_8_mw_cnt_en, V2_MPT_BYTE_8_LW_EN_S,
			     mr_access_flags & IB_ACCESS_LOCAL_WRITE ? 1 : 0);
	}

	if (flags & IB_MR_REREG_TRANS) {
		mpt_entry->va_l = cpu_to_le32(lower_32_bits(iova));
		mpt_entry->va_h = cpu_to_le32(upper_32_bits(iova));
		mpt_entry->len_l = cpu_to_le32(lower_32_bits(size));
		mpt_entry->len_h = cpu_to_le32(upper_32_bits(size));

		mr->iova = iova;
		mr->size = size;

		ret = set_mtpt_pbl(mpt_entry, mr);
	}

	return ret;
<<<<<<< HEAD
=======
}

static int hns_roce_v2_frmr_write_mtpt(void *mb_buf, struct hns_roce_mr *mr)
{
	struct hns_roce_v2_mpt_entry *mpt_entry;

	mpt_entry = mb_buf;
	memset(mpt_entry, 0, sizeof(*mpt_entry));

	roce_set_field(mpt_entry->byte_4_pd_hop_st, V2_MPT_BYTE_4_MPT_ST_M,
		       V2_MPT_BYTE_4_MPT_ST_S, V2_MPT_ST_FREE);
	roce_set_field(mpt_entry->byte_4_pd_hop_st, V2_MPT_BYTE_4_PBL_HOP_NUM_M,
		       V2_MPT_BYTE_4_PBL_HOP_NUM_S, 1);
	roce_set_field(mpt_entry->byte_4_pd_hop_st,
		       V2_MPT_BYTE_4_PBL_BA_PG_SZ_M,
		       V2_MPT_BYTE_4_PBL_BA_PG_SZ_S,
		       mr->pbl_ba_pg_sz + PG_SHIFT_OFFSET);
	roce_set_field(mpt_entry->byte_4_pd_hop_st, V2_MPT_BYTE_4_PD_M,
		       V2_MPT_BYTE_4_PD_S, mr->pd);

	roce_set_bit(mpt_entry->byte_8_mw_cnt_en, V2_MPT_BYTE_8_RA_EN_S, 1);
	roce_set_bit(mpt_entry->byte_8_mw_cnt_en, V2_MPT_BYTE_8_R_INV_EN_S, 1);
	roce_set_bit(mpt_entry->byte_8_mw_cnt_en, V2_MPT_BYTE_8_L_INV_EN_S, 1);

	roce_set_bit(mpt_entry->byte_12_mw_pa, V2_MPT_BYTE_12_FRE_S, 1);
	roce_set_bit(mpt_entry->byte_12_mw_pa, V2_MPT_BYTE_12_PA_S, 0);
	roce_set_bit(mpt_entry->byte_12_mw_pa, V2_MPT_BYTE_12_MR_MW_S, 0);
	roce_set_bit(mpt_entry->byte_12_mw_pa, V2_MPT_BYTE_12_BPD_S, 1);

	mpt_entry->pbl_size = cpu_to_le32(mr->pbl_size);

	mpt_entry->pbl_ba_l = cpu_to_le32(lower_32_bits(mr->pbl_ba >> 3));
	roce_set_field(mpt_entry->byte_48_mode_ba, V2_MPT_BYTE_48_PBL_BA_H_M,
		       V2_MPT_BYTE_48_PBL_BA_H_S,
		       upper_32_bits(mr->pbl_ba >> 3));

	roce_set_field(mpt_entry->byte_64_buf_pa1,
		       V2_MPT_BYTE_64_PBL_BUF_PG_SZ_M,
		       V2_MPT_BYTE_64_PBL_BUF_PG_SZ_S,
		       mr->pbl_buf_pg_sz + PG_SHIFT_OFFSET);

	return 0;
}

static int hns_roce_v2_mw_write_mtpt(void *mb_buf, struct hns_roce_mw *mw)
{
	struct hns_roce_v2_mpt_entry *mpt_entry;

	mpt_entry = mb_buf;
	memset(mpt_entry, 0, sizeof(*mpt_entry));

	roce_set_field(mpt_entry->byte_4_pd_hop_st, V2_MPT_BYTE_4_MPT_ST_M,
		       V2_MPT_BYTE_4_MPT_ST_S, V2_MPT_ST_FREE);
	roce_set_field(mpt_entry->byte_4_pd_hop_st, V2_MPT_BYTE_4_PD_M,
		       V2_MPT_BYTE_4_PD_S, mw->pdn);
	roce_set_field(mpt_entry->byte_4_pd_hop_st,
		       V2_MPT_BYTE_4_PBL_HOP_NUM_M,
		       V2_MPT_BYTE_4_PBL_HOP_NUM_S,
		       mw->pbl_hop_num == HNS_ROCE_HOP_NUM_0 ?
		       0 : mw->pbl_hop_num);
	roce_set_field(mpt_entry->byte_4_pd_hop_st,
		       V2_MPT_BYTE_4_PBL_BA_PG_SZ_M,
		       V2_MPT_BYTE_4_PBL_BA_PG_SZ_S,
		       mw->pbl_ba_pg_sz + PG_SHIFT_OFFSET);

	roce_set_bit(mpt_entry->byte_8_mw_cnt_en, V2_MPT_BYTE_8_R_INV_EN_S, 1);
	roce_set_bit(mpt_entry->byte_8_mw_cnt_en, V2_MPT_BYTE_8_L_INV_EN_S, 1);

	roce_set_bit(mpt_entry->byte_12_mw_pa, V2_MPT_BYTE_12_PA_S, 0);
	roce_set_bit(mpt_entry->byte_12_mw_pa, V2_MPT_BYTE_12_MR_MW_S, 1);
	roce_set_bit(mpt_entry->byte_12_mw_pa, V2_MPT_BYTE_12_BPD_S, 1);
	roce_set_bit(mpt_entry->byte_12_mw_pa, V2_MPT_BYTE_12_BQP_S,
		     mw->ibmw.type == IB_MW_TYPE_1 ? 0 : 1);

	roce_set_field(mpt_entry->byte_64_buf_pa1,
		       V2_MPT_BYTE_64_PBL_BUF_PG_SZ_M,
		       V2_MPT_BYTE_64_PBL_BUF_PG_SZ_S,
		       mw->pbl_buf_pg_sz + PG_SHIFT_OFFSET);

	mpt_entry->lkey = cpu_to_le32(mw->rkey);

	return 0;
>>>>>>> fa578e9d
}

static void *get_cqe_v2(struct hns_roce_cq *hr_cq, int n)
{
	return hns_roce_buf_offset(&hr_cq->hr_buf.hr_buf,
				   n * HNS_ROCE_V2_CQE_ENTRY_SIZE);
}

static void *get_sw_cqe_v2(struct hns_roce_cq *hr_cq, int n)
{
	struct hns_roce_v2_cqe *cqe = get_cqe_v2(hr_cq, n & hr_cq->ib_cq.cqe);

	/* Get cqe when Owner bit is Conversely with the MSB of cons_idx */
	return (roce_get_bit(cqe->byte_4, V2_CQE_BYTE_4_OWNER_S) ^
		!!(n & (hr_cq->ib_cq.cqe + 1))) ? cqe : NULL;
}

static struct hns_roce_v2_cqe *next_cqe_sw_v2(struct hns_roce_cq *hr_cq)
{
	return get_sw_cqe_v2(hr_cq, hr_cq->cons_index);
}

static void *get_srq_wqe(struct hns_roce_srq *srq, int n)
{
	return hns_roce_buf_offset(&srq->buf, n << srq->wqe_shift);
}

static void hns_roce_free_srq_wqe(struct hns_roce_srq *srq, int wqe_index)
{
	/* always called with interrupts disabled. */
	spin_lock(&srq->lock);

	bitmap_clear(srq->idx_que.bitmap, wqe_index, 1);
	srq->tail++;

	spin_unlock(&srq->lock);
}

static void hns_roce_v2_cq_set_ci(struct hns_roce_cq *hr_cq, u32 cons_index)
{
	*hr_cq->set_ci_db = cons_index & 0xffffff;
}

static void __hns_roce_v2_cq_clean(struct hns_roce_cq *hr_cq, u32 qpn,
				   struct hns_roce_srq *srq)
{
	struct hns_roce_v2_cqe *cqe, *dest;
	u32 prod_index;
	int nfreed = 0;
	int wqe_index;
	u8 owner_bit;

	for (prod_index = hr_cq->cons_index; get_sw_cqe_v2(hr_cq, prod_index);
	     ++prod_index) {
		if (prod_index > hr_cq->cons_index + hr_cq->ib_cq.cqe)
			break;
	}

	/*
	 * Now backwards through the CQ, removing CQ entries
	 * that match our QP by overwriting them with next entries.
	 */
	while ((int) --prod_index - (int) hr_cq->cons_index >= 0) {
		cqe = get_cqe_v2(hr_cq, prod_index & hr_cq->ib_cq.cqe);
		if ((roce_get_field(cqe->byte_16, V2_CQE_BYTE_16_LCL_QPN_M,
				    V2_CQE_BYTE_16_LCL_QPN_S) &
				    HNS_ROCE_V2_CQE_QPN_MASK) == qpn) {
			if (srq &&
			    roce_get_bit(cqe->byte_4, V2_CQE_BYTE_4_S_R_S)) {
				wqe_index = roce_get_field(cqe->byte_4,
						     V2_CQE_BYTE_4_WQE_INDX_M,
						     V2_CQE_BYTE_4_WQE_INDX_S);
				hns_roce_free_srq_wqe(srq, wqe_index);
			}
			++nfreed;
		} else if (nfreed) {
			dest = get_cqe_v2(hr_cq, (prod_index + nfreed) &
					  hr_cq->ib_cq.cqe);
			owner_bit = roce_get_bit(dest->byte_4,
						 V2_CQE_BYTE_4_OWNER_S);
			memcpy(dest, cqe, sizeof(*cqe));
			roce_set_bit(dest->byte_4, V2_CQE_BYTE_4_OWNER_S,
				     owner_bit);
		}
	}

	if (nfreed) {
		hr_cq->cons_index += nfreed;
		/*
		 * Make sure update of buffer contents is done before
		 * updating consumer index.
		 */
		wmb();
		hns_roce_v2_cq_set_ci(hr_cq, hr_cq->cons_index);
	}
}

static void hns_roce_v2_cq_clean(struct hns_roce_cq *hr_cq, u32 qpn,
				 struct hns_roce_srq *srq)
{
	spin_lock_irq(&hr_cq->lock);
	__hns_roce_v2_cq_clean(hr_cq, qpn, srq);
	spin_unlock_irq(&hr_cq->lock);
}

static void hns_roce_v2_write_cqc(struct hns_roce_dev *hr_dev,
				  struct hns_roce_cq *hr_cq, void *mb_buf,
				  u64 *mtts, dma_addr_t dma_handle, int nent,
				  u32 vector)
{
	struct hns_roce_v2_cq_context *cq_context;

	cq_context = mb_buf;
	memset(cq_context, 0, sizeof(*cq_context));

	roce_set_field(cq_context->byte_4_pg_ceqn, V2_CQC_BYTE_4_CQ_ST_M,
		       V2_CQC_BYTE_4_CQ_ST_S, V2_CQ_STATE_VALID);
	roce_set_field(cq_context->byte_4_pg_ceqn, V2_CQC_BYTE_4_ARM_ST_M,
		       V2_CQC_BYTE_4_ARM_ST_S, REG_NXT_CEQE);
	roce_set_field(cq_context->byte_4_pg_ceqn, V2_CQC_BYTE_4_SHIFT_M,
		       V2_CQC_BYTE_4_SHIFT_S, ilog2((unsigned int)nent));
	roce_set_field(cq_context->byte_4_pg_ceqn, V2_CQC_BYTE_4_CEQN_M,
		       V2_CQC_BYTE_4_CEQN_S, vector);

	roce_set_field(cq_context->byte_8_cqn, V2_CQC_BYTE_8_CQN_M,
		       V2_CQC_BYTE_8_CQN_S, hr_cq->cqn);

	cq_context->cqe_cur_blk_addr = cpu_to_le32(mtts[0] >> PAGE_ADDR_SHIFT);

	roce_set_field(cq_context->byte_16_hop_addr,
		       V2_CQC_BYTE_16_CQE_CUR_BLK_ADDR_M,
		       V2_CQC_BYTE_16_CQE_CUR_BLK_ADDR_S,
		       mtts[0] >> (32 + PAGE_ADDR_SHIFT));
	roce_set_field(cq_context->byte_16_hop_addr,
		       V2_CQC_BYTE_16_CQE_HOP_NUM_M,
		       V2_CQC_BYTE_16_CQE_HOP_NUM_S, hr_dev->caps.cqe_hop_num ==
		       HNS_ROCE_HOP_NUM_0 ? 0 : hr_dev->caps.cqe_hop_num);

	cq_context->cqe_nxt_blk_addr = cpu_to_le32(mtts[1] >> PAGE_ADDR_SHIFT);
	roce_set_field(cq_context->byte_24_pgsz_addr,
		       V2_CQC_BYTE_24_CQE_NXT_BLK_ADDR_M,
		       V2_CQC_BYTE_24_CQE_NXT_BLK_ADDR_S,
		       mtts[1] >> (32 + PAGE_ADDR_SHIFT));
	roce_set_field(cq_context->byte_24_pgsz_addr,
		       V2_CQC_BYTE_24_CQE_BA_PG_SZ_M,
		       V2_CQC_BYTE_24_CQE_BA_PG_SZ_S,
		       hr_dev->caps.cqe_ba_pg_sz + PG_SHIFT_OFFSET);
	roce_set_field(cq_context->byte_24_pgsz_addr,
		       V2_CQC_BYTE_24_CQE_BUF_PG_SZ_M,
		       V2_CQC_BYTE_24_CQE_BUF_PG_SZ_S,
		       hr_dev->caps.cqe_buf_pg_sz + PG_SHIFT_OFFSET);

	cq_context->cqe_ba = cpu_to_le32(dma_handle >> 3);

	roce_set_field(cq_context->byte_40_cqe_ba, V2_CQC_BYTE_40_CQE_BA_M,
		       V2_CQC_BYTE_40_CQE_BA_S, (dma_handle >> (32 + 3)));

	if (hr_cq->db_en)
		roce_set_bit(cq_context->byte_44_db_record,
			     V2_CQC_BYTE_44_DB_RECORD_EN_S, 1);

	roce_set_field(cq_context->byte_44_db_record,
		       V2_CQC_BYTE_44_DB_RECORD_ADDR_M,
		       V2_CQC_BYTE_44_DB_RECORD_ADDR_S,
		       ((u32)hr_cq->db.dma) >> 1);
	cq_context->db_record_addr = cpu_to_le32(hr_cq->db.dma >> 32);

	roce_set_field(cq_context->byte_56_cqe_period_maxcnt,
		       V2_CQC_BYTE_56_CQ_MAX_CNT_M,
		       V2_CQC_BYTE_56_CQ_MAX_CNT_S,
		       HNS_ROCE_V2_CQ_DEFAULT_BURST_NUM);
	roce_set_field(cq_context->byte_56_cqe_period_maxcnt,
		       V2_CQC_BYTE_56_CQ_PERIOD_M,
		       V2_CQC_BYTE_56_CQ_PERIOD_S,
		       HNS_ROCE_V2_CQ_DEFAULT_INTERVAL);
}

static int hns_roce_v2_req_notify_cq(struct ib_cq *ibcq,
				     enum ib_cq_notify_flags flags)
{
	struct hns_roce_dev *hr_dev = to_hr_dev(ibcq->device);
	struct hns_roce_cq *hr_cq = to_hr_cq(ibcq);
	u32 notification_flag;
	__le32 doorbell[2];

	doorbell[0] = 0;
	doorbell[1] = 0;

	notification_flag = (flags & IB_CQ_SOLICITED_MASK) == IB_CQ_SOLICITED ?
			     V2_CQ_DB_REQ_NOT : V2_CQ_DB_REQ_NOT_SOL;
	/*
	 * flags = 0; Notification Flag = 1, next
	 * flags = 1; Notification Flag = 0, solocited
	 */
	roce_set_field(doorbell[0], V2_CQ_DB_BYTE_4_TAG_M, V2_DB_BYTE_4_TAG_S,
		       hr_cq->cqn);
	roce_set_field(doorbell[0], V2_CQ_DB_BYTE_4_CMD_M, V2_DB_BYTE_4_CMD_S,
		       HNS_ROCE_V2_CQ_DB_NTR);
	roce_set_field(doorbell[1], V2_CQ_DB_PARAMETER_CONS_IDX_M,
		       V2_CQ_DB_PARAMETER_CONS_IDX_S,
		       hr_cq->cons_index & ((hr_cq->cq_depth << 1) - 1));
	roce_set_field(doorbell[1], V2_CQ_DB_PARAMETER_CMD_SN_M,
		       V2_CQ_DB_PARAMETER_CMD_SN_S, hr_cq->arm_sn & 0x3);
	roce_set_bit(doorbell[1], V2_CQ_DB_PARAMETER_NOTIFY_S,
		     notification_flag);

	hns_roce_write64(hr_dev, doorbell, hr_cq->cq_db_l);

	return 0;
}

static int hns_roce_handle_recv_inl_wqe(struct hns_roce_v2_cqe *cqe,
						    struct hns_roce_qp **cur_qp,
						    struct ib_wc *wc)
{
	struct hns_roce_rinl_sge *sge_list;
	u32 wr_num, wr_cnt, sge_num;
	u32 sge_cnt, data_len, size;
	void *wqe_buf;

	wr_num = roce_get_field(cqe->byte_4, V2_CQE_BYTE_4_WQE_INDX_M,
				V2_CQE_BYTE_4_WQE_INDX_S) & 0xffff;
	wr_cnt = wr_num & ((*cur_qp)->rq.wqe_cnt - 1);

	sge_list = (*cur_qp)->rq_inl_buf.wqe_list[wr_cnt].sg_list;
	sge_num = (*cur_qp)->rq_inl_buf.wqe_list[wr_cnt].sge_cnt;
	wqe_buf = get_recv_wqe(*cur_qp, wr_cnt);
	data_len = wc->byte_len;

	for (sge_cnt = 0; (sge_cnt < sge_num) && (data_len); sge_cnt++) {
		size = min(sge_list[sge_cnt].len, data_len);
		memcpy((void *)sge_list[sge_cnt].addr, wqe_buf, size);

		data_len -= size;
		wqe_buf += size;
	}

	if (data_len) {
		wc->status = IB_WC_LOC_LEN_ERR;
		return -EAGAIN;
	}

	return 0;
}

static int hns_roce_v2_poll_one(struct hns_roce_cq *hr_cq,
				struct hns_roce_qp **cur_qp, struct ib_wc *wc)
{
	struct hns_roce_srq *srq = NULL;
	struct hns_roce_dev *hr_dev;
	struct hns_roce_v2_cqe *cqe;
	struct hns_roce_qp *hr_qp;
	struct hns_roce_wq *wq;
	struct ib_qp_attr attr;
	int attr_mask;
	int is_send;
	u16 wqe_ctr;
	u32 opcode;
	u32 status;
	int qpn;
	int ret;

	/* Find cqe according to consumer index */
	cqe = next_cqe_sw_v2(hr_cq);
	if (!cqe)
		return -EAGAIN;

	++hr_cq->cons_index;
	/* Memory barrier */
	rmb();

	/* 0->SQ, 1->RQ */
	is_send = !roce_get_bit(cqe->byte_4, V2_CQE_BYTE_4_S_R_S);

	qpn = roce_get_field(cqe->byte_16, V2_CQE_BYTE_16_LCL_QPN_M,
				V2_CQE_BYTE_16_LCL_QPN_S);

	if (!*cur_qp || (qpn & HNS_ROCE_V2_CQE_QPN_MASK) != (*cur_qp)->qpn) {
		hr_dev = to_hr_dev(hr_cq->ib_cq.device);
		hr_qp = __hns_roce_qp_lookup(hr_dev, qpn);
		if (unlikely(!hr_qp)) {
			dev_err(hr_dev->dev, "CQ %06lx with entry for unknown QPN %06x\n",
				hr_cq->cqn, (qpn & HNS_ROCE_V2_CQE_QPN_MASK));
			return -EINVAL;
		}
		*cur_qp = hr_qp;
	}

	wc->qp = &(*cur_qp)->ibqp;
	wc->vendor_err = 0;

	if (is_send) {
		wq = &(*cur_qp)->sq;
		if ((*cur_qp)->sq_signal_bits) {
			/*
			 * If sg_signal_bit is 1,
			 * firstly tail pointer updated to wqe
			 * which current cqe correspond to
			 */
			wqe_ctr = (u16)roce_get_field(cqe->byte_4,
						      V2_CQE_BYTE_4_WQE_INDX_M,
						      V2_CQE_BYTE_4_WQE_INDX_S);
			wq->tail += (wqe_ctr - (u16)wq->tail) &
				    (wq->wqe_cnt - 1);
		}

		wc->wr_id = wq->wrid[wq->tail & (wq->wqe_cnt - 1)];
		++wq->tail;
	} else if ((*cur_qp)->ibqp.srq) {
		srq = to_hr_srq((*cur_qp)->ibqp.srq);
		wqe_ctr = (u16)roce_get_field(cqe->byte_4,
					      V2_CQE_BYTE_4_WQE_INDX_M,
					      V2_CQE_BYTE_4_WQE_INDX_S);
		wc->wr_id = srq->wrid[wqe_ctr];
		hns_roce_free_srq_wqe(srq, wqe_ctr);
	} else {
		/* Update tail pointer, record wr_id */
		wq = &(*cur_qp)->rq;
		wc->wr_id = wq->wrid[wq->tail & (wq->wqe_cnt - 1)];
		++wq->tail;
	}

	status = roce_get_field(cqe->byte_4, V2_CQE_BYTE_4_STATUS_M,
				V2_CQE_BYTE_4_STATUS_S);
	switch (status & HNS_ROCE_V2_CQE_STATUS_MASK) {
	case HNS_ROCE_CQE_V2_SUCCESS:
		wc->status = IB_WC_SUCCESS;
		break;
	case HNS_ROCE_CQE_V2_LOCAL_LENGTH_ERR:
		wc->status = IB_WC_LOC_LEN_ERR;
		break;
	case HNS_ROCE_CQE_V2_LOCAL_QP_OP_ERR:
		wc->status = IB_WC_LOC_QP_OP_ERR;
		break;
	case HNS_ROCE_CQE_V2_LOCAL_PROT_ERR:
		wc->status = IB_WC_LOC_PROT_ERR;
		break;
	case HNS_ROCE_CQE_V2_WR_FLUSH_ERR:
		wc->status = IB_WC_WR_FLUSH_ERR;
		break;
	case HNS_ROCE_CQE_V2_MW_BIND_ERR:
		wc->status = IB_WC_MW_BIND_ERR;
		break;
	case HNS_ROCE_CQE_V2_BAD_RESP_ERR:
		wc->status = IB_WC_BAD_RESP_ERR;
		break;
	case HNS_ROCE_CQE_V2_LOCAL_ACCESS_ERR:
		wc->status = IB_WC_LOC_ACCESS_ERR;
		break;
	case HNS_ROCE_CQE_V2_REMOTE_INVAL_REQ_ERR:
		wc->status = IB_WC_REM_INV_REQ_ERR;
		break;
	case HNS_ROCE_CQE_V2_REMOTE_ACCESS_ERR:
		wc->status = IB_WC_REM_ACCESS_ERR;
		break;
	case HNS_ROCE_CQE_V2_REMOTE_OP_ERR:
		wc->status = IB_WC_REM_OP_ERR;
		break;
	case HNS_ROCE_CQE_V2_TRANSPORT_RETRY_EXC_ERR:
		wc->status = IB_WC_RETRY_EXC_ERR;
		break;
	case HNS_ROCE_CQE_V2_RNR_RETRY_EXC_ERR:
		wc->status = IB_WC_RNR_RETRY_EXC_ERR;
		break;
	case HNS_ROCE_CQE_V2_REMOTE_ABORT_ERR:
		wc->status = IB_WC_REM_ABORT_ERR;
		break;
	default:
		wc->status = IB_WC_GENERAL_ERR;
		break;
	}

	/* flush cqe if wc status is error, excluding flush error */
	if ((wc->status != IB_WC_SUCCESS) &&
	    (wc->status != IB_WC_WR_FLUSH_ERR)) {
		attr_mask = IB_QP_STATE;
		attr.qp_state = IB_QPS_ERR;
		return hns_roce_v2_modify_qp(&(*cur_qp)->ibqp,
					     &attr, attr_mask,
					     (*cur_qp)->state, IB_QPS_ERR);
	}

	if (wc->status == IB_WC_WR_FLUSH_ERR)
		return 0;

	if (is_send) {
		wc->wc_flags = 0;
		/* SQ corresponding to CQE */
		switch (roce_get_field(cqe->byte_4, V2_CQE_BYTE_4_OPCODE_M,
				       V2_CQE_BYTE_4_OPCODE_S) & 0x1f) {
		case HNS_ROCE_SQ_OPCODE_SEND:
			wc->opcode = IB_WC_SEND;
			break;
		case HNS_ROCE_SQ_OPCODE_SEND_WITH_INV:
			wc->opcode = IB_WC_SEND;
			break;
		case HNS_ROCE_SQ_OPCODE_SEND_WITH_IMM:
			wc->opcode = IB_WC_SEND;
			wc->wc_flags |= IB_WC_WITH_IMM;
			break;
		case HNS_ROCE_SQ_OPCODE_RDMA_READ:
			wc->opcode = IB_WC_RDMA_READ;
			wc->byte_len = le32_to_cpu(cqe->byte_cnt);
			break;
		case HNS_ROCE_SQ_OPCODE_RDMA_WRITE:
			wc->opcode = IB_WC_RDMA_WRITE;
			break;
		case HNS_ROCE_SQ_OPCODE_RDMA_WRITE_WITH_IMM:
			wc->opcode = IB_WC_RDMA_WRITE;
			wc->wc_flags |= IB_WC_WITH_IMM;
			break;
		case HNS_ROCE_SQ_OPCODE_LOCAL_INV:
			wc->opcode = IB_WC_LOCAL_INV;
			wc->wc_flags |= IB_WC_WITH_INVALIDATE;
			break;
		case HNS_ROCE_SQ_OPCODE_ATOMIC_COMP_AND_SWAP:
			wc->opcode = IB_WC_COMP_SWAP;
			wc->byte_len  = 8;
			break;
		case HNS_ROCE_SQ_OPCODE_ATOMIC_FETCH_AND_ADD:
			wc->opcode = IB_WC_FETCH_ADD;
			wc->byte_len  = 8;
			break;
		case HNS_ROCE_SQ_OPCODE_ATOMIC_MASK_COMP_AND_SWAP:
			wc->opcode = IB_WC_MASKED_COMP_SWAP;
			wc->byte_len  = 8;
			break;
		case HNS_ROCE_SQ_OPCODE_ATOMIC_MASK_FETCH_AND_ADD:
			wc->opcode = IB_WC_MASKED_FETCH_ADD;
			wc->byte_len  = 8;
			break;
		case HNS_ROCE_SQ_OPCODE_FAST_REG_WR:
			wc->opcode = IB_WC_REG_MR;
			break;
		case HNS_ROCE_SQ_OPCODE_BIND_MW:
			wc->opcode = IB_WC_REG_MR;
			break;
		default:
			wc->status = IB_WC_GENERAL_ERR;
			break;
		}
	} else {
		/* RQ correspond to CQE */
		wc->byte_len = le32_to_cpu(cqe->byte_cnt);

		opcode = roce_get_field(cqe->byte_4, V2_CQE_BYTE_4_OPCODE_M,
					V2_CQE_BYTE_4_OPCODE_S);
		switch (opcode & 0x1f) {
		case HNS_ROCE_V2_OPCODE_RDMA_WRITE_IMM:
			wc->opcode = IB_WC_RECV_RDMA_WITH_IMM;
			wc->wc_flags = IB_WC_WITH_IMM;
			wc->ex.imm_data =
				cpu_to_be32(le32_to_cpu(cqe->immtdata));
			break;
		case HNS_ROCE_V2_OPCODE_SEND:
			wc->opcode = IB_WC_RECV;
			wc->wc_flags = 0;
			break;
		case HNS_ROCE_V2_OPCODE_SEND_WITH_IMM:
			wc->opcode = IB_WC_RECV;
			wc->wc_flags = IB_WC_WITH_IMM;
			wc->ex.imm_data =
				cpu_to_be32(le32_to_cpu(cqe->immtdata));
			break;
		case HNS_ROCE_V2_OPCODE_SEND_WITH_INV:
			wc->opcode = IB_WC_RECV;
			wc->wc_flags = IB_WC_WITH_INVALIDATE;
			wc->ex.invalidate_rkey = le32_to_cpu(cqe->rkey);
			break;
		default:
			wc->status = IB_WC_GENERAL_ERR;
			break;
		}

		if ((wc->qp->qp_type == IB_QPT_RC ||
		     wc->qp->qp_type == IB_QPT_UC) &&
		    (opcode == HNS_ROCE_V2_OPCODE_SEND ||
		    opcode == HNS_ROCE_V2_OPCODE_SEND_WITH_IMM ||
		    opcode == HNS_ROCE_V2_OPCODE_SEND_WITH_INV) &&
		    (roce_get_bit(cqe->byte_4, V2_CQE_BYTE_4_RQ_INLINE_S))) {
			ret = hns_roce_handle_recv_inl_wqe(cqe, cur_qp, wc);
			if (ret)
				return -EAGAIN;
		}

		wc->sl = (u8)roce_get_field(cqe->byte_32, V2_CQE_BYTE_32_SL_M,
					    V2_CQE_BYTE_32_SL_S);
		wc->src_qp = (u8)roce_get_field(cqe->byte_32,
						V2_CQE_BYTE_32_RMT_QPN_M,
						V2_CQE_BYTE_32_RMT_QPN_S);
		wc->slid = 0;
		wc->wc_flags |= (roce_get_bit(cqe->byte_32,
					      V2_CQE_BYTE_32_GRH_S) ?
					      IB_WC_GRH : 0);
		wc->port_num = roce_get_field(cqe->byte_32,
				V2_CQE_BYTE_32_PORTN_M, V2_CQE_BYTE_32_PORTN_S);
		wc->pkey_index = 0;
		memcpy(wc->smac, cqe->smac, 4);
		wc->smac[4] = roce_get_field(cqe->byte_28,
					     V2_CQE_BYTE_28_SMAC_4_M,
					     V2_CQE_BYTE_28_SMAC_4_S);
		wc->smac[5] = roce_get_field(cqe->byte_28,
					     V2_CQE_BYTE_28_SMAC_5_M,
					     V2_CQE_BYTE_28_SMAC_5_S);
		wc->wc_flags |= IB_WC_WITH_SMAC;
		if (roce_get_bit(cqe->byte_28, V2_CQE_BYTE_28_VID_VLD_S)) {
			wc->vlan_id = (u16)roce_get_field(cqe->byte_28,
							  V2_CQE_BYTE_28_VID_M,
							  V2_CQE_BYTE_28_VID_S);
			wc->wc_flags |= IB_WC_WITH_VLAN;
		} else {
			wc->vlan_id = 0xffff;
		}

		wc->network_hdr_type = roce_get_field(cqe->byte_28,
						    V2_CQE_BYTE_28_PORT_TYPE_M,
						    V2_CQE_BYTE_28_PORT_TYPE_S);
	}

	return 0;
}

static int hns_roce_v2_poll_cq(struct ib_cq *ibcq, int num_entries,
			       struct ib_wc *wc)
{
	struct hns_roce_cq *hr_cq = to_hr_cq(ibcq);
	struct hns_roce_qp *cur_qp = NULL;
	unsigned long flags;
	int npolled;

	spin_lock_irqsave(&hr_cq->lock, flags);

	for (npolled = 0; npolled < num_entries; ++npolled) {
		if (hns_roce_v2_poll_one(hr_cq, &cur_qp, wc + npolled))
			break;
	}

	if (npolled) {
		/* Memory barrier */
		wmb();
		hns_roce_v2_cq_set_ci(hr_cq, hr_cq->cons_index);
	}

	spin_unlock_irqrestore(&hr_cq->lock, flags);

	return npolled;
}

static int get_op_for_set_hem(struct hns_roce_dev *hr_dev, u32 type,
			      int step_idx)
{
	int op;

	if (type == HEM_TYPE_SCCC && step_idx)
		return -EINVAL;

	switch (type) {
	case HEM_TYPE_QPC:
		op = HNS_ROCE_CMD_WRITE_QPC_BT0;
		break;
	case HEM_TYPE_MTPT:
		op = HNS_ROCE_CMD_WRITE_MPT_BT0;
		break;
	case HEM_TYPE_CQC:
		op = HNS_ROCE_CMD_WRITE_CQC_BT0;
		break;
	case HEM_TYPE_SRQC:
		op = HNS_ROCE_CMD_WRITE_SRQC_BT0;
		break;
	case HEM_TYPE_SCCC:
		op = HNS_ROCE_CMD_WRITE_SCCC_BT0;
		break;
	case HEM_TYPE_QPC_TIMER:
		op = HNS_ROCE_CMD_WRITE_QPC_TIMER_BT0;
		break;
	case HEM_TYPE_CQC_TIMER:
		op = HNS_ROCE_CMD_WRITE_CQC_TIMER_BT0;
		break;
	default:
		dev_warn(hr_dev->dev,
			 "Table %d not to be written by mailbox!\n", type);
		return -EINVAL;
	}

	return op + step_idx;
}

static int hns_roce_v2_set_hem(struct hns_roce_dev *hr_dev,
			       struct hns_roce_hem_table *table, int obj,
			       int step_idx)
{
	struct hns_roce_cmd_mailbox *mailbox;
	struct hns_roce_hem_iter iter;
	struct hns_roce_hem_mhop mhop;
	struct hns_roce_hem *hem;
	unsigned long mhop_obj = obj;
	int i, j, k;
	int ret = 0;
	u64 hem_idx = 0;
	u64 l1_idx = 0;
	u64 bt_ba = 0;
	u32 chunk_ba_num;
	u32 hop_num;
	int op;

	if (!hns_roce_check_whether_mhop(hr_dev, table->type))
		return 0;

	hns_roce_calc_hem_mhop(hr_dev, table, &mhop_obj, &mhop);
	i = mhop.l0_idx;
	j = mhop.l1_idx;
	k = mhop.l2_idx;
	hop_num = mhop.hop_num;
	chunk_ba_num = mhop.bt_chunk_size / 8;

	if (hop_num == 2) {
		hem_idx = i * chunk_ba_num * chunk_ba_num + j * chunk_ba_num +
			  k;
		l1_idx = i * chunk_ba_num + j;
	} else if (hop_num == 1) {
		hem_idx = i * chunk_ba_num + j;
	} else if (hop_num == HNS_ROCE_HOP_NUM_0) {
		hem_idx = i;
	}

	op = get_op_for_set_hem(hr_dev, table->type, step_idx);
	if (op == -EINVAL)
		return 0;

	mailbox = hns_roce_alloc_cmd_mailbox(hr_dev);
	if (IS_ERR(mailbox))
		return PTR_ERR(mailbox);

	if (table->type == HEM_TYPE_SCCC)
		obj = mhop.l0_idx;

	if (check_whether_last_step(hop_num, step_idx)) {
		hem = table->hem[hem_idx];
		for (hns_roce_hem_first(hem, &iter);
		     !hns_roce_hem_last(&iter); hns_roce_hem_next(&iter)) {
			bt_ba = hns_roce_hem_addr(&iter);

			/* configure the ba, tag, and op */
			ret = hns_roce_cmd_mbox(hr_dev, bt_ba, mailbox->dma,
						obj, 0, op,
						HNS_ROCE_CMD_TIMEOUT_MSECS);
		}
	} else {
		if (step_idx == 0)
			bt_ba = table->bt_l0_dma_addr[i];
		else if (step_idx == 1 && hop_num == 2)
			bt_ba = table->bt_l1_dma_addr[l1_idx];

		/* configure the ba, tag, and op */
		ret = hns_roce_cmd_mbox(hr_dev, bt_ba, mailbox->dma, obj,
					0, op, HNS_ROCE_CMD_TIMEOUT_MSECS);
	}

	hns_roce_free_cmd_mailbox(hr_dev, mailbox);
	return ret;
}

static int hns_roce_v2_clear_hem(struct hns_roce_dev *hr_dev,
				 struct hns_roce_hem_table *table, int obj,
				 int step_idx)
{
	struct device *dev = hr_dev->dev;
	struct hns_roce_cmd_mailbox *mailbox;
	int ret;
	u16 op = 0xff;

	if (!hns_roce_check_whether_mhop(hr_dev, table->type))
		return 0;

	switch (table->type) {
	case HEM_TYPE_QPC:
		op = HNS_ROCE_CMD_DESTROY_QPC_BT0;
		break;
	case HEM_TYPE_MTPT:
		op = HNS_ROCE_CMD_DESTROY_MPT_BT0;
		break;
	case HEM_TYPE_CQC:
		op = HNS_ROCE_CMD_DESTROY_CQC_BT0;
		break;
	case HEM_TYPE_SCCC:
	case HEM_TYPE_QPC_TIMER:
	case HEM_TYPE_CQC_TIMER:
		break;
	case HEM_TYPE_SRQC:
		op = HNS_ROCE_CMD_DESTROY_SRQC_BT0;
		break;
	default:
		dev_warn(dev, "Table %d not to be destroyed by mailbox!\n",
			 table->type);
		return 0;
	}

	if (table->type == HEM_TYPE_SCCC ||
	    table->type == HEM_TYPE_QPC_TIMER ||
	    table->type == HEM_TYPE_CQC_TIMER)
		return 0;

	op += step_idx;

	mailbox = hns_roce_alloc_cmd_mailbox(hr_dev);
	if (IS_ERR(mailbox))
		return PTR_ERR(mailbox);

	/* configure the tag and op */
	ret = hns_roce_cmd_mbox(hr_dev, 0, mailbox->dma, obj, 0, op,
				HNS_ROCE_CMD_TIMEOUT_MSECS);

	hns_roce_free_cmd_mailbox(hr_dev, mailbox);
	return ret;
}

static int hns_roce_v2_qp_modify(struct hns_roce_dev *hr_dev,
				 enum ib_qp_state cur_state,
				 enum ib_qp_state new_state,
				 struct hns_roce_v2_qp_context *context,
				 struct hns_roce_qp *hr_qp)
{
	struct hns_roce_cmd_mailbox *mailbox;
	int ret;

	mailbox = hns_roce_alloc_cmd_mailbox(hr_dev);
	if (IS_ERR(mailbox))
		return PTR_ERR(mailbox);

	memcpy(mailbox->buf, context, sizeof(*context) * 2);

	ret = hns_roce_cmd_mbox(hr_dev, mailbox->dma, 0, hr_qp->qpn, 0,
				HNS_ROCE_CMD_MODIFY_QPC,
				HNS_ROCE_CMD_TIMEOUT_MSECS);

	hns_roce_free_cmd_mailbox(hr_dev, mailbox);

	return ret;
}

static void set_access_flags(struct hns_roce_qp *hr_qp,
			     struct hns_roce_v2_qp_context *context,
			     struct hns_roce_v2_qp_context *qpc_mask,
			     const struct ib_qp_attr *attr, int attr_mask)
{
	u8 dest_rd_atomic;
	u32 access_flags;

	dest_rd_atomic = (attr_mask & IB_QP_MAX_DEST_RD_ATOMIC) ?
			 attr->max_dest_rd_atomic : hr_qp->resp_depth;

	access_flags = (attr_mask & IB_QP_ACCESS_FLAGS) ?
		       attr->qp_access_flags : hr_qp->atomic_rd_en;

	if (!dest_rd_atomic)
		access_flags &= IB_ACCESS_REMOTE_WRITE;

	roce_set_bit(context->byte_76_srqn_op_en, V2_QPC_BYTE_76_RRE_S,
		     !!(access_flags & IB_ACCESS_REMOTE_READ));
	roce_set_bit(qpc_mask->byte_76_srqn_op_en, V2_QPC_BYTE_76_RRE_S, 0);

	roce_set_bit(context->byte_76_srqn_op_en, V2_QPC_BYTE_76_RWE_S,
		     !!(access_flags & IB_ACCESS_REMOTE_WRITE));
	roce_set_bit(qpc_mask->byte_76_srqn_op_en, V2_QPC_BYTE_76_RWE_S, 0);

	roce_set_bit(context->byte_76_srqn_op_en, V2_QPC_BYTE_76_ATE_S,
		     !!(access_flags & IB_ACCESS_REMOTE_ATOMIC));
	roce_set_bit(qpc_mask->byte_76_srqn_op_en, V2_QPC_BYTE_76_ATE_S, 0);
}

static void set_qpc_wqe_cnt(struct hns_roce_qp *hr_qp,
			    struct hns_roce_v2_qp_context *context,
			    struct hns_roce_v2_qp_context *qpc_mask)
{
	if (hr_qp->ibqp.qp_type == IB_QPT_GSI)
		roce_set_field(context->byte_4_sqpn_tst,
			       V2_QPC_BYTE_4_SGE_SHIFT_M,
			       V2_QPC_BYTE_4_SGE_SHIFT_S,
			       ilog2((unsigned int)hr_qp->sge.sge_cnt));
	else
		roce_set_field(context->byte_4_sqpn_tst,
			       V2_QPC_BYTE_4_SGE_SHIFT_M,
			       V2_QPC_BYTE_4_SGE_SHIFT_S,
			       hr_qp->sq.max_gs >
			       HNS_ROCE_V2_UC_RC_SGE_NUM_IN_WQE ?
			       ilog2((unsigned int)hr_qp->sge.sge_cnt) : 0);

	roce_set_field(qpc_mask->byte_4_sqpn_tst, V2_QPC_BYTE_4_SGE_SHIFT_M,
		       V2_QPC_BYTE_4_SGE_SHIFT_S, 0);

	roce_set_field(context->byte_20_smac_sgid_idx,
		       V2_QPC_BYTE_20_SQ_SHIFT_M, V2_QPC_BYTE_20_SQ_SHIFT_S,
		       ilog2((unsigned int)hr_qp->sq.wqe_cnt));
	roce_set_field(qpc_mask->byte_20_smac_sgid_idx,
		       V2_QPC_BYTE_20_SQ_SHIFT_M, V2_QPC_BYTE_20_SQ_SHIFT_S, 0);

	roce_set_field(context->byte_20_smac_sgid_idx,
		       V2_QPC_BYTE_20_RQ_SHIFT_M, V2_QPC_BYTE_20_RQ_SHIFT_S,
		       (hr_qp->ibqp.qp_type == IB_QPT_XRC_INI ||
		       hr_qp->ibqp.qp_type == IB_QPT_XRC_TGT ||
		       hr_qp->ibqp.srq) ? 0 :
		       ilog2((unsigned int)hr_qp->rq.wqe_cnt));

	roce_set_field(qpc_mask->byte_20_smac_sgid_idx,
		       V2_QPC_BYTE_20_RQ_SHIFT_M, V2_QPC_BYTE_20_RQ_SHIFT_S, 0);
}

static void modify_qp_reset_to_init(struct ib_qp *ibqp,
				    const struct ib_qp_attr *attr,
				    int attr_mask,
				    struct hns_roce_v2_qp_context *context,
				    struct hns_roce_v2_qp_context *qpc_mask)
{
	struct hns_roce_dev *hr_dev = to_hr_dev(ibqp->device);
	struct hns_roce_qp *hr_qp = to_hr_qp(ibqp);

	/*
	 * In v2 engine, software pass context and context mask to hardware
	 * when modifying qp. If software need modify some fields in context,
	 * we should set all bits of the relevant fields in context mask to
	 * 0 at the same time, else set them to 0x1.
	 */
	roce_set_field(context->byte_4_sqpn_tst, V2_QPC_BYTE_4_TST_M,
		       V2_QPC_BYTE_4_TST_S, to_hr_qp_type(hr_qp->ibqp.qp_type));
	roce_set_field(qpc_mask->byte_4_sqpn_tst, V2_QPC_BYTE_4_TST_M,
		       V2_QPC_BYTE_4_TST_S, 0);

	roce_set_field(context->byte_4_sqpn_tst, V2_QPC_BYTE_4_SQPN_M,
		       V2_QPC_BYTE_4_SQPN_S, hr_qp->qpn);
	roce_set_field(qpc_mask->byte_4_sqpn_tst, V2_QPC_BYTE_4_SQPN_M,
		       V2_QPC_BYTE_4_SQPN_S, 0);

	roce_set_field(context->byte_16_buf_ba_pg_sz, V2_QPC_BYTE_16_PD_M,
		       V2_QPC_BYTE_16_PD_S, to_hr_pd(ibqp->pd)->pdn);
	roce_set_field(qpc_mask->byte_16_buf_ba_pg_sz, V2_QPC_BYTE_16_PD_M,
		       V2_QPC_BYTE_16_PD_S, 0);

	roce_set_field(context->byte_20_smac_sgid_idx, V2_QPC_BYTE_20_RQWS_M,
		       V2_QPC_BYTE_20_RQWS_S, ilog2(hr_qp->rq.max_gs));
	roce_set_field(qpc_mask->byte_20_smac_sgid_idx, V2_QPC_BYTE_20_RQWS_M,
		       V2_QPC_BYTE_20_RQWS_S, 0);

	set_qpc_wqe_cnt(hr_qp, context, qpc_mask);

	/* No VLAN need to set 0xFFF */
	roce_set_field(context->byte_24_mtu_tc, V2_QPC_BYTE_24_VLAN_ID_M,
		       V2_QPC_BYTE_24_VLAN_ID_S, 0xfff);
	roce_set_field(qpc_mask->byte_24_mtu_tc, V2_QPC_BYTE_24_VLAN_ID_M,
		       V2_QPC_BYTE_24_VLAN_ID_S, 0);

	/*
	 * Set some fields in context to zero, Because the default values
	 * of all fields in context are zero, we need not set them to 0 again.
	 * but we should set the relevant fields of context mask to 0.
	 */
	roce_set_bit(qpc_mask->byte_56_dqpn_err, V2_QPC_BYTE_56_SQ_TX_ERR_S, 0);
	roce_set_bit(qpc_mask->byte_56_dqpn_err, V2_QPC_BYTE_56_SQ_RX_ERR_S, 0);
	roce_set_bit(qpc_mask->byte_56_dqpn_err, V2_QPC_BYTE_56_RQ_TX_ERR_S, 0);
	roce_set_bit(qpc_mask->byte_56_dqpn_err, V2_QPC_BYTE_56_RQ_RX_ERR_S, 0);

	roce_set_field(qpc_mask->byte_60_qpst_tempid, V2_QPC_BYTE_60_TEMPID_M,
		       V2_QPC_BYTE_60_TEMPID_S, 0);

	roce_set_field(qpc_mask->byte_60_qpst_tempid,
		       V2_QPC_BYTE_60_SCC_TOKEN_M, V2_QPC_BYTE_60_SCC_TOKEN_S,
		       0);
	roce_set_bit(qpc_mask->byte_60_qpst_tempid,
		     V2_QPC_BYTE_60_SQ_DB_DOING_S, 0);
	roce_set_bit(qpc_mask->byte_60_qpst_tempid,
		     V2_QPC_BYTE_60_RQ_DB_DOING_S, 0);
	roce_set_bit(qpc_mask->byte_28_at_fl, V2_QPC_BYTE_28_CNP_TX_FLAG_S, 0);
	roce_set_bit(qpc_mask->byte_28_at_fl, V2_QPC_BYTE_28_CE_FLAG_S, 0);

	if (hr_qp->rdb_en) {
		roce_set_bit(context->byte_68_rq_db,
			     V2_QPC_BYTE_68_RQ_RECORD_EN_S, 1);
		roce_set_bit(qpc_mask->byte_68_rq_db,
			     V2_QPC_BYTE_68_RQ_RECORD_EN_S, 0);
	}

	roce_set_field(context->byte_68_rq_db,
		       V2_QPC_BYTE_68_RQ_DB_RECORD_ADDR_M,
		       V2_QPC_BYTE_68_RQ_DB_RECORD_ADDR_S,
		       ((u32)hr_qp->rdb.dma) >> 1);
	roce_set_field(qpc_mask->byte_68_rq_db,
		       V2_QPC_BYTE_68_RQ_DB_RECORD_ADDR_M,
		       V2_QPC_BYTE_68_RQ_DB_RECORD_ADDR_S, 0);
	context->rq_db_record_addr = cpu_to_le32(hr_qp->rdb.dma >> 32);
	qpc_mask->rq_db_record_addr = 0;

	roce_set_bit(context->byte_76_srqn_op_en, V2_QPC_BYTE_76_RQIE_S,
		    (hr_dev->caps.flags & HNS_ROCE_CAP_FLAG_RQ_INLINE) ? 1 : 0);
	roce_set_bit(qpc_mask->byte_76_srqn_op_en, V2_QPC_BYTE_76_RQIE_S, 0);

	roce_set_field(context->byte_80_rnr_rx_cqn, V2_QPC_BYTE_80_RX_CQN_M,
		       V2_QPC_BYTE_80_RX_CQN_S, to_hr_cq(ibqp->recv_cq)->cqn);
	roce_set_field(qpc_mask->byte_80_rnr_rx_cqn, V2_QPC_BYTE_80_RX_CQN_M,
		       V2_QPC_BYTE_80_RX_CQN_S, 0);
	if (ibqp->srq) {
		roce_set_field(context->byte_76_srqn_op_en,
			       V2_QPC_BYTE_76_SRQN_M, V2_QPC_BYTE_76_SRQN_S,
			       to_hr_srq(ibqp->srq)->srqn);
		roce_set_field(qpc_mask->byte_76_srqn_op_en,
			       V2_QPC_BYTE_76_SRQN_M, V2_QPC_BYTE_76_SRQN_S, 0);
		roce_set_bit(context->byte_76_srqn_op_en,
			     V2_QPC_BYTE_76_SRQ_EN_S, 1);
		roce_set_bit(qpc_mask->byte_76_srqn_op_en,
			     V2_QPC_BYTE_76_SRQ_EN_S, 0);
	}

	roce_set_field(qpc_mask->byte_84_rq_ci_pi,
		       V2_QPC_BYTE_84_RQ_PRODUCER_IDX_M,
		       V2_QPC_BYTE_84_RQ_PRODUCER_IDX_S, 0);
	roce_set_field(qpc_mask->byte_84_rq_ci_pi,
		       V2_QPC_BYTE_84_RQ_CONSUMER_IDX_M,
		       V2_QPC_BYTE_84_RQ_CONSUMER_IDX_S, 0);

	roce_set_field(qpc_mask->byte_92_srq_info, V2_QPC_BYTE_92_SRQ_INFO_M,
		       V2_QPC_BYTE_92_SRQ_INFO_S, 0);

	roce_set_field(qpc_mask->byte_96_rx_reqmsn, V2_QPC_BYTE_96_RX_REQ_MSN_M,
		       V2_QPC_BYTE_96_RX_REQ_MSN_S, 0);

	roce_set_field(qpc_mask->byte_104_rq_sge,
		       V2_QPC_BYTE_104_RQ_CUR_WQE_SGE_NUM_M,
		       V2_QPC_BYTE_104_RQ_CUR_WQE_SGE_NUM_S, 0);

	roce_set_bit(qpc_mask->byte_108_rx_reqepsn,
		     V2_QPC_BYTE_108_RX_REQ_PSN_ERR_S, 0);
	roce_set_field(qpc_mask->byte_108_rx_reqepsn,
		       V2_QPC_BYTE_108_RX_REQ_LAST_OPTYPE_M,
		       V2_QPC_BYTE_108_RX_REQ_LAST_OPTYPE_S, 0);
	roce_set_bit(qpc_mask->byte_108_rx_reqepsn,
		     V2_QPC_BYTE_108_RX_REQ_RNR_S, 0);

	qpc_mask->rq_rnr_timer = 0;
	qpc_mask->rx_msg_len = 0;
	qpc_mask->rx_rkey_pkt_info = 0;
	qpc_mask->rx_va = 0;

	roce_set_field(qpc_mask->byte_132_trrl, V2_QPC_BYTE_132_TRRL_HEAD_MAX_M,
		       V2_QPC_BYTE_132_TRRL_HEAD_MAX_S, 0);
	roce_set_field(qpc_mask->byte_132_trrl, V2_QPC_BYTE_132_TRRL_TAIL_MAX_M,
		       V2_QPC_BYTE_132_TRRL_TAIL_MAX_S, 0);

	roce_set_bit(qpc_mask->byte_140_raq, V2_QPC_BYTE_140_RQ_RTY_WAIT_DO_S,
		     0);
	roce_set_field(qpc_mask->byte_140_raq, V2_QPC_BYTE_140_RAQ_TRRL_HEAD_M,
		       V2_QPC_BYTE_140_RAQ_TRRL_HEAD_S, 0);
	roce_set_field(qpc_mask->byte_140_raq, V2_QPC_BYTE_140_RAQ_TRRL_TAIL_M,
		       V2_QPC_BYTE_140_RAQ_TRRL_TAIL_S, 0);

	roce_set_field(qpc_mask->byte_144_raq,
		       V2_QPC_BYTE_144_RAQ_RTY_INI_PSN_M,
		       V2_QPC_BYTE_144_RAQ_RTY_INI_PSN_S, 0);
	roce_set_field(qpc_mask->byte_144_raq, V2_QPC_BYTE_144_RAQ_CREDIT_M,
		       V2_QPC_BYTE_144_RAQ_CREDIT_S, 0);
	roce_set_bit(qpc_mask->byte_144_raq, V2_QPC_BYTE_144_RESP_RTY_FLG_S, 0);

	roce_set_field(qpc_mask->byte_148_raq, V2_QPC_BYTE_148_RQ_MSN_M,
		       V2_QPC_BYTE_148_RQ_MSN_S, 0);
	roce_set_field(qpc_mask->byte_148_raq, V2_QPC_BYTE_148_RAQ_SYNDROME_M,
		       V2_QPC_BYTE_148_RAQ_SYNDROME_S, 0);

	roce_set_field(qpc_mask->byte_152_raq, V2_QPC_BYTE_152_RAQ_PSN_M,
		       V2_QPC_BYTE_152_RAQ_PSN_S, 0);
	roce_set_field(qpc_mask->byte_152_raq,
		       V2_QPC_BYTE_152_RAQ_TRRL_RTY_HEAD_M,
		       V2_QPC_BYTE_152_RAQ_TRRL_RTY_HEAD_S, 0);

	roce_set_field(qpc_mask->byte_156_raq, V2_QPC_BYTE_156_RAQ_USE_PKTN_M,
		       V2_QPC_BYTE_156_RAQ_USE_PKTN_S, 0);

	roce_set_field(qpc_mask->byte_160_sq_ci_pi,
		       V2_QPC_BYTE_160_SQ_PRODUCER_IDX_M,
		       V2_QPC_BYTE_160_SQ_PRODUCER_IDX_S, 0);
	roce_set_field(qpc_mask->byte_160_sq_ci_pi,
		       V2_QPC_BYTE_160_SQ_CONSUMER_IDX_M,
		       V2_QPC_BYTE_160_SQ_CONSUMER_IDX_S, 0);

	roce_set_bit(qpc_mask->byte_168_irrl_idx,
		     V2_QPC_BYTE_168_POLL_DB_WAIT_DO_S, 0);
	roce_set_bit(qpc_mask->byte_168_irrl_idx,
		     V2_QPC_BYTE_168_SCC_TOKEN_FORBID_SQ_DEQ_S, 0);
	roce_set_bit(qpc_mask->byte_168_irrl_idx,
		     V2_QPC_BYTE_168_WAIT_ACK_TIMEOUT_S, 0);
	roce_set_bit(qpc_mask->byte_168_irrl_idx,
		     V2_QPC_BYTE_168_MSG_RTY_LP_FLG_S, 0);
	roce_set_bit(qpc_mask->byte_168_irrl_idx,
		     V2_QPC_BYTE_168_SQ_INVLD_FLG_S, 0);
	roce_set_field(qpc_mask->byte_168_irrl_idx,
		       V2_QPC_BYTE_168_IRRL_IDX_LSB_M,
		       V2_QPC_BYTE_168_IRRL_IDX_LSB_S, 0);

	roce_set_field(context->byte_172_sq_psn, V2_QPC_BYTE_172_ACK_REQ_FREQ_M,
		       V2_QPC_BYTE_172_ACK_REQ_FREQ_S, 4);
	roce_set_field(qpc_mask->byte_172_sq_psn,
		       V2_QPC_BYTE_172_ACK_REQ_FREQ_M,
		       V2_QPC_BYTE_172_ACK_REQ_FREQ_S, 0);

	roce_set_bit(qpc_mask->byte_172_sq_psn, V2_QPC_BYTE_172_MSG_RNR_FLG_S,
		     0);

	roce_set_bit(context->byte_172_sq_psn, V2_QPC_BYTE_172_FRE_S, 1);
	roce_set_bit(qpc_mask->byte_172_sq_psn, V2_QPC_BYTE_172_FRE_S, 0);

	roce_set_field(qpc_mask->byte_176_msg_pktn,
		       V2_QPC_BYTE_176_MSG_USE_PKTN_M,
		       V2_QPC_BYTE_176_MSG_USE_PKTN_S, 0);
	roce_set_field(qpc_mask->byte_176_msg_pktn,
		       V2_QPC_BYTE_176_IRRL_HEAD_PRE_M,
		       V2_QPC_BYTE_176_IRRL_HEAD_PRE_S, 0);

	roce_set_field(qpc_mask->byte_184_irrl_idx,
		       V2_QPC_BYTE_184_IRRL_IDX_MSB_M,
		       V2_QPC_BYTE_184_IRRL_IDX_MSB_S, 0);

	qpc_mask->cur_sge_offset = 0;

	roce_set_field(qpc_mask->byte_192_ext_sge,
		       V2_QPC_BYTE_192_CUR_SGE_IDX_M,
		       V2_QPC_BYTE_192_CUR_SGE_IDX_S, 0);
	roce_set_field(qpc_mask->byte_192_ext_sge,
		       V2_QPC_BYTE_192_EXT_SGE_NUM_LEFT_M,
		       V2_QPC_BYTE_192_EXT_SGE_NUM_LEFT_S, 0);

	roce_set_field(qpc_mask->byte_196_sq_psn, V2_QPC_BYTE_196_IRRL_HEAD_M,
		       V2_QPC_BYTE_196_IRRL_HEAD_S, 0);

	roce_set_field(qpc_mask->byte_200_sq_max, V2_QPC_BYTE_200_SQ_MAX_IDX_M,
		       V2_QPC_BYTE_200_SQ_MAX_IDX_S, 0);
	roce_set_field(qpc_mask->byte_200_sq_max,
		       V2_QPC_BYTE_200_LCL_OPERATED_CNT_M,
		       V2_QPC_BYTE_200_LCL_OPERATED_CNT_S, 0);

	roce_set_bit(qpc_mask->byte_208_irrl, V2_QPC_BYTE_208_PKT_RNR_FLG_S, 0);
	roce_set_bit(qpc_mask->byte_208_irrl, V2_QPC_BYTE_208_PKT_RTY_FLG_S, 0);

	roce_set_field(qpc_mask->byte_212_lsn, V2_QPC_BYTE_212_CHECK_FLG_M,
		       V2_QPC_BYTE_212_CHECK_FLG_S, 0);

	qpc_mask->sq_timer = 0;

	roce_set_field(qpc_mask->byte_220_retry_psn_msn,
		       V2_QPC_BYTE_220_RETRY_MSG_MSN_M,
		       V2_QPC_BYTE_220_RETRY_MSG_MSN_S, 0);
	roce_set_field(qpc_mask->byte_232_irrl_sge,
		       V2_QPC_BYTE_232_IRRL_SGE_IDX_M,
		       V2_QPC_BYTE_232_IRRL_SGE_IDX_S, 0);

	roce_set_bit(qpc_mask->byte_232_irrl_sge, V2_QPC_BYTE_232_SO_LP_VLD_S,
		     0);
	roce_set_bit(qpc_mask->byte_232_irrl_sge,
		     V2_QPC_BYTE_232_FENCE_LP_VLD_S, 0);
	roce_set_bit(qpc_mask->byte_232_irrl_sge, V2_QPC_BYTE_232_IRRL_LP_VLD_S,
		     0);

	qpc_mask->irrl_cur_sge_offset = 0;

	roce_set_field(qpc_mask->byte_240_irrl_tail,
		       V2_QPC_BYTE_240_IRRL_TAIL_REAL_M,
		       V2_QPC_BYTE_240_IRRL_TAIL_REAL_S, 0);
	roce_set_field(qpc_mask->byte_240_irrl_tail,
		       V2_QPC_BYTE_240_IRRL_TAIL_RD_M,
		       V2_QPC_BYTE_240_IRRL_TAIL_RD_S, 0);
	roce_set_field(qpc_mask->byte_240_irrl_tail,
		       V2_QPC_BYTE_240_RX_ACK_MSN_M,
		       V2_QPC_BYTE_240_RX_ACK_MSN_S, 0);

	roce_set_field(qpc_mask->byte_248_ack_psn, V2_QPC_BYTE_248_IRRL_PSN_M,
		       V2_QPC_BYTE_248_IRRL_PSN_S, 0);
	roce_set_bit(qpc_mask->byte_248_ack_psn, V2_QPC_BYTE_248_ACK_PSN_ERR_S,
		     0);
	roce_set_field(qpc_mask->byte_248_ack_psn,
		       V2_QPC_BYTE_248_ACK_LAST_OPTYPE_M,
		       V2_QPC_BYTE_248_ACK_LAST_OPTYPE_S, 0);
	roce_set_bit(qpc_mask->byte_248_ack_psn, V2_QPC_BYTE_248_IRRL_PSN_VLD_S,
		     0);
	roce_set_bit(qpc_mask->byte_248_ack_psn,
		     V2_QPC_BYTE_248_RNR_RETRY_FLAG_S, 0);
	roce_set_bit(qpc_mask->byte_248_ack_psn, V2_QPC_BYTE_248_CQ_ERR_IND_S,
		     0);

	hr_qp->access_flags = attr->qp_access_flags;
	roce_set_field(context->byte_252_err_txcqn, V2_QPC_BYTE_252_TX_CQN_M,
		       V2_QPC_BYTE_252_TX_CQN_S, to_hr_cq(ibqp->send_cq)->cqn);
	roce_set_field(qpc_mask->byte_252_err_txcqn, V2_QPC_BYTE_252_TX_CQN_M,
		       V2_QPC_BYTE_252_TX_CQN_S, 0);

	roce_set_field(qpc_mask->byte_252_err_txcqn, V2_QPC_BYTE_252_ERR_TYPE_M,
		       V2_QPC_BYTE_252_ERR_TYPE_S, 0);

	roce_set_field(qpc_mask->byte_256_sqflush_rqcqe,
		       V2_QPC_BYTE_256_RQ_CQE_IDX_M,
		       V2_QPC_BYTE_256_RQ_CQE_IDX_S, 0);
	roce_set_field(qpc_mask->byte_256_sqflush_rqcqe,
		       V2_QPC_BYTE_256_SQ_FLUSH_IDX_M,
		       V2_QPC_BYTE_256_SQ_FLUSH_IDX_S, 0);
}

static void modify_qp_init_to_init(struct ib_qp *ibqp,
				   const struct ib_qp_attr *attr, int attr_mask,
				   struct hns_roce_v2_qp_context *context,
				   struct hns_roce_v2_qp_context *qpc_mask)
{
	struct hns_roce_qp *hr_qp = to_hr_qp(ibqp);

	/*
	 * In v2 engine, software pass context and context mask to hardware
	 * when modifying qp. If software need modify some fields in context,
	 * we should set all bits of the relevant fields in context mask to
	 * 0 at the same time, else set them to 0x1.
	 */
	roce_set_field(context->byte_4_sqpn_tst, V2_QPC_BYTE_4_TST_M,
		       V2_QPC_BYTE_4_TST_S, to_hr_qp_type(hr_qp->ibqp.qp_type));
	roce_set_field(qpc_mask->byte_4_sqpn_tst, V2_QPC_BYTE_4_TST_M,
		       V2_QPC_BYTE_4_TST_S, 0);

	if (attr_mask & IB_QP_ACCESS_FLAGS) {
		roce_set_bit(context->byte_76_srqn_op_en, V2_QPC_BYTE_76_RRE_S,
			     !!(attr->qp_access_flags & IB_ACCESS_REMOTE_READ));
		roce_set_bit(qpc_mask->byte_76_srqn_op_en, V2_QPC_BYTE_76_RRE_S,
			     0);

		roce_set_bit(context->byte_76_srqn_op_en, V2_QPC_BYTE_76_RWE_S,
			     !!(attr->qp_access_flags &
			     IB_ACCESS_REMOTE_WRITE));
		roce_set_bit(qpc_mask->byte_76_srqn_op_en, V2_QPC_BYTE_76_RWE_S,
			     0);

		roce_set_bit(context->byte_76_srqn_op_en, V2_QPC_BYTE_76_ATE_S,
			     !!(attr->qp_access_flags &
			     IB_ACCESS_REMOTE_ATOMIC));
		roce_set_bit(qpc_mask->byte_76_srqn_op_en, V2_QPC_BYTE_76_ATE_S,
			     0);
	} else {
		roce_set_bit(context->byte_76_srqn_op_en, V2_QPC_BYTE_76_RRE_S,
			     !!(hr_qp->access_flags & IB_ACCESS_REMOTE_READ));
		roce_set_bit(qpc_mask->byte_76_srqn_op_en, V2_QPC_BYTE_76_RRE_S,
			     0);

		roce_set_bit(context->byte_76_srqn_op_en, V2_QPC_BYTE_76_RWE_S,
			     !!(hr_qp->access_flags & IB_ACCESS_REMOTE_WRITE));
		roce_set_bit(qpc_mask->byte_76_srqn_op_en, V2_QPC_BYTE_76_RWE_S,
			     0);

		roce_set_bit(context->byte_76_srqn_op_en, V2_QPC_BYTE_76_ATE_S,
			     !!(hr_qp->access_flags & IB_ACCESS_REMOTE_ATOMIC));
		roce_set_bit(qpc_mask->byte_76_srqn_op_en, V2_QPC_BYTE_76_ATE_S,
			     0);
	}

	roce_set_field(context->byte_16_buf_ba_pg_sz, V2_QPC_BYTE_16_PD_M,
		       V2_QPC_BYTE_16_PD_S, to_hr_pd(ibqp->pd)->pdn);
	roce_set_field(qpc_mask->byte_16_buf_ba_pg_sz, V2_QPC_BYTE_16_PD_M,
		       V2_QPC_BYTE_16_PD_S, 0);

	roce_set_field(context->byte_80_rnr_rx_cqn, V2_QPC_BYTE_80_RX_CQN_M,
		       V2_QPC_BYTE_80_RX_CQN_S, to_hr_cq(ibqp->recv_cq)->cqn);
	roce_set_field(qpc_mask->byte_80_rnr_rx_cqn, V2_QPC_BYTE_80_RX_CQN_M,
		       V2_QPC_BYTE_80_RX_CQN_S, 0);

	roce_set_field(context->byte_252_err_txcqn, V2_QPC_BYTE_252_TX_CQN_M,
		       V2_QPC_BYTE_252_TX_CQN_S, to_hr_cq(ibqp->send_cq)->cqn);
	roce_set_field(qpc_mask->byte_252_err_txcqn, V2_QPC_BYTE_252_TX_CQN_M,
		       V2_QPC_BYTE_252_TX_CQN_S, 0);

	if (ibqp->srq) {
		roce_set_bit(context->byte_76_srqn_op_en,
			     V2_QPC_BYTE_76_SRQ_EN_S, 1);
		roce_set_bit(qpc_mask->byte_76_srqn_op_en,
			     V2_QPC_BYTE_76_SRQ_EN_S, 0);
		roce_set_field(context->byte_76_srqn_op_en,
			       V2_QPC_BYTE_76_SRQN_M, V2_QPC_BYTE_76_SRQN_S,
			       to_hr_srq(ibqp->srq)->srqn);
		roce_set_field(qpc_mask->byte_76_srqn_op_en,
			       V2_QPC_BYTE_76_SRQN_M, V2_QPC_BYTE_76_SRQN_S, 0);
	}

	roce_set_field(context->byte_4_sqpn_tst, V2_QPC_BYTE_4_SQPN_M,
		       V2_QPC_BYTE_4_SQPN_S, hr_qp->qpn);
	roce_set_field(qpc_mask->byte_4_sqpn_tst, V2_QPC_BYTE_4_SQPN_M,
		       V2_QPC_BYTE_4_SQPN_S, 0);

	if (attr_mask & IB_QP_DEST_QPN) {
		roce_set_field(context->byte_56_dqpn_err, V2_QPC_BYTE_56_DQPN_M,
			       V2_QPC_BYTE_56_DQPN_S, hr_qp->qpn);
		roce_set_field(qpc_mask->byte_56_dqpn_err,
			       V2_QPC_BYTE_56_DQPN_M, V2_QPC_BYTE_56_DQPN_S, 0);
	}
}

static bool check_wqe_rq_mtt_count(struct hns_roce_dev *hr_dev,
				   struct hns_roce_qp *hr_qp, int mtt_cnt,
				   u32 page_size)
{
	struct device *dev = hr_dev->dev;

	if (hr_qp->rq.wqe_cnt < 1)
		return true;

	if (mtt_cnt < 1) {
		dev_err(dev, "qp(0x%lx) rqwqe buf ba find failed\n",
			hr_qp->qpn);
		return false;
	}

	if (mtt_cnt < MTT_MIN_COUNT &&
		(hr_qp->rq.offset + page_size) < hr_qp->buff_size) {
		dev_err(dev, "qp(0x%lx) next rqwqe buf ba find failed\n",
			hr_qp->qpn);
		return false;
	}

	return true;
}

static int modify_qp_init_to_rtr(struct ib_qp *ibqp,
				 const struct ib_qp_attr *attr, int attr_mask,
				 struct hns_roce_v2_qp_context *context,
				 struct hns_roce_v2_qp_context *qpc_mask)
{
	const struct ib_global_route *grh = rdma_ah_read_grh(&attr->ah_attr);
	struct hns_roce_dev *hr_dev = to_hr_dev(ibqp->device);
	struct hns_roce_qp *hr_qp = to_hr_qp(ibqp);
	struct device *dev = hr_dev->dev;
	u64 mtts[MTT_MIN_COUNT] = { 0 };
	dma_addr_t dma_handle_3;
	dma_addr_t dma_handle_2;
	u64 wqe_sge_ba;
	u32 page_size;
	u8 port_num;
	u64 *mtts_3;
	u64 *mtts_2;
	int count;
	u8 *dmac;
	u8 *smac;
	int port;

	/* Search qp buf's mtts */
	page_size = 1 << (hr_dev->caps.mtt_buf_pg_sz + PAGE_SHIFT);
	count = hns_roce_mtr_find(hr_dev, &hr_qp->mtr,
				  hr_qp->rq.offset / page_size, mtts,
				  MTT_MIN_COUNT, &wqe_sge_ba);
	if (!ibqp->srq)
		if (!check_wqe_rq_mtt_count(hr_dev, hr_qp, count, page_size))
			return -EINVAL;

	/* Search IRRL's mtts */
	mtts_2 = hns_roce_table_find(hr_dev, &hr_dev->qp_table.irrl_table,
				     hr_qp->qpn, &dma_handle_2);
	if (!mtts_2) {
		dev_err(dev, "qp irrl_table find failed\n");
		return -EINVAL;
	}

	/* Search TRRL's mtts */
	mtts_3 = hns_roce_table_find(hr_dev, &hr_dev->qp_table.trrl_table,
				     hr_qp->qpn, &dma_handle_3);
	if (!mtts_3) {
		dev_err(dev, "qp trrl_table find failed\n");
		return -EINVAL;
	}

	if (attr_mask & IB_QP_ALT_PATH) {
		dev_err(dev, "INIT2RTR attr_mask (0x%x) error\n", attr_mask);
		return -EINVAL;
	}

	dmac = (u8 *)attr->ah_attr.roce.dmac;
	context->wqe_sge_ba = cpu_to_le32(wqe_sge_ba >> 3);
	qpc_mask->wqe_sge_ba = 0;

	/*
	 * In v2 engine, software pass context and context mask to hardware
	 * when modifying qp. If software need modify some fields in context,
	 * we should set all bits of the relevant fields in context mask to
	 * 0 at the same time, else set them to 0x1.
	 */
	roce_set_field(context->byte_12_sq_hop, V2_QPC_BYTE_12_WQE_SGE_BA_M,
		       V2_QPC_BYTE_12_WQE_SGE_BA_S, wqe_sge_ba >> (32 + 3));
	roce_set_field(qpc_mask->byte_12_sq_hop, V2_QPC_BYTE_12_WQE_SGE_BA_M,
		       V2_QPC_BYTE_12_WQE_SGE_BA_S, 0);

	roce_set_field(context->byte_12_sq_hop, V2_QPC_BYTE_12_SQ_HOP_NUM_M,
		       V2_QPC_BYTE_12_SQ_HOP_NUM_S,
		       hr_dev->caps.wqe_sq_hop_num == HNS_ROCE_HOP_NUM_0 ?
		       0 : hr_dev->caps.wqe_sq_hop_num);
	roce_set_field(qpc_mask->byte_12_sq_hop, V2_QPC_BYTE_12_SQ_HOP_NUM_M,
		       V2_QPC_BYTE_12_SQ_HOP_NUM_S, 0);

	roce_set_field(context->byte_20_smac_sgid_idx,
		       V2_QPC_BYTE_20_SGE_HOP_NUM_M,
		       V2_QPC_BYTE_20_SGE_HOP_NUM_S,
		       ((ibqp->qp_type == IB_QPT_GSI) ||
		       hr_qp->sq.max_gs > HNS_ROCE_V2_UC_RC_SGE_NUM_IN_WQE) ?
		       hr_dev->caps.wqe_sge_hop_num : 0);
	roce_set_field(qpc_mask->byte_20_smac_sgid_idx,
		       V2_QPC_BYTE_20_SGE_HOP_NUM_M,
		       V2_QPC_BYTE_20_SGE_HOP_NUM_S, 0);

	roce_set_field(context->byte_20_smac_sgid_idx,
		       V2_QPC_BYTE_20_RQ_HOP_NUM_M,
		       V2_QPC_BYTE_20_RQ_HOP_NUM_S,
		       hr_dev->caps.wqe_rq_hop_num == HNS_ROCE_HOP_NUM_0 ?
		       0 : hr_dev->caps.wqe_rq_hop_num);
	roce_set_field(qpc_mask->byte_20_smac_sgid_idx,
		       V2_QPC_BYTE_20_RQ_HOP_NUM_M,
		       V2_QPC_BYTE_20_RQ_HOP_NUM_S, 0);

	roce_set_field(context->byte_16_buf_ba_pg_sz,
		       V2_QPC_BYTE_16_WQE_SGE_BA_PG_SZ_M,
		       V2_QPC_BYTE_16_WQE_SGE_BA_PG_SZ_S,
		       hr_qp->wqe_bt_pg_shift + PG_SHIFT_OFFSET);
	roce_set_field(qpc_mask->byte_16_buf_ba_pg_sz,
		       V2_QPC_BYTE_16_WQE_SGE_BA_PG_SZ_M,
		       V2_QPC_BYTE_16_WQE_SGE_BA_PG_SZ_S, 0);

	roce_set_field(context->byte_16_buf_ba_pg_sz,
		       V2_QPC_BYTE_16_WQE_SGE_BUF_PG_SZ_M,
		       V2_QPC_BYTE_16_WQE_SGE_BUF_PG_SZ_S,
		       hr_dev->caps.mtt_buf_pg_sz + PG_SHIFT_OFFSET);
	roce_set_field(qpc_mask->byte_16_buf_ba_pg_sz,
		       V2_QPC_BYTE_16_WQE_SGE_BUF_PG_SZ_M,
		       V2_QPC_BYTE_16_WQE_SGE_BUF_PG_SZ_S, 0);

	context->rq_cur_blk_addr = cpu_to_le32(mtts[0] >> PAGE_ADDR_SHIFT);
	qpc_mask->rq_cur_blk_addr = 0;

	roce_set_field(context->byte_92_srq_info,
		       V2_QPC_BYTE_92_RQ_CUR_BLK_ADDR_M,
		       V2_QPC_BYTE_92_RQ_CUR_BLK_ADDR_S,
		       mtts[0] >> (32 + PAGE_ADDR_SHIFT));
	roce_set_field(qpc_mask->byte_92_srq_info,
		       V2_QPC_BYTE_92_RQ_CUR_BLK_ADDR_M,
		       V2_QPC_BYTE_92_RQ_CUR_BLK_ADDR_S, 0);

	context->rq_nxt_blk_addr = cpu_to_le32(mtts[1] >> PAGE_ADDR_SHIFT);
	qpc_mask->rq_nxt_blk_addr = 0;

	roce_set_field(context->byte_104_rq_sge,
		       V2_QPC_BYTE_104_RQ_NXT_BLK_ADDR_M,
		       V2_QPC_BYTE_104_RQ_NXT_BLK_ADDR_S,
		       mtts[1] >> (32 + PAGE_ADDR_SHIFT));
	roce_set_field(qpc_mask->byte_104_rq_sge,
		       V2_QPC_BYTE_104_RQ_NXT_BLK_ADDR_M,
		       V2_QPC_BYTE_104_RQ_NXT_BLK_ADDR_S, 0);

	roce_set_field(context->byte_132_trrl, V2_QPC_BYTE_132_TRRL_BA_M,
		       V2_QPC_BYTE_132_TRRL_BA_S, dma_handle_3 >> 4);
	roce_set_field(qpc_mask->byte_132_trrl, V2_QPC_BYTE_132_TRRL_BA_M,
		       V2_QPC_BYTE_132_TRRL_BA_S, 0);
	context->trrl_ba = cpu_to_le32(dma_handle_3 >> (16 + 4));
	qpc_mask->trrl_ba = 0;
	roce_set_field(context->byte_140_raq, V2_QPC_BYTE_140_TRRL_BA_M,
		       V2_QPC_BYTE_140_TRRL_BA_S,
		       (u32)(dma_handle_3 >> (32 + 16 + 4)));
	roce_set_field(qpc_mask->byte_140_raq, V2_QPC_BYTE_140_TRRL_BA_M,
		       V2_QPC_BYTE_140_TRRL_BA_S, 0);

	context->irrl_ba = cpu_to_le32(dma_handle_2 >> 6);
	qpc_mask->irrl_ba = 0;
	roce_set_field(context->byte_208_irrl, V2_QPC_BYTE_208_IRRL_BA_M,
		       V2_QPC_BYTE_208_IRRL_BA_S,
		       dma_handle_2 >> (32 + 6));
	roce_set_field(qpc_mask->byte_208_irrl, V2_QPC_BYTE_208_IRRL_BA_M,
		       V2_QPC_BYTE_208_IRRL_BA_S, 0);

	roce_set_bit(context->byte_208_irrl, V2_QPC_BYTE_208_RMT_E2E_S, 1);
	roce_set_bit(qpc_mask->byte_208_irrl, V2_QPC_BYTE_208_RMT_E2E_S, 0);

	roce_set_bit(context->byte_252_err_txcqn, V2_QPC_BYTE_252_SIG_TYPE_S,
		     hr_qp->sq_signal_bits);
	roce_set_bit(qpc_mask->byte_252_err_txcqn, V2_QPC_BYTE_252_SIG_TYPE_S,
		     0);

	port = (attr_mask & IB_QP_PORT) ? (attr->port_num - 1) : hr_qp->port;

	smac = (u8 *)hr_dev->dev_addr[port];
	/* when dmac equals smac or loop_idc is 1, it should loopback */
	if (ether_addr_equal_unaligned(dmac, smac) ||
	    hr_dev->loop_idc == 0x1) {
		roce_set_bit(context->byte_28_at_fl, V2_QPC_BYTE_28_LBI_S, 1);
		roce_set_bit(qpc_mask->byte_28_at_fl, V2_QPC_BYTE_28_LBI_S, 0);
	}

	if (attr_mask & IB_QP_DEST_QPN) {
		roce_set_field(context->byte_56_dqpn_err, V2_QPC_BYTE_56_DQPN_M,
			       V2_QPC_BYTE_56_DQPN_S, attr->dest_qp_num);
		roce_set_field(qpc_mask->byte_56_dqpn_err,
			       V2_QPC_BYTE_56_DQPN_M, V2_QPC_BYTE_56_DQPN_S, 0);
	}

	/* Configure GID index */
	port_num = rdma_ah_get_port_num(&attr->ah_attr);
	roce_set_field(context->byte_20_smac_sgid_idx,
		       V2_QPC_BYTE_20_SGID_IDX_M,
		       V2_QPC_BYTE_20_SGID_IDX_S,
		       hns_get_gid_index(hr_dev, port_num - 1,
					 grh->sgid_index));
	roce_set_field(qpc_mask->byte_20_smac_sgid_idx,
		       V2_QPC_BYTE_20_SGID_IDX_M,
		       V2_QPC_BYTE_20_SGID_IDX_S, 0);
	memcpy(&(context->dmac), dmac, sizeof(u32));
	roce_set_field(context->byte_52_udpspn_dmac, V2_QPC_BYTE_52_DMAC_M,
		       V2_QPC_BYTE_52_DMAC_S, *((u16 *)(&dmac[4])));
	qpc_mask->dmac = 0;
	roce_set_field(qpc_mask->byte_52_udpspn_dmac, V2_QPC_BYTE_52_DMAC_M,
		       V2_QPC_BYTE_52_DMAC_S, 0);

	/* mtu*(2^LP_PKTN_INI) should not bigger than 1 message length 64kb */
	roce_set_field(context->byte_56_dqpn_err, V2_QPC_BYTE_56_LP_PKTN_INI_M,
		       V2_QPC_BYTE_56_LP_PKTN_INI_S, 4);
	roce_set_field(qpc_mask->byte_56_dqpn_err, V2_QPC_BYTE_56_LP_PKTN_INI_M,
		       V2_QPC_BYTE_56_LP_PKTN_INI_S, 0);

	if (ibqp->qp_type == IB_QPT_GSI || ibqp->qp_type == IB_QPT_UD)
		roce_set_field(context->byte_24_mtu_tc, V2_QPC_BYTE_24_MTU_M,
			       V2_QPC_BYTE_24_MTU_S, IB_MTU_4096);
	else if (attr_mask & IB_QP_PATH_MTU)
		roce_set_field(context->byte_24_mtu_tc, V2_QPC_BYTE_24_MTU_M,
			       V2_QPC_BYTE_24_MTU_S, attr->path_mtu);

	roce_set_field(qpc_mask->byte_24_mtu_tc, V2_QPC_BYTE_24_MTU_M,
		       V2_QPC_BYTE_24_MTU_S, 0);

	roce_set_field(context->byte_84_rq_ci_pi,
		       V2_QPC_BYTE_84_RQ_PRODUCER_IDX_M,
		       V2_QPC_BYTE_84_RQ_PRODUCER_IDX_S, hr_qp->rq.head);
	roce_set_field(qpc_mask->byte_84_rq_ci_pi,
		       V2_QPC_BYTE_84_RQ_PRODUCER_IDX_M,
		       V2_QPC_BYTE_84_RQ_PRODUCER_IDX_S, 0);

	roce_set_field(qpc_mask->byte_84_rq_ci_pi,
		       V2_QPC_BYTE_84_RQ_CONSUMER_IDX_M,
		       V2_QPC_BYTE_84_RQ_CONSUMER_IDX_S, 0);
	roce_set_bit(qpc_mask->byte_108_rx_reqepsn,
		     V2_QPC_BYTE_108_RX_REQ_PSN_ERR_S, 0);
	roce_set_field(qpc_mask->byte_96_rx_reqmsn, V2_QPC_BYTE_96_RX_REQ_MSN_M,
		       V2_QPC_BYTE_96_RX_REQ_MSN_S, 0);
	roce_set_field(qpc_mask->byte_108_rx_reqepsn,
		       V2_QPC_BYTE_108_RX_REQ_LAST_OPTYPE_M,
		       V2_QPC_BYTE_108_RX_REQ_LAST_OPTYPE_S, 0);

	context->rq_rnr_timer = 0;
	qpc_mask->rq_rnr_timer = 0;

	roce_set_field(qpc_mask->byte_132_trrl, V2_QPC_BYTE_132_TRRL_HEAD_MAX_M,
		       V2_QPC_BYTE_132_TRRL_HEAD_MAX_S, 0);
	roce_set_field(qpc_mask->byte_132_trrl, V2_QPC_BYTE_132_TRRL_TAIL_MAX_M,
		       V2_QPC_BYTE_132_TRRL_TAIL_MAX_S, 0);

	/* rocee send 2^lp_sgen_ini segs every time */
	roce_set_field(context->byte_168_irrl_idx,
		       V2_QPC_BYTE_168_LP_SGEN_INI_M,
		       V2_QPC_BYTE_168_LP_SGEN_INI_S, 3);
	roce_set_field(qpc_mask->byte_168_irrl_idx,
		       V2_QPC_BYTE_168_LP_SGEN_INI_M,
		       V2_QPC_BYTE_168_LP_SGEN_INI_S, 0);

	return 0;
}

static int modify_qp_rtr_to_rts(struct ib_qp *ibqp,
				const struct ib_qp_attr *attr, int attr_mask,
				struct hns_roce_v2_qp_context *context,
				struct hns_roce_v2_qp_context *qpc_mask)
{
	struct hns_roce_dev *hr_dev = to_hr_dev(ibqp->device);
	struct hns_roce_qp *hr_qp = to_hr_qp(ibqp);
	struct device *dev = hr_dev->dev;
	u64 sge_cur_blk = 0;
	u64 sq_cur_blk = 0;
	u32 page_size;
	int count;

	/* Search qp buf's mtts */
	count = hns_roce_mtr_find(hr_dev, &hr_qp->mtr, 0, &sq_cur_blk, 1, NULL);
	if (count < 1) {
		dev_err(dev, "qp(0x%lx) buf pa find failed\n", hr_qp->qpn);
		return -EINVAL;
	}

	if (hr_qp->sge.offset) {
		page_size = 1 << (hr_dev->caps.mtt_buf_pg_sz + PAGE_SHIFT);
		count = hns_roce_mtr_find(hr_dev, &hr_qp->mtr,
					  hr_qp->sge.offset / page_size,
					  &sge_cur_blk, 1, NULL);
		if (count < 1) {
			dev_err(dev, "qp(0x%lx) sge pa find failed\n",
				hr_qp->qpn);
			return -EINVAL;
		}
	}

	/* Not support alternate path and path migration */
	if ((attr_mask & IB_QP_ALT_PATH) ||
	    (attr_mask & IB_QP_PATH_MIG_STATE)) {
		dev_err(dev, "RTR2RTS attr_mask (0x%x)error\n", attr_mask);
		return -EINVAL;
	}

	/*
	 * In v2 engine, software pass context and context mask to hardware
	 * when modifying qp. If software need modify some fields in context,
	 * we should set all bits of the relevant fields in context mask to
	 * 0 at the same time, else set them to 0x1.
	 */
	context->sq_cur_blk_addr = cpu_to_le32(sq_cur_blk >> PAGE_ADDR_SHIFT);
	roce_set_field(context->byte_168_irrl_idx,
		       V2_QPC_BYTE_168_SQ_CUR_BLK_ADDR_M,
		       V2_QPC_BYTE_168_SQ_CUR_BLK_ADDR_S,
		       sq_cur_blk >> (32 + PAGE_ADDR_SHIFT));
	qpc_mask->sq_cur_blk_addr = 0;
	roce_set_field(qpc_mask->byte_168_irrl_idx,
		       V2_QPC_BYTE_168_SQ_CUR_BLK_ADDR_M,
		       V2_QPC_BYTE_168_SQ_CUR_BLK_ADDR_S, 0);

	context->sq_cur_sge_blk_addr = ((ibqp->qp_type == IB_QPT_GSI) ||
		       hr_qp->sq.max_gs > HNS_ROCE_V2_UC_RC_SGE_NUM_IN_WQE) ?
		       cpu_to_le32(sge_cur_blk >>
		       PAGE_ADDR_SHIFT) : 0;
	roce_set_field(context->byte_184_irrl_idx,
		       V2_QPC_BYTE_184_SQ_CUR_SGE_BLK_ADDR_M,
		       V2_QPC_BYTE_184_SQ_CUR_SGE_BLK_ADDR_S,
		       ((ibqp->qp_type == IB_QPT_GSI) || hr_qp->sq.max_gs >
		       HNS_ROCE_V2_UC_RC_SGE_NUM_IN_WQE) ?
		       (sge_cur_blk >>
		       (32 + PAGE_ADDR_SHIFT)) : 0);
	qpc_mask->sq_cur_sge_blk_addr = 0;
	roce_set_field(qpc_mask->byte_184_irrl_idx,
		       V2_QPC_BYTE_184_SQ_CUR_SGE_BLK_ADDR_M,
		       V2_QPC_BYTE_184_SQ_CUR_SGE_BLK_ADDR_S, 0);

	context->rx_sq_cur_blk_addr =
		cpu_to_le32(sq_cur_blk >> PAGE_ADDR_SHIFT);
	roce_set_field(context->byte_232_irrl_sge,
		       V2_QPC_BYTE_232_RX_SQ_CUR_BLK_ADDR_M,
		       V2_QPC_BYTE_232_RX_SQ_CUR_BLK_ADDR_S,
		       sq_cur_blk >> (32 + PAGE_ADDR_SHIFT));
	qpc_mask->rx_sq_cur_blk_addr = 0;
	roce_set_field(qpc_mask->byte_232_irrl_sge,
		       V2_QPC_BYTE_232_RX_SQ_CUR_BLK_ADDR_M,
		       V2_QPC_BYTE_232_RX_SQ_CUR_BLK_ADDR_S, 0);

	/*
	 * Set some fields in context to zero, Because the default values
	 * of all fields in context are zero, we need not set them to 0 again.
	 * but we should set the relevant fields of context mask to 0.
	 */
	roce_set_field(qpc_mask->byte_232_irrl_sge,
		       V2_QPC_BYTE_232_IRRL_SGE_IDX_M,
		       V2_QPC_BYTE_232_IRRL_SGE_IDX_S, 0);

	roce_set_field(qpc_mask->byte_240_irrl_tail,
		       V2_QPC_BYTE_240_RX_ACK_MSN_M,
		       V2_QPC_BYTE_240_RX_ACK_MSN_S, 0);

	roce_set_field(qpc_mask->byte_248_ack_psn,
		       V2_QPC_BYTE_248_ACK_LAST_OPTYPE_M,
		       V2_QPC_BYTE_248_ACK_LAST_OPTYPE_S, 0);
	roce_set_bit(qpc_mask->byte_248_ack_psn,
		     V2_QPC_BYTE_248_IRRL_PSN_VLD_S, 0);
	roce_set_field(qpc_mask->byte_248_ack_psn,
		       V2_QPC_BYTE_248_IRRL_PSN_M,
		       V2_QPC_BYTE_248_IRRL_PSN_S, 0);

	roce_set_field(qpc_mask->byte_240_irrl_tail,
		       V2_QPC_BYTE_240_IRRL_TAIL_REAL_M,
		       V2_QPC_BYTE_240_IRRL_TAIL_REAL_S, 0);

	roce_set_field(qpc_mask->byte_220_retry_psn_msn,
		       V2_QPC_BYTE_220_RETRY_MSG_MSN_M,
		       V2_QPC_BYTE_220_RETRY_MSG_MSN_S, 0);

	roce_set_bit(qpc_mask->byte_248_ack_psn,
		     V2_QPC_BYTE_248_RNR_RETRY_FLAG_S, 0);

	roce_set_field(qpc_mask->byte_212_lsn, V2_QPC_BYTE_212_CHECK_FLG_M,
		       V2_QPC_BYTE_212_CHECK_FLG_S, 0);

	roce_set_field(context->byte_212_lsn, V2_QPC_BYTE_212_LSN_M,
		       V2_QPC_BYTE_212_LSN_S, 0x100);
	roce_set_field(qpc_mask->byte_212_lsn, V2_QPC_BYTE_212_LSN_M,
		       V2_QPC_BYTE_212_LSN_S, 0);

	roce_set_field(qpc_mask->byte_196_sq_psn, V2_QPC_BYTE_196_IRRL_HEAD_M,
		       V2_QPC_BYTE_196_IRRL_HEAD_S, 0);

	return 0;
}

static inline bool hns_roce_v2_check_qp_stat(enum ib_qp_state cur_state,
					     enum ib_qp_state new_state)
{

	if ((cur_state != IB_QPS_RESET &&
	    (new_state == IB_QPS_ERR || new_state == IB_QPS_RESET)) ||
	    ((cur_state == IB_QPS_RTS || cur_state == IB_QPS_SQD) &&
	    (new_state == IB_QPS_RTS || new_state == IB_QPS_SQD)) ||
	    (cur_state == IB_QPS_SQE && new_state == IB_QPS_RTS))
		return true;

	return false;

}

static int hns_roce_v2_set_path(struct ib_qp *ibqp,
				const struct ib_qp_attr *attr,
				int attr_mask,
				struct hns_roce_v2_qp_context *context,
				struct hns_roce_v2_qp_context *qpc_mask)
{
	const struct ib_global_route *grh = rdma_ah_read_grh(&attr->ah_attr);
	struct hns_roce_dev *hr_dev = to_hr_dev(ibqp->device);
	struct hns_roce_qp *hr_qp = to_hr_qp(ibqp);
	const struct ib_gid_attr *gid_attr = NULL;
	int is_roce_protocol;
	bool is_udp = false;
	u16 vlan = 0xffff;
	u8 ib_port;
	u8 hr_port;
	int ret;

	ib_port = (attr_mask & IB_QP_PORT) ? attr->port_num : hr_qp->port + 1;
	hr_port = ib_port - 1;
	is_roce_protocol = rdma_cap_eth_ah(&hr_dev->ib_dev, ib_port) &&
			   rdma_ah_get_ah_flags(&attr->ah_attr) & IB_AH_GRH;

	if (is_roce_protocol) {
		gid_attr = attr->ah_attr.grh.sgid_attr;
		ret = rdma_read_gid_l2_fields(gid_attr, &vlan, NULL);
		if (ret)
			return ret;

		if (gid_attr)
			is_udp = (gid_attr->gid_type ==
				 IB_GID_TYPE_ROCE_UDP_ENCAP);
	}

	if (vlan < VLAN_CFI_MASK) {
		roce_set_bit(context->byte_76_srqn_op_en,
			     V2_QPC_BYTE_76_RQ_VLAN_EN_S, 1);
		roce_set_bit(qpc_mask->byte_76_srqn_op_en,
			     V2_QPC_BYTE_76_RQ_VLAN_EN_S, 0);
		roce_set_bit(context->byte_168_irrl_idx,
			     V2_QPC_BYTE_168_SQ_VLAN_EN_S, 1);
		roce_set_bit(qpc_mask->byte_168_irrl_idx,
			     V2_QPC_BYTE_168_SQ_VLAN_EN_S, 0);
	}

	roce_set_field(context->byte_24_mtu_tc, V2_QPC_BYTE_24_VLAN_ID_M,
		       V2_QPC_BYTE_24_VLAN_ID_S, vlan);
	roce_set_field(qpc_mask->byte_24_mtu_tc, V2_QPC_BYTE_24_VLAN_ID_M,
		       V2_QPC_BYTE_24_VLAN_ID_S, 0);

	if (grh->sgid_index >= hr_dev->caps.gid_table_len[hr_port]) {
		dev_err(hr_dev->dev, "sgid_index(%u) too large. max is %d\n",
			grh->sgid_index, hr_dev->caps.gid_table_len[hr_port]);
		return -EINVAL;
	}

	if (attr->ah_attr.type != RDMA_AH_ATTR_TYPE_ROCE) {
		dev_err(hr_dev->dev, "ah attr is not RDMA roce type\n");
		return -EINVAL;
	}

	roce_set_field(context->byte_52_udpspn_dmac, V2_QPC_BYTE_52_UDPSPN_M,
		       V2_QPC_BYTE_52_UDPSPN_S,
		       is_udp ? 0x12b7 : 0);

	roce_set_field(qpc_mask->byte_52_udpspn_dmac, V2_QPC_BYTE_52_UDPSPN_M,
		       V2_QPC_BYTE_52_UDPSPN_S, 0);

	roce_set_field(context->byte_20_smac_sgid_idx,
		       V2_QPC_BYTE_20_SGID_IDX_M, V2_QPC_BYTE_20_SGID_IDX_S,
		       grh->sgid_index);

	roce_set_field(qpc_mask->byte_20_smac_sgid_idx,
		       V2_QPC_BYTE_20_SGID_IDX_M, V2_QPC_BYTE_20_SGID_IDX_S, 0);

	roce_set_field(context->byte_24_mtu_tc, V2_QPC_BYTE_24_HOP_LIMIT_M,
		       V2_QPC_BYTE_24_HOP_LIMIT_S, grh->hop_limit);
	roce_set_field(qpc_mask->byte_24_mtu_tc, V2_QPC_BYTE_24_HOP_LIMIT_M,
		       V2_QPC_BYTE_24_HOP_LIMIT_S, 0);

	if (hr_dev->pci_dev->revision == 0x21 && is_udp)
		roce_set_field(context->byte_24_mtu_tc, V2_QPC_BYTE_24_TC_M,
			       V2_QPC_BYTE_24_TC_S, grh->traffic_class >> 2);
	else
		roce_set_field(context->byte_24_mtu_tc, V2_QPC_BYTE_24_TC_M,
			       V2_QPC_BYTE_24_TC_S, grh->traffic_class);
	roce_set_field(qpc_mask->byte_24_mtu_tc, V2_QPC_BYTE_24_TC_M,
		       V2_QPC_BYTE_24_TC_S, 0);
	roce_set_field(context->byte_28_at_fl, V2_QPC_BYTE_28_FL_M,
		       V2_QPC_BYTE_28_FL_S, grh->flow_label);
	roce_set_field(qpc_mask->byte_28_at_fl, V2_QPC_BYTE_28_FL_M,
		       V2_QPC_BYTE_28_FL_S, 0);
	memcpy(context->dgid, grh->dgid.raw, sizeof(grh->dgid.raw));
	memset(qpc_mask->dgid, 0, sizeof(grh->dgid.raw));
	roce_set_field(context->byte_28_at_fl, V2_QPC_BYTE_28_SL_M,
		       V2_QPC_BYTE_28_SL_S, rdma_ah_get_sl(&attr->ah_attr));
	roce_set_field(qpc_mask->byte_28_at_fl, V2_QPC_BYTE_28_SL_M,
		       V2_QPC_BYTE_28_SL_S, 0);
	hr_qp->sl = rdma_ah_get_sl(&attr->ah_attr);

	return 0;
}

static int hns_roce_v2_set_abs_fields(struct ib_qp *ibqp,
				      const struct ib_qp_attr *attr,
				      int attr_mask,
				      enum ib_qp_state cur_state,
				      enum ib_qp_state new_state,
				      struct hns_roce_v2_qp_context *context,
				      struct hns_roce_v2_qp_context *qpc_mask)
{
	struct hns_roce_dev *hr_dev = to_hr_dev(ibqp->device);
	int ret = 0;

	if (cur_state == IB_QPS_RESET && new_state == IB_QPS_INIT) {
		memset(qpc_mask, 0, sizeof(*qpc_mask));
		modify_qp_reset_to_init(ibqp, attr, attr_mask, context,
					qpc_mask);
	} else if (cur_state == IB_QPS_INIT && new_state == IB_QPS_INIT) {
		modify_qp_init_to_init(ibqp, attr, attr_mask, context,
				       qpc_mask);
	} else if (cur_state == IB_QPS_INIT && new_state == IB_QPS_RTR) {
		ret = modify_qp_init_to_rtr(ibqp, attr, attr_mask, context,
					    qpc_mask);
		if (ret)
			goto out;
	} else if (cur_state == IB_QPS_RTR && new_state == IB_QPS_RTS) {
		ret = modify_qp_rtr_to_rts(ibqp, attr, attr_mask, context,
					   qpc_mask);
		if (ret)
			goto out;
	} else if (hns_roce_v2_check_qp_stat(cur_state, new_state)) {
		/* Nothing */
		;
	} else {
		dev_err(hr_dev->dev, "Illegal state for QP!\n");
		ret = -EINVAL;
		goto out;
	}

out:
	return ret;
}

static int hns_roce_v2_set_opt_fields(struct ib_qp *ibqp,
				      const struct ib_qp_attr *attr,
				      int attr_mask,
				      struct hns_roce_v2_qp_context *context,
				      struct hns_roce_v2_qp_context *qpc_mask)
{
	struct hns_roce_dev *hr_dev = to_hr_dev(ibqp->device);
	struct hns_roce_qp *hr_qp = to_hr_qp(ibqp);
	int ret = 0;

	if (attr_mask & IB_QP_AV) {
		ret = hns_roce_v2_set_path(ibqp, attr, attr_mask, context,
					   qpc_mask);
		if (ret)
			return ret;
	}

	if (attr_mask & IB_QP_TIMEOUT) {
		if (attr->timeout < 31) {
			roce_set_field(context->byte_28_at_fl,
				       V2_QPC_BYTE_28_AT_M, V2_QPC_BYTE_28_AT_S,
				       attr->timeout);
			roce_set_field(qpc_mask->byte_28_at_fl,
				       V2_QPC_BYTE_28_AT_M, V2_QPC_BYTE_28_AT_S,
				       0);
		} else {
			dev_warn(hr_dev->dev,
				 "Local ACK timeout shall be 0 to 30.\n");
		}
	}

	if (attr_mask & IB_QP_RETRY_CNT) {
		roce_set_field(context->byte_212_lsn,
			       V2_QPC_BYTE_212_RETRY_NUM_INIT_M,
			       V2_QPC_BYTE_212_RETRY_NUM_INIT_S,
			       attr->retry_cnt);
		roce_set_field(qpc_mask->byte_212_lsn,
			       V2_QPC_BYTE_212_RETRY_NUM_INIT_M,
			       V2_QPC_BYTE_212_RETRY_NUM_INIT_S, 0);

		roce_set_field(context->byte_212_lsn,
			       V2_QPC_BYTE_212_RETRY_CNT_M,
			       V2_QPC_BYTE_212_RETRY_CNT_S,
			       attr->retry_cnt);
		roce_set_field(qpc_mask->byte_212_lsn,
			       V2_QPC_BYTE_212_RETRY_CNT_M,
			       V2_QPC_BYTE_212_RETRY_CNT_S, 0);
	}

	if (attr_mask & IB_QP_RNR_RETRY) {
		roce_set_field(context->byte_244_rnr_rxack,
			       V2_QPC_BYTE_244_RNR_NUM_INIT_M,
			       V2_QPC_BYTE_244_RNR_NUM_INIT_S, attr->rnr_retry);
		roce_set_field(qpc_mask->byte_244_rnr_rxack,
			       V2_QPC_BYTE_244_RNR_NUM_INIT_M,
			       V2_QPC_BYTE_244_RNR_NUM_INIT_S, 0);

		roce_set_field(context->byte_244_rnr_rxack,
			       V2_QPC_BYTE_244_RNR_CNT_M,
			       V2_QPC_BYTE_244_RNR_CNT_S, attr->rnr_retry);
		roce_set_field(qpc_mask->byte_244_rnr_rxack,
			       V2_QPC_BYTE_244_RNR_CNT_M,
			       V2_QPC_BYTE_244_RNR_CNT_S, 0);
	}

	/* RC&UC&UD required attr */
	if (attr_mask & IB_QP_SQ_PSN) {
		roce_set_field(context->byte_172_sq_psn,
			       V2_QPC_BYTE_172_SQ_CUR_PSN_M,
			       V2_QPC_BYTE_172_SQ_CUR_PSN_S, attr->sq_psn);
		roce_set_field(qpc_mask->byte_172_sq_psn,
			       V2_QPC_BYTE_172_SQ_CUR_PSN_M,
			       V2_QPC_BYTE_172_SQ_CUR_PSN_S, 0);

		roce_set_field(context->byte_196_sq_psn,
			       V2_QPC_BYTE_196_SQ_MAX_PSN_M,
			       V2_QPC_BYTE_196_SQ_MAX_PSN_S, attr->sq_psn);
		roce_set_field(qpc_mask->byte_196_sq_psn,
			       V2_QPC_BYTE_196_SQ_MAX_PSN_M,
			       V2_QPC_BYTE_196_SQ_MAX_PSN_S, 0);

		roce_set_field(context->byte_220_retry_psn_msn,
			       V2_QPC_BYTE_220_RETRY_MSG_PSN_M,
			       V2_QPC_BYTE_220_RETRY_MSG_PSN_S, attr->sq_psn);
		roce_set_field(qpc_mask->byte_220_retry_psn_msn,
			       V2_QPC_BYTE_220_RETRY_MSG_PSN_M,
			       V2_QPC_BYTE_220_RETRY_MSG_PSN_S, 0);

		roce_set_field(context->byte_224_retry_msg,
			       V2_QPC_BYTE_224_RETRY_MSG_PSN_M,
			       V2_QPC_BYTE_224_RETRY_MSG_PSN_S,
			       attr->sq_psn >> V2_QPC_BYTE_220_RETRY_MSG_PSN_S);
		roce_set_field(qpc_mask->byte_224_retry_msg,
			       V2_QPC_BYTE_224_RETRY_MSG_PSN_M,
			       V2_QPC_BYTE_224_RETRY_MSG_PSN_S, 0);

		roce_set_field(context->byte_224_retry_msg,
			       V2_QPC_BYTE_224_RETRY_MSG_FPKT_PSN_M,
			       V2_QPC_BYTE_224_RETRY_MSG_FPKT_PSN_S,
			       attr->sq_psn);
		roce_set_field(qpc_mask->byte_224_retry_msg,
			       V2_QPC_BYTE_224_RETRY_MSG_FPKT_PSN_M,
			       V2_QPC_BYTE_224_RETRY_MSG_FPKT_PSN_S, 0);

		roce_set_field(context->byte_244_rnr_rxack,
			       V2_QPC_BYTE_244_RX_ACK_EPSN_M,
			       V2_QPC_BYTE_244_RX_ACK_EPSN_S, attr->sq_psn);
		roce_set_field(qpc_mask->byte_244_rnr_rxack,
			       V2_QPC_BYTE_244_RX_ACK_EPSN_M,
			       V2_QPC_BYTE_244_RX_ACK_EPSN_S, 0);
	}

	if ((attr_mask & IB_QP_MAX_DEST_RD_ATOMIC) &&
	     attr->max_dest_rd_atomic) {
		roce_set_field(context->byte_140_raq, V2_QPC_BYTE_140_RR_MAX_M,
			       V2_QPC_BYTE_140_RR_MAX_S,
			       fls(attr->max_dest_rd_atomic - 1));
		roce_set_field(qpc_mask->byte_140_raq, V2_QPC_BYTE_140_RR_MAX_M,
			       V2_QPC_BYTE_140_RR_MAX_S, 0);
	}

	if ((attr_mask & IB_QP_MAX_QP_RD_ATOMIC) && attr->max_rd_atomic) {
		roce_set_field(context->byte_208_irrl, V2_QPC_BYTE_208_SR_MAX_M,
			       V2_QPC_BYTE_208_SR_MAX_S,
			       fls(attr->max_rd_atomic - 1));
		roce_set_field(qpc_mask->byte_208_irrl,
			       V2_QPC_BYTE_208_SR_MAX_M,
			       V2_QPC_BYTE_208_SR_MAX_S, 0);
	}

	if (attr_mask & (IB_QP_ACCESS_FLAGS | IB_QP_MAX_DEST_RD_ATOMIC))
		set_access_flags(hr_qp, context, qpc_mask, attr, attr_mask);

	if (attr_mask & IB_QP_MIN_RNR_TIMER) {
		roce_set_field(context->byte_80_rnr_rx_cqn,
			       V2_QPC_BYTE_80_MIN_RNR_TIME_M,
			       V2_QPC_BYTE_80_MIN_RNR_TIME_S,
			       attr->min_rnr_timer);
		roce_set_field(qpc_mask->byte_80_rnr_rx_cqn,
			       V2_QPC_BYTE_80_MIN_RNR_TIME_M,
			       V2_QPC_BYTE_80_MIN_RNR_TIME_S, 0);
	}

	/* RC&UC required attr */
	if (attr_mask & IB_QP_RQ_PSN) {
		roce_set_field(context->byte_108_rx_reqepsn,
			       V2_QPC_BYTE_108_RX_REQ_EPSN_M,
			       V2_QPC_BYTE_108_RX_REQ_EPSN_S, attr->rq_psn);
		roce_set_field(qpc_mask->byte_108_rx_reqepsn,
			       V2_QPC_BYTE_108_RX_REQ_EPSN_M,
			       V2_QPC_BYTE_108_RX_REQ_EPSN_S, 0);

		roce_set_field(context->byte_152_raq, V2_QPC_BYTE_152_RAQ_PSN_M,
			       V2_QPC_BYTE_152_RAQ_PSN_S, attr->rq_psn - 1);
		roce_set_field(qpc_mask->byte_152_raq,
			       V2_QPC_BYTE_152_RAQ_PSN_M,
			       V2_QPC_BYTE_152_RAQ_PSN_S, 0);
	}

	if (attr_mask & IB_QP_QKEY) {
		context->qkey_xrcd = cpu_to_le32(attr->qkey);
		qpc_mask->qkey_xrcd = 0;
		hr_qp->qkey = attr->qkey;
	}

	return ret;
}

static void hns_roce_v2_record_opt_fields(struct ib_qp *ibqp,
					  const struct ib_qp_attr *attr,
					  int attr_mask)
{
	struct hns_roce_dev *hr_dev = to_hr_dev(ibqp->device);
	struct hns_roce_qp *hr_qp = to_hr_qp(ibqp);

	if (attr_mask & IB_QP_ACCESS_FLAGS)
		hr_qp->atomic_rd_en = attr->qp_access_flags;

	if (attr_mask & IB_QP_MAX_DEST_RD_ATOMIC)
		hr_qp->resp_depth = attr->max_dest_rd_atomic;
	if (attr_mask & IB_QP_PORT) {
		hr_qp->port = attr->port_num - 1;
		hr_qp->phy_port = hr_dev->iboe.phy_port[hr_qp->port];
	}
}

static int hns_roce_v2_modify_qp(struct ib_qp *ibqp,
				 const struct ib_qp_attr *attr,
				 int attr_mask, enum ib_qp_state cur_state,
				 enum ib_qp_state new_state)
{
	struct hns_roce_dev *hr_dev = to_hr_dev(ibqp->device);
	struct hns_roce_qp *hr_qp = to_hr_qp(ibqp);
	struct hns_roce_v2_qp_context ctx[2];
	struct hns_roce_v2_qp_context *context = ctx;
	struct hns_roce_v2_qp_context *qpc_mask = ctx + 1;
	struct device *dev = hr_dev->dev;
	int ret;

	/*
	 * In v2 engine, software pass context and context mask to hardware
	 * when modifying qp. If software need modify some fields in context,
	 * we should set all bits of the relevant fields in context mask to
	 * 0 at the same time, else set them to 0x1.
	 */
	memset(context, 0, sizeof(*context));
	memset(qpc_mask, 0xff, sizeof(*qpc_mask));
	ret = hns_roce_v2_set_abs_fields(ibqp, attr, attr_mask, cur_state,
					 new_state, context, qpc_mask);
	if (ret)
		goto out;

	/* When QP state is err, SQ and RQ WQE should be flushed */
	if (new_state == IB_QPS_ERR) {
		roce_set_field(context->byte_160_sq_ci_pi,
			       V2_QPC_BYTE_160_SQ_PRODUCER_IDX_M,
			       V2_QPC_BYTE_160_SQ_PRODUCER_IDX_S,
			       hr_qp->sq.head);
		roce_set_field(qpc_mask->byte_160_sq_ci_pi,
			       V2_QPC_BYTE_160_SQ_PRODUCER_IDX_M,
			       V2_QPC_BYTE_160_SQ_PRODUCER_IDX_S, 0);

		if (!ibqp->srq) {
			roce_set_field(context->byte_84_rq_ci_pi,
			       V2_QPC_BYTE_84_RQ_PRODUCER_IDX_M,
			       V2_QPC_BYTE_84_RQ_PRODUCER_IDX_S,
			       hr_qp->rq.head);
			roce_set_field(qpc_mask->byte_84_rq_ci_pi,
			       V2_QPC_BYTE_84_RQ_PRODUCER_IDX_M,
			       V2_QPC_BYTE_84_RQ_PRODUCER_IDX_S, 0);
		}
	}

	/* Configure the optional fields */
	ret = hns_roce_v2_set_opt_fields(ibqp, attr, attr_mask, context,
					 qpc_mask);
	if (ret)
		goto out;

	roce_set_bit(context->byte_108_rx_reqepsn, V2_QPC_BYTE_108_INV_CREDIT_S,
		     ibqp->srq ? 1 : 0);
	roce_set_bit(qpc_mask->byte_108_rx_reqepsn,
		     V2_QPC_BYTE_108_INV_CREDIT_S, 0);

	/* Every status migrate must change state */
	roce_set_field(context->byte_60_qpst_tempid, V2_QPC_BYTE_60_QP_ST_M,
		       V2_QPC_BYTE_60_QP_ST_S, new_state);
	roce_set_field(qpc_mask->byte_60_qpst_tempid, V2_QPC_BYTE_60_QP_ST_M,
		       V2_QPC_BYTE_60_QP_ST_S, 0);

	/* SW pass context to HW */
	ret = hns_roce_v2_qp_modify(hr_dev, cur_state, new_state, ctx, hr_qp);
	if (ret) {
		dev_err(dev, "hns_roce_qp_modify failed(%d)\n", ret);
		goto out;
	}

	hr_qp->state = new_state;

	hns_roce_v2_record_opt_fields(ibqp, attr, attr_mask);

	if (new_state == IB_QPS_RESET && !ibqp->uobject) {
		hns_roce_v2_cq_clean(to_hr_cq(ibqp->recv_cq), hr_qp->qpn,
				     ibqp->srq ? to_hr_srq(ibqp->srq) : NULL);
		if (ibqp->send_cq != ibqp->recv_cq)
			hns_roce_v2_cq_clean(to_hr_cq(ibqp->send_cq),
					     hr_qp->qpn, NULL);

		hr_qp->rq.head = 0;
		hr_qp->rq.tail = 0;
		hr_qp->sq.head = 0;
		hr_qp->sq.tail = 0;
		hr_qp->next_sge = 0;
		if (hr_qp->rq.wqe_cnt)
			*hr_qp->rdb.db_record = 0;
	}

out:
	return ret;
}

static inline enum ib_qp_state to_ib_qp_st(enum hns_roce_v2_qp_state state)
{
	switch (state) {
	case HNS_ROCE_QP_ST_RST:	return IB_QPS_RESET;
	case HNS_ROCE_QP_ST_INIT:	return IB_QPS_INIT;
	case HNS_ROCE_QP_ST_RTR:	return IB_QPS_RTR;
	case HNS_ROCE_QP_ST_RTS:	return IB_QPS_RTS;
	case HNS_ROCE_QP_ST_SQ_DRAINING:
	case HNS_ROCE_QP_ST_SQD:	return IB_QPS_SQD;
	case HNS_ROCE_QP_ST_SQER:	return IB_QPS_SQE;
	case HNS_ROCE_QP_ST_ERR:	return IB_QPS_ERR;
	default:			return -1;
	}
}

static int hns_roce_v2_query_qpc(struct hns_roce_dev *hr_dev,
				 struct hns_roce_qp *hr_qp,
				 struct hns_roce_v2_qp_context *hr_context)
{
	struct hns_roce_cmd_mailbox *mailbox;
	int ret;

	mailbox = hns_roce_alloc_cmd_mailbox(hr_dev);
	if (IS_ERR(mailbox))
		return PTR_ERR(mailbox);

	ret = hns_roce_cmd_mbox(hr_dev, 0, mailbox->dma, hr_qp->qpn, 0,
				HNS_ROCE_CMD_QUERY_QPC,
				HNS_ROCE_CMD_TIMEOUT_MSECS);
	if (ret) {
		dev_err(hr_dev->dev, "QUERY QP cmd process error\n");
		goto out;
	}

	memcpy(hr_context, mailbox->buf, sizeof(*hr_context));

out:
	hns_roce_free_cmd_mailbox(hr_dev, mailbox);
	return ret;
}

static int hns_roce_v2_query_qp(struct ib_qp *ibqp, struct ib_qp_attr *qp_attr,
				int qp_attr_mask,
				struct ib_qp_init_attr *qp_init_attr)
{
	struct hns_roce_dev *hr_dev = to_hr_dev(ibqp->device);
	struct hns_roce_qp *hr_qp = to_hr_qp(ibqp);
	struct hns_roce_v2_qp_context context = {};
	struct device *dev = hr_dev->dev;
	int tmp_qp_state;
	int state;
	int ret;

	memset(qp_attr, 0, sizeof(*qp_attr));
	memset(qp_init_attr, 0, sizeof(*qp_init_attr));

	mutex_lock(&hr_qp->mutex);

	if (hr_qp->state == IB_QPS_RESET) {
		qp_attr->qp_state = IB_QPS_RESET;
		ret = 0;
		goto done;
	}

	ret = hns_roce_v2_query_qpc(hr_dev, hr_qp, &context);
	if (ret) {
		dev_err(dev, "query qpc error\n");
		ret = -EINVAL;
		goto out;
	}

	state = roce_get_field(context.byte_60_qpst_tempid,
			       V2_QPC_BYTE_60_QP_ST_M, V2_QPC_BYTE_60_QP_ST_S);
	tmp_qp_state = to_ib_qp_st((enum hns_roce_v2_qp_state)state);
	if (tmp_qp_state == -1) {
		dev_err(dev, "Illegal ib_qp_state\n");
		ret = -EINVAL;
		goto out;
	}
	hr_qp->state = (u8)tmp_qp_state;
	qp_attr->qp_state = (enum ib_qp_state)hr_qp->state;
	qp_attr->path_mtu = (enum ib_mtu)roce_get_field(context.byte_24_mtu_tc,
							V2_QPC_BYTE_24_MTU_M,
							V2_QPC_BYTE_24_MTU_S);
	qp_attr->path_mig_state = IB_MIG_ARMED;
	qp_attr->ah_attr.type   = RDMA_AH_ATTR_TYPE_ROCE;
	if (hr_qp->ibqp.qp_type == IB_QPT_UD)
		qp_attr->qkey = V2_QKEY_VAL;

	qp_attr->rq_psn = roce_get_field(context.byte_108_rx_reqepsn,
					 V2_QPC_BYTE_108_RX_REQ_EPSN_M,
					 V2_QPC_BYTE_108_RX_REQ_EPSN_S);
	qp_attr->sq_psn = (u32)roce_get_field(context.byte_172_sq_psn,
					      V2_QPC_BYTE_172_SQ_CUR_PSN_M,
					      V2_QPC_BYTE_172_SQ_CUR_PSN_S);
	qp_attr->dest_qp_num = (u8)roce_get_field(context.byte_56_dqpn_err,
						  V2_QPC_BYTE_56_DQPN_M,
						  V2_QPC_BYTE_56_DQPN_S);
	qp_attr->qp_access_flags = ((roce_get_bit(context.byte_76_srqn_op_en,
				    V2_QPC_BYTE_76_RRE_S)) << V2_QP_RRE_S) |
				    ((roce_get_bit(context.byte_76_srqn_op_en,
				    V2_QPC_BYTE_76_RWE_S)) << V2_QP_RWE_S) |
				    ((roce_get_bit(context.byte_76_srqn_op_en,
				    V2_QPC_BYTE_76_ATE_S)) << V2_QP_ATE_S);

	if (hr_qp->ibqp.qp_type == IB_QPT_RC ||
	    hr_qp->ibqp.qp_type == IB_QPT_UC) {
		struct ib_global_route *grh =
				rdma_ah_retrieve_grh(&qp_attr->ah_attr);

		rdma_ah_set_sl(&qp_attr->ah_attr,
			       roce_get_field(context.byte_28_at_fl,
					      V2_QPC_BYTE_28_SL_M,
					      V2_QPC_BYTE_28_SL_S));
		grh->flow_label = roce_get_field(context.byte_28_at_fl,
						 V2_QPC_BYTE_28_FL_M,
						 V2_QPC_BYTE_28_FL_S);
		grh->sgid_index = roce_get_field(context.byte_20_smac_sgid_idx,
						 V2_QPC_BYTE_20_SGID_IDX_M,
						 V2_QPC_BYTE_20_SGID_IDX_S);
		grh->hop_limit = roce_get_field(context.byte_24_mtu_tc,
						V2_QPC_BYTE_24_HOP_LIMIT_M,
						V2_QPC_BYTE_24_HOP_LIMIT_S);
		grh->traffic_class = roce_get_field(context.byte_24_mtu_tc,
						    V2_QPC_BYTE_24_TC_M,
						    V2_QPC_BYTE_24_TC_S);

		memcpy(grh->dgid.raw, context.dgid, sizeof(grh->dgid.raw));
	}

	qp_attr->port_num = hr_qp->port + 1;
	qp_attr->sq_draining = 0;
	qp_attr->max_rd_atomic = 1 << roce_get_field(context.byte_208_irrl,
						     V2_QPC_BYTE_208_SR_MAX_M,
						     V2_QPC_BYTE_208_SR_MAX_S);
	qp_attr->max_dest_rd_atomic = 1 << roce_get_field(context.byte_140_raq,
						     V2_QPC_BYTE_140_RR_MAX_M,
						     V2_QPC_BYTE_140_RR_MAX_S);
	qp_attr->min_rnr_timer = (u8)roce_get_field(context.byte_80_rnr_rx_cqn,
						 V2_QPC_BYTE_80_MIN_RNR_TIME_M,
						 V2_QPC_BYTE_80_MIN_RNR_TIME_S);
	qp_attr->timeout = (u8)roce_get_field(context.byte_28_at_fl,
					      V2_QPC_BYTE_28_AT_M,
					      V2_QPC_BYTE_28_AT_S);
	qp_attr->retry_cnt = roce_get_field(context.byte_212_lsn,
					    V2_QPC_BYTE_212_RETRY_CNT_M,
					    V2_QPC_BYTE_212_RETRY_CNT_S);
	qp_attr->rnr_retry = le32_to_cpu(context.rq_rnr_timer);

done:
	qp_attr->cur_qp_state = qp_attr->qp_state;
	qp_attr->cap.max_recv_wr = hr_qp->rq.wqe_cnt;
	qp_attr->cap.max_recv_sge = hr_qp->rq.max_gs;

	if (!ibqp->uobject) {
		qp_attr->cap.max_send_wr = hr_qp->sq.wqe_cnt;
		qp_attr->cap.max_send_sge = hr_qp->sq.max_gs;
	} else {
		qp_attr->cap.max_send_wr = 0;
		qp_attr->cap.max_send_sge = 0;
	}

	qp_init_attr->cap = qp_attr->cap;

out:
	mutex_unlock(&hr_qp->mutex);
	return ret;
}

static int hns_roce_v2_destroy_qp_common(struct hns_roce_dev *hr_dev,
					 struct hns_roce_qp *hr_qp,
					 struct ib_udata *udata)
{
	struct hns_roce_cq *send_cq, *recv_cq;
	struct ib_device *ibdev = &hr_dev->ib_dev;
	int ret = 0;

	if (hr_qp->ibqp.qp_type == IB_QPT_RC && hr_qp->state != IB_QPS_RESET) {
		/* Modify qp to reset before destroying qp */
		ret = hns_roce_v2_modify_qp(&hr_qp->ibqp, NULL, 0,
					    hr_qp->state, IB_QPS_RESET);
		if (ret)
			ibdev_err(ibdev, "modify QP to Reset failed.\n");
	}

	send_cq = to_hr_cq(hr_qp->ibqp.send_cq);
	recv_cq = to_hr_cq(hr_qp->ibqp.recv_cq);

	hns_roce_lock_cqs(send_cq, recv_cq);

	if (!udata) {
		__hns_roce_v2_cq_clean(recv_cq, hr_qp->qpn, hr_qp->ibqp.srq ?
				       to_hr_srq(hr_qp->ibqp.srq) : NULL);
		if (send_cq != recv_cq)
			__hns_roce_v2_cq_clean(send_cq, hr_qp->qpn, NULL);
	}

	hns_roce_qp_remove(hr_dev, hr_qp);

	hns_roce_unlock_cqs(send_cq, recv_cq);

	hns_roce_qp_free(hr_dev, hr_qp);

	/* Not special_QP, free their QPN */
	if ((hr_qp->ibqp.qp_type == IB_QPT_RC) ||
	    (hr_qp->ibqp.qp_type == IB_QPT_UC) ||
	    (hr_qp->ibqp.qp_type == IB_QPT_UD))
		hns_roce_release_range_qp(hr_dev, hr_qp->qpn, 1);

	hns_roce_mtr_cleanup(hr_dev, &hr_qp->mtr);

	if (udata) {
		struct hns_roce_ucontext *context =
			rdma_udata_to_drv_context(
				udata,
				struct hns_roce_ucontext,
				ibucontext);

		if (hr_qp->sq.wqe_cnt && (hr_qp->sdb_en == 1))
			hns_roce_db_unmap_user(context, &hr_qp->sdb);

		if (hr_qp->rq.wqe_cnt && (hr_qp->rdb_en == 1))
			hns_roce_db_unmap_user(context, &hr_qp->rdb);
	} else {
		kfree(hr_qp->sq.wrid);
		kfree(hr_qp->rq.wrid);
		hns_roce_buf_free(hr_dev, hr_qp->buff_size, &hr_qp->hr_buf);
		if (hr_qp->rq.wqe_cnt)
			hns_roce_free_db(hr_dev, &hr_qp->rdb);
	}
	ib_umem_release(hr_qp->umem);

	if ((hr_dev->caps.flags & HNS_ROCE_CAP_FLAG_RQ_INLINE) &&
	     hr_qp->rq.wqe_cnt) {
		kfree(hr_qp->rq_inl_buf.wqe_list[0].sg_list);
		kfree(hr_qp->rq_inl_buf.wqe_list);
	}

	return ret;
}

static int hns_roce_v2_destroy_qp(struct ib_qp *ibqp, struct ib_udata *udata)
{
	struct hns_roce_dev *hr_dev = to_hr_dev(ibqp->device);
	struct hns_roce_qp *hr_qp = to_hr_qp(ibqp);
	int ret;

	ret = hns_roce_v2_destroy_qp_common(hr_dev, hr_qp, udata);
	if (ret)
		ibdev_err(&hr_dev->ib_dev, "Destroy qp 0x%06lx failed(%d)\n",
			  hr_qp->qpn, ret);

	if (hr_qp->ibqp.qp_type == IB_QPT_GSI)
		kfree(hr_to_hr_sqp(hr_qp));
	else
		kfree(hr_qp);

	return 0;
}

static int hns_roce_v2_qp_flow_control_init(struct hns_roce_dev *hr_dev,
						struct hns_roce_qp *hr_qp)
{
	struct hns_roce_sccc_clr_done *resp;
	struct hns_roce_sccc_clr *clr;
	struct hns_roce_cmq_desc desc;
	int ret, i;

	mutex_lock(&hr_dev->qp_table.scc_mutex);

	/* set scc ctx clear done flag */
	hns_roce_cmq_setup_basic_desc(&desc, HNS_ROCE_OPC_RESET_SCCC, false);
	ret =  hns_roce_cmq_send(hr_dev, &desc, 1);
	if (ret) {
		dev_err(hr_dev->dev, "Reset SCC ctx  failed(%d)\n", ret);
		goto out;
	}

	/* clear scc context */
	hns_roce_cmq_setup_basic_desc(&desc, HNS_ROCE_OPC_CLR_SCCC, false);
	clr = (struct hns_roce_sccc_clr *)desc.data;
	clr->qpn = cpu_to_le32(hr_qp->qpn);
	ret =  hns_roce_cmq_send(hr_dev, &desc, 1);
	if (ret) {
		dev_err(hr_dev->dev, "Clear SCC ctx failed(%d)\n", ret);
		goto out;
	}

	/* query scc context clear is done or not */
	resp = (struct hns_roce_sccc_clr_done *)desc.data;
	for (i = 0; i <= HNS_ROCE_CMQ_SCC_CLR_DONE_CNT; i++) {
		hns_roce_cmq_setup_basic_desc(&desc,
					      HNS_ROCE_OPC_QUERY_SCCC, true);
		ret = hns_roce_cmq_send(hr_dev, &desc, 1);
		if (ret) {
			dev_err(hr_dev->dev, "Query clr cmq failed(%d)\n", ret);
			goto out;
		}

		if (resp->clr_done)
			goto out;

		msleep(20);
	}

	dev_err(hr_dev->dev, "Query SCC clr done flag overtime.\n");
	ret = -ETIMEDOUT;

out:
	mutex_unlock(&hr_dev->qp_table.scc_mutex);
	return ret;
}

static int hns_roce_v2_modify_cq(struct ib_cq *cq, u16 cq_count, u16 cq_period)
{
	struct hns_roce_dev *hr_dev = to_hr_dev(cq->device);
	struct hns_roce_v2_cq_context *cq_context;
	struct hns_roce_cq *hr_cq = to_hr_cq(cq);
	struct hns_roce_v2_cq_context *cqc_mask;
	struct hns_roce_cmd_mailbox *mailbox;
	int ret;

	mailbox = hns_roce_alloc_cmd_mailbox(hr_dev);
	if (IS_ERR(mailbox))
		return PTR_ERR(mailbox);

	cq_context = mailbox->buf;
	cqc_mask = (struct hns_roce_v2_cq_context *)mailbox->buf + 1;

	memset(cqc_mask, 0xff, sizeof(*cqc_mask));

	roce_set_field(cq_context->byte_56_cqe_period_maxcnt,
		       V2_CQC_BYTE_56_CQ_MAX_CNT_M, V2_CQC_BYTE_56_CQ_MAX_CNT_S,
		       cq_count);
	roce_set_field(cqc_mask->byte_56_cqe_period_maxcnt,
		       V2_CQC_BYTE_56_CQ_MAX_CNT_M, V2_CQC_BYTE_56_CQ_MAX_CNT_S,
		       0);
	roce_set_field(cq_context->byte_56_cqe_period_maxcnt,
		       V2_CQC_BYTE_56_CQ_PERIOD_M, V2_CQC_BYTE_56_CQ_PERIOD_S,
		       cq_period);
	roce_set_field(cqc_mask->byte_56_cqe_period_maxcnt,
		       V2_CQC_BYTE_56_CQ_PERIOD_M, V2_CQC_BYTE_56_CQ_PERIOD_S,
		       0);

	ret = hns_roce_cmd_mbox(hr_dev, mailbox->dma, 0, hr_cq->cqn, 1,
				HNS_ROCE_CMD_MODIFY_CQC,
				HNS_ROCE_CMD_TIMEOUT_MSECS);
	hns_roce_free_cmd_mailbox(hr_dev, mailbox);
	if (ret)
		dev_err(hr_dev->dev, "MODIFY CQ Failed to cmd mailbox.\n");

	return ret;
}

static void hns_roce_set_qps_to_err(struct hns_roce_dev *hr_dev, u32 qpn)
{
	struct hns_roce_qp *hr_qp;
	struct ib_qp_attr attr;
	int attr_mask;
	int ret;

	hr_qp = __hns_roce_qp_lookup(hr_dev, qpn);
	if (!hr_qp) {
		dev_warn(hr_dev->dev, "no hr_qp can be found!\n");
		return;
	}

	if (hr_qp->ibqp.uobject) {
		if (hr_qp->sdb_en == 1) {
			hr_qp->sq.head = *(int *)(hr_qp->sdb.virt_addr);
			if (hr_qp->rdb_en == 1)
				hr_qp->rq.head = *(int *)(hr_qp->rdb.virt_addr);
		} else {
			dev_warn(hr_dev->dev, "flush cqe is unsupported in userspace!\n");
			return;
		}
	}

	attr_mask = IB_QP_STATE;
	attr.qp_state = IB_QPS_ERR;
	ret = hns_roce_v2_modify_qp(&hr_qp->ibqp, &attr, attr_mask,
				    hr_qp->state, IB_QPS_ERR);
	if (ret)
		dev_err(hr_dev->dev, "failed to modify qp %d to err state.\n",
			qpn);
}

static void hns_roce_irq_work_handle(struct work_struct *work)
{
	struct hns_roce_work *irq_work =
				container_of(work, struct hns_roce_work, work);
	struct device *dev = irq_work->hr_dev->dev;
	u32 qpn = irq_work->qpn;
	u32 cqn = irq_work->cqn;

	switch (irq_work->event_type) {
	case HNS_ROCE_EVENT_TYPE_PATH_MIG:
		dev_info(dev, "Path migrated succeeded.\n");
		break;
	case HNS_ROCE_EVENT_TYPE_PATH_MIG_FAILED:
		dev_warn(dev, "Path migration failed.\n");
		break;
	case HNS_ROCE_EVENT_TYPE_COMM_EST:
		break;
	case HNS_ROCE_EVENT_TYPE_SQ_DRAINED:
		dev_warn(dev, "Send queue drained.\n");
		break;
	case HNS_ROCE_EVENT_TYPE_WQ_CATAS_ERROR:
		dev_err(dev, "Local work queue 0x%x catas error, sub_type:%d\n",
			qpn, irq_work->sub_type);
		hns_roce_set_qps_to_err(irq_work->hr_dev, qpn);
		break;
	case HNS_ROCE_EVENT_TYPE_INV_REQ_LOCAL_WQ_ERROR:
		dev_err(dev, "Invalid request local work queue 0x%x error.\n",
			qpn);
		hns_roce_set_qps_to_err(irq_work->hr_dev, qpn);
		break;
	case HNS_ROCE_EVENT_TYPE_LOCAL_WQ_ACCESS_ERROR:
		dev_err(dev, "Local access violation work queue 0x%x error, sub_type:%d\n",
			qpn, irq_work->sub_type);
		hns_roce_set_qps_to_err(irq_work->hr_dev, qpn);
		break;
	case HNS_ROCE_EVENT_TYPE_SRQ_LIMIT_REACH:
		dev_warn(dev, "SRQ limit reach.\n");
		break;
	case HNS_ROCE_EVENT_TYPE_SRQ_LAST_WQE_REACH:
		dev_warn(dev, "SRQ last wqe reach.\n");
		break;
	case HNS_ROCE_EVENT_TYPE_SRQ_CATAS_ERROR:
		dev_err(dev, "SRQ catas error.\n");
		break;
	case HNS_ROCE_EVENT_TYPE_CQ_ACCESS_ERROR:
		dev_err(dev, "CQ 0x%x access err.\n", cqn);
		break;
	case HNS_ROCE_EVENT_TYPE_CQ_OVERFLOW:
		dev_warn(dev, "CQ 0x%x overflow\n", cqn);
		break;
	case HNS_ROCE_EVENT_TYPE_DB_OVERFLOW:
		dev_warn(dev, "DB overflow.\n");
		break;
	case HNS_ROCE_EVENT_TYPE_FLR:
		dev_warn(dev, "Function level reset.\n");
		break;
	default:
		break;
	}

	kfree(irq_work);
}

static void hns_roce_v2_init_irq_work(struct hns_roce_dev *hr_dev,
				      struct hns_roce_eq *eq,
				      u32 qpn, u32 cqn)
{
	struct hns_roce_work *irq_work;

	irq_work = kzalloc(sizeof(struct hns_roce_work), GFP_ATOMIC);
	if (!irq_work)
		return;

	INIT_WORK(&(irq_work->work), hns_roce_irq_work_handle);
	irq_work->hr_dev = hr_dev;
	irq_work->qpn = qpn;
	irq_work->cqn = cqn;
	irq_work->event_type = eq->event_type;
	irq_work->sub_type = eq->sub_type;
	queue_work(hr_dev->irq_workq, &(irq_work->work));
}

static void set_eq_cons_index_v2(struct hns_roce_eq *eq)
{
	struct hns_roce_dev *hr_dev = eq->hr_dev;
	__le32 doorbell[2];

	doorbell[0] = 0;
	doorbell[1] = 0;

	if (eq->type_flag == HNS_ROCE_AEQ) {
		roce_set_field(doorbell[0], HNS_ROCE_V2_EQ_DB_CMD_M,
			       HNS_ROCE_V2_EQ_DB_CMD_S,
			       eq->arm_st == HNS_ROCE_V2_EQ_ALWAYS_ARMED ?
			       HNS_ROCE_EQ_DB_CMD_AEQ :
			       HNS_ROCE_EQ_DB_CMD_AEQ_ARMED);
	} else {
		roce_set_field(doorbell[0], HNS_ROCE_V2_EQ_DB_TAG_M,
			       HNS_ROCE_V2_EQ_DB_TAG_S, eq->eqn);

		roce_set_field(doorbell[0], HNS_ROCE_V2_EQ_DB_CMD_M,
			       HNS_ROCE_V2_EQ_DB_CMD_S,
			       eq->arm_st == HNS_ROCE_V2_EQ_ALWAYS_ARMED ?
			       HNS_ROCE_EQ_DB_CMD_CEQ :
			       HNS_ROCE_EQ_DB_CMD_CEQ_ARMED);
	}

	roce_set_field(doorbell[1], HNS_ROCE_V2_EQ_DB_PARA_M,
		       HNS_ROCE_V2_EQ_DB_PARA_S,
		       (eq->cons_index & HNS_ROCE_V2_CONS_IDX_M));

	hns_roce_write64(hr_dev, doorbell, eq->doorbell);
}

static struct hns_roce_aeqe *get_aeqe_v2(struct hns_roce_eq *eq, u32 entry)
{
	u32 buf_chk_sz;
	unsigned long off;

	buf_chk_sz = 1 << (eq->eqe_buf_pg_sz + PAGE_SHIFT);
	off = (entry & (eq->entries - 1)) * HNS_ROCE_AEQ_ENTRY_SIZE;

	return (struct hns_roce_aeqe *)((char *)(eq->buf_list->buf) +
		off % buf_chk_sz);
}

static struct hns_roce_aeqe *mhop_get_aeqe(struct hns_roce_eq *eq, u32 entry)
{
	u32 buf_chk_sz;
	unsigned long off;

	buf_chk_sz = 1 << (eq->eqe_buf_pg_sz + PAGE_SHIFT);

	off = (entry & (eq->entries - 1)) * HNS_ROCE_AEQ_ENTRY_SIZE;

	if (eq->hop_num == HNS_ROCE_HOP_NUM_0)
		return (struct hns_roce_aeqe *)((u8 *)(eq->bt_l0) +
			off % buf_chk_sz);
	else
		return (struct hns_roce_aeqe *)((u8 *)
			(eq->buf[off / buf_chk_sz]) + off % buf_chk_sz);
}

static struct hns_roce_aeqe *next_aeqe_sw_v2(struct hns_roce_eq *eq)
{
	struct hns_roce_aeqe *aeqe;

	if (!eq->hop_num)
		aeqe = get_aeqe_v2(eq, eq->cons_index);
	else
		aeqe = mhop_get_aeqe(eq, eq->cons_index);

	return (roce_get_bit(aeqe->asyn, HNS_ROCE_V2_AEQ_AEQE_OWNER_S) ^
		!!(eq->cons_index & eq->entries)) ? aeqe : NULL;
}

static int hns_roce_v2_aeq_int(struct hns_roce_dev *hr_dev,
			       struct hns_roce_eq *eq)
{
	struct device *dev = hr_dev->dev;
	struct hns_roce_aeqe *aeqe = next_aeqe_sw_v2(eq);
	int aeqe_found = 0;
	int event_type;
	int sub_type;
	u32 srqn;
	u32 qpn;
	u32 cqn;

	while (aeqe) {
		/* Make sure we read AEQ entry after we have checked the
		 * ownership bit
		 */
		dma_rmb();

		event_type = roce_get_field(aeqe->asyn,
					    HNS_ROCE_V2_AEQE_EVENT_TYPE_M,
					    HNS_ROCE_V2_AEQE_EVENT_TYPE_S);
		sub_type = roce_get_field(aeqe->asyn,
					  HNS_ROCE_V2_AEQE_SUB_TYPE_M,
					  HNS_ROCE_V2_AEQE_SUB_TYPE_S);
		qpn = roce_get_field(aeqe->event.qp_event.qp,
				     HNS_ROCE_V2_AEQE_EVENT_QUEUE_NUM_M,
				     HNS_ROCE_V2_AEQE_EVENT_QUEUE_NUM_S);
		cqn = roce_get_field(aeqe->event.cq_event.cq,
				     HNS_ROCE_V2_AEQE_EVENT_QUEUE_NUM_M,
				     HNS_ROCE_V2_AEQE_EVENT_QUEUE_NUM_S);
		srqn = roce_get_field(aeqe->event.srq_event.srq,
				     HNS_ROCE_V2_AEQE_EVENT_QUEUE_NUM_M,
				     HNS_ROCE_V2_AEQE_EVENT_QUEUE_NUM_S);

		switch (event_type) {
		case HNS_ROCE_EVENT_TYPE_PATH_MIG:
		case HNS_ROCE_EVENT_TYPE_PATH_MIG_FAILED:
		case HNS_ROCE_EVENT_TYPE_COMM_EST:
		case HNS_ROCE_EVENT_TYPE_SQ_DRAINED:
		case HNS_ROCE_EVENT_TYPE_WQ_CATAS_ERROR:
		case HNS_ROCE_EVENT_TYPE_SRQ_LAST_WQE_REACH:
		case HNS_ROCE_EVENT_TYPE_INV_REQ_LOCAL_WQ_ERROR:
		case HNS_ROCE_EVENT_TYPE_LOCAL_WQ_ACCESS_ERROR:
			hns_roce_qp_event(hr_dev, qpn, event_type);
			break;
		case HNS_ROCE_EVENT_TYPE_SRQ_LIMIT_REACH:
		case HNS_ROCE_EVENT_TYPE_SRQ_CATAS_ERROR:
			hns_roce_srq_event(hr_dev, srqn, event_type);
			break;
		case HNS_ROCE_EVENT_TYPE_CQ_ACCESS_ERROR:
		case HNS_ROCE_EVENT_TYPE_CQ_OVERFLOW:
			hns_roce_cq_event(hr_dev, cqn, event_type);
			break;
		case HNS_ROCE_EVENT_TYPE_DB_OVERFLOW:
			break;
		case HNS_ROCE_EVENT_TYPE_MB:
			hns_roce_cmd_event(hr_dev,
					le16_to_cpu(aeqe->event.cmd.token),
					aeqe->event.cmd.status,
					le64_to_cpu(aeqe->event.cmd.out_param));
			break;
		case HNS_ROCE_EVENT_TYPE_CEQ_OVERFLOW:
			break;
		case HNS_ROCE_EVENT_TYPE_FLR:
			break;
		default:
			dev_err(dev, "Unhandled event %d on EQ %d at idx %u.\n",
				event_type, eq->eqn, eq->cons_index);
			break;
		}

		eq->event_type = event_type;
		eq->sub_type = sub_type;
		++eq->cons_index;
		aeqe_found = 1;

		if (eq->cons_index > (2 * eq->entries - 1))
			eq->cons_index = 0;

		hns_roce_v2_init_irq_work(hr_dev, eq, qpn, cqn);

		aeqe = next_aeqe_sw_v2(eq);
	}

	set_eq_cons_index_v2(eq);
	return aeqe_found;
}

static struct hns_roce_ceqe *get_ceqe_v2(struct hns_roce_eq *eq, u32 entry)
{
	u32 buf_chk_sz;
	unsigned long off;

	buf_chk_sz = 1 << (eq->eqe_buf_pg_sz + PAGE_SHIFT);
	off = (entry & (eq->entries - 1)) * HNS_ROCE_CEQ_ENTRY_SIZE;

	return (struct hns_roce_ceqe *)((char *)(eq->buf_list->buf) +
		off % buf_chk_sz);
}

static struct hns_roce_ceqe *mhop_get_ceqe(struct hns_roce_eq *eq, u32 entry)
{
	u32 buf_chk_sz;
	unsigned long off;

	buf_chk_sz = 1 << (eq->eqe_buf_pg_sz + PAGE_SHIFT);

	off = (entry & (eq->entries - 1)) * HNS_ROCE_CEQ_ENTRY_SIZE;

	if (eq->hop_num == HNS_ROCE_HOP_NUM_0)
		return (struct hns_roce_ceqe *)((u8 *)(eq->bt_l0) +
			off % buf_chk_sz);
	else
		return (struct hns_roce_ceqe *)((u8 *)(eq->buf[off /
			buf_chk_sz]) + off % buf_chk_sz);
}

static struct hns_roce_ceqe *next_ceqe_sw_v2(struct hns_roce_eq *eq)
{
	struct hns_roce_ceqe *ceqe;

	if (!eq->hop_num)
		ceqe = get_ceqe_v2(eq, eq->cons_index);
	else
		ceqe = mhop_get_ceqe(eq, eq->cons_index);

	return (!!(roce_get_bit(ceqe->comp, HNS_ROCE_V2_CEQ_CEQE_OWNER_S))) ^
		(!!(eq->cons_index & eq->entries)) ? ceqe : NULL;
}

static int hns_roce_v2_ceq_int(struct hns_roce_dev *hr_dev,
			       struct hns_roce_eq *eq)
{
	struct device *dev = hr_dev->dev;
	struct hns_roce_ceqe *ceqe = next_ceqe_sw_v2(eq);
	int ceqe_found = 0;
	u32 cqn;

	while (ceqe) {
		/* Make sure we read CEQ entry after we have checked the
		 * ownership bit
		 */
		dma_rmb();

		cqn = roce_get_field(ceqe->comp,
				     HNS_ROCE_V2_CEQE_COMP_CQN_M,
				     HNS_ROCE_V2_CEQE_COMP_CQN_S);

		hns_roce_cq_completion(hr_dev, cqn);

		++eq->cons_index;
		ceqe_found = 1;

		if (eq->cons_index > (EQ_DEPTH_COEFF * eq->entries - 1)) {
			dev_warn(dev, "cons_index overflow, set back to 0.\n");
			eq->cons_index = 0;
		}

		ceqe = next_ceqe_sw_v2(eq);
	}

	set_eq_cons_index_v2(eq);

	return ceqe_found;
}

static irqreturn_t hns_roce_v2_msix_interrupt_eq(int irq, void *eq_ptr)
{
	struct hns_roce_eq *eq = eq_ptr;
	struct hns_roce_dev *hr_dev = eq->hr_dev;
	int int_work = 0;

	if (eq->type_flag == HNS_ROCE_CEQ)
		/* Completion event interrupt */
		int_work = hns_roce_v2_ceq_int(hr_dev, eq);
	else
		/* Asychronous event interrupt */
		int_work = hns_roce_v2_aeq_int(hr_dev, eq);

	return IRQ_RETVAL(int_work);
}

static irqreturn_t hns_roce_v2_msix_interrupt_abn(int irq, void *dev_id)
{
	struct hns_roce_dev *hr_dev = dev_id;
	struct device *dev = hr_dev->dev;
	int int_work = 0;
	u32 int_st;
	u32 int_en;

	/* Abnormal interrupt */
	int_st = roce_read(hr_dev, ROCEE_VF_ABN_INT_ST_REG);
	int_en = roce_read(hr_dev, ROCEE_VF_ABN_INT_EN_REG);

	if (int_st & BIT(HNS_ROCE_V2_VF_INT_ST_AEQ_OVERFLOW_S)) {
		struct pci_dev *pdev = hr_dev->pci_dev;
		struct hnae3_ae_dev *ae_dev = pci_get_drvdata(pdev);
		const struct hnae3_ae_ops *ops = ae_dev->ops;

		dev_err(dev, "AEQ overflow!\n");

		int_st |= 1 << HNS_ROCE_V2_VF_INT_ST_AEQ_OVERFLOW_S;
		roce_write(hr_dev, ROCEE_VF_ABN_INT_ST_REG, int_st);

		/* Set reset level for reset_event() */
		if (ops->set_default_reset_request)
			ops->set_default_reset_request(ae_dev,
						       HNAE3_FUNC_RESET);
		if (ops->reset_event)
			ops->reset_event(pdev, NULL);

		int_en |= 1 << HNS_ROCE_V2_VF_ABN_INT_EN_S;
		roce_write(hr_dev, ROCEE_VF_ABN_INT_EN_REG, int_en);

		int_work = 1;
	} else if (int_st & BIT(HNS_ROCE_V2_VF_INT_ST_BUS_ERR_S)) {
		dev_err(dev, "BUS ERR!\n");

		int_st |= 1 << HNS_ROCE_V2_VF_INT_ST_BUS_ERR_S;
		roce_write(hr_dev, ROCEE_VF_ABN_INT_ST_REG, int_st);

		int_en |= 1 << HNS_ROCE_V2_VF_ABN_INT_EN_S;
		roce_write(hr_dev, ROCEE_VF_ABN_INT_EN_REG, int_en);

		int_work = 1;
	} else if (int_st & BIT(HNS_ROCE_V2_VF_INT_ST_OTHER_ERR_S)) {
		dev_err(dev, "OTHER ERR!\n");

		int_st |= 1 << HNS_ROCE_V2_VF_INT_ST_OTHER_ERR_S;
		roce_write(hr_dev, ROCEE_VF_ABN_INT_ST_REG, int_st);

		int_en |= 1 << HNS_ROCE_V2_VF_ABN_INT_EN_S;
		roce_write(hr_dev, ROCEE_VF_ABN_INT_EN_REG, int_en);

		int_work = 1;
	} else
		dev_err(dev, "There is no abnormal irq found!\n");

	return IRQ_RETVAL(int_work);
}

static void hns_roce_v2_int_mask_enable(struct hns_roce_dev *hr_dev,
					int eq_num, int enable_flag)
{
	int i;

	if (enable_flag == EQ_ENABLE) {
		for (i = 0; i < eq_num; i++)
			roce_write(hr_dev, ROCEE_VF_EVENT_INT_EN_REG +
				   i * EQ_REG_OFFSET,
				   HNS_ROCE_V2_VF_EVENT_INT_EN_M);

		roce_write(hr_dev, ROCEE_VF_ABN_INT_EN_REG,
			   HNS_ROCE_V2_VF_ABN_INT_EN_M);
		roce_write(hr_dev, ROCEE_VF_ABN_INT_CFG_REG,
			   HNS_ROCE_V2_VF_ABN_INT_CFG_M);
	} else {
		for (i = 0; i < eq_num; i++)
			roce_write(hr_dev, ROCEE_VF_EVENT_INT_EN_REG +
				   i * EQ_REG_OFFSET,
				   HNS_ROCE_V2_VF_EVENT_INT_EN_M & 0x0);

		roce_write(hr_dev, ROCEE_VF_ABN_INT_EN_REG,
			   HNS_ROCE_V2_VF_ABN_INT_EN_M & 0x0);
		roce_write(hr_dev, ROCEE_VF_ABN_INT_CFG_REG,
			   HNS_ROCE_V2_VF_ABN_INT_CFG_M & 0x0);
	}
}

static void hns_roce_v2_destroy_eqc(struct hns_roce_dev *hr_dev, int eqn)
{
	struct device *dev = hr_dev->dev;
	int ret;

	if (eqn < hr_dev->caps.num_comp_vectors)
		ret = hns_roce_cmd_mbox(hr_dev, 0, 0, eqn & HNS_ROCE_V2_EQN_M,
					0, HNS_ROCE_CMD_DESTROY_CEQC,
					HNS_ROCE_CMD_TIMEOUT_MSECS);
	else
		ret = hns_roce_cmd_mbox(hr_dev, 0, 0, eqn & HNS_ROCE_V2_EQN_M,
					0, HNS_ROCE_CMD_DESTROY_AEQC,
					HNS_ROCE_CMD_TIMEOUT_MSECS);
	if (ret)
		dev_err(dev, "[mailbox cmd] destroy eqc(%d) failed.\n", eqn);
}

static void hns_roce_mhop_free_eq(struct hns_roce_dev *hr_dev,
				  struct hns_roce_eq *eq)
{
	struct device *dev = hr_dev->dev;
	u64 idx;
	u64 size;
	u32 buf_chk_sz;
	u32 bt_chk_sz;
	u32 mhop_num;
	int eqe_alloc;
	int i = 0;
	int j = 0;

	mhop_num = hr_dev->caps.eqe_hop_num;
	buf_chk_sz = 1 << (hr_dev->caps.eqe_buf_pg_sz + PAGE_SHIFT);
	bt_chk_sz = 1 << (hr_dev->caps.eqe_ba_pg_sz + PAGE_SHIFT);

	if (mhop_num == HNS_ROCE_HOP_NUM_0) {
		dma_free_coherent(dev, (unsigned int)(eq->entries *
				  eq->eqe_size), eq->bt_l0, eq->l0_dma);
		return;
	}

	dma_free_coherent(dev, bt_chk_sz, eq->bt_l0, eq->l0_dma);
	if (mhop_num == 1) {
		for (i = 0; i < eq->l0_last_num; i++) {
			if (i == eq->l0_last_num - 1) {
				eqe_alloc = i * (buf_chk_sz / eq->eqe_size);
				size = (eq->entries - eqe_alloc) * eq->eqe_size;
				dma_free_coherent(dev, size, eq->buf[i],
						  eq->buf_dma[i]);
				break;
			}
			dma_free_coherent(dev, buf_chk_sz, eq->buf[i],
					  eq->buf_dma[i]);
		}
	} else if (mhop_num == 2) {
		for (i = 0; i < eq->l0_last_num; i++) {
			dma_free_coherent(dev, bt_chk_sz, eq->bt_l1[i],
					  eq->l1_dma[i]);

			for (j = 0; j < bt_chk_sz / BA_BYTE_LEN; j++) {
				idx = i * (bt_chk_sz / BA_BYTE_LEN) + j;
				if ((i == eq->l0_last_num - 1)
				     && j == eq->l1_last_num - 1) {
					eqe_alloc = (buf_chk_sz / eq->eqe_size)
						    * idx;
					size = (eq->entries - eqe_alloc)
						* eq->eqe_size;
					dma_free_coherent(dev, size,
							  eq->buf[idx],
							  eq->buf_dma[idx]);
					break;
				}
				dma_free_coherent(dev, buf_chk_sz, eq->buf[idx],
						  eq->buf_dma[idx]);
			}
		}
	}
	kfree(eq->buf_dma);
	kfree(eq->buf);
	kfree(eq->l1_dma);
	kfree(eq->bt_l1);
	eq->buf_dma = NULL;
	eq->buf = NULL;
	eq->l1_dma = NULL;
	eq->bt_l1 = NULL;
}

static void hns_roce_v2_free_eq(struct hns_roce_dev *hr_dev,
				struct hns_roce_eq *eq)
{
	u32 buf_chk_sz;

	buf_chk_sz = 1 << (eq->eqe_buf_pg_sz + PAGE_SHIFT);

	if (hr_dev->caps.eqe_hop_num) {
		hns_roce_mhop_free_eq(hr_dev, eq);
		return;
	}

	dma_free_coherent(hr_dev->dev, buf_chk_sz, eq->buf_list->buf,
			  eq->buf_list->map);
	kfree(eq->buf_list);
}

static void hns_roce_config_eqc(struct hns_roce_dev *hr_dev,
				struct hns_roce_eq *eq,
				void *mb_buf)
{
	struct hns_roce_eq_context *eqc;

	eqc = mb_buf;
	memset(eqc, 0, sizeof(struct hns_roce_eq_context));

	/* init eqc */
	eq->doorbell = hr_dev->reg_base + ROCEE_VF_EQ_DB_CFG0_REG;
	eq->hop_num = hr_dev->caps.eqe_hop_num;
	eq->cons_index = 0;
	eq->over_ignore = HNS_ROCE_V2_EQ_OVER_IGNORE_0;
	eq->coalesce = HNS_ROCE_V2_EQ_COALESCE_0;
	eq->arm_st = HNS_ROCE_V2_EQ_ALWAYS_ARMED;
	eq->eqe_ba_pg_sz = hr_dev->caps.eqe_ba_pg_sz;
	eq->eqe_buf_pg_sz = hr_dev->caps.eqe_buf_pg_sz;
	eq->shift = ilog2((unsigned int)eq->entries);

	if (!eq->hop_num)
		eq->eqe_ba = eq->buf_list->map;
	else
		eq->eqe_ba = eq->l0_dma;

	/* set eqc state */
	roce_set_field(eqc->byte_4,
		       HNS_ROCE_EQC_EQ_ST_M,
		       HNS_ROCE_EQC_EQ_ST_S,
		       HNS_ROCE_V2_EQ_STATE_VALID);

	/* set eqe hop num */
	roce_set_field(eqc->byte_4,
		       HNS_ROCE_EQC_HOP_NUM_M,
		       HNS_ROCE_EQC_HOP_NUM_S, eq->hop_num);

	/* set eqc over_ignore */
	roce_set_field(eqc->byte_4,
		       HNS_ROCE_EQC_OVER_IGNORE_M,
		       HNS_ROCE_EQC_OVER_IGNORE_S, eq->over_ignore);

	/* set eqc coalesce */
	roce_set_field(eqc->byte_4,
		       HNS_ROCE_EQC_COALESCE_M,
		       HNS_ROCE_EQC_COALESCE_S, eq->coalesce);

	/* set eqc arm_state */
	roce_set_field(eqc->byte_4,
		       HNS_ROCE_EQC_ARM_ST_M,
		       HNS_ROCE_EQC_ARM_ST_S, eq->arm_st);

	/* set eqn */
	roce_set_field(eqc->byte_4,
		       HNS_ROCE_EQC_EQN_M,
		       HNS_ROCE_EQC_EQN_S, eq->eqn);

	/* set eqe_cnt */
	roce_set_field(eqc->byte_4,
		       HNS_ROCE_EQC_EQE_CNT_M,
		       HNS_ROCE_EQC_EQE_CNT_S,
		       HNS_ROCE_EQ_INIT_EQE_CNT);

	/* set eqe_ba_pg_sz */
	roce_set_field(eqc->byte_8,
		       HNS_ROCE_EQC_BA_PG_SZ_M,
		       HNS_ROCE_EQC_BA_PG_SZ_S,
		       eq->eqe_ba_pg_sz + PG_SHIFT_OFFSET);

	/* set eqe_buf_pg_sz */
	roce_set_field(eqc->byte_8,
		       HNS_ROCE_EQC_BUF_PG_SZ_M,
		       HNS_ROCE_EQC_BUF_PG_SZ_S,
		       eq->eqe_buf_pg_sz + PG_SHIFT_OFFSET);

	/* set eq_producer_idx */
	roce_set_field(eqc->byte_8,
		       HNS_ROCE_EQC_PROD_INDX_M,
		       HNS_ROCE_EQC_PROD_INDX_S,
		       HNS_ROCE_EQ_INIT_PROD_IDX);

	/* set eq_max_cnt */
	roce_set_field(eqc->byte_12,
		       HNS_ROCE_EQC_MAX_CNT_M,
		       HNS_ROCE_EQC_MAX_CNT_S, eq->eq_max_cnt);

	/* set eq_period */
	roce_set_field(eqc->byte_12,
		       HNS_ROCE_EQC_PERIOD_M,
		       HNS_ROCE_EQC_PERIOD_S, eq->eq_period);

	/* set eqe_report_timer */
	roce_set_field(eqc->eqe_report_timer,
		       HNS_ROCE_EQC_REPORT_TIMER_M,
		       HNS_ROCE_EQC_REPORT_TIMER_S,
		       HNS_ROCE_EQ_INIT_REPORT_TIMER);

	/* set eqe_ba [34:3] */
	roce_set_field(eqc->eqe_ba0,
		       HNS_ROCE_EQC_EQE_BA_L_M,
		       HNS_ROCE_EQC_EQE_BA_L_S, eq->eqe_ba >> 3);

	/* set eqe_ba [64:35] */
	roce_set_field(eqc->eqe_ba1,
		       HNS_ROCE_EQC_EQE_BA_H_M,
		       HNS_ROCE_EQC_EQE_BA_H_S, eq->eqe_ba >> 35);

	/* set eq shift */
	roce_set_field(eqc->byte_28,
		       HNS_ROCE_EQC_SHIFT_M,
		       HNS_ROCE_EQC_SHIFT_S, eq->shift);

	/* set eq MSI_IDX */
	roce_set_field(eqc->byte_28,
		       HNS_ROCE_EQC_MSI_INDX_M,
		       HNS_ROCE_EQC_MSI_INDX_S,
		       HNS_ROCE_EQ_INIT_MSI_IDX);

	/* set cur_eqe_ba [27:12] */
	roce_set_field(eqc->byte_28,
		       HNS_ROCE_EQC_CUR_EQE_BA_L_M,
		       HNS_ROCE_EQC_CUR_EQE_BA_L_S, eq->cur_eqe_ba >> 12);

	/* set cur_eqe_ba [59:28] */
	roce_set_field(eqc->byte_32,
		       HNS_ROCE_EQC_CUR_EQE_BA_M_M,
		       HNS_ROCE_EQC_CUR_EQE_BA_M_S, eq->cur_eqe_ba >> 28);

	/* set cur_eqe_ba [63:60] */
	roce_set_field(eqc->byte_36,
		       HNS_ROCE_EQC_CUR_EQE_BA_H_M,
		       HNS_ROCE_EQC_CUR_EQE_BA_H_S, eq->cur_eqe_ba >> 60);

	/* set eq consumer idx */
	roce_set_field(eqc->byte_36,
		       HNS_ROCE_EQC_CONS_INDX_M,
		       HNS_ROCE_EQC_CONS_INDX_S,
		       HNS_ROCE_EQ_INIT_CONS_IDX);

	/* set nex_eqe_ba[43:12] */
	roce_set_field(eqc->nxt_eqe_ba0,
		       HNS_ROCE_EQC_NXT_EQE_BA_L_M,
		       HNS_ROCE_EQC_NXT_EQE_BA_L_S, eq->nxt_eqe_ba >> 12);

	/* set nex_eqe_ba[63:44] */
	roce_set_field(eqc->nxt_eqe_ba1,
		       HNS_ROCE_EQC_NXT_EQE_BA_H_M,
		       HNS_ROCE_EQC_NXT_EQE_BA_H_S, eq->nxt_eqe_ba >> 44);
}

static int hns_roce_mhop_alloc_eq(struct hns_roce_dev *hr_dev,
				  struct hns_roce_eq *eq)
{
	struct device *dev = hr_dev->dev;
	int eq_alloc_done = 0;
	int eq_buf_cnt = 0;
	int eqe_alloc;
	u32 buf_chk_sz;
	u32 bt_chk_sz;
	u32 mhop_num;
	u64 size;
	u64 idx;
	int ba_num;
	int bt_num;
	int record_i;
	int record_j;
	int i = 0;
	int j = 0;

	mhop_num = hr_dev->caps.eqe_hop_num;
	buf_chk_sz = 1 << (hr_dev->caps.eqe_buf_pg_sz + PAGE_SHIFT);
	bt_chk_sz = 1 << (hr_dev->caps.eqe_ba_pg_sz + PAGE_SHIFT);

	ba_num = DIV_ROUND_UP(PAGE_ALIGN(eq->entries * eq->eqe_size),
			      buf_chk_sz);
	bt_num = DIV_ROUND_UP(ba_num, bt_chk_sz / BA_BYTE_LEN);

	if (mhop_num == HNS_ROCE_HOP_NUM_0) {
		if (eq->entries > buf_chk_sz / eq->eqe_size) {
			dev_err(dev, "eq entries %d is larger than buf_pg_sz!",
				eq->entries);
			return -EINVAL;
		}
		eq->bt_l0 = dma_alloc_coherent(dev, eq->entries * eq->eqe_size,
					       &(eq->l0_dma), GFP_KERNEL);
		if (!eq->bt_l0)
			return -ENOMEM;

		eq->cur_eqe_ba = eq->l0_dma;
		eq->nxt_eqe_ba = 0;

		return 0;
	}

	eq->buf_dma = kcalloc(ba_num, sizeof(*eq->buf_dma), GFP_KERNEL);
	if (!eq->buf_dma)
		return -ENOMEM;
	eq->buf = kcalloc(ba_num, sizeof(*eq->buf), GFP_KERNEL);
	if (!eq->buf)
		goto err_kcalloc_buf;

	if (mhop_num == 2) {
		eq->l1_dma = kcalloc(bt_num, sizeof(*eq->l1_dma), GFP_KERNEL);
		if (!eq->l1_dma)
			goto err_kcalloc_l1_dma;

		eq->bt_l1 = kcalloc(bt_num, sizeof(*eq->bt_l1), GFP_KERNEL);
		if (!eq->bt_l1)
			goto err_kcalloc_bt_l1;
	}

	/* alloc L0 BT */
	eq->bt_l0 = dma_alloc_coherent(dev, bt_chk_sz, &eq->l0_dma, GFP_KERNEL);
	if (!eq->bt_l0)
		goto err_dma_alloc_l0;

	if (mhop_num == 1) {
		if (ba_num > (bt_chk_sz / BA_BYTE_LEN))
			dev_err(dev, "ba_num %d is too large for 1 hop\n",
				ba_num);

		/* alloc buf */
		for (i = 0; i < bt_chk_sz / BA_BYTE_LEN; i++) {
			if (eq_buf_cnt + 1 < ba_num) {
				size = buf_chk_sz;
			} else {
				eqe_alloc = i * (buf_chk_sz / eq->eqe_size);
				size = (eq->entries - eqe_alloc) * eq->eqe_size;
			}
			eq->buf[i] = dma_alloc_coherent(dev, size,
							&(eq->buf_dma[i]),
							GFP_KERNEL);
			if (!eq->buf[i])
				goto err_dma_alloc_buf;

			*(eq->bt_l0 + i) = eq->buf_dma[i];

			eq_buf_cnt++;
			if (eq_buf_cnt >= ba_num)
				break;
		}
		eq->cur_eqe_ba = eq->buf_dma[0];
		if (ba_num > 1)
			eq->nxt_eqe_ba = eq->buf_dma[1];

	} else if (mhop_num == 2) {
		/* alloc L1 BT and buf */
		for (i = 0; i < bt_chk_sz / BA_BYTE_LEN; i++) {
			eq->bt_l1[i] = dma_alloc_coherent(dev, bt_chk_sz,
							  &(eq->l1_dma[i]),
							  GFP_KERNEL);
			if (!eq->bt_l1[i])
				goto err_dma_alloc_l1;
			*(eq->bt_l0 + i) = eq->l1_dma[i];

			for (j = 0; j < bt_chk_sz / BA_BYTE_LEN; j++) {
				idx = i * bt_chk_sz / BA_BYTE_LEN + j;
				if (eq_buf_cnt + 1 < ba_num) {
					size = buf_chk_sz;
				} else {
					eqe_alloc = (buf_chk_sz / eq->eqe_size)
						    * idx;
					size = (eq->entries - eqe_alloc)
						* eq->eqe_size;
				}
				eq->buf[idx] = dma_alloc_coherent(dev, size,
								  &(eq->buf_dma[idx]),
								  GFP_KERNEL);
				if (!eq->buf[idx])
					goto err_dma_alloc_buf;

				*(eq->bt_l1[i] + j) = eq->buf_dma[idx];

				eq_buf_cnt++;
				if (eq_buf_cnt >= ba_num) {
					eq_alloc_done = 1;
					break;
				}
			}

			if (eq_alloc_done)
				break;
		}
		eq->cur_eqe_ba = eq->buf_dma[0];
		if (ba_num > 1)
			eq->nxt_eqe_ba = eq->buf_dma[1];
	}

	eq->l0_last_num = i + 1;
	if (mhop_num == 2)
		eq->l1_last_num = j + 1;

	return 0;

err_dma_alloc_l1:
	dma_free_coherent(dev, bt_chk_sz, eq->bt_l0, eq->l0_dma);
	eq->bt_l0 = NULL;
	eq->l0_dma = 0;
	for (i -= 1; i >= 0; i--) {
		dma_free_coherent(dev, bt_chk_sz, eq->bt_l1[i],
				  eq->l1_dma[i]);

		for (j = 0; j < bt_chk_sz / BA_BYTE_LEN; j++) {
			idx = i * bt_chk_sz / BA_BYTE_LEN + j;
			dma_free_coherent(dev, buf_chk_sz, eq->buf[idx],
					  eq->buf_dma[idx]);
		}
	}
	goto err_dma_alloc_l0;

err_dma_alloc_buf:
	dma_free_coherent(dev, bt_chk_sz, eq->bt_l0, eq->l0_dma);
	eq->bt_l0 = NULL;
	eq->l0_dma = 0;

	if (mhop_num == 1)
		for (i -= 1; i >= 0; i--)
			dma_free_coherent(dev, buf_chk_sz, eq->buf[i],
					  eq->buf_dma[i]);
	else if (mhop_num == 2) {
		record_i = i;
		record_j = j;
		for (; i >= 0; i--) {
			dma_free_coherent(dev, bt_chk_sz, eq->bt_l1[i],
					  eq->l1_dma[i]);

			for (j = 0; j < bt_chk_sz / BA_BYTE_LEN; j++) {
				if (i == record_i && j >= record_j)
					break;

				idx = i * bt_chk_sz / BA_BYTE_LEN + j;
				dma_free_coherent(dev, buf_chk_sz,
						  eq->buf[idx],
						  eq->buf_dma[idx]);
			}
		}
	}

err_dma_alloc_l0:
	kfree(eq->bt_l1);
	eq->bt_l1 = NULL;

err_kcalloc_bt_l1:
	kfree(eq->l1_dma);
	eq->l1_dma = NULL;

err_kcalloc_l1_dma:
	kfree(eq->buf);
	eq->buf = NULL;

err_kcalloc_buf:
	kfree(eq->buf_dma);
	eq->buf_dma = NULL;

	return -ENOMEM;
}

static int hns_roce_v2_create_eq(struct hns_roce_dev *hr_dev,
				 struct hns_roce_eq *eq,
				 unsigned int eq_cmd)
{
	struct device *dev = hr_dev->dev;
	struct hns_roce_cmd_mailbox *mailbox;
	u32 buf_chk_sz = 0;
	int ret;

	/* Allocate mailbox memory */
	mailbox = hns_roce_alloc_cmd_mailbox(hr_dev);
	if (IS_ERR(mailbox))
		return PTR_ERR(mailbox);

	if (!hr_dev->caps.eqe_hop_num) {
		buf_chk_sz = 1 << (hr_dev->caps.eqe_buf_pg_sz + PAGE_SHIFT);

		eq->buf_list = kzalloc(sizeof(struct hns_roce_buf_list),
				       GFP_KERNEL);
		if (!eq->buf_list) {
			ret = -ENOMEM;
			goto free_cmd_mbox;
		}

		eq->buf_list->buf = dma_alloc_coherent(dev, buf_chk_sz,
						       &(eq->buf_list->map),
						       GFP_KERNEL);
		if (!eq->buf_list->buf) {
			ret = -ENOMEM;
			goto err_alloc_buf;
		}

	} else {
		ret = hns_roce_mhop_alloc_eq(hr_dev, eq);
		if (ret) {
			ret = -ENOMEM;
			goto free_cmd_mbox;
		}
	}

	hns_roce_config_eqc(hr_dev, eq, mailbox->buf);

	ret = hns_roce_cmd_mbox(hr_dev, mailbox->dma, 0, eq->eqn, 0,
				eq_cmd, HNS_ROCE_CMD_TIMEOUT_MSECS);
	if (ret) {
		dev_err(dev, "[mailbox cmd] create eqc failed.\n");
		goto err_cmd_mbox;
	}

	hns_roce_free_cmd_mailbox(hr_dev, mailbox);

	return 0;

err_cmd_mbox:
	if (!hr_dev->caps.eqe_hop_num)
		dma_free_coherent(dev, buf_chk_sz, eq->buf_list->buf,
				  eq->buf_list->map);
	else {
		hns_roce_mhop_free_eq(hr_dev, eq);
		goto free_cmd_mbox;
	}

err_alloc_buf:
	kfree(eq->buf_list);

free_cmd_mbox:
	hns_roce_free_cmd_mailbox(hr_dev, mailbox);

	return ret;
}

static int __hns_roce_request_irq(struct hns_roce_dev *hr_dev, int irq_num,
				  int comp_num, int aeq_num, int other_num)
{
	struct hns_roce_eq_table *eq_table = &hr_dev->eq_table;
	int i, j;
	int ret;

	for (i = 0; i < irq_num; i++) {
		hr_dev->irq_names[i] = kzalloc(HNS_ROCE_INT_NAME_LEN,
					       GFP_KERNEL);
		if (!hr_dev->irq_names[i]) {
			ret = -ENOMEM;
			goto err_kzalloc_failed;
		}
	}

	/* irq contains: abnormal + AEQ + CEQ */
	for (j = 0; j < other_num; j++)
		snprintf((char *)hr_dev->irq_names[j],
			 HNS_ROCE_INT_NAME_LEN, "hns-abn-%d", j);

	for (j = other_num; j < (other_num + aeq_num); j++)
		snprintf((char *)hr_dev->irq_names[j],
			 HNS_ROCE_INT_NAME_LEN, "hns-aeq-%d",
			 j - other_num);

	for (j = (other_num + aeq_num); j < irq_num; j++)
		snprintf((char *)hr_dev->irq_names[j],
			 HNS_ROCE_INT_NAME_LEN, "hns-ceq-%d",
			 j - other_num - aeq_num);

	for (j = 0; j < irq_num; j++) {
		if (j < other_num)
			ret = request_irq(hr_dev->irq[j],
					  hns_roce_v2_msix_interrupt_abn,
					  0, hr_dev->irq_names[j], hr_dev);

		else if (j < (other_num + comp_num))
			ret = request_irq(eq_table->eq[j - other_num].irq,
					  hns_roce_v2_msix_interrupt_eq,
					  0, hr_dev->irq_names[j + aeq_num],
					  &eq_table->eq[j - other_num]);
		else
			ret = request_irq(eq_table->eq[j - other_num].irq,
					  hns_roce_v2_msix_interrupt_eq,
					  0, hr_dev->irq_names[j - comp_num],
					  &eq_table->eq[j - other_num]);
		if (ret) {
			dev_err(hr_dev->dev, "Request irq error!\n");
			goto err_request_failed;
		}
	}

	return 0;

err_request_failed:
	for (j -= 1; j >= 0; j--)
		if (j < other_num)
			free_irq(hr_dev->irq[j], hr_dev);
		else
			free_irq(eq_table->eq[j - other_num].irq,
				 &eq_table->eq[j - other_num]);

err_kzalloc_failed:
	for (i -= 1; i >= 0; i--)
		kfree(hr_dev->irq_names[i]);

	return ret;
}

static void __hns_roce_free_irq(struct hns_roce_dev *hr_dev)
{
	int irq_num;
	int eq_num;
	int i;

	eq_num = hr_dev->caps.num_comp_vectors + hr_dev->caps.num_aeq_vectors;
	irq_num = eq_num + hr_dev->caps.num_other_vectors;

	for (i = 0; i < hr_dev->caps.num_other_vectors; i++)
		free_irq(hr_dev->irq[i], hr_dev);

	for (i = 0; i < eq_num; i++)
		free_irq(hr_dev->eq_table.eq[i].irq, &hr_dev->eq_table.eq[i]);

	for (i = 0; i < irq_num; i++)
		kfree(hr_dev->irq_names[i]);
}

static int hns_roce_v2_init_eq_table(struct hns_roce_dev *hr_dev)
{
	struct hns_roce_eq_table *eq_table = &hr_dev->eq_table;
	struct device *dev = hr_dev->dev;
	struct hns_roce_eq *eq;
	unsigned int eq_cmd;
	int irq_num;
	int eq_num;
	int other_num;
	int comp_num;
	int aeq_num;
	int i;
	int ret;

	other_num = hr_dev->caps.num_other_vectors;
	comp_num = hr_dev->caps.num_comp_vectors;
	aeq_num = hr_dev->caps.num_aeq_vectors;

	eq_num = comp_num + aeq_num;
	irq_num = eq_num + other_num;

	eq_table->eq = kcalloc(eq_num, sizeof(*eq_table->eq), GFP_KERNEL);
	if (!eq_table->eq)
		return -ENOMEM;

	/* create eq */
	for (i = 0; i < eq_num; i++) {
		eq = &eq_table->eq[i];
		eq->hr_dev = hr_dev;
		eq->eqn = i;
		if (i < comp_num) {
			/* CEQ */
			eq_cmd = HNS_ROCE_CMD_CREATE_CEQC;
			eq->type_flag = HNS_ROCE_CEQ;
			eq->entries = hr_dev->caps.ceqe_depth;
			eq->eqe_size = HNS_ROCE_CEQ_ENTRY_SIZE;
			eq->irq = hr_dev->irq[i + other_num + aeq_num];
			eq->eq_max_cnt = HNS_ROCE_CEQ_DEFAULT_BURST_NUM;
			eq->eq_period = HNS_ROCE_CEQ_DEFAULT_INTERVAL;
		} else {
			/* AEQ */
			eq_cmd = HNS_ROCE_CMD_CREATE_AEQC;
			eq->type_flag = HNS_ROCE_AEQ;
			eq->entries = hr_dev->caps.aeqe_depth;
			eq->eqe_size = HNS_ROCE_AEQ_ENTRY_SIZE;
			eq->irq = hr_dev->irq[i - comp_num + other_num];
			eq->eq_max_cnt = HNS_ROCE_AEQ_DEFAULT_BURST_NUM;
			eq->eq_period = HNS_ROCE_AEQ_DEFAULT_INTERVAL;
		}

		ret = hns_roce_v2_create_eq(hr_dev, eq, eq_cmd);
		if (ret) {
			dev_err(dev, "eq create failed.\n");
			goto err_create_eq_fail;
		}
	}

	/* enable irq */
	hns_roce_v2_int_mask_enable(hr_dev, eq_num, EQ_ENABLE);

	ret = __hns_roce_request_irq(hr_dev, irq_num, comp_num,
				     aeq_num, other_num);
	if (ret) {
		dev_err(dev, "Request irq failed.\n");
		goto err_request_irq_fail;
	}

	hr_dev->irq_workq =
		create_singlethread_workqueue("hns_roce_irq_workqueue");
	if (!hr_dev->irq_workq) {
		dev_err(dev, "Create irq workqueue failed!\n");
		ret = -ENOMEM;
		goto err_create_wq_fail;
	}

	return 0;

err_create_wq_fail:
	__hns_roce_free_irq(hr_dev);

err_request_irq_fail:
	hns_roce_v2_int_mask_enable(hr_dev, eq_num, EQ_DISABLE);

err_create_eq_fail:
	for (i -= 1; i >= 0; i--)
		hns_roce_v2_free_eq(hr_dev, &eq_table->eq[i]);
	kfree(eq_table->eq);

	return ret;
}

static void hns_roce_v2_cleanup_eq_table(struct hns_roce_dev *hr_dev)
{
	struct hns_roce_eq_table *eq_table = &hr_dev->eq_table;
	int eq_num;
	int i;

	eq_num = hr_dev->caps.num_comp_vectors + hr_dev->caps.num_aeq_vectors;

	/* Disable irq */
	hns_roce_v2_int_mask_enable(hr_dev, eq_num, EQ_DISABLE);

	__hns_roce_free_irq(hr_dev);

	for (i = 0; i < eq_num; i++) {
		hns_roce_v2_destroy_eqc(hr_dev, i);

		hns_roce_v2_free_eq(hr_dev, &eq_table->eq[i]);
	}

	kfree(eq_table->eq);

	flush_workqueue(hr_dev->irq_workq);
	destroy_workqueue(hr_dev->irq_workq);
}

static void hns_roce_v2_write_srqc(struct hns_roce_dev *hr_dev,
				   struct hns_roce_srq *srq, u32 pdn, u16 xrcd,
				   u32 cqn, void *mb_buf, u64 *mtts_wqe,
				   u64 *mtts_idx, dma_addr_t dma_handle_wqe,
				   dma_addr_t dma_handle_idx)
{
	struct hns_roce_srq_context *srq_context;

	srq_context = mb_buf;
	memset(srq_context, 0, sizeof(*srq_context));

	roce_set_field(srq_context->byte_4_srqn_srqst, SRQC_BYTE_4_SRQ_ST_M,
		       SRQC_BYTE_4_SRQ_ST_S, 1);

	roce_set_field(srq_context->byte_4_srqn_srqst,
		       SRQC_BYTE_4_SRQ_WQE_HOP_NUM_M,
		       SRQC_BYTE_4_SRQ_WQE_HOP_NUM_S,
		       (hr_dev->caps.srqwqe_hop_num == HNS_ROCE_HOP_NUM_0 ? 0 :
		       hr_dev->caps.srqwqe_hop_num));
	roce_set_field(srq_context->byte_4_srqn_srqst,
		       SRQC_BYTE_4_SRQ_SHIFT_M, SRQC_BYTE_4_SRQ_SHIFT_S,
		       ilog2(srq->max));

	roce_set_field(srq_context->byte_4_srqn_srqst, SRQC_BYTE_4_SRQN_M,
		       SRQC_BYTE_4_SRQN_S, srq->srqn);

	roce_set_field(srq_context->byte_8_limit_wl, SRQC_BYTE_8_SRQ_LIMIT_WL_M,
		       SRQC_BYTE_8_SRQ_LIMIT_WL_S, 0);

	roce_set_field(srq_context->byte_12_xrcd, SRQC_BYTE_12_SRQ_XRCD_M,
		       SRQC_BYTE_12_SRQ_XRCD_S, xrcd);

	srq_context->wqe_bt_ba = cpu_to_le32((u32)(dma_handle_wqe >> 3));

	roce_set_field(srq_context->byte_24_wqe_bt_ba,
		       SRQC_BYTE_24_SRQ_WQE_BT_BA_M,
		       SRQC_BYTE_24_SRQ_WQE_BT_BA_S,
		       dma_handle_wqe >> 35);

	roce_set_field(srq_context->byte_28_rqws_pd, SRQC_BYTE_28_PD_M,
		       SRQC_BYTE_28_PD_S, pdn);
	roce_set_field(srq_context->byte_28_rqws_pd, SRQC_BYTE_28_RQWS_M,
		       SRQC_BYTE_28_RQWS_S, srq->max_gs <= 0 ? 0 :
		       fls(srq->max_gs - 1));

	srq_context->idx_bt_ba = cpu_to_le32(dma_handle_idx >> 3);
	roce_set_field(srq_context->rsv_idx_bt_ba,
		       SRQC_BYTE_36_SRQ_IDX_BT_BA_M,
		       SRQC_BYTE_36_SRQ_IDX_BT_BA_S,
		       dma_handle_idx >> 35);

	srq_context->idx_cur_blk_addr =
		cpu_to_le32(mtts_idx[0] >> PAGE_ADDR_SHIFT);
	roce_set_field(srq_context->byte_44_idxbufpgsz_addr,
		       SRQC_BYTE_44_SRQ_IDX_CUR_BLK_ADDR_M,
		       SRQC_BYTE_44_SRQ_IDX_CUR_BLK_ADDR_S,
		       mtts_idx[0] >> (32 + PAGE_ADDR_SHIFT));
	roce_set_field(srq_context->byte_44_idxbufpgsz_addr,
		       SRQC_BYTE_44_SRQ_IDX_HOP_NUM_M,
		       SRQC_BYTE_44_SRQ_IDX_HOP_NUM_S,
		       hr_dev->caps.idx_hop_num == HNS_ROCE_HOP_NUM_0 ? 0 :
		       hr_dev->caps.idx_hop_num);

	roce_set_field(srq_context->byte_44_idxbufpgsz_addr,
		       SRQC_BYTE_44_SRQ_IDX_BA_PG_SZ_M,
		       SRQC_BYTE_44_SRQ_IDX_BA_PG_SZ_S,
		       hr_dev->caps.idx_ba_pg_sz + PG_SHIFT_OFFSET);
	roce_set_field(srq_context->byte_44_idxbufpgsz_addr,
		       SRQC_BYTE_44_SRQ_IDX_BUF_PG_SZ_M,
		       SRQC_BYTE_44_SRQ_IDX_BUF_PG_SZ_S,
		       hr_dev->caps.idx_buf_pg_sz + PG_SHIFT_OFFSET);

	srq_context->idx_nxt_blk_addr =
		cpu_to_le32(mtts_idx[1] >> PAGE_ADDR_SHIFT);
	roce_set_field(srq_context->rsv_idxnxtblkaddr,
		       SRQC_BYTE_52_SRQ_IDX_NXT_BLK_ADDR_M,
		       SRQC_BYTE_52_SRQ_IDX_NXT_BLK_ADDR_S,
		       mtts_idx[1] >> (32 + PAGE_ADDR_SHIFT));
	roce_set_field(srq_context->byte_56_xrc_cqn,
		       SRQC_BYTE_56_SRQ_XRC_CQN_M, SRQC_BYTE_56_SRQ_XRC_CQN_S,
		       cqn);
	roce_set_field(srq_context->byte_56_xrc_cqn,
		       SRQC_BYTE_56_SRQ_WQE_BA_PG_SZ_M,
		       SRQC_BYTE_56_SRQ_WQE_BA_PG_SZ_S,
		       hr_dev->caps.srqwqe_ba_pg_sz + PG_SHIFT_OFFSET);
	roce_set_field(srq_context->byte_56_xrc_cqn,
		       SRQC_BYTE_56_SRQ_WQE_BUF_PG_SZ_M,
		       SRQC_BYTE_56_SRQ_WQE_BUF_PG_SZ_S,
		       hr_dev->caps.srqwqe_buf_pg_sz + PG_SHIFT_OFFSET);

	roce_set_bit(srq_context->db_record_addr_record_en,
		     SRQC_BYTE_60_SRQ_RECORD_EN_S, 0);
}

static int hns_roce_v2_modify_srq(struct ib_srq *ibsrq,
				  struct ib_srq_attr *srq_attr,
				  enum ib_srq_attr_mask srq_attr_mask,
				  struct ib_udata *udata)
{
	struct hns_roce_dev *hr_dev = to_hr_dev(ibsrq->device);
	struct hns_roce_srq *srq = to_hr_srq(ibsrq);
	struct hns_roce_srq_context *srq_context;
	struct hns_roce_srq_context *srqc_mask;
	struct hns_roce_cmd_mailbox *mailbox;
	int ret;

	if (srq_attr_mask & IB_SRQ_LIMIT) {
		if (srq_attr->srq_limit >= srq->max)
			return -EINVAL;

		mailbox = hns_roce_alloc_cmd_mailbox(hr_dev);
		if (IS_ERR(mailbox))
			return PTR_ERR(mailbox);

		srq_context = mailbox->buf;
		srqc_mask = (struct hns_roce_srq_context *)mailbox->buf + 1;

		memset(srqc_mask, 0xff, sizeof(*srqc_mask));

		roce_set_field(srq_context->byte_8_limit_wl,
			       SRQC_BYTE_8_SRQ_LIMIT_WL_M,
			       SRQC_BYTE_8_SRQ_LIMIT_WL_S, srq_attr->srq_limit);
		roce_set_field(srqc_mask->byte_8_limit_wl,
			       SRQC_BYTE_8_SRQ_LIMIT_WL_M,
			       SRQC_BYTE_8_SRQ_LIMIT_WL_S, 0);

		ret = hns_roce_cmd_mbox(hr_dev, mailbox->dma, 0, srq->srqn, 0,
					HNS_ROCE_CMD_MODIFY_SRQC,
					HNS_ROCE_CMD_TIMEOUT_MSECS);
		hns_roce_free_cmd_mailbox(hr_dev, mailbox);
		if (ret) {
			dev_err(hr_dev->dev,
				"MODIFY SRQ Failed to cmd mailbox.\n");
			return ret;
		}
	}

	return 0;
}

static int hns_roce_v2_query_srq(struct ib_srq *ibsrq, struct ib_srq_attr *attr)
{
	struct hns_roce_dev *hr_dev = to_hr_dev(ibsrq->device);
	struct hns_roce_srq *srq = to_hr_srq(ibsrq);
	struct hns_roce_srq_context *srq_context;
	struct hns_roce_cmd_mailbox *mailbox;
	int limit_wl;
	int ret;

	mailbox = hns_roce_alloc_cmd_mailbox(hr_dev);
	if (IS_ERR(mailbox))
		return PTR_ERR(mailbox);

	srq_context = mailbox->buf;
	ret = hns_roce_cmd_mbox(hr_dev, 0, mailbox->dma, srq->srqn, 0,
				HNS_ROCE_CMD_QUERY_SRQC,
				HNS_ROCE_CMD_TIMEOUT_MSECS);
	if (ret) {
		dev_err(hr_dev->dev, "QUERY SRQ cmd process error\n");
		goto out;
	}

	limit_wl = roce_get_field(srq_context->byte_8_limit_wl,
				  SRQC_BYTE_8_SRQ_LIMIT_WL_M,
				  SRQC_BYTE_8_SRQ_LIMIT_WL_S);

	attr->srq_limit = limit_wl;
	attr->max_wr    = srq->max - 1;
	attr->max_sge   = srq->max_gs;

	memcpy(srq_context, mailbox->buf, sizeof(*srq_context));

out:
	hns_roce_free_cmd_mailbox(hr_dev, mailbox);
	return ret;
}

static int find_empty_entry(struct hns_roce_idx_que *idx_que,
			    unsigned long size)
{
	int wqe_idx;

	if (unlikely(bitmap_full(idx_que->bitmap, size)))
		return -ENOSPC;

	wqe_idx = find_first_zero_bit(idx_que->bitmap, size);

	bitmap_set(idx_que->bitmap, wqe_idx, 1);

	return wqe_idx;
}

static void fill_idx_queue(struct hns_roce_idx_que *idx_que,
			   int cur_idx, int wqe_idx)
{
	unsigned int *addr;

	addr = (unsigned int *)hns_roce_buf_offset(&idx_que->idx_buf,
						   cur_idx * idx_que->entry_sz);
	*addr = wqe_idx;
}

static int hns_roce_v2_post_srq_recv(struct ib_srq *ibsrq,
				     const struct ib_recv_wr *wr,
				     const struct ib_recv_wr **bad_wr)
{
	struct hns_roce_dev *hr_dev = to_hr_dev(ibsrq->device);
	struct hns_roce_srq *srq = to_hr_srq(ibsrq);
	struct hns_roce_v2_wqe_data_seg *dseg;
	struct hns_roce_v2_db srq_db;
	unsigned long flags;
	int ret = 0;
	int wqe_idx;
	void *wqe;
	int nreq;
	int ind;
	int i;

	spin_lock_irqsave(&srq->lock, flags);

	ind = srq->head & (srq->max - 1);

	for (nreq = 0; wr; ++nreq, wr = wr->next) {
		if (unlikely(wr->num_sge > srq->max_gs)) {
			ret = -EINVAL;
			*bad_wr = wr;
			break;
		}

		if (unlikely(srq->head == srq->tail)) {
			ret = -ENOMEM;
			*bad_wr = wr;
			break;
		}

		wqe_idx = find_empty_entry(&srq->idx_que, srq->max);
		if (wqe_idx < 0) {
			ret = -ENOMEM;
			*bad_wr = wr;
			break;
		}

		fill_idx_queue(&srq->idx_que, ind, wqe_idx);
		wqe = get_srq_wqe(srq, wqe_idx);
		dseg = (struct hns_roce_v2_wqe_data_seg *)wqe;

		for (i = 0; i < wr->num_sge; ++i) {
			dseg[i].len = cpu_to_le32(wr->sg_list[i].length);
			dseg[i].lkey = cpu_to_le32(wr->sg_list[i].lkey);
			dseg[i].addr = cpu_to_le64(wr->sg_list[i].addr);
		}

		if (i < srq->max_gs) {
			dseg[i].len = 0;
			dseg[i].lkey = cpu_to_le32(0x100);
			dseg[i].addr = 0;
		}

		srq->wrid[wqe_idx] = wr->wr_id;
		ind = (ind + 1) & (srq->max - 1);
	}

	if (likely(nreq)) {
		srq->head += nreq;

		/*
		 * Make sure that descriptors are written before
		 * doorbell record.
		 */
		wmb();

		srq_db.byte_4 =
			cpu_to_le32(HNS_ROCE_V2_SRQ_DB << V2_DB_BYTE_4_CMD_S |
				    (srq->srqn & V2_DB_BYTE_4_TAG_M));
		srq_db.parameter = cpu_to_le32(srq->head);

		hns_roce_write64(hr_dev, (__le32 *)&srq_db, srq->db_reg_l);

	}

	spin_unlock_irqrestore(&srq->lock, flags);

	return ret;
}

static const struct hns_roce_dfx_hw hns_roce_dfx_hw_v2 = {
	.query_cqc_info = hns_roce_v2_query_cqc_info,
};

static const struct ib_device_ops hns_roce_v2_dev_ops = {
	.destroy_qp = hns_roce_v2_destroy_qp,
	.modify_cq = hns_roce_v2_modify_cq,
	.poll_cq = hns_roce_v2_poll_cq,
	.post_recv = hns_roce_v2_post_recv,
	.post_send = hns_roce_v2_post_send,
	.query_qp = hns_roce_v2_query_qp,
	.req_notify_cq = hns_roce_v2_req_notify_cq,
};

static const struct ib_device_ops hns_roce_v2_dev_srq_ops = {
	.modify_srq = hns_roce_v2_modify_srq,
	.post_srq_recv = hns_roce_v2_post_srq_recv,
	.query_srq = hns_roce_v2_query_srq,
};

static const struct hns_roce_hw hns_roce_hw_v2 = {
	.cmq_init = hns_roce_v2_cmq_init,
	.cmq_exit = hns_roce_v2_cmq_exit,
	.hw_profile = hns_roce_v2_profile,
	.hw_init = hns_roce_v2_init,
	.hw_exit = hns_roce_v2_exit,
	.post_mbox = hns_roce_v2_post_mbox,
	.chk_mbox = hns_roce_v2_chk_mbox,
	.rst_prc_mbox = hns_roce_v2_rst_process_cmd,
	.set_gid = hns_roce_v2_set_gid,
	.set_mac = hns_roce_v2_set_mac,
	.write_mtpt = hns_roce_v2_write_mtpt,
	.rereg_write_mtpt = hns_roce_v2_rereg_write_mtpt,
	.frmr_write_mtpt = hns_roce_v2_frmr_write_mtpt,
	.mw_write_mtpt = hns_roce_v2_mw_write_mtpt,
	.write_cqc = hns_roce_v2_write_cqc,
	.set_hem = hns_roce_v2_set_hem,
	.clear_hem = hns_roce_v2_clear_hem,
	.modify_qp = hns_roce_v2_modify_qp,
	.query_qp = hns_roce_v2_query_qp,
	.destroy_qp = hns_roce_v2_destroy_qp,
	.qp_flow_control_init = hns_roce_v2_qp_flow_control_init,
	.modify_cq = hns_roce_v2_modify_cq,
	.post_send = hns_roce_v2_post_send,
	.post_recv = hns_roce_v2_post_recv,
	.req_notify_cq = hns_roce_v2_req_notify_cq,
	.poll_cq = hns_roce_v2_poll_cq,
	.init_eq = hns_roce_v2_init_eq_table,
	.cleanup_eq = hns_roce_v2_cleanup_eq_table,
	.write_srqc = hns_roce_v2_write_srqc,
	.modify_srq = hns_roce_v2_modify_srq,
	.query_srq = hns_roce_v2_query_srq,
	.post_srq_recv = hns_roce_v2_post_srq_recv,
	.hns_roce_dev_ops = &hns_roce_v2_dev_ops,
	.hns_roce_dev_srq_ops = &hns_roce_v2_dev_srq_ops,
};

static const struct pci_device_id hns_roce_hw_v2_pci_tbl[] = {
	{PCI_VDEVICE(HUAWEI, HNAE3_DEV_ID_25GE_RDMA), 0},
	{PCI_VDEVICE(HUAWEI, HNAE3_DEV_ID_25GE_RDMA_MACSEC), 0},
	{PCI_VDEVICE(HUAWEI, HNAE3_DEV_ID_50GE_RDMA), 0},
	{PCI_VDEVICE(HUAWEI, HNAE3_DEV_ID_50GE_RDMA_MACSEC), 0},
	{PCI_VDEVICE(HUAWEI, HNAE3_DEV_ID_100G_RDMA_MACSEC), 0},
	/* required last entry */
	{0, }
};

MODULE_DEVICE_TABLE(pci, hns_roce_hw_v2_pci_tbl);

static int hns_roce_hw_v2_get_cfg(struct hns_roce_dev *hr_dev,
				  struct hnae3_handle *handle)
{
	struct hns_roce_v2_priv *priv = hr_dev->priv;
	int i;

	hr_dev->hw = &hns_roce_hw_v2;
	hr_dev->dfx = &hns_roce_dfx_hw_v2;
	hr_dev->sdb_offset = ROCEE_DB_SQ_L_0_REG;
	hr_dev->odb_offset = hr_dev->sdb_offset;

	/* Get info from NIC driver. */
	hr_dev->reg_base = handle->rinfo.roce_io_base;
	hr_dev->caps.num_ports = 1;
	hr_dev->iboe.netdevs[0] = handle->rinfo.netdev;
	hr_dev->iboe.phy_port[0] = 0;

	addrconf_addr_eui48((u8 *)&hr_dev->ib_dev.node_guid,
			    hr_dev->iboe.netdevs[0]->dev_addr);

	for (i = 0; i < HNS_ROCE_V2_MAX_IRQ_NUM; i++)
		hr_dev->irq[i] = pci_irq_vector(handle->pdev,
						i + handle->rinfo.base_vector);

	/* cmd issue mode: 0 is poll, 1 is event */
	hr_dev->cmd_mod = 1;
	hr_dev->loop_idc = 0;

	hr_dev->reset_cnt = handle->ae_algo->ops->ae_dev_reset_cnt(handle);
	priv->handle = handle;

	return 0;
}

static int __hns_roce_hw_v2_init_instance(struct hnae3_handle *handle)
{
	struct hns_roce_dev *hr_dev;
	int ret;

	hr_dev = ib_alloc_device(hns_roce_dev, ib_dev);
	if (!hr_dev)
		return -ENOMEM;

	hr_dev->priv = kzalloc(sizeof(struct hns_roce_v2_priv), GFP_KERNEL);
	if (!hr_dev->priv) {
		ret = -ENOMEM;
		goto error_failed_kzalloc;
	}

	hr_dev->pci_dev = handle->pdev;
	hr_dev->dev = &handle->pdev->dev;

	ret = hns_roce_hw_v2_get_cfg(hr_dev, handle);
	if (ret) {
		dev_err(hr_dev->dev, "Get Configuration failed!\n");
		goto error_failed_get_cfg;
	}

	ret = hns_roce_init(hr_dev);
	if (ret) {
		dev_err(hr_dev->dev, "RoCE Engine init failed!\n");
		goto error_failed_get_cfg;
	}

	handle->priv = hr_dev;

	return 0;

error_failed_get_cfg:
	kfree(hr_dev->priv);

error_failed_kzalloc:
	ib_dealloc_device(&hr_dev->ib_dev);

	return ret;
}

static void __hns_roce_hw_v2_uninit_instance(struct hnae3_handle *handle,
					   bool reset)
{
	struct hns_roce_dev *hr_dev = (struct hns_roce_dev *)handle->priv;

	if (!hr_dev)
		return;

	handle->priv = NULL;
	hns_roce_exit(hr_dev);
	kfree(hr_dev->priv);
	ib_dealloc_device(&hr_dev->ib_dev);
}

static int hns_roce_hw_v2_init_instance(struct hnae3_handle *handle)
{
	const struct hnae3_ae_ops *ops = handle->ae_algo->ops;
	const struct pci_device_id *id;
	struct device *dev = &handle->pdev->dev;
	int ret;

	handle->rinfo.instance_state = HNS_ROCE_STATE_INIT;

	if (ops->ae_dev_resetting(handle) || ops->get_hw_reset_stat(handle)) {
		handle->rinfo.instance_state = HNS_ROCE_STATE_NON_INIT;
		goto reset_chk_err;
	}

	id = pci_match_id(hns_roce_hw_v2_pci_tbl, handle->pdev);
	if (!id)
		return 0;

	ret = __hns_roce_hw_v2_init_instance(handle);
	if (ret) {
		handle->rinfo.instance_state = HNS_ROCE_STATE_NON_INIT;
		dev_err(dev, "RoCE instance init failed! ret = %d\n", ret);
		if (ops->ae_dev_resetting(handle) ||
		    ops->get_hw_reset_stat(handle))
			goto reset_chk_err;
		else
			return ret;
	}

	handle->rinfo.instance_state = HNS_ROCE_STATE_INITED;


	return 0;

reset_chk_err:
	dev_err(dev, "Device is busy in resetting state.\n"
		     "please retry later.\n");

	return -EBUSY;
}

static void hns_roce_hw_v2_uninit_instance(struct hnae3_handle *handle,
					   bool reset)
{
	if (handle->rinfo.instance_state != HNS_ROCE_STATE_INITED)
		return;

	handle->rinfo.instance_state = HNS_ROCE_STATE_UNINIT;

	__hns_roce_hw_v2_uninit_instance(handle, reset);

	handle->rinfo.instance_state = HNS_ROCE_STATE_NON_INIT;
}
static int hns_roce_hw_v2_reset_notify_down(struct hnae3_handle *handle)
{
	struct hns_roce_dev *hr_dev;
	struct ib_event event;

	if (handle->rinfo.instance_state != HNS_ROCE_STATE_INITED) {
		set_bit(HNS_ROCE_RST_DIRECT_RETURN, &handle->rinfo.state);
		return 0;
	}

	handle->rinfo.reset_state = HNS_ROCE_STATE_RST_DOWN;
	clear_bit(HNS_ROCE_RST_DIRECT_RETURN, &handle->rinfo.state);

	hr_dev = (struct hns_roce_dev *)handle->priv;
	if (!hr_dev)
		return 0;

	hr_dev->is_reset = true;
	hr_dev->active = false;
	hr_dev->dis_db = true;

	event.event = IB_EVENT_DEVICE_FATAL;
	event.device = &hr_dev->ib_dev;
	event.element.port_num = 1;
	ib_dispatch_event(&event);

	return 0;
}

static int hns_roce_hw_v2_reset_notify_init(struct hnae3_handle *handle)
{
	struct device *dev = &handle->pdev->dev;
	int ret;

	if (test_and_clear_bit(HNS_ROCE_RST_DIRECT_RETURN,
			       &handle->rinfo.state)) {
		handle->rinfo.reset_state = HNS_ROCE_STATE_RST_INITED;
		return 0;
	}

	handle->rinfo.reset_state = HNS_ROCE_STATE_RST_INIT;

	dev_info(&handle->pdev->dev, "In reset process RoCE client reinit.\n");
	ret = __hns_roce_hw_v2_init_instance(handle);
	if (ret) {
		/* when reset notify type is HNAE3_INIT_CLIENT In reset notify
		 * callback function, RoCE Engine reinitialize. If RoCE reinit
		 * failed, we should inform NIC driver.
		 */
		handle->priv = NULL;
		dev_err(dev, "In reset process RoCE reinit failed %d.\n", ret);
	} else {
		handle->rinfo.reset_state = HNS_ROCE_STATE_RST_INITED;
		dev_info(dev, "Reset done, RoCE client reinit finished.\n");
	}

	return ret;
}

static int hns_roce_hw_v2_reset_notify_uninit(struct hnae3_handle *handle)
{
	if (test_bit(HNS_ROCE_RST_DIRECT_RETURN, &handle->rinfo.state))
		return 0;

	handle->rinfo.reset_state = HNS_ROCE_STATE_RST_UNINIT;
	dev_info(&handle->pdev->dev, "In reset process RoCE client uninit.\n");
	msleep(HNS_ROCE_V2_HW_RST_UNINT_DELAY);
	__hns_roce_hw_v2_uninit_instance(handle, false);

	return 0;
}

static int hns_roce_hw_v2_reset_notify(struct hnae3_handle *handle,
				       enum hnae3_reset_notify_type type)
{
	int ret = 0;

	switch (type) {
	case HNAE3_DOWN_CLIENT:
		ret = hns_roce_hw_v2_reset_notify_down(handle);
		break;
	case HNAE3_INIT_CLIENT:
		ret = hns_roce_hw_v2_reset_notify_init(handle);
		break;
	case HNAE3_UNINIT_CLIENT:
		ret = hns_roce_hw_v2_reset_notify_uninit(handle);
		break;
	default:
		break;
	}

	return ret;
}

static const struct hnae3_client_ops hns_roce_hw_v2_ops = {
	.init_instance = hns_roce_hw_v2_init_instance,
	.uninit_instance = hns_roce_hw_v2_uninit_instance,
	.reset_notify = hns_roce_hw_v2_reset_notify,
};

static struct hnae3_client hns_roce_hw_v2_client = {
	.name = "hns_roce_hw_v2",
	.type = HNAE3_CLIENT_ROCE,
	.ops = &hns_roce_hw_v2_ops,
};

static int __init hns_roce_hw_v2_init(void)
{
	return hnae3_register_client(&hns_roce_hw_v2_client);
}

static void __exit hns_roce_hw_v2_exit(void)
{
	hnae3_unregister_client(&hns_roce_hw_v2_client);
}

module_init(hns_roce_hw_v2_init);
module_exit(hns_roce_hw_v2_exit);

MODULE_LICENSE("Dual BSD/GPL");
MODULE_AUTHOR("Wei Hu <xavier.huwei@huawei.com>");
MODULE_AUTHOR("Lijun Ou <oulijun@huawei.com>");
MODULE_AUTHOR("Shaobo Xu <xushaobo2@huawei.com>");
MODULE_DESCRIPTION("Hisilicon Hip08 Family RoCE Driver");<|MERGE_RESOLUTION|>--- conflicted
+++ resolved
@@ -2222,11 +2222,7 @@
 static int set_mtpt_pbl(struct hns_roce_v2_mpt_entry *mpt_entry,
 			struct hns_roce_mr *mr)
 {
-<<<<<<< HEAD
-	struct scatterlist *sg;
-=======
 	struct sg_dma_page_iter sg_iter;
->>>>>>> fa578e9d
 	u64 page_addr;
 	u64 *pages;
 	int i;
@@ -2236,53 +2232,6 @@
 	roce_set_field(mpt_entry->byte_48_mode_ba,
 		       V2_MPT_BYTE_48_PBL_BA_H_M, V2_MPT_BYTE_48_PBL_BA_H_S,
 		       upper_32_bits(mr->pbl_ba >> 3));
-<<<<<<< HEAD
-
-	pages = (u64 *)__get_free_page(GFP_KERNEL);
-	if (!pages)
-		return -ENOMEM;
-
-	i = 0;
-	for_each_sg(mr->umem->sg_head.sgl, sg, mr->umem->nmap, entry) {
-		len = sg_dma_len(sg) >> PAGE_SHIFT;
-		for (j = 0; j < len; ++j) {
-			page_addr = sg_dma_address(sg) +
-				(j << mr->umem->page_shift);
-			pages[i] = page_addr >> 6;
-			/* Record the first 2 entry directly to MTPT table */
-			if (i >= HNS_ROCE_V2_MAX_INNER_MTPT_NUM - 1)
-				goto found;
-			i++;
-		}
-	}
-found:
-	mpt_entry->pa0_l = cpu_to_le32(lower_32_bits(pages[0]));
-	roce_set_field(mpt_entry->byte_56_pa0_h, V2_MPT_BYTE_56_PA0_H_M,
-		       V2_MPT_BYTE_56_PA0_H_S, upper_32_bits(pages[0]));
-
-	mpt_entry->pa1_l = cpu_to_le32(lower_32_bits(pages[1]));
-	roce_set_field(mpt_entry->byte_64_buf_pa1, V2_MPT_BYTE_64_PA1_H_M,
-		       V2_MPT_BYTE_64_PA1_H_S, upper_32_bits(pages[1]));
-	roce_set_field(mpt_entry->byte_64_buf_pa1,
-		       V2_MPT_BYTE_64_PBL_BUF_PG_SZ_M,
-		       V2_MPT_BYTE_64_PBL_BUF_PG_SZ_S,
-		       mr->pbl_buf_pg_sz + PG_SHIFT_OFFSET);
-
-	free_page((unsigned long)pages);
-
-	return 0;
-}
-
-static int hns_roce_v2_write_mtpt(void *mb_buf, struct hns_roce_mr *mr,
-				  unsigned long mtpt_idx)
-{
-	struct hns_roce_v2_mpt_entry *mpt_entry;
-	int ret;
-
-	mpt_entry = mb_buf;
-	memset(mpt_entry, 0, sizeof(*mpt_entry));
-=======
->>>>>>> fa578e9d
 
 	pages = (u64 *)__get_free_page(GFP_KERNEL);
 	if (!pages)
@@ -2377,12 +2326,9 @@
 {
 	struct hns_roce_v2_mpt_entry *mpt_entry = mb_buf;
 	int ret = 0;
-<<<<<<< HEAD
-=======
 
 	roce_set_field(mpt_entry->byte_4_pd_hop_st, V2_MPT_BYTE_4_MPT_ST_M,
 		       V2_MPT_BYTE_4_MPT_ST_S, V2_MPT_ST_VALID);
->>>>>>> fa578e9d
 
 	if (flags & IB_MR_REREG_PD) {
 		roce_set_field(mpt_entry->byte_4_pd_hop_st, V2_MPT_BYTE_4_PD_M,
@@ -2418,8 +2364,6 @@
 	}
 
 	return ret;
-<<<<<<< HEAD
-=======
 }
 
 static int hns_roce_v2_frmr_write_mtpt(void *mb_buf, struct hns_roce_mr *mr)
@@ -2502,7 +2446,6 @@
 	mpt_entry->lkey = cpu_to_le32(mw->rkey);
 
 	return 0;
->>>>>>> fa578e9d
 }
 
 static void *get_cqe_v2(struct hns_roce_cq *hr_cq, int n)
