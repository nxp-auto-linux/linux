--- conflicted
+++ resolved
@@ -1062,11 +1062,7 @@
 	}
 
 	if (!ne) {
-<<<<<<< HEAD
-		dev_err(dev, "Reseved loop qp is absent!\n");
-=======
 		dev_err(dev, "Reserved loop qp is absent!\n");
->>>>>>> e021bb4f
 		goto free_work;
 	}
 
