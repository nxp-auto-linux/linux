--- conflicted
+++ resolved
@@ -156,8 +156,6 @@
 	TP_ARGS(ring, trb)
 );
 
-<<<<<<< HEAD
-=======
 DEFINE_EVENT(xhci_log_trb, xhci_dbc_handle_event,
 	TP_PROTO(struct xhci_ring *ring, struct xhci_generic_trb *trb),
 	TP_ARGS(ring, trb)
@@ -173,7 +171,6 @@
 	TP_ARGS(ring, trb)
 );
 
->>>>>>> e021bb4f
 DECLARE_EVENT_CLASS(xhci_log_free_virt_dev,
 	TP_PROTO(struct xhci_virt_device *vdev),
 	TP_ARGS(vdev),
