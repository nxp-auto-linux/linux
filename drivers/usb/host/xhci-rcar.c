--- conflicted
+++ resolved
@@ -81,21 +81,6 @@
 		.soc_id = "r8a7795", .revision = "ES1.*",
 		.data = (void *)RCAR_XHCI_FIRMWARE_V2,
 	},
-<<<<<<< HEAD
-	{
-		.soc_id = "r8a7795",
-		.data = (void *)RCAR_XHCI_FIRMWARE_V3,
-	},
-	{
-		.soc_id = "r8a7796",
-		.data = (void *)RCAR_XHCI_FIRMWARE_V3,
-	},
-	{
-		.soc_id = "r8a77965",
-		.data = (void *)RCAR_XHCI_FIRMWARE_V3,
-	},
-=======
->>>>>>> e021bb4f
 	{ /* sentinel */ },
 };
 
