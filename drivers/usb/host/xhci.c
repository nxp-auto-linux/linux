--- conflicted
+++ resolved
@@ -923,11 +923,7 @@
 
 static bool xhci_pending_portevent(struct xhci_hcd *xhci)
 {
-<<<<<<< HEAD
-	__le32 __iomem		**port_array;
-=======
 	struct xhci_port	**ports;
->>>>>>> e021bb4f
 	int			port_index;
 	u32			status;
 	u32			portsc;
@@ -941,32 +937,18 @@
 	 * being written to the Event Ring. See note in xhci 1.1 section 4.19.2.
 	 */
 
-<<<<<<< HEAD
-	port_index = xhci->num_usb2_ports;
-	port_array = xhci->usb2_ports;
-	while (port_index--) {
-		portsc = readl(port_array[port_index]);
-=======
 	port_index = xhci->usb2_rhub.num_ports;
 	ports = xhci->usb2_rhub.ports;
 	while (port_index--) {
 		portsc = readl(ports[port_index]->addr);
->>>>>>> e021bb4f
 		if (portsc & PORT_CHANGE_MASK ||
 		    (portsc & PORT_PLS_MASK) == XDEV_RESUME)
 			return true;
 	}
-<<<<<<< HEAD
-	port_index = xhci->num_usb3_ports;
-	port_array = xhci->usb3_ports;
-	while (port_index--) {
-		portsc = readl(port_array[port_index]);
-=======
 	port_index = xhci->usb3_rhub.num_ports;
 	ports = xhci->usb3_rhub.ports;
 	while (port_index--) {
 		portsc = readl(ports[port_index]->addr);
->>>>>>> e021bb4f
 		if (portsc & PORT_CHANGE_MASK ||
 		    (portsc & PORT_PLS_MASK) == XDEV_RESUME)
 			return true;
@@ -3789,21 +3771,11 @@
 		virt_dev->eps[i].ep_state &= ~EP_STOP_CMD_PENDING;
 		del_timer_sync(&virt_dev->eps[i].stop_cmd_timer);
 	}
-<<<<<<< HEAD
-
-	virt_dev->udev = NULL;
-	xhci_disable_slot(xhci, udev->slot_id);
-	/*
-	 * Event command completion handler will free any data structures
-	 * associated with the slot.  XXX Can free sleep?
-	 */
-=======
 	xhci_debugfs_remove_slot(xhci, udev->slot_id);
 	virt_dev->udev = NULL;
 	ret = xhci_disable_slot(xhci, udev->slot_id);
 	if (ret)
 		xhci_free_virt_device(xhci, udev->slot_id);
->>>>>>> e021bb4f
 }
 
 int xhci_disable_slot(struct xhci_hcd *xhci, u32 slot_id)
@@ -3813,11 +3785,7 @@
 	u32 state;
 	int ret = 0;
 
-<<<<<<< HEAD
-	command = xhci_alloc_command(xhci, false, false, GFP_KERNEL);
-=======
 	command = xhci_alloc_command(xhci, false, GFP_KERNEL);
->>>>>>> e021bb4f
 	if (!command)
 		return -ENOMEM;
 
@@ -3950,15 +3918,11 @@
 	return 1;
 
 disable_slot:
-<<<<<<< HEAD
-	return xhci_disable_slot(xhci, udev->slot_id);
-=======
 	ret = xhci_disable_slot(xhci, udev->slot_id);
 	if (ret)
 		xhci_free_virt_device(xhci, udev->slot_id);
 
 	return 0;
->>>>>>> e021bb4f
 }
 
 /*
@@ -5079,10 +5043,7 @@
 			  minor_rev,
 			  minor_rev ? "Enhanced" : "");
 
-<<<<<<< HEAD
-=======
 		xhci->usb3_rhub.hcd = hcd;
->>>>>>> e021bb4f
 		/* xHCI private pointer was set in xhci_pci_probe for the second
 		 * registered roothub.
 		 */
