--- conflicted
+++ resolved
@@ -132,13 +132,10 @@
 		 pdev->device == 0x43bb))
 		xhci->quirks |= XHCI_SUSPEND_DELAY;
 
-<<<<<<< HEAD
-=======
 	if (pdev->vendor == PCI_VENDOR_ID_AMD &&
 	    (pdev->device == 0x15e0 || pdev->device == 0x15e1))
 		xhci->quirks |= XHCI_SNPS_BROKEN_SUSPEND;
 
->>>>>>> e021bb4f
 	if (pdev->vendor == PCI_VENDOR_ID_AMD)
 		xhci->quirks |= XHCI_TRUST_TX_LENGTH;
 
@@ -190,13 +187,10 @@
 		xhci->quirks |= XHCI_SSIC_PORT_UNUSED;
 	if (pdev->vendor == PCI_VENDOR_ID_INTEL &&
 	    (pdev->device == PCI_DEVICE_ID_INTEL_CHERRYVIEW_XHCI ||
-<<<<<<< HEAD
-=======
 	     pdev->device == PCI_DEVICE_ID_INTEL_APL_XHCI))
 		xhci->quirks |= XHCI_INTEL_USB_ROLE_SW;
 	if (pdev->vendor == PCI_VENDOR_ID_INTEL &&
 	    (pdev->device == PCI_DEVICE_ID_INTEL_CHERRYVIEW_XHCI ||
->>>>>>> e021bb4f
 	     pdev->device == PCI_DEVICE_ID_INTEL_SUNRISEPOINT_LP_XHCI ||
 	     pdev->device == PCI_DEVICE_ID_INTEL_SUNRISEPOINT_H_XHCI ||
 	     pdev->device == PCI_DEVICE_ID_INTEL_APL_XHCI ||
@@ -210,19 +204,12 @@
 		xhci->quirks |= XHCI_BROKEN_STREAMS;
 	}
 	if (pdev->vendor == PCI_VENDOR_ID_RENESAS &&
-<<<<<<< HEAD
-			pdev->device == 0x0014)
-		xhci->quirks |= XHCI_TRUST_TX_LENGTH;
-	if (pdev->vendor == PCI_VENDOR_ID_RENESAS &&
-			pdev->device == 0x0015)
-=======
 	    pdev->device == 0x0014) {
 		xhci->quirks |= XHCI_TRUST_TX_LENGTH;
 		xhci->quirks |= XHCI_ZERO_64B_REGS;
 	}
 	if (pdev->vendor == PCI_VENDOR_ID_RENESAS &&
 	    pdev->device == 0x0015) {
->>>>>>> e021bb4f
 		xhci->quirks |= XHCI_RESET_ON_RESUME;
 		xhci->quirks |= XHCI_ZERO_64B_REGS;
 	}
