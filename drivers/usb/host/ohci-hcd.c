// SPDX-License-Identifier: GPL-1.0+
/*
 * Open Host Controller Interface (OHCI) driver for USB.
 *
 * Maintainer: Alan Stern <stern@rowland.harvard.edu>
 *
 * (C) Copyright 1999 Roman Weissgaerber <weissg@vienna.at>
 * (C) Copyright 2000-2004 David Brownell <dbrownell@users.sourceforge.net>
 *
 * [ Initialisation is based on Linus'  ]
 * [ uhci code and gregs ohci fragments ]
 * [ (C) Copyright 1999 Linus Torvalds  ]
 * [ (C) Copyright 1999 Gregory P. Smith]
 *
 *
 * OHCI is the main "non-Intel/VIA" standard for USB 1.1 host controller
 * interfaces (though some non-x86 Intel chips use it).  It supports
 * smarter hardware than UHCI.  A download link for the spec available
 * through the http://www.usb.org website.
 *
 * This file is licenced under the GPL.
 */

#include <linux/module.h>
#include <linux/moduleparam.h>
#include <linux/pci.h>
#include <linux/kernel.h>
#include <linux/delay.h>
#include <linux/ioport.h>
#include <linux/sched.h>
#include <linux/slab.h>
#include <linux/errno.h>
#include <linux/init.h>
#include <linux/timer.h>
#include <linux/list.h>
#include <linux/usb.h>
#include <linux/usb/otg.h>
#include <linux/usb/hcd.h>
#include <linux/dma-mapping.h>
#include <linux/dmapool.h>
#include <linux/workqueue.h>
#include <linux/debugfs.h>

#include <asm/io.h>
#include <asm/irq.h>
#include <asm/unaligned.h>
#include <asm/byteorder.h>


#define DRIVER_AUTHOR "Roman Weissgaerber, David Brownell"
#define DRIVER_DESC "USB 1.1 'Open' Host Controller (OHCI) Driver"

/*-------------------------------------------------------------------------*/

/* For initializing controller (mask in an HCFS mode too) */
#define	OHCI_CONTROL_INIT	OHCI_CTRL_CBSR
#define	OHCI_INTR_INIT \
		(OHCI_INTR_MIE | OHCI_INTR_RHSC | OHCI_INTR_UE \
		| OHCI_INTR_RD | OHCI_INTR_WDH)

#ifdef __hppa__
/* On PA-RISC, PDC can leave IR set incorrectly; ignore it there. */
#define	IR_DISABLE
#endif

#ifdef CONFIG_ARCH_OMAP
/* OMAP doesn't support IR (no SMM; not needed) */
#define	IR_DISABLE
#endif

/*-------------------------------------------------------------------------*/

static const char	hcd_name [] = "ohci_hcd";

#define	STATECHANGE_DELAY	msecs_to_jiffies(300)
#define	IO_WATCHDOG_DELAY	msecs_to_jiffies(275)
#define	IO_WATCHDOG_OFF		0xffffff00

#include "ohci.h"
#include "pci-quirks.h"

static void ohci_dump(struct ohci_hcd *ohci);
static void ohci_stop(struct usb_hcd *hcd);
static void io_watchdog_func(struct timer_list *t);

#include "ohci-hub.c"
#include "ohci-dbg.c"
#include "ohci-mem.c"
#include "ohci-q.c"


/*
 * On architectures with edge-triggered interrupts we must never return
 * IRQ_NONE.
 */
#if defined(CONFIG_SA1111)  /* ... or other edge-triggered systems */
#define IRQ_NOTMINE	IRQ_HANDLED
#else
#define IRQ_NOTMINE	IRQ_NONE
#endif


/* Some boards misreport power switching/overcurrent */
static bool distrust_firmware = true;
module_param (distrust_firmware, bool, 0);
MODULE_PARM_DESC (distrust_firmware,
	"true to distrust firmware power/overcurrent setup");

/* Some boards leave IR set wrongly, since they fail BIOS/SMM handshakes */
static bool no_handshake;
module_param (no_handshake, bool, 0);
MODULE_PARM_DESC (no_handshake, "true (not default) disables BIOS handshake");

/*-------------------------------------------------------------------------*/

static int number_of_tds(struct urb *urb)
{
	int			len, i, num, this_sg_len;
	struct scatterlist	*sg;

	len = urb->transfer_buffer_length;
	i = urb->num_mapped_sgs;

	if (len > 0 && i > 0) {		/* Scatter-gather transfer */
		num = 0;
		sg = urb->sg;
		for (;;) {
			this_sg_len = min_t(int, sg_dma_len(sg), len);
			num += DIV_ROUND_UP(this_sg_len, 4096);
			len -= this_sg_len;
			if (--i <= 0 || len <= 0)
				break;
			sg = sg_next(sg);
		}

	} else {			/* Non-SG transfer */
		/* one TD for every 4096 Bytes (could be up to 8K) */
		num = DIV_ROUND_UP(len, 4096);
	}
	return num;
}

/*
 * queue up an urb for anything except the root hub
 */
static int ohci_urb_enqueue (
	struct usb_hcd	*hcd,
	struct urb	*urb,
	gfp_t		mem_flags
) {
	struct ohci_hcd	*ohci = hcd_to_ohci (hcd);
	struct ed	*ed;
	urb_priv_t	*urb_priv;
	unsigned int	pipe = urb->pipe;
	int		i, size = 0;
	unsigned long	flags;
	int		retval = 0;

	/* every endpoint has a ed, locate and maybe (re)initialize it */
	ed = ed_get(ohci, urb->ep, urb->dev, pipe, urb->interval);
	if (! ed)
		return -ENOMEM;

	/* for the private part of the URB we need the number of TDs (size) */
	switch (ed->type) {
		case PIPE_CONTROL:
			/* td_submit_urb() doesn't yet handle these */
			if (urb->transfer_buffer_length > 4096)
				return -EMSGSIZE;

			/* 1 TD for setup, 1 for ACK, plus ... */
			size = 2;
			/* FALLTHROUGH */
		// case PIPE_INTERRUPT:
		// case PIPE_BULK:
		default:
			size += number_of_tds(urb);
			/* maybe a zero-length packet to wrap it up */
			if (size == 0)
				size++;
			else if ((urb->transfer_flags & URB_ZERO_PACKET) != 0
				&& (urb->transfer_buffer_length
					% usb_maxpacket (urb->dev, pipe,
						usb_pipeout (pipe))) == 0)
				size++;
			break;
		case PIPE_ISOCHRONOUS: /* number of packets from URB */
			size = urb->number_of_packets;
			break;
	}

	/* allocate the private part of the URB */
	urb_priv = kzalloc (sizeof (urb_priv_t) + size * sizeof (struct td *),
			mem_flags);
	if (!urb_priv)
		return -ENOMEM;
	INIT_LIST_HEAD (&urb_priv->pending);
	urb_priv->length = size;
	urb_priv->ed = ed;

	/* allocate the TDs (deferring hash chain updates) */
	for (i = 0; i < size; i++) {
		urb_priv->td [i] = td_alloc (ohci, mem_flags);
		if (!urb_priv->td [i]) {
			urb_priv->length = i;
			urb_free_priv (ohci, urb_priv);
			return -ENOMEM;
		}
	}

	spin_lock_irqsave (&ohci->lock, flags);

	/* don't submit to a dead HC */
	if (!HCD_HW_ACCESSIBLE(hcd)) {
		retval = -ENODEV;
		goto fail;
	}
	if (ohci->rh_state != OHCI_RH_RUNNING) {
		retval = -ENODEV;
		goto fail;
	}
	retval = usb_hcd_link_urb_to_ep(hcd, urb);
	if (retval)
		goto fail;

	/* schedule the ed if needed */
	if (ed->state == ED_IDLE) {
		retval = ed_schedule (ohci, ed);
		if (retval < 0) {
			usb_hcd_unlink_urb_from_ep(hcd, urb);
			goto fail;
		}

		/* Start up the I/O watchdog timer, if it's not running */
		if (ohci->prev_frame_no == IO_WATCHDOG_OFF &&
				list_empty(&ohci->eds_in_use) &&
				!(ohci->flags & OHCI_QUIRK_QEMU)) {
			ohci->prev_frame_no = ohci_frame_no(ohci);
			mod_timer(&ohci->io_watchdog,
					jiffies + IO_WATCHDOG_DELAY);
		}
		list_add(&ed->in_use_list, &ohci->eds_in_use);

		if (ed->type == PIPE_ISOCHRONOUS) {
			u16	frame = ohci_frame_no(ohci);

			/* delay a few frames before the first TD */
			frame += max_t (u16, 8, ed->interval);
			frame &= ~(ed->interval - 1);
			frame |= ed->branch;
			urb->start_frame = frame;
			ed->last_iso = frame + ed->interval * (size - 1);
		}
	} else if (ed->type == PIPE_ISOCHRONOUS) {
		u16	next = ohci_frame_no(ohci) + 1;
		u16	frame = ed->last_iso + ed->interval;
		u16	length = ed->interval * (size - 1);

		/* Behind the scheduling threshold? */
		if (unlikely(tick_before(frame, next))) {

			/* URB_ISO_ASAP: Round up to the first available slot */
			if (urb->transfer_flags & URB_ISO_ASAP) {
				frame += (next - frame + ed->interval - 1) &
						-ed->interval;

			/*
			 * Not ASAP: Use the next slot in the stream,
			 * no matter what.
			 */
			} else {
				/*
				 * Some OHCI hardware doesn't handle late TDs
				 * correctly.  After retiring them it proceeds
				 * to the next ED instead of the next TD.
				 * Therefore we have to omit the late TDs
				 * entirely.
				 */
				urb_priv->td_cnt = DIV_ROUND_UP(
						(u16) (next - frame),
						ed->interval);
				if (urb_priv->td_cnt >= urb_priv->length) {
					++urb_priv->td_cnt;	/* Mark it */
					ohci_dbg(ohci, "iso underrun %p (%u+%u < %u)\n",
							urb, frame, length,
							next);
				}
			}
		}
		urb->start_frame = frame;
		ed->last_iso = frame + length;
	}

	/* fill the TDs and link them to the ed; and
	 * enable that part of the schedule, if needed
	 * and update count of queued periodic urbs
	 */
	urb->hcpriv = urb_priv;
	td_submit_urb (ohci, urb);

fail:
	if (retval)
		urb_free_priv (ohci, urb_priv);
	spin_unlock_irqrestore (&ohci->lock, flags);
	return retval;
}

/*
 * decouple the URB from the HC queues (TDs, urb_priv).
 * reporting is always done
 * asynchronously, and we might be dealing with an urb that's
 * partially transferred, or an ED with other urbs being unlinked.
 */
static int ohci_urb_dequeue(struct usb_hcd *hcd, struct urb *urb, int status)
{
	struct ohci_hcd		*ohci = hcd_to_ohci (hcd);
	unsigned long		flags;
	int			rc;
	urb_priv_t		*urb_priv;

	spin_lock_irqsave (&ohci->lock, flags);
	rc = usb_hcd_check_unlink_urb(hcd, urb, status);
	if (rc == 0) {

		/* Unless an IRQ completed the unlink while it was being
		 * handed to us, flag it for unlink and giveback, and force
		 * some upcoming INTR_SF to call finish_unlinks()
		 */
		urb_priv = urb->hcpriv;
		if (urb_priv->ed->state == ED_OPER)
			start_ed_unlink(ohci, urb_priv->ed);

		if (ohci->rh_state != OHCI_RH_RUNNING) {
			/* With HC dead, we can clean up right away */
			ohci_work(ohci);
		}
	}
	spin_unlock_irqrestore (&ohci->lock, flags);
	return rc;
}

/*-------------------------------------------------------------------------*/

/* frees config/altsetting state for endpoints,
 * including ED memory, dummy TD, and bulk/intr data toggle
 */

static void
ohci_endpoint_disable (struct usb_hcd *hcd, struct usb_host_endpoint *ep)
{
	struct ohci_hcd		*ohci = hcd_to_ohci (hcd);
	unsigned long		flags;
	struct ed		*ed = ep->hcpriv;
	unsigned		limit = 1000;

	/* ASSERT:  any requests/urbs are being unlinked */
	/* ASSERT:  nobody can be submitting urbs for this any more */

	if (!ed)
		return;

rescan:
	spin_lock_irqsave (&ohci->lock, flags);

	if (ohci->rh_state != OHCI_RH_RUNNING) {
sanitize:
		ed->state = ED_IDLE;
		ohci_work(ohci);
	}

	switch (ed->state) {
	case ED_UNLINK:		/* wait for hw to finish? */
		/* major IRQ delivery trouble loses INTR_SF too... */
		if (limit-- == 0) {
			ohci_warn(ohci, "ED unlink timeout\n");
			goto sanitize;
		}
		spin_unlock_irqrestore (&ohci->lock, flags);
		schedule_timeout_uninterruptible(1);
		goto rescan;
	case ED_IDLE:		/* fully unlinked */
		if (list_empty (&ed->td_list)) {
			td_free (ohci, ed->dummy);
			ed_free (ohci, ed);
			break;
		}
		/* fall through */
	default:
		/* caller was supposed to have unlinked any requests;
		 * that's not our job.  can't recover; must leak ed.
		 */
		ohci_err (ohci, "leak ed %p (#%02x) state %d%s\n",
			ed, ep->desc.bEndpointAddress, ed->state,
			list_empty (&ed->td_list) ? "" : " (has tds)");
		td_free (ohci, ed->dummy);
		break;
	}
	ep->hcpriv = NULL;
	spin_unlock_irqrestore (&ohci->lock, flags);
}

static int ohci_get_frame (struct usb_hcd *hcd)
{
	struct ohci_hcd		*ohci = hcd_to_ohci (hcd);

	return ohci_frame_no(ohci);
}

static void ohci_usb_reset (struct ohci_hcd *ohci)
{
	ohci->hc_control = ohci_readl (ohci, &ohci->regs->control);
	ohci->hc_control &= OHCI_CTRL_RWC;
	ohci_writel (ohci, ohci->hc_control, &ohci->regs->control);
	ohci->rh_state = OHCI_RH_HALTED;
}

/* ohci_shutdown forcibly disables IRQs and DMA, helping kexec and
 * other cases where the next software may expect clean state from the
 * "firmware".  this is bus-neutral, unlike shutdown() methods.
 */
static void
ohci_shutdown (struct usb_hcd *hcd)
{
	struct ohci_hcd *ohci;

	ohci = hcd_to_ohci (hcd);
	ohci_writel(ohci, (u32) ~0, &ohci->regs->intrdisable);

	/* Software reset, after which the controller goes into SUSPEND */
	ohci_writel(ohci, OHCI_HCR, &ohci->regs->cmdstatus);
	ohci_readl(ohci, &ohci->regs->cmdstatus);	/* flush the writes */
	udelay(10);

	ohci_writel(ohci, ohci->fminterval, &ohci->regs->fminterval);
	ohci->rh_state = OHCI_RH_HALTED;
}

/*-------------------------------------------------------------------------*
 * HC functions
 *-------------------------------------------------------------------------*/

/* init memory, and kick BIOS/SMM off */

static int ohci_init (struct ohci_hcd *ohci)
{
	int ret;
	struct usb_hcd *hcd = ohci_to_hcd(ohci);

	/* Accept arbitrarily long scatter-gather lists */
	if (!(hcd->driver->flags & HCD_LOCAL_MEM))
		hcd->self.sg_tablesize = ~0;

	if (distrust_firmware)
		ohci->flags |= OHCI_QUIRK_HUB_POWER;

	ohci->rh_state = OHCI_RH_HALTED;
	ohci->regs = hcd->regs;

	/* REVISIT this BIOS handshake is now moved into PCI "quirks", and
	 * was never needed for most non-PCI systems ... remove the code?
	 */

#ifndef IR_DISABLE
	/* SMM owns the HC?  not for long! */
	if (!no_handshake && ohci_readl (ohci,
					&ohci->regs->control) & OHCI_CTRL_IR) {
		u32 temp;

		ohci_dbg (ohci, "USB HC TakeOver from BIOS/SMM\n");

		/* this timeout is arbitrary.  we make it long, so systems
		 * depending on usb keyboards may be usable even if the
		 * BIOS/SMM code seems pretty broken.
		 */
		temp = 500;	/* arbitrary: five seconds */

		ohci_writel (ohci, OHCI_INTR_OC, &ohci->regs->intrenable);
		ohci_writel (ohci, OHCI_OCR, &ohci->regs->cmdstatus);
		while (ohci_readl (ohci, &ohci->regs->control) & OHCI_CTRL_IR) {
			msleep (10);
			if (--temp == 0) {
				ohci_err (ohci, "USB HC takeover failed!"
					"  (BIOS/SMM bug)\n");
				return -EBUSY;
			}
		}
		ohci_usb_reset (ohci);
	}
#endif

	/* Disable HC interrupts */
	ohci_writel (ohci, OHCI_INTR_MIE, &ohci->regs->intrdisable);

	/* flush the writes, and save key bits like RWC */
	if (ohci_readl (ohci, &ohci->regs->control) & OHCI_CTRL_RWC)
		ohci->hc_control |= OHCI_CTRL_RWC;

	/* Read the number of ports unless overridden */
	if (ohci->num_ports == 0)
		ohci->num_ports = roothub_a(ohci) & RH_A_NDP;

	if (ohci->hcca)
		return 0;

<<<<<<< HEAD
	setup_timer(&ohci->io_watchdog, io_watchdog_func,
			(unsigned long) ohci);
=======
	timer_setup(&ohci->io_watchdog, io_watchdog_func, 0);
>>>>>>> e021bb4f
	ohci->prev_frame_no = IO_WATCHDOG_OFF;

	ohci->hcca = dma_alloc_coherent (hcd->self.controller,
			sizeof(*ohci->hcca), &ohci->hcca_dma, GFP_KERNEL);
	if (!ohci->hcca)
		return -ENOMEM;

	if ((ret = ohci_mem_init (ohci)) < 0)
		ohci_stop (hcd);
	else {
		create_debug_files (ohci);
	}

	return ret;
}

/*-------------------------------------------------------------------------*/

/* Start an OHCI controller, set the BUS operational
 * resets USB and controller
 * enable interrupts
 */
static int ohci_run (struct ohci_hcd *ohci)
{
	u32			mask, val;
	int			first = ohci->fminterval == 0;
	struct usb_hcd		*hcd = ohci_to_hcd(ohci);

	ohci->rh_state = OHCI_RH_HALTED;

	/* boot firmware should have set this up (5.1.1.3.1) */
	if (first) {

		val = ohci_readl (ohci, &ohci->regs->fminterval);
		ohci->fminterval = val & 0x3fff;
		if (ohci->fminterval != FI)
			ohci_dbg (ohci, "fminterval delta %d\n",
				ohci->fminterval - FI);
		ohci->fminterval |= FSMP (ohci->fminterval) << 16;
		/* also: power/overcurrent flags in roothub.a */
	}

	/* Reset USB nearly "by the book".  RemoteWakeupConnected has
	 * to be checked in case boot firmware (BIOS/SMM/...) has set up
	 * wakeup in a way the bus isn't aware of (e.g., legacy PCI PM).
	 * If the bus glue detected wakeup capability then it should
	 * already be enabled; if so we'll just enable it again.
	 */
	if ((ohci->hc_control & OHCI_CTRL_RWC) != 0)
		device_set_wakeup_capable(hcd->self.controller, 1);

	switch (ohci->hc_control & OHCI_CTRL_HCFS) {
	case OHCI_USB_OPER:
		val = 0;
		break;
	case OHCI_USB_SUSPEND:
	case OHCI_USB_RESUME:
		ohci->hc_control &= OHCI_CTRL_RWC;
		ohci->hc_control |= OHCI_USB_RESUME;
		val = 10 /* msec wait */;
		break;
	// case OHCI_USB_RESET:
	default:
		ohci->hc_control &= OHCI_CTRL_RWC;
		ohci->hc_control |= OHCI_USB_RESET;
		val = 50 /* msec wait */;
		break;
	}
	ohci_writel (ohci, ohci->hc_control, &ohci->regs->control);
	// flush the writes
	(void) ohci_readl (ohci, &ohci->regs->control);
	msleep(val);

	memset (ohci->hcca, 0, sizeof (struct ohci_hcca));

	/* 2msec timelimit here means no irqs/preempt */
	spin_lock_irq (&ohci->lock);

retry:
	/* HC Reset requires max 10 us delay */
	ohci_writel (ohci, OHCI_HCR,  &ohci->regs->cmdstatus);
	val = 30;	/* ... allow extra time */
	while ((ohci_readl (ohci, &ohci->regs->cmdstatus) & OHCI_HCR) != 0) {
		if (--val == 0) {
			spin_unlock_irq (&ohci->lock);
			ohci_err (ohci, "USB HC reset timed out!\n");
			return -1;
		}
		udelay (1);
	}

	/* now we're in the SUSPEND state ... must go OPERATIONAL
	 * within 2msec else HC enters RESUME
	 *
	 * ... but some hardware won't init fmInterval "by the book"
	 * (SiS, OPTi ...), so reset again instead.  SiS doesn't need
	 * this if we write fmInterval after we're OPERATIONAL.
	 * Unclear about ALi, ServerWorks, and others ... this could
	 * easily be a longstanding bug in chip init on Linux.
	 */
	if (ohci->flags & OHCI_QUIRK_INITRESET) {
		ohci_writel (ohci, ohci->hc_control, &ohci->regs->control);
		// flush those writes
		(void) ohci_readl (ohci, &ohci->regs->control);
	}

	/* Tell the controller where the control and bulk lists are
	 * The lists are empty now. */
	ohci_writel (ohci, 0, &ohci->regs->ed_controlhead);
	ohci_writel (ohci, 0, &ohci->regs->ed_bulkhead);

	/* a reset clears this */
	ohci_writel (ohci, (u32) ohci->hcca_dma, &ohci->regs->hcca);

	periodic_reinit (ohci);

	/* some OHCI implementations are finicky about how they init.
	 * bogus values here mean not even enumeration could work.
	 */
	if ((ohci_readl (ohci, &ohci->regs->fminterval) & 0x3fff0000) == 0
			|| !ohci_readl (ohci, &ohci->regs->periodicstart)) {
		if (!(ohci->flags & OHCI_QUIRK_INITRESET)) {
			ohci->flags |= OHCI_QUIRK_INITRESET;
			ohci_dbg (ohci, "enabling initreset quirk\n");
			goto retry;
		}
		spin_unlock_irq (&ohci->lock);
		ohci_err (ohci, "init err (%08x %04x)\n",
			ohci_readl (ohci, &ohci->regs->fminterval),
			ohci_readl (ohci, &ohci->regs->periodicstart));
		return -EOVERFLOW;
	}

	/* use rhsc irqs after hub_wq is allocated */
	set_bit(HCD_FLAG_POLL_RH, &hcd->flags);
	hcd->uses_new_polling = 1;

	/* start controller operations */
	ohci->hc_control &= OHCI_CTRL_RWC;
	ohci->hc_control |= OHCI_CONTROL_INIT | OHCI_USB_OPER;
	ohci_writel (ohci, ohci->hc_control, &ohci->regs->control);
	ohci->rh_state = OHCI_RH_RUNNING;

	/* wake on ConnectStatusChange, matching external hubs */
	ohci_writel (ohci, RH_HS_DRWE, &ohci->regs->roothub.status);

	/* Choose the interrupts we care about now, others later on demand */
	mask = OHCI_INTR_INIT;
	ohci_writel (ohci, ~0, &ohci->regs->intrstatus);
	ohci_writel (ohci, mask, &ohci->regs->intrenable);

	/* handle root hub init quirks ... */
	val = roothub_a (ohci);
	val &= ~(RH_A_PSM | RH_A_OCPM);
	if (ohci->flags & OHCI_QUIRK_SUPERIO) {
		/* NSC 87560 and maybe others */
		val |= RH_A_NOCP;
		val &= ~(RH_A_POTPGT | RH_A_NPS);
		ohci_writel (ohci, val, &ohci->regs->roothub.a);
	} else if ((ohci->flags & OHCI_QUIRK_AMD756) ||
			(ohci->flags & OHCI_QUIRK_HUB_POWER)) {
		/* hub power always on; required for AMD-756 and some
		 * Mac platforms.  ganged overcurrent reporting, if any.
		 */
		val |= RH_A_NPS;
		ohci_writel (ohci, val, &ohci->regs->roothub.a);
	}
	ohci_writel (ohci, RH_HS_LPSC, &ohci->regs->roothub.status);
	ohci_writel (ohci, (val & RH_A_NPS) ? 0 : RH_B_PPCM,
						&ohci->regs->roothub.b);
	// flush those writes
	(void) ohci_readl (ohci, &ohci->regs->control);

	ohci->next_statechange = jiffies + STATECHANGE_DELAY;
	spin_unlock_irq (&ohci->lock);

	// POTPGT delay is bits 24-31, in 2 ms units.
	mdelay ((val >> 23) & 0x1fe);

	ohci_dump(ohci);

	return 0;
}

/* ohci_setup routine for generic controller initialization */

int ohci_setup(struct usb_hcd *hcd)
{
	struct ohci_hcd		*ohci = hcd_to_ohci(hcd);

	ohci_hcd_init(ohci);
	
	return ohci_init(ohci);
}
EXPORT_SYMBOL_GPL(ohci_setup);

/* ohci_start routine for generic controller start of all OHCI bus glue */
static int ohci_start(struct usb_hcd *hcd)
{
	struct ohci_hcd		*ohci = hcd_to_ohci(hcd);
	int	ret;

	ret = ohci_run(ohci);
	if (ret < 0) {
		ohci_err(ohci, "can't start\n");
		ohci_stop(hcd);
	}
	return ret;
}

/*-------------------------------------------------------------------------*/

/*
 * Some OHCI controllers are known to lose track of completed TDs.  They
 * don't add the TDs to the hardware done queue, which means we never see
 * them as being completed.
 *
 * This watchdog routine checks for such problems.  Without some way to
 * tell when those TDs have completed, we would never take their EDs off
 * the unlink list.  As a result, URBs could never be dequeued and
 * endpoints could never be released.
 */
static void io_watchdog_func(struct timer_list *t)
{
	struct ohci_hcd	*ohci = from_timer(ohci, t, io_watchdog);
	bool		takeback_all_pending = false;
	u32		status;
	u32		head;
	struct ed	*ed;
	struct td	*td, *td_start, *td_next;
	unsigned	frame_no, prev_frame_no = IO_WATCHDOG_OFF;
	unsigned long	flags;

	spin_lock_irqsave(&ohci->lock, flags);

	/*
	 * One way to lose track of completed TDs is if the controller
	 * never writes back the done queue head.  If it hasn't been
	 * written back since the last time this function ran and if it
	 * was non-empty at that time, something is badly wrong with the
	 * hardware.
	 */
	status = ohci_readl(ohci, &ohci->regs->intrstatus);
	if (!(status & OHCI_INTR_WDH) && ohci->wdh_cnt == ohci->prev_wdh_cnt) {
		if (ohci->prev_donehead) {
			ohci_err(ohci, "HcDoneHead not written back; disabled\n");
 died:
			usb_hc_died(ohci_to_hcd(ohci));
			ohci_dump(ohci);
			ohci_shutdown(ohci_to_hcd(ohci));
			goto done;
		} else {
			/* No write back because the done queue was empty */
			takeback_all_pending = true;
		}
	}

	/* Check every ED which might have pending TDs */
	list_for_each_entry(ed, &ohci->eds_in_use, in_use_list) {
		if (ed->pending_td) {
			if (takeback_all_pending ||
					OKAY_TO_TAKEBACK(ohci, ed)) {
				unsigned tmp = hc32_to_cpu(ohci, ed->hwINFO);

				ohci_dbg(ohci, "takeback pending TD for dev %d ep 0x%x\n",
						0x007f & tmp,
						(0x000f & (tmp >> 7)) +
							((tmp & ED_IN) >> 5));
				add_to_done_list(ohci, ed->pending_td);
			}
		}

		/* Starting from the latest pending TD, */
		td = ed->pending_td;

		/* or the last TD on the done list, */
		if (!td) {
			list_for_each_entry(td_next, &ed->td_list, td_list) {
				if (!td_next->next_dl_td)
					break;
				td = td_next;
			}
		}

		/* find the last TD processed by the controller. */
		head = hc32_to_cpu(ohci, READ_ONCE(ed->hwHeadP)) & TD_MASK;
		td_start = td;
		td_next = list_prepare_entry(td, &ed->td_list, td_list);
		list_for_each_entry_continue(td_next, &ed->td_list, td_list) {
			if (head == (u32) td_next->td_dma)
				break;
			td = td_next;	/* head pointer has passed this TD */
		}
		if (td != td_start) {
			/*
			 * In case a WDH cycle is in progress, we will wait
			 * for the next two cycles to complete before assuming
			 * this TD will never get on the done queue.
			 */
			ed->takeback_wdh_cnt = ohci->wdh_cnt + 2;
			ed->pending_td = td;
		}
	}

	ohci_work(ohci);

	if (ohci->rh_state == OHCI_RH_RUNNING) {

		/*
		 * Sometimes a controller just stops working.  We can tell
		 * by checking that the frame counter has advanced since
		 * the last time we ran.
		 *
		 * But be careful: Some controllers violate the spec by
		 * stopping their frame counter when no ports are active.
		 */
		frame_no = ohci_frame_no(ohci);
		if (frame_no == ohci->prev_frame_no) {
			int		active_cnt = 0;
			int		i;
			unsigned	tmp;

			for (i = 0; i < ohci->num_ports; ++i) {
				tmp = roothub_portstatus(ohci, i);
				/* Enabled and not suspended? */
				if ((tmp & RH_PS_PES) && !(tmp & RH_PS_PSS))
					++active_cnt;
			}

			if (active_cnt > 0) {
				ohci_err(ohci, "frame counter not updating; disabled\n");
				goto died;
			}
		}
		if (!list_empty(&ohci->eds_in_use)) {
			prev_frame_no = frame_no;
			ohci->prev_wdh_cnt = ohci->wdh_cnt;
			ohci->prev_donehead = ohci_readl(ohci,
					&ohci->regs->donehead);
			mod_timer(&ohci->io_watchdog,
					jiffies + IO_WATCHDOG_DELAY);
		}
	}

 done:
	ohci->prev_frame_no = prev_frame_no;
	spin_unlock_irqrestore(&ohci->lock, flags);
}

/* an interrupt happens */

static irqreturn_t ohci_irq (struct usb_hcd *hcd)
{
	struct ohci_hcd		*ohci = hcd_to_ohci (hcd);
	struct ohci_regs __iomem *regs = ohci->regs;
	int			ints;

	/* Read interrupt status (and flush pending writes).  We ignore the
	 * optimization of checking the LSB of hcca->done_head; it doesn't
	 * work on all systems (edge triggering for OHCI can be a factor).
	 */
	ints = ohci_readl(ohci, &regs->intrstatus);

	/* Check for an all 1's result which is a typical consequence
	 * of dead, unclocked, or unplugged (CardBus...) devices
	 */
	if (ints == ~(u32)0) {
		ohci->rh_state = OHCI_RH_HALTED;
		ohci_dbg (ohci, "device removed!\n");
		usb_hc_died(hcd);
		return IRQ_HANDLED;
	}

	/* We only care about interrupts that are enabled */
	ints &= ohci_readl(ohci, &regs->intrenable);

	/* interrupt for some other device? */
	if (ints == 0 || unlikely(ohci->rh_state == OHCI_RH_HALTED))
		return IRQ_NOTMINE;

	if (ints & OHCI_INTR_UE) {
		// e.g. due to PCI Master/Target Abort
		if (quirk_nec(ohci)) {
			/* Workaround for a silicon bug in some NEC chips used
			 * in Apple's PowerBooks. Adapted from Darwin code.
			 */
			ohci_err (ohci, "OHCI Unrecoverable Error, scheduling NEC chip restart\n");

			ohci_writel (ohci, OHCI_INTR_UE, &regs->intrdisable);

			schedule_work (&ohci->nec_work);
		} else {
			ohci_err (ohci, "OHCI Unrecoverable Error, disabled\n");
			ohci->rh_state = OHCI_RH_HALTED;
			usb_hc_died(hcd);
		}

		ohci_dump(ohci);
		ohci_usb_reset (ohci);
	}

	if (ints & OHCI_INTR_RHSC) {
		ohci_dbg(ohci, "rhsc\n");
		ohci->next_statechange = jiffies + STATECHANGE_DELAY;
		ohci_writel(ohci, OHCI_INTR_RD | OHCI_INTR_RHSC,
				&regs->intrstatus);

		/* NOTE: Vendors didn't always make the same implementation
		 * choices for RHSC.  Many followed the spec; RHSC triggers
		 * on an edge, like setting and maybe clearing a port status
		 * change bit.  With others it's level-triggered, active
		 * until hub_wq clears all the port status change bits.  We'll
		 * always disable it here and rely on polling until hub_wq
		 * re-enables it.
		 */
		ohci_writel(ohci, OHCI_INTR_RHSC, &regs->intrdisable);
		usb_hcd_poll_rh_status(hcd);
	}

	/* For connect and disconnect events, we expect the controller
	 * to turn on RHSC along with RD.  But for remote wakeup events
	 * this might not happen.
	 */
	else if (ints & OHCI_INTR_RD) {
		ohci_dbg(ohci, "resume detect\n");
		ohci_writel(ohci, OHCI_INTR_RD, &regs->intrstatus);
		set_bit(HCD_FLAG_POLL_RH, &hcd->flags);
		if (ohci->autostop) {
			spin_lock (&ohci->lock);
			ohci_rh_resume (ohci);
			spin_unlock (&ohci->lock);
		} else
			usb_hcd_resume_root_hub(hcd);
	}

	spin_lock(&ohci->lock);
	if (ints & OHCI_INTR_WDH)
		update_done_list(ohci);

	/* could track INTR_SO to reduce available PCI/... bandwidth */

	/* handle any pending URB/ED unlinks, leaving INTR_SF enabled
	 * when there's still unlinking to be done (next frame).
	 */
	ohci_work(ohci);
	if ((ints & OHCI_INTR_SF) != 0 && !ohci->ed_rm_list
			&& ohci->rh_state == OHCI_RH_RUNNING)
		ohci_writel (ohci, OHCI_INTR_SF, &regs->intrdisable);

	if (ohci->rh_state == OHCI_RH_RUNNING) {
		ohci_writel (ohci, ints, &regs->intrstatus);
		if (ints & OHCI_INTR_WDH)
			++ohci->wdh_cnt;

		ohci_writel (ohci, OHCI_INTR_MIE, &regs->intrenable);
		// flush those writes
		(void) ohci_readl (ohci, &ohci->regs->control);
	}
	spin_unlock(&ohci->lock);

	return IRQ_HANDLED;
}

/*-------------------------------------------------------------------------*/

static void ohci_stop (struct usb_hcd *hcd)
{
	struct ohci_hcd		*ohci = hcd_to_ohci (hcd);

	ohci_dump(ohci);

	if (quirk_nec(ohci))
		flush_work(&ohci->nec_work);
	del_timer_sync(&ohci->io_watchdog);
	ohci->prev_frame_no = IO_WATCHDOG_OFF;

	ohci_writel (ohci, OHCI_INTR_MIE, &ohci->regs->intrdisable);
	ohci_usb_reset(ohci);
	free_irq(hcd->irq, hcd);
	hcd->irq = 0;

	if (quirk_amdiso(ohci))
		usb_amd_dev_put();

	remove_debug_files (ohci);
	ohci_mem_cleanup (ohci);
	if (ohci->hcca) {
		dma_free_coherent (hcd->self.controller,
				sizeof *ohci->hcca,
				ohci->hcca, ohci->hcca_dma);
		ohci->hcca = NULL;
		ohci->hcca_dma = 0;
	}
}

/*-------------------------------------------------------------------------*/

#if defined(CONFIG_PM) || defined(CONFIG_USB_PCI)

/* must not be called from interrupt context */
int ohci_restart(struct ohci_hcd *ohci)
{
	int temp;
	int i;
	struct urb_priv *priv;

	ohci_init(ohci);
	spin_lock_irq(&ohci->lock);
	ohci->rh_state = OHCI_RH_HALTED;

	/* Recycle any "live" eds/tds (and urbs). */
	if (!list_empty (&ohci->pending))
		ohci_dbg(ohci, "abort schedule...\n");
	list_for_each_entry (priv, &ohci->pending, pending) {
		struct urb	*urb = priv->td[0]->urb;
		struct ed	*ed = priv->ed;

		switch (ed->state) {
		case ED_OPER:
			ed->state = ED_UNLINK;
			ed->hwINFO |= cpu_to_hc32(ohci, ED_DEQUEUE);
			ed_deschedule (ohci, ed);

			ed->ed_next = ohci->ed_rm_list;
			ed->ed_prev = NULL;
			ohci->ed_rm_list = ed;
			/* FALLTHROUGH */
		case ED_UNLINK:
			break;
		default:
			ohci_dbg(ohci, "bogus ed %p state %d\n",
					ed, ed->state);
		}

		if (!urb->unlinked)
			urb->unlinked = -ESHUTDOWN;
	}
	ohci_work(ohci);
	spin_unlock_irq(&ohci->lock);

	/* paranoia, in case that didn't work: */

	/* empty the interrupt branches */
	for (i = 0; i < NUM_INTS; i++) ohci->load [i] = 0;
	for (i = 0; i < NUM_INTS; i++) ohci->hcca->int_table [i] = 0;

	/* no EDs to remove */
	ohci->ed_rm_list = NULL;

	/* empty control and bulk lists */
	ohci->ed_controltail = NULL;
	ohci->ed_bulktail    = NULL;

	if ((temp = ohci_run (ohci)) < 0) {
		ohci_err (ohci, "can't restart, %d\n", temp);
		return temp;
	}
	ohci_dbg(ohci, "restart complete\n");
	return 0;
}
EXPORT_SYMBOL_GPL(ohci_restart);

#endif

#ifdef CONFIG_PM

int ohci_suspend(struct usb_hcd *hcd, bool do_wakeup)
{
	struct ohci_hcd	*ohci = hcd_to_ohci (hcd);
	unsigned long	flags;
	int		rc = 0;

	/* Disable irq emission and mark HW unaccessible. Use
	 * the spinlock to properly synchronize with possible pending
	 * RH suspend or resume activity.
	 */
	spin_lock_irqsave (&ohci->lock, flags);
	ohci_writel(ohci, OHCI_INTR_MIE, &ohci->regs->intrdisable);
	(void)ohci_readl(ohci, &ohci->regs->intrdisable);

	clear_bit(HCD_FLAG_HW_ACCESSIBLE, &hcd->flags);
	spin_unlock_irqrestore (&ohci->lock, flags);

	synchronize_irq(hcd->irq);

	if (do_wakeup && HCD_WAKEUP_PENDING(hcd)) {
		ohci_resume(hcd, false);
		rc = -EBUSY;
	}
	return rc;
}
EXPORT_SYMBOL_GPL(ohci_suspend);


int ohci_resume(struct usb_hcd *hcd, bool hibernated)
{
	struct ohci_hcd		*ohci = hcd_to_ohci(hcd);
	int			port;
	bool			need_reinit = false;

	set_bit(HCD_FLAG_HW_ACCESSIBLE, &hcd->flags);

	/* Make sure resume from hibernation re-enumerates everything */
	if (hibernated)
		ohci_usb_reset(ohci);

	/* See if the controller is already running or has been reset */
	ohci->hc_control = ohci_readl(ohci, &ohci->regs->control);
	if (ohci->hc_control & (OHCI_CTRL_IR | OHCI_SCHED_ENABLES)) {
		need_reinit = true;
	} else {
		switch (ohci->hc_control & OHCI_CTRL_HCFS) {
		case OHCI_USB_OPER:
		case OHCI_USB_RESET:
			need_reinit = true;
		}
	}

	/* If needed, reinitialize and suspend the root hub */
	if (need_reinit) {
		spin_lock_irq(&ohci->lock);
		ohci_rh_resume(ohci);
		ohci_rh_suspend(ohci, 0);
		spin_unlock_irq(&ohci->lock);
	}

	/* Normally just turn on port power and enable interrupts */
	else {
		ohci_dbg(ohci, "powerup ports\n");
		for (port = 0; port < ohci->num_ports; port++)
			ohci_writel(ohci, RH_PS_PPS,
					&ohci->regs->roothub.portstatus[port]);

		ohci_writel(ohci, OHCI_INTR_MIE, &ohci->regs->intrenable);
		ohci_readl(ohci, &ohci->regs->intrenable);
		msleep(20);
	}

	usb_hcd_resume_root_hub(hcd);

	return 0;
}
EXPORT_SYMBOL_GPL(ohci_resume);

#endif

/*-------------------------------------------------------------------------*/

/*
 * Generic structure: This gets copied for platform drivers so that
 * individual entries can be overridden as needed.
 */

static const struct hc_driver ohci_hc_driver = {
	.description =          hcd_name,
	.product_desc =         "OHCI Host Controller",
	.hcd_priv_size =        sizeof(struct ohci_hcd),

	/*
	 * generic hardware linkage
	*/
	.irq =                  ohci_irq,
	.flags =                HCD_MEMORY | HCD_USB11,

	/*
	* basic lifecycle operations
	*/
	.reset =                ohci_setup,
	.start =                ohci_start,
	.stop =                 ohci_stop,
	.shutdown =             ohci_shutdown,

	/*
	 * managing i/o requests and associated device resources
	*/
	.urb_enqueue =          ohci_urb_enqueue,
	.urb_dequeue =          ohci_urb_dequeue,
	.endpoint_disable =     ohci_endpoint_disable,

	/*
	* scheduling support
	*/
	.get_frame_number =     ohci_get_frame,

	/*
	* root hub support
	*/
	.hub_status_data =      ohci_hub_status_data,
	.hub_control =          ohci_hub_control,
#ifdef CONFIG_PM
	.bus_suspend =          ohci_bus_suspend,
	.bus_resume =           ohci_bus_resume,
#endif
	.start_port_reset =	ohci_start_port_reset,
};

void ohci_init_driver(struct hc_driver *drv,
		const struct ohci_driver_overrides *over)
{
	/* Copy the generic table to drv and then apply the overrides */
	*drv = ohci_hc_driver;

	if (over) {
		drv->product_desc = over->product_desc;
		drv->hcd_priv_size += over->extra_priv_size;
		if (over->reset)
			drv->reset = over->reset;
	}
}
EXPORT_SYMBOL_GPL(ohci_init_driver);

/*-------------------------------------------------------------------------*/

MODULE_AUTHOR (DRIVER_AUTHOR);
MODULE_DESCRIPTION(DRIVER_DESC);
MODULE_LICENSE ("GPL");

#if defined(CONFIG_ARCH_SA1100) && defined(CONFIG_SA1111)
#include "ohci-sa1111.c"
#define SA1111_DRIVER		ohci_hcd_sa1111_driver
#endif

#ifdef CONFIG_USB_OHCI_HCD_PPC_OF
#include "ohci-ppc-of.c"
#define OF_PLATFORM_DRIVER	ohci_hcd_ppc_of_driver
#endif

#ifdef CONFIG_PPC_PS3
#include "ohci-ps3.c"
#define PS3_SYSTEM_BUS_DRIVER	ps3_ohci_driver
#endif

#ifdef CONFIG_MFD_SM501
#include "ohci-sm501.c"
#define SM501_OHCI_DRIVER	ohci_hcd_sm501_driver
#endif

#ifdef CONFIG_MFD_TC6393XB
#include "ohci-tmio.c"
#define TMIO_OHCI_DRIVER	ohci_hcd_tmio_driver
#endif

static int __init ohci_hcd_mod_init(void)
{
	int retval = 0;

	if (usb_disabled())
		return -ENODEV;

	printk(KERN_INFO "%s: " DRIVER_DESC "\n", hcd_name);
	pr_debug ("%s: block sizes: ed %zd td %zd\n", hcd_name,
		sizeof (struct ed), sizeof (struct td));
	set_bit(USB_OHCI_LOADED, &usb_hcds_loaded);

	ohci_debug_root = debugfs_create_dir("ohci", usb_debug_root);

#ifdef PS3_SYSTEM_BUS_DRIVER
	retval = ps3_ohci_driver_register(&PS3_SYSTEM_BUS_DRIVER);
	if (retval < 0)
		goto error_ps3;
#endif

#ifdef OF_PLATFORM_DRIVER
	retval = platform_driver_register(&OF_PLATFORM_DRIVER);
	if (retval < 0)
		goto error_of_platform;
#endif

#ifdef SA1111_DRIVER
	retval = sa1111_driver_register(&SA1111_DRIVER);
	if (retval < 0)
		goto error_sa1111;
#endif

#ifdef SM501_OHCI_DRIVER
	retval = platform_driver_register(&SM501_OHCI_DRIVER);
	if (retval < 0)
		goto error_sm501;
#endif

#ifdef TMIO_OHCI_DRIVER
	retval = platform_driver_register(&TMIO_OHCI_DRIVER);
	if (retval < 0)
		goto error_tmio;
#endif

	return retval;

	/* Error path */
#ifdef TMIO_OHCI_DRIVER
	platform_driver_unregister(&TMIO_OHCI_DRIVER);
 error_tmio:
#endif
#ifdef SM501_OHCI_DRIVER
	platform_driver_unregister(&SM501_OHCI_DRIVER);
 error_sm501:
#endif
#ifdef SA1111_DRIVER
	sa1111_driver_unregister(&SA1111_DRIVER);
 error_sa1111:
#endif
#ifdef OF_PLATFORM_DRIVER
	platform_driver_unregister(&OF_PLATFORM_DRIVER);
 error_of_platform:
#endif
#ifdef PS3_SYSTEM_BUS_DRIVER
	ps3_ohci_driver_unregister(&PS3_SYSTEM_BUS_DRIVER);
 error_ps3:
#endif
	debugfs_remove(ohci_debug_root);
	ohci_debug_root = NULL;

	clear_bit(USB_OHCI_LOADED, &usb_hcds_loaded);
	return retval;
}
module_init(ohci_hcd_mod_init);

static void __exit ohci_hcd_mod_exit(void)
{
#ifdef TMIO_OHCI_DRIVER
	platform_driver_unregister(&TMIO_OHCI_DRIVER);
#endif
#ifdef SM501_OHCI_DRIVER
	platform_driver_unregister(&SM501_OHCI_DRIVER);
#endif
#ifdef SA1111_DRIVER
	sa1111_driver_unregister(&SA1111_DRIVER);
#endif
#ifdef OF_PLATFORM_DRIVER
	platform_driver_unregister(&OF_PLATFORM_DRIVER);
#endif
#ifdef PS3_SYSTEM_BUS_DRIVER
	ps3_ohci_driver_unregister(&PS3_SYSTEM_BUS_DRIVER);
#endif
	debugfs_remove(ohci_debug_root);
	clear_bit(USB_OHCI_LOADED, &usb_hcds_loaded);
}
module_exit(ohci_hcd_mod_exit);
<|MERGE_RESOLUTION|>--- conflicted
+++ resolved
@@ -502,12 +502,7 @@
 	if (ohci->hcca)
 		return 0;
 
-<<<<<<< HEAD
-	setup_timer(&ohci->io_watchdog, io_watchdog_func,
-			(unsigned long) ohci);
-=======
 	timer_setup(&ohci->io_watchdog, io_watchdog_func, 0);
->>>>>>> e021bb4f
 	ohci->prev_frame_no = IO_WATCHDOG_OFF;
 
 	ohci->hcca = dma_alloc_coherent (hcd->self.controller,
