// SPDX-License-Identifier: GPL-2.0
/*
 * Copyright (c) 2015 MediaTek Inc.
 * Author:
 *  Zhigang.Wei <zhigang.wei@mediatek.com>
 *  Chunfeng.Yun <chunfeng.yun@mediatek.com>
 */

#include <linux/kernel.h>
#include <linux/module.h>
#include <linux/slab.h>

#include "xhci.h"
#include "xhci-mtk.h"

#define SSP_BW_BOUNDARY	130000
#define SS_BW_BOUNDARY	51000
/* table 5-5. High-speed Isoc Transaction Limits in usb_20 spec */
#define HS_BW_BOUNDARY	6144
/* usb2 spec section11.18.1: at most 188 FS bytes per microframe */
#define FS_PAYLOAD_MAX 188
/*
 * max number of microframes for split transfer,
 * for fs isoc in : 1 ss + 1 idle + 7 cs
 */
#define TT_MICROFRAMES_MAX 9

#define DBG_BUF_EN	64

/* schedule error type */
#define ESCH_SS_Y6		1001
#define ESCH_SS_OVERLAP		1002
#define ESCH_CS_OVERFLOW	1003
#define ESCH_BW_OVERFLOW	1004
#define ESCH_FIXME		1005

/* mtk scheduler bitmasks */
#define EP_BPKTS(p)	((p) & 0x7f)
#define EP_BCSCOUNT(p)	(((p) & 0x7) << 8)
#define EP_BBM(p)	((p) << 11)
#define EP_BOFFSET(p)	((p) & 0x3fff)
#define EP_BREPEAT(p)	(((p) & 0x7fff) << 16)

static char *sch_error_string(int err_num)
{
	switch (err_num) {
	case ESCH_SS_Y6:
		return "Can't schedule Start-Split in Y6";
	case ESCH_SS_OVERLAP:
		return "Can't find a suitable Start-Split location";
	case ESCH_CS_OVERFLOW:
		return "The last Complete-Split is greater than 7";
	case ESCH_BW_OVERFLOW:
		return "Bandwidth exceeds the maximum limit";
	case ESCH_FIXME:
		return "FIXME, to be resolved";
	default:
		return "Unknown";
	}
}

static int is_fs_or_ls(enum usb_device_speed speed)
{
	return speed == USB_SPEED_FULL || speed == USB_SPEED_LOW;
}

static const char *
decode_ep(struct usb_host_endpoint *ep, enum usb_device_speed speed)
{
	static char buf[DBG_BUF_EN];
	struct usb_endpoint_descriptor *epd = &ep->desc;
	unsigned int interval;
	const char *unit;

	interval = usb_decode_interval(epd, speed);
	if (interval % 1000) {
		unit = "us";
	} else {
		unit = "ms";
		interval /= 1000;
	}

	snprintf(buf, DBG_BUF_EN, "%s ep%d%s %s, mpkt:%d, interval:%d/%d%s",
		 usb_speed_string(speed), usb_endpoint_num(epd),
		 usb_endpoint_dir_in(epd) ? "in" : "out",
		 usb_ep_type_string(usb_endpoint_type(epd)),
		 usb_endpoint_maxp(epd), epd->bInterval, interval, unit);

	return buf;
}

static u32 get_bw_boundary(enum usb_device_speed speed)
{
	u32 boundary;

	switch (speed) {
	case USB_SPEED_SUPER_PLUS:
		boundary = SSP_BW_BOUNDARY;
		break;
	case USB_SPEED_SUPER:
		boundary = SS_BW_BOUNDARY;
		break;
	default:
		boundary = HS_BW_BOUNDARY;
		break;
	}

	return boundary;
}

/*
* get the bandwidth domain which @ep belongs to.
*
* the bandwidth domain array is saved to @sch_array of struct xhci_hcd_mtk,
* each HS root port is treated as a single bandwidth domain,
* but each SS root port is treated as two bandwidth domains, one for IN eps,
* one for OUT eps.
* @real_port value is defined as follow according to xHCI spec:
* 1 for SSport0, ..., N+1 for SSportN, N+2 for HSport0, N+3 for HSport1, etc
* so the bandwidth domain array is organized as follow for simplification:
* SSport0-OUT, SSport0-IN, ..., SSportX-OUT, SSportX-IN, HSport0, ..., HSportY
*/
static struct mu3h_sch_bw_info *
get_bw_info(struct xhci_hcd_mtk *mtk, struct usb_device *udev,
	    struct usb_host_endpoint *ep)
{
	struct xhci_hcd *xhci = hcd_to_xhci(mtk->hcd);
	struct xhci_virt_device *virt_dev;
	int bw_index;

	virt_dev = xhci->devs[udev->slot_id];
	if (!virt_dev->real_port) {
		WARN_ONCE(1, "%s invalid real_port\n", dev_name(&udev->dev));
		return NULL;
	}

	if (udev->speed >= USB_SPEED_SUPER) {
		if (usb_endpoint_dir_out(&ep->desc))
			bw_index = (virt_dev->real_port - 1) * 2;
		else
			bw_index = (virt_dev->real_port - 1) * 2 + 1;
	} else {
		/* add one more for each SS port */
		bw_index = virt_dev->real_port + xhci->usb3_rhub.num_ports - 1;
	}

	return &mtk->sch_array[bw_index];
}

static u32 get_esit(struct xhci_ep_ctx *ep_ctx)
{
	u32 esit;

	esit = 1 << CTX_TO_EP_INTERVAL(le32_to_cpu(ep_ctx->ep_info));
	if (esit > XHCI_MTK_MAX_ESIT)
		esit = XHCI_MTK_MAX_ESIT;

	return esit;
}

static struct mu3h_sch_tt *find_tt(struct usb_device *udev)
{
	struct usb_tt *utt = udev->tt;
	struct mu3h_sch_tt *tt, **tt_index, **ptt;
	bool allocated_index = false;

	if (!utt)
		return NULL;	/* Not below a TT */

	/*
	 * Find/create our data structure.
	 * For hubs with a single TT, we get it directly.
	 * For hubs with multiple TTs, there's an extra level of pointers.
	 */
	tt_index = NULL;
	if (utt->multi) {
		tt_index = utt->hcpriv;
		if (!tt_index) {	/* Create the index array */
			tt_index = kcalloc(utt->hub->maxchild,
					sizeof(*tt_index), GFP_KERNEL);
			if (!tt_index)
				return ERR_PTR(-ENOMEM);
			utt->hcpriv = tt_index;
			allocated_index = true;
		}
		ptt = &tt_index[udev->ttport - 1];
	} else {
		ptt = (struct mu3h_sch_tt **) &utt->hcpriv;
	}

	tt = *ptt;
	if (!tt) {	/* Create the mu3h_sch_tt */
		tt = kzalloc(sizeof(*tt), GFP_KERNEL);
		if (!tt) {
			if (allocated_index) {
				utt->hcpriv = NULL;
				kfree(tt_index);
			}
			return ERR_PTR(-ENOMEM);
		}
		INIT_LIST_HEAD(&tt->ep_list);
		*ptt = tt;
	}

	return tt;
}

/* Release the TT above udev, if it's not in use */
static void drop_tt(struct usb_device *udev)
{
	struct usb_tt *utt = udev->tt;
	struct mu3h_sch_tt *tt, **tt_index, **ptt;
	int i, cnt;

	if (!utt || !utt->hcpriv)
		return;		/* Not below a TT, or never allocated */

	cnt = 0;
	if (utt->multi) {
		tt_index = utt->hcpriv;
		ptt = &tt_index[udev->ttport - 1];
		/*  How many entries are left in tt_index? */
		for (i = 0; i < utt->hub->maxchild; ++i)
			cnt += !!tt_index[i];
	} else {
		tt_index = NULL;
		ptt = (struct mu3h_sch_tt **)&utt->hcpriv;
	}

	tt = *ptt;
	if (!tt || !list_empty(&tt->ep_list))
		return;		/* never allocated , or still in use*/

	*ptt = NULL;
	kfree(tt);

	if (cnt == 1) {
		utt->hcpriv = NULL;
		kfree(tt_index);
	}
}

static struct mu3h_sch_ep_info *
create_sch_ep(struct xhci_hcd_mtk *mtk, struct usb_device *udev,
	      struct usb_host_endpoint *ep, struct xhci_ep_ctx *ep_ctx)
{
	struct mu3h_sch_ep_info *sch_ep;
	struct mu3h_sch_bw_info *bw_info;
	struct mu3h_sch_tt *tt = NULL;
	u32 len_bw_budget_table;
	size_t mem_size;

	bw_info = get_bw_info(mtk, udev, ep);
	if (!bw_info)
		return ERR_PTR(-ENODEV);

	if (is_fs_or_ls(udev->speed))
		len_bw_budget_table = TT_MICROFRAMES_MAX;
	else if ((udev->speed >= USB_SPEED_SUPER)
			&& usb_endpoint_xfer_isoc(&ep->desc))
		len_bw_budget_table = get_esit(ep_ctx);
	else
		len_bw_budget_table = 1;

	mem_size = sizeof(struct mu3h_sch_ep_info) +
			len_bw_budget_table * sizeof(u32);
	sch_ep = kzalloc(mem_size, GFP_KERNEL);
	if (!sch_ep)
		return ERR_PTR(-ENOMEM);

	if (is_fs_or_ls(udev->speed)) {
		tt = find_tt(udev);
		if (IS_ERR(tt)) {
			kfree(sch_ep);
			return ERR_PTR(-ENOMEM);
		}
	}

	sch_ep->bw_info = bw_info;
	sch_ep->sch_tt = tt;
	sch_ep->ep = ep;
<<<<<<< HEAD
	INIT_LIST_HEAD(&sch_ep->endpoint);
	INIT_LIST_HEAD(&sch_ep->tt_endpoint);
=======
	sch_ep->speed = udev->speed;
	INIT_LIST_HEAD(&sch_ep->endpoint);
	INIT_LIST_HEAD(&sch_ep->tt_endpoint);
	INIT_HLIST_NODE(&sch_ep->hentry);
>>>>>>> 3b17187f

	return sch_ep;
}

static void setup_sch_info(struct xhci_ep_ctx *ep_ctx,
			   struct mu3h_sch_ep_info *sch_ep)
{
	u32 ep_type;
	u32 maxpkt;
	u32 max_burst;
	u32 mult;
	u32 esit_pkts;
	u32 max_esit_payload;
	u32 *bwb_table = sch_ep->bw_budget_table;
	int i;

	ep_type = CTX_TO_EP_TYPE(le32_to_cpu(ep_ctx->ep_info2));
	maxpkt = MAX_PACKET_DECODED(le32_to_cpu(ep_ctx->ep_info2));
	max_burst = CTX_TO_MAX_BURST(le32_to_cpu(ep_ctx->ep_info2));
	mult = CTX_TO_EP_MULT(le32_to_cpu(ep_ctx->ep_info));
	max_esit_payload =
		(CTX_TO_MAX_ESIT_PAYLOAD_HI(
			le32_to_cpu(ep_ctx->ep_info)) << 16) |
		 CTX_TO_MAX_ESIT_PAYLOAD(le32_to_cpu(ep_ctx->tx_info));

	sch_ep->esit = get_esit(ep_ctx);
	sch_ep->num_esit = XHCI_MTK_MAX_ESIT / sch_ep->esit;
	sch_ep->ep_type = ep_type;
	sch_ep->maxpkt = maxpkt;
	sch_ep->offset = 0;
	sch_ep->burst_mode = 0;
	sch_ep->repeat = 0;

	if (sch_ep->speed == USB_SPEED_HIGH) {
		sch_ep->cs_count = 0;

		/*
		 * usb_20 spec section5.9
		 * a single microframe is enough for HS synchromous endpoints
		 * in a interval
		 */
		sch_ep->num_budget_microframes = 1;

		/*
		 * xHCI spec section6.2.3.4
		 * @max_burst is the number of additional transactions
		 * opportunities per microframe
		 */
		sch_ep->pkts = max_burst + 1;
		sch_ep->bw_cost_per_microframe = maxpkt * sch_ep->pkts;
		bwb_table[0] = sch_ep->bw_cost_per_microframe;
	} else if (sch_ep->speed >= USB_SPEED_SUPER) {
		/* usb3_r1 spec section4.4.7 & 4.4.8 */
		sch_ep->cs_count = 0;
		sch_ep->burst_mode = 1;
		/*
		 * some device's (d)wBytesPerInterval is set as 0,
		 * then max_esit_payload is 0, so evaluate esit_pkts from
		 * mult and burst
		 */
		esit_pkts = DIV_ROUND_UP(max_esit_payload, maxpkt);
		if (esit_pkts == 0)
			esit_pkts = (mult + 1) * (max_burst + 1);

		if (ep_type == INT_IN_EP || ep_type == INT_OUT_EP) {
			sch_ep->pkts = esit_pkts;
			sch_ep->num_budget_microframes = 1;
			bwb_table[0] = maxpkt * sch_ep->pkts;
		}

		if (ep_type == ISOC_IN_EP || ep_type == ISOC_OUT_EP) {

			if (sch_ep->esit == 1)
				sch_ep->pkts = esit_pkts;
			else if (esit_pkts <= sch_ep->esit)
				sch_ep->pkts = 1;
			else
				sch_ep->pkts = roundup_pow_of_two(esit_pkts)
					/ sch_ep->esit;

			sch_ep->num_budget_microframes =
				DIV_ROUND_UP(esit_pkts, sch_ep->pkts);

			sch_ep->repeat = !!(sch_ep->num_budget_microframes > 1);
			sch_ep->bw_cost_per_microframe = maxpkt * sch_ep->pkts;

			for (i = 0; i < sch_ep->num_budget_microframes - 1; i++)
				bwb_table[i] = sch_ep->bw_cost_per_microframe;

			/* last one <= bw_cost_per_microframe */
			bwb_table[i] = maxpkt * esit_pkts
				       - i * sch_ep->bw_cost_per_microframe;
		}
	} else if (is_fs_or_ls(sch_ep->speed)) {
		sch_ep->pkts = 1; /* at most one packet for each microframe */

		/*
		 * num_budget_microframes and cs_count will be updated when
		 * check TT for INT_OUT_EP, ISOC/INT_IN_EP type
		 */
		sch_ep->cs_count = DIV_ROUND_UP(maxpkt, FS_PAYLOAD_MAX);
		sch_ep->num_budget_microframes = sch_ep->cs_count;
		sch_ep->bw_cost_per_microframe =
			(maxpkt < FS_PAYLOAD_MAX) ? maxpkt : FS_PAYLOAD_MAX;

		/* init budget table */
		if (ep_type == ISOC_OUT_EP) {
			for (i = 0; i < sch_ep->num_budget_microframes; i++)
				bwb_table[i] =	sch_ep->bw_cost_per_microframe;
		} else if (ep_type == INT_OUT_EP) {
			/* only first one consumes bandwidth, others as zero */
			bwb_table[0] = sch_ep->bw_cost_per_microframe;
		} else { /* INT_IN_EP or ISOC_IN_EP */
			bwb_table[0] = 0; /* start split */
			bwb_table[1] = 0; /* idle */
			/*
			 * due to cs_count will be updated according to cs
			 * position, assign all remainder budget array
			 * elements as @bw_cost_per_microframe, but only first
			 * @num_budget_microframes elements will be used later
			 */
			for (i = 2; i < TT_MICROFRAMES_MAX; i++)
				bwb_table[i] =	sch_ep->bw_cost_per_microframe;
		}
	}
}

/* Get maximum bandwidth when we schedule at offset slot. */
static u32 get_max_bw(struct mu3h_sch_bw_info *sch_bw,
	struct mu3h_sch_ep_info *sch_ep, u32 offset)
{
	u32 max_bw = 0;
	u32 bw;
	int i, j, k;

	for (i = 0; i < sch_ep->num_esit; i++) {
		u32 base = offset + i * sch_ep->esit;

		for (j = 0; j < sch_ep->num_budget_microframes; j++) {
			k = XHCI_MTK_BW_INDEX(base + j);
			bw = sch_bw->bus_bw[k] + sch_ep->bw_budget_table[j];
			if (bw > max_bw)
				max_bw = bw;
		}
	}
	return max_bw;
}

static void update_bus_bw(struct mu3h_sch_bw_info *sch_bw,
	struct mu3h_sch_ep_info *sch_ep, bool used)
{
	u32 base;
	int i, j, k;

	for (i = 0; i < sch_ep->num_esit; i++) {
		base = sch_ep->offset + i * sch_ep->esit;
		for (j = 0; j < sch_ep->num_budget_microframes; j++) {
			k = XHCI_MTK_BW_INDEX(base + j);
			if (used)
				sch_bw->bus_bw[k] += sch_ep->bw_budget_table[j];
			else
				sch_bw->bus_bw[k] -= sch_ep->bw_budget_table[j];
		}
	}
	sch_ep->allocated = used;
}

static int check_fs_bus_bw(struct mu3h_sch_ep_info *sch_ep, int offset)
{
	struct mu3h_sch_tt *tt = sch_ep->sch_tt;
	u32 num_esit, tmp;
	int base;
	int i, j;

	num_esit = XHCI_MTK_MAX_ESIT / sch_ep->esit;
	for (i = 0; i < num_esit; i++) {
		base = offset + i * sch_ep->esit;

		/*
		 * Compared with hs bus, no matter what ep type,
		 * the hub will always delay one uframe to send data
		 */
		for (j = 0; j < sch_ep->cs_count; j++) {
			tmp = tt->fs_bus_bw[base + j] + sch_ep->bw_cost_per_microframe;
			if (tmp > FS_PAYLOAD_MAX)
				return -ERANGE;
		}
	}

	return 0;
}

static int check_fs_bus_bw(struct mu3h_sch_ep_info *sch_ep, int offset)
{
	struct mu3h_sch_tt *tt = sch_ep->sch_tt;
	u32 tmp;
	int base;
	int i, j, k;

	for (i = 0; i < sch_ep->num_esit; i++) {
		base = offset + i * sch_ep->esit;

		/*
		 * Compared with hs bus, no matter what ep type,
		 * the hub will always delay one uframe to send data
		 */
		for (j = 0; j < sch_ep->num_budget_microframes; j++) {
			k = XHCI_MTK_BW_INDEX(base + j);
			tmp = tt->fs_bus_bw[k] + sch_ep->bw_budget_table[j];
			if (tmp > FS_PAYLOAD_MAX)
				return -ESCH_BW_OVERFLOW;
		}
	}

	return 0;
}

static int check_sch_tt(struct mu3h_sch_ep_info *sch_ep, u32 offset)
{
	u32 extra_cs_count;
	u32 start_ss, last_ss;
	u32 start_cs, last_cs;

	if (!sch_ep->sch_tt)
		return 0;

	start_ss = offset % 8;

	if (sch_ep->ep_type == ISOC_OUT_EP) {
		last_ss = start_ss + sch_ep->cs_count - 1;

		/*
		 * usb_20 spec section11.18:
		 * must never schedule Start-Split in Y6
		 */
		if (!(start_ss == 7 || last_ss < 6))
<<<<<<< HEAD
			return -ERANGE;

		for (i = 0; i < sch_ep->cs_count; i++)
			if (test_bit(offset + i, tt->ss_bit_map))
				return -ERANGE;
=======
			return -ESCH_SS_Y6;
>>>>>>> 3b17187f

	} else {
		u32 cs_count = DIV_ROUND_UP(sch_ep->maxpkt, FS_PAYLOAD_MAX);

		/*
		 * usb_20 spec section11.18:
		 * must never schedule Start-Split in Y6
		 */
		if (start_ss == 6)
			return -ESCH_SS_Y6;

		/* one uframe for ss + one uframe for idle */
		start_cs = (start_ss + 2) % 8;
		last_cs = start_cs + cs_count - 1;

		if (last_cs > 7)
			return -ESCH_CS_OVERFLOW;

		if (sch_ep->ep_type == ISOC_IN_EP)
			extra_cs_count = (last_cs == 7) ? 1 : 2;
		else /*  ep_type : INTR IN / INTR OUT */
			extra_cs_count = 1;

		cs_count += extra_cs_count;
		if (cs_count > 7)
			cs_count = 7; /* HW limit */

<<<<<<< HEAD
		for (i = 0; i < cs_count + 2; i++) {
			if (test_bit(offset + i, tt->ss_bit_map))
				return -ERANGE;
		}

=======
>>>>>>> 3b17187f
		sch_ep->cs_count = cs_count;
		/* one for ss, the other for idle */
		sch_ep->num_budget_microframes = cs_count + 2;

		/*
		 * if interval=1, maxp >752, num_budge_micoframe is larger
		 * than sch_ep->esit, will overstep boundary
		 */
		if (sch_ep->num_budget_microframes > sch_ep->esit)
			sch_ep->num_budget_microframes = sch_ep->esit;
	}

	return check_fs_bus_bw(sch_ep, offset);
}

<<<<<<< HEAD
static void update_sch_tt(struct usb_device *udev,
	struct mu3h_sch_ep_info *sch_ep, bool used)
{
	struct mu3h_sch_tt *tt = sch_ep->sch_tt;
	u32 base, num_esit;
	int bw_updated;
	int bits;
	int i, j;

	num_esit = XHCI_MTK_MAX_ESIT / sch_ep->esit;
	bits = (sch_ep->ep_type == ISOC_OUT_EP) ? sch_ep->cs_count : 1;

	if (used)
		bw_updated = sch_ep->bw_cost_per_microframe;
	else
		bw_updated = -sch_ep->bw_cost_per_microframe;

	for (i = 0; i < num_esit; i++) {
		base = sch_ep->offset + i * sch_ep->esit;

		for (j = 0; j < bits; j++) {
			if (used)
				set_bit(base + j, tt->ss_bit_map);
			else
				clear_bit(base + j, tt->ss_bit_map);
		}

		for (j = 0; j < sch_ep->cs_count; j++)
			tt->fs_bus_bw[base + j] += bw_updated;
=======
static void update_sch_tt(struct mu3h_sch_ep_info *sch_ep, bool used)
{
	struct mu3h_sch_tt *tt = sch_ep->sch_tt;
	u32 base;
	int i, j, k;

	for (i = 0; i < sch_ep->num_esit; i++) {
		base = sch_ep->offset + i * sch_ep->esit;

		for (j = 0; j < sch_ep->num_budget_microframes; j++) {
			k = XHCI_MTK_BW_INDEX(base + j);
			if (used)
				tt->fs_bus_bw[k] += sch_ep->bw_budget_table[j];
			else
				tt->fs_bus_bw[k] -= sch_ep->bw_budget_table[j];
		}
>>>>>>> 3b17187f
	}

	if (used)
		list_add_tail(&sch_ep->tt_endpoint, &tt->ep_list);
	else
		list_del(&sch_ep->tt_endpoint);
<<<<<<< HEAD
=======
}

static int load_ep_bw(struct mu3h_sch_bw_info *sch_bw,
		      struct mu3h_sch_ep_info *sch_ep, bool loaded)
{
	if (sch_ep->sch_tt)
		update_sch_tt(sch_ep, loaded);

	/* update bus bandwidth info */
	update_bus_bw(sch_bw, sch_ep, loaded);
	sch_ep->allocated = loaded;

	return 0;
>>>>>>> 3b17187f
}

static int check_sch_bw(struct mu3h_sch_ep_info *sch_ep)
{
	struct mu3h_sch_bw_info *sch_bw = sch_ep->bw_info;
	const u32 bw_boundary = get_bw_boundary(sch_ep->speed);
	u32 offset;
	u32 worst_bw;
	u32 min_bw = ~0;
	int min_index = -1;
	int ret = 0;

	/*
	 * Search through all possible schedule microframes.
	 * and find a microframe where its worst bandwidth is minimum.
	 */
	for (offset = 0; offset < sch_ep->esit; offset++) {
		ret = check_sch_tt(sch_ep, offset);
		if (ret)
			continue;

		worst_bw = get_max_bw(sch_bw, sch_ep, offset);
		if (worst_bw > bw_boundary)
			continue;

		if (min_bw > worst_bw) {
			min_bw = worst_bw;
			min_index = offset;
		}

		/* use first-fit for LS/FS */
		if (sch_ep->sch_tt && min_index >= 0)
			break;

		if (min_bw == 0)
			break;
	}

	if (min_index < 0)
		return ret ? ret : -ESCH_BW_OVERFLOW;

	sch_ep->offset = min_index;

	return load_ep_bw(sch_bw, sch_ep, true);
}

<<<<<<< HEAD
		update_sch_tt(udev, sch_ep, 1);
	}
=======
static void destroy_sch_ep(struct xhci_hcd_mtk *mtk, struct usb_device *udev,
			   struct mu3h_sch_ep_info *sch_ep)
{
	/* only release ep bw check passed by check_sch_bw() */
	if (sch_ep->allocated)
		load_ep_bw(sch_ep->bw_info, sch_ep, false);
>>>>>>> 3b17187f

	if (sch_ep->sch_tt)
		drop_tt(udev);

	list_del(&sch_ep->endpoint);
	hlist_del(&sch_ep->hentry);
	kfree(sch_ep);
}

<<<<<<< HEAD
static void destroy_sch_ep(struct usb_device *udev,
	struct mu3h_sch_bw_info *sch_bw, struct mu3h_sch_ep_info *sch_ep)
{
	/* only release ep bw check passed by check_sch_bw() */
	if (sch_ep->allocated) {
		update_bus_bw(sch_bw, sch_ep, 0);
		if (sch_ep->sch_tt)
			update_sch_tt(udev, sch_ep, 0);
	}

	if (sch_ep->sch_tt)
		drop_tt(udev);

	list_del(&sch_ep->endpoint);
	kfree(sch_ep);
}

static bool need_bw_sch(struct usb_host_endpoint *ep,
	enum usb_device_speed speed, int has_tt)
=======
static bool need_bw_sch(struct usb_device *udev,
			struct usb_host_endpoint *ep)
>>>>>>> 3b17187f
{
	bool has_tt = udev->tt && udev->tt->hub->parent;

	/* only for periodic endpoints */
	if (usb_endpoint_xfer_control(&ep->desc)
		|| usb_endpoint_xfer_bulk(&ep->desc))
		return false;

	/*
	 * for LS & FS periodic endpoints which its device is not behind
	 * a TT are also ignored, root-hub will schedule them directly,
	 * but need set @bpkts field of endpoint context to 1.
	 */
	if (is_fs_or_ls(udev->speed) && !has_tt)
		return false;

	/* skip endpoint with zero maxpkt */
	if (usb_endpoint_maxp(&ep->desc) == 0)
		return false;

	return true;
}

int xhci_mtk_sch_init(struct xhci_hcd_mtk *mtk)
{
	struct xhci_hcd *xhci = hcd_to_xhci(mtk->hcd);
	struct mu3h_sch_bw_info *sch_array;
	int num_usb_bus;

	/* ss IN and OUT are separated */
	num_usb_bus = xhci->usb3_rhub.num_ports * 2 + xhci->usb2_rhub.num_ports;

	sch_array = kcalloc(num_usb_bus, sizeof(*sch_array), GFP_KERNEL);
	if (sch_array == NULL)
		return -ENOMEM;

	mtk->sch_array = sch_array;

	INIT_LIST_HEAD(&mtk->bw_ep_chk_list);
<<<<<<< HEAD
=======
	hash_init(mtk->sch_ep_hash);
>>>>>>> 3b17187f

	return 0;
}

void xhci_mtk_sch_exit(struct xhci_hcd_mtk *mtk)
{
	kfree(mtk->sch_array);
}

static int add_ep_quirk(struct usb_hcd *hcd, struct usb_device *udev,
			struct usb_host_endpoint *ep)
{
	struct xhci_hcd_mtk *mtk = hcd_to_mtk(hcd);
	struct xhci_hcd *xhci = hcd_to_xhci(hcd);
	struct xhci_ep_ctx *ep_ctx;
	struct xhci_virt_device *virt_dev;
	struct mu3h_sch_ep_info *sch_ep;
	unsigned int ep_index;

	virt_dev = xhci->devs[udev->slot_id];
	ep_index = xhci_get_endpoint_index(&ep->desc);
	ep_ctx = xhci_get_ep_ctx(xhci, virt_dev->in_ctx, ep_index);

	if (!need_bw_sch(udev, ep)) {
		/*
		 * set @bpkts to 1 if it is LS or FS periodic endpoint, and its
		 * device does not connected through an external HS hub
		 */
		if (usb_endpoint_xfer_int(&ep->desc)
			|| usb_endpoint_xfer_isoc(&ep->desc))
			ep_ctx->reserved[0] = cpu_to_le32(EP_BPKTS(1));

		return 0;
	}

<<<<<<< HEAD
	sch_ep = create_sch_ep(udev, ep, ep_ctx);
=======
	xhci_dbg(xhci, "%s %s\n", __func__, decode_ep(ep, udev->speed));

	sch_ep = create_sch_ep(mtk, udev, ep, ep_ctx);
>>>>>>> 3b17187f
	if (IS_ERR_OR_NULL(sch_ep))
		return -ENOMEM;

	setup_sch_info(ep_ctx, sch_ep);

	list_add_tail(&sch_ep->endpoint, &mtk->bw_ep_chk_list);
<<<<<<< HEAD
=======
	hash_add(mtk->sch_ep_hash, &sch_ep->hentry, (unsigned long)ep);

	return 0;
}

static void drop_ep_quirk(struct usb_hcd *hcd, struct usb_device *udev,
			  struct usb_host_endpoint *ep)
{
	struct xhci_hcd_mtk *mtk = hcd_to_mtk(hcd);
	struct xhci_hcd *xhci = hcd_to_xhci(hcd);
	struct mu3h_sch_ep_info *sch_ep;
	struct hlist_node *hn;

	if (!need_bw_sch(udev, ep))
		return;

	xhci_err(xhci, "%s %s\n", __func__, decode_ep(ep, udev->speed));

	hash_for_each_possible_safe(mtk->sch_ep_hash, sch_ep,
				    hn, hentry, (unsigned long)ep) {
		if (sch_ep->ep == ep) {
			destroy_sch_ep(mtk, udev, sch_ep);
			break;
		}
	}
}

int xhci_mtk_check_bandwidth(struct usb_hcd *hcd, struct usb_device *udev)
{
	struct xhci_hcd_mtk *mtk = hcd_to_mtk(hcd);
	struct xhci_hcd *xhci = hcd_to_xhci(hcd);
	struct xhci_virt_device *virt_dev = xhci->devs[udev->slot_id];
	struct mu3h_sch_ep_info *sch_ep;
	int ret;

	xhci_dbg(xhci, "%s() udev %s\n", __func__, dev_name(&udev->dev));

	list_for_each_entry(sch_ep, &mtk->bw_ep_chk_list, endpoint) {
		struct xhci_ep_ctx *ep_ctx;
		struct usb_host_endpoint *ep = sch_ep->ep;
		unsigned int ep_index = xhci_get_endpoint_index(&ep->desc);

		ret = check_sch_bw(sch_ep);
		if (ret) {
			xhci_err(xhci, "Not enough bandwidth! (%s)\n",
				 sch_error_string(-ret));
			return -ENOSPC;
		}

		ep_ctx = xhci_get_ep_ctx(xhci, virt_dev->in_ctx, ep_index);
		ep_ctx->reserved[0] = cpu_to_le32(EP_BPKTS(sch_ep->pkts)
			| EP_BCSCOUNT(sch_ep->cs_count)
			| EP_BBM(sch_ep->burst_mode));
		ep_ctx->reserved[1] = cpu_to_le32(EP_BOFFSET(sch_ep->offset)
			| EP_BREPEAT(sch_ep->repeat));

		xhci_dbg(xhci, " PKTS:%x, CSCOUNT:%x, BM:%x, OFFSET:%x, REPEAT:%x\n",
			sch_ep->pkts, sch_ep->cs_count, sch_ep->burst_mode,
			sch_ep->offset, sch_ep->repeat);
	}
>>>>>>> 3b17187f

	ret = xhci_check_bandwidth(hcd, udev);
	if (!ret)
		INIT_LIST_HEAD(&mtk->bw_ep_chk_list);

	return ret;
}

void xhci_mtk_reset_bandwidth(struct usb_hcd *hcd, struct usb_device *udev)
{
	struct xhci_hcd_mtk *mtk = hcd_to_mtk(hcd);
<<<<<<< HEAD
	struct xhci_hcd *xhci;
	struct xhci_slot_ctx *slot_ctx;
	struct xhci_virt_device *virt_dev;
	struct mu3h_sch_bw_info *sch_array;
	struct mu3h_sch_bw_info *sch_bw;
	struct mu3h_sch_ep_info *sch_ep, *tmp;
	int bw_index;
=======
	struct xhci_hcd *xhci = hcd_to_xhci(hcd);
	struct mu3h_sch_ep_info *sch_ep, *tmp;
>>>>>>> 3b17187f

	xhci_dbg(xhci, "%s() udev %s\n", __func__, dev_name(&udev->dev));

	list_for_each_entry_safe(sch_ep, tmp, &mtk->bw_ep_chk_list, endpoint)
		destroy_sch_ep(mtk, udev, sch_ep);

	xhci_reset_bandwidth(hcd, udev);
}

int xhci_mtk_add_ep(struct usb_hcd *hcd, struct usb_device *udev,
		    struct usb_host_endpoint *ep)
{
	int ret;

<<<<<<< HEAD
	list_for_each_entry_safe(sch_ep, tmp, &sch_bw->bw_ep_list, endpoint) {
		if (sch_ep->ep == ep) {
			destroy_sch_ep(udev, sch_bw, sch_ep);
			break;
		}
	}
}
EXPORT_SYMBOL_GPL(xhci_mtk_drop_ep_quirk);

int xhci_mtk_check_bandwidth(struct usb_hcd *hcd, struct usb_device *udev)
{
	struct xhci_hcd_mtk *mtk = hcd_to_mtk(hcd);
	struct xhci_hcd *xhci = hcd_to_xhci(hcd);
	struct xhci_virt_device *virt_dev = xhci->devs[udev->slot_id];
	struct mu3h_sch_bw_info *sch_bw;
	struct mu3h_sch_ep_info *sch_ep, *tmp;
	int bw_index, ret;

	xhci_dbg(xhci, "%s() udev %s\n", __func__, dev_name(&udev->dev));

	list_for_each_entry(sch_ep, &mtk->bw_ep_chk_list, endpoint) {
		bw_index = get_bw_index(xhci, udev, sch_ep->ep);
		sch_bw = &mtk->sch_array[bw_index];

		ret = check_sch_bw(udev, sch_bw, sch_ep);
		if (ret) {
			xhci_err(xhci, "Not enough bandwidth!\n");
			return -ENOSPC;
		}
	}

	list_for_each_entry_safe(sch_ep, tmp, &mtk->bw_ep_chk_list, endpoint) {
		struct xhci_ep_ctx *ep_ctx;
		struct usb_host_endpoint *ep = sch_ep->ep;
		unsigned int ep_index = xhci_get_endpoint_index(&ep->desc);

		bw_index = get_bw_index(xhci, udev, ep);
		sch_bw = &mtk->sch_array[bw_index];

		list_move_tail(&sch_ep->endpoint, &sch_bw->bw_ep_list);

		ep_ctx = xhci_get_ep_ctx(xhci, virt_dev->in_ctx, ep_index);
		ep_ctx->reserved[0] = cpu_to_le32(EP_BPKTS(sch_ep->pkts)
			| EP_BCSCOUNT(sch_ep->cs_count)
			| EP_BBM(sch_ep->burst_mode));
		ep_ctx->reserved[1] = cpu_to_le32(EP_BOFFSET(sch_ep->offset)
			| EP_BREPEAT(sch_ep->repeat));

		xhci_dbg(xhci, " PKTS:%x, CSCOUNT:%x, BM:%x, OFFSET:%x, REPEAT:%x\n",
			sch_ep->pkts, sch_ep->cs_count, sch_ep->burst_mode,
			sch_ep->offset, sch_ep->repeat);
	}

	return xhci_check_bandwidth(hcd, udev);
}
EXPORT_SYMBOL_GPL(xhci_mtk_check_bandwidth);

void xhci_mtk_reset_bandwidth(struct usb_hcd *hcd, struct usb_device *udev)
{
	struct xhci_hcd_mtk *mtk = hcd_to_mtk(hcd);
	struct xhci_hcd *xhci = hcd_to_xhci(hcd);
	struct mu3h_sch_bw_info *sch_bw;
	struct mu3h_sch_ep_info *sch_ep, *tmp;
	int bw_index;

	xhci_dbg(xhci, "%s() udev %s\n", __func__, dev_name(&udev->dev));

	list_for_each_entry_safe(sch_ep, tmp, &mtk->bw_ep_chk_list, endpoint) {
		bw_index = get_bw_index(xhci, udev, sch_ep->ep);
		sch_bw = &mtk->sch_array[bw_index];
		destroy_sch_ep(udev, sch_bw, sch_ep);
	}

	xhci_reset_bandwidth(hcd, udev);
}
EXPORT_SYMBOL_GPL(xhci_mtk_reset_bandwidth);
=======
	ret = xhci_add_endpoint(hcd, udev, ep);
	if (ret)
		return ret;

	if (ep->hcpriv)
		ret = add_ep_quirk(hcd, udev, ep);

	return ret;
}

int xhci_mtk_drop_ep(struct usb_hcd *hcd, struct usb_device *udev,
		     struct usb_host_endpoint *ep)
{
	int ret;

	ret = xhci_drop_endpoint(hcd, udev, ep);
	if (ret)
		return ret;

	if (ep->hcpriv)
		drop_ep_quirk(hcd, udev, ep);

	return 0;
}
>>>>>>> 3b17187f
<|MERGE_RESOLUTION|>--- conflicted
+++ resolved
@@ -279,15 +279,10 @@
 	sch_ep->bw_info = bw_info;
 	sch_ep->sch_tt = tt;
 	sch_ep->ep = ep;
-<<<<<<< HEAD
-	INIT_LIST_HEAD(&sch_ep->endpoint);
-	INIT_LIST_HEAD(&sch_ep->tt_endpoint);
-=======
 	sch_ep->speed = udev->speed;
 	INIT_LIST_HEAD(&sch_ep->endpoint);
 	INIT_LIST_HEAD(&sch_ep->tt_endpoint);
 	INIT_HLIST_NODE(&sch_ep->hentry);
->>>>>>> 3b17187f
 
 	return sch_ep;
 }
@@ -452,32 +447,6 @@
 				sch_bw->bus_bw[k] -= sch_ep->bw_budget_table[j];
 		}
 	}
-	sch_ep->allocated = used;
-}
-
-static int check_fs_bus_bw(struct mu3h_sch_ep_info *sch_ep, int offset)
-{
-	struct mu3h_sch_tt *tt = sch_ep->sch_tt;
-	u32 num_esit, tmp;
-	int base;
-	int i, j;
-
-	num_esit = XHCI_MTK_MAX_ESIT / sch_ep->esit;
-	for (i = 0; i < num_esit; i++) {
-		base = offset + i * sch_ep->esit;
-
-		/*
-		 * Compared with hs bus, no matter what ep type,
-		 * the hub will always delay one uframe to send data
-		 */
-		for (j = 0; j < sch_ep->cs_count; j++) {
-			tmp = tt->fs_bus_bw[base + j] + sch_ep->bw_cost_per_microframe;
-			if (tmp > FS_PAYLOAD_MAX)
-				return -ERANGE;
-		}
-	}
-
-	return 0;
 }
 
 static int check_fs_bus_bw(struct mu3h_sch_ep_info *sch_ep, int offset)
@@ -524,15 +493,7 @@
 		 * must never schedule Start-Split in Y6
 		 */
 		if (!(start_ss == 7 || last_ss < 6))
-<<<<<<< HEAD
-			return -ERANGE;
-
-		for (i = 0; i < sch_ep->cs_count; i++)
-			if (test_bit(offset + i, tt->ss_bit_map))
-				return -ERANGE;
-=======
 			return -ESCH_SS_Y6;
->>>>>>> 3b17187f
 
 	} else {
 		u32 cs_count = DIV_ROUND_UP(sch_ep->maxpkt, FS_PAYLOAD_MAX);
@@ -560,14 +521,6 @@
 		if (cs_count > 7)
 			cs_count = 7; /* HW limit */
 
-<<<<<<< HEAD
-		for (i = 0; i < cs_count + 2; i++) {
-			if (test_bit(offset + i, tt->ss_bit_map))
-				return -ERANGE;
-		}
-
-=======
->>>>>>> 3b17187f
 		sch_ep->cs_count = cs_count;
 		/* one for ss, the other for idle */
 		sch_ep->num_budget_microframes = cs_count + 2;
@@ -583,37 +536,6 @@
 	return check_fs_bus_bw(sch_ep, offset);
 }
 
-<<<<<<< HEAD
-static void update_sch_tt(struct usb_device *udev,
-	struct mu3h_sch_ep_info *sch_ep, bool used)
-{
-	struct mu3h_sch_tt *tt = sch_ep->sch_tt;
-	u32 base, num_esit;
-	int bw_updated;
-	int bits;
-	int i, j;
-
-	num_esit = XHCI_MTK_MAX_ESIT / sch_ep->esit;
-	bits = (sch_ep->ep_type == ISOC_OUT_EP) ? sch_ep->cs_count : 1;
-
-	if (used)
-		bw_updated = sch_ep->bw_cost_per_microframe;
-	else
-		bw_updated = -sch_ep->bw_cost_per_microframe;
-
-	for (i = 0; i < num_esit; i++) {
-		base = sch_ep->offset + i * sch_ep->esit;
-
-		for (j = 0; j < bits; j++) {
-			if (used)
-				set_bit(base + j, tt->ss_bit_map);
-			else
-				clear_bit(base + j, tt->ss_bit_map);
-		}
-
-		for (j = 0; j < sch_ep->cs_count; j++)
-			tt->fs_bus_bw[base + j] += bw_updated;
-=======
 static void update_sch_tt(struct mu3h_sch_ep_info *sch_ep, bool used)
 {
 	struct mu3h_sch_tt *tt = sch_ep->sch_tt;
@@ -630,15 +552,12 @@
 			else
 				tt->fs_bus_bw[k] -= sch_ep->bw_budget_table[j];
 		}
->>>>>>> 3b17187f
 	}
 
 	if (used)
 		list_add_tail(&sch_ep->tt_endpoint, &tt->ep_list);
 	else
 		list_del(&sch_ep->tt_endpoint);
-<<<<<<< HEAD
-=======
 }
 
 static int load_ep_bw(struct mu3h_sch_bw_info *sch_bw,
@@ -652,7 +571,6 @@
 	sch_ep->allocated = loaded;
 
 	return 0;
->>>>>>> 3b17187f
 }
 
 static int check_sch_bw(struct mu3h_sch_ep_info *sch_ep)
@@ -699,17 +617,12 @@
 	return load_ep_bw(sch_bw, sch_ep, true);
 }
 
-<<<<<<< HEAD
-		update_sch_tt(udev, sch_ep, 1);
-	}
-=======
 static void destroy_sch_ep(struct xhci_hcd_mtk *mtk, struct usb_device *udev,
 			   struct mu3h_sch_ep_info *sch_ep)
 {
 	/* only release ep bw check passed by check_sch_bw() */
 	if (sch_ep->allocated)
 		load_ep_bw(sch_ep->bw_info, sch_ep, false);
->>>>>>> 3b17187f
 
 	if (sch_ep->sch_tt)
 		drop_tt(udev);
@@ -719,30 +632,8 @@
 	kfree(sch_ep);
 }
 
-<<<<<<< HEAD
-static void destroy_sch_ep(struct usb_device *udev,
-	struct mu3h_sch_bw_info *sch_bw, struct mu3h_sch_ep_info *sch_ep)
-{
-	/* only release ep bw check passed by check_sch_bw() */
-	if (sch_ep->allocated) {
-		update_bus_bw(sch_bw, sch_ep, 0);
-		if (sch_ep->sch_tt)
-			update_sch_tt(udev, sch_ep, 0);
-	}
-
-	if (sch_ep->sch_tt)
-		drop_tt(udev);
-
-	list_del(&sch_ep->endpoint);
-	kfree(sch_ep);
-}
-
-static bool need_bw_sch(struct usb_host_endpoint *ep,
-	enum usb_device_speed speed, int has_tt)
-=======
 static bool need_bw_sch(struct usb_device *udev,
 			struct usb_host_endpoint *ep)
->>>>>>> 3b17187f
 {
 	bool has_tt = udev->tt && udev->tt->hub->parent;
 
@@ -782,10 +673,7 @@
 	mtk->sch_array = sch_array;
 
 	INIT_LIST_HEAD(&mtk->bw_ep_chk_list);
-<<<<<<< HEAD
-=======
 	hash_init(mtk->sch_ep_hash);
->>>>>>> 3b17187f
 
 	return 0;
 }
@@ -821,21 +709,15 @@
 		return 0;
 	}
 
-<<<<<<< HEAD
-	sch_ep = create_sch_ep(udev, ep, ep_ctx);
-=======
 	xhci_dbg(xhci, "%s %s\n", __func__, decode_ep(ep, udev->speed));
 
 	sch_ep = create_sch_ep(mtk, udev, ep, ep_ctx);
->>>>>>> 3b17187f
 	if (IS_ERR_OR_NULL(sch_ep))
 		return -ENOMEM;
 
 	setup_sch_info(ep_ctx, sch_ep);
 
 	list_add_tail(&sch_ep->endpoint, &mtk->bw_ep_chk_list);
-<<<<<<< HEAD
-=======
 	hash_add(mtk->sch_ep_hash, &sch_ep->hentry, (unsigned long)ep);
 
 	return 0;
@@ -896,7 +778,6 @@
 			sch_ep->pkts, sch_ep->cs_count, sch_ep->burst_mode,
 			sch_ep->offset, sch_ep->repeat);
 	}
->>>>>>> 3b17187f
 
 	ret = xhci_check_bandwidth(hcd, udev);
 	if (!ret)
@@ -908,18 +789,8 @@
 void xhci_mtk_reset_bandwidth(struct usb_hcd *hcd, struct usb_device *udev)
 {
 	struct xhci_hcd_mtk *mtk = hcd_to_mtk(hcd);
-<<<<<<< HEAD
-	struct xhci_hcd *xhci;
-	struct xhci_slot_ctx *slot_ctx;
-	struct xhci_virt_device *virt_dev;
-	struct mu3h_sch_bw_info *sch_array;
-	struct mu3h_sch_bw_info *sch_bw;
-	struct mu3h_sch_ep_info *sch_ep, *tmp;
-	int bw_index;
-=======
 	struct xhci_hcd *xhci = hcd_to_xhci(hcd);
 	struct mu3h_sch_ep_info *sch_ep, *tmp;
->>>>>>> 3b17187f
 
 	xhci_dbg(xhci, "%s() udev %s\n", __func__, dev_name(&udev->dev));
 
@@ -934,84 +805,6 @@
 {
 	int ret;
 
-<<<<<<< HEAD
-	list_for_each_entry_safe(sch_ep, tmp, &sch_bw->bw_ep_list, endpoint) {
-		if (sch_ep->ep == ep) {
-			destroy_sch_ep(udev, sch_bw, sch_ep);
-			break;
-		}
-	}
-}
-EXPORT_SYMBOL_GPL(xhci_mtk_drop_ep_quirk);
-
-int xhci_mtk_check_bandwidth(struct usb_hcd *hcd, struct usb_device *udev)
-{
-	struct xhci_hcd_mtk *mtk = hcd_to_mtk(hcd);
-	struct xhci_hcd *xhci = hcd_to_xhci(hcd);
-	struct xhci_virt_device *virt_dev = xhci->devs[udev->slot_id];
-	struct mu3h_sch_bw_info *sch_bw;
-	struct mu3h_sch_ep_info *sch_ep, *tmp;
-	int bw_index, ret;
-
-	xhci_dbg(xhci, "%s() udev %s\n", __func__, dev_name(&udev->dev));
-
-	list_for_each_entry(sch_ep, &mtk->bw_ep_chk_list, endpoint) {
-		bw_index = get_bw_index(xhci, udev, sch_ep->ep);
-		sch_bw = &mtk->sch_array[bw_index];
-
-		ret = check_sch_bw(udev, sch_bw, sch_ep);
-		if (ret) {
-			xhci_err(xhci, "Not enough bandwidth!\n");
-			return -ENOSPC;
-		}
-	}
-
-	list_for_each_entry_safe(sch_ep, tmp, &mtk->bw_ep_chk_list, endpoint) {
-		struct xhci_ep_ctx *ep_ctx;
-		struct usb_host_endpoint *ep = sch_ep->ep;
-		unsigned int ep_index = xhci_get_endpoint_index(&ep->desc);
-
-		bw_index = get_bw_index(xhci, udev, ep);
-		sch_bw = &mtk->sch_array[bw_index];
-
-		list_move_tail(&sch_ep->endpoint, &sch_bw->bw_ep_list);
-
-		ep_ctx = xhci_get_ep_ctx(xhci, virt_dev->in_ctx, ep_index);
-		ep_ctx->reserved[0] = cpu_to_le32(EP_BPKTS(sch_ep->pkts)
-			| EP_BCSCOUNT(sch_ep->cs_count)
-			| EP_BBM(sch_ep->burst_mode));
-		ep_ctx->reserved[1] = cpu_to_le32(EP_BOFFSET(sch_ep->offset)
-			| EP_BREPEAT(sch_ep->repeat));
-
-		xhci_dbg(xhci, " PKTS:%x, CSCOUNT:%x, BM:%x, OFFSET:%x, REPEAT:%x\n",
-			sch_ep->pkts, sch_ep->cs_count, sch_ep->burst_mode,
-			sch_ep->offset, sch_ep->repeat);
-	}
-
-	return xhci_check_bandwidth(hcd, udev);
-}
-EXPORT_SYMBOL_GPL(xhci_mtk_check_bandwidth);
-
-void xhci_mtk_reset_bandwidth(struct usb_hcd *hcd, struct usb_device *udev)
-{
-	struct xhci_hcd_mtk *mtk = hcd_to_mtk(hcd);
-	struct xhci_hcd *xhci = hcd_to_xhci(hcd);
-	struct mu3h_sch_bw_info *sch_bw;
-	struct mu3h_sch_ep_info *sch_ep, *tmp;
-	int bw_index;
-
-	xhci_dbg(xhci, "%s() udev %s\n", __func__, dev_name(&udev->dev));
-
-	list_for_each_entry_safe(sch_ep, tmp, &mtk->bw_ep_chk_list, endpoint) {
-		bw_index = get_bw_index(xhci, udev, sch_ep->ep);
-		sch_bw = &mtk->sch_array[bw_index];
-		destroy_sch_ep(udev, sch_bw, sch_ep);
-	}
-
-	xhci_reset_bandwidth(hcd, udev);
-}
-EXPORT_SYMBOL_GPL(xhci_mtk_reset_bandwidth);
-=======
 	ret = xhci_add_endpoint(hcd, udev, ep);
 	if (ret)
 		return ret;
@@ -1035,5 +828,4 @@
 		drop_ep_quirk(hcd, udev, ep);
 
 	return 0;
-}
->>>>>>> 3b17187f
+}