// SPDX-License-Identifier: GPL-2.0
/*
 * xHCI host controller driver
 *
 * Copyright (C) 2008 Intel Corp.
 *
 * Author: Sarah Sharp
 * Some code borrowed from the Linux EHCI driver.
 */

/*
 * Ring initialization rules:
 * 1. Each segment is initialized to zero, except for link TRBs.
 * 2. Ring cycle state = 0.  This represents Producer Cycle State (PCS) or
 *    Consumer Cycle State (CCS), depending on ring function.
 * 3. Enqueue pointer = dequeue pointer = address of first TRB in the segment.
 *
 * Ring behavior rules:
 * 1. A ring is empty if enqueue == dequeue.  This means there will always be at
 *    least one free TRB in the ring.  This is useful if you want to turn that
 *    into a link TRB and expand the ring.
 * 2. When incrementing an enqueue or dequeue pointer, if the next TRB is a
 *    link TRB, then load the pointer with the address in the link TRB.  If the
 *    link TRB had its toggle bit set, you may need to update the ring cycle
 *    state (see cycle bit rules).  You may have to do this multiple times
 *    until you reach a non-link TRB.
 * 3. A ring is full if enqueue++ (for the definition of increment above)
 *    equals the dequeue pointer.
 *
 * Cycle bit rules:
 * 1. When a consumer increments a dequeue pointer and encounters a toggle bit
 *    in a link TRB, it must toggle the ring cycle state.
 * 2. When a producer increments an enqueue pointer and encounters a toggle bit
 *    in a link TRB, it must toggle the ring cycle state.
 *
 * Producer rules:
 * 1. Check if ring is full before you enqueue.
 * 2. Write the ring cycle state to the cycle bit in the TRB you're enqueuing.
 *    Update enqueue pointer between each write (which may update the ring
 *    cycle state).
 * 3. Notify consumer.  If SW is producer, it rings the doorbell for command
 *    and endpoint rings.  If HC is the producer for the event ring,
 *    and it generates an interrupt according to interrupt modulation rules.
 *
 * Consumer rules:
 * 1. Check if TRB belongs to you.  If the cycle bit == your ring cycle state,
 *    the TRB is owned by the consumer.
 * 2. Update dequeue pointer (which may update the ring cycle state) and
 *    continue processing TRBs until you reach a TRB which is not owned by you.
 * 3. Notify the producer.  SW is the consumer for the event ring, and it
 *   updates event ring dequeue pointer.  HC is the consumer for the command and
 *   endpoint rings; it generates events on the event ring for these.
 */

#include <linux/scatterlist.h>
#include <linux/slab.h>
#include <linux/dma-mapping.h>
#include "xhci.h"
#include "xhci-trace.h"
#include "xhci-mtk.h"

/*
 * Returns zero if the TRB isn't in this segment, otherwise it returns the DMA
 * address of the TRB.
 */
dma_addr_t xhci_trb_virt_to_dma(struct xhci_segment *seg,
		union xhci_trb *trb)
{
	unsigned long segment_offset;

	if (!seg || !trb || trb < seg->trbs)
		return 0;
	/* offset in TRBs */
	segment_offset = trb - seg->trbs;
	if (segment_offset >= TRBS_PER_SEGMENT)
		return 0;
	return seg->dma + (segment_offset * sizeof(*trb));
}

static bool trb_is_noop(union xhci_trb *trb)
{
	return TRB_TYPE_NOOP_LE32(trb->generic.field[3]);
}

static bool trb_is_link(union xhci_trb *trb)
{
	return TRB_TYPE_LINK_LE32(trb->link.control);
}

static bool last_trb_on_seg(struct xhci_segment *seg, union xhci_trb *trb)
{
	return trb == &seg->trbs[TRBS_PER_SEGMENT - 1];
}

static bool last_trb_on_ring(struct xhci_ring *ring,
			struct xhci_segment *seg, union xhci_trb *trb)
{
	return last_trb_on_seg(seg, trb) && (seg->next == ring->first_seg);
}

static bool link_trb_toggles_cycle(union xhci_trb *trb)
{
	return le32_to_cpu(trb->link.control) & LINK_TOGGLE;
}

static bool last_td_in_urb(struct xhci_td *td)
{
	struct urb_priv *urb_priv = td->urb->hcpriv;

	return urb_priv->num_tds_done == urb_priv->num_tds;
}

static void inc_td_cnt(struct urb *urb)
{
	struct urb_priv *urb_priv = urb->hcpriv;

	urb_priv->num_tds_done++;
}

static void trb_to_noop(union xhci_trb *trb, u32 noop_type)
{
	if (trb_is_link(trb)) {
		/* unchain chained link TRBs */
		trb->link.control &= cpu_to_le32(~TRB_CHAIN);
	} else {
		trb->generic.field[0] = 0;
		trb->generic.field[1] = 0;
		trb->generic.field[2] = 0;
		/* Preserve only the cycle bit of this TRB */
		trb->generic.field[3] &= cpu_to_le32(TRB_CYCLE);
		trb->generic.field[3] |= cpu_to_le32(TRB_TYPE(noop_type));
	}
}

/* Updates trb to point to the next TRB in the ring, and updates seg if the next
 * TRB is in a new segment.  This does not skip over link TRBs, and it does not
 * effect the ring dequeue or enqueue pointers.
 */
static void next_trb(struct xhci_hcd *xhci,
		struct xhci_ring *ring,
		struct xhci_segment **seg,
		union xhci_trb **trb)
{
	if (trb_is_link(*trb)) {
		*seg = (*seg)->next;
		*trb = ((*seg)->trbs);
	} else {
		(*trb)++;
	}
}

/*
 * See Cycle bit rules. SW is the consumer for the event ring only.
 * Don't make a ring full of link TRBs.  That would be dumb and this would loop.
 */
void inc_deq(struct xhci_hcd *xhci, struct xhci_ring *ring)
{
	/* event ring doesn't have link trbs, check for last trb */
	if (ring->type == TYPE_EVENT) {
		if (!last_trb_on_seg(ring->deq_seg, ring->dequeue)) {
			ring->dequeue++;
			goto out;
		}
		if (last_trb_on_ring(ring, ring->deq_seg, ring->dequeue))
			ring->cycle_state ^= 1;
		ring->deq_seg = ring->deq_seg->next;
		ring->dequeue = ring->deq_seg->trbs;
		goto out;
	}

	/* All other rings have link trbs */
	if (!trb_is_link(ring->dequeue)) {
		ring->dequeue++;
		ring->num_trbs_free++;
	}
	while (trb_is_link(ring->dequeue)) {
		ring->deq_seg = ring->deq_seg->next;
		ring->dequeue = ring->deq_seg->trbs;
	}

out:
	trace_xhci_inc_deq(ring);

	return;
}

/*
 * See Cycle bit rules. SW is the consumer for the event ring only.
 * Don't make a ring full of link TRBs.  That would be dumb and this would loop.
 *
 * If we've just enqueued a TRB that is in the middle of a TD (meaning the
 * chain bit is set), then set the chain bit in all the following link TRBs.
 * If we've enqueued the last TRB in a TD, make sure the following link TRBs
 * have their chain bit cleared (so that each Link TRB is a separate TD).
 *
 * Section 6.4.4.1 of the 0.95 spec says link TRBs cannot have the chain bit
 * set, but other sections talk about dealing with the chain bit set.  This was
 * fixed in the 0.96 specification errata, but we have to assume that all 0.95
 * xHCI hardware can't handle the chain bit being cleared on a link TRB.
 *
 * @more_trbs_coming:	Will you enqueue more TRBs before calling
 *			prepare_transfer()?
 */
static void inc_enq(struct xhci_hcd *xhci, struct xhci_ring *ring,
			bool more_trbs_coming)
{
	u32 chain;
	union xhci_trb *next;

	chain = le32_to_cpu(ring->enqueue->generic.field[3]) & TRB_CHAIN;
	/* If this is not event ring, there is one less usable TRB */
	if (!trb_is_link(ring->enqueue))
		ring->num_trbs_free--;
	next = ++(ring->enqueue);

	/* Update the dequeue pointer further if that was a link TRB */
	while (trb_is_link(next)) {

		/*
		 * If the caller doesn't plan on enqueueing more TDs before
		 * ringing the doorbell, then we don't want to give the link TRB
		 * to the hardware just yet. We'll give the link TRB back in
		 * prepare_ring() just before we enqueue the TD at the top of
		 * the ring.
		 */
		if (!chain && !more_trbs_coming)
			break;

		/* If we're not dealing with 0.95 hardware or isoc rings on
		 * AMD 0.96 host, carry over the chain bit of the previous TRB
		 * (which may mean the chain bit is cleared).
		 */
		if (!(ring->type == TYPE_ISOC &&
		      (xhci->quirks & XHCI_AMD_0x96_HOST)) &&
		    !xhci_link_trb_quirk(xhci)) {
			next->link.control &= cpu_to_le32(~TRB_CHAIN);
			next->link.control |= cpu_to_le32(chain);
		}
		/* Give this link TRB to the hardware */
		wmb();
		next->link.control ^= cpu_to_le32(TRB_CYCLE);

		/* Toggle the cycle bit after the last ring segment. */
		if (link_trb_toggles_cycle(next))
			ring->cycle_state ^= 1;

		ring->enq_seg = ring->enq_seg->next;
		ring->enqueue = ring->enq_seg->trbs;
		next = ring->enqueue;
	}

	trace_xhci_inc_enq(ring);
}

/*
 * Check to see if there's room to enqueue num_trbs on the ring and make sure
 * enqueue pointer will not advance into dequeue segment. See rules above.
 */
static inline int room_on_ring(struct xhci_hcd *xhci, struct xhci_ring *ring,
		unsigned int num_trbs)
{
	int num_trbs_in_deq_seg;

	if (ring->num_trbs_free < num_trbs)
		return 0;

	if (ring->type != TYPE_COMMAND && ring->type != TYPE_EVENT) {
		num_trbs_in_deq_seg = ring->dequeue - ring->deq_seg->trbs;
		if (ring->num_trbs_free < num_trbs + num_trbs_in_deq_seg)
			return 0;
	}

	return 1;
}

/* Ring the host controller doorbell after placing a command on the ring */
void xhci_ring_cmd_db(struct xhci_hcd *xhci)
{
	if (!(xhci->cmd_ring_state & CMD_RING_STATE_RUNNING))
		return;

	xhci_dbg(xhci, "// Ding dong!\n");
	writel(DB_VALUE_HOST, &xhci->dba->doorbell[0]);
	/* Flush PCI posted writes */
	readl(&xhci->dba->doorbell[0]);
}

static bool xhci_mod_cmd_timer(struct xhci_hcd *xhci, unsigned long delay)
{
	return mod_delayed_work(system_wq, &xhci->cmd_timer, delay);
}

static struct xhci_command *xhci_next_queued_cmd(struct xhci_hcd *xhci)
{
	return list_first_entry_or_null(&xhci->cmd_list, struct xhci_command,
					cmd_list);
}

/*
 * Turn all commands on command ring with status set to "aborted" to no-op trbs.
 * If there are other commands waiting then restart the ring and kick the timer.
 * This must be called with command ring stopped and xhci->lock held.
 */
static void xhci_handle_stopped_cmd_ring(struct xhci_hcd *xhci,
					 struct xhci_command *cur_cmd)
{
	struct xhci_command *i_cmd;

	/* Turn all aborted commands in list to no-ops, then restart */
	list_for_each_entry(i_cmd, &xhci->cmd_list, cmd_list) {

		if (i_cmd->status != COMP_COMMAND_ABORTED)
			continue;

		i_cmd->status = COMP_COMMAND_RING_STOPPED;

		xhci_dbg(xhci, "Turn aborted command %p to no-op\n",
			 i_cmd->command_trb);

		trb_to_noop(i_cmd->command_trb, TRB_CMD_NOOP);

		/*
		 * caller waiting for completion is called when command
		 *  completion event is received for these no-op commands
		 */
	}

	xhci->cmd_ring_state = CMD_RING_STATE_RUNNING;

	/* ring command ring doorbell to restart the command ring */
	if ((xhci->cmd_ring->dequeue != xhci->cmd_ring->enqueue) &&
	    !(xhci->xhc_state & XHCI_STATE_DYING)) {
		xhci->current_cmd = cur_cmd;
		xhci_mod_cmd_timer(xhci, XHCI_CMD_DEFAULT_TIMEOUT);
		xhci_ring_cmd_db(xhci);
	}
}

/* Must be called with xhci->lock held, releases and aquires lock back */
static int xhci_abort_cmd_ring(struct xhci_hcd *xhci, unsigned long flags)
{
	u64 temp_64;
	int ret;

	xhci_dbg(xhci, "Abort command ring\n");

	reinit_completion(&xhci->cmd_ring_stop_completion);

	temp_64 = xhci_read_64(xhci, &xhci->op_regs->cmd_ring);
	xhci_write_64(xhci, temp_64 | CMD_RING_ABORT,
			&xhci->op_regs->cmd_ring);

	/* Section 4.6.1.2 of xHCI 1.0 spec says software should also time the
	 * completion of the Command Abort operation. If CRR is not negated in 5
	 * seconds then driver handles it as if host died (-ENODEV).
	 * In the future we should distinguish between -ENODEV and -ETIMEDOUT
	 * and try to recover a -ETIMEDOUT with a host controller reset.
	 */
	ret = xhci_handshake(&xhci->op_regs->cmd_ring,
			CMD_RING_RUNNING, 0, 5 * 1000 * 1000);
	if (ret < 0) {
		xhci_err(xhci, "Abort failed to stop command ring: %d\n", ret);
		xhci_halt(xhci);
		xhci_hc_died(xhci);
		return ret;
	}
	/*
	 * Writing the CMD_RING_ABORT bit should cause a cmd completion event,
	 * however on some host hw the CMD_RING_RUNNING bit is correctly cleared
	 * but the completion event in never sent. Wait 2 secs (arbitrary
	 * number) to handle those cases after negation of CMD_RING_RUNNING.
	 */
	spin_unlock_irqrestore(&xhci->lock, flags);
	ret = wait_for_completion_timeout(&xhci->cmd_ring_stop_completion,
					  msecs_to_jiffies(2000));
	spin_lock_irqsave(&xhci->lock, flags);
	if (!ret) {
		xhci_dbg(xhci, "No stop event for abort, ring start fail?\n");
		xhci_cleanup_command_queue(xhci);
	} else {
		xhci_handle_stopped_cmd_ring(xhci, xhci_next_queued_cmd(xhci));
	}
	return 0;
}

void xhci_ring_ep_doorbell(struct xhci_hcd *xhci,
		unsigned int slot_id,
		unsigned int ep_index,
		unsigned int stream_id)
{
	__le32 __iomem *db_addr = &xhci->dba->doorbell[slot_id];
	struct xhci_virt_ep *ep = &xhci->devs[slot_id]->eps[ep_index];
	unsigned int ep_state = ep->ep_state;

	/* Don't ring the doorbell for this endpoint if there are pending
	 * cancellations because we don't want to interrupt processing.
	 * We don't want to restart any stream rings if there's a set dequeue
	 * pointer command pending because the device can choose to start any
	 * stream once the endpoint is on the HW schedule.
	 */
	if ((ep_state & EP_STOP_CMD_PENDING) || (ep_state & SET_DEQ_PENDING) ||
	    (ep_state & EP_HALTED) || (ep_state & EP_CLEARING_TT))
		return;
	writel(DB_VALUE(ep_index, stream_id), db_addr);
	/* The CPU has better things to do at this point than wait for a
	 * write-posting flush.  It'll get there soon enough.
	 */
}

/* Ring the doorbell for any rings with pending URBs */
static void ring_doorbell_for_active_rings(struct xhci_hcd *xhci,
		unsigned int slot_id,
		unsigned int ep_index)
{
	unsigned int stream_id;
	struct xhci_virt_ep *ep;

	ep = &xhci->devs[slot_id]->eps[ep_index];

	/* A ring has pending URBs if its TD list is not empty */
	if (!(ep->ep_state & EP_HAS_STREAMS)) {
		if (ep->ring && !(list_empty(&ep->ring->td_list)))
			xhci_ring_ep_doorbell(xhci, slot_id, ep_index, 0);
		return;
	}

	for (stream_id = 1; stream_id < ep->stream_info->num_streams;
			stream_id++) {
		struct xhci_stream_info *stream_info = ep->stream_info;
		if (!list_empty(&stream_info->stream_rings[stream_id]->td_list))
			xhci_ring_ep_doorbell(xhci, slot_id, ep_index,
						stream_id);
	}
}

void xhci_ring_doorbell_for_active_rings(struct xhci_hcd *xhci,
		unsigned int slot_id,
		unsigned int ep_index)
{
	ring_doorbell_for_active_rings(xhci, slot_id, ep_index);
}

/* Get the right ring for the given slot_id, ep_index and stream_id.
 * If the endpoint supports streams, boundary check the URB's stream ID.
 * If the endpoint doesn't support streams, return the singular endpoint ring.
 */
struct xhci_ring *xhci_triad_to_transfer_ring(struct xhci_hcd *xhci,
		unsigned int slot_id, unsigned int ep_index,
		unsigned int stream_id)
{
	struct xhci_virt_ep *ep;

	ep = &xhci->devs[slot_id]->eps[ep_index];
	/* Common case: no streams */
	if (!(ep->ep_state & EP_HAS_STREAMS))
		return ep->ring;

	if (stream_id == 0) {
		xhci_warn(xhci,
				"WARN: Slot ID %u, ep index %u has streams, "
				"but URB has no stream ID.\n",
				slot_id, ep_index);
		return NULL;
	}

	if (stream_id < ep->stream_info->num_streams)
		return ep->stream_info->stream_rings[stream_id];

	xhci_warn(xhci,
			"WARN: Slot ID %u, ep index %u has "
			"stream IDs 1 to %u allocated, "
			"but stream ID %u is requested.\n",
			slot_id, ep_index,
			ep->stream_info->num_streams - 1,
			stream_id);
	return NULL;
}


/*
 * Get the hw dequeue pointer xHC stopped on, either directly from the
 * endpoint context, or if streams are in use from the stream context.
 * The returned hw_dequeue contains the lowest four bits with cycle state
 * and possbile stream context type.
 */
static u64 xhci_get_hw_deq(struct xhci_hcd *xhci, struct xhci_virt_device *vdev,
			   unsigned int ep_index, unsigned int stream_id)
{
	struct xhci_ep_ctx *ep_ctx;
	struct xhci_stream_ctx *st_ctx;
	struct xhci_virt_ep *ep;

	ep = &vdev->eps[ep_index];

	if (ep->ep_state & EP_HAS_STREAMS) {
		st_ctx = &ep->stream_info->stream_ctx_array[stream_id];
		return le64_to_cpu(st_ctx->stream_ring);
	}
	ep_ctx = xhci_get_ep_ctx(xhci, vdev->out_ctx, ep_index);
	return le64_to_cpu(ep_ctx->deq);
}

/*
 * Move the xHC's endpoint ring dequeue pointer past cur_td.
 * Record the new state of the xHC's endpoint ring dequeue segment,
 * dequeue pointer, stream id, and new consumer cycle state in state.
 * Update our internal representation of the ring's dequeue pointer.
 *
 * We do this in three jumps:
 *  - First we update our new ring state to be the same as when the xHC stopped.
 *  - Then we traverse the ring to find the segment that contains
 *    the last TRB in the TD.  We toggle the xHC's new cycle state when we pass
 *    any link TRBs with the toggle cycle bit set.
 *  - Finally we move the dequeue state one TRB further, toggling the cycle bit
 *    if we've moved it past a link TRB with the toggle cycle bit set.
 *
 * Some of the uses of xhci_generic_trb are grotty, but if they're done
 * with correct __le32 accesses they should work fine.  Only users of this are
 * in here.
 */
void xhci_find_new_dequeue_state(struct xhci_hcd *xhci,
		unsigned int slot_id, unsigned int ep_index,
		unsigned int stream_id, struct xhci_td *cur_td,
		struct xhci_dequeue_state *state)
{
	struct xhci_virt_device *dev = xhci->devs[slot_id];
	struct xhci_virt_ep *ep = &dev->eps[ep_index];
	struct xhci_ring *ep_ring;
	struct xhci_segment *new_seg;
	union xhci_trb *new_deq;
	dma_addr_t addr;
	u64 hw_dequeue;
	bool cycle_found = false;
	bool td_last_trb_found = false;

	ep_ring = xhci_triad_to_transfer_ring(xhci, slot_id,
			ep_index, stream_id);
	if (!ep_ring) {
		xhci_warn(xhci, "WARN can't find new dequeue state "
				"for invalid stream ID %u.\n",
				stream_id);
		return;
	}
	/* Dig out the cycle state saved by the xHC during the stop ep cmd */
	xhci_dbg_trace(xhci, trace_xhci_dbg_cancel_urb,
			"Finding endpoint context");

	hw_dequeue = xhci_get_hw_deq(xhci, dev, ep_index, stream_id);
	new_seg = ep_ring->deq_seg;
	new_deq = ep_ring->dequeue;
	state->new_cycle_state = hw_dequeue & 0x1;
	state->stream_id = stream_id;

	/*
	 * We want to find the pointer, segment and cycle state of the new trb
	 * (the one after current TD's last_trb). We know the cycle state at
	 * hw_dequeue, so walk the ring until both hw_dequeue and last_trb are
	 * found.
	 */
	do {
		if (!cycle_found && xhci_trb_virt_to_dma(new_seg, new_deq)
		    == (dma_addr_t)(hw_dequeue & ~0xf)) {
			cycle_found = true;
			if (td_last_trb_found)
				break;
		}
		if (new_deq == cur_td->last_trb)
			td_last_trb_found = true;

		if (cycle_found && trb_is_link(new_deq) &&
		    link_trb_toggles_cycle(new_deq))
			state->new_cycle_state ^= 0x1;

		next_trb(xhci, ep_ring, &new_seg, &new_deq);

		/* Search wrapped around, bail out */
		if (new_deq == ep->ring->dequeue) {
			xhci_err(xhci, "Error: Failed finding new dequeue state\n");
			state->new_deq_seg = NULL;
			state->new_deq_ptr = NULL;
			return;
		}

	} while (!cycle_found || !td_last_trb_found);

	state->new_deq_seg = new_seg;
	state->new_deq_ptr = new_deq;

	/* Don't update the ring cycle state for the producer (us). */
	xhci_dbg_trace(xhci, trace_xhci_dbg_cancel_urb,
			"Cycle state = 0x%x", state->new_cycle_state);

	xhci_dbg_trace(xhci, trace_xhci_dbg_cancel_urb,
			"New dequeue segment = %p (virtual)",
			state->new_deq_seg);
	addr = xhci_trb_virt_to_dma(state->new_deq_seg, state->new_deq_ptr);
	xhci_dbg_trace(xhci, trace_xhci_dbg_cancel_urb,
			"New dequeue pointer = 0x%llx (DMA)",
			(unsigned long long) addr);
}

/* flip_cycle means flip the cycle bit of all but the first and last TRB.
 * (The last TRB actually points to the ring enqueue pointer, which is not part
 * of this TD.)  This is used to remove partially enqueued isoc TDs from a ring.
 */
static void td_to_noop(struct xhci_hcd *xhci, struct xhci_ring *ep_ring,
		       struct xhci_td *td, bool flip_cycle)
{
	struct xhci_segment *seg	= td->start_seg;
	union xhci_trb *trb		= td->first_trb;

	while (1) {
		trb_to_noop(trb, TRB_TR_NOOP);

		/* flip cycle if asked to */
		if (flip_cycle && trb != td->first_trb && trb != td->last_trb)
			trb->generic.field[3] ^= cpu_to_le32(TRB_CYCLE);

		if (trb == td->last_trb)
			break;

		next_trb(xhci, ep_ring, &seg, &trb);
	}
}

static void xhci_stop_watchdog_timer_in_irq(struct xhci_hcd *xhci,
		struct xhci_virt_ep *ep)
{
	ep->ep_state &= ~EP_STOP_CMD_PENDING;
	/* Can't del_timer_sync in interrupt */
	del_timer(&ep->stop_cmd_timer);
}

/*
 * Must be called with xhci->lock held in interrupt context,
 * releases and re-acquires xhci->lock
 */
static void xhci_giveback_urb_in_irq(struct xhci_hcd *xhci,
				     struct xhci_td *cur_td, int status)
{
	struct urb	*urb		= cur_td->urb;
	struct urb_priv	*urb_priv	= urb->hcpriv;
	struct usb_hcd	*hcd		= bus_to_hcd(urb->dev->bus);

	if (usb_pipetype(urb->pipe) == PIPE_ISOCHRONOUS) {
		xhci_to_hcd(xhci)->self.bandwidth_isoc_reqs--;
		if (xhci_to_hcd(xhci)->self.bandwidth_isoc_reqs	== 0) {
			if (xhci->quirks & XHCI_AMD_PLL_FIX)
				usb_amd_quirk_pll_enable();
		}
	}
	xhci_urb_free_priv(urb_priv);
	usb_hcd_unlink_urb_from_ep(hcd, urb);
	spin_unlock(&xhci->lock);
	trace_xhci_urb_giveback(urb);
	usb_hcd_giveback_urb(hcd, urb, status);
	spin_lock(&xhci->lock);
}

static void xhci_unmap_td_bounce_buffer(struct xhci_hcd *xhci,
		struct xhci_ring *ring, struct xhci_td *td)
{
	struct device *dev = xhci_to_hcd(xhci)->self.controller;
	struct xhci_segment *seg = td->bounce_seg;
	struct urb *urb = td->urb;
	size_t len;

	if (!ring || !seg || !urb)
		return;

	if (usb_urb_dir_out(urb)) {
		dma_unmap_single(dev, seg->bounce_dma, ring->bounce_buf_len,
				 DMA_TO_DEVICE);
		return;
	}

	dma_unmap_single(dev, seg->bounce_dma, ring->bounce_buf_len,
			 DMA_FROM_DEVICE);
	/* for in tranfers we need to copy the data from bounce to sg */
	len = sg_pcopy_from_buffer(urb->sg, urb->num_sgs, seg->bounce_buf,
			     seg->bounce_len, seg->bounce_offs);
	if (len != seg->bounce_len)
		xhci_warn(xhci, "WARN Wrong bounce buffer read length: %zu != %d\n",
				len, seg->bounce_len);
	seg->bounce_len = 0;
	seg->bounce_offs = 0;
}

/*
 * When we get a command completion for a Stop Endpoint Command, we need to
 * unlink any cancelled TDs from the ring.  There are two ways to do that:
 *
 *  1. If the HW was in the middle of processing the TD that needs to be
 *     cancelled, then we must move the ring's dequeue pointer past the last TRB
 *     in the TD with a Set Dequeue Pointer Command.
 *  2. Otherwise, we turn all the TRBs in the TD into No-op TRBs (with the chain
 *     bit cleared) so that the HW will skip over them.
 */
static void xhci_handle_cmd_stop_ep(struct xhci_hcd *xhci, int slot_id,
		union xhci_trb *trb, struct xhci_event_cmd *event)
{
	unsigned int ep_index;
	struct xhci_ring *ep_ring;
	struct xhci_virt_ep *ep;
	struct xhci_td *cur_td = NULL;
	struct xhci_td *last_unlinked_td;
	struct xhci_ep_ctx *ep_ctx;
	struct xhci_virt_device *vdev;
	u64 hw_deq;
	struct xhci_dequeue_state deq_state;

	if (unlikely(TRB_TO_SUSPEND_PORT(le32_to_cpu(trb->generic.field[3])))) {
		if (!xhci->devs[slot_id])
			xhci_warn(xhci, "Stop endpoint command "
				"completion for disabled slot %u\n",
				slot_id);
		return;
	}

	memset(&deq_state, 0, sizeof(deq_state));
	ep_index = TRB_TO_EP_INDEX(le32_to_cpu(trb->generic.field[3]));

	vdev = xhci->devs[slot_id];
	ep_ctx = xhci_get_ep_ctx(xhci, vdev->out_ctx, ep_index);
	trace_xhci_handle_cmd_stop_ep(ep_ctx);

	ep = &xhci->devs[slot_id]->eps[ep_index];
	last_unlinked_td = list_last_entry(&ep->cancelled_td_list,
			struct xhci_td, cancelled_td_list);

	if (list_empty(&ep->cancelled_td_list)) {
		xhci_stop_watchdog_timer_in_irq(xhci, ep);
		ring_doorbell_for_active_rings(xhci, slot_id, ep_index);
		return;
	}

	/* Fix up the ep ring first, so HW stops executing cancelled TDs.
	 * We have the xHCI lock, so nothing can modify this list until we drop
	 * it.  We're also in the event handler, so we can't get re-interrupted
	 * if another Stop Endpoint command completes
	 */
	list_for_each_entry(cur_td, &ep->cancelled_td_list, cancelled_td_list) {
		xhci_dbg_trace(xhci, trace_xhci_dbg_cancel_urb,
				"Removing canceled TD starting at 0x%llx (dma).",
				(unsigned long long)xhci_trb_virt_to_dma(
					cur_td->start_seg, cur_td->first_trb));
		ep_ring = xhci_urb_to_transfer_ring(xhci, cur_td->urb);
		if (!ep_ring) {
			/* This shouldn't happen unless a driver is mucking
			 * with the stream ID after submission.  This will
			 * leave the TD on the hardware ring, and the hardware
			 * will try to execute it, and may access a buffer
			 * that has already been freed.  In the best case, the
			 * hardware will execute it, and the event handler will
			 * ignore the completion event for that TD, since it was
			 * removed from the td_list for that endpoint.  In
			 * short, don't muck with the stream ID after
			 * submission.
			 */
			xhci_warn(xhci, "WARN Cancelled URB %p "
					"has invalid stream ID %u.\n",
					cur_td->urb,
					cur_td->urb->stream_id);
			goto remove_finished_td;
		}
		/*
		 * If we stopped on the TD we need to cancel, then we have to
		 * move the xHC endpoint ring dequeue pointer past this TD.
		 */
		hw_deq = xhci_get_hw_deq(xhci, vdev, ep_index,
					 cur_td->urb->stream_id);
		hw_deq &= ~0xf;

		if (trb_in_td(xhci, cur_td->start_seg, cur_td->first_trb,
			      cur_td->last_trb, hw_deq, false)) {
			xhci_find_new_dequeue_state(xhci, slot_id, ep_index,
						    cur_td->urb->stream_id,
						    cur_td, &deq_state);
		} else {
			td_to_noop(xhci, ep_ring, cur_td, false);
		}

remove_finished_td:
		/*
		 * The event handler won't see a completion for this TD anymore,
		 * so remove it from the endpoint ring's TD list.  Keep it in
		 * the cancelled TD list for URB completion later.
		 */
		list_del_init(&cur_td->td_list);
	}

	xhci_stop_watchdog_timer_in_irq(xhci, ep);

	/* If necessary, queue a Set Transfer Ring Dequeue Pointer command */
	if (deq_state.new_deq_ptr && deq_state.new_deq_seg) {
		xhci_queue_new_dequeue_state(xhci, slot_id, ep_index,
					     &deq_state);
		xhci_ring_cmd_db(xhci);
	} else {
		/* Otherwise ring the doorbell(s) to restart queued transfers */
		ring_doorbell_for_active_rings(xhci, slot_id, ep_index);
	}

	/*
	 * Drop the lock and complete the URBs in the cancelled TD list.
	 * New TDs to be cancelled might be added to the end of the list before
	 * we can complete all the URBs for the TDs we already unlinked.
	 * So stop when we've completed the URB for the last TD we unlinked.
	 */
	do {
		cur_td = list_first_entry(&ep->cancelled_td_list,
				struct xhci_td, cancelled_td_list);
		list_del_init(&cur_td->cancelled_td_list);

		/* Clean up the cancelled URB */
		/* Doesn't matter what we pass for status, since the core will
		 * just overwrite it (because the URB has been unlinked).
		 */
		ep_ring = xhci_urb_to_transfer_ring(xhci, cur_td->urb);
		xhci_unmap_td_bounce_buffer(xhci, ep_ring, cur_td);
		inc_td_cnt(cur_td->urb);
		if (last_td_in_urb(cur_td))
			xhci_giveback_urb_in_irq(xhci, cur_td, 0);

		/* Stop processing the cancelled list if the watchdog timer is
		 * running.
		 */
		if (xhci->xhc_state & XHCI_STATE_DYING)
			return;
	} while (cur_td != last_unlinked_td);

	/* Return to the event handler with xhci->lock re-acquired */
}

static void xhci_kill_ring_urbs(struct xhci_hcd *xhci, struct xhci_ring *ring)
{
	struct xhci_td *cur_td;
	struct xhci_td *tmp;

	list_for_each_entry_safe(cur_td, tmp, &ring->td_list, td_list) {
		list_del_init(&cur_td->td_list);

		if (!list_empty(&cur_td->cancelled_td_list))
			list_del_init(&cur_td->cancelled_td_list);

		xhci_unmap_td_bounce_buffer(xhci, ring, cur_td);

		inc_td_cnt(cur_td->urb);
		if (last_td_in_urb(cur_td))
			xhci_giveback_urb_in_irq(xhci, cur_td, -ESHUTDOWN);
	}
}

static void xhci_kill_endpoint_urbs(struct xhci_hcd *xhci,
		int slot_id, int ep_index)
{
	struct xhci_td *cur_td;
	struct xhci_td *tmp;
	struct xhci_virt_ep *ep;
	struct xhci_ring *ring;

	ep = &xhci->devs[slot_id]->eps[ep_index];
	if ((ep->ep_state & EP_HAS_STREAMS) ||
			(ep->ep_state & EP_GETTING_NO_STREAMS)) {
		int stream_id;

		for (stream_id = 1; stream_id < ep->stream_info->num_streams;
				stream_id++) {
			ring = ep->stream_info->stream_rings[stream_id];
			if (!ring)
				continue;

			xhci_dbg_trace(xhci, trace_xhci_dbg_cancel_urb,
					"Killing URBs for slot ID %u, ep index %u, stream %u",
					slot_id, ep_index, stream_id);
			xhci_kill_ring_urbs(xhci, ring);
		}
	} else {
		ring = ep->ring;
		if (!ring)
			return;
		xhci_dbg_trace(xhci, trace_xhci_dbg_cancel_urb,
				"Killing URBs for slot ID %u, ep index %u",
				slot_id, ep_index);
		xhci_kill_ring_urbs(xhci, ring);
	}

	list_for_each_entry_safe(cur_td, tmp, &ep->cancelled_td_list,
			cancelled_td_list) {
		list_del_init(&cur_td->cancelled_td_list);
		inc_td_cnt(cur_td->urb);

		if (last_td_in_urb(cur_td))
			xhci_giveback_urb_in_irq(xhci, cur_td, -ESHUTDOWN);
	}
}

/*
 * host controller died, register read returns 0xffffffff
 * Complete pending commands, mark them ABORTED.
 * URBs need to be given back as usb core might be waiting with device locks
 * held for the URBs to finish during device disconnect, blocking host remove.
 *
 * Call with xhci->lock held.
 * lock is relased and re-acquired while giving back urb.
 */
void xhci_hc_died(struct xhci_hcd *xhci)
{
	int i, j;

	if (xhci->xhc_state & XHCI_STATE_DYING)
		return;

	xhci_err(xhci, "xHCI host controller not responding, assume dead\n");
	xhci->xhc_state |= XHCI_STATE_DYING;

	xhci_cleanup_command_queue(xhci);

	/* return any pending urbs, remove may be waiting for them */
	for (i = 0; i <= HCS_MAX_SLOTS(xhci->hcs_params1); i++) {
		if (!xhci->devs[i])
			continue;
		for (j = 0; j < 31; j++)
			xhci_kill_endpoint_urbs(xhci, i, j);
	}

	/* inform usb core hc died if PCI remove isn't already handling it */
	if (!(xhci->xhc_state & XHCI_STATE_REMOVING))
		usb_hc_died(xhci_to_hcd(xhci));
}

/* Watchdog timer function for when a stop endpoint command fails to complete.
 * In this case, we assume the host controller is broken or dying or dead.  The
 * host may still be completing some other events, so we have to be careful to
 * let the event ring handler and the URB dequeueing/enqueueing functions know
 * through xhci->state.
 *
 * The timer may also fire if the host takes a very long time to respond to the
 * command, and the stop endpoint command completion handler cannot delete the
 * timer before the timer function is called.  Another endpoint cancellation may
 * sneak in before the timer function can grab the lock, and that may queue
 * another stop endpoint command and add the timer back.  So we cannot use a
 * simple flag to say whether there is a pending stop endpoint command for a
 * particular endpoint.
 *
 * Instead we use a combination of that flag and checking if a new timer is
 * pending.
 */
void xhci_stop_endpoint_command_watchdog(struct timer_list *t)
{
	struct xhci_virt_ep *ep = from_timer(ep, t, stop_cmd_timer);
	struct xhci_hcd *xhci = ep->xhci;
	unsigned long flags;

	spin_lock_irqsave(&xhci->lock, flags);

	/* bail out if cmd completed but raced with stop ep watchdog timer.*/
	if (!(ep->ep_state & EP_STOP_CMD_PENDING) ||
	    timer_pending(&ep->stop_cmd_timer)) {
		spin_unlock_irqrestore(&xhci->lock, flags);
		xhci_dbg(xhci, "Stop EP timer raced with cmd completion, exit");
		return;
	}

	xhci_warn(xhci, "xHCI host not responding to stop endpoint command.\n");
	ep->ep_state &= ~EP_STOP_CMD_PENDING;

	xhci_halt(xhci);

	/*
	 * handle a stop endpoint cmd timeout as if host died (-ENODEV).
	 * In the future we could distinguish between -ENODEV and -ETIMEDOUT
	 * and try to recover a -ETIMEDOUT with a host controller reset
	 */
	xhci_hc_died(xhci);

	spin_unlock_irqrestore(&xhci->lock, flags);
	xhci_dbg_trace(xhci, trace_xhci_dbg_cancel_urb,
			"xHCI host controller is dead.");
}

static void update_ring_for_set_deq_completion(struct xhci_hcd *xhci,
		struct xhci_virt_device *dev,
		struct xhci_ring *ep_ring,
		unsigned int ep_index)
{
	union xhci_trb *dequeue_temp;
	int num_trbs_free_temp;
	bool revert = false;

	num_trbs_free_temp = ep_ring->num_trbs_free;
	dequeue_temp = ep_ring->dequeue;

	/* If we get two back-to-back stalls, and the first stalled transfer
	 * ends just before a link TRB, the dequeue pointer will be left on
	 * the link TRB by the code in the while loop.  So we have to update
	 * the dequeue pointer one segment further, or we'll jump off
	 * the segment into la-la-land.
	 */
	if (trb_is_link(ep_ring->dequeue)) {
		ep_ring->deq_seg = ep_ring->deq_seg->next;
		ep_ring->dequeue = ep_ring->deq_seg->trbs;
	}

	while (ep_ring->dequeue != dev->eps[ep_index].queued_deq_ptr) {
		/* We have more usable TRBs */
		ep_ring->num_trbs_free++;
		ep_ring->dequeue++;
		if (trb_is_link(ep_ring->dequeue)) {
			if (ep_ring->dequeue ==
					dev->eps[ep_index].queued_deq_ptr)
				break;
			ep_ring->deq_seg = ep_ring->deq_seg->next;
			ep_ring->dequeue = ep_ring->deq_seg->trbs;
		}
		if (ep_ring->dequeue == dequeue_temp) {
			revert = true;
			break;
		}
	}

	if (revert) {
		xhci_dbg(xhci, "Unable to find new dequeue pointer\n");
		ep_ring->num_trbs_free = num_trbs_free_temp;
	}
}

/*
 * When we get a completion for a Set Transfer Ring Dequeue Pointer command,
 * we need to clear the set deq pending flag in the endpoint ring state, so that
 * the TD queueing code can ring the doorbell again.  We also need to ring the
 * endpoint doorbell to restart the ring, but only if there aren't more
 * cancellations pending.
 */
static void xhci_handle_cmd_set_deq(struct xhci_hcd *xhci, int slot_id,
		union xhci_trb *trb, u32 cmd_comp_code)
{
	unsigned int ep_index;
	unsigned int stream_id;
	struct xhci_ring *ep_ring;
	struct xhci_virt_device *dev;
	struct xhci_virt_ep *ep;
	struct xhci_ep_ctx *ep_ctx;
	struct xhci_slot_ctx *slot_ctx;

	ep_index = TRB_TO_EP_INDEX(le32_to_cpu(trb->generic.field[3]));
	stream_id = TRB_TO_STREAM_ID(le32_to_cpu(trb->generic.field[2]));
	dev = xhci->devs[slot_id];
	ep = &dev->eps[ep_index];

	ep_ring = xhci_stream_id_to_ring(dev, ep_index, stream_id);
	if (!ep_ring) {
		xhci_warn(xhci, "WARN Set TR deq ptr command for freed stream ID %u\n",
				stream_id);
		/* XXX: Harmless??? */
		goto cleanup;
	}

	ep_ctx = xhci_get_ep_ctx(xhci, dev->out_ctx, ep_index);
	slot_ctx = xhci_get_slot_ctx(xhci, dev->out_ctx);
	trace_xhci_handle_cmd_set_deq(slot_ctx);
	trace_xhci_handle_cmd_set_deq_ep(ep_ctx);

	if (cmd_comp_code != COMP_SUCCESS) {
		unsigned int ep_state;
		unsigned int slot_state;

		switch (cmd_comp_code) {
		case COMP_TRB_ERROR:
			xhci_warn(xhci, "WARN Set TR Deq Ptr cmd invalid because of stream ID configuration\n");
			break;
		case COMP_CONTEXT_STATE_ERROR:
			xhci_warn(xhci, "WARN Set TR Deq Ptr cmd failed due to incorrect slot or ep state.\n");
			ep_state = GET_EP_CTX_STATE(ep_ctx);
			slot_state = le32_to_cpu(slot_ctx->dev_state);
			slot_state = GET_SLOT_STATE(slot_state);
			xhci_dbg_trace(xhci, trace_xhci_dbg_cancel_urb,
					"Slot state = %u, EP state = %u",
					slot_state, ep_state);
			break;
		case COMP_SLOT_NOT_ENABLED_ERROR:
			xhci_warn(xhci, "WARN Set TR Deq Ptr cmd failed because slot %u was not enabled.\n",
					slot_id);
			break;
		default:
			xhci_warn(xhci, "WARN Set TR Deq Ptr cmd with unknown completion code of %u.\n",
					cmd_comp_code);
			break;
		}
		/* OK what do we do now?  The endpoint state is hosed, and we
		 * should never get to this point if the synchronization between
		 * queueing, and endpoint state are correct.  This might happen
		 * if the device gets disconnected after we've finished
		 * cancelling URBs, which might not be an error...
		 */
	} else {
		u64 deq;
		/* 4.6.10 deq ptr is written to the stream ctx for streams */
		if (ep->ep_state & EP_HAS_STREAMS) {
			struct xhci_stream_ctx *ctx =
				&ep->stream_info->stream_ctx_array[stream_id];
			deq = le64_to_cpu(ctx->stream_ring) & SCTX_DEQ_MASK;
		} else {
			deq = le64_to_cpu(ep_ctx->deq) & ~EP_CTX_CYCLE_MASK;
		}
		xhci_dbg_trace(xhci, trace_xhci_dbg_cancel_urb,
			"Successful Set TR Deq Ptr cmd, deq = @%08llx", deq);
		if (xhci_trb_virt_to_dma(ep->queued_deq_seg,
					 ep->queued_deq_ptr) == deq) {
			/* Update the ring's dequeue segment and dequeue pointer
			 * to reflect the new position.
			 */
			update_ring_for_set_deq_completion(xhci, dev,
				ep_ring, ep_index);
		} else {
			xhci_warn(xhci, "Mismatch between completed Set TR Deq Ptr command & xHCI internal state.\n");
			xhci_warn(xhci, "ep deq seg = %p, deq ptr = %p\n",
				  ep->queued_deq_seg, ep->queued_deq_ptr);
		}
	}

cleanup:
	dev->eps[ep_index].ep_state &= ~SET_DEQ_PENDING;
	dev->eps[ep_index].queued_deq_seg = NULL;
	dev->eps[ep_index].queued_deq_ptr = NULL;
	/* Restart any rings with pending URBs */
	ring_doorbell_for_active_rings(xhci, slot_id, ep_index);
}

static void xhci_handle_cmd_reset_ep(struct xhci_hcd *xhci, int slot_id,
		union xhci_trb *trb, u32 cmd_comp_code)
{
	struct xhci_virt_device *vdev;
	struct xhci_ep_ctx *ep_ctx;
	unsigned int ep_index;

	ep_index = TRB_TO_EP_INDEX(le32_to_cpu(trb->generic.field[3]));
	vdev = xhci->devs[slot_id];
	ep_ctx = xhci_get_ep_ctx(xhci, vdev->out_ctx, ep_index);
	trace_xhci_handle_cmd_reset_ep(ep_ctx);

	/* This command will only fail if the endpoint wasn't halted,
	 * but we don't care.
	 */
	xhci_dbg_trace(xhci, trace_xhci_dbg_reset_ep,
		"Ignoring reset ep completion code of %u", cmd_comp_code);

	/* HW with the reset endpoint quirk needs to have a configure endpoint
	 * command complete before the endpoint can be used.  Queue that here
	 * because the HW can't handle two commands being queued in a row.
	 */
	if (xhci->quirks & XHCI_RESET_EP_QUIRK) {
		struct xhci_command *command;

		command = xhci_alloc_command(xhci, false, GFP_ATOMIC);
		if (!command)
			return;

		xhci_dbg_trace(xhci, trace_xhci_dbg_quirks,
				"Queueing configure endpoint command");
		xhci_queue_configure_endpoint(xhci, command,
				xhci->devs[slot_id]->in_ctx->dma, slot_id,
				false);
		xhci_ring_cmd_db(xhci);
	} else {
		/* Clear our internal halted state */
		xhci->devs[slot_id]->eps[ep_index].ep_state &= ~EP_HALTED;
	}

	/* if this was a soft reset, then restart */
	if ((le32_to_cpu(trb->generic.field[3])) & TRB_TSP)
		ring_doorbell_for_active_rings(xhci, slot_id, ep_index);
}

static void xhci_handle_cmd_enable_slot(struct xhci_hcd *xhci, int slot_id,
		struct xhci_command *command, u32 cmd_comp_code)
{
	if (cmd_comp_code == COMP_SUCCESS)
		command->slot_id = slot_id;
	else
		command->slot_id = 0;
}

static void xhci_handle_cmd_disable_slot(struct xhci_hcd *xhci, int slot_id)
{
	struct xhci_virt_device *virt_dev;
	struct xhci_slot_ctx *slot_ctx;

	virt_dev = xhci->devs[slot_id];
	if (!virt_dev)
		return;

	slot_ctx = xhci_get_slot_ctx(xhci, virt_dev->out_ctx);
	trace_xhci_handle_cmd_disable_slot(slot_ctx);

	if (xhci->quirks & XHCI_EP_LIMIT_QUIRK)
		/* Delete default control endpoint resources */
		xhci_free_device_endpoint_resources(xhci, virt_dev, true);
	xhci_free_virt_device(xhci, slot_id);
}

static void xhci_handle_cmd_config_ep(struct xhci_hcd *xhci, int slot_id,
		struct xhci_event_cmd *event, u32 cmd_comp_code)
{
	struct xhci_virt_device *virt_dev;
	struct xhci_input_control_ctx *ctrl_ctx;
	struct xhci_ep_ctx *ep_ctx;
	unsigned int ep_index;
	unsigned int ep_state;
	u32 add_flags, drop_flags;

	/*
	 * Configure endpoint commands can come from the USB core
	 * configuration or alt setting changes, or because the HW
	 * needed an extra configure endpoint command after a reset
	 * endpoint command or streams were being configured.
	 * If the command was for a halted endpoint, the xHCI driver
	 * is not waiting on the configure endpoint command.
	 */
	virt_dev = xhci->devs[slot_id];
	ctrl_ctx = xhci_get_input_control_ctx(virt_dev->in_ctx);
	if (!ctrl_ctx) {
		xhci_warn(xhci, "Could not get input context, bad type.\n");
		return;
	}

	add_flags = le32_to_cpu(ctrl_ctx->add_flags);
	drop_flags = le32_to_cpu(ctrl_ctx->drop_flags);
	/* Input ctx add_flags are the endpoint index plus one */
	ep_index = xhci_last_valid_endpoint(add_flags) - 1;

	ep_ctx = xhci_get_ep_ctx(xhci, virt_dev->out_ctx, ep_index);
	trace_xhci_handle_cmd_config_ep(ep_ctx);

	/* A usb_set_interface() call directly after clearing a halted
	 * condition may race on this quirky hardware.  Not worth
	 * worrying about, since this is prototype hardware.  Not sure
	 * if this will work for streams, but streams support was
	 * untested on this prototype.
	 */
	if (xhci->quirks & XHCI_RESET_EP_QUIRK &&
			ep_index != (unsigned int) -1 &&
			add_flags - SLOT_FLAG == drop_flags) {
		ep_state = virt_dev->eps[ep_index].ep_state;
		if (!(ep_state & EP_HALTED))
			return;
		xhci_dbg_trace(xhci, trace_xhci_dbg_quirks,
				"Completed config ep cmd - "
				"last ep index = %d, state = %d",
				ep_index, ep_state);
		/* Clear internal halted state and restart ring(s) */
		virt_dev->eps[ep_index].ep_state &= ~EP_HALTED;
		ring_doorbell_for_active_rings(xhci, slot_id, ep_index);
		return;
	}
	return;
}

static void xhci_handle_cmd_addr_dev(struct xhci_hcd *xhci, int slot_id)
{
	struct xhci_virt_device *vdev;
	struct xhci_slot_ctx *slot_ctx;

	vdev = xhci->devs[slot_id];
	slot_ctx = xhci_get_slot_ctx(xhci, vdev->out_ctx);
	trace_xhci_handle_cmd_addr_dev(slot_ctx);
}

static void xhci_handle_cmd_reset_dev(struct xhci_hcd *xhci, int slot_id,
		struct xhci_event_cmd *event)
{
	struct xhci_virt_device *vdev;
	struct xhci_slot_ctx *slot_ctx;

	vdev = xhci->devs[slot_id];
	slot_ctx = xhci_get_slot_ctx(xhci, vdev->out_ctx);
	trace_xhci_handle_cmd_reset_dev(slot_ctx);

	xhci_dbg(xhci, "Completed reset device command.\n");
	if (!xhci->devs[slot_id])
		xhci_warn(xhci, "Reset device command completion "
				"for disabled slot %u\n", slot_id);
}

static void xhci_handle_cmd_nec_get_fw(struct xhci_hcd *xhci,
		struct xhci_event_cmd *event)
{
	if (!(xhci->quirks & XHCI_NEC_HOST)) {
		xhci_warn(xhci, "WARN NEC_GET_FW command on non-NEC host\n");
		return;
	}
	xhci_dbg_trace(xhci, trace_xhci_dbg_quirks,
			"NEC firmware version %2x.%02x",
			NEC_FW_MAJOR(le32_to_cpu(event->status)),
			NEC_FW_MINOR(le32_to_cpu(event->status)));
}

static void xhci_complete_del_and_free_cmd(struct xhci_command *cmd, u32 status)
{
	list_del(&cmd->cmd_list);

	if (cmd->completion) {
		cmd->status = status;
		complete(cmd->completion);
	} else {
		kfree(cmd);
	}
}

void xhci_cleanup_command_queue(struct xhci_hcd *xhci)
{
	struct xhci_command *cur_cmd, *tmp_cmd;
	xhci->current_cmd = NULL;
	list_for_each_entry_safe(cur_cmd, tmp_cmd, &xhci->cmd_list, cmd_list)
		xhci_complete_del_and_free_cmd(cur_cmd, COMP_COMMAND_ABORTED);
}

void xhci_handle_command_timeout(struct work_struct *work)
{
	struct xhci_hcd *xhci;
	unsigned long flags;
	u64 hw_ring_state;

	xhci = container_of(to_delayed_work(work), struct xhci_hcd, cmd_timer);

	spin_lock_irqsave(&xhci->lock, flags);

	/*
	 * If timeout work is pending, or current_cmd is NULL, it means we
	 * raced with command completion. Command is handled so just return.
	 */
	if (!xhci->current_cmd || delayed_work_pending(&xhci->cmd_timer)) {
		spin_unlock_irqrestore(&xhci->lock, flags);
		return;
	}
	/* mark this command to be cancelled */
	xhci->current_cmd->status = COMP_COMMAND_ABORTED;

	/* Make sure command ring is running before aborting it */
	hw_ring_state = xhci_read_64(xhci, &xhci->op_regs->cmd_ring);
	if (hw_ring_state == ~(u64)0) {
		xhci_hc_died(xhci);
		goto time_out_completed;
	}

	if ((xhci->cmd_ring_state & CMD_RING_STATE_RUNNING) &&
	    (hw_ring_state & CMD_RING_RUNNING))  {
		/* Prevent new doorbell, and start command abort */
		xhci->cmd_ring_state = CMD_RING_STATE_ABORTED;
		xhci_dbg(xhci, "Command timeout\n");
		xhci_abort_cmd_ring(xhci, flags);
		goto time_out_completed;
	}

	/* host removed. Bail out */
	if (xhci->xhc_state & XHCI_STATE_REMOVING) {
		xhci_dbg(xhci, "host removed, ring start fail?\n");
		xhci_cleanup_command_queue(xhci);

		goto time_out_completed;
	}

	/* command timeout on stopped ring, ring can't be aborted */
	xhci_dbg(xhci, "Command timeout on stopped ring\n");
	xhci_handle_stopped_cmd_ring(xhci, xhci->current_cmd);

time_out_completed:
	spin_unlock_irqrestore(&xhci->lock, flags);
	return;
}

static void handle_cmd_completion(struct xhci_hcd *xhci,
		struct xhci_event_cmd *event)
{
	int slot_id = TRB_TO_SLOT_ID(le32_to_cpu(event->flags));
	u64 cmd_dma;
	dma_addr_t cmd_dequeue_dma;
	u32 cmd_comp_code;
	union xhci_trb *cmd_trb;
	struct xhci_command *cmd;
	u32 cmd_type;

	cmd_dma = le64_to_cpu(event->cmd_trb);
	cmd_trb = xhci->cmd_ring->dequeue;

	trace_xhci_handle_command(xhci->cmd_ring, &cmd_trb->generic);

	cmd_dequeue_dma = xhci_trb_virt_to_dma(xhci->cmd_ring->deq_seg,
			cmd_trb);
	/*
	 * Check whether the completion event is for our internal kept
	 * command.
	 */
	if (!cmd_dequeue_dma || cmd_dma != (u64)cmd_dequeue_dma) {
		xhci_warn(xhci,
			  "ERROR mismatched command completion event\n");
		return;
	}

	cmd = list_first_entry(&xhci->cmd_list, struct xhci_command, cmd_list);

	cancel_delayed_work(&xhci->cmd_timer);

	cmd_comp_code = GET_COMP_CODE(le32_to_cpu(event->status));

	/* If CMD ring stopped we own the trbs between enqueue and dequeue */
	if (cmd_comp_code == COMP_COMMAND_RING_STOPPED) {
		complete_all(&xhci->cmd_ring_stop_completion);
		return;
	}

	if (cmd->command_trb != xhci->cmd_ring->dequeue) {
		xhci_err(xhci,
			 "Command completion event does not match command\n");
		return;
	}

	/*
	 * Host aborted the command ring, check if the current command was
	 * supposed to be aborted, otherwise continue normally.
	 * The command ring is stopped now, but the xHC will issue a Command
	 * Ring Stopped event which will cause us to restart it.
	 */
	if (cmd_comp_code == COMP_COMMAND_ABORTED) {
		xhci->cmd_ring_state = CMD_RING_STATE_STOPPED;
		if (cmd->status == COMP_COMMAND_ABORTED) {
			if (xhci->current_cmd == cmd)
				xhci->current_cmd = NULL;
			goto event_handled;
		}
	}

	cmd_type = TRB_FIELD_TO_TYPE(le32_to_cpu(cmd_trb->generic.field[3]));
	switch (cmd_type) {
	case TRB_ENABLE_SLOT:
		xhci_handle_cmd_enable_slot(xhci, slot_id, cmd, cmd_comp_code);
		break;
	case TRB_DISABLE_SLOT:
		xhci_handle_cmd_disable_slot(xhci, slot_id);
		break;
	case TRB_CONFIG_EP:
		if (!cmd->completion)
			xhci_handle_cmd_config_ep(xhci, slot_id, event,
						  cmd_comp_code);
		break;
	case TRB_EVAL_CONTEXT:
		break;
	case TRB_ADDR_DEV:
		xhci_handle_cmd_addr_dev(xhci, slot_id);
		break;
	case TRB_STOP_RING:
		WARN_ON(slot_id != TRB_TO_SLOT_ID(
				le32_to_cpu(cmd_trb->generic.field[3])));
		if (!cmd->completion)
			xhci_handle_cmd_stop_ep(xhci, slot_id, cmd_trb, event);
		break;
	case TRB_SET_DEQ:
		WARN_ON(slot_id != TRB_TO_SLOT_ID(
				le32_to_cpu(cmd_trb->generic.field[3])));
		xhci_handle_cmd_set_deq(xhci, slot_id, cmd_trb, cmd_comp_code);
		break;
	case TRB_CMD_NOOP:
		/* Is this an aborted command turned to NO-OP? */
		if (cmd->status == COMP_COMMAND_RING_STOPPED)
			cmd_comp_code = COMP_COMMAND_RING_STOPPED;
		break;
	case TRB_RESET_EP:
		WARN_ON(slot_id != TRB_TO_SLOT_ID(
				le32_to_cpu(cmd_trb->generic.field[3])));
		xhci_handle_cmd_reset_ep(xhci, slot_id, cmd_trb, cmd_comp_code);
		break;
	case TRB_RESET_DEV:
		/* SLOT_ID field in reset device cmd completion event TRB is 0.
		 * Use the SLOT_ID from the command TRB instead (xhci 4.6.11)
		 */
		slot_id = TRB_TO_SLOT_ID(
				le32_to_cpu(cmd_trb->generic.field[3]));
		xhci_handle_cmd_reset_dev(xhci, slot_id, event);
		break;
	case TRB_NEC_GET_FW:
		xhci_handle_cmd_nec_get_fw(xhci, event);
		break;
	default:
		/* Skip over unknown commands on the event ring */
		xhci_info(xhci, "INFO unknown command type %d\n", cmd_type);
		break;
	}

	/* restart timer if this wasn't the last command */
	if (!list_is_singular(&xhci->cmd_list)) {
		xhci->current_cmd = list_first_entry(&cmd->cmd_list,
						struct xhci_command, cmd_list);
		xhci_mod_cmd_timer(xhci, XHCI_CMD_DEFAULT_TIMEOUT);
	} else if (xhci->current_cmd == cmd) {
		xhci->current_cmd = NULL;
	}

event_handled:
	xhci_complete_del_and_free_cmd(cmd, cmd_comp_code);

	inc_deq(xhci, xhci->cmd_ring);
}

static void handle_vendor_event(struct xhci_hcd *xhci,
		union xhci_trb *event)
{
	u32 trb_type;

	trb_type = TRB_FIELD_TO_TYPE(le32_to_cpu(event->generic.field[3]));
	xhci_dbg(xhci, "Vendor specific event TRB type = %u\n", trb_type);
	if (trb_type == TRB_NEC_CMD_COMP && (xhci->quirks & XHCI_NEC_HOST))
		handle_cmd_completion(xhci, &event->event_cmd);
}

static void handle_device_notification(struct xhci_hcd *xhci,
		union xhci_trb *event)
{
	u32 slot_id;
	struct usb_device *udev;

	slot_id = TRB_TO_SLOT_ID(le32_to_cpu(event->generic.field[3]));
	if (!xhci->devs[slot_id]) {
		xhci_warn(xhci, "Device Notification event for "
				"unused slot %u\n", slot_id);
		return;
	}

	xhci_dbg(xhci, "Device Wake Notification event for slot ID %u\n",
			slot_id);
	udev = xhci->devs[slot_id]->udev;
	if (udev && udev->parent)
		usb_wakeup_notification(udev->parent, udev->portnum);
}

/*
 * Quirk hanlder for errata seen on Cavium ThunderX2 processor XHCI
 * Controller.
 * As per ThunderX2errata-129 USB 2 device may come up as USB 1
 * If a connection to a USB 1 device is followed by another connection
 * to a USB 2 device.
 *
 * Reset the PHY after the USB device is disconnected if device speed
 * is less than HCD_USB3.
 * Retry the reset sequence max of 4 times checking the PLL lock status.
 *
 */
static void xhci_cavium_reset_phy_quirk(struct xhci_hcd *xhci)
{
	struct usb_hcd *hcd = xhci_to_hcd(xhci);
	u32 pll_lock_check;
	u32 retry_count = 4;

	do {
		/* Assert PHY reset */
		writel(0x6F, hcd->regs + 0x1048);
		udelay(10);
		/* De-assert the PHY reset */
		writel(0x7F, hcd->regs + 0x1048);
		udelay(200);
		pll_lock_check = readl(hcd->regs + 0x1070);
	} while (!(pll_lock_check & 0x1) && --retry_count);
}

static void handle_port_status(struct xhci_hcd *xhci,
		union xhci_trb *event)
{
	struct usb_hcd *hcd;
	u32 port_id;
	u32 portsc, cmd_reg;
	int max_ports;
	int slot_id;
	unsigned int hcd_portnum;
	struct xhci_bus_state *bus_state;
	bool bogus_port_status = false;
	struct xhci_port *port;

	/* Port status change events always have a successful completion code */
	if (GET_COMP_CODE(le32_to_cpu(event->generic.field[2])) != COMP_SUCCESS)
		xhci_warn(xhci,
			  "WARN: xHC returned failed port status event\n");

	port_id = GET_PORT_ID(le32_to_cpu(event->generic.field[0]));
	max_ports = HCS_MAX_PORTS(xhci->hcs_params1);

	if ((port_id <= 0) || (port_id > max_ports)) {
		xhci_warn(xhci, "Port change event with invalid port ID %d\n",
			  port_id);
		inc_deq(xhci, xhci->event_ring);
		return;
	}

	port = &xhci->hw_ports[port_id - 1];
	if (!port || !port->rhub || port->hcd_portnum == DUPLICATE_ENTRY) {
		xhci_warn(xhci, "Port change event, no port for port ID %u\n",
			  port_id);
		bogus_port_status = true;
		goto cleanup;
	}

	/* We might get interrupts after shared_hcd is removed */
	if (port->rhub == &xhci->usb3_rhub && xhci->shared_hcd == NULL) {
		xhci_dbg(xhci, "ignore port event for removed USB3 hcd\n");
		bogus_port_status = true;
		goto cleanup;
	}

	/* We might get interrupts after shared_hcd is removed */
	if (port->rhub == &xhci->usb3_rhub && xhci->shared_hcd == NULL) {
		xhci_dbg(xhci, "ignore port event for removed USB3 hcd\n");
		bogus_port_status = true;
		goto cleanup;
	}

	hcd = port->rhub->hcd;
	bus_state = &port->rhub->bus_state;
	hcd_portnum = port->hcd_portnum;
	portsc = readl(port->addr);

	xhci_dbg(xhci, "Port change event, %d-%d, id %d, portsc: 0x%x\n",
		 hcd->self.busnum, hcd_portnum + 1, port_id, portsc);

	trace_xhci_handle_port_status(hcd_portnum, portsc);

	if (hcd->state == HC_STATE_SUSPENDED) {
		xhci_dbg(xhci, "resume root hub\n");
		usb_hcd_resume_root_hub(hcd);
	}

	if (hcd->speed >= HCD_USB3 &&
	    (portsc & PORT_PLS_MASK) == XDEV_INACTIVE) {
		slot_id = xhci_find_slot_id_by_port(hcd, xhci, hcd_portnum + 1);
		if (slot_id && xhci->devs[slot_id])
			xhci->devs[slot_id]->flags |= VDEV_PORT_ERROR;
<<<<<<< HEAD
		bus_state->port_remote_wakeup &= ~(1 << hcd_portnum);
=======
>>>>>>> fa578e9d
	}

	if ((portsc & PORT_PLC) && (portsc & PORT_PLS_MASK) == XDEV_RESUME) {
		xhci_dbg(xhci, "port resume event for port %d\n", port_id);

		cmd_reg = readl(&xhci->op_regs->command);
		if (!(cmd_reg & CMD_RUN)) {
			xhci_warn(xhci, "xHC is not running.\n");
			goto cleanup;
		}

		if (DEV_SUPERSPEED_ANY(portsc)) {
			xhci_dbg(xhci, "remote wake SS port %d\n", port_id);
			/* Set a flag to say the port signaled remote wakeup,
			 * so we can tell the difference between the end of
			 * device and host initiated resume.
			 */
			bus_state->port_remote_wakeup |= 1 << hcd_portnum;
			xhci_test_and_clear_bit(xhci, port, PORT_PLC);
			usb_hcd_start_port_resume(&hcd->self, hcd_portnum);
			xhci_set_link_state(xhci, port, XDEV_U0);
			/* Need to wait until the next link state change
			 * indicates the device is actually in U0.
			 */
			bogus_port_status = true;
			goto cleanup;
		} else if (!test_bit(hcd_portnum, &bus_state->resuming_ports)) {
			xhci_dbg(xhci, "resume HS port %d\n", port_id);
			bus_state->resume_done[hcd_portnum] = jiffies +
				msecs_to_jiffies(USB_RESUME_TIMEOUT);
			set_bit(hcd_portnum, &bus_state->resuming_ports);
			/* Do the rest in GetPortStatus after resume time delay.
			 * Avoid polling roothub status before that so that a
			 * usb device auto-resume latency around ~40ms.
			 */
			set_bit(HCD_FLAG_POLL_RH, &hcd->flags);
			mod_timer(&hcd->rh_timer,
				  bus_state->resume_done[hcd_portnum]);
			usb_hcd_start_port_resume(&hcd->self, hcd_portnum);
			bogus_port_status = true;
		}
	}

	if ((portsc & PORT_PLC) &&
	    DEV_SUPERSPEED_ANY(portsc) &&
	    ((portsc & PORT_PLS_MASK) == XDEV_U0 ||
	     (portsc & PORT_PLS_MASK) == XDEV_U1 ||
	     (portsc & PORT_PLS_MASK) == XDEV_U2)) {
		xhci_dbg(xhci, "resume SS port %d finished\n", port_id);
		/* We've just brought the device into U0/1/2 through either the
		 * Resume state after a device remote wakeup, or through the
		 * U3Exit state after a host-initiated resume.  If it's a device
		 * initiated remote wake, don't pass up the link state change,
		 * so the roothub behavior is consistent with external
		 * USB 3.0 hub behavior.
		 */
		slot_id = xhci_find_slot_id_by_port(hcd, xhci, hcd_portnum + 1);
		if (slot_id && xhci->devs[slot_id])
			xhci_ring_device(xhci, slot_id);
		if (bus_state->port_remote_wakeup & (1 << hcd_portnum)) {
			xhci_test_and_clear_bit(xhci, port, PORT_PLC);
			usb_wakeup_notification(hcd->self.root_hub,
					hcd_portnum + 1);
			bogus_port_status = true;
			goto cleanup;
		}
	}

	/*
	 * Check to see if xhci-hub.c is waiting on RExit to U0 transition (or
	 * RExit to a disconnect state).  If so, let the the driver know it's
	 * out of the RExit state.
	 */
	if (!DEV_SUPERSPEED_ANY(portsc) && hcd->speed < HCD_USB3 &&
			test_and_clear_bit(hcd_portnum,
				&bus_state->rexit_ports)) {
		complete(&bus_state->rexit_done[hcd_portnum]);
		bogus_port_status = true;
		goto cleanup;
	}

	if (hcd->speed < HCD_USB3) {
		xhci_test_and_clear_bit(xhci, port, PORT_PLC);
		if ((xhci->quirks & XHCI_RESET_PLL_ON_DISCONNECT) &&
		    (portsc & PORT_CSC) && !(portsc & PORT_CONNECT))
			xhci_cavium_reset_phy_quirk(xhci);
	}

cleanup:
	/* Update event ring dequeue pointer before dropping the lock */
	inc_deq(xhci, xhci->event_ring);

	/* Don't make the USB core poll the roothub if we got a bad port status
	 * change event.  Besides, at that point we can't tell which roothub
	 * (USB 2.0 or USB 3.0) to kick.
	 */
	if (bogus_port_status)
		return;

	/*
	 * xHCI port-status-change events occur when the "or" of all the
	 * status-change bits in the portsc register changes from 0 to 1.
	 * New status changes won't cause an event if any other change
	 * bits are still set.  When an event occurs, switch over to
	 * polling to avoid losing status changes.
	 */
	xhci_dbg(xhci, "%s: starting port polling.\n", __func__);
	set_bit(HCD_FLAG_POLL_RH, &hcd->flags);
	spin_unlock(&xhci->lock);
	/* Pass this up to the core */
	usb_hcd_poll_rh_status(hcd);
	spin_lock(&xhci->lock);
}

/*
 * This TD is defined by the TRBs starting at start_trb in start_seg and ending
 * at end_trb, which may be in another segment.  If the suspect DMA address is a
 * TRB in this TD, this function returns that TRB's segment.  Otherwise it
 * returns 0.
 */
struct xhci_segment *trb_in_td(struct xhci_hcd *xhci,
		struct xhci_segment *start_seg,
		union xhci_trb	*start_trb,
		union xhci_trb	*end_trb,
		dma_addr_t	suspect_dma,
		bool		debug)
{
	dma_addr_t start_dma;
	dma_addr_t end_seg_dma;
	dma_addr_t end_trb_dma;
	struct xhci_segment *cur_seg;

	start_dma = xhci_trb_virt_to_dma(start_seg, start_trb);
	cur_seg = start_seg;

	do {
		if (start_dma == 0)
			return NULL;
		/* We may get an event for a Link TRB in the middle of a TD */
		end_seg_dma = xhci_trb_virt_to_dma(cur_seg,
				&cur_seg->trbs[TRBS_PER_SEGMENT - 1]);
		/* If the end TRB isn't in this segment, this is set to 0 */
		end_trb_dma = xhci_trb_virt_to_dma(cur_seg, end_trb);

		if (debug)
			xhci_warn(xhci,
				"Looking for event-dma %016llx trb-start %016llx trb-end %016llx seg-start %016llx seg-end %016llx\n",
				(unsigned long long)suspect_dma,
				(unsigned long long)start_dma,
				(unsigned long long)end_trb_dma,
				(unsigned long long)cur_seg->dma,
				(unsigned long long)end_seg_dma);

		if (end_trb_dma > 0) {
			/* The end TRB is in this segment, so suspect should be here */
			if (start_dma <= end_trb_dma) {
				if (suspect_dma >= start_dma && suspect_dma <= end_trb_dma)
					return cur_seg;
			} else {
				/* Case for one segment with
				 * a TD wrapped around to the top
				 */
				if ((suspect_dma >= start_dma &&
							suspect_dma <= end_seg_dma) ||
						(suspect_dma >= cur_seg->dma &&
						 suspect_dma <= end_trb_dma))
					return cur_seg;
			}
			return NULL;
		} else {
			/* Might still be somewhere in this segment */
			if (suspect_dma >= start_dma && suspect_dma <= end_seg_dma)
				return cur_seg;
		}
		cur_seg = cur_seg->next;
		start_dma = xhci_trb_virt_to_dma(cur_seg, &cur_seg->trbs[0]);
	} while (cur_seg != start_seg);

	return NULL;
}

static void xhci_clear_hub_tt_buffer(struct xhci_hcd *xhci, struct xhci_td *td,
		struct xhci_virt_ep *ep)
{
	/*
	 * As part of low/full-speed endpoint-halt processing
	 * we must clear the TT buffer (USB 2.0 specification 11.17.5).
	 */
	if (td->urb->dev->tt && !usb_pipeint(td->urb->pipe) &&
	    (td->urb->dev->tt->hub != xhci_to_hcd(xhci)->self.root_hub) &&
	    !(ep->ep_state & EP_CLEARING_TT)) {
		ep->ep_state |= EP_CLEARING_TT;
		td->urb->ep->hcpriv = td->urb->dev;
		if (usb_hub_clear_tt_buffer(td->urb))
			ep->ep_state &= ~EP_CLEARING_TT;
	}
}

static void xhci_cleanup_halted_endpoint(struct xhci_hcd *xhci,
		unsigned int slot_id, unsigned int ep_index,
		unsigned int stream_id, struct xhci_td *td,
		enum xhci_ep_reset_type reset_type)
{
	struct xhci_virt_ep *ep = &xhci->devs[slot_id]->eps[ep_index];
	struct xhci_command *command;

	/*
	 * Avoid resetting endpoint if link is inactive. Can cause host hang.
	 * Device will be reset soon to recover the link so don't do anything
	 */
	if (xhci->devs[slot_id]->flags & VDEV_PORT_ERROR)
		return;

	command = xhci_alloc_command(xhci, false, GFP_ATOMIC);
	if (!command)
		return;

	ep->ep_state |= EP_HALTED;

	xhci_queue_reset_ep(xhci, command, slot_id, ep_index, reset_type);

	if (reset_type == EP_HARD_RESET) {
		ep->ep_state |= EP_HARD_CLEAR_TOGGLE;
		xhci_cleanup_stalled_ring(xhci, ep_index, stream_id, td);
		xhci_clear_hub_tt_buffer(xhci, td, ep);
	}
	xhci_ring_cmd_db(xhci);
}

/* Check if an error has halted the endpoint ring.  The class driver will
 * cleanup the halt for a non-default control endpoint if we indicate a stall.
 * However, a babble and other errors also halt the endpoint ring, and the class
 * driver won't clear the halt in that case, so we need to issue a Set Transfer
 * Ring Dequeue Pointer command manually.
 */
static int xhci_requires_manual_halt_cleanup(struct xhci_hcd *xhci,
		struct xhci_ep_ctx *ep_ctx,
		unsigned int trb_comp_code)
{
	/* TRB completion codes that may require a manual halt cleanup */
	if (trb_comp_code == COMP_USB_TRANSACTION_ERROR ||
			trb_comp_code == COMP_BABBLE_DETECTED_ERROR ||
			trb_comp_code == COMP_SPLIT_TRANSACTION_ERROR)
		/* The 0.95 spec says a babbling control endpoint
		 * is not halted. The 0.96 spec says it is.  Some HW
		 * claims to be 0.95 compliant, but it halts the control
		 * endpoint anyway.  Check if a babble halted the
		 * endpoint.
		 */
		if (GET_EP_CTX_STATE(ep_ctx) == EP_STATE_HALTED)
			return 1;

	return 0;
}

int xhci_is_vendor_info_code(struct xhci_hcd *xhci, unsigned int trb_comp_code)
{
	if (trb_comp_code >= 224 && trb_comp_code <= 255) {
		/* Vendor defined "informational" completion code,
		 * treat as not-an-error.
		 */
		xhci_dbg(xhci, "Vendor defined info completion code %u\n",
				trb_comp_code);
		xhci_dbg(xhci, "Treating code as success.\n");
		return 1;
	}
	return 0;
}

static int xhci_td_cleanup(struct xhci_hcd *xhci, struct xhci_td *td,
		struct xhci_ring *ep_ring, int *status)
{
	struct urb *urb = NULL;

	/* Clean up the endpoint's TD list */
	urb = td->urb;

	/* if a bounce buffer was used to align this td then unmap it */
	xhci_unmap_td_bounce_buffer(xhci, ep_ring, td);

	/* Do one last check of the actual transfer length.
	 * If the host controller said we transferred more data than the buffer
	 * length, urb->actual_length will be a very big number (since it's
	 * unsigned).  Play it safe and say we didn't transfer anything.
	 */
	if (urb->actual_length > urb->transfer_buffer_length) {
		xhci_warn(xhci, "URB req %u and actual %u transfer length mismatch\n",
			  urb->transfer_buffer_length, urb->actual_length);
		urb->actual_length = 0;
		*status = 0;
	}
	list_del_init(&td->td_list);
	/* Was this TD slated to be cancelled but completed anyway? */
	if (!list_empty(&td->cancelled_td_list))
		list_del_init(&td->cancelled_td_list);

	inc_td_cnt(urb);
	/* Giveback the urb when all the tds are completed */
	if (last_td_in_urb(td)) {
		if ((urb->actual_length != urb->transfer_buffer_length &&
		     (urb->transfer_flags & URB_SHORT_NOT_OK)) ||
		    (*status != 0 && !usb_endpoint_xfer_isoc(&urb->ep->desc)))
			xhci_dbg(xhci, "Giveback URB %p, len = %d, expected = %d, status = %d\n",
				 urb, urb->actual_length,
				 urb->transfer_buffer_length, *status);

		/* set isoc urb status to 0 just as EHCI, UHCI, and OHCI */
		if (usb_pipetype(urb->pipe) == PIPE_ISOCHRONOUS)
			*status = 0;
		xhci_giveback_urb_in_irq(xhci, td, *status);
	}

	return 0;
}

static int finish_td(struct xhci_hcd *xhci, struct xhci_td *td,
	struct xhci_transfer_event *event,
	struct xhci_virt_ep *ep, int *status)
{
	struct xhci_virt_device *xdev;
	struct xhci_ep_ctx *ep_ctx;
	struct xhci_ring *ep_ring;
	unsigned int slot_id;
	u32 trb_comp_code;
	int ep_index;

	slot_id = TRB_TO_SLOT_ID(le32_to_cpu(event->flags));
	xdev = xhci->devs[slot_id];
	ep_index = TRB_TO_EP_ID(le32_to_cpu(event->flags)) - 1;
	ep_ring = xhci_dma_to_transfer_ring(ep, le64_to_cpu(event->buffer));
	ep_ctx = xhci_get_ep_ctx(xhci, xdev->out_ctx, ep_index);
	trb_comp_code = GET_COMP_CODE(le32_to_cpu(event->transfer_len));

	if (trb_comp_code == COMP_STOPPED_LENGTH_INVALID ||
			trb_comp_code == COMP_STOPPED ||
			trb_comp_code == COMP_STOPPED_SHORT_PACKET) {
		/* The Endpoint Stop Command completion will take care of any
		 * stopped TDs.  A stopped TD may be restarted, so don't update
		 * the ring dequeue pointer or take this TD off any lists yet.
		 */
		return 0;
	}
	if (trb_comp_code == COMP_STALL_ERROR ||
		xhci_requires_manual_halt_cleanup(xhci, ep_ctx,
						trb_comp_code)) {
		/* Issue a reset endpoint command to clear the host side
		 * halt, followed by a set dequeue command to move the
		 * dequeue pointer past the TD.
		 * The class driver clears the device side halt later.
		 */
		xhci_cleanup_halted_endpoint(xhci, slot_id, ep_index,
					ep_ring->stream_id, td, EP_HARD_RESET);
	} else {
		/* Update ring dequeue pointer */
		while (ep_ring->dequeue != td->last_trb)
			inc_deq(xhci, ep_ring);
		inc_deq(xhci, ep_ring);
	}

	return xhci_td_cleanup(xhci, td, ep_ring, status);
}

/* sum trb lengths from ring dequeue up to stop_trb, _excluding_ stop_trb */
static int sum_trb_lengths(struct xhci_hcd *xhci, struct xhci_ring *ring,
			   union xhci_trb *stop_trb)
{
	u32 sum;
	union xhci_trb *trb = ring->dequeue;
	struct xhci_segment *seg = ring->deq_seg;

	for (sum = 0; trb != stop_trb; next_trb(xhci, ring, &seg, &trb)) {
		if (!trb_is_noop(trb) && !trb_is_link(trb))
			sum += TRB_LEN(le32_to_cpu(trb->generic.field[2]));
	}
	return sum;
}

/*
 * Process control tds, update urb status and actual_length.
 */
static int process_ctrl_td(struct xhci_hcd *xhci, struct xhci_td *td,
	union xhci_trb *ep_trb, struct xhci_transfer_event *event,
	struct xhci_virt_ep *ep, int *status)
{
	struct xhci_virt_device *xdev;
	unsigned int slot_id;
	int ep_index;
	struct xhci_ep_ctx *ep_ctx;
	u32 trb_comp_code;
	u32 remaining, requested;
	u32 trb_type;

	trb_type = TRB_FIELD_TO_TYPE(le32_to_cpu(ep_trb->generic.field[3]));
	slot_id = TRB_TO_SLOT_ID(le32_to_cpu(event->flags));
	xdev = xhci->devs[slot_id];
	ep_index = TRB_TO_EP_ID(le32_to_cpu(event->flags)) - 1;
	ep_ctx = xhci_get_ep_ctx(xhci, xdev->out_ctx, ep_index);
	trb_comp_code = GET_COMP_CODE(le32_to_cpu(event->transfer_len));
	requested = td->urb->transfer_buffer_length;
	remaining = EVENT_TRB_LEN(le32_to_cpu(event->transfer_len));

	switch (trb_comp_code) {
	case COMP_SUCCESS:
		if (trb_type != TRB_STATUS) {
			xhci_warn(xhci, "WARN: Success on ctrl %s TRB without IOC set?\n",
				  (trb_type == TRB_DATA) ? "data" : "setup");
			*status = -ESHUTDOWN;
			break;
		}
		*status = 0;
		break;
	case COMP_SHORT_PACKET:
		*status = 0;
		break;
	case COMP_STOPPED_SHORT_PACKET:
		if (trb_type == TRB_DATA || trb_type == TRB_NORMAL)
			td->urb->actual_length = remaining;
		else
			xhci_warn(xhci, "WARN: Stopped Short Packet on ctrl setup or status TRB\n");
		goto finish_td;
	case COMP_STOPPED:
		switch (trb_type) {
		case TRB_SETUP:
			td->urb->actual_length = 0;
			goto finish_td;
		case TRB_DATA:
		case TRB_NORMAL:
			td->urb->actual_length = requested - remaining;
			goto finish_td;
		case TRB_STATUS:
			td->urb->actual_length = requested;
			goto finish_td;
		default:
			xhci_warn(xhci, "WARN: unexpected TRB Type %d\n",
				  trb_type);
			goto finish_td;
		}
	case COMP_STOPPED_LENGTH_INVALID:
		goto finish_td;
	default:
		if (!xhci_requires_manual_halt_cleanup(xhci,
						       ep_ctx, trb_comp_code))
			break;
		xhci_dbg(xhci, "TRB error %u, halted endpoint index = %u\n",
			 trb_comp_code, ep_index);
		/* else fall through */
	case COMP_STALL_ERROR:
		/* Did we transfer part of the data (middle) phase? */
		if (trb_type == TRB_DATA || trb_type == TRB_NORMAL)
			td->urb->actual_length = requested - remaining;
		else if (!td->urb_length_set)
			td->urb->actual_length = 0;
		goto finish_td;
	}

	/* stopped at setup stage, no data transferred */
	if (trb_type == TRB_SETUP)
		goto finish_td;

	/*
	 * if on data stage then update the actual_length of the URB and flag it
	 * as set, so it won't be overwritten in the event for the last TRB.
	 */
	if (trb_type == TRB_DATA ||
		trb_type == TRB_NORMAL) {
		td->urb_length_set = true;
		td->urb->actual_length = requested - remaining;
		xhci_dbg(xhci, "Waiting for status stage event\n");
		return 0;
	}

	/* at status stage */
	if (!td->urb_length_set)
		td->urb->actual_length = requested;

finish_td:
	return finish_td(xhci, td, event, ep, status);
}

/*
 * Process isochronous tds, update urb packet status and actual_length.
 */
static int process_isoc_td(struct xhci_hcd *xhci, struct xhci_td *td,
	union xhci_trb *ep_trb, struct xhci_transfer_event *event,
	struct xhci_virt_ep *ep, int *status)
{
	struct xhci_ring *ep_ring;
	struct urb_priv *urb_priv;
	int idx;
	struct usb_iso_packet_descriptor *frame;
	u32 trb_comp_code;
	bool sum_trbs_for_length = false;
	u32 remaining, requested, ep_trb_len;
	int short_framestatus;

	ep_ring = xhci_dma_to_transfer_ring(ep, le64_to_cpu(event->buffer));
	trb_comp_code = GET_COMP_CODE(le32_to_cpu(event->transfer_len));
	urb_priv = td->urb->hcpriv;
	idx = urb_priv->num_tds_done;
	frame = &td->urb->iso_frame_desc[idx];
	requested = frame->length;
	remaining = EVENT_TRB_LEN(le32_to_cpu(event->transfer_len));
	ep_trb_len = TRB_LEN(le32_to_cpu(ep_trb->generic.field[2]));
	short_framestatus = td->urb->transfer_flags & URB_SHORT_NOT_OK ?
		-EREMOTEIO : 0;

	/* handle completion code */
	switch (trb_comp_code) {
	case COMP_SUCCESS:
		if (remaining) {
			frame->status = short_framestatus;
			if (xhci->quirks & XHCI_TRUST_TX_LENGTH)
				sum_trbs_for_length = true;
			break;
		}
		frame->status = 0;
		break;
	case COMP_SHORT_PACKET:
		frame->status = short_framestatus;
		sum_trbs_for_length = true;
		break;
	case COMP_BANDWIDTH_OVERRUN_ERROR:
		frame->status = -ECOMM;
		break;
	case COMP_ISOCH_BUFFER_OVERRUN:
	case COMP_BABBLE_DETECTED_ERROR:
		frame->status = -EOVERFLOW;
		break;
	case COMP_INCOMPATIBLE_DEVICE_ERROR:
	case COMP_STALL_ERROR:
		frame->status = -EPROTO;
		break;
	case COMP_USB_TRANSACTION_ERROR:
		frame->status = -EPROTO;
		if (ep_trb != td->last_trb)
			return 0;
		break;
	case COMP_STOPPED:
		sum_trbs_for_length = true;
		break;
	case COMP_STOPPED_SHORT_PACKET:
		/* field normally containing residue now contains tranferred */
		frame->status = short_framestatus;
		requested = remaining;
		break;
	case COMP_STOPPED_LENGTH_INVALID:
		requested = 0;
		remaining = 0;
		break;
	default:
		sum_trbs_for_length = true;
		frame->status = -1;
		break;
	}

	if (sum_trbs_for_length)
		frame->actual_length = sum_trb_lengths(xhci, ep_ring, ep_trb) +
			ep_trb_len - remaining;
	else
		frame->actual_length = requested;

	td->urb->actual_length += frame->actual_length;

	return finish_td(xhci, td, event, ep, status);
}

static int skip_isoc_td(struct xhci_hcd *xhci, struct xhci_td *td,
			struct xhci_transfer_event *event,
			struct xhci_virt_ep *ep, int *status)
{
	struct xhci_ring *ep_ring;
	struct urb_priv *urb_priv;
	struct usb_iso_packet_descriptor *frame;
	int idx;

	ep_ring = xhci_dma_to_transfer_ring(ep, le64_to_cpu(event->buffer));
	urb_priv = td->urb->hcpriv;
	idx = urb_priv->num_tds_done;
	frame = &td->urb->iso_frame_desc[idx];

	/* The transfer is partly done. */
	frame->status = -EXDEV;

	/* calc actual length */
	frame->actual_length = 0;

	/* Update ring dequeue pointer */
	while (ep_ring->dequeue != td->last_trb)
		inc_deq(xhci, ep_ring);
	inc_deq(xhci, ep_ring);

	return xhci_td_cleanup(xhci, td, ep_ring, status);
}

/*
 * Process bulk and interrupt tds, update urb status and actual_length.
 */
static int process_bulk_intr_td(struct xhci_hcd *xhci, struct xhci_td *td,
	union xhci_trb *ep_trb, struct xhci_transfer_event *event,
	struct xhci_virt_ep *ep, int *status)
{
	struct xhci_slot_ctx *slot_ctx;
	struct xhci_ring *ep_ring;
	u32 trb_comp_code;
	u32 remaining, requested, ep_trb_len;
	unsigned int slot_id;
	int ep_index;

	slot_id = TRB_TO_SLOT_ID(le32_to_cpu(event->flags));
	slot_ctx = xhci_get_slot_ctx(xhci, xhci->devs[slot_id]->out_ctx);
	ep_index = TRB_TO_EP_ID(le32_to_cpu(event->flags)) - 1;
	ep_ring = xhci_dma_to_transfer_ring(ep, le64_to_cpu(event->buffer));
	trb_comp_code = GET_COMP_CODE(le32_to_cpu(event->transfer_len));
	remaining = EVENT_TRB_LEN(le32_to_cpu(event->transfer_len));
	ep_trb_len = TRB_LEN(le32_to_cpu(ep_trb->generic.field[2]));
	requested = td->urb->transfer_buffer_length;

	switch (trb_comp_code) {
	case COMP_SUCCESS:
		ep_ring->err_count = 0;
		/* handle success with untransferred data as short packet */
		if (ep_trb != td->last_trb || remaining) {
			xhci_warn(xhci, "WARN Successful completion on short TX\n");
			xhci_dbg(xhci, "ep %#x - asked for %d bytes, %d bytes untransferred\n",
				 td->urb->ep->desc.bEndpointAddress,
				 requested, remaining);
		}
		*status = 0;
		break;
	case COMP_SHORT_PACKET:
		xhci_dbg(xhci, "ep %#x - asked for %d bytes, %d bytes untransferred\n",
			 td->urb->ep->desc.bEndpointAddress,
			 requested, remaining);
		*status = 0;
		break;
	case COMP_STOPPED_SHORT_PACKET:
		td->urb->actual_length = remaining;
		goto finish_td;
	case COMP_STOPPED_LENGTH_INVALID:
		/* stopped on ep trb with invalid length, exclude it */
		ep_trb_len	= 0;
		remaining	= 0;
		break;
	case COMP_USB_TRANSACTION_ERROR:
		if ((ep_ring->err_count++ > MAX_SOFT_RETRY) ||
		    le32_to_cpu(slot_ctx->tt_info) & TT_SLOT)
			break;
		*status = 0;
		xhci_cleanup_halted_endpoint(xhci, slot_id, ep_index,
					ep_ring->stream_id, td, EP_SOFT_RESET);
		return 0;
	default:
		/* do nothing */
		break;
	}

	if (ep_trb == td->last_trb)
		td->urb->actual_length = requested - remaining;
	else
		td->urb->actual_length =
			sum_trb_lengths(xhci, ep_ring, ep_trb) +
			ep_trb_len - remaining;
finish_td:
	if (remaining > requested) {
		xhci_warn(xhci, "bad transfer trb length %d in event trb\n",
			  remaining);
		td->urb->actual_length = 0;
	}
	return finish_td(xhci, td, event, ep, status);
}

/*
 * If this function returns an error condition, it means it got a Transfer
 * event with a corrupted Slot ID, Endpoint ID, or TRB DMA address.
 * At this point, the host controller is probably hosed and should be reset.
 */
static int handle_tx_event(struct xhci_hcd *xhci,
		struct xhci_transfer_event *event)
{
	struct xhci_virt_device *xdev;
	struct xhci_virt_ep *ep;
	struct xhci_ring *ep_ring;
	unsigned int slot_id;
	int ep_index;
	struct xhci_td *td = NULL;
	dma_addr_t ep_trb_dma;
	struct xhci_segment *ep_seg;
	union xhci_trb *ep_trb;
	int status = -EINPROGRESS;
	struct xhci_ep_ctx *ep_ctx;
	struct list_head *tmp;
	u32 trb_comp_code;
	int td_num = 0;
	bool handling_skipped_tds = false;

	slot_id = TRB_TO_SLOT_ID(le32_to_cpu(event->flags));
	ep_index = TRB_TO_EP_ID(le32_to_cpu(event->flags)) - 1;
	trb_comp_code = GET_COMP_CODE(le32_to_cpu(event->transfer_len));
	ep_trb_dma = le64_to_cpu(event->buffer);

	xdev = xhci->devs[slot_id];
	if (!xdev) {
		xhci_err(xhci, "ERROR Transfer event pointed to bad slot %u\n",
			 slot_id);
		goto err_out;
	}

	ep = &xdev->eps[ep_index];
	ep_ring = xhci_dma_to_transfer_ring(ep, ep_trb_dma);
	ep_ctx = xhci_get_ep_ctx(xhci, xdev->out_ctx, ep_index);

	if (GET_EP_CTX_STATE(ep_ctx) == EP_STATE_DISABLED) {
		xhci_err(xhci,
			 "ERROR Transfer event for disabled endpoint slot %u ep %u\n",
			  slot_id, ep_index);
		goto err_out;
	}

	/* Some transfer events don't always point to a trb, see xhci 4.17.4 */
	if (!ep_ring) {
		switch (trb_comp_code) {
		case COMP_STALL_ERROR:
		case COMP_USB_TRANSACTION_ERROR:
		case COMP_INVALID_STREAM_TYPE_ERROR:
		case COMP_INVALID_STREAM_ID_ERROR:
			xhci_cleanup_halted_endpoint(xhci, slot_id, ep_index, 0,
						     NULL, EP_SOFT_RESET);
			goto cleanup;
		case COMP_RING_UNDERRUN:
		case COMP_RING_OVERRUN:
		case COMP_STOPPED_LENGTH_INVALID:
			goto cleanup;
		default:
			xhci_err(xhci, "ERROR Transfer event for unknown stream ring slot %u ep %u\n",
				 slot_id, ep_index);
			goto err_out;
		}
	}

	/* Count current td numbers if ep->skip is set */
	if (ep->skip) {
		list_for_each(tmp, &ep_ring->td_list)
			td_num++;
	}

	/* Look for common error cases */
	switch (trb_comp_code) {
	/* Skip codes that require special handling depending on
	 * transfer type
	 */
	case COMP_SUCCESS:
		if (EVENT_TRB_LEN(le32_to_cpu(event->transfer_len)) == 0)
			break;
		if (xhci->quirks & XHCI_TRUST_TX_LENGTH ||
		    ep_ring->last_td_was_short)
			trb_comp_code = COMP_SHORT_PACKET;
		else
			xhci_warn_ratelimited(xhci,
					      "WARN Successful completion on short TX for slot %u ep %u: needs XHCI_TRUST_TX_LENGTH quirk?\n",
					      slot_id, ep_index);
	case COMP_SHORT_PACKET:
		break;
	/* Completion codes for endpoint stopped state */
	case COMP_STOPPED:
		xhci_dbg(xhci, "Stopped on Transfer TRB for slot %u ep %u\n",
			 slot_id, ep_index);
		break;
	case COMP_STOPPED_LENGTH_INVALID:
		xhci_dbg(xhci,
			 "Stopped on No-op or Link TRB for slot %u ep %u\n",
			 slot_id, ep_index);
		break;
	case COMP_STOPPED_SHORT_PACKET:
		xhci_dbg(xhci,
			 "Stopped with short packet transfer detected for slot %u ep %u\n",
			 slot_id, ep_index);
		break;
	/* Completion codes for endpoint halted state */
	case COMP_STALL_ERROR:
		xhci_dbg(xhci, "Stalled endpoint for slot %u ep %u\n", slot_id,
			 ep_index);
		ep->ep_state |= EP_HALTED;
		status = -EPIPE;
		break;
	case COMP_SPLIT_TRANSACTION_ERROR:
	case COMP_USB_TRANSACTION_ERROR:
		xhci_dbg(xhci, "Transfer error for slot %u ep %u on endpoint\n",
			 slot_id, ep_index);
		status = -EPROTO;
		break;
	case COMP_BABBLE_DETECTED_ERROR:
		xhci_dbg(xhci, "Babble error for slot %u ep %u on endpoint\n",
			 slot_id, ep_index);
		status = -EOVERFLOW;
		break;
	/* Completion codes for endpoint error state */
	case COMP_TRB_ERROR:
		xhci_warn(xhci,
			  "WARN: TRB error for slot %u ep %u on endpoint\n",
			  slot_id, ep_index);
		status = -EILSEQ;
		break;
	/* completion codes not indicating endpoint state change */
	case COMP_DATA_BUFFER_ERROR:
		xhci_warn(xhci,
			  "WARN: HC couldn't access mem fast enough for slot %u ep %u\n",
			  slot_id, ep_index);
		status = -ENOSR;
		break;
	case COMP_BANDWIDTH_OVERRUN_ERROR:
		xhci_warn(xhci,
			  "WARN: bandwidth overrun event for slot %u ep %u on endpoint\n",
			  slot_id, ep_index);
		break;
	case COMP_ISOCH_BUFFER_OVERRUN:
		xhci_warn(xhci,
			  "WARN: buffer overrun event for slot %u ep %u on endpoint",
			  slot_id, ep_index);
		break;
	case COMP_RING_UNDERRUN:
		/*
		 * When the Isoch ring is empty, the xHC will generate
		 * a Ring Overrun Event for IN Isoch endpoint or Ring
		 * Underrun Event for OUT Isoch endpoint.
		 */
		xhci_dbg(xhci, "underrun event on endpoint\n");
		if (!list_empty(&ep_ring->td_list))
			xhci_dbg(xhci, "Underrun Event for slot %d ep %d "
					"still with TDs queued?\n",
				 TRB_TO_SLOT_ID(le32_to_cpu(event->flags)),
				 ep_index);
		goto cleanup;
	case COMP_RING_OVERRUN:
		xhci_dbg(xhci, "overrun event on endpoint\n");
		if (!list_empty(&ep_ring->td_list))
			xhci_dbg(xhci, "Overrun Event for slot %d ep %d "
					"still with TDs queued?\n",
				 TRB_TO_SLOT_ID(le32_to_cpu(event->flags)),
				 ep_index);
		goto cleanup;
	case COMP_MISSED_SERVICE_ERROR:
		/*
		 * When encounter missed service error, one or more isoc tds
		 * may be missed by xHC.
		 * Set skip flag of the ep_ring; Complete the missed tds as
		 * short transfer when process the ep_ring next time.
		 */
		ep->skip = true;
		xhci_dbg(xhci,
			 "Miss service interval error for slot %u ep %u, set skip flag\n",
			 slot_id, ep_index);
		goto cleanup;
	case COMP_NO_PING_RESPONSE_ERROR:
		ep->skip = true;
		xhci_dbg(xhci,
			 "No Ping response error for slot %u ep %u, Skip one Isoc TD\n",
			 slot_id, ep_index);
		goto cleanup;

	case COMP_INCOMPATIBLE_DEVICE_ERROR:
		/* needs disable slot command to recover */
		xhci_warn(xhci,
			  "WARN: detect an incompatible device for slot %u ep %u",
			  slot_id, ep_index);
		status = -EPROTO;
		break;
	default:
		if (xhci_is_vendor_info_code(xhci, trb_comp_code)) {
			status = 0;
			break;
		}
		xhci_warn(xhci,
			  "ERROR Unknown event condition %u for slot %u ep %u , HC probably busted\n",
			  trb_comp_code, slot_id, ep_index);
		goto cleanup;
	}

	do {
		/* This TRB should be in the TD at the head of this ring's
		 * TD list.
		 */
		if (list_empty(&ep_ring->td_list)) {
			/*
			 * Don't print wanings if it's due to a stopped endpoint
			 * generating an extra completion event if the device
			 * was suspended. Or, a event for the last TRB of a
			 * short TD we already got a short event for.
			 * The short TD is already removed from the TD list.
			 */

			if (!(trb_comp_code == COMP_STOPPED ||
			      trb_comp_code == COMP_STOPPED_LENGTH_INVALID ||
			      ep_ring->last_td_was_short)) {
				xhci_warn(xhci, "WARN Event TRB for slot %d ep %d with no TDs queued?\n",
						TRB_TO_SLOT_ID(le32_to_cpu(event->flags)),
						ep_index);
			}
			if (ep->skip) {
				ep->skip = false;
				xhci_dbg(xhci, "td_list is empty while skip flag set. Clear skip flag for slot %u ep %u.\n",
					 slot_id, ep_index);
			}
			goto cleanup;
		}

		/* We've skipped all the TDs on the ep ring when ep->skip set */
		if (ep->skip && td_num == 0) {
			ep->skip = false;
			xhci_dbg(xhci, "All tds on the ep_ring skipped. Clear skip flag for slot %u ep %u.\n",
				 slot_id, ep_index);
			goto cleanup;
		}

		td = list_first_entry(&ep_ring->td_list, struct xhci_td,
				      td_list);
		if (ep->skip)
			td_num--;

		/* Is this a TRB in the currently executing TD? */
		ep_seg = trb_in_td(xhci, ep_ring->deq_seg, ep_ring->dequeue,
				td->last_trb, ep_trb_dma, false);

		/*
		 * Skip the Force Stopped Event. The event_trb(event_dma) of FSE
		 * is not in the current TD pointed by ep_ring->dequeue because
		 * that the hardware dequeue pointer still at the previous TRB
		 * of the current TD. The previous TRB maybe a Link TD or the
		 * last TRB of the previous TD. The command completion handle
		 * will take care the rest.
		 */
		if (!ep_seg && (trb_comp_code == COMP_STOPPED ||
			   trb_comp_code == COMP_STOPPED_LENGTH_INVALID)) {
			goto cleanup;
		}

		if (!ep_seg) {
			if (!ep->skip ||
			    !usb_endpoint_xfer_isoc(&td->urb->ep->desc)) {
				/* Some host controllers give a spurious
				 * successful event after a short transfer.
				 * Ignore it.
				 */
				if ((xhci->quirks & XHCI_SPURIOUS_SUCCESS) &&
						ep_ring->last_td_was_short) {
					ep_ring->last_td_was_short = false;
					goto cleanup;
				}
				/* HC is busted, give up! */
				xhci_err(xhci,
					"ERROR Transfer event TRB DMA ptr not "
					"part of current TD ep_index %d "
					"comp_code %u\n", ep_index,
					trb_comp_code);
				trb_in_td(xhci, ep_ring->deq_seg,
					  ep_ring->dequeue, td->last_trb,
					  ep_trb_dma, true);
				return -ESHUTDOWN;
			}

			skip_isoc_td(xhci, td, event, ep, &status);
			goto cleanup;
		}
		if (trb_comp_code == COMP_SHORT_PACKET)
			ep_ring->last_td_was_short = true;
		else
			ep_ring->last_td_was_short = false;

		if (ep->skip) {
			xhci_dbg(xhci,
				 "Found td. Clear skip flag for slot %u ep %u.\n",
				 slot_id, ep_index);
			ep->skip = false;
		}

		ep_trb = &ep_seg->trbs[(ep_trb_dma - ep_seg->dma) /
						sizeof(*ep_trb)];

		trace_xhci_handle_transfer(ep_ring,
				(struct xhci_generic_trb *) ep_trb);

		/*
		 * No-op TRB could trigger interrupts in a case where
		 * a URB was killed and a STALL_ERROR happens right
		 * after the endpoint ring stopped. Reset the halted
		 * endpoint. Otherwise, the endpoint remains stalled
		 * indefinitely.
		 */
		if (trb_is_noop(ep_trb)) {
			if (trb_comp_code == COMP_STALL_ERROR ||
			    xhci_requires_manual_halt_cleanup(xhci, ep_ctx,
							      trb_comp_code))
				xhci_cleanup_halted_endpoint(xhci, slot_id,
							     ep_index,
							     ep_ring->stream_id,
							     td, EP_HARD_RESET);
			goto cleanup;
		}

		/* update the urb's actual_length and give back to the core */
		if (usb_endpoint_xfer_control(&td->urb->ep->desc))
			process_ctrl_td(xhci, td, ep_trb, event, ep, &status);
		else if (usb_endpoint_xfer_isoc(&td->urb->ep->desc))
			process_isoc_td(xhci, td, ep_trb, event, ep, &status);
		else
			process_bulk_intr_td(xhci, td, ep_trb, event, ep,
					     &status);
cleanup:
		handling_skipped_tds = ep->skip &&
			trb_comp_code != COMP_MISSED_SERVICE_ERROR &&
			trb_comp_code != COMP_NO_PING_RESPONSE_ERROR;

		/*
		 * Do not update event ring dequeue pointer if we're in a loop
		 * processing missed tds.
		 */
		if (!handling_skipped_tds)
			inc_deq(xhci, xhci->event_ring);

	/*
	 * If ep->skip is set, it means there are missed tds on the
	 * endpoint ring need to take care of.
	 * Process them as short transfer until reach the td pointed by
	 * the event.
	 */
	} while (handling_skipped_tds);

	return 0;

err_out:
	xhci_err(xhci, "@%016llx %08x %08x %08x %08x\n",
		 (unsigned long long) xhci_trb_virt_to_dma(
			 xhci->event_ring->deq_seg,
			 xhci->event_ring->dequeue),
		 lower_32_bits(le64_to_cpu(event->buffer)),
		 upper_32_bits(le64_to_cpu(event->buffer)),
		 le32_to_cpu(event->transfer_len),
		 le32_to_cpu(event->flags));
	return -ENODEV;
}

/*
 * This function handles all OS-owned events on the event ring.  It may drop
 * xhci->lock between event processing (e.g. to pass up port status changes).
 * Returns >0 for "possibly more events to process" (caller should call again),
 * otherwise 0 if done.  In future, <0 returns should indicate error code.
 */
static int xhci_handle_event(struct xhci_hcd *xhci)
{
	union xhci_trb *event;
	int update_ptrs = 1;
	int ret;

	/* Event ring hasn't been allocated yet. */
	if (!xhci->event_ring || !xhci->event_ring->dequeue) {
		xhci_err(xhci, "ERROR event ring not ready\n");
		return -ENOMEM;
	}

	event = xhci->event_ring->dequeue;
	/* Does the HC or OS own the TRB? */
	if ((le32_to_cpu(event->event_cmd.flags) & TRB_CYCLE) !=
	    xhci->event_ring->cycle_state)
		return 0;

	trace_xhci_handle_event(xhci->event_ring, &event->generic);

	/*
	 * Barrier between reading the TRB_CYCLE (valid) flag above and any
	 * speculative reads of the event's flags/data below.
	 */
	rmb();
	/* FIXME: Handle more event types. */
	switch (le32_to_cpu(event->event_cmd.flags) & TRB_TYPE_BITMASK) {
	case TRB_TYPE(TRB_COMPLETION):
		handle_cmd_completion(xhci, &event->event_cmd);
		break;
	case TRB_TYPE(TRB_PORT_STATUS):
		handle_port_status(xhci, event);
		update_ptrs = 0;
		break;
	case TRB_TYPE(TRB_TRANSFER):
		ret = handle_tx_event(xhci, &event->trans_event);
		if (ret >= 0)
			update_ptrs = 0;
		break;
	case TRB_TYPE(TRB_DEV_NOTE):
		handle_device_notification(xhci, event);
		break;
	default:
		if ((le32_to_cpu(event->event_cmd.flags) & TRB_TYPE_BITMASK) >=
		    TRB_TYPE(48))
			handle_vendor_event(xhci, event);
		else
			xhci_warn(xhci, "ERROR unknown event type %d\n",
				  TRB_FIELD_TO_TYPE(
				  le32_to_cpu(event->event_cmd.flags)));
	}
	/* Any of the above functions may drop and re-acquire the lock, so check
	 * to make sure a watchdog timer didn't mark the host as non-responsive.
	 */
	if (xhci->xhc_state & XHCI_STATE_DYING) {
		xhci_dbg(xhci, "xHCI host dying, returning from "
				"event handler.\n");
		return 0;
	}

	if (update_ptrs)
		/* Update SW event ring dequeue pointer */
		inc_deq(xhci, xhci->event_ring);

	/* Are there more items on the event ring?  Caller will call us again to
	 * check.
	 */
	return 1;
}

/*
 * Update Event Ring Dequeue Pointer:
 * - When all events have finished
 * - To avoid "Event Ring Full Error" condition
 */
static void xhci_update_erst_dequeue(struct xhci_hcd *xhci,
		union xhci_trb *event_ring_deq)
{
	u64 temp_64;
	dma_addr_t deq;

	temp_64 = xhci_read_64(xhci, &xhci->ir_set->erst_dequeue);
	/* If necessary, update the HW's version of the event ring deq ptr. */
	if (event_ring_deq != xhci->event_ring->dequeue) {
		deq = xhci_trb_virt_to_dma(xhci->event_ring->deq_seg,
				xhci->event_ring->dequeue);
		if (deq == 0)
			xhci_warn(xhci, "WARN something wrong with SW event ring dequeue ptr\n");
		/*
		 * Per 4.9.4, Software writes to the ERDP register shall
		 * always advance the Event Ring Dequeue Pointer value.
		 */
		if ((temp_64 & (u64) ~ERST_PTR_MASK) ==
				((u64) deq & (u64) ~ERST_PTR_MASK))
			return;

		/* Update HC event ring dequeue pointer */
		temp_64 &= ERST_PTR_MASK;
		temp_64 |= ((u64) deq & (u64) ~ERST_PTR_MASK);
	}

	/* Clear the event handler busy flag (RW1C) */
	temp_64 |= ERST_EHB;
	xhci_write_64(xhci, temp_64, &xhci->ir_set->erst_dequeue);
}

/*
 * xHCI spec says we can get an interrupt, and if the HC has an error condition,
 * we might get bad data out of the event ring.  Section 4.10.2.7 has a list of
 * indicators of an event TRB error, but we check the status *first* to be safe.
 */
irqreturn_t xhci_irq(struct usb_hcd *hcd)
{
	struct xhci_hcd *xhci = hcd_to_xhci(hcd);
	union xhci_trb *event_ring_deq;
	irqreturn_t ret = IRQ_NONE;
	unsigned long flags;
	u64 temp_64;
	u32 status;
	int event_loop = 0;

	spin_lock_irqsave(&xhci->lock, flags);
	/* Check if the xHC generated the interrupt, or the irq is shared */
	status = readl(&xhci->op_regs->status);
	if (status == ~(u32)0) {
		xhci_hc_died(xhci);
		ret = IRQ_HANDLED;
		goto out;
	}

	if (!(status & STS_EINT))
		goto out;

	if (status & STS_FATAL) {
		xhci_warn(xhci, "WARNING: Host System Error\n");
		xhci_halt(xhci);
		ret = IRQ_HANDLED;
		goto out;
	}

	/*
	 * Clear the op reg interrupt status first,
	 * so we can receive interrupts from other MSI-X interrupters.
	 * Write 1 to clear the interrupt status.
	 */
	status |= STS_EINT;
	writel(status, &xhci->op_regs->status);

	if (!hcd->msi_enabled) {
		u32 irq_pending;
		irq_pending = readl(&xhci->ir_set->irq_pending);
		irq_pending |= IMAN_IP;
		writel(irq_pending, &xhci->ir_set->irq_pending);
	}

	if (xhci->xhc_state & XHCI_STATE_DYING ||
	    xhci->xhc_state & XHCI_STATE_HALTED) {
		xhci_dbg(xhci, "xHCI dying, ignoring interrupt. "
				"Shouldn't IRQs be disabled?\n");
		/* Clear the event handler busy flag (RW1C);
		 * the event ring should be empty.
		 */
		temp_64 = xhci_read_64(xhci, &xhci->ir_set->erst_dequeue);
		xhci_write_64(xhci, temp_64 | ERST_EHB,
				&xhci->ir_set->erst_dequeue);
		ret = IRQ_HANDLED;
		goto out;
	}

	event_ring_deq = xhci->event_ring->dequeue;
	/* FIXME this should be a delayed service routine
	 * that clears the EHB.
	 */
	while (xhci_handle_event(xhci) > 0) {
		if (event_loop++ < TRBS_PER_SEGMENT / 2)
			continue;
		xhci_update_erst_dequeue(xhci, event_ring_deq);
		event_loop = 0;
	}

	xhci_update_erst_dequeue(xhci, event_ring_deq);
	ret = IRQ_HANDLED;

out:
	spin_unlock_irqrestore(&xhci->lock, flags);

	return ret;
}

irqreturn_t xhci_msi_irq(int irq, void *hcd)
{
	return xhci_irq(hcd);
}

/****		Endpoint Ring Operations	****/

/*
 * Generic function for queueing a TRB on a ring.
 * The caller must have checked to make sure there's room on the ring.
 *
 * @more_trbs_coming:	Will you enqueue more TRBs before calling
 *			prepare_transfer()?
 */
static void queue_trb(struct xhci_hcd *xhci, struct xhci_ring *ring,
		bool more_trbs_coming,
		u32 field1, u32 field2, u32 field3, u32 field4)
{
	struct xhci_generic_trb *trb;

	trb = &ring->enqueue->generic;
	trb->field[0] = cpu_to_le32(field1);
	trb->field[1] = cpu_to_le32(field2);
	trb->field[2] = cpu_to_le32(field3);
	trb->field[3] = cpu_to_le32(field4);

	trace_xhci_queue_trb(ring, trb);

	inc_enq(xhci, ring, more_trbs_coming);
}

/*
 * Does various checks on the endpoint ring, and makes it ready to queue num_trbs.
 * FIXME allocate segments if the ring is full.
 */
static int prepare_ring(struct xhci_hcd *xhci, struct xhci_ring *ep_ring,
		u32 ep_state, unsigned int num_trbs, gfp_t mem_flags)
{
	unsigned int num_trbs_needed;

	/* Make sure the endpoint has been added to xHC schedule */
	switch (ep_state) {
	case EP_STATE_DISABLED:
		/*
		 * USB core changed config/interfaces without notifying us,
		 * or hardware is reporting the wrong state.
		 */
		xhci_warn(xhci, "WARN urb submitted to disabled ep\n");
		return -ENOENT;
	case EP_STATE_ERROR:
		xhci_warn(xhci, "WARN waiting for error on ep to be cleared\n");
		/* FIXME event handling code for error needs to clear it */
		/* XXX not sure if this should be -ENOENT or not */
		return -EINVAL;
	case EP_STATE_HALTED:
		xhci_dbg(xhci, "WARN halted endpoint, queueing URB anyway.\n");
	case EP_STATE_STOPPED:
	case EP_STATE_RUNNING:
		break;
	default:
		xhci_err(xhci, "ERROR unknown endpoint state for ep\n");
		/*
		 * FIXME issue Configure Endpoint command to try to get the HC
		 * back into a known state.
		 */
		return -EINVAL;
	}

	while (1) {
		if (room_on_ring(xhci, ep_ring, num_trbs))
			break;

		if (ep_ring == xhci->cmd_ring) {
			xhci_err(xhci, "Do not support expand command ring\n");
			return -ENOMEM;
		}

		xhci_dbg_trace(xhci, trace_xhci_dbg_ring_expansion,
				"ERROR no room on ep ring, try ring expansion");
		num_trbs_needed = num_trbs - ep_ring->num_trbs_free;
		if (xhci_ring_expansion(xhci, ep_ring, num_trbs_needed,
					mem_flags)) {
			xhci_err(xhci, "Ring expansion failed\n");
			return -ENOMEM;
		}
	}

	while (trb_is_link(ep_ring->enqueue)) {
		/* If we're not dealing with 0.95 hardware or isoc rings
		 * on AMD 0.96 host, clear the chain bit.
		 */
		if (!xhci_link_trb_quirk(xhci) &&
		    !(ep_ring->type == TYPE_ISOC &&
		      (xhci->quirks & XHCI_AMD_0x96_HOST)))
			ep_ring->enqueue->link.control &=
				cpu_to_le32(~TRB_CHAIN);
		else
			ep_ring->enqueue->link.control |=
				cpu_to_le32(TRB_CHAIN);

		wmb();
		ep_ring->enqueue->link.control ^= cpu_to_le32(TRB_CYCLE);

		/* Toggle the cycle bit after the last ring segment. */
		if (link_trb_toggles_cycle(ep_ring->enqueue))
			ep_ring->cycle_state ^= 1;

		ep_ring->enq_seg = ep_ring->enq_seg->next;
		ep_ring->enqueue = ep_ring->enq_seg->trbs;
	}
	return 0;
}

static int prepare_transfer(struct xhci_hcd *xhci,
		struct xhci_virt_device *xdev,
		unsigned int ep_index,
		unsigned int stream_id,
		unsigned int num_trbs,
		struct urb *urb,
		unsigned int td_index,
		gfp_t mem_flags)
{
	int ret;
	struct urb_priv *urb_priv;
	struct xhci_td	*td;
	struct xhci_ring *ep_ring;
	struct xhci_ep_ctx *ep_ctx = xhci_get_ep_ctx(xhci, xdev->out_ctx, ep_index);

	ep_ring = xhci_stream_id_to_ring(xdev, ep_index, stream_id);
	if (!ep_ring) {
		xhci_dbg(xhci, "Can't prepare ring for bad stream ID %u\n",
				stream_id);
		return -EINVAL;
	}

	ret = prepare_ring(xhci, ep_ring, GET_EP_CTX_STATE(ep_ctx),
			   num_trbs, mem_flags);
	if (ret)
		return ret;

	urb_priv = urb->hcpriv;
	td = &urb_priv->td[td_index];

	INIT_LIST_HEAD(&td->td_list);
	INIT_LIST_HEAD(&td->cancelled_td_list);

	if (td_index == 0) {
		ret = usb_hcd_link_urb_to_ep(bus_to_hcd(urb->dev->bus), urb);
		if (unlikely(ret))
			return ret;
	}

	td->urb = urb;
	/* Add this TD to the tail of the endpoint ring's TD list */
	list_add_tail(&td->td_list, &ep_ring->td_list);
	td->start_seg = ep_ring->enq_seg;
	td->first_trb = ep_ring->enqueue;

	return 0;
}

unsigned int count_trbs(u64 addr, u64 len)
{
	unsigned int num_trbs;

	num_trbs = DIV_ROUND_UP(len + (addr & (TRB_MAX_BUFF_SIZE - 1)),
			TRB_MAX_BUFF_SIZE);
	if (num_trbs == 0)
		num_trbs++;

	return num_trbs;
}

static inline unsigned int count_trbs_needed(struct urb *urb)
{
	return count_trbs(urb->transfer_dma, urb->transfer_buffer_length);
}

static unsigned int count_sg_trbs_needed(struct urb *urb)
{
	struct scatterlist *sg;
	unsigned int i, len, full_len, num_trbs = 0;

	full_len = urb->transfer_buffer_length;

	for_each_sg(urb->sg, sg, urb->num_mapped_sgs, i) {
		len = sg_dma_len(sg);
		num_trbs += count_trbs(sg_dma_address(sg), len);
		len = min_t(unsigned int, len, full_len);
		full_len -= len;
		if (full_len == 0)
			break;
	}

	return num_trbs;
}

static unsigned int count_isoc_trbs_needed(struct urb *urb, int i)
{
	u64 addr, len;

	addr = (u64) (urb->transfer_dma + urb->iso_frame_desc[i].offset);
	len = urb->iso_frame_desc[i].length;

	return count_trbs(addr, len);
}

static void check_trb_math(struct urb *urb, int running_total)
{
	if (unlikely(running_total != urb->transfer_buffer_length))
		dev_err(&urb->dev->dev, "%s - ep %#x - Miscalculated tx length, "
				"queued %#x (%d), asked for %#x (%d)\n",
				__func__,
				urb->ep->desc.bEndpointAddress,
				running_total, running_total,
				urb->transfer_buffer_length,
				urb->transfer_buffer_length);
}

static void giveback_first_trb(struct xhci_hcd *xhci, int slot_id,
		unsigned int ep_index, unsigned int stream_id, int start_cycle,
		struct xhci_generic_trb *start_trb)
{
	/*
	 * Pass all the TRBs to the hardware at once and make sure this write
	 * isn't reordered.
	 */
	wmb();
	if (start_cycle)
		start_trb->field[3] |= cpu_to_le32(start_cycle);
	else
		start_trb->field[3] &= cpu_to_le32(~TRB_CYCLE);
	xhci_ring_ep_doorbell(xhci, slot_id, ep_index, stream_id);
}

static void check_interval(struct xhci_hcd *xhci, struct urb *urb,
						struct xhci_ep_ctx *ep_ctx)
{
	int xhci_interval;
	int ep_interval;

	xhci_interval = EP_INTERVAL_TO_UFRAMES(le32_to_cpu(ep_ctx->ep_info));
	ep_interval = urb->interval;

	/* Convert to microframes */
	if (urb->dev->speed == USB_SPEED_LOW ||
			urb->dev->speed == USB_SPEED_FULL)
		ep_interval *= 8;

	/* FIXME change this to a warning and a suggestion to use the new API
	 * to set the polling interval (once the API is added).
	 */
	if (xhci_interval != ep_interval) {
		dev_dbg_ratelimited(&urb->dev->dev,
				"Driver uses different interval (%d microframe%s) than xHCI (%d microframe%s)\n",
				ep_interval, ep_interval == 1 ? "" : "s",
				xhci_interval, xhci_interval == 1 ? "" : "s");
		urb->interval = xhci_interval;
		/* Convert back to frames for LS/FS devices */
		if (urb->dev->speed == USB_SPEED_LOW ||
				urb->dev->speed == USB_SPEED_FULL)
			urb->interval /= 8;
	}
}

/*
 * xHCI uses normal TRBs for both bulk and interrupt.  When the interrupt
 * endpoint is to be serviced, the xHC will consume (at most) one TD.  A TD
 * (comprised of sg list entries) can take several service intervals to
 * transmit.
 */
int xhci_queue_intr_tx(struct xhci_hcd *xhci, gfp_t mem_flags,
		struct urb *urb, int slot_id, unsigned int ep_index)
{
	struct xhci_ep_ctx *ep_ctx;

	ep_ctx = xhci_get_ep_ctx(xhci, xhci->devs[slot_id]->out_ctx, ep_index);
	check_interval(xhci, urb, ep_ctx);

	return xhci_queue_bulk_tx(xhci, mem_flags, urb, slot_id, ep_index);
}

/*
 * For xHCI 1.0 host controllers, TD size is the number of max packet sized
 * packets remaining in the TD (*not* including this TRB).
 *
 * Total TD packet count = total_packet_count =
 *     DIV_ROUND_UP(TD size in bytes / wMaxPacketSize)
 *
 * Packets transferred up to and including this TRB = packets_transferred =
 *     rounddown(total bytes transferred including this TRB / wMaxPacketSize)
 *
 * TD size = total_packet_count - packets_transferred
 *
 * For xHCI 0.96 and older, TD size field should be the remaining bytes
 * including this TRB, right shifted by 10
 *
 * For all hosts it must fit in bits 21:17, so it can't be bigger than 31.
 * This is taken care of in the TRB_TD_SIZE() macro
 *
 * The last TRB in a TD must have the TD size set to zero.
 */
static u32 xhci_td_remainder(struct xhci_hcd *xhci, int transferred,
			      int trb_buff_len, unsigned int td_total_len,
			      struct urb *urb, bool more_trbs_coming)
{
	u32 maxp, total_packet_count;

	/* MTK xHCI 0.96 contains some features from 1.0 */
	if (xhci->hci_version < 0x100 && !(xhci->quirks & XHCI_MTK_HOST))
		return ((td_total_len - transferred) >> 10);

	/* One TRB with a zero-length data packet. */
	if (!more_trbs_coming || (transferred == 0 && trb_buff_len == 0) ||
	    trb_buff_len == td_total_len)
		return 0;

	/* for MTK xHCI 0.96, TD size include this TRB, but not in 1.x */
	if ((xhci->quirks & XHCI_MTK_HOST) && (xhci->hci_version < 0x100))
		trb_buff_len = 0;

	maxp = usb_endpoint_maxp(&urb->ep->desc);
	total_packet_count = DIV_ROUND_UP(td_total_len, maxp);

	/* Queueing functions don't count the current TRB into transferred */
	return (total_packet_count - ((transferred + trb_buff_len) / maxp));
}


static int xhci_align_td(struct xhci_hcd *xhci, struct urb *urb, u32 enqd_len,
			 u32 *trb_buff_len, struct xhci_segment *seg)
{
	struct device *dev = xhci_to_hcd(xhci)->self.controller;
	unsigned int unalign;
	unsigned int max_pkt;
	u32 new_buff_len;
	size_t len;

	max_pkt = usb_endpoint_maxp(&urb->ep->desc);
	unalign = (enqd_len + *trb_buff_len) % max_pkt;

	/* we got lucky, last normal TRB data on segment is packet aligned */
	if (unalign == 0)
		return 0;

	xhci_dbg(xhci, "Unaligned %d bytes, buff len %d\n",
		 unalign, *trb_buff_len);

	/* is the last nornal TRB alignable by splitting it */
	if (*trb_buff_len > unalign) {
		*trb_buff_len -= unalign;
		xhci_dbg(xhci, "split align, new buff len %d\n", *trb_buff_len);
		return 0;
	}

	/*
	 * We want enqd_len + trb_buff_len to sum up to a number aligned to
	 * number which is divisible by the endpoint's wMaxPacketSize. IOW:
	 * (size of currently enqueued TRBs + remainder) % wMaxPacketSize == 0.
	 */
	new_buff_len = max_pkt - (enqd_len % max_pkt);

	if (new_buff_len > (urb->transfer_buffer_length - enqd_len))
		new_buff_len = (urb->transfer_buffer_length - enqd_len);

	/* create a max max_pkt sized bounce buffer pointed to by last trb */
	if (usb_urb_dir_out(urb)) {
		len = sg_pcopy_to_buffer(urb->sg, urb->num_sgs,
				   seg->bounce_buf, new_buff_len, enqd_len);
<<<<<<< HEAD
		if (len != seg->bounce_len)
			xhci_warn(xhci,
				"WARN Wrong bounce buffer write length: %zu != %d\n",
				len, seg->bounce_len);
=======
		if (len != new_buff_len)
			xhci_warn(xhci,
				"WARN Wrong bounce buffer write length: %zu != %d\n",
				len, new_buff_len);
>>>>>>> fa578e9d
		seg->bounce_dma = dma_map_single(dev, seg->bounce_buf,
						 max_pkt, DMA_TO_DEVICE);
	} else {
		seg->bounce_dma = dma_map_single(dev, seg->bounce_buf,
						 max_pkt, DMA_FROM_DEVICE);
	}

	if (dma_mapping_error(dev, seg->bounce_dma)) {
		/* try without aligning. Some host controllers survive */
		xhci_warn(xhci, "Failed mapping bounce buffer, not aligning\n");
		return 0;
	}
	*trb_buff_len = new_buff_len;
	seg->bounce_len = new_buff_len;
	seg->bounce_offs = enqd_len;

	xhci_dbg(xhci, "Bounce align, new buff len %d\n", *trb_buff_len);

	return 1;
}

/* This is very similar to what ehci-q.c qtd_fill() does */
int xhci_queue_bulk_tx(struct xhci_hcd *xhci, gfp_t mem_flags,
		struct urb *urb, int slot_id, unsigned int ep_index)
{
	struct xhci_ring *ring;
	struct urb_priv *urb_priv;
	struct xhci_td *td;
	struct xhci_generic_trb *start_trb;
	struct scatterlist *sg = NULL;
	bool more_trbs_coming = true;
	bool need_zero_pkt = false;
	bool first_trb = true;
	unsigned int num_trbs;
	unsigned int start_cycle, num_sgs = 0;
	unsigned int enqd_len, block_len, trb_buff_len, full_len;
	int sent_len, ret;
	u32 field, length_field, remainder;
	u64 addr, send_addr;

	ring = xhci_urb_to_transfer_ring(xhci, urb);
	if (!ring)
		return -EINVAL;

	full_len = urb->transfer_buffer_length;
	/* If we have scatter/gather list, we use it. */
	if (urb->num_sgs) {
		num_sgs = urb->num_mapped_sgs;
		sg = urb->sg;
		addr = (u64) sg_dma_address(sg);
		block_len = sg_dma_len(sg);
		num_trbs = count_sg_trbs_needed(urb);
	} else {
		num_trbs = count_trbs_needed(urb);
		addr = (u64) urb->transfer_dma;
		block_len = full_len;
	}
	ret = prepare_transfer(xhci, xhci->devs[slot_id],
			ep_index, urb->stream_id,
			num_trbs, urb, 0, mem_flags);
	if (unlikely(ret < 0))
		return ret;

	urb_priv = urb->hcpriv;

	/* Deal with URB_ZERO_PACKET - need one more td/trb */
	if (urb->transfer_flags & URB_ZERO_PACKET && urb_priv->num_tds > 1)
		need_zero_pkt = true;

	td = &urb_priv->td[0];

	/*
	 * Don't give the first TRB to the hardware (by toggling the cycle bit)
	 * until we've finished creating all the other TRBs.  The ring's cycle
	 * state may change as we enqueue the other TRBs, so save it too.
	 */
	start_trb = &ring->enqueue->generic;
	start_cycle = ring->cycle_state;
	send_addr = addr;

	/* Queue the TRBs, even if they are zero-length */
	for (enqd_len = 0; first_trb || enqd_len < full_len;
			enqd_len += trb_buff_len) {
		field = TRB_TYPE(TRB_NORMAL);

		/* TRB buffer should not cross 64KB boundaries */
		trb_buff_len = TRB_BUFF_LEN_UP_TO_BOUNDARY(addr);
		trb_buff_len = min_t(unsigned int, trb_buff_len, block_len);

		if (enqd_len + trb_buff_len > full_len)
			trb_buff_len = full_len - enqd_len;

		/* Don't change the cycle bit of the first TRB until later */
		if (first_trb) {
			first_trb = false;
			if (start_cycle == 0)
				field |= TRB_CYCLE;
		} else
			field |= ring->cycle_state;

		/* Chain all the TRBs together; clear the chain bit in the last
		 * TRB to indicate it's the last TRB in the chain.
		 */
		if (enqd_len + trb_buff_len < full_len) {
			field |= TRB_CHAIN;
			if (trb_is_link(ring->enqueue + 1)) {
				if (xhci_align_td(xhci, urb, enqd_len,
						  &trb_buff_len,
						  ring->enq_seg)) {
					send_addr = ring->enq_seg->bounce_dma;
					/* assuming TD won't span 2 segs */
					td->bounce_seg = ring->enq_seg;
				}
			}
		}
		if (enqd_len + trb_buff_len >= full_len) {
			field &= ~TRB_CHAIN;
			field |= TRB_IOC;
			more_trbs_coming = false;
			td->last_trb = ring->enqueue;

			if (xhci_urb_suitable_for_idt(urb)) {
				memcpy(&send_addr, urb->transfer_buffer,
				       trb_buff_len);
				le64_to_cpus(&send_addr);
				field |= TRB_IDT;
			}
		}

		/* Only set interrupt on short packet for IN endpoints */
		if (usb_urb_dir_in(urb))
			field |= TRB_ISP;

		/* Set the TRB length, TD size, and interrupter fields. */
		remainder = xhci_td_remainder(xhci, enqd_len, trb_buff_len,
					      full_len, urb, more_trbs_coming);

		length_field = TRB_LEN(trb_buff_len) |
			TRB_TD_SIZE(remainder) |
			TRB_INTR_TARGET(0);

		queue_trb(xhci, ring, more_trbs_coming | need_zero_pkt,
				lower_32_bits(send_addr),
				upper_32_bits(send_addr),
				length_field,
				field);

		addr += trb_buff_len;
		sent_len = trb_buff_len;

		while (sg && sent_len >= block_len) {
			/* New sg entry */
			--num_sgs;
			sent_len -= block_len;
			if (num_sgs != 0) {
				sg = sg_next(sg);
				block_len = sg_dma_len(sg);
				addr = (u64) sg_dma_address(sg);
				addr += sent_len;
			}
		}
		block_len -= sent_len;
		send_addr = addr;
	}

	if (need_zero_pkt) {
		ret = prepare_transfer(xhci, xhci->devs[slot_id],
				       ep_index, urb->stream_id,
				       1, urb, 1, mem_flags);
		urb_priv->td[1].last_trb = ring->enqueue;
		field = TRB_TYPE(TRB_NORMAL) | ring->cycle_state | TRB_IOC;
		queue_trb(xhci, ring, 0, 0, 0, TRB_INTR_TARGET(0), field);
	}

	check_trb_math(urb, enqd_len);
	giveback_first_trb(xhci, slot_id, ep_index, urb->stream_id,
			start_cycle, start_trb);
	return 0;
}

/* Caller must have locked xhci->lock */
int xhci_queue_ctrl_tx(struct xhci_hcd *xhci, gfp_t mem_flags,
		struct urb *urb, int slot_id, unsigned int ep_index)
{
	struct xhci_ring *ep_ring;
	int num_trbs;
	int ret;
	struct usb_ctrlrequest *setup;
	struct xhci_generic_trb *start_trb;
	int start_cycle;
	u32 field;
	struct urb_priv *urb_priv;
	struct xhci_td *td;

	ep_ring = xhci_urb_to_transfer_ring(xhci, urb);
	if (!ep_ring)
		return -EINVAL;

	/*
	 * Need to copy setup packet into setup TRB, so we can't use the setup
	 * DMA address.
	 */
	if (!urb->setup_packet)
		return -EINVAL;

	/* 1 TRB for setup, 1 for status */
	num_trbs = 2;
	/*
	 * Don't need to check if we need additional event data and normal TRBs,
	 * since data in control transfers will never get bigger than 16MB
	 * XXX: can we get a buffer that crosses 64KB boundaries?
	 */
	if (urb->transfer_buffer_length > 0)
		num_trbs++;
	ret = prepare_transfer(xhci, xhci->devs[slot_id],
			ep_index, urb->stream_id,
			num_trbs, urb, 0, mem_flags);
	if (ret < 0)
		return ret;

	urb_priv = urb->hcpriv;
	td = &urb_priv->td[0];

	/*
	 * Don't give the first TRB to the hardware (by toggling the cycle bit)
	 * until we've finished creating all the other TRBs.  The ring's cycle
	 * state may change as we enqueue the other TRBs, so save it too.
	 */
	start_trb = &ep_ring->enqueue->generic;
	start_cycle = ep_ring->cycle_state;

	/* Queue setup TRB - see section 6.4.1.2.1 */
	/* FIXME better way to translate setup_packet into two u32 fields? */
	setup = (struct usb_ctrlrequest *) urb->setup_packet;
	field = 0;
	field |= TRB_IDT | TRB_TYPE(TRB_SETUP);
	if (start_cycle == 0)
		field |= 0x1;

	/* xHCI 1.0/1.1 6.4.1.2.1: Transfer Type field */
	if ((xhci->hci_version >= 0x100) || (xhci->quirks & XHCI_MTK_HOST)) {
		if (urb->transfer_buffer_length > 0) {
			if (setup->bRequestType & USB_DIR_IN)
				field |= TRB_TX_TYPE(TRB_DATA_IN);
			else
				field |= TRB_TX_TYPE(TRB_DATA_OUT);
		}
	}

	queue_trb(xhci, ep_ring, true,
		  setup->bRequestType | setup->bRequest << 8 | le16_to_cpu(setup->wValue) << 16,
		  le16_to_cpu(setup->wIndex) | le16_to_cpu(setup->wLength) << 16,
		  TRB_LEN(8) | TRB_INTR_TARGET(0),
		  /* Immediate data in pointer */
		  field);

	/* If there's data, queue data TRBs */
	/* Only set interrupt on short packet for IN endpoints */
	if (usb_urb_dir_in(urb))
		field = TRB_ISP | TRB_TYPE(TRB_DATA);
	else
		field = TRB_TYPE(TRB_DATA);

	if (urb->transfer_buffer_length > 0) {
		u32 length_field, remainder;
		u64 addr;

		if (xhci_urb_suitable_for_idt(urb)) {
			memcpy(&addr, urb->transfer_buffer,
			       urb->transfer_buffer_length);
			le64_to_cpus(&addr);
			field |= TRB_IDT;
		} else {
			addr = (u64) urb->transfer_dma;
		}

		remainder = xhci_td_remainder(xhci, 0,
				urb->transfer_buffer_length,
				urb->transfer_buffer_length,
				urb, 1);
		length_field = TRB_LEN(urb->transfer_buffer_length) |
				TRB_TD_SIZE(remainder) |
				TRB_INTR_TARGET(0);
		if (setup->bRequestType & USB_DIR_IN)
			field |= TRB_DIR_IN;
		queue_trb(xhci, ep_ring, true,
				lower_32_bits(addr),
				upper_32_bits(addr),
				length_field,
				field | ep_ring->cycle_state);
	}

	/* Save the DMA address of the last TRB in the TD */
	td->last_trb = ep_ring->enqueue;

	/* Queue status TRB - see Table 7 and sections 4.11.2.2 and 6.4.1.2.3 */
	/* If the device sent data, the status stage is an OUT transfer */
	if (urb->transfer_buffer_length > 0 && setup->bRequestType & USB_DIR_IN)
		field = 0;
	else
		field = TRB_DIR_IN;
	queue_trb(xhci, ep_ring, false,
			0,
			0,
			TRB_INTR_TARGET(0),
			/* Event on completion */
			field | TRB_IOC | TRB_TYPE(TRB_STATUS) | ep_ring->cycle_state);

	giveback_first_trb(xhci, slot_id, ep_index, 0,
			start_cycle, start_trb);
	return 0;
}

/*
 * The transfer burst count field of the isochronous TRB defines the number of
 * bursts that are required to move all packets in this TD.  Only SuperSpeed
 * devices can burst up to bMaxBurst number of packets per service interval.
 * This field is zero based, meaning a value of zero in the field means one
 * burst.  Basically, for everything but SuperSpeed devices, this field will be
 * zero.  Only xHCI 1.0 host controllers support this field.
 */
static unsigned int xhci_get_burst_count(struct xhci_hcd *xhci,
		struct urb *urb, unsigned int total_packet_count)
{
	unsigned int max_burst;

	if (xhci->hci_version < 0x100 || urb->dev->speed < USB_SPEED_SUPER)
		return 0;

	max_burst = urb->ep->ss_ep_comp.bMaxBurst;
	return DIV_ROUND_UP(total_packet_count, max_burst + 1) - 1;
}

/*
 * Returns the number of packets in the last "burst" of packets.  This field is
 * valid for all speeds of devices.  USB 2.0 devices can only do one "burst", so
 * the last burst packet count is equal to the total number of packets in the
 * TD.  SuperSpeed endpoints can have up to 3 bursts.  All but the last burst
 * must contain (bMaxBurst + 1) number of packets, but the last burst can
 * contain 1 to (bMaxBurst + 1) packets.
 */
static unsigned int xhci_get_last_burst_packet_count(struct xhci_hcd *xhci,
		struct urb *urb, unsigned int total_packet_count)
{
	unsigned int max_burst;
	unsigned int residue;

	if (xhci->hci_version < 0x100)
		return 0;

	if (urb->dev->speed >= USB_SPEED_SUPER) {
		/* bMaxBurst is zero based: 0 means 1 packet per burst */
		max_burst = urb->ep->ss_ep_comp.bMaxBurst;
		residue = total_packet_count % (max_burst + 1);
		/* If residue is zero, the last burst contains (max_burst + 1)
		 * number of packets, but the TLBPC field is zero-based.
		 */
		if (residue == 0)
			return max_burst;
		return residue - 1;
	}
	if (total_packet_count == 0)
		return 0;
	return total_packet_count - 1;
}

/*
 * Calculates Frame ID field of the isochronous TRB identifies the
 * target frame that the Interval associated with this Isochronous
 * Transfer Descriptor will start on. Refer to 4.11.2.5 in 1.1 spec.
 *
 * Returns actual frame id on success, negative value on error.
 */
static int xhci_get_isoc_frame_id(struct xhci_hcd *xhci,
		struct urb *urb, int index)
{
	int start_frame, ist, ret = 0;
	int start_frame_id, end_frame_id, current_frame_id;

	if (urb->dev->speed == USB_SPEED_LOW ||
			urb->dev->speed == USB_SPEED_FULL)
		start_frame = urb->start_frame + index * urb->interval;
	else
		start_frame = (urb->start_frame + index * urb->interval) >> 3;

	/* Isochronous Scheduling Threshold (IST, bits 0~3 in HCSPARAMS2):
	 *
	 * If bit [3] of IST is cleared to '0', software can add a TRB no
	 * later than IST[2:0] Microframes before that TRB is scheduled to
	 * be executed.
	 * If bit [3] of IST is set to '1', software can add a TRB no later
	 * than IST[2:0] Frames before that TRB is scheduled to be executed.
	 */
	ist = HCS_IST(xhci->hcs_params2) & 0x7;
	if (HCS_IST(xhci->hcs_params2) & (1 << 3))
		ist <<= 3;

	/* Software shall not schedule an Isoch TD with a Frame ID value that
	 * is less than the Start Frame ID or greater than the End Frame ID,
	 * where:
	 *
	 * End Frame ID = (Current MFINDEX register value + 895 ms.) MOD 2048
	 * Start Frame ID = (Current MFINDEX register value + IST + 1) MOD 2048
	 *
	 * Both the End Frame ID and Start Frame ID values are calculated
	 * in microframes. When software determines the valid Frame ID value;
	 * The End Frame ID value should be rounded down to the nearest Frame
	 * boundary, and the Start Frame ID value should be rounded up to the
	 * nearest Frame boundary.
	 */
	current_frame_id = readl(&xhci->run_regs->microframe_index);
	start_frame_id = roundup(current_frame_id + ist + 1, 8);
	end_frame_id = rounddown(current_frame_id + 895 * 8, 8);

	start_frame &= 0x7ff;
	start_frame_id = (start_frame_id >> 3) & 0x7ff;
	end_frame_id = (end_frame_id >> 3) & 0x7ff;

	xhci_dbg(xhci, "%s: index %d, reg 0x%x start_frame_id 0x%x, end_frame_id 0x%x, start_frame 0x%x\n",
		 __func__, index, readl(&xhci->run_regs->microframe_index),
		 start_frame_id, end_frame_id, start_frame);

	if (start_frame_id < end_frame_id) {
		if (start_frame > end_frame_id ||
				start_frame < start_frame_id)
			ret = -EINVAL;
	} else if (start_frame_id > end_frame_id) {
		if ((start_frame > end_frame_id &&
				start_frame < start_frame_id))
			ret = -EINVAL;
	} else {
			ret = -EINVAL;
	}

	if (index == 0) {
		if (ret == -EINVAL || start_frame == start_frame_id) {
			start_frame = start_frame_id + 1;
			if (urb->dev->speed == USB_SPEED_LOW ||
					urb->dev->speed == USB_SPEED_FULL)
				urb->start_frame = start_frame;
			else
				urb->start_frame = start_frame << 3;
			ret = 0;
		}
	}

	if (ret) {
		xhci_warn(xhci, "Frame ID %d (reg %d, index %d) beyond range (%d, %d)\n",
				start_frame, current_frame_id, index,
				start_frame_id, end_frame_id);
		xhci_warn(xhci, "Ignore frame ID field, use SIA bit instead\n");
		return ret;
	}

	return start_frame;
}

/* This is for isoc transfer */
static int xhci_queue_isoc_tx(struct xhci_hcd *xhci, gfp_t mem_flags,
		struct urb *urb, int slot_id, unsigned int ep_index)
{
	struct xhci_ring *ep_ring;
	struct urb_priv *urb_priv;
	struct xhci_td *td;
	int num_tds, trbs_per_td;
	struct xhci_generic_trb *start_trb;
	bool first_trb;
	int start_cycle;
	u32 field, length_field;
	int running_total, trb_buff_len, td_len, td_remain_len, ret;
	u64 start_addr, addr;
	int i, j;
	bool more_trbs_coming;
	struct xhci_virt_ep *xep;
	int frame_id;

	xep = &xhci->devs[slot_id]->eps[ep_index];
	ep_ring = xhci->devs[slot_id]->eps[ep_index].ring;

	num_tds = urb->number_of_packets;
	if (num_tds < 1) {
		xhci_dbg(xhci, "Isoc URB with zero packets?\n");
		return -EINVAL;
	}
	start_addr = (u64) urb->transfer_dma;
	start_trb = &ep_ring->enqueue->generic;
	start_cycle = ep_ring->cycle_state;

	urb_priv = urb->hcpriv;
	/* Queue the TRBs for each TD, even if they are zero-length */
	for (i = 0; i < num_tds; i++) {
		unsigned int total_pkt_count, max_pkt;
		unsigned int burst_count, last_burst_pkt_count;
		u32 sia_frame_id;

		first_trb = true;
		running_total = 0;
		addr = start_addr + urb->iso_frame_desc[i].offset;
		td_len = urb->iso_frame_desc[i].length;
		td_remain_len = td_len;
		max_pkt = usb_endpoint_maxp(&urb->ep->desc);
		total_pkt_count = DIV_ROUND_UP(td_len, max_pkt);

		/* A zero-length transfer still involves at least one packet. */
		if (total_pkt_count == 0)
			total_pkt_count++;
		burst_count = xhci_get_burst_count(xhci, urb, total_pkt_count);
		last_burst_pkt_count = xhci_get_last_burst_packet_count(xhci,
							urb, total_pkt_count);

		trbs_per_td = count_isoc_trbs_needed(urb, i);

		ret = prepare_transfer(xhci, xhci->devs[slot_id], ep_index,
				urb->stream_id, trbs_per_td, urb, i, mem_flags);
		if (ret < 0) {
			if (i == 0)
				return ret;
			goto cleanup;
		}
		td = &urb_priv->td[i];

		/* use SIA as default, if frame id is used overwrite it */
		sia_frame_id = TRB_SIA;
		if (!(urb->transfer_flags & URB_ISO_ASAP) &&
		    HCC_CFC(xhci->hcc_params)) {
			frame_id = xhci_get_isoc_frame_id(xhci, urb, i);
			if (frame_id >= 0)
				sia_frame_id = TRB_FRAME_ID(frame_id);
		}
		/*
		 * Set isoc specific data for the first TRB in a TD.
		 * Prevent HW from getting the TRBs by keeping the cycle state
		 * inverted in the first TDs isoc TRB.
		 */
		field = TRB_TYPE(TRB_ISOC) |
			TRB_TLBPC(last_burst_pkt_count) |
			sia_frame_id |
			(i ? ep_ring->cycle_state : !start_cycle);

		/* xhci 1.1 with ETE uses TD_Size field for TBC, old is Rsvdz */
		if (!xep->use_extended_tbc)
			field |= TRB_TBC(burst_count);

		/* fill the rest of the TRB fields, and remaining normal TRBs */
		for (j = 0; j < trbs_per_td; j++) {
			u32 remainder = 0;

			/* only first TRB is isoc, overwrite otherwise */
			if (!first_trb)
				field = TRB_TYPE(TRB_NORMAL) |
					ep_ring->cycle_state;

			/* Only set interrupt on short packet for IN EPs */
			if (usb_urb_dir_in(urb))
				field |= TRB_ISP;

			/* Set the chain bit for all except the last TRB  */
			if (j < trbs_per_td - 1) {
				more_trbs_coming = true;
				field |= TRB_CHAIN;
			} else {
				more_trbs_coming = false;
				td->last_trb = ep_ring->enqueue;
				field |= TRB_IOC;
				/* set BEI, except for the last TD */
				if (xhci->hci_version >= 0x100 &&
				    !(xhci->quirks & XHCI_AVOID_BEI) &&
				    i < num_tds - 1)
					field |= TRB_BEI;
			}
			/* Calculate TRB length */
			trb_buff_len = TRB_BUFF_LEN_UP_TO_BOUNDARY(addr);
			if (trb_buff_len > td_remain_len)
				trb_buff_len = td_remain_len;

			/* Set the TRB length, TD size, & interrupter fields. */
			remainder = xhci_td_remainder(xhci, running_total,
						   trb_buff_len, td_len,
						   urb, more_trbs_coming);

			length_field = TRB_LEN(trb_buff_len) |
				TRB_INTR_TARGET(0);

			/* xhci 1.1 with ETE uses TD Size field for TBC */
			if (first_trb && xep->use_extended_tbc)
				length_field |= TRB_TD_SIZE_TBC(burst_count);
			else
				length_field |= TRB_TD_SIZE(remainder);
			first_trb = false;

			queue_trb(xhci, ep_ring, more_trbs_coming,
				lower_32_bits(addr),
				upper_32_bits(addr),
				length_field,
				field);
			running_total += trb_buff_len;

			addr += trb_buff_len;
			td_remain_len -= trb_buff_len;
		}

		/* Check TD length */
		if (running_total != td_len) {
			xhci_err(xhci, "ISOC TD length unmatch\n");
			ret = -EINVAL;
			goto cleanup;
		}
	}

	/* store the next frame id */
	if (HCC_CFC(xhci->hcc_params))
		xep->next_frame_id = urb->start_frame + num_tds * urb->interval;

	if (xhci_to_hcd(xhci)->self.bandwidth_isoc_reqs == 0) {
		if (xhci->quirks & XHCI_AMD_PLL_FIX)
			usb_amd_quirk_pll_disable();
	}
	xhci_to_hcd(xhci)->self.bandwidth_isoc_reqs++;

	giveback_first_trb(xhci, slot_id, ep_index, urb->stream_id,
			start_cycle, start_trb);
	return 0;
cleanup:
	/* Clean up a partially enqueued isoc transfer. */

	for (i--; i >= 0; i--)
		list_del_init(&urb_priv->td[i].td_list);

	/* Use the first TD as a temporary variable to turn the TDs we've queued
	 * into No-ops with a software-owned cycle bit. That way the hardware
	 * won't accidentally start executing bogus TDs when we partially
	 * overwrite them.  td->first_trb and td->start_seg are already set.
	 */
	urb_priv->td[0].last_trb = ep_ring->enqueue;
	/* Every TRB except the first & last will have its cycle bit flipped. */
	td_to_noop(xhci, ep_ring, &urb_priv->td[0], true);

	/* Reset the ring enqueue back to the first TRB and its cycle bit. */
	ep_ring->enqueue = urb_priv->td[0].first_trb;
	ep_ring->enq_seg = urb_priv->td[0].start_seg;
	ep_ring->cycle_state = start_cycle;
	ep_ring->num_trbs_free = ep_ring->num_trbs_free_temp;
	usb_hcd_unlink_urb_from_ep(bus_to_hcd(urb->dev->bus), urb);
	return ret;
}

/*
 * Check transfer ring to guarantee there is enough room for the urb.
 * Update ISO URB start_frame and interval.
 * Update interval as xhci_queue_intr_tx does. Use xhci frame_index to
 * update urb->start_frame if URB_ISO_ASAP is set in transfer_flags or
 * Contiguous Frame ID is not supported by HC.
 */
int xhci_queue_isoc_tx_prepare(struct xhci_hcd *xhci, gfp_t mem_flags,
		struct urb *urb, int slot_id, unsigned int ep_index)
{
	struct xhci_virt_device *xdev;
	struct xhci_ring *ep_ring;
	struct xhci_ep_ctx *ep_ctx;
	int start_frame;
	int num_tds, num_trbs, i;
	int ret;
	struct xhci_virt_ep *xep;
	int ist;

	xdev = xhci->devs[slot_id];
	xep = &xhci->devs[slot_id]->eps[ep_index];
	ep_ring = xdev->eps[ep_index].ring;
	ep_ctx = xhci_get_ep_ctx(xhci, xdev->out_ctx, ep_index);

	num_trbs = 0;
	num_tds = urb->number_of_packets;
	for (i = 0; i < num_tds; i++)
		num_trbs += count_isoc_trbs_needed(urb, i);

	/* Check the ring to guarantee there is enough room for the whole urb.
	 * Do not insert any td of the urb to the ring if the check failed.
	 */
	ret = prepare_ring(xhci, ep_ring, GET_EP_CTX_STATE(ep_ctx),
			   num_trbs, mem_flags);
	if (ret)
		return ret;

	/*
	 * Check interval value. This should be done before we start to
	 * calculate the start frame value.
	 */
	check_interval(xhci, urb, ep_ctx);

	/* Calculate the start frame and put it in urb->start_frame. */
	if (HCC_CFC(xhci->hcc_params) && !list_empty(&ep_ring->td_list)) {
		if (GET_EP_CTX_STATE(ep_ctx) ==	EP_STATE_RUNNING) {
			urb->start_frame = xep->next_frame_id;
			goto skip_start_over;
		}
	}

	start_frame = readl(&xhci->run_regs->microframe_index);
	start_frame &= 0x3fff;
	/*
	 * Round up to the next frame and consider the time before trb really
	 * gets scheduled by hardare.
	 */
	ist = HCS_IST(xhci->hcs_params2) & 0x7;
	if (HCS_IST(xhci->hcs_params2) & (1 << 3))
		ist <<= 3;
	start_frame += ist + XHCI_CFC_DELAY;
	start_frame = roundup(start_frame, 8);

	/*
	 * Round up to the next ESIT (Endpoint Service Interval Time) if ESIT
	 * is greate than 8 microframes.
	 */
	if (urb->dev->speed == USB_SPEED_LOW ||
			urb->dev->speed == USB_SPEED_FULL) {
		start_frame = roundup(start_frame, urb->interval << 3);
		urb->start_frame = start_frame >> 3;
	} else {
		start_frame = roundup(start_frame, urb->interval);
		urb->start_frame = start_frame;
	}

skip_start_over:
	ep_ring->num_trbs_free_temp = ep_ring->num_trbs_free;

	return xhci_queue_isoc_tx(xhci, mem_flags, urb, slot_id, ep_index);
}

/****		Command Ring Operations		****/

/* Generic function for queueing a command TRB on the command ring.
 * Check to make sure there's room on the command ring for one command TRB.
 * Also check that there's room reserved for commands that must not fail.
 * If this is a command that must not fail, meaning command_must_succeed = TRUE,
 * then only check for the number of reserved spots.
 * Don't decrement xhci->cmd_ring_reserved_trbs after we've queued the TRB
 * because the command event handler may want to resubmit a failed command.
 */
static int queue_command(struct xhci_hcd *xhci, struct xhci_command *cmd,
			 u32 field1, u32 field2,
			 u32 field3, u32 field4, bool command_must_succeed)
{
	int reserved_trbs = xhci->cmd_ring_reserved_trbs;
	int ret;

	if ((xhci->xhc_state & XHCI_STATE_DYING) ||
		(xhci->xhc_state & XHCI_STATE_HALTED)) {
		xhci_dbg(xhci, "xHCI dying or halted, can't queue_command\n");
		return -ESHUTDOWN;
	}

	if (!command_must_succeed)
		reserved_trbs++;

	ret = prepare_ring(xhci, xhci->cmd_ring, EP_STATE_RUNNING,
			reserved_trbs, GFP_ATOMIC);
	if (ret < 0) {
		xhci_err(xhci, "ERR: No room for command on command ring\n");
		if (command_must_succeed)
			xhci_err(xhci, "ERR: Reserved TRB counting for "
					"unfailable commands failed.\n");
		return ret;
	}

	cmd->command_trb = xhci->cmd_ring->enqueue;

	/* if there are no other commands queued we start the timeout timer */
	if (list_empty(&xhci->cmd_list)) {
		xhci->current_cmd = cmd;
		xhci_mod_cmd_timer(xhci, XHCI_CMD_DEFAULT_TIMEOUT);
	}

	list_add_tail(&cmd->cmd_list, &xhci->cmd_list);

	queue_trb(xhci, xhci->cmd_ring, false, field1, field2, field3,
			field4 | xhci->cmd_ring->cycle_state);
	return 0;
}

/* Queue a slot enable or disable request on the command ring */
int xhci_queue_slot_control(struct xhci_hcd *xhci, struct xhci_command *cmd,
		u32 trb_type, u32 slot_id)
{
	return queue_command(xhci, cmd, 0, 0, 0,
			TRB_TYPE(trb_type) | SLOT_ID_FOR_TRB(slot_id), false);
}

/* Queue an address device command TRB */
int xhci_queue_address_device(struct xhci_hcd *xhci, struct xhci_command *cmd,
		dma_addr_t in_ctx_ptr, u32 slot_id, enum xhci_setup_dev setup)
{
	return queue_command(xhci, cmd, lower_32_bits(in_ctx_ptr),
			upper_32_bits(in_ctx_ptr), 0,
			TRB_TYPE(TRB_ADDR_DEV) | SLOT_ID_FOR_TRB(slot_id)
			| (setup == SETUP_CONTEXT_ONLY ? TRB_BSR : 0), false);
}

int xhci_queue_vendor_command(struct xhci_hcd *xhci, struct xhci_command *cmd,
		u32 field1, u32 field2, u32 field3, u32 field4)
{
	return queue_command(xhci, cmd, field1, field2, field3, field4, false);
}

/* Queue a reset device command TRB */
int xhci_queue_reset_device(struct xhci_hcd *xhci, struct xhci_command *cmd,
		u32 slot_id)
{
	return queue_command(xhci, cmd, 0, 0, 0,
			TRB_TYPE(TRB_RESET_DEV) | SLOT_ID_FOR_TRB(slot_id),
			false);
}

/* Queue a configure endpoint command TRB */
int xhci_queue_configure_endpoint(struct xhci_hcd *xhci,
		struct xhci_command *cmd, dma_addr_t in_ctx_ptr,
		u32 slot_id, bool command_must_succeed)
{
	return queue_command(xhci, cmd, lower_32_bits(in_ctx_ptr),
			upper_32_bits(in_ctx_ptr), 0,
			TRB_TYPE(TRB_CONFIG_EP) | SLOT_ID_FOR_TRB(slot_id),
			command_must_succeed);
}

/* Queue an evaluate context command TRB */
int xhci_queue_evaluate_context(struct xhci_hcd *xhci, struct xhci_command *cmd,
		dma_addr_t in_ctx_ptr, u32 slot_id, bool command_must_succeed)
{
	return queue_command(xhci, cmd, lower_32_bits(in_ctx_ptr),
			upper_32_bits(in_ctx_ptr), 0,
			TRB_TYPE(TRB_EVAL_CONTEXT) | SLOT_ID_FOR_TRB(slot_id),
			command_must_succeed);
}

/*
 * Suspend is set to indicate "Stop Endpoint Command" is being issued to stop
 * activity on an endpoint that is about to be suspended.
 */
int xhci_queue_stop_endpoint(struct xhci_hcd *xhci, struct xhci_command *cmd,
			     int slot_id, unsigned int ep_index, int suspend)
{
	u32 trb_slot_id = SLOT_ID_FOR_TRB(slot_id);
	u32 trb_ep_index = EP_ID_FOR_TRB(ep_index);
	u32 type = TRB_TYPE(TRB_STOP_RING);
	u32 trb_suspend = SUSPEND_PORT_FOR_TRB(suspend);

	return queue_command(xhci, cmd, 0, 0, 0,
			trb_slot_id | trb_ep_index | type | trb_suspend, false);
}

/* Set Transfer Ring Dequeue Pointer command */
void xhci_queue_new_dequeue_state(struct xhci_hcd *xhci,
		unsigned int slot_id, unsigned int ep_index,
		struct xhci_dequeue_state *deq_state)
{
	dma_addr_t addr;
	u32 trb_slot_id = SLOT_ID_FOR_TRB(slot_id);
	u32 trb_ep_index = EP_ID_FOR_TRB(ep_index);
	u32 trb_stream_id = STREAM_ID_FOR_TRB(deq_state->stream_id);
	u32 trb_sct = 0;
	u32 type = TRB_TYPE(TRB_SET_DEQ);
	struct xhci_virt_ep *ep;
	struct xhci_command *cmd;
	int ret;

	xhci_dbg_trace(xhci, trace_xhci_dbg_cancel_urb,
		"Set TR Deq Ptr cmd, new deq seg = %p (0x%llx dma), new deq ptr = %p (0x%llx dma), new cycle = %u",
		deq_state->new_deq_seg,
		(unsigned long long)deq_state->new_deq_seg->dma,
		deq_state->new_deq_ptr,
		(unsigned long long)xhci_trb_virt_to_dma(
			deq_state->new_deq_seg, deq_state->new_deq_ptr),
		deq_state->new_cycle_state);

	addr = xhci_trb_virt_to_dma(deq_state->new_deq_seg,
				    deq_state->new_deq_ptr);
	if (addr == 0) {
		xhci_warn(xhci, "WARN Cannot submit Set TR Deq Ptr\n");
		xhci_warn(xhci, "WARN deq seg = %p, deq pt = %p\n",
			  deq_state->new_deq_seg, deq_state->new_deq_ptr);
		return;
	}
	ep = &xhci->devs[slot_id]->eps[ep_index];
	if ((ep->ep_state & SET_DEQ_PENDING)) {
		xhci_warn(xhci, "WARN Cannot submit Set TR Deq Ptr\n");
		xhci_warn(xhci, "A Set TR Deq Ptr command is pending.\n");
		return;
	}

	/* This function gets called from contexts where it cannot sleep */
	cmd = xhci_alloc_command(xhci, false, GFP_ATOMIC);
	if (!cmd)
		return;

	ep->queued_deq_seg = deq_state->new_deq_seg;
	ep->queued_deq_ptr = deq_state->new_deq_ptr;
	if (deq_state->stream_id)
		trb_sct = SCT_FOR_TRB(SCT_PRI_TR);
	ret = queue_command(xhci, cmd,
		lower_32_bits(addr) | trb_sct | deq_state->new_cycle_state,
		upper_32_bits(addr), trb_stream_id,
		trb_slot_id | trb_ep_index | type, false);
	if (ret < 0) {
		xhci_free_command(xhci, cmd);
		return;
	}

	/* Stop the TD queueing code from ringing the doorbell until
	 * this command completes.  The HC won't set the dequeue pointer
	 * if the ring is running, and ringing the doorbell starts the
	 * ring running.
	 */
	ep->ep_state |= SET_DEQ_PENDING;
}

int xhci_queue_reset_ep(struct xhci_hcd *xhci, struct xhci_command *cmd,
			int slot_id, unsigned int ep_index,
			enum xhci_ep_reset_type reset_type)
{
	u32 trb_slot_id = SLOT_ID_FOR_TRB(slot_id);
	u32 trb_ep_index = EP_ID_FOR_TRB(ep_index);
	u32 type = TRB_TYPE(TRB_RESET_EP);

	if (reset_type == EP_SOFT_RESET)
		type |= TRB_TSP;

	return queue_command(xhci, cmd, 0, 0, 0,
			trb_slot_id | trb_ep_index | type, false);
}<|MERGE_RESOLUTION|>--- conflicted
+++ resolved
@@ -1631,10 +1631,6 @@
 		slot_id = xhci_find_slot_id_by_port(hcd, xhci, hcd_portnum + 1);
 		if (slot_id && xhci->devs[slot_id])
 			xhci->devs[slot_id]->flags |= VDEV_PORT_ERROR;
-<<<<<<< HEAD
-		bus_state->port_remote_wakeup &= ~(1 << hcd_portnum);
-=======
->>>>>>> fa578e9d
 	}
 
 	if ((portsc & PORT_PLC) && (portsc & PORT_PLS_MASK) == XDEV_RESUME) {
@@ -3239,17 +3235,10 @@
 	if (usb_urb_dir_out(urb)) {
 		len = sg_pcopy_to_buffer(urb->sg, urb->num_sgs,
 				   seg->bounce_buf, new_buff_len, enqd_len);
-<<<<<<< HEAD
-		if (len != seg->bounce_len)
-			xhci_warn(xhci,
-				"WARN Wrong bounce buffer write length: %zu != %d\n",
-				len, seg->bounce_len);
-=======
 		if (len != new_buff_len)
 			xhci_warn(xhci,
 				"WARN Wrong bounce buffer write length: %zu != %d\n",
 				len, new_buff_len);
->>>>>>> fa578e9d
 		seg->bounce_dma = dma_map_single(dev, seg->bounce_buf,
 						 max_pkt, DMA_TO_DEVICE);
 	} else {
