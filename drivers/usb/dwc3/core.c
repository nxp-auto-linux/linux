--- conflicted
+++ resolved
@@ -130,9 +130,6 @@
 		return;
 
 	if (dwc->desired_dr_role == DWC3_GCTL_PRTCAP_OTG && dwc->edev)
-		return;
-
-	if (dwc->desired_dr_role == DWC3_GCTL_PRTCAP_OTG)
 		return;
 
 	switch (dwc->current_dr_role) {
@@ -788,8 +785,6 @@
 
 static int dwc3_core_get_phy(struct dwc3 *dwc);
 static int dwc3_core_ulpi_init(struct dwc3 *dwc);
-<<<<<<< HEAD
-=======
 
 /* set global incr burst type configuration registers */
 static void dwc3_set_incr_burst_type(struct dwc3 *dwc)
@@ -882,7 +877,6 @@
 
 	dwc3_writel(dwc->regs, DWC3_GSBUSCFG0, cfg);
 }
->>>>>>> e021bb4f
 
 /**
  * dwc3_core_init - Low-level initialization of DWC3 Core
