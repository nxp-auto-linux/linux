// SPDX-License-Identifier: GPL-2.0
/*
 * gadget.c - DesignWare USB3 DRD Controller Gadget Framework Link
 *
 * Copyright (C) 2010-2011 Texas Instruments Incorporated - http://www.ti.com
 *
 * Authors: Felipe Balbi <balbi@ti.com>,
 *	    Sebastian Andrzej Siewior <bigeasy@linutronix.de>
 */

#include <linux/kernel.h>
#include <linux/delay.h>
#include <linux/slab.h>
#include <linux/spinlock.h>
#include <linux/platform_device.h>
#include <linux/pm_runtime.h>
#include <linux/interrupt.h>
#include <linux/io.h>
#include <linux/list.h>
#include <linux/dma-mapping.h>

#include <linux/usb/ch9.h>
#include <linux/usb/gadget.h>

#include "debug.h"
#include "core.h"
#include "gadget.h"
#include "io.h"

#define DWC3_ALIGN_FRAME(d, n)	(((d)->frame_number + ((d)->interval * (n))) \
					& ~((d)->interval - 1))

/**
 * dwc3_gadget_set_test_mode - enables usb2 test modes
 * @dwc: pointer to our context structure
 * @mode: the mode to set (J, K SE0 NAK, Force Enable)
 *
 * Caller should take care of locking. This function will return 0 on
 * success or -EINVAL if wrong Test Selector is passed.
 */
int dwc3_gadget_set_test_mode(struct dwc3 *dwc, int mode)
{
	u32		reg;

	reg = dwc3_readl(dwc->regs, DWC3_DCTL);
	reg &= ~DWC3_DCTL_TSTCTRL_MASK;

	switch (mode) {
	case TEST_J:
	case TEST_K:
	case TEST_SE0_NAK:
	case TEST_PACKET:
	case TEST_FORCE_EN:
		reg |= mode << 1;
		break;
	default:
		return -EINVAL;
	}

	dwc3_writel(dwc->regs, DWC3_DCTL, reg);

	return 0;
}

/**
 * dwc3_gadget_get_link_state - gets current state of usb link
 * @dwc: pointer to our context structure
 *
 * Caller should take care of locking. This function will
 * return the link state on success (>= 0) or -ETIMEDOUT.
 */
int dwc3_gadget_get_link_state(struct dwc3 *dwc)
{
	u32		reg;

	reg = dwc3_readl(dwc->regs, DWC3_DSTS);

	return DWC3_DSTS_USBLNKST(reg);
}

/**
 * dwc3_gadget_set_link_state - sets usb link to a particular state
 * @dwc: pointer to our context structure
 * @state: the state to put link into
 *
 * Caller should take care of locking. This function will
 * return 0 on success or -ETIMEDOUT.
 */
int dwc3_gadget_set_link_state(struct dwc3 *dwc, enum dwc3_link_state state)
{
	int		retries = 10000;
	u32		reg;

	/*
	 * Wait until device controller is ready. Only applies to 1.94a and
	 * later RTL.
	 */
	if (dwc->revision >= DWC3_REVISION_194A) {
		while (--retries) {
			reg = dwc3_readl(dwc->regs, DWC3_DSTS);
			if (reg & DWC3_DSTS_DCNRD)
				udelay(5);
			else
				break;
		}

		if (retries <= 0)
			return -ETIMEDOUT;
	}

	reg = dwc3_readl(dwc->regs, DWC3_DCTL);
	reg &= ~DWC3_DCTL_ULSTCHNGREQ_MASK;

	/* set requested state */
	reg |= DWC3_DCTL_ULSTCHNGREQ(state);
	dwc3_writel(dwc->regs, DWC3_DCTL, reg);

	/*
	 * The following code is racy when called from dwc3_gadget_wakeup,
	 * and is not needed, at least on newer versions
	 */
	if (dwc->revision >= DWC3_REVISION_194A)
		return 0;

	/* wait for a change in DSTS */
	retries = 10000;
	while (--retries) {
		reg = dwc3_readl(dwc->regs, DWC3_DSTS);

		if (DWC3_DSTS_USBLNKST(reg) == state)
			return 0;

		udelay(5);
	}

	return -ETIMEDOUT;
}

/**
 * dwc3_ep_inc_trb - increment a trb index.
 * @index: Pointer to the TRB index to increment.
 *
 * The index should never point to the link TRB. After incrementing,
 * if it is point to the link TRB, wrap around to the beginning. The
 * link TRB is always at the last TRB entry.
 */
static void dwc3_ep_inc_trb(u8 *index)
{
	(*index)++;
	if (*index == (DWC3_TRB_NUM - 1))
		*index = 0;
}

/**
 * dwc3_ep_inc_enq - increment endpoint's enqueue pointer
 * @dep: The endpoint whose enqueue pointer we're incrementing
 */
static void dwc3_ep_inc_enq(struct dwc3_ep *dep)
{
	dwc3_ep_inc_trb(&dep->trb_enqueue);
}

/**
 * dwc3_ep_inc_deq - increment endpoint's dequeue pointer
 * @dep: The endpoint whose enqueue pointer we're incrementing
 */
static void dwc3_ep_inc_deq(struct dwc3_ep *dep)
{
	dwc3_ep_inc_trb(&dep->trb_dequeue);
}

static void dwc3_gadget_del_and_unmap_request(struct dwc3_ep *dep,
		struct dwc3_request *req, int status)
{
	struct dwc3			*dwc = dep->dwc;

	list_del(&req->list);
	req->remaining = 0;
	req->needs_extra_trb = false;

	if (req->request.status == -EINPROGRESS)
		req->request.status = status;

	if (req->trb)
		usb_gadget_unmap_request_by_dev(dwc->sysdev,
				&req->request, req->direction);

	req->trb = NULL;
	trace_dwc3_gadget_giveback(req);

	if (dep->number > 1)
		pm_runtime_put(dwc->dev);
}

/**
 * dwc3_gadget_giveback - call struct usb_request's ->complete callback
 * @dep: The endpoint to whom the request belongs to
 * @req: The request we're giving back
 * @status: completion code for the request
 *
 * Must be called with controller's lock held and interrupts disabled. This
 * function will unmap @req and call its ->complete() callback to notify upper
 * layers that it has completed.
 */
void dwc3_gadget_giveback(struct dwc3_ep *dep, struct dwc3_request *req,
		int status)
{
	struct dwc3			*dwc = dep->dwc;

	dwc3_gadget_del_and_unmap_request(dep, req, status);
	req->status = DWC3_REQUEST_STATUS_COMPLETED;

	spin_unlock(&dwc->lock);
	usb_gadget_giveback_request(&dep->endpoint, &req->request);
	spin_lock(&dwc->lock);
}

/**
 * dwc3_send_gadget_generic_command - issue a generic command for the controller
 * @dwc: pointer to the controller context
 * @cmd: the command to be issued
 * @param: command parameter
 *
 * Caller should take care of locking. Issue @cmd with a given @param to @dwc
 * and wait for its completion.
 */
int dwc3_send_gadget_generic_command(struct dwc3 *dwc, unsigned cmd, u32 param)
{
	u32		timeout = 500;
	int		status = 0;
	int		ret = 0;
	u32		reg;

	dwc3_writel(dwc->regs, DWC3_DGCMDPAR, param);
	dwc3_writel(dwc->regs, DWC3_DGCMD, cmd | DWC3_DGCMD_CMDACT);

	do {
		reg = dwc3_readl(dwc->regs, DWC3_DGCMD);
		if (!(reg & DWC3_DGCMD_CMDACT)) {
			status = DWC3_DGCMD_STATUS(reg);
			if (status)
				ret = -EINVAL;
			break;
		}
	} while (--timeout);

	if (!timeout) {
		ret = -ETIMEDOUT;
		status = -ETIMEDOUT;
	}

	trace_dwc3_gadget_generic_cmd(cmd, param, status);

	return ret;
}

static int __dwc3_gadget_wakeup(struct dwc3 *dwc);

/**
 * dwc3_send_gadget_ep_cmd - issue an endpoint command
 * @dep: the endpoint to which the command is going to be issued
 * @cmd: the command to be issued
 * @params: parameters to the command
 *
 * Caller should handle locking. This function will issue @cmd with given
 * @params to @dep and wait for its completion.
 */
int dwc3_send_gadget_ep_cmd(struct dwc3_ep *dep, unsigned cmd,
		struct dwc3_gadget_ep_cmd_params *params)
{
	const struct usb_endpoint_descriptor *desc = dep->endpoint.desc;
	struct dwc3		*dwc = dep->dwc;
	u32			timeout = 1000;
	u32			saved_config = 0;
	u32			reg;

	int			cmd_status = 0;
	int			ret = -EINVAL;

	/*
	 * When operating in USB 2.0 speeds (HS/FS), if GUSB2PHYCFG.ENBLSLPM or
	 * GUSB2PHYCFG.SUSPHY is set, it must be cleared before issuing an
	 * endpoint command.
	 *
	 * Save and clear both GUSB2PHYCFG.ENBLSLPM and GUSB2PHYCFG.SUSPHY
	 * settings. Restore them after the command is completed.
	 *
	 * DWC_usb3 3.30a and DWC_usb31 1.90a programming guide section 3.2.2
	 */
	if (dwc->gadget.speed <= USB_SPEED_HIGH) {
		reg = dwc3_readl(dwc->regs, DWC3_GUSB2PHYCFG(0));
		if (unlikely(reg & DWC3_GUSB2PHYCFG_SUSPHY)) {
			saved_config |= DWC3_GUSB2PHYCFG_SUSPHY;
			reg &= ~DWC3_GUSB2PHYCFG_SUSPHY;
		}

		if (reg & DWC3_GUSB2PHYCFG_ENBLSLPM) {
			saved_config |= DWC3_GUSB2PHYCFG_ENBLSLPM;
			reg &= ~DWC3_GUSB2PHYCFG_ENBLSLPM;
		}

		if (saved_config)
			dwc3_writel(dwc->regs, DWC3_GUSB2PHYCFG(0), reg);
	}

	if (DWC3_DEPCMD_CMD(cmd) == DWC3_DEPCMD_STARTTRANSFER) {
		int		needs_wakeup;

		needs_wakeup = (dwc->link_state == DWC3_LINK_STATE_U1 ||
				dwc->link_state == DWC3_LINK_STATE_U2 ||
				dwc->link_state == DWC3_LINK_STATE_U3);

		if (unlikely(needs_wakeup)) {
			ret = __dwc3_gadget_wakeup(dwc);
			dev_WARN_ONCE(dwc->dev, ret, "wakeup failed --> %d\n",
					ret);
		}
	}

	dwc3_writel(dep->regs, DWC3_DEPCMDPAR0, params->param0);
	dwc3_writel(dep->regs, DWC3_DEPCMDPAR1, params->param1);
	dwc3_writel(dep->regs, DWC3_DEPCMDPAR2, params->param2);

	/*
	 * Synopsys Databook 2.60a states in section 6.3.2.5.6 of that if we're
	 * not relying on XferNotReady, we can make use of a special "No
	 * Response Update Transfer" command where we should clear both CmdAct
	 * and CmdIOC bits.
	 *
	 * With this, we don't need to wait for command completion and can
	 * straight away issue further commands to the endpoint.
	 *
	 * NOTICE: We're making an assumption that control endpoints will never
	 * make use of Update Transfer command. This is a safe assumption
	 * because we can never have more than one request at a time with
	 * Control Endpoints. If anybody changes that assumption, this chunk
	 * needs to be updated accordingly.
	 */
	if (DWC3_DEPCMD_CMD(cmd) == DWC3_DEPCMD_UPDATETRANSFER &&
			!usb_endpoint_xfer_isoc(desc))
		cmd &= ~(DWC3_DEPCMD_CMDIOC | DWC3_DEPCMD_CMDACT);
	else
		cmd |= DWC3_DEPCMD_CMDACT;

	dwc3_writel(dep->regs, DWC3_DEPCMD, cmd);
	do {
		reg = dwc3_readl(dep->regs, DWC3_DEPCMD);
		if (!(reg & DWC3_DEPCMD_CMDACT)) {
			cmd_status = DWC3_DEPCMD_STATUS(reg);

			switch (cmd_status) {
			case 0:
				ret = 0;
				break;
			case DEPEVT_TRANSFER_NO_RESOURCE:
				ret = -EINVAL;
				break;
			case DEPEVT_TRANSFER_BUS_EXPIRY:
				/*
				 * SW issues START TRANSFER command to
				 * isochronous ep with future frame interval. If
				 * future interval time has already passed when
				 * core receives the command, it will respond
				 * with an error status of 'Bus Expiry'.
				 *
				 * Instead of always returning -EINVAL, let's
				 * give a hint to the gadget driver that this is
				 * the case by returning -EAGAIN.
				 */
				ret = -EAGAIN;
				break;
			default:
				dev_WARN(dwc->dev, "UNKNOWN cmd status\n");
			}

			break;
		}
	} while (--timeout);

	if (timeout == 0) {
		ret = -ETIMEDOUT;
		cmd_status = -ETIMEDOUT;
	}

	trace_dwc3_gadget_ep_cmd(dep, cmd, params, cmd_status);

	if (ret == 0 && DWC3_DEPCMD_CMD(cmd) == DWC3_DEPCMD_STARTTRANSFER) {
		dep->flags |= DWC3_EP_TRANSFER_STARTED;
		dwc3_gadget_ep_get_transfer_index(dep);
	}

	if (saved_config) {
		reg = dwc3_readl(dwc->regs, DWC3_GUSB2PHYCFG(0));
		reg |= saved_config;
		dwc3_writel(dwc->regs, DWC3_GUSB2PHYCFG(0), reg);
	}

	return ret;
}

static int dwc3_send_clear_stall_ep_cmd(struct dwc3_ep *dep)
{
	struct dwc3 *dwc = dep->dwc;
	struct dwc3_gadget_ep_cmd_params params;
	u32 cmd = DWC3_DEPCMD_CLEARSTALL;

	/*
	 * As of core revision 2.60a the recommended programming model
	 * is to set the ClearPendIN bit when issuing a Clear Stall EP
	 * command for IN endpoints. This is to prevent an issue where
	 * some (non-compliant) hosts may not send ACK TPs for pending
	 * IN transfers due to a mishandled error condition. Synopsys
	 * STAR 9000614252.
	 */
	if (dep->direction && (dwc->revision >= DWC3_REVISION_260A) &&
	    (dwc->gadget.speed >= USB_SPEED_SUPER))
		cmd |= DWC3_DEPCMD_CLEARPENDIN;

	memset(&params, 0, sizeof(params));

	return dwc3_send_gadget_ep_cmd(dep, cmd, &params);
}

static dma_addr_t dwc3_trb_dma_offset(struct dwc3_ep *dep,
		struct dwc3_trb *trb)
{
	u32		offset = (char *) trb - (char *) dep->trb_pool;

	return dep->trb_pool_dma + offset;
}

static int dwc3_alloc_trb_pool(struct dwc3_ep *dep)
{
	struct dwc3		*dwc = dep->dwc;

	if (dep->trb_pool)
		return 0;

	dep->trb_pool = dma_alloc_coherent(dwc->sysdev,
			sizeof(struct dwc3_trb) * DWC3_TRB_NUM,
			&dep->trb_pool_dma, GFP_KERNEL);
	if (!dep->trb_pool) {
		dev_err(dep->dwc->dev, "failed to allocate trb pool for %s\n",
				dep->name);
		return -ENOMEM;
	}

	return 0;
}

static void dwc3_free_trb_pool(struct dwc3_ep *dep)
{
	struct dwc3		*dwc = dep->dwc;

	dma_free_coherent(dwc->sysdev, sizeof(struct dwc3_trb) * DWC3_TRB_NUM,
			dep->trb_pool, dep->trb_pool_dma);

	dep->trb_pool = NULL;
	dep->trb_pool_dma = 0;
}

static int dwc3_gadget_set_xfer_resource(struct dwc3_ep *dep)
{
	struct dwc3_gadget_ep_cmd_params params;

	memset(&params, 0x00, sizeof(params));

	params.param0 = DWC3_DEPXFERCFG_NUM_XFER_RES(1);

	return dwc3_send_gadget_ep_cmd(dep, DWC3_DEPCMD_SETTRANSFRESOURCE,
			&params);
}

/**
 * dwc3_gadget_start_config - configure ep resources
 * @dep: endpoint that is being enabled
 *
 * Issue a %DWC3_DEPCMD_DEPSTARTCFG command to @dep. After the command's
 * completion, it will set Transfer Resource for all available endpoints.
 *
 * The assignment of transfer resources cannot perfectly follow the data book
 * due to the fact that the controller driver does not have all knowledge of the
 * configuration in advance. It is given this information piecemeal by the
 * composite gadget framework after every SET_CONFIGURATION and
 * SET_INTERFACE. Trying to follow the databook programming model in this
 * scenario can cause errors. For two reasons:
 *
 * 1) The databook says to do %DWC3_DEPCMD_DEPSTARTCFG for every
 * %USB_REQ_SET_CONFIGURATION and %USB_REQ_SET_INTERFACE (8.1.5). This is
 * incorrect in the scenario of multiple interfaces.
 *
 * 2) The databook does not mention doing more %DWC3_DEPCMD_DEPXFERCFG for new
 * endpoint on alt setting (8.1.6).
 *
 * The following simplified method is used instead:
 *
 * All hardware endpoints can be assigned a transfer resource and this setting
 * will stay persistent until either a core reset or hibernation. So whenever we
 * do a %DWC3_DEPCMD_DEPSTARTCFG(0) we can go ahead and do
 * %DWC3_DEPCMD_DEPXFERCFG for every hardware endpoint as well. We are
 * guaranteed that there are as many transfer resources as endpoints.
 *
 * This function is called for each endpoint when it is being enabled but is
 * triggered only when called for EP0-out, which always happens first, and which
 * should only happen in one of the above conditions.
 */
static int dwc3_gadget_start_config(struct dwc3_ep *dep)
{
	struct dwc3_gadget_ep_cmd_params params;
	struct dwc3		*dwc;
	u32			cmd;
	int			i;
	int			ret;

	if (dep->number)
		return 0;

	memset(&params, 0x00, sizeof(params));
	cmd = DWC3_DEPCMD_DEPSTARTCFG;
	dwc = dep->dwc;

	ret = dwc3_send_gadget_ep_cmd(dep, cmd, &params);
	if (ret)
		return ret;

	for (i = 0; i < DWC3_ENDPOINTS_NUM; i++) {
		struct dwc3_ep *dep = dwc->eps[i];

		if (!dep)
			continue;

		ret = dwc3_gadget_set_xfer_resource(dep);
		if (ret)
			return ret;
	}

	return 0;
}

static int dwc3_gadget_set_ep_config(struct dwc3_ep *dep, unsigned int action)
{
	const struct usb_ss_ep_comp_descriptor *comp_desc;
	const struct usb_endpoint_descriptor *desc;
	struct dwc3_gadget_ep_cmd_params params;
	struct dwc3 *dwc = dep->dwc;

	comp_desc = dep->endpoint.comp_desc;
	desc = dep->endpoint.desc;

	memset(&params, 0x00, sizeof(params));

	params.param0 = DWC3_DEPCFG_EP_TYPE(usb_endpoint_type(desc))
		| DWC3_DEPCFG_MAX_PACKET_SIZE(usb_endpoint_maxp(desc));

	/* Burst size is only needed in SuperSpeed mode */
	if (dwc->gadget.speed >= USB_SPEED_SUPER) {
		u32 burst = dep->endpoint.maxburst;
		params.param0 |= DWC3_DEPCFG_BURST_SIZE(burst - 1);
	}

	params.param0 |= action;
	if (action == DWC3_DEPCFG_ACTION_RESTORE)
		params.param2 |= dep->saved_state;

	if (usb_endpoint_xfer_control(desc))
		params.param1 = DWC3_DEPCFG_XFER_COMPLETE_EN;

	if (dep->number <= 1 || usb_endpoint_xfer_isoc(desc))
		params.param1 |= DWC3_DEPCFG_XFER_NOT_READY_EN;

	if (usb_ss_max_streams(comp_desc) && usb_endpoint_xfer_bulk(desc)) {
		params.param1 |= DWC3_DEPCFG_STREAM_CAPABLE
			| DWC3_DEPCFG_STREAM_EVENT_EN;
		dep->stream_capable = true;
	}

	if (!usb_endpoint_xfer_control(desc))
		params.param1 |= DWC3_DEPCFG_XFER_IN_PROGRESS_EN;

	/*
	 * We are doing 1:1 mapping for endpoints, meaning
	 * Physical Endpoints 2 maps to Logical Endpoint 2 and
	 * so on. We consider the direction bit as part of the physical
	 * endpoint number. So USB endpoint 0x81 is 0x03.
	 */
	params.param1 |= DWC3_DEPCFG_EP_NUMBER(dep->number);

	/*
	 * We must use the lower 16 TX FIFOs even though
	 * HW might have more
	 */
	if (dep->direction)
		params.param0 |= DWC3_DEPCFG_FIFO_NUMBER(dep->number >> 1);

	if (desc->bInterval) {
		params.param1 |= DWC3_DEPCFG_BINTERVAL_M1(desc->bInterval - 1);
		dep->interval = 1 << (desc->bInterval - 1);
	}

	return dwc3_send_gadget_ep_cmd(dep, DWC3_DEPCMD_SETEPCONFIG, &params);
}

/**
 * __dwc3_gadget_ep_enable - initializes a hw endpoint
 * @dep: endpoint to be initialized
 * @action: one of INIT, MODIFY or RESTORE
 *
 * Caller should take care of locking. Execute all necessary commands to
 * initialize a HW endpoint so it can be used by a gadget driver.
 */
static int __dwc3_gadget_ep_enable(struct dwc3_ep *dep, unsigned int action)
{
	const struct usb_endpoint_descriptor *desc = dep->endpoint.desc;
	struct dwc3		*dwc = dep->dwc;

	u32			reg;
	int			ret;

	if (!(dep->flags & DWC3_EP_ENABLED)) {
		ret = dwc3_gadget_start_config(dep);
		if (ret)
			return ret;
	}

	ret = dwc3_gadget_set_ep_config(dep, action);
	if (ret)
		return ret;

	if (!(dep->flags & DWC3_EP_ENABLED)) {
		struct dwc3_trb	*trb_st_hw;
		struct dwc3_trb	*trb_link;

		dep->type = usb_endpoint_type(desc);
		dep->flags |= DWC3_EP_ENABLED;

		reg = dwc3_readl(dwc->regs, DWC3_DALEPENA);
		reg |= DWC3_DALEPENA_EP(dep->number);
		dwc3_writel(dwc->regs, DWC3_DALEPENA, reg);

		if (usb_endpoint_xfer_control(desc))
			goto out;

		/* Initialize the TRB ring */
		dep->trb_dequeue = 0;
		dep->trb_enqueue = 0;
		memset(dep->trb_pool, 0,
		       sizeof(struct dwc3_trb) * DWC3_TRB_NUM);

		/* Link TRB. The HWO bit is never reset */
		trb_st_hw = &dep->trb_pool[0];

		trb_link = &dep->trb_pool[DWC3_TRB_NUM - 1];
		trb_link->bpl = lower_32_bits(dwc3_trb_dma_offset(dep, trb_st_hw));
		trb_link->bph = upper_32_bits(dwc3_trb_dma_offset(dep, trb_st_hw));
		trb_link->ctrl |= DWC3_TRBCTL_LINK_TRB;
		trb_link->ctrl |= DWC3_TRB_CTRL_HWO;
	}

	/*
	 * Issue StartTransfer here with no-op TRB so we can always rely on No
	 * Response Update Transfer command.
	 */
	if ((usb_endpoint_xfer_bulk(desc) && !dep->stream_capable) ||
			usb_endpoint_xfer_int(desc)) {
		struct dwc3_gadget_ep_cmd_params params;
		struct dwc3_trb	*trb;
		dma_addr_t trb_dma;
		u32 cmd;

		memset(&params, 0, sizeof(params));
		trb = &dep->trb_pool[0];
		trb_dma = dwc3_trb_dma_offset(dep, trb);

		params.param0 = upper_32_bits(trb_dma);
		params.param1 = lower_32_bits(trb_dma);

		cmd = DWC3_DEPCMD_STARTTRANSFER;

		ret = dwc3_send_gadget_ep_cmd(dep, cmd, &params);
		if (ret < 0)
			return ret;
	}

out:
	trace_dwc3_gadget_ep_enable(dep);

	return 0;
}

static void dwc3_stop_active_transfer(struct dwc3_ep *dep, bool force,
		bool interrupt);
static void dwc3_remove_requests(struct dwc3 *dwc, struct dwc3_ep *dep)
{
	struct dwc3_request		*req;

	dwc3_stop_active_transfer(dep, true, false);

	/* - giveback all requests to gadget driver */
	while (!list_empty(&dep->started_list)) {
		req = next_request(&dep->started_list);

		dwc3_gadget_giveback(dep, req, -ESHUTDOWN);
	}

	while (!list_empty(&dep->pending_list)) {
		req = next_request(&dep->pending_list);

		dwc3_gadget_giveback(dep, req, -ESHUTDOWN);
	}

	while (!list_empty(&dep->cancelled_list)) {
		req = next_request(&dep->cancelled_list);

		dwc3_gadget_giveback(dep, req, -ESHUTDOWN);
	}
}

/**
 * __dwc3_gadget_ep_disable - disables a hw endpoint
 * @dep: the endpoint to disable
 *
 * This function undoes what __dwc3_gadget_ep_enable did and also removes
 * requests which are currently being processed by the hardware and those which
 * are not yet scheduled.
 *
 * Caller should take care of locking.
 */
static int __dwc3_gadget_ep_disable(struct dwc3_ep *dep)
{
	struct dwc3		*dwc = dep->dwc;
	u32			reg;

	trace_dwc3_gadget_ep_disable(dep);

	dwc3_remove_requests(dwc, dep);

	/* make sure HW endpoint isn't stalled */
	if (dep->flags & DWC3_EP_STALL)
		__dwc3_gadget_ep_set_halt(dep, 0, false);

	reg = dwc3_readl(dwc->regs, DWC3_DALEPENA);
	reg &= ~DWC3_DALEPENA_EP(dep->number);
	dwc3_writel(dwc->regs, DWC3_DALEPENA, reg);

	dep->stream_capable = false;
	dep->type = 0;
	dep->flags = 0;

	/* Clear out the ep descriptors for non-ep0 */
	if (dep->number > 1) {
		dep->endpoint.comp_desc = NULL;
		dep->endpoint.desc = NULL;
	}

	return 0;
}

/* -------------------------------------------------------------------------- */

static int dwc3_gadget_ep0_enable(struct usb_ep *ep,
		const struct usb_endpoint_descriptor *desc)
{
	return -EINVAL;
}

static int dwc3_gadget_ep0_disable(struct usb_ep *ep)
{
	return -EINVAL;
}

/* -------------------------------------------------------------------------- */

static int dwc3_gadget_ep_enable(struct usb_ep *ep,
		const struct usb_endpoint_descriptor *desc)
{
	struct dwc3_ep			*dep;
	struct dwc3			*dwc;
	unsigned long			flags;
	int				ret;

	if (!ep || !desc || desc->bDescriptorType != USB_DT_ENDPOINT) {
		pr_debug("dwc3: invalid parameters\n");
		return -EINVAL;
	}

	if (!desc->wMaxPacketSize) {
		pr_debug("dwc3: missing wMaxPacketSize\n");
		return -EINVAL;
	}

	dep = to_dwc3_ep(ep);
	dwc = dep->dwc;

	if (dev_WARN_ONCE(dwc->dev, dep->flags & DWC3_EP_ENABLED,
					"%s is already enabled\n",
					dep->name))
		return 0;

	spin_lock_irqsave(&dwc->lock, flags);
	ret = __dwc3_gadget_ep_enable(dep, DWC3_DEPCFG_ACTION_INIT);
	spin_unlock_irqrestore(&dwc->lock, flags);

	return ret;
}

static int dwc3_gadget_ep_disable(struct usb_ep *ep)
{
	struct dwc3_ep			*dep;
	struct dwc3			*dwc;
	unsigned long			flags;
	int				ret;

	if (!ep) {
		pr_debug("dwc3: invalid parameters\n");
		return -EINVAL;
	}

	dep = to_dwc3_ep(ep);
	dwc = dep->dwc;

	if (dev_WARN_ONCE(dwc->dev, !(dep->flags & DWC3_EP_ENABLED),
					"%s is already disabled\n",
					dep->name))
		return 0;

	spin_lock_irqsave(&dwc->lock, flags);
	ret = __dwc3_gadget_ep_disable(dep);
	spin_unlock_irqrestore(&dwc->lock, flags);

	return ret;
}

static struct usb_request *dwc3_gadget_ep_alloc_request(struct usb_ep *ep,
		gfp_t gfp_flags)
{
	struct dwc3_request		*req;
	struct dwc3_ep			*dep = to_dwc3_ep(ep);

	req = kzalloc(sizeof(*req), gfp_flags);
	if (!req)
		return NULL;

	req->direction	= dep->direction;
	req->epnum	= dep->number;
	req->dep	= dep;
	req->status	= DWC3_REQUEST_STATUS_UNKNOWN;

	trace_dwc3_alloc_request(req);

	return &req->request;
}

static void dwc3_gadget_ep_free_request(struct usb_ep *ep,
		struct usb_request *request)
{
	struct dwc3_request		*req = to_dwc3_request(request);

	trace_dwc3_free_request(req);
	kfree(req);
}

/**
 * dwc3_ep_prev_trb - returns the previous TRB in the ring
 * @dep: The endpoint with the TRB ring
 * @index: The index of the current TRB in the ring
 *
 * Returns the TRB prior to the one pointed to by the index. If the
 * index is 0, we will wrap backwards, skip the link TRB, and return
 * the one just before that.
 */
static struct dwc3_trb *dwc3_ep_prev_trb(struct dwc3_ep *dep, u8 index)
{
	u8 tmp = index;

	if (!tmp)
		tmp = DWC3_TRB_NUM - 1;

	return &dep->trb_pool[tmp - 1];
}

static u32 dwc3_calc_trbs_left(struct dwc3_ep *dep)
{
	struct dwc3_trb		*tmp;
	u8			trbs_left;

	/*
	 * If enqueue & dequeue are equal than it is either full or empty.
	 *
	 * One way to know for sure is if the TRB right before us has HWO bit
	 * set or not. If it has, then we're definitely full and can't fit any
	 * more transfers in our ring.
	 */
	if (dep->trb_enqueue == dep->trb_dequeue) {
		tmp = dwc3_ep_prev_trb(dep, dep->trb_enqueue);
		if (tmp->ctrl & DWC3_TRB_CTRL_HWO)
			return 0;

		return DWC3_TRB_NUM - 1;
	}

	trbs_left = dep->trb_dequeue - dep->trb_enqueue;
	trbs_left &= (DWC3_TRB_NUM - 1);

	if (dep->trb_dequeue < dep->trb_enqueue)
		trbs_left--;

	return trbs_left;
}

static void __dwc3_prepare_one_trb(struct dwc3_ep *dep, struct dwc3_trb *trb,
		dma_addr_t dma, unsigned length, unsigned chain, unsigned node,
		unsigned stream_id, unsigned short_not_ok, unsigned no_interrupt)
{
	struct dwc3		*dwc = dep->dwc;
	struct usb_gadget	*gadget = &dwc->gadget;
	enum usb_device_speed	speed = gadget->speed;

	trb->size = DWC3_TRB_SIZE_LENGTH(length);
	trb->bpl = lower_32_bits(dma);
	trb->bph = upper_32_bits(dma);

	switch (usb_endpoint_type(dep->endpoint.desc)) {
	case USB_ENDPOINT_XFER_CONTROL:
		trb->ctrl = DWC3_TRBCTL_CONTROL_SETUP;
		break;

	case USB_ENDPOINT_XFER_ISOC:
		if (!node) {
			trb->ctrl = DWC3_TRBCTL_ISOCHRONOUS_FIRST;

			/*
			 * USB Specification 2.0 Section 5.9.2 states that: "If
			 * there is only a single transaction in the microframe,
			 * only a DATA0 data packet PID is used.  If there are
			 * two transactions per microframe, DATA1 is used for
			 * the first transaction data packet and DATA0 is used
			 * for the second transaction data packet.  If there are
			 * three transactions per microframe, DATA2 is used for
			 * the first transaction data packet, DATA1 is used for
			 * the second, and DATA0 is used for the third."
			 *
			 * IOW, we should satisfy the following cases:
			 *
			 * 1) length <= maxpacket
			 *	- DATA0
			 *
			 * 2) maxpacket < length <= (2 * maxpacket)
			 *	- DATA1, DATA0
			 *
			 * 3) (2 * maxpacket) < length <= (3 * maxpacket)
			 *	- DATA2, DATA1, DATA0
			 */
			if (speed == USB_SPEED_HIGH) {
				struct usb_ep *ep = &dep->endpoint;
				unsigned int mult = 2;
				unsigned int maxp = usb_endpoint_maxp(ep->desc);

				if (length <= (2 * maxp))
					mult--;

				if (length <= maxp)
					mult--;

				trb->size |= DWC3_TRB_SIZE_PCM1(mult);
			}
		} else {
			trb->ctrl = DWC3_TRBCTL_ISOCHRONOUS;
		}

		/* always enable Interrupt on Missed ISOC */
		trb->ctrl |= DWC3_TRB_CTRL_ISP_IMI;
		break;

	case USB_ENDPOINT_XFER_BULK:
	case USB_ENDPOINT_XFER_INT:
		trb->ctrl = DWC3_TRBCTL_NORMAL;
		break;
	default:
		/*
		 * This is only possible with faulty memory because we
		 * checked it already :)
		 */
		dev_WARN(dwc->dev, "Unknown endpoint type %d\n",
				usb_endpoint_type(dep->endpoint.desc));
	}

	/*
	 * Enable Continue on Short Packet
	 * when endpoint is not a stream capable
	 */
	if (usb_endpoint_dir_out(dep->endpoint.desc)) {
		if (!dep->stream_capable)
			trb->ctrl |= DWC3_TRB_CTRL_CSP;

		if (short_not_ok)
			trb->ctrl |= DWC3_TRB_CTRL_ISP_IMI;
	}

	if ((!no_interrupt && !chain) ||
			(dwc3_calc_trbs_left(dep) == 1))
		trb->ctrl |= DWC3_TRB_CTRL_IOC;

	if (chain)
		trb->ctrl |= DWC3_TRB_CTRL_CHN;

	if (usb_endpoint_xfer_bulk(dep->endpoint.desc) && dep->stream_capable)
		trb->ctrl |= DWC3_TRB_CTRL_SID_SOFN(stream_id);

	trb->ctrl |= DWC3_TRB_CTRL_HWO;

	dwc3_ep_inc_enq(dep);

	trace_dwc3_prepare_trb(dep, trb);
}

/**
 * dwc3_prepare_one_trb - setup one TRB from one request
 * @dep: endpoint for which this request is prepared
 * @req: dwc3_request pointer
 * @chain: should this TRB be chained to the next?
 * @node: only for isochronous endpoints. First TRB needs different type.
 */
static void dwc3_prepare_one_trb(struct dwc3_ep *dep,
		struct dwc3_request *req, unsigned chain, unsigned node)
{
	struct dwc3_trb		*trb;
	unsigned int		length;
	dma_addr_t		dma;
	unsigned		stream_id = req->request.stream_id;
	unsigned		short_not_ok = req->request.short_not_ok;
	unsigned		no_interrupt = req->request.no_interrupt;

	if (req->request.num_sgs > 0) {
		length = sg_dma_len(req->start_sg);
		dma = sg_dma_address(req->start_sg);
	} else {
		length = req->request.length;
		dma = req->request.dma;
	}

	trb = &dep->trb_pool[dep->trb_enqueue];

	if (!req->trb) {
		dwc3_gadget_move_started_request(req);
		req->trb = trb;
		req->trb_dma = dwc3_trb_dma_offset(dep, trb);
	}

	req->num_trbs++;

	__dwc3_prepare_one_trb(dep, trb, dma, length, chain, node,
			stream_id, short_not_ok, no_interrupt);
}

static void dwc3_prepare_one_trb_sg(struct dwc3_ep *dep,
		struct dwc3_request *req)
{
	struct scatterlist *sg = req->start_sg;
	struct scatterlist *s;
	int		i;

	unsigned int remaining = req->request.num_mapped_sgs
		- req->num_queued_sgs;

	for_each_sg(sg, s, remaining, i) {
		unsigned int length = req->request.length;
		unsigned int maxp = usb_endpoint_maxp(dep->endpoint.desc);
		unsigned int rem = length % maxp;
		unsigned chain = true;

		if (sg_is_last(s))
			chain = false;

		if (rem && usb_endpoint_dir_out(dep->endpoint.desc) && !chain) {
			struct dwc3	*dwc = dep->dwc;
			struct dwc3_trb	*trb;

			req->needs_extra_trb = true;

			/* prepare normal TRB */
			dwc3_prepare_one_trb(dep, req, true, i);

			/* Now prepare one extra TRB to align transfer size */
			trb = &dep->trb_pool[dep->trb_enqueue];
			req->num_trbs++;
			__dwc3_prepare_one_trb(dep, trb, dwc->bounce_addr,
					maxp - rem, false, 1,
					req->request.stream_id,
					req->request.short_not_ok,
					req->request.no_interrupt);
		} else {
			dwc3_prepare_one_trb(dep, req, chain, i);
		}

		/*
		 * There can be a situation where all sgs in sglist are not
		 * queued because of insufficient trb number. To handle this
		 * case, update start_sg to next sg to be queued, so that
		 * we have free trbs we can continue queuing from where we
		 * previously stopped
		 */
		if (chain)
			req->start_sg = sg_next(s);

		req->num_queued_sgs++;

		if (!dwc3_calc_trbs_left(dep))
			break;
	}
}

static void dwc3_prepare_one_trb_linear(struct dwc3_ep *dep,
		struct dwc3_request *req)
{
	unsigned int length = req->request.length;
	unsigned int maxp = usb_endpoint_maxp(dep->endpoint.desc);
	unsigned int rem = length % maxp;

	if ((!length || rem) && usb_endpoint_dir_out(dep->endpoint.desc)) {
		struct dwc3	*dwc = dep->dwc;
		struct dwc3_trb	*trb;

		req->needs_extra_trb = true;

		/* prepare normal TRB */
		dwc3_prepare_one_trb(dep, req, true, 0);

		/* Now prepare one extra TRB to align transfer size */
		trb = &dep->trb_pool[dep->trb_enqueue];
		req->num_trbs++;
		__dwc3_prepare_one_trb(dep, trb, dwc->bounce_addr, maxp - rem,
				false, 1, req->request.stream_id,
				req->request.short_not_ok,
				req->request.no_interrupt);
	} else if (req->request.zero && req->request.length &&
		   (IS_ALIGNED(req->request.length, maxp))) {
		struct dwc3	*dwc = dep->dwc;
		struct dwc3_trb	*trb;

		req->needs_extra_trb = true;

		/* prepare normal TRB */
		dwc3_prepare_one_trb(dep, req, true, 0);

		/* Now prepare one extra TRB to handle ZLP */
		trb = &dep->trb_pool[dep->trb_enqueue];
		req->num_trbs++;
		__dwc3_prepare_one_trb(dep, trb, dwc->bounce_addr, 0,
				false, 1, req->request.stream_id,
				req->request.short_not_ok,
				req->request.no_interrupt);
	} else {
		dwc3_prepare_one_trb(dep, req, false, 0);
	}
}

/*
 * dwc3_prepare_trbs - setup TRBs from requests
 * @dep: endpoint for which requests are being prepared
 *
 * The function goes through the requests list and sets up TRBs for the
 * transfers. The function returns once there are no more TRBs available or
 * it runs out of requests.
 */
static void dwc3_prepare_trbs(struct dwc3_ep *dep)
{
	struct dwc3_request	*req, *n;

	BUILD_BUG_ON_NOT_POWER_OF_2(DWC3_TRB_NUM);

	/*
	 * We can get in a situation where there's a request in the started list
	 * but there weren't enough TRBs to fully kick it in the first time
	 * around, so it has been waiting for more TRBs to be freed up.
	 *
	 * In that case, we should check if we have a request with pending_sgs
	 * in the started list and prepare TRBs for that request first,
	 * otherwise we will prepare TRBs completely out of order and that will
	 * break things.
	 */
	list_for_each_entry(req, &dep->started_list, list) {
		if (req->num_pending_sgs > 0)
			dwc3_prepare_one_trb_sg(dep, req);

		if (!dwc3_calc_trbs_left(dep))
			return;
	}

	list_for_each_entry_safe(req, n, &dep->pending_list, list) {
		struct dwc3	*dwc = dep->dwc;
		int		ret;

		ret = usb_gadget_map_request_by_dev(dwc->sysdev, &req->request,
						    dep->direction);
		if (ret)
			return;

		req->sg			= req->request.sg;
		req->start_sg		= req->sg;
		req->num_queued_sgs	= 0;
		req->num_pending_sgs	= req->request.num_mapped_sgs;

		if (req->num_pending_sgs > 0)
			dwc3_prepare_one_trb_sg(dep, req);
		else
			dwc3_prepare_one_trb_linear(dep, req);

		if (!dwc3_calc_trbs_left(dep))
			return;
	}
}

static int __dwc3_gadget_kick_transfer(struct dwc3_ep *dep)
{
	struct dwc3_gadget_ep_cmd_params params;
	struct dwc3_request		*req;
	int				starting;
	int				ret;
	u32				cmd;

	if (!dwc3_calc_trbs_left(dep))
		return 0;

	starting = !(dep->flags & DWC3_EP_TRANSFER_STARTED);

	dwc3_prepare_trbs(dep);
	req = next_request(&dep->started_list);
	if (!req) {
		dep->flags |= DWC3_EP_PENDING_REQUEST;
		return 0;
	}

	memset(&params, 0, sizeof(params));

	if (starting) {
		params.param0 = upper_32_bits(req->trb_dma);
		params.param1 = lower_32_bits(req->trb_dma);
		cmd = DWC3_DEPCMD_STARTTRANSFER;

		if (dep->stream_capable)
			cmd |= DWC3_DEPCMD_PARAM(req->request.stream_id);

		if (usb_endpoint_xfer_isoc(dep->endpoint.desc))
			cmd |= DWC3_DEPCMD_PARAM(dep->frame_number);
	} else {
		cmd = DWC3_DEPCMD_UPDATETRANSFER |
			DWC3_DEPCMD_PARAM(dep->resource_index);
	}

	ret = dwc3_send_gadget_ep_cmd(dep, cmd, &params);
	if (ret < 0) {
		/*
		 * FIXME we need to iterate over the list of requests
		 * here and stop, unmap, free and del each of the linked
		 * requests instead of what we do now.
		 */
		if (req->trb)
			memset(req->trb, 0, sizeof(struct dwc3_trb));
		dwc3_gadget_del_and_unmap_request(dep, req, ret);
		return ret;
	}

	return 0;
}

static int __dwc3_gadget_get_frame(struct dwc3 *dwc)
{
	u32			reg;

	reg = dwc3_readl(dwc->regs, DWC3_DSTS);
	return DWC3_DSTS_SOFFN(reg);
}

/**
 * dwc3_gadget_start_isoc_quirk - workaround invalid frame number
 * @dep: isoc endpoint
 *
 * This function tests for the correct combination of BIT[15:14] from the 16-bit
 * microframe number reported by the XferNotReady event for the future frame
 * number to start the isoc transfer.
 *
 * In DWC_usb31 version 1.70a-ea06 and prior, for highspeed and fullspeed
 * isochronous IN, BIT[15:14] of the 16-bit microframe number reported by the
 * XferNotReady event are invalid. The driver uses this number to schedule the
 * isochronous transfer and passes it to the START TRANSFER command. Because
 * this number is invalid, the command may fail. If BIT[15:14] matches the
 * internal 16-bit microframe, the START TRANSFER command will pass and the
 * transfer will start at the scheduled time, if it is off by 1, the command
 * will still pass, but the transfer will start 2 seconds in the future. For all
 * other conditions, the START TRANSFER command will fail with bus-expiry.
 *
 * In order to workaround this issue, we can test for the correct combination of
 * BIT[15:14] by sending START TRANSFER commands with different values of
 * BIT[15:14]: 'b00, 'b01, 'b10, and 'b11. Each combination is 2^14 uframe apart
 * (or 2 seconds). 4 seconds into the future will result in a bus-expiry status.
 * As the result, within the 4 possible combinations for BIT[15:14], there will
 * be 2 successful and 2 failure START COMMAND status. One of the 2 successful
 * command status will result in a 2-second delay start. The smaller BIT[15:14]
 * value is the correct combination.
 *
 * Since there are only 4 outcomes and the results are ordered, we can simply
 * test 2 START TRANSFER commands with BIT[15:14] combinations 'b00 and 'b01 to
 * deduce the smaller successful combination.
 *
 * Let test0 = test status for combination 'b00 and test1 = test status for 'b01
 * of BIT[15:14]. The correct combination is as follow:
 *
 * if test0 fails and test1 passes, BIT[15:14] is 'b01
 * if test0 fails and test1 fails, BIT[15:14] is 'b10
 * if test0 passes and test1 fails, BIT[15:14] is 'b11
 * if test0 passes and test1 passes, BIT[15:14] is 'b00
 *
 * Synopsys STAR 9001202023: Wrong microframe number for isochronous IN
 * endpoints.
 */
static int dwc3_gadget_start_isoc_quirk(struct dwc3_ep *dep)
{
	int cmd_status = 0;
	bool test0;
	bool test1;

	while (dep->combo_num < 2) {
		struct dwc3_gadget_ep_cmd_params params;
		u32 test_frame_number;
		u32 cmd;

		/*
		 * Check if we can start isoc transfer on the next interval or
		 * 4 uframes in the future with BIT[15:14] as dep->combo_num
		 */
		test_frame_number = dep->frame_number & 0x3fff;
		test_frame_number |= dep->combo_num << 14;
		test_frame_number += max_t(u32, 4, dep->interval);

		params.param0 = upper_32_bits(dep->dwc->bounce_addr);
		params.param1 = lower_32_bits(dep->dwc->bounce_addr);

		cmd = DWC3_DEPCMD_STARTTRANSFER;
		cmd |= DWC3_DEPCMD_PARAM(test_frame_number);
		cmd_status = dwc3_send_gadget_ep_cmd(dep, cmd, &params);

		/* Redo if some other failure beside bus-expiry is received */
		if (cmd_status && cmd_status != -EAGAIN) {
			dep->start_cmd_status = 0;
			dep->combo_num = 0;
			return 0;
		}

		/* Store the first test status */
		if (dep->combo_num == 0)
			dep->start_cmd_status = cmd_status;

		dep->combo_num++;

		/*
		 * End the transfer if the START_TRANSFER command is successful
		 * to wait for the next XferNotReady to test the command again
		 */
		if (cmd_status == 0) {
			dwc3_stop_active_transfer(dep, true, true);
			return 0;
		}
	}

	/* test0 and test1 are both completed at this point */
	test0 = (dep->start_cmd_status == 0);
	test1 = (cmd_status == 0);

	if (!test0 && test1)
		dep->combo_num = 1;
	else if (!test0 && !test1)
		dep->combo_num = 2;
	else if (test0 && !test1)
		dep->combo_num = 3;
	else if (test0 && test1)
		dep->combo_num = 0;

	dep->frame_number &= 0x3fff;
	dep->frame_number |= dep->combo_num << 14;
	dep->frame_number += max_t(u32, 4, dep->interval);

	/* Reinitialize test variables */
	dep->start_cmd_status = 0;
	dep->combo_num = 0;

	return __dwc3_gadget_kick_transfer(dep);
}

static int __dwc3_gadget_start_isoc(struct dwc3_ep *dep)
{
	struct dwc3 *dwc = dep->dwc;
	int ret;
	int i;

	if (list_empty(&dep->pending_list)) {
		dep->flags |= DWC3_EP_PENDING_REQUEST;
		return -EAGAIN;
	}

	if (!dwc->dis_start_transfer_quirk && dwc3_is_usb31(dwc) &&
	    (dwc->revision <= DWC3_USB31_REVISION_160A ||
	     (dwc->revision == DWC3_USB31_REVISION_170A &&
	      dwc->version_type >= DWC31_VERSIONTYPE_EA01 &&
	      dwc->version_type <= DWC31_VERSIONTYPE_EA06))) {

		if (dwc->gadget.speed <= USB_SPEED_HIGH && dep->direction)
			return dwc3_gadget_start_isoc_quirk(dep);
	}

	for (i = 0; i < DWC3_ISOC_MAX_RETRIES; i++) {
		dep->frame_number = DWC3_ALIGN_FRAME(dep, i + 1);

		ret = __dwc3_gadget_kick_transfer(dep);
		if (ret != -EAGAIN)
			break;
	}

	return ret;
}

static int __dwc3_gadget_ep_queue(struct dwc3_ep *dep, struct dwc3_request *req)
{
	struct dwc3		*dwc = dep->dwc;

	if (!dep->endpoint.desc) {
		dev_err(dwc->dev, "%s: can't queue to disabled endpoint\n",
				dep->name);
		return -ESHUTDOWN;
	}

	if (WARN(req->dep != dep, "request %pK belongs to '%s'\n",
				&req->request, req->dep->name))
		return -EINVAL;

	if (WARN(req->status < DWC3_REQUEST_STATUS_COMPLETED,
				"%s: request %pK already in flight\n",
				dep->name, &req->request))
		return -EINVAL;

	pm_runtime_get(dwc->dev);

	req->request.actual	= 0;
	req->request.status	= -EINPROGRESS;

	trace_dwc3_ep_queue(req);

	list_add_tail(&req->list, &dep->pending_list);
	req->status = DWC3_REQUEST_STATUS_QUEUED;

	/* Start the transfer only after the END_TRANSFER is completed */
	if (dep->flags & DWC3_EP_END_TRANSFER_PENDING) {
		dep->flags |= DWC3_EP_DELAY_START;
		return 0;
	}

	/*
	 * NOTICE: Isochronous endpoints should NEVER be prestarted. We must
	 * wait for a XferNotReady event so we will know what's the current
	 * (micro-)frame number.
	 *
	 * Without this trick, we are very, very likely gonna get Bus Expiry
	 * errors which will force us issue EndTransfer command.
	 */
	if (usb_endpoint_xfer_isoc(dep->endpoint.desc)) {
		if (!(dep->flags & DWC3_EP_PENDING_REQUEST) &&
				!(dep->flags & DWC3_EP_TRANSFER_STARTED))
			return 0;

		if ((dep->flags & DWC3_EP_PENDING_REQUEST)) {
			if (!(dep->flags & DWC3_EP_TRANSFER_STARTED)) {
				return __dwc3_gadget_start_isoc(dep);
			}
		}
	}

	return __dwc3_gadget_kick_transfer(dep);
}

static int dwc3_gadget_ep_queue(struct usb_ep *ep, struct usb_request *request,
	gfp_t gfp_flags)
{
	struct dwc3_request		*req = to_dwc3_request(request);
	struct dwc3_ep			*dep = to_dwc3_ep(ep);
	struct dwc3			*dwc = dep->dwc;

	unsigned long			flags;

	int				ret;

	spin_lock_irqsave(&dwc->lock, flags);
	ret = __dwc3_gadget_ep_queue(dep, req);
	spin_unlock_irqrestore(&dwc->lock, flags);

	return ret;
}

static void dwc3_gadget_ep_skip_trbs(struct dwc3_ep *dep, struct dwc3_request *req)
{
	int i;

	/*
	 * If request was already started, this means we had to
	 * stop the transfer. With that we also need to ignore
	 * all TRBs used by the request, however TRBs can only
	 * be modified after completion of END_TRANSFER
	 * command. So what we do here is that we wait for
	 * END_TRANSFER completion and only after that, we jump
	 * over TRBs by clearing HWO and incrementing dequeue
	 * pointer.
	 */
	for (i = 0; i < req->num_trbs; i++) {
		struct dwc3_trb *trb;

		trb = req->trb + i;
		trb->ctrl &= ~DWC3_TRB_CTRL_HWO;
		dwc3_ep_inc_deq(dep);
	}

	req->num_trbs = 0;
}

static void dwc3_gadget_ep_cleanup_cancelled_requests(struct dwc3_ep *dep)
{
	struct dwc3_request		*req;
	struct dwc3_request		*tmp;

	list_for_each_entry_safe(req, tmp, &dep->cancelled_list, list) {
		dwc3_gadget_ep_skip_trbs(dep, req);
		dwc3_gadget_giveback(dep, req, -ECONNRESET);
	}
}

static int dwc3_gadget_ep_dequeue(struct usb_ep *ep,
		struct usb_request *request)
{
	struct dwc3_request		*req = to_dwc3_request(request);
	struct dwc3_request		*r = NULL;

	struct dwc3_ep			*dep = to_dwc3_ep(ep);
	struct dwc3			*dwc = dep->dwc;

	unsigned long			flags;
	int				ret = 0;

	trace_dwc3_ep_dequeue(req);

	spin_lock_irqsave(&dwc->lock, flags);

	list_for_each_entry(r, &dep->pending_list, list) {
		if (r == req)
			break;
	}

	if (r != req) {
		list_for_each_entry(r, &dep->started_list, list) {
			if (r == req)
				break;
		}
		if (r == req) {
			/* wait until it is processed */
<<<<<<< HEAD
			dwc3_stop_active_transfer(dep, true);
=======
			dwc3_stop_active_transfer(dep, true, true);
>>>>>>> fa578e9d

			if (!r->trb)
				goto out0;

			dwc3_gadget_move_cancelled_request(req);
<<<<<<< HEAD
			goto out0;
=======
			if (dep->flags & DWC3_EP_TRANSFER_STARTED)
				goto out0;
			else
				goto out1;
>>>>>>> fa578e9d
		}
		dev_err(dwc->dev, "request %pK was not queued to %s\n",
				request, ep->name);
		ret = -EINVAL;
		goto out0;
	}

<<<<<<< HEAD
=======
out1:
>>>>>>> fa578e9d
	dwc3_gadget_giveback(dep, req, -ECONNRESET);

out0:
	spin_unlock_irqrestore(&dwc->lock, flags);

	return ret;
}

int __dwc3_gadget_ep_set_halt(struct dwc3_ep *dep, int value, int protocol)
{
	struct dwc3_gadget_ep_cmd_params	params;
	struct dwc3				*dwc = dep->dwc;
	int					ret;

	if (usb_endpoint_xfer_isoc(dep->endpoint.desc)) {
		dev_err(dwc->dev, "%s is of Isochronous type\n", dep->name);
		return -EINVAL;
	}

	memset(&params, 0x00, sizeof(params));

	if (value) {
		struct dwc3_trb *trb;

		unsigned transfer_in_flight;
		unsigned started;

		if (dep->number > 1)
			trb = dwc3_ep_prev_trb(dep, dep->trb_enqueue);
		else
			trb = &dwc->ep0_trb[dep->trb_enqueue];

		transfer_in_flight = trb->ctrl & DWC3_TRB_CTRL_HWO;
		started = !list_empty(&dep->started_list);

		if (!protocol && ((dep->direction && transfer_in_flight) ||
				(!dep->direction && started))) {
			return -EAGAIN;
		}

		ret = dwc3_send_gadget_ep_cmd(dep, DWC3_DEPCMD_SETSTALL,
				&params);
		if (ret)
			dev_err(dwc->dev, "failed to set STALL on %s\n",
					dep->name);
		else
			dep->flags |= DWC3_EP_STALL;
	} else {

		ret = dwc3_send_clear_stall_ep_cmd(dep);
		if (ret)
			dev_err(dwc->dev, "failed to clear STALL on %s\n",
					dep->name);
		else
			dep->flags &= ~(DWC3_EP_STALL | DWC3_EP_WEDGE);
	}

	return ret;
}

static int dwc3_gadget_ep_set_halt(struct usb_ep *ep, int value)
{
	struct dwc3_ep			*dep = to_dwc3_ep(ep);
	struct dwc3			*dwc = dep->dwc;

	unsigned long			flags;

	int				ret;

	spin_lock_irqsave(&dwc->lock, flags);
	ret = __dwc3_gadget_ep_set_halt(dep, value, false);
	spin_unlock_irqrestore(&dwc->lock, flags);

	return ret;
}

static int dwc3_gadget_ep_set_wedge(struct usb_ep *ep)
{
	struct dwc3_ep			*dep = to_dwc3_ep(ep);
	struct dwc3			*dwc = dep->dwc;
	unsigned long			flags;
	int				ret;

	spin_lock_irqsave(&dwc->lock, flags);
	dep->flags |= DWC3_EP_WEDGE;

	if (dep->number == 0 || dep->number == 1)
		ret = __dwc3_gadget_ep0_set_halt(ep, 1);
	else
		ret = __dwc3_gadget_ep_set_halt(dep, 1, false);
	spin_unlock_irqrestore(&dwc->lock, flags);

	return ret;
}

/* -------------------------------------------------------------------------- */

static struct usb_endpoint_descriptor dwc3_gadget_ep0_desc = {
	.bLength	= USB_DT_ENDPOINT_SIZE,
	.bDescriptorType = USB_DT_ENDPOINT,
	.bmAttributes	= USB_ENDPOINT_XFER_CONTROL,
};

static const struct usb_ep_ops dwc3_gadget_ep0_ops = {
	.enable		= dwc3_gadget_ep0_enable,
	.disable	= dwc3_gadget_ep0_disable,
	.alloc_request	= dwc3_gadget_ep_alloc_request,
	.free_request	= dwc3_gadget_ep_free_request,
	.queue		= dwc3_gadget_ep0_queue,
	.dequeue	= dwc3_gadget_ep_dequeue,
	.set_halt	= dwc3_gadget_ep0_set_halt,
	.set_wedge	= dwc3_gadget_ep_set_wedge,
};

static const struct usb_ep_ops dwc3_gadget_ep_ops = {
	.enable		= dwc3_gadget_ep_enable,
	.disable	= dwc3_gadget_ep_disable,
	.alloc_request	= dwc3_gadget_ep_alloc_request,
	.free_request	= dwc3_gadget_ep_free_request,
	.queue		= dwc3_gadget_ep_queue,
	.dequeue	= dwc3_gadget_ep_dequeue,
	.set_halt	= dwc3_gadget_ep_set_halt,
	.set_wedge	= dwc3_gadget_ep_set_wedge,
};

/* -------------------------------------------------------------------------- */

static int dwc3_gadget_get_frame(struct usb_gadget *g)
{
	struct dwc3		*dwc = gadget_to_dwc(g);

	return __dwc3_gadget_get_frame(dwc);
}

static int __dwc3_gadget_wakeup(struct dwc3 *dwc)
{
	int			retries;

	int			ret;
	u32			reg;

	u8			link_state;
	u8			speed;

	/*
	 * According to the Databook Remote wakeup request should
	 * be issued only when the device is in early suspend state.
	 *
	 * We can check that via USB Link State bits in DSTS register.
	 */
	reg = dwc3_readl(dwc->regs, DWC3_DSTS);

	speed = reg & DWC3_DSTS_CONNECTSPD;
	if ((speed == DWC3_DSTS_SUPERSPEED) ||
	    (speed == DWC3_DSTS_SUPERSPEED_PLUS))
		return 0;

	link_state = DWC3_DSTS_USBLNKST(reg);

	switch (link_state) {
	case DWC3_LINK_STATE_RX_DET:	/* in HS, means Early Suspend */
	case DWC3_LINK_STATE_U3:	/* in HS, means SUSPEND */
		break;
	default:
		return -EINVAL;
	}

	ret = dwc3_gadget_set_link_state(dwc, DWC3_LINK_STATE_RECOV);
	if (ret < 0) {
		dev_err(dwc->dev, "failed to put link in Recovery\n");
		return ret;
	}

	/* Recent versions do this automatically */
	if (dwc->revision < DWC3_REVISION_194A) {
		/* write zeroes to Link Change Request */
		reg = dwc3_readl(dwc->regs, DWC3_DCTL);
		reg &= ~DWC3_DCTL_ULSTCHNGREQ_MASK;
		dwc3_writel(dwc->regs, DWC3_DCTL, reg);
	}

	/* poll until Link State changes to ON */
	retries = 20000;

	while (retries--) {
		reg = dwc3_readl(dwc->regs, DWC3_DSTS);

		/* in HS, means ON */
		if (DWC3_DSTS_USBLNKST(reg) == DWC3_LINK_STATE_U0)
			break;
	}

	if (DWC3_DSTS_USBLNKST(reg) != DWC3_LINK_STATE_U0) {
		dev_err(dwc->dev, "failed to send remote wakeup\n");
		return -EINVAL;
	}

	return 0;
}

static int dwc3_gadget_wakeup(struct usb_gadget *g)
{
	struct dwc3		*dwc = gadget_to_dwc(g);
	unsigned long		flags;
	int			ret;

	spin_lock_irqsave(&dwc->lock, flags);
	ret = __dwc3_gadget_wakeup(dwc);
	spin_unlock_irqrestore(&dwc->lock, flags);

	return ret;
}

static int dwc3_gadget_set_selfpowered(struct usb_gadget *g,
		int is_selfpowered)
{
	struct dwc3		*dwc = gadget_to_dwc(g);
	unsigned long		flags;

	spin_lock_irqsave(&dwc->lock, flags);
	g->is_selfpowered = !!is_selfpowered;
	spin_unlock_irqrestore(&dwc->lock, flags);

	return 0;
}

static int dwc3_gadget_run_stop(struct dwc3 *dwc, int is_on, int suspend)
{
	u32			reg;
	u32			timeout = 500;

	if (pm_runtime_suspended(dwc->dev))
		return 0;

	reg = dwc3_readl(dwc->regs, DWC3_DCTL);
	if (is_on) {
		if (dwc->revision <= DWC3_REVISION_187A) {
			reg &= ~DWC3_DCTL_TRGTULST_MASK;
			reg |= DWC3_DCTL_TRGTULST_RX_DET;
		}

		if (dwc->revision >= DWC3_REVISION_194A)
			reg &= ~DWC3_DCTL_KEEP_CONNECT;
		reg |= DWC3_DCTL_RUN_STOP;

		if (dwc->has_hibernation)
			reg |= DWC3_DCTL_KEEP_CONNECT;

		dwc->pullups_connected = true;
	} else {
		reg &= ~DWC3_DCTL_RUN_STOP;

		if (dwc->has_hibernation && !suspend)
			reg &= ~DWC3_DCTL_KEEP_CONNECT;

		dwc->pullups_connected = false;
	}

	dwc3_writel(dwc->regs, DWC3_DCTL, reg);

	do {
		reg = dwc3_readl(dwc->regs, DWC3_DSTS);
		reg &= DWC3_DSTS_DEVCTRLHLT;
	} while (--timeout && !(!is_on ^ !reg));

	if (!timeout)
		return -ETIMEDOUT;

	return 0;
}

static int dwc3_gadget_pullup(struct usb_gadget *g, int is_on)
{
	struct dwc3		*dwc = gadget_to_dwc(g);
	unsigned long		flags;
	int			ret;

	is_on = !!is_on;

	/*
	 * Per databook, when we want to stop the gadget, if a control transfer
	 * is still in process, complete it and get the core into setup phase.
	 */
	if (!is_on && dwc->ep0state != EP0_SETUP_PHASE) {
		reinit_completion(&dwc->ep0_in_setup);

		ret = wait_for_completion_timeout(&dwc->ep0_in_setup,
				msecs_to_jiffies(DWC3_PULL_UP_TIMEOUT));
		if (ret == 0) {
			dev_err(dwc->dev, "timed out waiting for SETUP phase\n");
			return -ETIMEDOUT;
		}
	}

	spin_lock_irqsave(&dwc->lock, flags);
	ret = dwc3_gadget_run_stop(dwc, is_on, false);
	spin_unlock_irqrestore(&dwc->lock, flags);

	return ret;
}

static void dwc3_gadget_enable_irq(struct dwc3 *dwc)
{
	u32			reg;

	/* Enable all but Start and End of Frame IRQs */
	reg = (DWC3_DEVTEN_VNDRDEVTSTRCVEDEN |
			DWC3_DEVTEN_EVNTOVERFLOWEN |
			DWC3_DEVTEN_CMDCMPLTEN |
			DWC3_DEVTEN_ERRTICERREN |
			DWC3_DEVTEN_WKUPEVTEN |
			DWC3_DEVTEN_CONNECTDONEEN |
			DWC3_DEVTEN_USBRSTEN |
			DWC3_DEVTEN_DISCONNEVTEN);

	if (dwc->revision < DWC3_REVISION_250A)
		reg |= DWC3_DEVTEN_ULSTCNGEN;

	dwc3_writel(dwc->regs, DWC3_DEVTEN, reg);
}

static void dwc3_gadget_disable_irq(struct dwc3 *dwc)
{
	/* mask all interrupts */
	dwc3_writel(dwc->regs, DWC3_DEVTEN, 0x00);
}

static irqreturn_t dwc3_interrupt(int irq, void *_dwc);
static irqreturn_t dwc3_thread_interrupt(int irq, void *_dwc);

/**
 * dwc3_gadget_setup_nump - calculate and initialize NUMP field of %DWC3_DCFG
 * @dwc: pointer to our context structure
 *
 * The following looks like complex but it's actually very simple. In order to
 * calculate the number of packets we can burst at once on OUT transfers, we're
 * gonna use RxFIFO size.
 *
 * To calculate RxFIFO size we need two numbers:
 * MDWIDTH = size, in bits, of the internal memory bus
 * RAM2_DEPTH = depth, in MDWIDTH, of internal RAM2 (where RxFIFO sits)
 *
 * Given these two numbers, the formula is simple:
 *
 * RxFIFO Size = (RAM2_DEPTH * MDWIDTH / 8) - 24 - 16;
 *
 * 24 bytes is for 3x SETUP packets
 * 16 bytes is a clock domain crossing tolerance
 *
 * Given RxFIFO Size, NUMP = RxFIFOSize / 1024;
 */
static void dwc3_gadget_setup_nump(struct dwc3 *dwc)
{
	u32 ram2_depth;
	u32 mdwidth;
	u32 nump;
	u32 reg;

	ram2_depth = DWC3_GHWPARAMS7_RAM2_DEPTH(dwc->hwparams.hwparams7);
	mdwidth = DWC3_GHWPARAMS0_MDWIDTH(dwc->hwparams.hwparams0);

	nump = ((ram2_depth * mdwidth / 8) - 24 - 16) / 1024;
	nump = min_t(u32, nump, 16);

	/* update NumP */
	reg = dwc3_readl(dwc->regs, DWC3_DCFG);
	reg &= ~DWC3_DCFG_NUMP_MASK;
	reg |= nump << DWC3_DCFG_NUMP_SHIFT;
	dwc3_writel(dwc->regs, DWC3_DCFG, reg);
}

static int __dwc3_gadget_start(struct dwc3 *dwc)
{
	struct dwc3_ep		*dep;
	int			ret = 0;
	u32			reg;

	/*
	 * Use IMOD if enabled via dwc->imod_interval. Otherwise, if
	 * the core supports IMOD, disable it.
	 */
	if (dwc->imod_interval) {
		dwc3_writel(dwc->regs, DWC3_DEV_IMOD(0), dwc->imod_interval);
		dwc3_writel(dwc->regs, DWC3_GEVNTCOUNT(0), DWC3_GEVNTCOUNT_EHB);
	} else if (dwc3_has_imod(dwc)) {
		dwc3_writel(dwc->regs, DWC3_DEV_IMOD(0), 0);
	}

	/*
	 * We are telling dwc3 that we want to use DCFG.NUMP as ACK TP's NUMP
	 * field instead of letting dwc3 itself calculate that automatically.
	 *
	 * This way, we maximize the chances that we'll be able to get several
	 * bursts of data without going through any sort of endpoint throttling.
	 */
	reg = dwc3_readl(dwc->regs, DWC3_GRXTHRCFG);
	if (dwc3_is_usb31(dwc))
		reg &= ~DWC31_GRXTHRCFG_PKTCNTSEL;
	else
		reg &= ~DWC3_GRXTHRCFG_PKTCNTSEL;

	dwc3_writel(dwc->regs, DWC3_GRXTHRCFG, reg);

	dwc3_gadget_setup_nump(dwc);

	/* Start with SuperSpeed Default */
	dwc3_gadget_ep0_desc.wMaxPacketSize = cpu_to_le16(512);

	dep = dwc->eps[0];
	ret = __dwc3_gadget_ep_enable(dep, DWC3_DEPCFG_ACTION_INIT);
	if (ret) {
		dev_err(dwc->dev, "failed to enable %s\n", dep->name);
		goto err0;
	}

	dep = dwc->eps[1];
	ret = __dwc3_gadget_ep_enable(dep, DWC3_DEPCFG_ACTION_INIT);
	if (ret) {
		dev_err(dwc->dev, "failed to enable %s\n", dep->name);
		goto err1;
	}

	/* begin to receive SETUP packets */
	dwc->ep0state = EP0_SETUP_PHASE;
	dwc->link_state = DWC3_LINK_STATE_SS_DIS;
	dwc3_ep0_out_start(dwc);

	dwc3_gadget_enable_irq(dwc);

	return 0;

err1:
	__dwc3_gadget_ep_disable(dwc->eps[0]);

err0:
	return ret;
}

static int dwc3_gadget_start(struct usb_gadget *g,
		struct usb_gadget_driver *driver)
{
	struct dwc3		*dwc = gadget_to_dwc(g);
	unsigned long		flags;
	int			ret = 0;
	int			irq;

	irq = dwc->irq_gadget;
	ret = request_threaded_irq(irq, dwc3_interrupt, dwc3_thread_interrupt,
			IRQF_SHARED, "dwc3", dwc->ev_buf);
	if (ret) {
		dev_err(dwc->dev, "failed to request irq #%d --> %d\n",
				irq, ret);
		goto err0;
	}

	spin_lock_irqsave(&dwc->lock, flags);
	if (dwc->gadget_driver) {
		dev_err(dwc->dev, "%s is already bound to %s\n",
				dwc->gadget.name,
				dwc->gadget_driver->driver.name);
		ret = -EBUSY;
		goto err1;
	}

	dwc->gadget_driver	= driver;

	if (pm_runtime_active(dwc->dev))
		__dwc3_gadget_start(dwc);

	spin_unlock_irqrestore(&dwc->lock, flags);

	return 0;

err1:
	spin_unlock_irqrestore(&dwc->lock, flags);
	free_irq(irq, dwc);

err0:
	return ret;
}

static void __dwc3_gadget_stop(struct dwc3 *dwc)
{
	dwc3_gadget_disable_irq(dwc);
	__dwc3_gadget_ep_disable(dwc->eps[0]);
	__dwc3_gadget_ep_disable(dwc->eps[1]);
}

static int dwc3_gadget_stop(struct usb_gadget *g)
{
	struct dwc3		*dwc = gadget_to_dwc(g);
	unsigned long		flags;

	spin_lock_irqsave(&dwc->lock, flags);

	if (pm_runtime_suspended(dwc->dev))
		goto out;

	__dwc3_gadget_stop(dwc);

out:
	dwc->gadget_driver	= NULL;
	spin_unlock_irqrestore(&dwc->lock, flags);

	free_irq(dwc->irq_gadget, dwc->ev_buf);
<<<<<<< HEAD
=======

	return 0;
}

static void dwc3_gadget_config_params(struct usb_gadget *g,
				      struct usb_dcd_config_params *params)
{
	struct dwc3		*dwc = gadget_to_dwc(g);

	params->besl_baseline = USB_DEFAULT_BESL_UNSPECIFIED;
	params->besl_deep = USB_DEFAULT_BESL_UNSPECIFIED;

	/* Recommended BESL */
	if (!dwc->dis_enblslpm_quirk) {
		/*
		 * If the recommended BESL baseline is 0 or if the BESL deep is
		 * less than 2, Microsoft's Windows 10 host usb stack will issue
		 * a usb reset immediately after it receives the extended BOS
		 * descriptor and the enumeration will fail. To maintain
		 * compatibility with the Windows' usb stack, let's set the
		 * recommended BESL baseline to 1 and clamp the BESL deep to be
		 * within 2 to 15.
		 */
		params->besl_baseline = 1;
		if (dwc->is_utmi_l1_suspend)
			params->besl_deep =
				clamp_t(u8, dwc->hird_threshold, 2, 15);
	}

	/* U1 Device exit Latency */
	if (dwc->dis_u1_entry_quirk)
		params->bU1devExitLat = 0;
	else
		params->bU1devExitLat = DWC3_DEFAULT_U1_DEV_EXIT_LAT;
>>>>>>> fa578e9d

	/* U2 Device exit Latency */
	if (dwc->dis_u2_entry_quirk)
		params->bU2DevExitLat = 0;
	else
		params->bU2DevExitLat =
				cpu_to_le16(DWC3_DEFAULT_U2_DEV_EXIT_LAT);
}

static void dwc3_gadget_set_speed(struct usb_gadget *g,
				  enum usb_device_speed speed)
{
	struct dwc3		*dwc = gadget_to_dwc(g);
	unsigned long		flags;
	u32			reg;

	spin_lock_irqsave(&dwc->lock, flags);
	reg = dwc3_readl(dwc->regs, DWC3_DCFG);
	reg &= ~(DWC3_DCFG_SPEED_MASK);

	/*
	 * WORKAROUND: DWC3 revision < 2.20a have an issue
	 * which would cause metastability state on Run/Stop
	 * bit if we try to force the IP to USB2-only mode.
	 *
	 * Because of that, we cannot configure the IP to any
	 * speed other than the SuperSpeed
	 *
	 * Refers to:
	 *
	 * STAR#9000525659: Clock Domain Crossing on DCTL in
	 * USB 2.0 Mode
	 */
	if (dwc->revision < DWC3_REVISION_220A &&
	    !dwc->dis_metastability_quirk) {
		reg |= DWC3_DCFG_SUPERSPEED;
	} else {
		switch (speed) {
		case USB_SPEED_LOW:
			reg |= DWC3_DCFG_LOWSPEED;
			break;
		case USB_SPEED_FULL:
			reg |= DWC3_DCFG_FULLSPEED;
			break;
		case USB_SPEED_HIGH:
			reg |= DWC3_DCFG_HIGHSPEED;
			break;
		case USB_SPEED_SUPER:
			reg |= DWC3_DCFG_SUPERSPEED;
			break;
		case USB_SPEED_SUPER_PLUS:
			if (dwc3_is_usb31(dwc))
				reg |= DWC3_DCFG_SUPERSPEED_PLUS;
			else
				reg |= DWC3_DCFG_SUPERSPEED;
			break;
		default:
			dev_err(dwc->dev, "invalid speed (%d)\n", speed);

			if (dwc->revision & DWC3_REVISION_IS_DWC31)
				reg |= DWC3_DCFG_SUPERSPEED_PLUS;
			else
				reg |= DWC3_DCFG_SUPERSPEED;
		}
	}
	dwc3_writel(dwc->regs, DWC3_DCFG, reg);

	spin_unlock_irqrestore(&dwc->lock, flags);
}

static const struct usb_gadget_ops dwc3_gadget_ops = {
	.get_frame		= dwc3_gadget_get_frame,
	.wakeup			= dwc3_gadget_wakeup,
	.set_selfpowered	= dwc3_gadget_set_selfpowered,
	.pullup			= dwc3_gadget_pullup,
	.udc_start		= dwc3_gadget_start,
	.udc_stop		= dwc3_gadget_stop,
	.udc_set_speed		= dwc3_gadget_set_speed,
	.get_config_params	= dwc3_gadget_config_params,
};

/* -------------------------------------------------------------------------- */

static int dwc3_gadget_init_control_endpoint(struct dwc3_ep *dep)
{
	struct dwc3 *dwc = dep->dwc;

	usb_ep_set_maxpacket_limit(&dep->endpoint, 512);
	dep->endpoint.maxburst = 1;
	dep->endpoint.ops = &dwc3_gadget_ep0_ops;
	if (!dep->direction)
		dwc->gadget.ep0 = &dep->endpoint;

	dep->endpoint.caps.type_control = true;

	return 0;
}

static int dwc3_gadget_init_in_endpoint(struct dwc3_ep *dep)
{
	struct dwc3 *dwc = dep->dwc;
	int mdwidth;
	int kbytes;
	int size;

	mdwidth = DWC3_MDWIDTH(dwc->hwparams.hwparams0);
	/* MDWIDTH is represented in bits, we need it in bytes */
	mdwidth /= 8;

	size = dwc3_readl(dwc->regs, DWC3_GTXFIFOSIZ(dep->number >> 1));
	if (dwc3_is_usb31(dwc))
		size = DWC31_GTXFIFOSIZ_TXFDEF(size);
	else
		size = DWC3_GTXFIFOSIZ_TXFDEF(size);

	/* FIFO Depth is in MDWDITH bytes. Multiply */
	size *= mdwidth;

	kbytes = size / 1024;
	if (kbytes == 0)
		kbytes = 1;

	/*
	 * FIFO sizes account an extra MDWIDTH * (kbytes + 1) bytes for
	 * internal overhead. We don't really know how these are used,
	 * but documentation say it exists.
	 */
	size -= mdwidth * (kbytes + 1);
	size /= kbytes;

	usb_ep_set_maxpacket_limit(&dep->endpoint, size);

	dep->endpoint.max_streams = 15;
	dep->endpoint.ops = &dwc3_gadget_ep_ops;
	list_add_tail(&dep->endpoint.ep_list,
			&dwc->gadget.ep_list);
	dep->endpoint.caps.type_iso = true;
	dep->endpoint.caps.type_bulk = true;
	dep->endpoint.caps.type_int = true;

	return dwc3_alloc_trb_pool(dep);
}

static int dwc3_gadget_init_out_endpoint(struct dwc3_ep *dep)
{
	struct dwc3 *dwc = dep->dwc;

	usb_ep_set_maxpacket_limit(&dep->endpoint, 1024);
	dep->endpoint.max_streams = 15;
	dep->endpoint.ops = &dwc3_gadget_ep_ops;
	list_add_tail(&dep->endpoint.ep_list,
			&dwc->gadget.ep_list);
	dep->endpoint.caps.type_iso = true;
	dep->endpoint.caps.type_bulk = true;
	dep->endpoint.caps.type_int = true;

	return dwc3_alloc_trb_pool(dep);
}

static int dwc3_gadget_init_endpoint(struct dwc3 *dwc, u8 epnum)
{
	struct dwc3_ep			*dep;
	bool				direction = epnum & 1;
	int				ret;
	u8				num = epnum >> 1;

	dep = kzalloc(sizeof(*dep), GFP_KERNEL);
	if (!dep)
		return -ENOMEM;

	dep->dwc = dwc;
	dep->number = epnum;
	dep->direction = direction;
	dep->regs = dwc->regs + DWC3_DEP_BASE(epnum);
	dwc->eps[epnum] = dep;
	dep->combo_num = 0;
	dep->start_cmd_status = 0;

	snprintf(dep->name, sizeof(dep->name), "ep%u%s", num,
			direction ? "in" : "out");

	dep->endpoint.name = dep->name;

	if (!(dep->number > 1)) {
		dep->endpoint.desc = &dwc3_gadget_ep0_desc;
		dep->endpoint.comp_desc = NULL;
	}

	if (num == 0)
		ret = dwc3_gadget_init_control_endpoint(dep);
	else if (direction)
		ret = dwc3_gadget_init_in_endpoint(dep);
	else
		ret = dwc3_gadget_init_out_endpoint(dep);

	if (ret)
		return ret;

	dep->endpoint.caps.dir_in = direction;
	dep->endpoint.caps.dir_out = !direction;

	INIT_LIST_HEAD(&dep->pending_list);
	INIT_LIST_HEAD(&dep->started_list);
	INIT_LIST_HEAD(&dep->cancelled_list);

	return 0;
}

static int dwc3_gadget_init_endpoints(struct dwc3 *dwc, u8 total)
{
	u8				epnum;

	INIT_LIST_HEAD(&dwc->gadget.ep_list);

	for (epnum = 0; epnum < total; epnum++) {
		int			ret;

		ret = dwc3_gadget_init_endpoint(dwc, epnum);
		if (ret)
			return ret;
	}

	return 0;
}

static void dwc3_gadget_free_endpoints(struct dwc3 *dwc)
{
	struct dwc3_ep			*dep;
	u8				epnum;

	for (epnum = 0; epnum < DWC3_ENDPOINTS_NUM; epnum++) {
		dep = dwc->eps[epnum];
		if (!dep)
			continue;
		/*
		 * Physical endpoints 0 and 1 are special; they form the
		 * bi-directional USB endpoint 0.
		 *
		 * For those two physical endpoints, we don't allocate a TRB
		 * pool nor do we add them the endpoints list. Due to that, we
		 * shouldn't do these two operations otherwise we would end up
		 * with all sorts of bugs when removing dwc3.ko.
		 */
		if (epnum != 0 && epnum != 1) {
			dwc3_free_trb_pool(dep);
			list_del(&dep->endpoint.ep_list);
		}

		kfree(dep);
	}
}

/* -------------------------------------------------------------------------- */

static int dwc3_gadget_ep_reclaim_completed_trb(struct dwc3_ep *dep,
		struct dwc3_request *req, struct dwc3_trb *trb,
		const struct dwc3_event_depevt *event, int status, int chain)
{
	unsigned int		count;

	dwc3_ep_inc_deq(dep);

	trace_dwc3_complete_trb(dep, trb);
	req->num_trbs--;

	/*
	 * If we're in the middle of series of chained TRBs and we
	 * receive a short transfer along the way, DWC3 will skip
	 * through all TRBs including the last TRB in the chain (the
	 * where CHN bit is zero. DWC3 will also avoid clearing HWO
	 * bit and SW has to do it manually.
	 *
	 * We're going to do that here to avoid problems of HW trying
	 * to use bogus TRBs for transfers.
	 */
	if (chain && (trb->ctrl & DWC3_TRB_CTRL_HWO))
		trb->ctrl &= ~DWC3_TRB_CTRL_HWO;

	/*
	 * For isochronous transfers, the first TRB in a service interval must
	 * have the Isoc-First type. Track and report its interval frame number.
	 */
	if (usb_endpoint_xfer_isoc(dep->endpoint.desc) &&
	    (trb->ctrl & DWC3_TRBCTL_ISOCHRONOUS_FIRST)) {
		unsigned int frame_number;

		frame_number = DWC3_TRB_CTRL_GET_SID_SOFN(trb->ctrl);
		frame_number &= ~(dep->interval - 1);
		req->request.frame_number = frame_number;
	}

	/*
	 * If we're dealing with unaligned size OUT transfer, we will be left
	 * with one TRB pending in the ring. We need to manually clear HWO bit
	 * from that TRB.
	 */

	if (req->needs_extra_trb && !(trb->ctrl & DWC3_TRB_CTRL_CHN)) {
		trb->ctrl &= ~DWC3_TRB_CTRL_HWO;
		return 1;
	}

	count = trb->size & DWC3_TRB_SIZE_MASK;
	req->remaining += count;

	if ((trb->ctrl & DWC3_TRB_CTRL_HWO) && status != -ESHUTDOWN)
		return 1;

	if (event->status & DEPEVT_STATUS_SHORT && !chain)
		return 1;

	if ((trb->ctrl & DWC3_TRB_CTRL_IOC) ||
	    (trb->ctrl & DWC3_TRB_CTRL_LST))
		return 1;

	return 0;
}

static int dwc3_gadget_ep_reclaim_trb_sg(struct dwc3_ep *dep,
		struct dwc3_request *req, const struct dwc3_event_depevt *event,
		int status)
{
	struct dwc3_trb *trb = &dep->trb_pool[dep->trb_dequeue];
	struct scatterlist *sg = req->sg;
	struct scatterlist *s;
	unsigned int pending = req->num_pending_sgs;
	unsigned int i;
	int ret = 0;

	for_each_sg(sg, s, pending, i) {
		trb = &dep->trb_pool[dep->trb_dequeue];

		if (trb->ctrl & DWC3_TRB_CTRL_HWO)
			break;

		req->sg = sg_next(s);
		req->num_pending_sgs--;

		ret = dwc3_gadget_ep_reclaim_completed_trb(dep, req,
				trb, event, status, true);
		if (ret)
			break;
	}

	return ret;
}

static int dwc3_gadget_ep_reclaim_trb_linear(struct dwc3_ep *dep,
		struct dwc3_request *req, const struct dwc3_event_depevt *event,
		int status)
{
	struct dwc3_trb *trb = &dep->trb_pool[dep->trb_dequeue];

	return dwc3_gadget_ep_reclaim_completed_trb(dep, req, trb,
			event, status, false);
}

static bool dwc3_gadget_ep_request_completed(struct dwc3_request *req)
{
	/*
	 * For OUT direction, host may send less than the setup
	 * length. Return true for all OUT requests.
	 */
	if (!req->direction)
		return true;

	return req->request.actual == req->request.length;
}

static int dwc3_gadget_ep_cleanup_completed_request(struct dwc3_ep *dep,
		const struct dwc3_event_depevt *event,
		struct dwc3_request *req, int status)
{
	int ret;

	if (req->num_pending_sgs)
		ret = dwc3_gadget_ep_reclaim_trb_sg(dep, req, event,
				status);
	else
		ret = dwc3_gadget_ep_reclaim_trb_linear(dep, req, event,
				status);

	if (req->needs_extra_trb) {
		ret = dwc3_gadget_ep_reclaim_trb_linear(dep, req, event,
				status);
		req->needs_extra_trb = false;
	}

	req->request.actual = req->request.length - req->remaining;

	if (!dwc3_gadget_ep_request_completed(req) ||
			req->num_pending_sgs) {
		__dwc3_gadget_kick_transfer(dep);
		goto out;
	}

	dwc3_gadget_giveback(dep, req, status);

out:
	return ret;
}

static void dwc3_gadget_ep_cleanup_completed_requests(struct dwc3_ep *dep,
		const struct dwc3_event_depevt *event, int status)
{
	struct dwc3_request	*req;
	struct dwc3_request	*tmp;

	list_for_each_entry_safe(req, tmp, &dep->started_list, list) {
		int ret;

		ret = dwc3_gadget_ep_cleanup_completed_request(dep, event,
				req, status);
		if (ret)
			break;
	}
}

static void dwc3_gadget_endpoint_frame_from_event(struct dwc3_ep *dep,
		const struct dwc3_event_depevt *event)
{
	dep->frame_number = event->parameters;
}

static void dwc3_gadget_endpoint_transfer_in_progress(struct dwc3_ep *dep,
		const struct dwc3_event_depevt *event)
{
	struct dwc3		*dwc = dep->dwc;
	unsigned		status = 0;
	bool			stop = false;

	dwc3_gadget_endpoint_frame_from_event(dep, event);

	if (event->status & DEPEVT_STATUS_BUSERR)
		status = -ECONNRESET;

	if (event->status & DEPEVT_STATUS_MISSED_ISOC) {
		status = -EXDEV;

		if (list_empty(&dep->started_list))
			stop = true;
	}

	dwc3_gadget_ep_cleanup_completed_requests(dep, event, status);

	if (stop) {
		dwc3_stop_active_transfer(dep, true, true);
		dep->flags = DWC3_EP_ENABLED;
	}

	/*
	 * WORKAROUND: This is the 2nd half of U1/U2 -> U0 workaround.
	 * See dwc3_gadget_linksts_change_interrupt() for 1st half.
	 */
	if (dwc->revision < DWC3_REVISION_183A) {
		u32		reg;
		int		i;

		for (i = 0; i < DWC3_ENDPOINTS_NUM; i++) {
			dep = dwc->eps[i];

			if (!(dep->flags & DWC3_EP_ENABLED))
				continue;

			if (!list_empty(&dep->started_list))
				return;
		}

		reg = dwc3_readl(dwc->regs, DWC3_DCTL);
		reg |= dwc->u1u2;
		dwc3_writel(dwc->regs, DWC3_DCTL, reg);

		dwc->u1u2 = 0;
	}
}

static void dwc3_gadget_endpoint_transfer_not_ready(struct dwc3_ep *dep,
		const struct dwc3_event_depevt *event)
{
	dwc3_gadget_endpoint_frame_from_event(dep, event);
	(void) __dwc3_gadget_start_isoc(dep);
}

static void dwc3_endpoint_interrupt(struct dwc3 *dwc,
		const struct dwc3_event_depevt *event)
{
	struct dwc3_ep		*dep;
	u8			epnum = event->endpoint_number;
	u8			cmd;

	dep = dwc->eps[epnum];

	if (!(dep->flags & DWC3_EP_ENABLED)) {
		if (!(dep->flags & DWC3_EP_TRANSFER_STARTED))
			return;

		/* Handle only EPCMDCMPLT when EP disabled */
		if (event->endpoint_event != DWC3_DEPEVT_EPCMDCMPLT)
			return;
	}

	if (epnum == 0 || epnum == 1) {
		dwc3_ep0_interrupt(dwc, event);
		return;
	}

	switch (event->endpoint_event) {
	case DWC3_DEPEVT_XFERINPROGRESS:
		dwc3_gadget_endpoint_transfer_in_progress(dep, event);
		break;
	case DWC3_DEPEVT_XFERNOTREADY:
		dwc3_gadget_endpoint_transfer_not_ready(dep, event);
		break;
	case DWC3_DEPEVT_EPCMDCMPLT:
		cmd = DEPEVT_PARAMETER_CMD(event->parameters);

		if (cmd == DWC3_DEPCMD_ENDTRANSFER) {
			dep->flags &= ~DWC3_EP_END_TRANSFER_PENDING;
<<<<<<< HEAD
			dwc3_gadget_ep_cleanup_cancelled_requests(dep);
=======
			dep->flags &= ~DWC3_EP_TRANSFER_STARTED;
			dwc3_gadget_ep_cleanup_cancelled_requests(dep);
			if ((dep->flags & DWC3_EP_DELAY_START) &&
			    !usb_endpoint_xfer_isoc(dep->endpoint.desc))
				__dwc3_gadget_kick_transfer(dep);

			dep->flags &= ~DWC3_EP_DELAY_START;
>>>>>>> fa578e9d
		}
		break;
	case DWC3_DEPEVT_STREAMEVT:
	case DWC3_DEPEVT_XFERCOMPLETE:
	case DWC3_DEPEVT_RXTXFIFOEVT:
		break;
	}
}

static void dwc3_disconnect_gadget(struct dwc3 *dwc)
{
	if (dwc->gadget_driver && dwc->gadget_driver->disconnect) {
		spin_unlock(&dwc->lock);
		dwc->gadget_driver->disconnect(&dwc->gadget);
		spin_lock(&dwc->lock);
	}
}

static void dwc3_suspend_gadget(struct dwc3 *dwc)
{
	if (dwc->gadget_driver && dwc->gadget_driver->suspend) {
		spin_unlock(&dwc->lock);
		dwc->gadget_driver->suspend(&dwc->gadget);
		spin_lock(&dwc->lock);
	}
}

static void dwc3_resume_gadget(struct dwc3 *dwc)
{
	if (dwc->gadget_driver && dwc->gadget_driver->resume) {
		spin_unlock(&dwc->lock);
		dwc->gadget_driver->resume(&dwc->gadget);
		spin_lock(&dwc->lock);
	}
}

static void dwc3_reset_gadget(struct dwc3 *dwc)
{
	if (!dwc->gadget_driver)
		return;

	if (dwc->gadget.speed != USB_SPEED_UNKNOWN) {
		spin_unlock(&dwc->lock);
		usb_gadget_udc_reset(&dwc->gadget, dwc->gadget_driver);
		spin_lock(&dwc->lock);
	}
}

static void dwc3_stop_active_transfer(struct dwc3_ep *dep, bool force,
	bool interrupt)
{
	struct dwc3 *dwc = dep->dwc;
	struct dwc3_gadget_ep_cmd_params params;
	u32 cmd;
	int ret;

	if (!(dep->flags & DWC3_EP_TRANSFER_STARTED) ||
	    (dep->flags & DWC3_EP_END_TRANSFER_PENDING))
		return;

	/*
	 * NOTICE: We are violating what the Databook says about the
	 * EndTransfer command. Ideally we would _always_ wait for the
	 * EndTransfer Command Completion IRQ, but that's causing too
	 * much trouble synchronizing between us and gadget driver.
	 *
	 * We have discussed this with the IP Provider and it was
	 * suggested to giveback all requests here, but give HW some
	 * extra time to synchronize with the interconnect. We're using
	 * an arbitrary 100us delay for that.
	 *
	 * Note also that a similar handling was tested by Synopsys
	 * (thanks a lot Paul) and nothing bad has come out of it.
	 * In short, what we're doing is:
	 *
	 * - Issue EndTransfer WITH CMDIOC bit set
	 * - Wait 100us
	 *
	 * As of IP version 3.10a of the DWC_usb3 IP, the controller
	 * supports a mode to work around the above limitation. The
	 * software can poll the CMDACT bit in the DEPCMD register
	 * after issuing a EndTransfer command. This mode is enabled
	 * by writing GUCTL2[14]. This polling is already done in the
	 * dwc3_send_gadget_ep_cmd() function so if the mode is
	 * enabled, the EndTransfer command will have completed upon
	 * returning from this function and we don't need to delay for
	 * 100us.
	 *
	 * This mode is NOT available on the DWC_usb31 IP.
	 */

	cmd = DWC3_DEPCMD_ENDTRANSFER;
	cmd |= force ? DWC3_DEPCMD_HIPRI_FORCERM : 0;
	cmd |= interrupt ? DWC3_DEPCMD_CMDIOC : 0;
	cmd |= DWC3_DEPCMD_PARAM(dep->resource_index);
	memset(&params, 0, sizeof(params));
	ret = dwc3_send_gadget_ep_cmd(dep, cmd, &params);
	WARN_ON_ONCE(ret);
	dep->resource_index = 0;

	if (!interrupt)
		dep->flags &= ~DWC3_EP_TRANSFER_STARTED;
	else
		dep->flags |= DWC3_EP_END_TRANSFER_PENDING;

	if (dwc3_is_usb31(dwc) || dwc->revision < DWC3_REVISION_310A)
		udelay(100);
}

static void dwc3_clear_stall_all_ep(struct dwc3 *dwc)
{
	u32 epnum;

	for (epnum = 1; epnum < DWC3_ENDPOINTS_NUM; epnum++) {
		struct dwc3_ep *dep;
		int ret;

		dep = dwc->eps[epnum];
		if (!dep)
			continue;

		if (!(dep->flags & DWC3_EP_STALL))
			continue;

		dep->flags &= ~DWC3_EP_STALL;

		ret = dwc3_send_clear_stall_ep_cmd(dep);
		WARN_ON_ONCE(ret);
	}
}

static void dwc3_gadget_disconnect_interrupt(struct dwc3 *dwc)
{
	int			reg;

	reg = dwc3_readl(dwc->regs, DWC3_DCTL);
	reg &= ~DWC3_DCTL_INITU1ENA;
	dwc3_writel(dwc->regs, DWC3_DCTL, reg);

	reg &= ~DWC3_DCTL_INITU2ENA;
	dwc3_writel(dwc->regs, DWC3_DCTL, reg);

	dwc3_disconnect_gadget(dwc);

	dwc->gadget.speed = USB_SPEED_UNKNOWN;
	dwc->setup_packet_pending = false;
	usb_gadget_set_state(&dwc->gadget, USB_STATE_NOTATTACHED);

	dwc->connected = false;
}

static void dwc3_gadget_reset_interrupt(struct dwc3 *dwc)
{
	u32			reg;

	dwc->connected = true;

	/*
	 * WORKAROUND: DWC3 revisions <1.88a have an issue which
	 * would cause a missing Disconnect Event if there's a
	 * pending Setup Packet in the FIFO.
	 *
	 * There's no suggested workaround on the official Bug
	 * report, which states that "unless the driver/application
	 * is doing any special handling of a disconnect event,
	 * there is no functional issue".
	 *
	 * Unfortunately, it turns out that we _do_ some special
	 * handling of a disconnect event, namely complete all
	 * pending transfers, notify gadget driver of the
	 * disconnection, and so on.
	 *
	 * Our suggested workaround is to follow the Disconnect
	 * Event steps here, instead, based on a setup_packet_pending
	 * flag. Such flag gets set whenever we have a SETUP_PENDING
	 * status for EP0 TRBs and gets cleared on XferComplete for the
	 * same endpoint.
	 *
	 * Refers to:
	 *
	 * STAR#9000466709: RTL: Device : Disconnect event not
	 * generated if setup packet pending in FIFO
	 */
	if (dwc->revision < DWC3_REVISION_188A) {
		if (dwc->setup_packet_pending)
			dwc3_gadget_disconnect_interrupt(dwc);
	}

	dwc3_reset_gadget(dwc);

	reg = dwc3_readl(dwc->regs, DWC3_DCTL);
	reg &= ~DWC3_DCTL_TSTCTRL_MASK;
	dwc3_writel(dwc->regs, DWC3_DCTL, reg);
	dwc->test_mode = false;
	dwc3_clear_stall_all_ep(dwc);

	/* Reset device address to zero */
	reg = dwc3_readl(dwc->regs, DWC3_DCFG);
	reg &= ~(DWC3_DCFG_DEVADDR_MASK);
	dwc3_writel(dwc->regs, DWC3_DCFG, reg);
}

static void dwc3_gadget_conndone_interrupt(struct dwc3 *dwc)
{
	struct dwc3_ep		*dep;
	int			ret;
	u32			reg;
	u8			speed;

	reg = dwc3_readl(dwc->regs, DWC3_DSTS);
	speed = reg & DWC3_DSTS_CONNECTSPD;
	dwc->speed = speed;

	/*
	 * RAMClkSel is reset to 0 after USB reset, so it must be reprogrammed
	 * each time on Connect Done.
	 *
	 * Currently we always use the reset value. If any platform
	 * wants to set this to a different value, we need to add a
	 * setting and update GCTL.RAMCLKSEL here.
	 */

	switch (speed) {
	case DWC3_DSTS_SUPERSPEED_PLUS:
		dwc3_gadget_ep0_desc.wMaxPacketSize = cpu_to_le16(512);
		dwc->gadget.ep0->maxpacket = 512;
		dwc->gadget.speed = USB_SPEED_SUPER_PLUS;
		break;
	case DWC3_DSTS_SUPERSPEED:
		/*
		 * WORKAROUND: DWC3 revisions <1.90a have an issue which
		 * would cause a missing USB3 Reset event.
		 *
		 * In such situations, we should force a USB3 Reset
		 * event by calling our dwc3_gadget_reset_interrupt()
		 * routine.
		 *
		 * Refers to:
		 *
		 * STAR#9000483510: RTL: SS : USB3 reset event may
		 * not be generated always when the link enters poll
		 */
		if (dwc->revision < DWC3_REVISION_190A)
			dwc3_gadget_reset_interrupt(dwc);

		dwc3_gadget_ep0_desc.wMaxPacketSize = cpu_to_le16(512);
		dwc->gadget.ep0->maxpacket = 512;
		dwc->gadget.speed = USB_SPEED_SUPER;
		break;
	case DWC3_DSTS_HIGHSPEED:
		dwc3_gadget_ep0_desc.wMaxPacketSize = cpu_to_le16(64);
		dwc->gadget.ep0->maxpacket = 64;
		dwc->gadget.speed = USB_SPEED_HIGH;
		break;
	case DWC3_DSTS_FULLSPEED:
		dwc3_gadget_ep0_desc.wMaxPacketSize = cpu_to_le16(64);
		dwc->gadget.ep0->maxpacket = 64;
		dwc->gadget.speed = USB_SPEED_FULL;
		break;
	case DWC3_DSTS_LOWSPEED:
		dwc3_gadget_ep0_desc.wMaxPacketSize = cpu_to_le16(8);
		dwc->gadget.ep0->maxpacket = 8;
		dwc->gadget.speed = USB_SPEED_LOW;
		break;
	}

	dwc->eps[1]->endpoint.maxpacket = dwc->gadget.ep0->maxpacket;

	/* Enable USB2 LPM Capability */

	if ((dwc->revision > DWC3_REVISION_194A) &&
	    (speed != DWC3_DSTS_SUPERSPEED) &&
	    (speed != DWC3_DSTS_SUPERSPEED_PLUS)) {
		reg = dwc3_readl(dwc->regs, DWC3_DCFG);
		reg |= DWC3_DCFG_LPM_CAP;
		dwc3_writel(dwc->regs, DWC3_DCFG, reg);

		reg = dwc3_readl(dwc->regs, DWC3_DCTL);
		reg &= ~(DWC3_DCTL_HIRD_THRES_MASK | DWC3_DCTL_L1_HIBER_EN);

		reg |= DWC3_DCTL_HIRD_THRES(dwc->hird_threshold |
					    (dwc->is_utmi_l1_suspend << 4));

		/*
		 * When dwc3 revisions >= 2.40a, LPM Erratum is enabled and
		 * DCFG.LPMCap is set, core responses with an ACK and the
		 * BESL value in the LPM token is less than or equal to LPM
		 * NYET threshold.
		 */
		WARN_ONCE(dwc->revision < DWC3_REVISION_240A
				&& dwc->has_lpm_erratum,
				"LPM Erratum not available on dwc3 revisions < 2.40a\n");

		if (dwc->has_lpm_erratum && dwc->revision >= DWC3_REVISION_240A)
			reg |= DWC3_DCTL_NYET_THRES(dwc->lpm_nyet_threshold);

		dwc3_writel(dwc->regs, DWC3_DCTL, reg);
	} else {
		reg = dwc3_readl(dwc->regs, DWC3_DCTL);
		reg &= ~DWC3_DCTL_HIRD_THRES_MASK;
		dwc3_writel(dwc->regs, DWC3_DCTL, reg);
	}

	dep = dwc->eps[0];
	ret = __dwc3_gadget_ep_enable(dep, DWC3_DEPCFG_ACTION_MODIFY);
	if (ret) {
		dev_err(dwc->dev, "failed to enable %s\n", dep->name);
		return;
	}

	dep = dwc->eps[1];
	ret = __dwc3_gadget_ep_enable(dep, DWC3_DEPCFG_ACTION_MODIFY);
	if (ret) {
		dev_err(dwc->dev, "failed to enable %s\n", dep->name);
		return;
	}

	/*
	 * Configure PHY via GUSB3PIPECTLn if required.
	 *
	 * Update GTXFIFOSIZn
	 *
	 * In both cases reset values should be sufficient.
	 */
}

static void dwc3_gadget_wakeup_interrupt(struct dwc3 *dwc)
{
	/*
	 * TODO take core out of low power mode when that's
	 * implemented.
	 */

	if (dwc->gadget_driver && dwc->gadget_driver->resume) {
		spin_unlock(&dwc->lock);
		dwc->gadget_driver->resume(&dwc->gadget);
		spin_lock(&dwc->lock);
	}
}

static void dwc3_gadget_linksts_change_interrupt(struct dwc3 *dwc,
		unsigned int evtinfo)
{
	enum dwc3_link_state	next = evtinfo & DWC3_LINK_STATE_MASK;
	unsigned int		pwropt;

	/*
	 * WORKAROUND: DWC3 < 2.50a have an issue when configured without
	 * Hibernation mode enabled which would show up when device detects
	 * host-initiated U3 exit.
	 *
	 * In that case, device will generate a Link State Change Interrupt
	 * from U3 to RESUME which is only necessary if Hibernation is
	 * configured in.
	 *
	 * There are no functional changes due to such spurious event and we
	 * just need to ignore it.
	 *
	 * Refers to:
	 *
	 * STAR#9000570034 RTL: SS Resume event generated in non-Hibernation
	 * operational mode
	 */
	pwropt = DWC3_GHWPARAMS1_EN_PWROPT(dwc->hwparams.hwparams1);
	if ((dwc->revision < DWC3_REVISION_250A) &&
			(pwropt != DWC3_GHWPARAMS1_EN_PWROPT_HIB)) {
		if ((dwc->link_state == DWC3_LINK_STATE_U3) &&
				(next == DWC3_LINK_STATE_RESUME)) {
			return;
		}
	}

	/*
	 * WORKAROUND: DWC3 Revisions <1.83a have an issue which, depending
	 * on the link partner, the USB session might do multiple entry/exit
	 * of low power states before a transfer takes place.
	 *
	 * Due to this problem, we might experience lower throughput. The
	 * suggested workaround is to disable DCTL[12:9] bits if we're
	 * transitioning from U1/U2 to U0 and enable those bits again
	 * after a transfer completes and there are no pending transfers
	 * on any of the enabled endpoints.
	 *
	 * This is the first half of that workaround.
	 *
	 * Refers to:
	 *
	 * STAR#9000446952: RTL: Device SS : if U1/U2 ->U0 takes >128us
	 * core send LGO_Ux entering U0
	 */
	if (dwc->revision < DWC3_REVISION_183A) {
		if (next == DWC3_LINK_STATE_U0) {
			u32	u1u2;
			u32	reg;

			switch (dwc->link_state) {
			case DWC3_LINK_STATE_U1:
			case DWC3_LINK_STATE_U2:
				reg = dwc3_readl(dwc->regs, DWC3_DCTL);
				u1u2 = reg & (DWC3_DCTL_INITU2ENA
						| DWC3_DCTL_ACCEPTU2ENA
						| DWC3_DCTL_INITU1ENA
						| DWC3_DCTL_ACCEPTU1ENA);

				if (!dwc->u1u2)
					dwc->u1u2 = reg & u1u2;

				reg &= ~u1u2;

				dwc3_writel(dwc->regs, DWC3_DCTL, reg);
				break;
			default:
				/* do nothing */
				break;
			}
		}
	}

	switch (next) {
	case DWC3_LINK_STATE_U1:
		if (dwc->speed == USB_SPEED_SUPER)
			dwc3_suspend_gadget(dwc);
		break;
	case DWC3_LINK_STATE_U2:
	case DWC3_LINK_STATE_U3:
		dwc3_suspend_gadget(dwc);
		break;
	case DWC3_LINK_STATE_RESUME:
		dwc3_resume_gadget(dwc);
		break;
	default:
		/* do nothing */
		break;
	}

	dwc->link_state = next;
}

static void dwc3_gadget_suspend_interrupt(struct dwc3 *dwc,
					  unsigned int evtinfo)
{
	enum dwc3_link_state next = evtinfo & DWC3_LINK_STATE_MASK;

	if (dwc->link_state != next && next == DWC3_LINK_STATE_U3)
		dwc3_suspend_gadget(dwc);

	dwc->link_state = next;
}

static void dwc3_gadget_hibernation_interrupt(struct dwc3 *dwc,
		unsigned int evtinfo)
{
	unsigned int is_ss = evtinfo & BIT(4);

	/*
	 * WORKAROUND: DWC3 revison 2.20a with hibernation support
	 * have a known issue which can cause USB CV TD.9.23 to fail
	 * randomly.
	 *
	 * Because of this issue, core could generate bogus hibernation
	 * events which SW needs to ignore.
	 *
	 * Refers to:
	 *
	 * STAR#9000546576: Device Mode Hibernation: Issue in USB 2.0
	 * Device Fallback from SuperSpeed
	 */
	if (is_ss ^ (dwc->speed == USB_SPEED_SUPER))
		return;

	/* enter hibernation here */
}

static void dwc3_gadget_interrupt(struct dwc3 *dwc,
		const struct dwc3_event_devt *event)
{
	switch (event->type) {
	case DWC3_DEVICE_EVENT_DISCONNECT:
		dwc3_gadget_disconnect_interrupt(dwc);
		break;
	case DWC3_DEVICE_EVENT_RESET:
		dwc3_gadget_reset_interrupt(dwc);
		break;
	case DWC3_DEVICE_EVENT_CONNECT_DONE:
		dwc3_gadget_conndone_interrupt(dwc);
		break;
	case DWC3_DEVICE_EVENT_WAKEUP:
		dwc3_gadget_wakeup_interrupt(dwc);
		break;
	case DWC3_DEVICE_EVENT_HIBER_REQ:
		if (dev_WARN_ONCE(dwc->dev, !dwc->has_hibernation,
					"unexpected hibernation event\n"))
			break;

		dwc3_gadget_hibernation_interrupt(dwc, event->event_info);
		break;
	case DWC3_DEVICE_EVENT_LINK_STATUS_CHANGE:
		dwc3_gadget_linksts_change_interrupt(dwc, event->event_info);
		break;
	case DWC3_DEVICE_EVENT_EOPF:
		/* It changed to be suspend event for version 2.30a and above */
		if (dwc->revision >= DWC3_REVISION_230A) {
			/*
			 * Ignore suspend event until the gadget enters into
			 * USB_STATE_CONFIGURED state.
			 */
			if (dwc->gadget.state >= USB_STATE_CONFIGURED)
				dwc3_gadget_suspend_interrupt(dwc,
						event->event_info);
		}
		break;
	case DWC3_DEVICE_EVENT_SOF:
	case DWC3_DEVICE_EVENT_ERRATIC_ERROR:
	case DWC3_DEVICE_EVENT_CMD_CMPL:
	case DWC3_DEVICE_EVENT_OVERFLOW:
		break;
	default:
		dev_WARN(dwc->dev, "UNKNOWN IRQ %d\n", event->type);
	}
}

static void dwc3_process_event_entry(struct dwc3 *dwc,
		const union dwc3_event *event)
{
	trace_dwc3_event(event->raw, dwc);

	if (!event->type.is_devspec)
		dwc3_endpoint_interrupt(dwc, &event->depevt);
	else if (event->type.type == DWC3_EVENT_TYPE_DEV)
		dwc3_gadget_interrupt(dwc, &event->devt);
	else
		dev_err(dwc->dev, "UNKNOWN IRQ type %d\n", event->raw);
}

static irqreturn_t dwc3_process_event_buf(struct dwc3_event_buffer *evt)
{
	struct dwc3 *dwc = evt->dwc;
	irqreturn_t ret = IRQ_NONE;
	int left;
	u32 reg;

	left = evt->count;

	if (!(evt->flags & DWC3_EVENT_PENDING))
		return IRQ_NONE;

	while (left > 0) {
		union dwc3_event event;

		event.raw = *(u32 *) (evt->cache + evt->lpos);

		dwc3_process_event_entry(dwc, &event);

		/*
		 * FIXME we wrap around correctly to the next entry as
		 * almost all entries are 4 bytes in size. There is one
		 * entry which has 12 bytes which is a regular entry
		 * followed by 8 bytes data. ATM I don't know how
		 * things are organized if we get next to the a
		 * boundary so I worry about that once we try to handle
		 * that.
		 */
		evt->lpos = (evt->lpos + 4) % evt->length;
		left -= 4;
	}

	evt->count = 0;
	evt->flags &= ~DWC3_EVENT_PENDING;
	ret = IRQ_HANDLED;

	/* Unmask interrupt */
	reg = dwc3_readl(dwc->regs, DWC3_GEVNTSIZ(0));
	reg &= ~DWC3_GEVNTSIZ_INTMASK;
	dwc3_writel(dwc->regs, DWC3_GEVNTSIZ(0), reg);

	if (dwc->imod_interval) {
		dwc3_writel(dwc->regs, DWC3_GEVNTCOUNT(0), DWC3_GEVNTCOUNT_EHB);
		dwc3_writel(dwc->regs, DWC3_DEV_IMOD(0), dwc->imod_interval);
	}

	return ret;
}

static irqreturn_t dwc3_thread_interrupt(int irq, void *_evt)
{
	struct dwc3_event_buffer *evt = _evt;
	struct dwc3 *dwc = evt->dwc;
	unsigned long flags;
	irqreturn_t ret = IRQ_NONE;

	spin_lock_irqsave(&dwc->lock, flags);
	ret = dwc3_process_event_buf(evt);
	spin_unlock_irqrestore(&dwc->lock, flags);

	return ret;
}

static irqreturn_t dwc3_check_event_buf(struct dwc3_event_buffer *evt)
{
	struct dwc3 *dwc = evt->dwc;
	u32 amount;
	u32 count;
	u32 reg;

	if (pm_runtime_suspended(dwc->dev)) {
		pm_runtime_get(dwc->dev);
		disable_irq_nosync(dwc->irq_gadget);
		dwc->pending_events = true;
		return IRQ_HANDLED;
	}

	/*
	 * With PCIe legacy interrupt, test shows that top-half irq handler can
	 * be called again after HW interrupt deassertion. Check if bottom-half
	 * irq event handler completes before caching new event to prevent
	 * losing events.
	 */
	if (evt->flags & DWC3_EVENT_PENDING)
		return IRQ_HANDLED;

	count = dwc3_readl(dwc->regs, DWC3_GEVNTCOUNT(0));
	count &= DWC3_GEVNTCOUNT_MASK;
	if (!count)
		return IRQ_NONE;

	evt->count = count;
	evt->flags |= DWC3_EVENT_PENDING;

	/* Mask interrupt */
	reg = dwc3_readl(dwc->regs, DWC3_GEVNTSIZ(0));
	reg |= DWC3_GEVNTSIZ_INTMASK;
	dwc3_writel(dwc->regs, DWC3_GEVNTSIZ(0), reg);

	amount = min(count, evt->length - evt->lpos);
	memcpy(evt->cache + evt->lpos, evt->buf + evt->lpos, amount);

	if (amount < count)
		memcpy(evt->cache, evt->buf, count - amount);

	dwc3_writel(dwc->regs, DWC3_GEVNTCOUNT(0), count);

	return IRQ_WAKE_THREAD;
}

static irqreturn_t dwc3_interrupt(int irq, void *_evt)
{
	struct dwc3_event_buffer	*evt = _evt;

	return dwc3_check_event_buf(evt);
}

static int dwc3_gadget_get_irq(struct dwc3 *dwc)
{
	struct platform_device *dwc3_pdev = to_platform_device(dwc->dev);
	int irq;

	irq = platform_get_irq_byname_optional(dwc3_pdev, "peripheral");
	if (irq > 0)
		goto out;

	if (irq == -EPROBE_DEFER)
		goto out;

	irq = platform_get_irq_byname_optional(dwc3_pdev, "dwc_usb3");
	if (irq > 0)
		goto out;

	if (irq == -EPROBE_DEFER)
		goto out;

	irq = platform_get_irq(dwc3_pdev, 0);
	if (irq > 0)
		goto out;

	if (!irq)
		irq = -EINVAL;

out:
	return irq;
}

/**
 * dwc3_gadget_init - initializes gadget related registers
 * @dwc: pointer to our controller context structure
 *
 * Returns 0 on success otherwise negative errno.
 */
int dwc3_gadget_init(struct dwc3 *dwc)
{
	int ret;
	int irq;

	irq = dwc3_gadget_get_irq(dwc);
	if (irq < 0) {
		ret = irq;
		goto err0;
	}

	dwc->irq_gadget = irq;

	dwc->ep0_trb = dma_alloc_coherent(dwc->sysdev,
					  sizeof(*dwc->ep0_trb) * 2,
					  &dwc->ep0_trb_addr, GFP_KERNEL);
	if (!dwc->ep0_trb) {
		dev_err(dwc->dev, "failed to allocate ep0 trb\n");
		ret = -ENOMEM;
		goto err0;
	}

	dwc->setup_buf = kzalloc(DWC3_EP0_SETUP_SIZE, GFP_KERNEL);
	if (!dwc->setup_buf) {
		ret = -ENOMEM;
		goto err1;
	}

	dwc->bounce = dma_alloc_coherent(dwc->sysdev, DWC3_BOUNCE_SIZE,
			&dwc->bounce_addr, GFP_KERNEL);
	if (!dwc->bounce) {
		ret = -ENOMEM;
		goto err2;
	}

	init_completion(&dwc->ep0_in_setup);

	dwc->gadget.ops			= &dwc3_gadget_ops;
	dwc->gadget.speed		= USB_SPEED_UNKNOWN;
	dwc->gadget.sg_supported	= true;
	dwc->gadget.name		= "dwc3-gadget";
	dwc->gadget.lpm_capable		= true;

	/*
	 * FIXME We might be setting max_speed to <SUPER, however versions
	 * <2.20a of dwc3 have an issue with metastability (documented
	 * elsewhere in this driver) which tells us we can't set max speed to
	 * anything lower than SUPER.
	 *
	 * Because gadget.max_speed is only used by composite.c and function
	 * drivers (i.e. it won't go into dwc3's registers) we are allowing this
	 * to happen so we avoid sending SuperSpeed Capability descriptor
	 * together with our BOS descriptor as that could confuse host into
	 * thinking we can handle super speed.
	 *
	 * Note that, in fact, we won't even support GetBOS requests when speed
	 * is less than super speed because we don't have means, yet, to tell
	 * composite.c that we are USB 2.0 + LPM ECN.
	 */
	if (dwc->revision < DWC3_REVISION_220A &&
	    !dwc->dis_metastability_quirk)
		dev_info(dwc->dev, "changing max_speed on rev %08x\n",
				dwc->revision);

	dwc->gadget.max_speed		= dwc->maximum_speed;

	/*
	 * REVISIT: Here we should clear all pending IRQs to be
	 * sure we're starting from a well known location.
	 */

	ret = dwc3_gadget_init_endpoints(dwc, dwc->num_eps);
	if (ret)
		goto err3;

	ret = usb_add_gadget_udc(dwc->dev, &dwc->gadget);
	if (ret) {
		dev_err(dwc->dev, "failed to register udc\n");
		goto err4;
	}

	dwc3_gadget_set_speed(&dwc->gadget, dwc->maximum_speed);

	return 0;

err4:
	dwc3_gadget_free_endpoints(dwc);

err3:
	dma_free_coherent(dwc->sysdev, DWC3_BOUNCE_SIZE, dwc->bounce,
			dwc->bounce_addr);

err2:
	kfree(dwc->setup_buf);

err1:
	dma_free_coherent(dwc->sysdev, sizeof(*dwc->ep0_trb) * 2,
			dwc->ep0_trb, dwc->ep0_trb_addr);

err0:
	return ret;
}

/* -------------------------------------------------------------------------- */

void dwc3_gadget_exit(struct dwc3 *dwc)
{
	usb_del_gadget_udc(&dwc->gadget);
	dwc3_gadget_free_endpoints(dwc);
	dma_free_coherent(dwc->sysdev, DWC3_BOUNCE_SIZE, dwc->bounce,
			  dwc->bounce_addr);
	kfree(dwc->setup_buf);
	dma_free_coherent(dwc->sysdev, sizeof(*dwc->ep0_trb) * 2,
			  dwc->ep0_trb, dwc->ep0_trb_addr);
}

int dwc3_gadget_suspend(struct dwc3 *dwc)
{
	if (!dwc->gadget_driver)
		return 0;

	dwc3_gadget_run_stop(dwc, false, false);
	dwc3_disconnect_gadget(dwc);
	__dwc3_gadget_stop(dwc);

	return 0;
}

int dwc3_gadget_resume(struct dwc3 *dwc)
{
	int			ret;

	if (!dwc->gadget_driver)
		return 0;

	ret = __dwc3_gadget_start(dwc);
	if (ret < 0)
		goto err0;

	ret = dwc3_gadget_run_stop(dwc, true, false);
	if (ret < 0)
		goto err1;

	return 0;

err1:
	__dwc3_gadget_stop(dwc);

err0:
	return ret;
}

void dwc3_gadget_process_pending_events(struct dwc3 *dwc)
{
	if (dwc->pending_events) {
		dwc3_interrupt(dwc->irq_gadget, dwc->ev_buf);
		dwc->pending_events = false;
		enable_irq(dwc->irq_gadget);
	}
}<|MERGE_RESOLUTION|>--- conflicted
+++ resolved
@@ -1558,24 +1558,16 @@
 		}
 		if (r == req) {
 			/* wait until it is processed */
-<<<<<<< HEAD
-			dwc3_stop_active_transfer(dep, true);
-=======
 			dwc3_stop_active_transfer(dep, true, true);
->>>>>>> fa578e9d
 
 			if (!r->trb)
 				goto out0;
 
 			dwc3_gadget_move_cancelled_request(req);
-<<<<<<< HEAD
-			goto out0;
-=======
 			if (dep->flags & DWC3_EP_TRANSFER_STARTED)
 				goto out0;
 			else
 				goto out1;
->>>>>>> fa578e9d
 		}
 		dev_err(dwc->dev, "request %pK was not queued to %s\n",
 				request, ep->name);
@@ -1583,10 +1575,7 @@
 		goto out0;
 	}
 
-<<<<<<< HEAD
-=======
 out1:
->>>>>>> fa578e9d
 	dwc3_gadget_giveback(dep, req, -ECONNRESET);
 
 out0:
@@ -2092,8 +2081,6 @@
 	spin_unlock_irqrestore(&dwc->lock, flags);
 
 	free_irq(dwc->irq_gadget, dwc->ev_buf);
-<<<<<<< HEAD
-=======
 
 	return 0;
 }
@@ -2128,7 +2115,6 @@
 		params->bU1devExitLat = 0;
 	else
 		params->bU1devExitLat = DWC3_DEFAULT_U1_DEV_EXIT_LAT;
->>>>>>> fa578e9d
 
 	/* U2 Device exit Latency */
 	if (dwc->dis_u2_entry_quirk)
@@ -2647,9 +2633,6 @@
 
 		if (cmd == DWC3_DEPCMD_ENDTRANSFER) {
 			dep->flags &= ~DWC3_EP_END_TRANSFER_PENDING;
-<<<<<<< HEAD
-			dwc3_gadget_ep_cleanup_cancelled_requests(dep);
-=======
 			dep->flags &= ~DWC3_EP_TRANSFER_STARTED;
 			dwc3_gadget_ep_cleanup_cancelled_requests(dep);
 			if ((dep->flags & DWC3_EP_DELAY_START) &&
@@ -2657,7 +2640,6 @@
 				__dwc3_gadget_kick_transfer(dep);
 
 			dep->flags &= ~DWC3_EP_DELAY_START;
->>>>>>> fa578e9d
 		}
 		break;
 	case DWC3_DEPEVT_STREAMEVT:
