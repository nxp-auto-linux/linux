--- conflicted
+++ resolved
@@ -452,11 +452,6 @@
 	}
 
 	if (request) {
-<<<<<<< HEAD
-
-		trace_musb_req_tx(req);
-=======
->>>>>>> fa578e9d
 
 		trace_musb_req_tx(req);
 
