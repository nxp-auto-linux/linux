--- conflicted
+++ resolved
@@ -366,15 +366,10 @@
 		usbip_dbg_vhci_rh(" ClearHubFeature\n");
 		break;
 	case ClearPortFeature:
-<<<<<<< HEAD
-		if (rhport < 0)
-			goto error;
-=======
 		if (invalid_rhport) {
 			pr_err("invalid port number %d\n", wIndex);
 			goto error;
 		}
->>>>>>> e021bb4f
 		switch (wValue) {
 		case USB_PORT_FEAT_SUSPEND:
 			if (hcd->speed == HCD_USB3) {
@@ -533,30 +528,20 @@
 				goto error;
 			}
 
-<<<<<<< HEAD
-			if (rhport < 0)
-				goto error;
-=======
 			if (invalid_rhport) {
 				pr_err("invalid port number %d\n", wIndex);
 				goto error;
 			}
->>>>>>> e021bb4f
 
 			vhci_hcd->port_status[rhport] |= USB_PORT_STAT_SUSPEND;
 			break;
 		case USB_PORT_FEAT_POWER:
 			usbip_dbg_vhci_rh(
 				" SetPortFeature: USB_PORT_FEAT_POWER\n");
-<<<<<<< HEAD
-			if (rhport < 0)
-				goto error;
-=======
 			if (invalid_rhport) {
 				pr_err("invalid port number %d\n", wIndex);
 				goto error;
 			}
->>>>>>> e021bb4f
 			if (hcd->speed == HCD_USB3)
 				vhci_hcd->port_status[rhport] |= USB_SS_PORT_STAT_POWER;
 			else
@@ -565,15 +550,10 @@
 		case USB_PORT_FEAT_BH_PORT_RESET:
 			usbip_dbg_vhci_rh(
 				" SetPortFeature: USB_PORT_FEAT_BH_PORT_RESET\n");
-<<<<<<< HEAD
-			if (rhport < 0)
-				goto error;
-=======
 			if (invalid_rhport) {
 				pr_err("invalid port number %d\n", wIndex);
 				goto error;
 			}
->>>>>>> e021bb4f
 			/* Applicable only for USB3.0 hub */
 			if (hcd->speed != HCD_USB3) {
 				pr_err("USB_PORT_FEAT_BH_PORT_RESET req not "
@@ -584,15 +564,10 @@
 		case USB_PORT_FEAT_RESET:
 			usbip_dbg_vhci_rh(
 				" SetPortFeature: USB_PORT_FEAT_RESET\n");
-<<<<<<< HEAD
-			if (rhport < 0)
-				goto error;
-=======
 			if (invalid_rhport) {
 				pr_err("invalid port number %d\n", wIndex);
 				goto error;
 			}
->>>>>>> e021bb4f
 			/* if it's already enabled, disable */
 			if (hcd->speed == HCD_USB3) {
 				vhci_hcd->port_status[rhport] = 0;
@@ -613,15 +588,10 @@
 		default:
 			usbip_dbg_vhci_rh(" SetPortFeature: default %d\n",
 					  wValue);
-<<<<<<< HEAD
-			if (rhport < 0)
-				goto error;
-=======
 			if (invalid_rhport) {
 				pr_err("invalid port number %d\n", wIndex);
 				goto error;
 			}
->>>>>>> e021bb4f
 			if (hcd->speed == HCD_USB3) {
 				if ((vhci_hcd->port_status[rhport] &
 				     USB_SS_PORT_STAT_POWER) != 0) {
