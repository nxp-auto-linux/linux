// SPDX-License-Identifier: GPL-2.0+
/*
 * Copyright (C) 2003-2008 Takahiro Hirofuchi
 * Copyright (C) 2015-2016 Nobuo Iwata
 */

#include <linux/init.h>
#include <linux/file.h>
#include <linux/kernel.h>
#include <linux/kthread.h>
#include <linux/module.h>
#include <linux/platform_device.h>
#include <linux/slab.h>

#include "usbip_common.h"
#include "vhci.h"

#define DRIVER_AUTHOR "Takahiro Hirofuchi"
#define DRIVER_DESC "USB/IP 'Virtual' Host Controller (VHCI) Driver"

/*
 * TODO
 *	- update root hub emulation
 *	- move the emulation code to userland ?
 *		porting to other operating systems
 *		minimize kernel code
 *	- add suspend/resume code
 *	- clean up everything
 */

/* See usb gadget dummy hcd */

static int vhci_hub_status(struct usb_hcd *hcd, char *buff);
static int vhci_hub_control(struct usb_hcd *hcd, u16 typeReq, u16 wValue,
			    u16 wIndex, char *buff, u16 wLength);
static int vhci_urb_enqueue(struct usb_hcd *hcd, struct urb *urb,
			    gfp_t mem_flags);
static int vhci_urb_dequeue(struct usb_hcd *hcd, struct urb *urb, int status);
static int vhci_start(struct usb_hcd *vhci_hcd);
static void vhci_stop(struct usb_hcd *hcd);
static int vhci_get_frame_number(struct usb_hcd *hcd);

static const char driver_name[] = "vhci_hcd";
static const char driver_desc[] = "USB/IP Virtual Host Controller";

int vhci_num_controllers = VHCI_NR_HCS;
struct vhci *vhcis;

static const char * const bit_desc[] = {
	"CONNECTION",		/*0*/
	"ENABLE",		/*1*/
	"SUSPEND",		/*2*/
	"OVER_CURRENT",		/*3*/
	"RESET",		/*4*/
	"L1",			/*5*/
	"R6",			/*6*/
	"R7",			/*7*/
	"POWER",		/*8*/
	"LOWSPEED",		/*9*/
	"HIGHSPEED",		/*10*/
	"PORT_TEST",		/*11*/
	"INDICATOR",		/*12*/
	"R13",			/*13*/
	"R14",			/*14*/
	"R15",			/*15*/
	"C_CONNECTION",		/*16*/
	"C_ENABLE",		/*17*/
	"C_SUSPEND",		/*18*/
	"C_OVER_CURRENT",	/*19*/
	"C_RESET",		/*20*/
	"C_L1",			/*21*/
	"R22",			/*22*/
	"R23",			/*23*/
	"R24",			/*24*/
	"R25",			/*25*/
	"R26",			/*26*/
	"R27",			/*27*/
	"R28",			/*28*/
	"R29",			/*29*/
	"R30",			/*30*/
	"R31",			/*31*/
};

static const char * const bit_desc_ss[] = {
	"CONNECTION",		/*0*/
	"ENABLE",		/*1*/
	"SUSPEND",		/*2*/
	"OVER_CURRENT",		/*3*/
	"RESET",		/*4*/
	"L1",			/*5*/
	"R6",			/*6*/
	"R7",			/*7*/
	"R8",			/*8*/
	"POWER",		/*9*/
	"HIGHSPEED",		/*10*/
	"PORT_TEST",		/*11*/
	"INDICATOR",		/*12*/
	"R13",			/*13*/
	"R14",			/*14*/
	"R15",			/*15*/
	"C_CONNECTION",		/*16*/
	"C_ENABLE",		/*17*/
	"C_SUSPEND",		/*18*/
	"C_OVER_CURRENT",	/*19*/
	"C_RESET",		/*20*/
	"C_BH_RESET",		/*21*/
	"C_LINK_STATE",		/*22*/
	"C_CONFIG_ERROR",	/*23*/
	"R24",			/*24*/
	"R25",			/*25*/
	"R26",			/*26*/
	"R27",			/*27*/
	"R28",			/*28*/
	"R29",			/*29*/
	"R30",			/*30*/
	"R31",			/*31*/
};

static void dump_port_status_diff(u32 prev_status, u32 new_status, bool usb3)
{
	int i = 0;
	u32 bit = 1;
	const char * const *desc = bit_desc;

	if (usb3)
		desc = bit_desc_ss;

	pr_debug("status prev -> new: %08x -> %08x\n", prev_status, new_status);
	while (bit) {
		u32 prev = prev_status & bit;
		u32 new = new_status & bit;
		char change;

		if (!prev && new)
			change = '+';
		else if (prev && !new)
			change = '-';
		else
			change = ' ';

		if (prev || new) {
			pr_debug(" %c%s\n", change, desc[i]);

			if (bit == 1) /* USB_PORT_STAT_CONNECTION */
				pr_debug(" %c%s\n", change, "USB_PORT_STAT_SPEED_5GBPS");
		}
		bit <<= 1;
		i++;
	}
	pr_debug("\n");
}

void rh_port_connect(struct vhci_device *vdev, enum usb_device_speed speed)
{
	struct vhci_hcd	*vhci_hcd = vdev_to_vhci_hcd(vdev);
	struct vhci *vhci = vhci_hcd->vhci;
	int		rhport = vdev->rhport;
	u32		status;
	unsigned long	flags;

	usbip_dbg_vhci_rh("rh_port_connect %d\n", rhport);

	spin_lock_irqsave(&vhci->lock, flags);

	status = vhci_hcd->port_status[rhport];

	status |= USB_PORT_STAT_CONNECTION | (1 << USB_PORT_FEAT_C_CONNECTION);

	switch (speed) {
	case USB_SPEED_HIGH:
		status |= USB_PORT_STAT_HIGH_SPEED;
		break;
	case USB_SPEED_LOW:
		status |= USB_PORT_STAT_LOW_SPEED;
		break;
	default:
		break;
	}

	vhci_hcd->port_status[rhport] = status;

	spin_unlock_irqrestore(&vhci->lock, flags);

	usb_hcd_poll_rh_status(vhci_hcd_to_hcd(vhci_hcd));
}

static void rh_port_disconnect(struct vhci_device *vdev)
{
	struct vhci_hcd	*vhci_hcd = vdev_to_vhci_hcd(vdev);
	struct vhci *vhci = vhci_hcd->vhci;
	int		rhport = vdev->rhport;
	u32		status;
	unsigned long	flags;

	usbip_dbg_vhci_rh("rh_port_disconnect %d\n", rhport);

	spin_lock_irqsave(&vhci->lock, flags);

	status = vhci_hcd->port_status[rhport];

	status &= ~USB_PORT_STAT_CONNECTION;
	status |= (1 << USB_PORT_FEAT_C_CONNECTION);

	vhci_hcd->port_status[rhport] = status;

	spin_unlock_irqrestore(&vhci->lock, flags);
	usb_hcd_poll_rh_status(vhci_hcd_to_hcd(vhci_hcd));
}

#define PORT_C_MASK				\
	((USB_PORT_STAT_C_CONNECTION		\
	  | USB_PORT_STAT_C_ENABLE		\
	  | USB_PORT_STAT_C_SUSPEND		\
	  | USB_PORT_STAT_C_OVERCURRENT		\
	  | USB_PORT_STAT_C_RESET) << 16)

/*
 * Returns 0 if the status hasn't changed, or the number of bytes in buf.
 * Ports are 0-indexed from the HCD point of view,
 * and 1-indexed from the USB core pointer of view.
 *
 * @buf: a bitmap to show which port status has been changed.
 *  bit  0: reserved
 *  bit  1: the status of port 0 has been changed.
 *  bit  2: the status of port 1 has been changed.
 *  ...
 */
static int vhci_hub_status(struct usb_hcd *hcd, char *buf)
{
	struct vhci_hcd	*vhci_hcd = hcd_to_vhci_hcd(hcd);
	struct vhci *vhci = vhci_hcd->vhci;
	int		retval = DIV_ROUND_UP(VHCI_HC_PORTS + 1, 8);
	int		rhport;
	int		changed = 0;
	unsigned long	flags;

	memset(buf, 0, retval);

	spin_lock_irqsave(&vhci->lock, flags);
	if (!HCD_HW_ACCESSIBLE(hcd)) {
		usbip_dbg_vhci_rh("hw accessible flag not on?\n");
		goto done;
	}

	/* check pseudo status register for each port */
	for (rhport = 0; rhport < VHCI_HC_PORTS; rhport++) {
		if ((vhci_hcd->port_status[rhport] & PORT_C_MASK)) {
			/* The status of a port has been changed, */
			usbip_dbg_vhci_rh("port %d status changed\n", rhport);

			buf[(rhport + 1) / 8] |= 1 << (rhport + 1) % 8;
			changed = 1;
		}
	}

	if ((hcd->state == HC_STATE_SUSPENDED) && (changed == 1))
		usb_hcd_resume_root_hub(hcd);

done:
	spin_unlock_irqrestore(&vhci->lock, flags);
	return changed ? retval : 0;
}

/* usb 3.0 root hub device descriptor */
static struct {
	struct usb_bos_descriptor bos;
	struct usb_ss_cap_descriptor ss_cap;
} __packed usb3_bos_desc = {

	.bos = {
		.bLength		= USB_DT_BOS_SIZE,
		.bDescriptorType	= USB_DT_BOS,
		.wTotalLength		= cpu_to_le16(sizeof(usb3_bos_desc)),
		.bNumDeviceCaps		= 1,
	},
	.ss_cap = {
		.bLength		= USB_DT_USB_SS_CAP_SIZE,
		.bDescriptorType	= USB_DT_DEVICE_CAPABILITY,
		.bDevCapabilityType	= USB_SS_CAP_TYPE,
		.wSpeedSupported	= cpu_to_le16(USB_5GBPS_OPERATION),
		.bFunctionalitySupport	= ilog2(USB_5GBPS_OPERATION),
	},
};

static inline void
ss_hub_descriptor(struct usb_hub_descriptor *desc)
{
	memset(desc, 0, sizeof *desc);
	desc->bDescriptorType = USB_DT_SS_HUB;
	desc->bDescLength = 12;
	desc->wHubCharacteristics = cpu_to_le16(
		HUB_CHAR_INDV_PORT_LPSM | HUB_CHAR_COMMON_OCPM);
	desc->bNbrPorts = VHCI_HC_PORTS;
	desc->u.ss.bHubHdrDecLat = 0x04; /* Worst case: 0.4 micro sec*/
	desc->u.ss.DeviceRemovable = 0xffff;
}

static inline void hub_descriptor(struct usb_hub_descriptor *desc)
{
	int width;

	memset(desc, 0, sizeof(*desc));
	desc->bDescriptorType = USB_DT_HUB;
	desc->wHubCharacteristics = cpu_to_le16(
		HUB_CHAR_INDV_PORT_LPSM | HUB_CHAR_COMMON_OCPM);

	desc->bNbrPorts = VHCI_HC_PORTS;
	BUILD_BUG_ON(VHCI_HC_PORTS > USB_MAXCHILDREN);
	width = desc->bNbrPorts / 8 + 1;
	desc->bDescLength = USB_DT_HUB_NONVAR_SIZE + 2 * width;
	memset(&desc->u.hs.DeviceRemovable[0], 0, width);
	memset(&desc->u.hs.DeviceRemovable[width], 0xff, width);
}

static int vhci_hub_control(struct usb_hcd *hcd, u16 typeReq, u16 wValue,
			    u16 wIndex, char *buf, u16 wLength)
{
	struct vhci_hcd	*vhci_hcd;
	struct vhci	*vhci;
	int             retval = 0;
	int		rhport = -1;
	unsigned long	flags;
	bool invalid_rhport = false;

	u32 prev_port_status[VHCI_HC_PORTS];

	if (!HCD_HW_ACCESSIBLE(hcd))
		return -ETIMEDOUT;

	/*
	 * NOTE:
	 * wIndex (bits 0-7) shows the port number and begins from 1?
	 */
	wIndex = ((__u8)(wIndex & 0x00ff));
	usbip_dbg_vhci_rh("typeReq %x wValue %x wIndex %x\n", typeReq, wValue,
			  wIndex);

	/*
	 * wIndex can be 0 for some request types (typeReq). rhport is
	 * in valid range when wIndex >= 1 and < VHCI_HC_PORTS.
	 *
	 * Reference port_status[] only with valid rhport when
	 * invalid_rhport is false.
	 */
	if (wIndex < 1 || wIndex > VHCI_HC_PORTS) {
		invalid_rhport = true;
		if (wIndex > VHCI_HC_PORTS)
			pr_err("invalid port number %d\n", wIndex);
	} else
		rhport = wIndex - 1;

	vhci_hcd = hcd_to_vhci_hcd(hcd);
	vhci = vhci_hcd->vhci;

	spin_lock_irqsave(&vhci->lock, flags);

	/* store old status and compare now and old later */
	if (usbip_dbg_flag_vhci_rh) {
		if (!invalid_rhport)
			memcpy(prev_port_status, vhci_hcd->port_status,
				sizeof(prev_port_status));
	}

	switch (typeReq) {
	case ClearHubFeature:
		usbip_dbg_vhci_rh(" ClearHubFeature\n");
		break;
	case ClearPortFeature:
		if (invalid_rhport) {
			pr_err("invalid port number %d\n", wIndex);
			goto error;
		}
		switch (wValue) {
		case USB_PORT_FEAT_SUSPEND:
			if (hcd->speed == HCD_USB3) {
				pr_err(" ClearPortFeature: USB_PORT_FEAT_SUSPEND req not "
				       "supported for USB 3.0 roothub\n");
				goto error;
			}
			usbip_dbg_vhci_rh(
				" ClearPortFeature: USB_PORT_FEAT_SUSPEND\n");
			if (vhci_hcd->port_status[rhport] & USB_PORT_STAT_SUSPEND) {
				/* 20msec signaling */
				vhci_hcd->resuming = 1;
				vhci_hcd->re_timeout = jiffies + msecs_to_jiffies(20);
			}
			break;
		case USB_PORT_FEAT_POWER:
			usbip_dbg_vhci_rh(
				" ClearPortFeature: USB_PORT_FEAT_POWER\n");
			if (hcd->speed == HCD_USB3)
				vhci_hcd->port_status[rhport] &= ~USB_SS_PORT_STAT_POWER;
			else
				vhci_hcd->port_status[rhport] &= ~USB_PORT_STAT_POWER;
			break;
		default:
			usbip_dbg_vhci_rh(" ClearPortFeature: default %x\n",
					  wValue);
			if (wValue >= 32)
				goto error;
			vhci_hcd->port_status[rhport] &= ~(1 << wValue);
			break;
		}
		break;
	case GetHubDescriptor:
		usbip_dbg_vhci_rh(" GetHubDescriptor\n");
		if (hcd->speed == HCD_USB3 &&
				(wLength < USB_DT_SS_HUB_SIZE ||
				 wValue != (USB_DT_SS_HUB << 8))) {
			pr_err("Wrong hub descriptor type for USB 3.0 roothub.\n");
			goto error;
		}
		if (hcd->speed == HCD_USB3)
			ss_hub_descriptor((struct usb_hub_descriptor *) buf);
		else
			hub_descriptor((struct usb_hub_descriptor *) buf);
		break;
	case DeviceRequest | USB_REQ_GET_DESCRIPTOR:
		if (hcd->speed != HCD_USB3)
			goto error;

		if ((wValue >> 8) != USB_DT_BOS)
			goto error;

		memcpy(buf, &usb3_bos_desc, sizeof(usb3_bos_desc));
		retval = sizeof(usb3_bos_desc);
		break;
	case GetHubStatus:
		usbip_dbg_vhci_rh(" GetHubStatus\n");
		*(__le32 *) buf = cpu_to_le32(0);
		break;
	case GetPortStatus:
		usbip_dbg_vhci_rh(" GetPortStatus port %x\n", wIndex);
		if (invalid_rhport) {
			pr_err("invalid port number %d\n", wIndex);
			retval = -EPIPE;
			goto error;
		}

		/* we do not care about resume. */

		/* whoever resets or resumes must GetPortStatus to
		 * complete it!!
		 */
		if (vhci_hcd->resuming && time_after(jiffies, vhci_hcd->re_timeout)) {
			vhci_hcd->port_status[rhport] |= (1 << USB_PORT_FEAT_C_SUSPEND);
			vhci_hcd->port_status[rhport] &= ~(1 << USB_PORT_FEAT_SUSPEND);
			vhci_hcd->resuming = 0;
			vhci_hcd->re_timeout = 0;
		}

		if ((vhci_hcd->port_status[rhport] & (1 << USB_PORT_FEAT_RESET)) !=
		    0 && time_after(jiffies, vhci_hcd->re_timeout)) {
			vhci_hcd->port_status[rhport] |= (1 << USB_PORT_FEAT_C_RESET);
			vhci_hcd->port_status[rhport] &= ~(1 << USB_PORT_FEAT_RESET);
			vhci_hcd->re_timeout = 0;

			/*
			 * A few drivers do usb reset during probe when
			 * the device could be in VDEV_ST_USED state
			 */
			if (vhci_hcd->vdev[rhport].ud.status ==
				VDEV_ST_NOTASSIGNED ||
			    vhci_hcd->vdev[rhport].ud.status ==
				VDEV_ST_USED) {
				usbip_dbg_vhci_rh(
					" enable rhport %d (status %u)\n",
					rhport,
					vhci_hcd->vdev[rhport].ud.status);
				vhci_hcd->port_status[rhport] |=
					USB_PORT_STAT_ENABLE;
			}

			if (hcd->speed < HCD_USB3) {
				switch (vhci_hcd->vdev[rhport].speed) {
				case USB_SPEED_HIGH:
					vhci_hcd->port_status[rhport] |=
					      USB_PORT_STAT_HIGH_SPEED;
					break;
				case USB_SPEED_LOW:
					vhci_hcd->port_status[rhport] |=
						USB_PORT_STAT_LOW_SPEED;
					break;
				default:
					pr_err("vhci_device speed not set\n");
					break;
				}
			}
		}
		((__le16 *) buf)[0] = cpu_to_le16(vhci_hcd->port_status[rhport]);
		((__le16 *) buf)[1] =
			cpu_to_le16(vhci_hcd->port_status[rhport] >> 16);

		usbip_dbg_vhci_rh(" GetPortStatus bye %x %x\n", ((u16 *)buf)[0],
				  ((u16 *)buf)[1]);
		break;
	case SetHubFeature:
		usbip_dbg_vhci_rh(" SetHubFeature\n");
		retval = -EPIPE;
		break;
	case SetPortFeature:
		switch (wValue) {
		case USB_PORT_FEAT_LINK_STATE:
			usbip_dbg_vhci_rh(
				" SetPortFeature: USB_PORT_FEAT_LINK_STATE\n");
			if (hcd->speed != HCD_USB3) {
				pr_err("USB_PORT_FEAT_LINK_STATE req not "
				       "supported for USB 2.0 roothub\n");
				goto error;
			}
			/*
			 * Since this is dummy we don't have an actual link so
			 * there is nothing to do for the SET_LINK_STATE cmd
			 */
			break;
		case USB_PORT_FEAT_U1_TIMEOUT:
			usbip_dbg_vhci_rh(
				" SetPortFeature: USB_PORT_FEAT_U1_TIMEOUT\n");
			fallthrough;
		case USB_PORT_FEAT_U2_TIMEOUT:
			usbip_dbg_vhci_rh(
				" SetPortFeature: USB_PORT_FEAT_U2_TIMEOUT\n");
			/* TODO: add suspend/resume support! */
			if (hcd->speed != HCD_USB3) {
				pr_err("USB_PORT_FEAT_U1/2_TIMEOUT req not "
				       "supported for USB 2.0 roothub\n");
				goto error;
			}
			break;
		case USB_PORT_FEAT_SUSPEND:
			usbip_dbg_vhci_rh(
				" SetPortFeature: USB_PORT_FEAT_SUSPEND\n");
			/* Applicable only for USB2.0 hub */
			if (hcd->speed == HCD_USB3) {
				pr_err("USB_PORT_FEAT_SUSPEND req not "
				       "supported for USB 3.0 roothub\n");
				goto error;
			}

			if (invalid_rhport) {
				pr_err("invalid port number %d\n", wIndex);
				goto error;
			}

			vhci_hcd->port_status[rhport] |= USB_PORT_STAT_SUSPEND;
			break;
		case USB_PORT_FEAT_POWER:
			usbip_dbg_vhci_rh(
				" SetPortFeature: USB_PORT_FEAT_POWER\n");
			if (invalid_rhport) {
				pr_err("invalid port number %d\n", wIndex);
				goto error;
			}
			if (hcd->speed == HCD_USB3)
				vhci_hcd->port_status[rhport] |= USB_SS_PORT_STAT_POWER;
			else
				vhci_hcd->port_status[rhport] |= USB_PORT_STAT_POWER;
			break;
		case USB_PORT_FEAT_BH_PORT_RESET:
			usbip_dbg_vhci_rh(
				" SetPortFeature: USB_PORT_FEAT_BH_PORT_RESET\n");
			if (invalid_rhport) {
				pr_err("invalid port number %d\n", wIndex);
				goto error;
			}
			/* Applicable only for USB3.0 hub */
			if (hcd->speed != HCD_USB3) {
				pr_err("USB_PORT_FEAT_BH_PORT_RESET req not "
				       "supported for USB 2.0 roothub\n");
				goto error;
			}
			fallthrough;
		case USB_PORT_FEAT_RESET:
			usbip_dbg_vhci_rh(
				" SetPortFeature: USB_PORT_FEAT_RESET\n");
			if (invalid_rhport) {
				pr_err("invalid port number %d\n", wIndex);
				goto error;
			}
			/* if it's already enabled, disable */
			if (hcd->speed == HCD_USB3) {
				vhci_hcd->port_status[rhport] = 0;
				vhci_hcd->port_status[rhport] =
					(USB_SS_PORT_STAT_POWER |
					 USB_PORT_STAT_CONNECTION |
					 USB_PORT_STAT_RESET);
			} else if (vhci_hcd->port_status[rhport] & USB_PORT_STAT_ENABLE) {
				vhci_hcd->port_status[rhport] &= ~(USB_PORT_STAT_ENABLE
					| USB_PORT_STAT_LOW_SPEED
					| USB_PORT_STAT_HIGH_SPEED);
			}

			/* 50msec reset signaling */
			vhci_hcd->re_timeout = jiffies + msecs_to_jiffies(50);
			fallthrough;
		default:
			usbip_dbg_vhci_rh(" SetPortFeature: default %d\n",
					  wValue);
			if (invalid_rhport) {
				pr_err("invalid port number %d\n", wIndex);
				goto error;
			}
			if (wValue >= 32)
				goto error;
			if (hcd->speed == HCD_USB3) {
				if ((vhci_hcd->port_status[rhport] &
				     USB_SS_PORT_STAT_POWER) != 0) {
					vhci_hcd->port_status[rhport] |= (1 << wValue);
				}
			} else
				if ((vhci_hcd->port_status[rhport] &
				     USB_PORT_STAT_POWER) != 0) {
					vhci_hcd->port_status[rhport] |= (1 << wValue);
				}
		}
		break;
	case GetPortErrorCount:
		usbip_dbg_vhci_rh(" GetPortErrorCount\n");
		if (hcd->speed != HCD_USB3) {
			pr_err("GetPortErrorCount req not "
			       "supported for USB 2.0 roothub\n");
			goto error;
		}
		/* We'll always return 0 since this is a dummy hub */
		*(__le32 *) buf = cpu_to_le32(0);
		break;
	case SetHubDepth:
		usbip_dbg_vhci_rh(" SetHubDepth\n");
		if (hcd->speed != HCD_USB3) {
			pr_err("SetHubDepth req not supported for "
			       "USB 2.0 roothub\n");
			goto error;
		}
		break;
	default:
		pr_err("default hub control req: %04x v%04x i%04x l%d\n",
			typeReq, wValue, wIndex, wLength);
error:
		/* "protocol stall" on error */
		retval = -EPIPE;
	}

	if (usbip_dbg_flag_vhci_rh) {
		pr_debug("port %d\n", rhport);
		/* Only dump valid port status */
		if (!invalid_rhport) {
			dump_port_status_diff(prev_port_status[rhport],
					      vhci_hcd->port_status[rhport],
					      hcd->speed == HCD_USB3);
		}
	}
	usbip_dbg_vhci_rh(" bye\n");

	spin_unlock_irqrestore(&vhci->lock, flags);

	if (!invalid_rhport &&
	    (vhci_hcd->port_status[rhport] & PORT_C_MASK) != 0) {
		usb_hcd_poll_rh_status(hcd);
	}

	return retval;
}

static void vhci_tx_urb(struct urb *urb, struct vhci_device *vdev)
{
	struct vhci_priv *priv;
	struct vhci_hcd *vhci_hcd = vdev_to_vhci_hcd(vdev);
	unsigned long flags;

	priv = kzalloc(sizeof(struct vhci_priv), GFP_ATOMIC);
	if (!priv) {
		usbip_event_add(&vdev->ud, VDEV_EVENT_ERROR_MALLOC);
		return;
	}

	spin_lock_irqsave(&vdev->priv_lock, flags);

	priv->seqnum = atomic_inc_return(&vhci_hcd->seqnum);
	if (priv->seqnum == 0xffff)
		dev_info(&urb->dev->dev, "seqnum max\n");

	priv->vdev = vdev;
	priv->urb = urb;

	urb->hcpriv = (void *) priv;

	list_add_tail(&priv->list, &vdev->priv_tx);

	wake_up(&vdev->waitq_tx);
	spin_unlock_irqrestore(&vdev->priv_lock, flags);
}

static int vhci_urb_enqueue(struct usb_hcd *hcd, struct urb *urb, gfp_t mem_flags)
{
	struct vhci_hcd *vhci_hcd = hcd_to_vhci_hcd(hcd);
	struct vhci *vhci = vhci_hcd->vhci;
	struct device *dev = &urb->dev->dev;
	u8 portnum = urb->dev->portnum;
	int ret = 0;
	struct vhci_device *vdev;
	unsigned long flags;

	if (portnum > VHCI_HC_PORTS) {
		pr_err("invalid port number %d\n", portnum);
		return -ENODEV;
	}
	vdev = &vhci_hcd->vdev[portnum-1];

	if (!urb->transfer_buffer && !urb->num_sgs &&
	     urb->transfer_buffer_length) {
		dev_dbg(dev, "Null URB transfer buffer\n");
		return -EINVAL;
	}

	spin_lock_irqsave(&vhci->lock, flags);

	if (urb->status != -EINPROGRESS) {
		dev_err(dev, "URB already unlinked!, status %d\n", urb->status);
		spin_unlock_irqrestore(&vhci->lock, flags);
		return urb->status;
	}

	/* refuse enqueue for dead connection */
	spin_lock(&vdev->ud.lock);
	if (vdev->ud.status == VDEV_ST_NULL ||
	    vdev->ud.status == VDEV_ST_ERROR) {
		dev_err(dev, "enqueue for inactive port %d\n", vdev->rhport);
		spin_unlock(&vdev->ud.lock);
		spin_unlock_irqrestore(&vhci->lock, flags);
		return -ENODEV;
	}
	spin_unlock(&vdev->ud.lock);

	ret = usb_hcd_link_urb_to_ep(hcd, urb);
	if (ret)
		goto no_need_unlink;

	/*
	 * The enumeration process is as follows;
	 *
	 *  1. Get_Descriptor request to DevAddrs(0) EndPoint(0)
	 *     to get max packet length of default pipe
	 *
	 *  2. Set_Address request to DevAddr(0) EndPoint(0)
	 *
	 */
	if (usb_pipedevice(urb->pipe) == 0) {
		__u8 type = usb_pipetype(urb->pipe);
		struct usb_ctrlrequest *ctrlreq =
			(struct usb_ctrlrequest *) urb->setup_packet;

		if (type != PIPE_CONTROL || !ctrlreq) {
			dev_err(dev, "invalid request to devnum 0\n");
			ret = -EINVAL;
			goto no_need_xmit;
		}

		switch (ctrlreq->bRequest) {
		case USB_REQ_SET_ADDRESS:
			/* set_address may come when a device is reset */
			dev_info(dev, "SetAddress Request (%d) to port %d\n",
				 ctrlreq->wValue, vdev->rhport);

			usb_put_dev(vdev->udev);
			vdev->udev = usb_get_dev(urb->dev);

			spin_lock(&vdev->ud.lock);
			vdev->ud.status = VDEV_ST_USED;
			spin_unlock(&vdev->ud.lock);

			if (urb->status == -EINPROGRESS) {
				/* This request is successfully completed. */
				/* If not -EINPROGRESS, possibly unlinked. */
				urb->status = 0;
			}

			goto no_need_xmit;

		case USB_REQ_GET_DESCRIPTOR:
			if (ctrlreq->wValue == cpu_to_le16(USB_DT_DEVICE << 8))
				usbip_dbg_vhci_hc(
					"Not yet?:Get_Descriptor to device 0 (get max pipe size)\n");

			usb_put_dev(vdev->udev);
			vdev->udev = usb_get_dev(urb->dev);
			goto out;

		default:
			/* NOT REACHED */
			dev_err(dev,
				"invalid request to devnum 0 bRequest %u, wValue %u\n",
				ctrlreq->bRequest,
				ctrlreq->wValue);
			ret =  -EINVAL;
			goto no_need_xmit;
		}

	}

out:
	vhci_tx_urb(urb, vdev);
	spin_unlock_irqrestore(&vhci->lock, flags);

	return 0;

no_need_xmit:
	usb_hcd_unlink_urb_from_ep(hcd, urb);
no_need_unlink:
	spin_unlock_irqrestore(&vhci->lock, flags);
	if (!ret) {
		/* usb_hcd_giveback_urb() should be called with
		 * irqs disabled
		 */
		local_irq_disable();
		usb_hcd_giveback_urb(hcd, urb, urb->status);
		local_irq_enable();
	}
	return ret;
}

/*
 * vhci_rx gives back the urb after receiving the reply of the urb.  If an
 * unlink pdu is sent or not, vhci_rx receives a normal return pdu and gives
 * back its urb. For the driver unlinking the urb, the content of the urb is
 * not important, but the calling to its completion handler is important; the
 * completion of unlinking is notified by the completion handler.
 *
 *
 * CLIENT SIDE
 *
 * - When vhci_hcd receives RET_SUBMIT,
 *
 *	- case 1a). the urb of the pdu is not unlinking.
 *		- normal case
 *		=> just give back the urb
 *
 *	- case 1b). the urb of the pdu is unlinking.
 *		- usbip.ko will return a reply of the unlinking request.
 *		=> give back the urb now and go to case 2b).
 *
 * - When vhci_hcd receives RET_UNLINK,
 *
 *	- case 2a). a submit request is still pending in vhci_hcd.
 *		- urb was really pending in usbip.ko and urb_unlink_urb() was
 *		  completed there.
 *		=> free a pending submit request
 *		=> notify unlink completeness by giving back the urb
 *
 *	- case 2b). a submit request is *not* pending in vhci_hcd.
 *		- urb was already given back to the core driver.
 *		=> do not give back the urb
 *
 *
 * SERVER SIDE
 *
 * - When usbip receives CMD_UNLINK,
 *
 *	- case 3a). the urb of the unlink request is now in submission.
 *		=> do usb_unlink_urb().
 *		=> after the unlink is completed, send RET_UNLINK.
 *
 *	- case 3b). the urb of the unlink request is not in submission.
 *		- may be already completed or never be received
 *		=> send RET_UNLINK
 *
 */
static int vhci_urb_dequeue(struct usb_hcd *hcd, struct urb *urb, int status)
{
	struct vhci_hcd *vhci_hcd = hcd_to_vhci_hcd(hcd);
	struct vhci *vhci = vhci_hcd->vhci;
	struct vhci_priv *priv;
	struct vhci_device *vdev;
	unsigned long flags;

	spin_lock_irqsave(&vhci->lock, flags);

	priv = urb->hcpriv;
	if (!priv) {
		/* URB was never linked! or will be soon given back by
		 * vhci_rx. */
		spin_unlock_irqrestore(&vhci->lock, flags);
		return -EIDRM;
	}

	{
		int ret = 0;

		ret = usb_hcd_check_unlink_urb(hcd, urb, status);
		if (ret) {
			spin_unlock_irqrestore(&vhci->lock, flags);
			return ret;
		}
	}

	 /* send unlink request here? */
	vdev = priv->vdev;

	if (!vdev->ud.tcp_socket) {
		/* tcp connection is closed */
		spin_lock(&vdev->priv_lock);

		list_del(&priv->list);
		kfree(priv);
		urb->hcpriv = NULL;

		spin_unlock(&vdev->priv_lock);

		/*
		 * If tcp connection is alive, we have sent CMD_UNLINK.
		 * vhci_rx will receive RET_UNLINK and give back the URB.
		 * Otherwise, we give back it here.
		 */
		usb_hcd_unlink_urb_from_ep(hcd, urb);

		spin_unlock_irqrestore(&vhci->lock, flags);
		usb_hcd_giveback_urb(hcd, urb, urb->status);
		spin_lock_irqsave(&vhci->lock, flags);

	} else {
		/* tcp connection is alive */
		struct vhci_unlink *unlink;

		spin_lock(&vdev->priv_lock);

		/* setup CMD_UNLINK pdu */
		unlink = kzalloc(sizeof(struct vhci_unlink), GFP_ATOMIC);
		if (!unlink) {
			spin_unlock(&vdev->priv_lock);
			spin_unlock_irqrestore(&vhci->lock, flags);
			usbip_event_add(&vdev->ud, VDEV_EVENT_ERROR_MALLOC);
			return -ENOMEM;
		}

		unlink->seqnum = atomic_inc_return(&vhci_hcd->seqnum);
		if (unlink->seqnum == 0xffff)
			pr_info("seqnum max\n");

		unlink->unlink_seqnum = priv->seqnum;

		/* send cmd_unlink and try to cancel the pending URB in the
		 * peer */
		list_add_tail(&unlink->list, &vdev->unlink_tx);
		wake_up(&vdev->waitq_tx);

		spin_unlock(&vdev->priv_lock);
	}

	spin_unlock_irqrestore(&vhci->lock, flags);

	usbip_dbg_vhci_hc("leave\n");
	return 0;
}

static void vhci_cleanup_unlink_list(struct vhci_device *vdev,
		struct list_head *unlink_list)
{
	struct vhci_hcd *vhci_hcd = vdev_to_vhci_hcd(vdev);
	struct usb_hcd *hcd = vhci_hcd_to_hcd(vhci_hcd);
	struct vhci *vhci = vhci_hcd->vhci;
	struct vhci_unlink *unlink, *tmp;
	unsigned long flags;

	spin_lock_irqsave(&vhci->lock, flags);
	spin_lock(&vdev->priv_lock);

<<<<<<< HEAD
	list_for_each_entry_safe(unlink, tmp, &vdev->unlink_tx, list) {
		struct urb *urb;

		/* give back urb of unsent unlink request */
		pr_info("unlink cleanup tx %lu\n", unlink->unlink_seqnum);

		urb = pickup_urb_and_free_priv(vdev, unlink->unlink_seqnum);
		if (!urb) {
			list_del(&unlink->list);
			kfree(unlink);
			continue;
		}

		urb->status = -ENODEV;

		usb_hcd_unlink_urb_from_ep(hcd, urb);

		list_del(&unlink->list);

		spin_unlock(&vdev->priv_lock);
		spin_unlock_irqrestore(&vhci->lock, flags);

		usb_hcd_giveback_urb(hcd, urb, urb->status);

		spin_lock_irqsave(&vhci->lock, flags);
		spin_lock(&vdev->priv_lock);

		kfree(unlink);
	}

	while (!list_empty(&vdev->unlink_rx)) {
=======
	list_for_each_entry_safe(unlink, tmp, unlink_list, list) {
>>>>>>> 3b17187f
		struct urb *urb;

		urb = pickup_urb_and_free_priv(vdev, unlink->unlink_seqnum);
		if (!urb) {
			list_del(&unlink->list);
			kfree(unlink);
			continue;
		}

		urb->status = -ENODEV;

		usb_hcd_unlink_urb_from_ep(hcd, urb);

		list_del(&unlink->list);

		spin_unlock(&vdev->priv_lock);
		spin_unlock_irqrestore(&vhci->lock, flags);

		usb_hcd_giveback_urb(hcd, urb, urb->status);

		spin_lock_irqsave(&vhci->lock, flags);
		spin_lock(&vdev->priv_lock);

		kfree(unlink);
	}

	spin_unlock(&vdev->priv_lock);
	spin_unlock_irqrestore(&vhci->lock, flags);
}

static void vhci_device_unlink_cleanup(struct vhci_device *vdev)
{
	/* give back URB of unsent unlink request */
	vhci_cleanup_unlink_list(vdev, &vdev->unlink_tx);

	/* give back URB of unanswered unlink request */
	vhci_cleanup_unlink_list(vdev, &vdev->unlink_rx);
}

/*
 * The important thing is that only one context begins cleanup.
 * This is why error handling and cleanup become simple.
 * We do not want to consider race condition as possible.
 */
static void vhci_shutdown_connection(struct usbip_device *ud)
{
	struct vhci_device *vdev = container_of(ud, struct vhci_device, ud);

	/* need this? see stub_dev.c */
	if (ud->tcp_socket) {
		pr_debug("shutdown tcp_socket %d\n", ud->sockfd);
		kernel_sock_shutdown(ud->tcp_socket, SHUT_RDWR);
	}

	/* kill threads related to this sdev */
	if (vdev->ud.tcp_rx) {
		kthread_stop_put(vdev->ud.tcp_rx);
		vdev->ud.tcp_rx = NULL;
	}
	if (vdev->ud.tcp_tx) {
		kthread_stop_put(vdev->ud.tcp_tx);
		vdev->ud.tcp_tx = NULL;
	}
	pr_info("stop threads\n");

	/* active connection is closed */
	if (vdev->ud.tcp_socket) {
		sockfd_put(vdev->ud.tcp_socket);
		vdev->ud.tcp_socket = NULL;
		vdev->ud.sockfd = -1;
	}
	pr_info("release socket\n");

	vhci_device_unlink_cleanup(vdev);

	/*
	 * rh_port_disconnect() is a trigger of ...
	 *   usb_disable_device():
	 *	disable all the endpoints for a USB device.
	 *   usb_disable_endpoint():
	 *	disable endpoints. pending urbs are unlinked(dequeued).
	 *
	 * NOTE: After calling rh_port_disconnect(), the USB device drivers of a
	 * detached device should release used urbs in a cleanup function (i.e.
	 * xxx_disconnect()). Therefore, vhci_hcd does not need to release
	 * pushed urbs and their private data in this function.
	 *
	 * NOTE: vhci_dequeue() must be considered carefully. When shutting down
	 * a connection, vhci_shutdown_connection() expects vhci_dequeue()
	 * gives back pushed urbs and frees their private data by request of
	 * the cleanup function of a USB driver. When unlinking a urb with an
	 * active connection, vhci_dequeue() does not give back the urb which
	 * is actually given back by vhci_rx after receiving its return pdu.
	 *
	 */
	rh_port_disconnect(vdev);

	pr_info("disconnect device\n");
}

static void vhci_device_reset(struct usbip_device *ud)
{
	struct vhci_device *vdev = container_of(ud, struct vhci_device, ud);
	unsigned long flags;

	spin_lock_irqsave(&ud->lock, flags);

	vdev->speed  = 0;
	vdev->devid  = 0;

	usb_put_dev(vdev->udev);
	vdev->udev = NULL;

	if (ud->tcp_socket) {
		sockfd_put(ud->tcp_socket);
		ud->tcp_socket = NULL;
		ud->sockfd = -1;
	}
	ud->status = VDEV_ST_NULL;

	spin_unlock_irqrestore(&ud->lock, flags);
}

static void vhci_device_unusable(struct usbip_device *ud)
{
	unsigned long flags;

	spin_lock_irqsave(&ud->lock, flags);
	ud->status = VDEV_ST_ERROR;
	spin_unlock_irqrestore(&ud->lock, flags);
}

static void vhci_device_init(struct vhci_device *vdev)
{
	memset(vdev, 0, sizeof(struct vhci_device));

	vdev->ud.side   = USBIP_VHCI;
	vdev->ud.status = VDEV_ST_NULL;
	spin_lock_init(&vdev->ud.lock);
	mutex_init(&vdev->ud.sysfs_lock);

	INIT_LIST_HEAD(&vdev->priv_rx);
	INIT_LIST_HEAD(&vdev->priv_tx);
	INIT_LIST_HEAD(&vdev->unlink_tx);
	INIT_LIST_HEAD(&vdev->unlink_rx);
	spin_lock_init(&vdev->priv_lock);

	init_waitqueue_head(&vdev->waitq_tx);

	vdev->ud.eh_ops.shutdown = vhci_shutdown_connection;
	vdev->ud.eh_ops.reset = vhci_device_reset;
	vdev->ud.eh_ops.unusable = vhci_device_unusable;

	usbip_start_eh(&vdev->ud);
}

static int hcd_name_to_id(const char *name)
{
	char *c;
	long val;
	int ret;

	c = strchr(name, '.');
	if (c == NULL)
		return 0;

	ret = kstrtol(c+1, 10, &val);
	if (ret < 0)
		return ret;

	return val;
}

static int vhci_setup(struct usb_hcd *hcd)
{
	struct vhci *vhci = *((void **)dev_get_platdata(hcd->self.controller));
	if (usb_hcd_is_primary_hcd(hcd)) {
		vhci->vhci_hcd_hs = hcd_to_vhci_hcd(hcd);
		vhci->vhci_hcd_hs->vhci = vhci;
		/*
		 * Mark the first roothub as being USB 2.0.
		 * The USB 3.0 roothub will be registered later by
		 * vhci_hcd_probe()
		 */
		hcd->speed = HCD_USB2;
		hcd->self.root_hub->speed = USB_SPEED_HIGH;
	} else {
		vhci->vhci_hcd_ss = hcd_to_vhci_hcd(hcd);
		vhci->vhci_hcd_ss->vhci = vhci;
		hcd->speed = HCD_USB3;
		hcd->self.root_hub->speed = USB_SPEED_SUPER;
	}

	/*
	 * Support SG.
	 * sg_tablesize is an arbitrary value to alleviate memory pressure
	 * on the host.
	 */
	hcd->self.sg_tablesize = 32;
	hcd->self.no_sg_constraint = 1;

	return 0;
}

static int vhci_start(struct usb_hcd *hcd)
{
	struct vhci_hcd *vhci_hcd = hcd_to_vhci_hcd(hcd);
	int id, rhport;
	int err;

	usbip_dbg_vhci_hc("enter vhci_start\n");

	if (usb_hcd_is_primary_hcd(hcd))
		spin_lock_init(&vhci_hcd->vhci->lock);

	/* initialize private data of usb_hcd */

	for (rhport = 0; rhport < VHCI_HC_PORTS; rhport++) {
		struct vhci_device *vdev = &vhci_hcd->vdev[rhport];

		vhci_device_init(vdev);
		vdev->rhport = rhport;
	}

	atomic_set(&vhci_hcd->seqnum, 0);

	hcd->power_budget = 0; /* no limit */
	hcd->uses_new_polling = 1;

#ifdef CONFIG_USB_OTG
	hcd->self.otg_port = 1;
#endif

	id = hcd_name_to_id(hcd_name(hcd));
	if (id < 0) {
		pr_err("invalid vhci name %s\n", hcd_name(hcd));
		return -EINVAL;
	}

	/* vhci_hcd is now ready to be controlled through sysfs */
	if (id == 0 && usb_hcd_is_primary_hcd(hcd)) {
		err = vhci_init_attr_group();
		if (err) {
			dev_err(hcd_dev(hcd), "init attr group failed, err = %d\n", err);
			return err;
		}
		err = sysfs_create_group(&hcd_dev(hcd)->kobj, &vhci_attr_group);
		if (err) {
			dev_err(hcd_dev(hcd), "create sysfs files failed, err = %d\n", err);
			vhci_finish_attr_group();
			return err;
		}
		pr_info("created sysfs %s\n", hcd_name(hcd));
	}

	return 0;
}

static void vhci_stop(struct usb_hcd *hcd)
{
	struct vhci_hcd *vhci_hcd = hcd_to_vhci_hcd(hcd);
	int id, rhport;

	usbip_dbg_vhci_hc("stop VHCI controller\n");

	/* 1. remove the userland interface of vhci_hcd */
	id = hcd_name_to_id(hcd_name(hcd));
	if (id == 0 && usb_hcd_is_primary_hcd(hcd)) {
		sysfs_remove_group(&hcd_dev(hcd)->kobj, &vhci_attr_group);
		vhci_finish_attr_group();
	}

	/* 2. shutdown all the ports of vhci_hcd */
	for (rhport = 0; rhport < VHCI_HC_PORTS; rhport++) {
		struct vhci_device *vdev = &vhci_hcd->vdev[rhport];

		usbip_event_add(&vdev->ud, VDEV_EVENT_REMOVED);
		usbip_stop_eh(&vdev->ud);
	}
}

static int vhci_get_frame_number(struct usb_hcd *hcd)
{
	dev_err_ratelimited(&hcd->self.root_hub->dev, "Not yet implemented\n");
	return 0;
}

#ifdef CONFIG_PM

/* FIXME: suspend/resume */
static int vhci_bus_suspend(struct usb_hcd *hcd)
{
	struct vhci *vhci = *((void **)dev_get_platdata(hcd->self.controller));
	unsigned long flags;

	dev_dbg(&hcd->self.root_hub->dev, "%s\n", __func__);

	spin_lock_irqsave(&vhci->lock, flags);
	hcd->state = HC_STATE_SUSPENDED;
	spin_unlock_irqrestore(&vhci->lock, flags);

	return 0;
}

static int vhci_bus_resume(struct usb_hcd *hcd)
{
	struct vhci *vhci = *((void **)dev_get_platdata(hcd->self.controller));
	int rc = 0;
	unsigned long flags;

	dev_dbg(&hcd->self.root_hub->dev, "%s\n", __func__);

	spin_lock_irqsave(&vhci->lock, flags);
	if (!HCD_HW_ACCESSIBLE(hcd))
		rc = -ESHUTDOWN;
	else
		hcd->state = HC_STATE_RUNNING;
	spin_unlock_irqrestore(&vhci->lock, flags);

	return rc;
}

#else

#define vhci_bus_suspend      NULL
#define vhci_bus_resume       NULL
#endif

/* Change a group of bulk endpoints to support multiple stream IDs */
static int vhci_alloc_streams(struct usb_hcd *hcd, struct usb_device *udev,
	struct usb_host_endpoint **eps, unsigned int num_eps,
	unsigned int num_streams, gfp_t mem_flags)
{
	dev_dbg(&hcd->self.root_hub->dev, "vhci_alloc_streams not implemented\n");
	return 0;
}

/* Reverts a group of bulk endpoints back to not using stream IDs. */
static int vhci_free_streams(struct usb_hcd *hcd, struct usb_device *udev,
	struct usb_host_endpoint **eps, unsigned int num_eps,
	gfp_t mem_flags)
{
	dev_dbg(&hcd->self.root_hub->dev, "vhci_free_streams not implemented\n");
	return 0;
}

static const struct hc_driver vhci_hc_driver = {
	.description	= driver_name,
	.product_desc	= driver_desc,
	.hcd_priv_size	= sizeof(struct vhci_hcd),

	.flags		= HCD_USB3 | HCD_SHARED,

	.reset		= vhci_setup,
	.start		= vhci_start,
	.stop		= vhci_stop,

	.urb_enqueue	= vhci_urb_enqueue,
	.urb_dequeue	= vhci_urb_dequeue,

	.get_frame_number = vhci_get_frame_number,

	.hub_status_data = vhci_hub_status,
	.hub_control    = vhci_hub_control,
	.bus_suspend	= vhci_bus_suspend,
	.bus_resume	= vhci_bus_resume,

	.alloc_streams	= vhci_alloc_streams,
	.free_streams	= vhci_free_streams,
};

static int vhci_hcd_probe(struct platform_device *pdev)
{
	struct vhci             *vhci = *((void **)dev_get_platdata(&pdev->dev));
	struct usb_hcd		*hcd_hs;
	struct usb_hcd		*hcd_ss;
	int			ret;

	usbip_dbg_vhci_hc("name %s id %d\n", pdev->name, pdev->id);

	/*
	 * Allocate and initialize hcd.
	 * Our private data is also allocated automatically.
	 */
	hcd_hs = usb_create_hcd(&vhci_hc_driver, &pdev->dev, dev_name(&pdev->dev));
	if (!hcd_hs) {
		pr_err("create primary hcd failed\n");
		return -ENOMEM;
	}
	hcd_hs->has_tt = 1;

	/*
	 * Finish generic HCD structure initialization and register.
	 * Call the driver's reset() and start() routines.
	 */
	ret = usb_add_hcd(hcd_hs, 0, 0);
	if (ret != 0) {
		pr_err("usb_add_hcd hs failed %d\n", ret);
		goto put_usb2_hcd;
	}

	hcd_ss = usb_create_shared_hcd(&vhci_hc_driver, &pdev->dev,
				       dev_name(&pdev->dev), hcd_hs);
	if (!hcd_ss) {
		ret = -ENOMEM;
		pr_err("create shared hcd failed\n");
		goto remove_usb2_hcd;
	}

	ret = usb_add_hcd(hcd_ss, 0, 0);
	if (ret) {
		pr_err("usb_add_hcd ss failed %d\n", ret);
		goto put_usb3_hcd;
	}

	usbip_dbg_vhci_hc("bye\n");
	return 0;

put_usb3_hcd:
	usb_put_hcd(hcd_ss);
remove_usb2_hcd:
	usb_remove_hcd(hcd_hs);
put_usb2_hcd:
	usb_put_hcd(hcd_hs);
	vhci->vhci_hcd_hs = NULL;
	vhci->vhci_hcd_ss = NULL;
	return ret;
}

static int vhci_hcd_remove(struct platform_device *pdev)
{
	struct vhci *vhci = *((void **)dev_get_platdata(&pdev->dev));

	/*
	 * Disconnects the root hub,
	 * then reverses the effects of usb_add_hcd(),
	 * invoking the HCD's stop() methods.
	 */
	usb_remove_hcd(vhci_hcd_to_hcd(vhci->vhci_hcd_ss));
	usb_put_hcd(vhci_hcd_to_hcd(vhci->vhci_hcd_ss));

	usb_remove_hcd(vhci_hcd_to_hcd(vhci->vhci_hcd_hs));
	usb_put_hcd(vhci_hcd_to_hcd(vhci->vhci_hcd_hs));

	vhci->vhci_hcd_hs = NULL;
	vhci->vhci_hcd_ss = NULL;

	return 0;
}

#ifdef CONFIG_PM

/* what should happen for USB/IP under suspend/resume? */
static int vhci_hcd_suspend(struct platform_device *pdev, pm_message_t state)
{
	struct usb_hcd *hcd;
	struct vhci *vhci;
	int rhport;
	int connected = 0;
	int ret = 0;
	unsigned long flags;

	dev_dbg(&pdev->dev, "%s\n", __func__);

	hcd = platform_get_drvdata(pdev);
	if (!hcd)
		return 0;

	vhci = *((void **)dev_get_platdata(hcd->self.controller));

	spin_lock_irqsave(&vhci->lock, flags);

	for (rhport = 0; rhport < VHCI_HC_PORTS; rhport++) {
		if (vhci->vhci_hcd_hs->port_status[rhport] &
		    USB_PORT_STAT_CONNECTION)
			connected += 1;

		if (vhci->vhci_hcd_ss->port_status[rhport] &
		    USB_PORT_STAT_CONNECTION)
			connected += 1;
	}

	spin_unlock_irqrestore(&vhci->lock, flags);

	if (connected > 0) {
		dev_info(&pdev->dev,
			 "We have %d active connection%s. Do not suspend.\n",
			 connected, (connected == 1 ? "" : "s"));
		ret =  -EBUSY;
	} else {
		dev_info(&pdev->dev, "suspend vhci_hcd");
		clear_bit(HCD_FLAG_HW_ACCESSIBLE, &hcd->flags);
	}

	return ret;
}

static int vhci_hcd_resume(struct platform_device *pdev)
{
	struct usb_hcd *hcd;

	dev_dbg(&pdev->dev, "%s\n", __func__);

	hcd = platform_get_drvdata(pdev);
	if (!hcd)
		return 0;
	set_bit(HCD_FLAG_HW_ACCESSIBLE, &hcd->flags);
	usb_hcd_poll_rh_status(hcd);

	return 0;
}

#else

#define vhci_hcd_suspend	NULL
#define vhci_hcd_resume		NULL

#endif

static struct platform_driver vhci_driver = {
	.probe	= vhci_hcd_probe,
	.remove	= vhci_hcd_remove,
	.suspend = vhci_hcd_suspend,
	.resume	= vhci_hcd_resume,
	.driver	= {
		.name = driver_name,
	},
};

static void del_platform_devices(void)
{
	struct platform_device *pdev;
	int i;

	for (i = 0; i < vhci_num_controllers; i++) {
		pdev = vhcis[i].pdev;
		if (pdev != NULL)
			platform_device_unregister(pdev);
		vhcis[i].pdev = NULL;
	}
	sysfs_remove_link(&platform_bus.kobj, driver_name);
}

static int __init vhci_hcd_init(void)
{
	int i, ret;

	if (usb_disabled())
		return -ENODEV;

	if (vhci_num_controllers < 1)
		vhci_num_controllers = 1;

	vhcis = kcalloc(vhci_num_controllers, sizeof(struct vhci), GFP_KERNEL);
	if (vhcis == NULL)
		return -ENOMEM;

	for (i = 0; i < vhci_num_controllers; i++) {
		vhcis[i].pdev = platform_device_alloc(driver_name, i);
		if (!vhcis[i].pdev) {
			i--;
			while (i >= 0)
				platform_device_put(vhcis[i--].pdev);
			ret = -ENOMEM;
			goto err_device_alloc;
		}
	}
	for (i = 0; i < vhci_num_controllers; i++) {
		void *vhci = &vhcis[i];
		ret = platform_device_add_data(vhcis[i].pdev, &vhci, sizeof(void *));
		if (ret)
			goto err_driver_register;
	}

	ret = platform_driver_register(&vhci_driver);
	if (ret)
		goto err_driver_register;

	for (i = 0; i < vhci_num_controllers; i++) {
		ret = platform_device_add(vhcis[i].pdev);
		if (ret < 0) {
			i--;
			while (i >= 0)
				platform_device_del(vhcis[i--].pdev);
			goto err_add_hcd;
		}
	}

	return ret;

err_add_hcd:
	platform_driver_unregister(&vhci_driver);
err_driver_register:
	for (i = 0; i < vhci_num_controllers; i++)
		platform_device_put(vhcis[i].pdev);
err_device_alloc:
	kfree(vhcis);
	return ret;
}

static void __exit vhci_hcd_exit(void)
{
	del_platform_devices();
	platform_driver_unregister(&vhci_driver);
	kfree(vhcis);
}

module_init(vhci_hcd_init);
module_exit(vhci_hcd_exit);

MODULE_AUTHOR(DRIVER_AUTHOR);
MODULE_DESCRIPTION(DRIVER_DESC);
MODULE_LICENSE("GPL");<|MERGE_RESOLUTION|>--- conflicted
+++ resolved
@@ -963,41 +963,7 @@
 	spin_lock_irqsave(&vhci->lock, flags);
 	spin_lock(&vdev->priv_lock);
 
-<<<<<<< HEAD
-	list_for_each_entry_safe(unlink, tmp, &vdev->unlink_tx, list) {
-		struct urb *urb;
-
-		/* give back urb of unsent unlink request */
-		pr_info("unlink cleanup tx %lu\n", unlink->unlink_seqnum);
-
-		urb = pickup_urb_and_free_priv(vdev, unlink->unlink_seqnum);
-		if (!urb) {
-			list_del(&unlink->list);
-			kfree(unlink);
-			continue;
-		}
-
-		urb->status = -ENODEV;
-
-		usb_hcd_unlink_urb_from_ep(hcd, urb);
-
-		list_del(&unlink->list);
-
-		spin_unlock(&vdev->priv_lock);
-		spin_unlock_irqrestore(&vhci->lock, flags);
-
-		usb_hcd_giveback_urb(hcd, urb, urb->status);
-
-		spin_lock_irqsave(&vhci->lock, flags);
-		spin_lock(&vdev->priv_lock);
-
-		kfree(unlink);
-	}
-
-	while (!list_empty(&vdev->unlink_rx)) {
-=======
 	list_for_each_entry_safe(unlink, tmp, unlink_list, list) {
->>>>>>> 3b17187f
 		struct urb *urb;
 
 		urb = pickup_urb_and_free_priv(vdev, unlink->unlink_seqnum);
