// SPDX-License-Identifier: (GPL-2.0+ OR BSD-3-Clause)
/*
 * hcd.c - DesignWare HS OTG Controller host-mode routines
 *
 * Copyright (C) 2004-2013 Synopsys, Inc.
 *
 * Redistribution and use in source and binary forms, with or without
 * modification, are permitted provided that the following conditions
 * are met:
 * 1. Redistributions of source code must retain the above copyright
 *    notice, this list of conditions, and the following disclaimer,
 *    without modification.
 * 2. Redistributions in binary form must reproduce the above copyright
 *    notice, this list of conditions and the following disclaimer in the
 *    documentation and/or other materials provided with the distribution.
 * 3. The names of the above-listed copyright holders may not be used
 *    to endorse or promote products derived from this software without
 *    specific prior written permission.
 *
 * ALTERNATIVELY, this software may be distributed under the terms of the
 * GNU General Public License ("GPL") as published by the Free Software
 * Foundation; either version 2 of the License, or (at your option) any
 * later version.
 *
 * THIS SOFTWARE IS PROVIDED BY THE COPYRIGHT HOLDERS AND CONTRIBUTORS "AS
 * IS" AND ANY EXPRESS OR IMPLIED WARRANTIES, INCLUDING, BUT NOT LIMITED TO,
 * THE IMPLIED WARRANTIES OF MERCHANTABILITY AND FITNESS FOR A PARTICULAR
 * PURPOSE ARE DISCLAIMED. IN NO EVENT SHALL THE COPYRIGHT OWNER OR
 * CONTRIBUTORS BE LIABLE FOR ANY DIRECT, INDIRECT, INCIDENTAL, SPECIAL,
 * EXEMPLARY, OR CONSEQUENTIAL DAMAGES (INCLUDING, BUT NOT LIMITED TO,
 * PROCUREMENT OF SUBSTITUTE GOODS OR SERVICES; LOSS OF USE, DATA, OR
 * PROFITS; OR BUSINESS INTERRUPTION) HOWEVER CAUSED AND ON ANY THEORY OF
 * LIABILITY, WHETHER IN CONTRACT, STRICT LIABILITY, OR TORT (INCLUDING
 * NEGLIGENCE OR OTHERWISE) ARISING IN ANY WAY OUT OF THE USE OF THIS
 * SOFTWARE, EVEN IF ADVISED OF THE POSSIBILITY OF SUCH DAMAGE.
 */

/*
 * This file contains the core HCD code, and implements the Linux hc_driver
 * API
 */
#include <linux/kernel.h>
#include <linux/module.h>
#include <linux/spinlock.h>
#include <linux/interrupt.h>
#include <linux/platform_device.h>
#include <linux/dma-mapping.h>
#include <linux/delay.h>
#include <linux/io.h>
#include <linux/slab.h>
#include <linux/usb.h>

#include <linux/usb/hcd.h>
#include <linux/usb/ch11.h>

#include "core.h"
#include "hcd.h"

/*
 * =========================================================================
 *  Host Core Layer Functions
 * =========================================================================
 */

/**
 * dwc2_enable_common_interrupts() - Initializes the commmon interrupts,
 * used in both device and host modes
 *
 * @hsotg: Programming view of the DWC_otg controller
 */
static void dwc2_enable_common_interrupts(struct dwc2_hsotg *hsotg)
{
	u32 intmsk;

	/* Clear any pending OTG Interrupts */
	dwc2_writel(hsotg, 0xffffffff, GOTGINT);

	/* Clear any pending interrupts */
	dwc2_writel(hsotg, 0xffffffff, GINTSTS);

	/* Enable the interrupts in the GINTMSK */
	intmsk = GINTSTS_MODEMIS | GINTSTS_OTGINT;

	if (!hsotg->params.host_dma)
		intmsk |= GINTSTS_RXFLVL;
	if (!hsotg->params.external_id_pin_ctl)
		intmsk |= GINTSTS_CONIDSTSCHNG;

	intmsk |= GINTSTS_WKUPINT | GINTSTS_USBSUSP |
		  GINTSTS_SESSREQINT;

	if (dwc2_is_device_mode(hsotg) && hsotg->params.lpm)
		intmsk |= GINTSTS_LPMTRANRCVD;

	dwc2_writel(hsotg, intmsk, GINTMSK);
}

static int dwc2_gahbcfg_init(struct dwc2_hsotg *hsotg)
{
	u32 ahbcfg = dwc2_readl(hsotg, GAHBCFG);

	switch (hsotg->hw_params.arch) {
	case GHWCFG2_EXT_DMA_ARCH:
		dev_err(hsotg->dev, "External DMA Mode not supported\n");
		return -EINVAL;

	case GHWCFG2_INT_DMA_ARCH:
		dev_dbg(hsotg->dev, "Internal DMA Mode\n");
		if (hsotg->params.ahbcfg != -1) {
			ahbcfg &= GAHBCFG_CTRL_MASK;
			ahbcfg |= hsotg->params.ahbcfg &
				  ~GAHBCFG_CTRL_MASK;
		}
		break;

	case GHWCFG2_SLAVE_ONLY_ARCH:
	default:
		dev_dbg(hsotg->dev, "Slave Only Mode\n");
		break;
	}

	if (hsotg->params.host_dma)
		ahbcfg |= GAHBCFG_DMA_EN;
	else
		hsotg->params.dma_desc_enable = false;

	dwc2_writel(hsotg, ahbcfg, GAHBCFG);

	return 0;
}

static void dwc2_gusbcfg_init(struct dwc2_hsotg *hsotg)
{
	u32 usbcfg;

	usbcfg = dwc2_readl(hsotg, GUSBCFG);
	usbcfg &= ~(GUSBCFG_HNPCAP | GUSBCFG_SRPCAP);

	switch (hsotg->hw_params.op_mode) {
	case GHWCFG2_OP_MODE_HNP_SRP_CAPABLE:
		if (hsotg->params.otg_cap ==
				DWC2_CAP_PARAM_HNP_SRP_CAPABLE)
			usbcfg |= GUSBCFG_HNPCAP;
		if (hsotg->params.otg_cap !=
				DWC2_CAP_PARAM_NO_HNP_SRP_CAPABLE)
			usbcfg |= GUSBCFG_SRPCAP;
		break;

	case GHWCFG2_OP_MODE_SRP_ONLY_CAPABLE:
	case GHWCFG2_OP_MODE_SRP_CAPABLE_DEVICE:
	case GHWCFG2_OP_MODE_SRP_CAPABLE_HOST:
		if (hsotg->params.otg_cap !=
				DWC2_CAP_PARAM_NO_HNP_SRP_CAPABLE)
			usbcfg |= GUSBCFG_SRPCAP;
		break;

	case GHWCFG2_OP_MODE_NO_HNP_SRP_CAPABLE:
	case GHWCFG2_OP_MODE_NO_SRP_CAPABLE_DEVICE:
	case GHWCFG2_OP_MODE_NO_SRP_CAPABLE_HOST:
	default:
		break;
	}

	dwc2_writel(hsotg, usbcfg, GUSBCFG);
}

static int dwc2_vbus_supply_init(struct dwc2_hsotg *hsotg)
{
	if (hsotg->vbus_supply)
		return regulator_enable(hsotg->vbus_supply);

	return 0;
}

static int dwc2_vbus_supply_exit(struct dwc2_hsotg *hsotg)
{
	if (hsotg->vbus_supply)
		return regulator_disable(hsotg->vbus_supply);

	return 0;
}

/**
 * dwc2_enable_host_interrupts() - Enables the Host mode interrupts
 *
 * @hsotg: Programming view of DWC_otg controller
 */
static void dwc2_enable_host_interrupts(struct dwc2_hsotg *hsotg)
{
	u32 intmsk;

	dev_dbg(hsotg->dev, "%s()\n", __func__);

	/* Disable all interrupts */
	dwc2_writel(hsotg, 0, GINTMSK);
	dwc2_writel(hsotg, 0, HAINTMSK);

	/* Enable the common interrupts */
	dwc2_enable_common_interrupts(hsotg);

	/* Enable host mode interrupts without disturbing common interrupts */
	intmsk = dwc2_readl(hsotg, GINTMSK);
	intmsk |= GINTSTS_DISCONNINT | GINTSTS_PRTINT | GINTSTS_HCHINT;
	dwc2_writel(hsotg, intmsk, GINTMSK);
}

/**
 * dwc2_disable_host_interrupts() - Disables the Host Mode interrupts
 *
 * @hsotg: Programming view of DWC_otg controller
 */
static void dwc2_disable_host_interrupts(struct dwc2_hsotg *hsotg)
{
	u32 intmsk = dwc2_readl(hsotg, GINTMSK);

	/* Disable host mode interrupts without disturbing common interrupts */
	intmsk &= ~(GINTSTS_SOF | GINTSTS_PRTINT | GINTSTS_HCHINT |
		    GINTSTS_PTXFEMP | GINTSTS_NPTXFEMP | GINTSTS_DISCONNINT);
	dwc2_writel(hsotg, intmsk, GINTMSK);
}

/*
 * dwc2_calculate_dynamic_fifo() - Calculates the default fifo size
 * For system that have a total fifo depth that is smaller than the default
 * RX + TX fifo size.
 *
 * @hsotg: Programming view of DWC_otg controller
 */
static void dwc2_calculate_dynamic_fifo(struct dwc2_hsotg *hsotg)
{
	struct dwc2_core_params *params = &hsotg->params;
	struct dwc2_hw_params *hw = &hsotg->hw_params;
	u32 rxfsiz, nptxfsiz, ptxfsiz, total_fifo_size;

	total_fifo_size = hw->total_fifo_size;
	rxfsiz = params->host_rx_fifo_size;
	nptxfsiz = params->host_nperio_tx_fifo_size;
	ptxfsiz = params->host_perio_tx_fifo_size;

	/*
	 * Will use Method 2 defined in the DWC2 spec: minimum FIFO depth
	 * allocation with support for high bandwidth endpoints. Synopsys
	 * defines MPS(Max Packet size) for a periodic EP=1024, and for
	 * non-periodic as 512.
	 */
	if (total_fifo_size < (rxfsiz + nptxfsiz + ptxfsiz)) {
		/*
		 * For Buffer DMA mode/Scatter Gather DMA mode
		 * 2 * ((Largest Packet size / 4) + 1 + 1) + n
		 * with n = number of host channel.
		 * 2 * ((1024/4) + 2) = 516
		 */
		rxfsiz = 516 + hw->host_channels;

		/*
		 * min non-periodic tx fifo depth
		 * 2 * (largest non-periodic USB packet used / 4)
		 * 2 * (512/4) = 256
		 */
		nptxfsiz = 256;

		/*
		 * min periodic tx fifo depth
		 * (largest packet size*MC)/4
		 * (1024 * 3)/4 = 768
		 */
		ptxfsiz = 768;

		params->host_rx_fifo_size = rxfsiz;
		params->host_nperio_tx_fifo_size = nptxfsiz;
		params->host_perio_tx_fifo_size = ptxfsiz;
	}

	/*
	 * If the summation of RX, NPTX and PTX fifo sizes is still
	 * bigger than the total_fifo_size, then we have a problem.
	 *
	 * We won't be able to allocate as many endpoints. Right now,
	 * we're just printing an error message, but ideally this FIFO
	 * allocation algorithm would be improved in the future.
	 *
	 * FIXME improve this FIFO allocation algorithm.
	 */
	if (unlikely(total_fifo_size < (rxfsiz + nptxfsiz + ptxfsiz)))
		dev_err(hsotg->dev, "invalid fifo sizes\n");
}

static void dwc2_config_fifos(struct dwc2_hsotg *hsotg)
{
	struct dwc2_core_params *params = &hsotg->params;
	u32 nptxfsiz, hptxfsiz, dfifocfg, grxfsiz;

	if (!params->enable_dynamic_fifo)
		return;

	dwc2_calculate_dynamic_fifo(hsotg);

	/* Rx FIFO */
	grxfsiz = dwc2_readl(hsotg, GRXFSIZ);
	dev_dbg(hsotg->dev, "initial grxfsiz=%08x\n", grxfsiz);
	grxfsiz &= ~GRXFSIZ_DEPTH_MASK;
	grxfsiz |= params->host_rx_fifo_size <<
		   GRXFSIZ_DEPTH_SHIFT & GRXFSIZ_DEPTH_MASK;
	dwc2_writel(hsotg, grxfsiz, GRXFSIZ);
	dev_dbg(hsotg->dev, "new grxfsiz=%08x\n",
		dwc2_readl(hsotg, GRXFSIZ));

	/* Non-periodic Tx FIFO */
	dev_dbg(hsotg->dev, "initial gnptxfsiz=%08x\n",
		dwc2_readl(hsotg, GNPTXFSIZ));
	nptxfsiz = params->host_nperio_tx_fifo_size <<
		   FIFOSIZE_DEPTH_SHIFT & FIFOSIZE_DEPTH_MASK;
	nptxfsiz |= params->host_rx_fifo_size <<
		    FIFOSIZE_STARTADDR_SHIFT & FIFOSIZE_STARTADDR_MASK;
	dwc2_writel(hsotg, nptxfsiz, GNPTXFSIZ);
	dev_dbg(hsotg->dev, "new gnptxfsiz=%08x\n",
		dwc2_readl(hsotg, GNPTXFSIZ));

	/* Periodic Tx FIFO */
	dev_dbg(hsotg->dev, "initial hptxfsiz=%08x\n",
		dwc2_readl(hsotg, HPTXFSIZ));
	hptxfsiz = params->host_perio_tx_fifo_size <<
		   FIFOSIZE_DEPTH_SHIFT & FIFOSIZE_DEPTH_MASK;
	hptxfsiz |= (params->host_rx_fifo_size +
		     params->host_nperio_tx_fifo_size) <<
		    FIFOSIZE_STARTADDR_SHIFT & FIFOSIZE_STARTADDR_MASK;
	dwc2_writel(hsotg, hptxfsiz, HPTXFSIZ);
	dev_dbg(hsotg->dev, "new hptxfsiz=%08x\n",
		dwc2_readl(hsotg, HPTXFSIZ));

	if (hsotg->params.en_multiple_tx_fifo &&
	    hsotg->hw_params.snpsid >= DWC2_CORE_REV_2_91a) {
		/*
		 * This feature was implemented in 2.91a version
		 * Global DFIFOCFG calculation for Host mode -
		 * include RxFIFO, NPTXFIFO and HPTXFIFO
		 */
		dfifocfg = dwc2_readl(hsotg, GDFIFOCFG);
		dfifocfg &= ~GDFIFOCFG_EPINFOBASE_MASK;
		dfifocfg |= (params->host_rx_fifo_size +
			     params->host_nperio_tx_fifo_size +
			     params->host_perio_tx_fifo_size) <<
			    GDFIFOCFG_EPINFOBASE_SHIFT &
			    GDFIFOCFG_EPINFOBASE_MASK;
		dwc2_writel(hsotg, dfifocfg, GDFIFOCFG);
	}
}

/**
 * dwc2_calc_frame_interval() - Calculates the correct frame Interval value for
 * the HFIR register according to PHY type and speed
 *
 * @hsotg: Programming view of DWC_otg controller
 *
 * NOTE: The caller can modify the value of the HFIR register only after the
 * Port Enable bit of the Host Port Control and Status register (HPRT.EnaPort)
 * has been set
 */
u32 dwc2_calc_frame_interval(struct dwc2_hsotg *hsotg)
{
	u32 usbcfg;
	u32 hprt0;
	int clock = 60;	/* default value */

	usbcfg = dwc2_readl(hsotg, GUSBCFG);
	hprt0 = dwc2_readl(hsotg, HPRT0);

	if (!(usbcfg & GUSBCFG_PHYSEL) && (usbcfg & GUSBCFG_ULPI_UTMI_SEL) &&
	    !(usbcfg & GUSBCFG_PHYIF16))
		clock = 60;
	if ((usbcfg & GUSBCFG_PHYSEL) && hsotg->hw_params.fs_phy_type ==
	    GHWCFG2_FS_PHY_TYPE_SHARED_ULPI)
		clock = 48;
	if (!(usbcfg & GUSBCFG_PHY_LP_CLK_SEL) && !(usbcfg & GUSBCFG_PHYSEL) &&
	    !(usbcfg & GUSBCFG_ULPI_UTMI_SEL) && (usbcfg & GUSBCFG_PHYIF16))
		clock = 30;
	if (!(usbcfg & GUSBCFG_PHY_LP_CLK_SEL) && !(usbcfg & GUSBCFG_PHYSEL) &&
	    !(usbcfg & GUSBCFG_ULPI_UTMI_SEL) && !(usbcfg & GUSBCFG_PHYIF16))
		clock = 60;
	if ((usbcfg & GUSBCFG_PHY_LP_CLK_SEL) && !(usbcfg & GUSBCFG_PHYSEL) &&
	    !(usbcfg & GUSBCFG_ULPI_UTMI_SEL) && (usbcfg & GUSBCFG_PHYIF16))
		clock = 48;
	if ((usbcfg & GUSBCFG_PHYSEL) && !(usbcfg & GUSBCFG_PHYIF16) &&
	    hsotg->hw_params.fs_phy_type == GHWCFG2_FS_PHY_TYPE_SHARED_UTMI)
		clock = 48;
	if ((usbcfg & GUSBCFG_PHYSEL) &&
	    hsotg->hw_params.fs_phy_type == GHWCFG2_FS_PHY_TYPE_DEDICATED)
		clock = 48;

	if ((hprt0 & HPRT0_SPD_MASK) >> HPRT0_SPD_SHIFT == HPRT0_SPD_HIGH_SPEED)
		/* High speed case */
		return 125 * clock - 1;

	/* FS/LS case */
	return 1000 * clock - 1;
}

/**
 * dwc2_read_packet() - Reads a packet from the Rx FIFO into the destination
 * buffer
 *
 * @hsotg: Programming view of DWC_otg controller
 * @dest:    Destination buffer for the packet
 * @bytes:   Number of bytes to copy to the destination
 */
void dwc2_read_packet(struct dwc2_hsotg *hsotg, u8 *dest, u16 bytes)
{
	u32 *data_buf = (u32 *)dest;
	int word_count = (bytes + 3) / 4;
	int i;

	/*
	 * Todo: Account for the case where dest is not dword aligned. This
	 * requires reading data from the FIFO into a u32 temp buffer, then
	 * moving it into the data buffer.
	 */

	dev_vdbg(hsotg->dev, "%s(%p,%p,%d)\n", __func__, hsotg, dest, bytes);

	for (i = 0; i < word_count; i++, data_buf++)
		*data_buf = dwc2_readl(hsotg, HCFIFO(0));
}

/**
 * dwc2_dump_channel_info() - Prints the state of a host channel
 *
 * @hsotg: Programming view of DWC_otg controller
 * @chan:  Pointer to the channel to dump
 *
 * Must be called with interrupt disabled and spinlock held
 *
 * NOTE: This function will be removed once the peripheral controller code
 * is integrated and the driver is stable
 */
static void dwc2_dump_channel_info(struct dwc2_hsotg *hsotg,
				   struct dwc2_host_chan *chan)
{
#ifdef VERBOSE_DEBUG
	int num_channels = hsotg->params.host_channels;
	struct dwc2_qh *qh;
	u32 hcchar;
	u32 hcsplt;
	u32 hctsiz;
	u32 hc_dma;
	int i;

	if (!chan)
		return;

	hcchar = dwc2_readl(hsotg, HCCHAR(chan->hc_num));
	hcsplt = dwc2_readl(hsotg, HCSPLT(chan->hc_num));
	hctsiz = dwc2_readl(hsotg, HCTSIZ(chan->hc_num));
	hc_dma = dwc2_readl(hsotg, HCDMA(chan->hc_num));

	dev_dbg(hsotg->dev, "  Assigned to channel %p:\n", chan);
	dev_dbg(hsotg->dev, "    hcchar 0x%08x, hcsplt 0x%08x\n",
		hcchar, hcsplt);
	dev_dbg(hsotg->dev, "    hctsiz 0x%08x, hc_dma 0x%08x\n",
		hctsiz, hc_dma);
	dev_dbg(hsotg->dev, "    dev_addr: %d, ep_num: %d, ep_is_in: %d\n",
		chan->dev_addr, chan->ep_num, chan->ep_is_in);
	dev_dbg(hsotg->dev, "    ep_type: %d\n", chan->ep_type);
	dev_dbg(hsotg->dev, "    max_packet: %d\n", chan->max_packet);
	dev_dbg(hsotg->dev, "    data_pid_start: %d\n", chan->data_pid_start);
	dev_dbg(hsotg->dev, "    xfer_started: %d\n", chan->xfer_started);
	dev_dbg(hsotg->dev, "    halt_status: %d\n", chan->halt_status);
	dev_dbg(hsotg->dev, "    xfer_buf: %p\n", chan->xfer_buf);
	dev_dbg(hsotg->dev, "    xfer_dma: %08lx\n",
		(unsigned long)chan->xfer_dma);
	dev_dbg(hsotg->dev, "    xfer_len: %d\n", chan->xfer_len);
	dev_dbg(hsotg->dev, "    qh: %p\n", chan->qh);
	dev_dbg(hsotg->dev, "  NP inactive sched:\n");
	list_for_each_entry(qh, &hsotg->non_periodic_sched_inactive,
			    qh_list_entry)
		dev_dbg(hsotg->dev, "    %p\n", qh);
	dev_dbg(hsotg->dev, "  NP waiting sched:\n");
	list_for_each_entry(qh, &hsotg->non_periodic_sched_waiting,
			    qh_list_entry)
		dev_dbg(hsotg->dev, "    %p\n", qh);
	dev_dbg(hsotg->dev, "  NP active sched:\n");
	list_for_each_entry(qh, &hsotg->non_periodic_sched_active,
			    qh_list_entry)
		dev_dbg(hsotg->dev, "    %p\n", qh);
	dev_dbg(hsotg->dev, "  Channels:\n");
	for (i = 0; i < num_channels; i++) {
		struct dwc2_host_chan *chan = hsotg->hc_ptr_array[i];

		dev_dbg(hsotg->dev, "    %2d: %p\n", i, chan);
	}
#endif /* VERBOSE_DEBUG */
}

static int _dwc2_hcd_start(struct usb_hcd *hcd);

static void dwc2_host_start(struct dwc2_hsotg *hsotg)
{
	struct usb_hcd *hcd = dwc2_hsotg_to_hcd(hsotg);

	hcd->self.is_b_host = dwc2_hcd_is_b_host(hsotg);
	_dwc2_hcd_start(hcd);
}

static void dwc2_host_disconnect(struct dwc2_hsotg *hsotg)
{
	struct usb_hcd *hcd = dwc2_hsotg_to_hcd(hsotg);

	hcd->self.is_b_host = 0;
}

static void dwc2_host_hub_info(struct dwc2_hsotg *hsotg, void *context,
			       int *hub_addr, int *hub_port)
{
	struct urb *urb = context;

	if (urb->dev->tt)
		*hub_addr = urb->dev->tt->hub->devnum;
	else
		*hub_addr = 0;
	*hub_port = urb->dev->ttport;
}

/*
 * =========================================================================
 *  Low Level Host Channel Access Functions
 * =========================================================================
 */

static void dwc2_hc_enable_slave_ints(struct dwc2_hsotg *hsotg,
				      struct dwc2_host_chan *chan)
{
	u32 hcintmsk = HCINTMSK_CHHLTD;

	switch (chan->ep_type) {
	case USB_ENDPOINT_XFER_CONTROL:
	case USB_ENDPOINT_XFER_BULK:
		dev_vdbg(hsotg->dev, "control/bulk\n");
		hcintmsk |= HCINTMSK_XFERCOMPL;
		hcintmsk |= HCINTMSK_STALL;
		hcintmsk |= HCINTMSK_XACTERR;
		hcintmsk |= HCINTMSK_DATATGLERR;
		if (chan->ep_is_in) {
			hcintmsk |= HCINTMSK_BBLERR;
		} else {
			hcintmsk |= HCINTMSK_NAK;
			hcintmsk |= HCINTMSK_NYET;
			if (chan->do_ping)
				hcintmsk |= HCINTMSK_ACK;
		}

		if (chan->do_split) {
			hcintmsk |= HCINTMSK_NAK;
			if (chan->complete_split)
				hcintmsk |= HCINTMSK_NYET;
			else
				hcintmsk |= HCINTMSK_ACK;
		}

		if (chan->error_state)
			hcintmsk |= HCINTMSK_ACK;
		break;

	case USB_ENDPOINT_XFER_INT:
		if (dbg_perio())
			dev_vdbg(hsotg->dev, "intr\n");
		hcintmsk |= HCINTMSK_XFERCOMPL;
		hcintmsk |= HCINTMSK_NAK;
		hcintmsk |= HCINTMSK_STALL;
		hcintmsk |= HCINTMSK_XACTERR;
		hcintmsk |= HCINTMSK_DATATGLERR;
		hcintmsk |= HCINTMSK_FRMOVRUN;

		if (chan->ep_is_in)
			hcintmsk |= HCINTMSK_BBLERR;
		if (chan->error_state)
			hcintmsk |= HCINTMSK_ACK;
		if (chan->do_split) {
			if (chan->complete_split)
				hcintmsk |= HCINTMSK_NYET;
			else
				hcintmsk |= HCINTMSK_ACK;
		}
		break;

	case USB_ENDPOINT_XFER_ISOC:
		if (dbg_perio())
			dev_vdbg(hsotg->dev, "isoc\n");
		hcintmsk |= HCINTMSK_XFERCOMPL;
		hcintmsk |= HCINTMSK_FRMOVRUN;
		hcintmsk |= HCINTMSK_ACK;

		if (chan->ep_is_in) {
			hcintmsk |= HCINTMSK_XACTERR;
			hcintmsk |= HCINTMSK_BBLERR;
		}
		break;
	default:
		dev_err(hsotg->dev, "## Unknown EP type ##\n");
		break;
	}

	dwc2_writel(hsotg, hcintmsk, HCINTMSK(chan->hc_num));
	if (dbg_hc(chan))
		dev_vdbg(hsotg->dev, "set HCINTMSK to %08x\n", hcintmsk);
}

static void dwc2_hc_enable_dma_ints(struct dwc2_hsotg *hsotg,
				    struct dwc2_host_chan *chan)
{
	u32 hcintmsk = HCINTMSK_CHHLTD;

	/*
	 * For Descriptor DMA mode core halts the channel on AHB error.
	 * Interrupt is not required.
	 */
	if (!hsotg->params.dma_desc_enable) {
		if (dbg_hc(chan))
			dev_vdbg(hsotg->dev, "desc DMA disabled\n");
		hcintmsk |= HCINTMSK_AHBERR;
	} else {
		if (dbg_hc(chan))
			dev_vdbg(hsotg->dev, "desc DMA enabled\n");
		if (chan->ep_type == USB_ENDPOINT_XFER_ISOC)
			hcintmsk |= HCINTMSK_XFERCOMPL;
	}

	if (chan->error_state && !chan->do_split &&
	    chan->ep_type != USB_ENDPOINT_XFER_ISOC) {
		if (dbg_hc(chan))
			dev_vdbg(hsotg->dev, "setting ACK\n");
		hcintmsk |= HCINTMSK_ACK;
		if (chan->ep_is_in) {
			hcintmsk |= HCINTMSK_DATATGLERR;
			if (chan->ep_type != USB_ENDPOINT_XFER_INT)
				hcintmsk |= HCINTMSK_NAK;
		}
	}

	dwc2_writel(hsotg, hcintmsk, HCINTMSK(chan->hc_num));
	if (dbg_hc(chan))
		dev_vdbg(hsotg->dev, "set HCINTMSK to %08x\n", hcintmsk);
}

static void dwc2_hc_enable_ints(struct dwc2_hsotg *hsotg,
				struct dwc2_host_chan *chan)
{
	u32 intmsk;

	if (hsotg->params.host_dma) {
		if (dbg_hc(chan))
			dev_vdbg(hsotg->dev, "DMA enabled\n");
		dwc2_hc_enable_dma_ints(hsotg, chan);
	} else {
		if (dbg_hc(chan))
			dev_vdbg(hsotg->dev, "DMA disabled\n");
		dwc2_hc_enable_slave_ints(hsotg, chan);
	}

	/* Enable the top level host channel interrupt */
	intmsk = dwc2_readl(hsotg, HAINTMSK);
	intmsk |= 1 << chan->hc_num;
	dwc2_writel(hsotg, intmsk, HAINTMSK);
	if (dbg_hc(chan))
		dev_vdbg(hsotg->dev, "set HAINTMSK to %08x\n", intmsk);

	/* Make sure host channel interrupts are enabled */
	intmsk = dwc2_readl(hsotg, GINTMSK);
	intmsk |= GINTSTS_HCHINT;
	dwc2_writel(hsotg, intmsk, GINTMSK);
	if (dbg_hc(chan))
		dev_vdbg(hsotg->dev, "set GINTMSK to %08x\n", intmsk);
}

/**
 * dwc2_hc_init() - Prepares a host channel for transferring packets to/from
 * a specific endpoint
 *
 * @hsotg: Programming view of DWC_otg controller
 * @chan:  Information needed to initialize the host channel
 *
 * The HCCHARn register is set up with the characteristics specified in chan.
 * Host channel interrupts that may need to be serviced while this transfer is
 * in progress are enabled.
 */
static void dwc2_hc_init(struct dwc2_hsotg *hsotg, struct dwc2_host_chan *chan)
{
	u8 hc_num = chan->hc_num;
	u32 hcintmsk;
	u32 hcchar;
	u32 hcsplt = 0;

	if (dbg_hc(chan))
		dev_vdbg(hsotg->dev, "%s()\n", __func__);

	/* Clear old interrupt conditions for this host channel */
	hcintmsk = 0xffffffff;
	hcintmsk &= ~HCINTMSK_RESERVED14_31;
	dwc2_writel(hsotg, hcintmsk, HCINT(hc_num));

	/* Enable channel interrupts required for this transfer */
	dwc2_hc_enable_ints(hsotg, chan);

	/*
	 * Program the HCCHARn register with the endpoint characteristics for
	 * the current transfer
	 */
	hcchar = chan->dev_addr << HCCHAR_DEVADDR_SHIFT & HCCHAR_DEVADDR_MASK;
	hcchar |= chan->ep_num << HCCHAR_EPNUM_SHIFT & HCCHAR_EPNUM_MASK;
	if (chan->ep_is_in)
		hcchar |= HCCHAR_EPDIR;
	if (chan->speed == USB_SPEED_LOW)
		hcchar |= HCCHAR_LSPDDEV;
	hcchar |= chan->ep_type << HCCHAR_EPTYPE_SHIFT & HCCHAR_EPTYPE_MASK;
	hcchar |= chan->max_packet << HCCHAR_MPS_SHIFT & HCCHAR_MPS_MASK;
	dwc2_writel(hsotg, hcchar, HCCHAR(hc_num));
	if (dbg_hc(chan)) {
		dev_vdbg(hsotg->dev, "set HCCHAR(%d) to %08x\n",
			 hc_num, hcchar);

		dev_vdbg(hsotg->dev, "%s: Channel %d\n",
			 __func__, hc_num);
		dev_vdbg(hsotg->dev, "	 Dev Addr: %d\n",
			 chan->dev_addr);
		dev_vdbg(hsotg->dev, "	 Ep Num: %d\n",
			 chan->ep_num);
		dev_vdbg(hsotg->dev, "	 Is In: %d\n",
			 chan->ep_is_in);
		dev_vdbg(hsotg->dev, "	 Is Low Speed: %d\n",
			 chan->speed == USB_SPEED_LOW);
		dev_vdbg(hsotg->dev, "	 Ep Type: %d\n",
			 chan->ep_type);
		dev_vdbg(hsotg->dev, "	 Max Pkt: %d\n",
			 chan->max_packet);
	}

	/* Program the HCSPLT register for SPLITs */
	if (chan->do_split) {
		if (dbg_hc(chan))
			dev_vdbg(hsotg->dev,
				 "Programming HC %d with split --> %s\n",
				 hc_num,
				 chan->complete_split ? "CSPLIT" : "SSPLIT");
		if (chan->complete_split)
			hcsplt |= HCSPLT_COMPSPLT;
		hcsplt |= chan->xact_pos << HCSPLT_XACTPOS_SHIFT &
			  HCSPLT_XACTPOS_MASK;
		hcsplt |= chan->hub_addr << HCSPLT_HUBADDR_SHIFT &
			  HCSPLT_HUBADDR_MASK;
		hcsplt |= chan->hub_port << HCSPLT_PRTADDR_SHIFT &
			  HCSPLT_PRTADDR_MASK;
		if (dbg_hc(chan)) {
			dev_vdbg(hsotg->dev, "	  comp split %d\n",
				 chan->complete_split);
			dev_vdbg(hsotg->dev, "	  xact pos %d\n",
				 chan->xact_pos);
			dev_vdbg(hsotg->dev, "	  hub addr %d\n",
				 chan->hub_addr);
			dev_vdbg(hsotg->dev, "	  hub port %d\n",
				 chan->hub_port);
			dev_vdbg(hsotg->dev, "	  is_in %d\n",
				 chan->ep_is_in);
			dev_vdbg(hsotg->dev, "	  Max Pkt %d\n",
				 chan->max_packet);
			dev_vdbg(hsotg->dev, "	  xferlen %d\n",
				 chan->xfer_len);
		}
	}

	dwc2_writel(hsotg, hcsplt, HCSPLT(hc_num));
}

/**
 * dwc2_hc_halt() - Attempts to halt a host channel
 *
 * @hsotg:       Controller register interface
 * @chan:        Host channel to halt
 * @halt_status: Reason for halting the channel
 *
 * This function should only be called in Slave mode or to abort a transfer in
 * either Slave mode or DMA mode. Under normal circumstances in DMA mode, the
 * controller halts the channel when the transfer is complete or a condition
 * occurs that requires application intervention.
 *
 * In slave mode, checks for a free request queue entry, then sets the Channel
 * Enable and Channel Disable bits of the Host Channel Characteristics
 * register of the specified channel to intiate the halt. If there is no free
 * request queue entry, sets only the Channel Disable bit of the HCCHARn
 * register to flush requests for this channel. In the latter case, sets a
 * flag to indicate that the host channel needs to be halted when a request
 * queue slot is open.
 *
 * In DMA mode, always sets the Channel Enable and Channel Disable bits of the
 * HCCHARn register. The controller ensures there is space in the request
 * queue before submitting the halt request.
 *
 * Some time may elapse before the core flushes any posted requests for this
 * host channel and halts. The Channel Halted interrupt handler completes the
 * deactivation of the host channel.
 */
void dwc2_hc_halt(struct dwc2_hsotg *hsotg, struct dwc2_host_chan *chan,
		  enum dwc2_halt_status halt_status)
{
	u32 nptxsts, hptxsts, hcchar;

	if (dbg_hc(chan))
		dev_vdbg(hsotg->dev, "%s()\n", __func__);

	/*
	 * In buffer DMA or external DMA mode channel can't be halted
	 * for non-split periodic channels. At the end of the next
	 * uframe/frame (in the worst case), the core generates a channel
	 * halted and disables the channel automatically.
	 */
	if ((hsotg->params.g_dma && !hsotg->params.g_dma_desc) ||
	    hsotg->hw_params.arch == GHWCFG2_EXT_DMA_ARCH) {
		if (!chan->do_split &&
		    (chan->ep_type == USB_ENDPOINT_XFER_ISOC ||
		     chan->ep_type == USB_ENDPOINT_XFER_INT)) {
			dev_err(hsotg->dev, "%s() Channel can't be halted\n",
				__func__);
			return;
		}
	}

	if (halt_status == DWC2_HC_XFER_NO_HALT_STATUS)
		dev_err(hsotg->dev, "!!! halt_status = %d !!!\n", halt_status);

	if (halt_status == DWC2_HC_XFER_URB_DEQUEUE ||
	    halt_status == DWC2_HC_XFER_AHB_ERR) {
		/*
		 * Disable all channel interrupts except Ch Halted. The QTD
		 * and QH state associated with this transfer has been cleared
		 * (in the case of URB_DEQUEUE), so the channel needs to be
		 * shut down carefully to prevent crashes.
		 */
		u32 hcintmsk = HCINTMSK_CHHLTD;

		dev_vdbg(hsotg->dev, "dequeue/error\n");
		dwc2_writel(hsotg, hcintmsk, HCINTMSK(chan->hc_num));

		/*
		 * Make sure no other interrupts besides halt are currently
		 * pending. Handling another interrupt could cause a crash due
		 * to the QTD and QH state.
		 */
		dwc2_writel(hsotg, ~hcintmsk, HCINT(chan->hc_num));

		/*
		 * Make sure the halt status is set to URB_DEQUEUE or AHB_ERR
		 * even if the channel was already halted for some other
		 * reason
		 */
		chan->halt_status = halt_status;

		hcchar = dwc2_readl(hsotg, HCCHAR(chan->hc_num));
		if (!(hcchar & HCCHAR_CHENA)) {
			/*
			 * The channel is either already halted or it hasn't
			 * started yet. In DMA mode, the transfer may halt if
			 * it finishes normally or a condition occurs that
			 * requires driver intervention. Don't want to halt
			 * the channel again. In either Slave or DMA mode,
			 * it's possible that the transfer has been assigned
			 * to a channel, but not started yet when an URB is
			 * dequeued. Don't want to halt a channel that hasn't
			 * started yet.
			 */
			return;
		}
	}
	if (chan->halt_pending) {
		/*
		 * A halt has already been issued for this channel. This might
		 * happen when a transfer is aborted by a higher level in
		 * the stack.
		 */
		dev_vdbg(hsotg->dev,
			 "*** %s: Channel %d, chan->halt_pending already set ***\n",
			 __func__, chan->hc_num);
		return;
	}

	hcchar = dwc2_readl(hsotg, HCCHAR(chan->hc_num));

	/* No need to set the bit in DDMA for disabling the channel */
	/* TODO check it everywhere channel is disabled */
	if (!hsotg->params.dma_desc_enable) {
		if (dbg_hc(chan))
			dev_vdbg(hsotg->dev, "desc DMA disabled\n");
		hcchar |= HCCHAR_CHENA;
	} else {
		if (dbg_hc(chan))
			dev_dbg(hsotg->dev, "desc DMA enabled\n");
	}
	hcchar |= HCCHAR_CHDIS;

	if (!hsotg->params.host_dma) {
		if (dbg_hc(chan))
			dev_vdbg(hsotg->dev, "DMA not enabled\n");
		hcchar |= HCCHAR_CHENA;

		/* Check for space in the request queue to issue the halt */
		if (chan->ep_type == USB_ENDPOINT_XFER_CONTROL ||
		    chan->ep_type == USB_ENDPOINT_XFER_BULK) {
			dev_vdbg(hsotg->dev, "control/bulk\n");
			nptxsts = dwc2_readl(hsotg, GNPTXSTS);
			if ((nptxsts & TXSTS_QSPCAVAIL_MASK) == 0) {
				dev_vdbg(hsotg->dev, "Disabling channel\n");
				hcchar &= ~HCCHAR_CHENA;
			}
		} else {
			if (dbg_perio())
				dev_vdbg(hsotg->dev, "isoc/intr\n");
			hptxsts = dwc2_readl(hsotg, HPTXSTS);
			if ((hptxsts & TXSTS_QSPCAVAIL_MASK) == 0 ||
			    hsotg->queuing_high_bandwidth) {
				if (dbg_perio())
					dev_vdbg(hsotg->dev, "Disabling channel\n");
				hcchar &= ~HCCHAR_CHENA;
			}
		}
	} else {
		if (dbg_hc(chan))
			dev_vdbg(hsotg->dev, "DMA enabled\n");
	}

	dwc2_writel(hsotg, hcchar, HCCHAR(chan->hc_num));
	chan->halt_status = halt_status;

	if (hcchar & HCCHAR_CHENA) {
		if (dbg_hc(chan))
			dev_vdbg(hsotg->dev, "Channel enabled\n");
		chan->halt_pending = 1;
		chan->halt_on_queue = 0;
	} else {
		if (dbg_hc(chan))
			dev_vdbg(hsotg->dev, "Channel disabled\n");
		chan->halt_on_queue = 1;
	}

	if (dbg_hc(chan)) {
		dev_vdbg(hsotg->dev, "%s: Channel %d\n", __func__,
			 chan->hc_num);
		dev_vdbg(hsotg->dev, "	 hcchar: 0x%08x\n",
			 hcchar);
		dev_vdbg(hsotg->dev, "	 halt_pending: %d\n",
			 chan->halt_pending);
		dev_vdbg(hsotg->dev, "	 halt_on_queue: %d\n",
			 chan->halt_on_queue);
		dev_vdbg(hsotg->dev, "	 halt_status: %d\n",
			 chan->halt_status);
	}
}

/**
 * dwc2_hc_cleanup() - Clears the transfer state for a host channel
 *
 * @hsotg: Programming view of DWC_otg controller
 * @chan:  Identifies the host channel to clean up
 *
 * This function is normally called after a transfer is done and the host
 * channel is being released
 */
void dwc2_hc_cleanup(struct dwc2_hsotg *hsotg, struct dwc2_host_chan *chan)
{
	u32 hcintmsk;

	chan->xfer_started = 0;

	list_del_init(&chan->split_order_list_entry);

	/*
	 * Clear channel interrupt enables and any unhandled channel interrupt
	 * conditions
	 */
	dwc2_writel(hsotg, 0, HCINTMSK(chan->hc_num));
	hcintmsk = 0xffffffff;
	hcintmsk &= ~HCINTMSK_RESERVED14_31;
	dwc2_writel(hsotg, hcintmsk, HCINT(chan->hc_num));
}

/**
 * dwc2_hc_set_even_odd_frame() - Sets the channel property that indicates in
 * which frame a periodic transfer should occur
 *
 * @hsotg:  Programming view of DWC_otg controller
 * @chan:   Identifies the host channel to set up and its properties
 * @hcchar: Current value of the HCCHAR register for the specified host channel
 *
 * This function has no effect on non-periodic transfers
 */
static void dwc2_hc_set_even_odd_frame(struct dwc2_hsotg *hsotg,
				       struct dwc2_host_chan *chan, u32 *hcchar)
{
	if (chan->ep_type == USB_ENDPOINT_XFER_INT ||
	    chan->ep_type == USB_ENDPOINT_XFER_ISOC) {
		int host_speed;
		int xfer_ns;
		int xfer_us;
		int bytes_in_fifo;
		u16 fifo_space;
		u16 frame_number;
		u16 wire_frame;

		/*
		 * Try to figure out if we're an even or odd frame. If we set
		 * even and the current frame number is even the the transfer
		 * will happen immediately.  Similar if both are odd. If one is
		 * even and the other is odd then the transfer will happen when
		 * the frame number ticks.
		 *
		 * There's a bit of a balancing act to get this right.
		 * Sometimes we may want to send data in the current frame (AK
		 * right away).  We might want to do this if the frame number
		 * _just_ ticked, but we might also want to do this in order
		 * to continue a split transaction that happened late in a
		 * microframe (so we didn't know to queue the next transfer
		 * until the frame number had ticked).  The problem is that we
		 * need a lot of knowledge to know if there's actually still
		 * time to send things or if it would be better to wait until
		 * the next frame.
		 *
		 * We can look at how much time is left in the current frame
		 * and make a guess about whether we'll have time to transfer.
		 * We'll do that.
		 */

		/* Get speed host is running at */
		host_speed = (chan->speed != USB_SPEED_HIGH &&
			      !chan->do_split) ? chan->speed : USB_SPEED_HIGH;

		/* See how many bytes are in the periodic FIFO right now */
		fifo_space = (dwc2_readl(hsotg, HPTXSTS) &
			      TXSTS_FSPCAVAIL_MASK) >> TXSTS_FSPCAVAIL_SHIFT;
		bytes_in_fifo = sizeof(u32) *
				(hsotg->params.host_perio_tx_fifo_size -
				 fifo_space);

		/*
		 * Roughly estimate bus time for everything in the periodic
		 * queue + our new transfer.  This is "rough" because we're
		 * using a function that makes takes into account IN/OUT
		 * and INT/ISO and we're just slamming in one value for all
		 * transfers.  This should be an over-estimate and that should
		 * be OK, but we can probably tighten it.
		 */
		xfer_ns = usb_calc_bus_time(host_speed, false, false,
					    chan->xfer_len + bytes_in_fifo);
		xfer_us = NS_TO_US(xfer_ns);

		/* See what frame number we'll be at by the time we finish */
		frame_number = dwc2_hcd_get_future_frame_number(hsotg, xfer_us);

		/* This is when we were scheduled to be on the wire */
		wire_frame = dwc2_frame_num_inc(chan->qh->next_active_frame, 1);

		/*
		 * If we'd finish _after_ the frame we're scheduled in then
		 * it's hopeless.  Just schedule right away and hope for the
		 * best.  Note that it _might_ be wise to call back into the
		 * scheduler to pick a better frame, but this is better than
		 * nothing.
		 */
		if (dwc2_frame_num_gt(frame_number, wire_frame)) {
			dwc2_sch_vdbg(hsotg,
				      "QH=%p EO MISS fr=%04x=>%04x (%+d)\n",
				      chan->qh, wire_frame, frame_number,
				      dwc2_frame_num_dec(frame_number,
							 wire_frame));
			wire_frame = frame_number;

			/*
			 * We picked a different frame number; communicate this
			 * back to the scheduler so it doesn't try to schedule
			 * another in the same frame.
			 *
			 * Remember that next_active_frame is 1 before the wire
			 * frame.
			 */
			chan->qh->next_active_frame =
				dwc2_frame_num_dec(frame_number, 1);
		}

		if (wire_frame & 1)
			*hcchar |= HCCHAR_ODDFRM;
		else
			*hcchar &= ~HCCHAR_ODDFRM;
	}
}

static void dwc2_set_pid_isoc(struct dwc2_host_chan *chan)
{
	/* Set up the initial PID for the transfer */
	if (chan->speed == USB_SPEED_HIGH) {
		if (chan->ep_is_in) {
			if (chan->multi_count == 1)
				chan->data_pid_start = DWC2_HC_PID_DATA0;
			else if (chan->multi_count == 2)
				chan->data_pid_start = DWC2_HC_PID_DATA1;
			else
				chan->data_pid_start = DWC2_HC_PID_DATA2;
		} else {
			if (chan->multi_count == 1)
				chan->data_pid_start = DWC2_HC_PID_DATA0;
			else
				chan->data_pid_start = DWC2_HC_PID_MDATA;
		}
	} else {
		chan->data_pid_start = DWC2_HC_PID_DATA0;
	}
}

/**
 * dwc2_hc_write_packet() - Writes a packet into the Tx FIFO associated with
 * the Host Channel
 *
 * @hsotg: Programming view of DWC_otg controller
 * @chan:  Information needed to initialize the host channel
 *
 * This function should only be called in Slave mode. For a channel associated
 * with a non-periodic EP, the non-periodic Tx FIFO is written. For a channel
 * associated with a periodic EP, the periodic Tx FIFO is written.
 *
 * Upon return the xfer_buf and xfer_count fields in chan are incremented by
 * the number of bytes written to the Tx FIFO.
 */
static void dwc2_hc_write_packet(struct dwc2_hsotg *hsotg,
				 struct dwc2_host_chan *chan)
{
	u32 i;
	u32 remaining_count;
	u32 byte_count;
	u32 dword_count;
	u32 *data_buf = (u32 *)chan->xfer_buf;

	if (dbg_hc(chan))
		dev_vdbg(hsotg->dev, "%s()\n", __func__);

	remaining_count = chan->xfer_len - chan->xfer_count;
	if (remaining_count > chan->max_packet)
		byte_count = chan->max_packet;
	else
		byte_count = remaining_count;

	dword_count = (byte_count + 3) / 4;

	if (((unsigned long)data_buf & 0x3) == 0) {
		/* xfer_buf is DWORD aligned */
		for (i = 0; i < dword_count; i++, data_buf++)
			dwc2_writel(hsotg, *data_buf, HCFIFO(chan->hc_num));
	} else {
		/* xfer_buf is not DWORD aligned */
		for (i = 0; i < dword_count; i++, data_buf++) {
			u32 data = data_buf[0] | data_buf[1] << 8 |
				   data_buf[2] << 16 | data_buf[3] << 24;
			dwc2_writel(hsotg, data, HCFIFO(chan->hc_num));
		}
	}

	chan->xfer_count += byte_count;
	chan->xfer_buf += byte_count;
}

/**
 * dwc2_hc_do_ping() - Starts a PING transfer
 *
 * @hsotg: Programming view of DWC_otg controller
 * @chan:  Information needed to initialize the host channel
 *
 * This function should only be called in Slave mode. The Do Ping bit is set in
 * the HCTSIZ register, then the channel is enabled.
 */
static void dwc2_hc_do_ping(struct dwc2_hsotg *hsotg,
			    struct dwc2_host_chan *chan)
{
	u32 hcchar;
	u32 hctsiz;

	if (dbg_hc(chan))
		dev_vdbg(hsotg->dev, "%s: Channel %d\n", __func__,
			 chan->hc_num);

	hctsiz = TSIZ_DOPNG;
	hctsiz |= 1 << TSIZ_PKTCNT_SHIFT;
	dwc2_writel(hsotg, hctsiz, HCTSIZ(chan->hc_num));

	hcchar = dwc2_readl(hsotg, HCCHAR(chan->hc_num));
	hcchar |= HCCHAR_CHENA;
	hcchar &= ~HCCHAR_CHDIS;
	dwc2_writel(hsotg, hcchar, HCCHAR(chan->hc_num));
}

/**
 * dwc2_hc_start_transfer() - Does the setup for a data transfer for a host
 * channel and starts the transfer
 *
 * @hsotg: Programming view of DWC_otg controller
 * @chan:  Information needed to initialize the host channel. The xfer_len value
 *         may be reduced to accommodate the max widths of the XferSize and
 *         PktCnt fields in the HCTSIZn register. The multi_count value may be
 *         changed to reflect the final xfer_len value.
 *
 * This function may be called in either Slave mode or DMA mode. In Slave mode,
 * the caller must ensure that there is sufficient space in the request queue
 * and Tx Data FIFO.
 *
 * For an OUT transfer in Slave mode, it loads a data packet into the
 * appropriate FIFO. If necessary, additional data packets are loaded in the
 * Host ISR.
 *
 * For an IN transfer in Slave mode, a data packet is requested. The data
 * packets are unloaded from the Rx FIFO in the Host ISR. If necessary,
 * additional data packets are requested in the Host ISR.
 *
 * For a PING transfer in Slave mode, the Do Ping bit is set in the HCTSIZ
 * register along with a packet count of 1 and the channel is enabled. This
 * causes a single PING transaction to occur. Other fields in HCTSIZ are
 * simply set to 0 since no data transfer occurs in this case.
 *
 * For a PING transfer in DMA mode, the HCTSIZ register is initialized with
 * all the information required to perform the subsequent data transfer. In
 * addition, the Do Ping bit is set in the HCTSIZ register. In this case, the
 * controller performs the entire PING protocol, then starts the data
 * transfer.
 */
static void dwc2_hc_start_transfer(struct dwc2_hsotg *hsotg,
				   struct dwc2_host_chan *chan)
{
	u32 max_hc_xfer_size = hsotg->params.max_transfer_size;
	u16 max_hc_pkt_count = hsotg->params.max_packet_count;
	u32 hcchar;
	u32 hctsiz = 0;
	u16 num_packets;
	u32 ec_mc;

	if (dbg_hc(chan))
		dev_vdbg(hsotg->dev, "%s()\n", __func__);

	if (chan->do_ping) {
		if (!hsotg->params.host_dma) {
			if (dbg_hc(chan))
				dev_vdbg(hsotg->dev, "ping, no DMA\n");
			dwc2_hc_do_ping(hsotg, chan);
			chan->xfer_started = 1;
			return;
		}

		if (dbg_hc(chan))
			dev_vdbg(hsotg->dev, "ping, DMA\n");

		hctsiz |= TSIZ_DOPNG;
	}

	if (chan->do_split) {
		if (dbg_hc(chan))
			dev_vdbg(hsotg->dev, "split\n");
		num_packets = 1;

		if (chan->complete_split && !chan->ep_is_in)
			/*
			 * For CSPLIT OUT Transfer, set the size to 0 so the
			 * core doesn't expect any data written to the FIFO
			 */
			chan->xfer_len = 0;
		else if (chan->ep_is_in || chan->xfer_len > chan->max_packet)
			chan->xfer_len = chan->max_packet;
		else if (!chan->ep_is_in && chan->xfer_len > 188)
			chan->xfer_len = 188;

		hctsiz |= chan->xfer_len << TSIZ_XFERSIZE_SHIFT &
			  TSIZ_XFERSIZE_MASK;

		/* For split set ec_mc for immediate retries */
		if (chan->ep_type == USB_ENDPOINT_XFER_INT ||
		    chan->ep_type == USB_ENDPOINT_XFER_ISOC)
			ec_mc = 3;
		else
			ec_mc = 1;
	} else {
		if (dbg_hc(chan))
			dev_vdbg(hsotg->dev, "no split\n");
		/*
		 * Ensure that the transfer length and packet count will fit
		 * in the widths allocated for them in the HCTSIZn register
		 */
		if (chan->ep_type == USB_ENDPOINT_XFER_INT ||
		    chan->ep_type == USB_ENDPOINT_XFER_ISOC) {
			/*
			 * Make sure the transfer size is no larger than one
			 * (micro)frame's worth of data. (A check was done
			 * when the periodic transfer was accepted to ensure
			 * that a (micro)frame's worth of data can be
			 * programmed into a channel.)
			 */
			u32 max_periodic_len =
				chan->multi_count * chan->max_packet;

			if (chan->xfer_len > max_periodic_len)
				chan->xfer_len = max_periodic_len;
		} else if (chan->xfer_len > max_hc_xfer_size) {
			/*
			 * Make sure that xfer_len is a multiple of max packet
			 * size
			 */
			chan->xfer_len =
				max_hc_xfer_size - chan->max_packet + 1;
		}

		if (chan->xfer_len > 0) {
			num_packets = (chan->xfer_len + chan->max_packet - 1) /
					chan->max_packet;
			if (num_packets > max_hc_pkt_count) {
				num_packets = max_hc_pkt_count;
				chan->xfer_len = num_packets * chan->max_packet;
			} else if (chan->ep_is_in) {
				/*
				 * Always program an integral # of max packets
				 * for IN transfers.
				 * Note: This assumes that the input buffer is
				 * aligned and sized accordingly.
				 */
				chan->xfer_len = num_packets * chan->max_packet;
			}
		} else {
			/* Need 1 packet for transfer length of 0 */
			num_packets = 1;
		}

		if (chan->ep_type == USB_ENDPOINT_XFER_INT ||
		    chan->ep_type == USB_ENDPOINT_XFER_ISOC)
			/*
			 * Make sure that the multi_count field matches the
			 * actual transfer length
			 */
			chan->multi_count = num_packets;

		if (chan->ep_type == USB_ENDPOINT_XFER_ISOC)
			dwc2_set_pid_isoc(chan);

		hctsiz |= chan->xfer_len << TSIZ_XFERSIZE_SHIFT &
			  TSIZ_XFERSIZE_MASK;

		/* The ec_mc gets the multi_count for non-split */
		ec_mc = chan->multi_count;
	}

	chan->start_pkt_count = num_packets;
	hctsiz |= num_packets << TSIZ_PKTCNT_SHIFT & TSIZ_PKTCNT_MASK;
	hctsiz |= chan->data_pid_start << TSIZ_SC_MC_PID_SHIFT &
		  TSIZ_SC_MC_PID_MASK;
	dwc2_writel(hsotg, hctsiz, HCTSIZ(chan->hc_num));
	if (dbg_hc(chan)) {
		dev_vdbg(hsotg->dev, "Wrote %08x to HCTSIZ(%d)\n",
			 hctsiz, chan->hc_num);

		dev_vdbg(hsotg->dev, "%s: Channel %d\n", __func__,
			 chan->hc_num);
		dev_vdbg(hsotg->dev, "	 Xfer Size: %d\n",
			 (hctsiz & TSIZ_XFERSIZE_MASK) >>
			 TSIZ_XFERSIZE_SHIFT);
		dev_vdbg(hsotg->dev, "	 Num Pkts: %d\n",
			 (hctsiz & TSIZ_PKTCNT_MASK) >>
			 TSIZ_PKTCNT_SHIFT);
		dev_vdbg(hsotg->dev, "	 Start PID: %d\n",
			 (hctsiz & TSIZ_SC_MC_PID_MASK) >>
			 TSIZ_SC_MC_PID_SHIFT);
	}

	if (hsotg->params.host_dma) {
		dma_addr_t dma_addr;

		if (chan->align_buf) {
			if (dbg_hc(chan))
				dev_vdbg(hsotg->dev, "align_buf\n");
			dma_addr = chan->align_buf;
		} else {
			dma_addr = chan->xfer_dma;
		}
		dwc2_writel(hsotg, (u32)dma_addr, HCDMA(chan->hc_num));

		if (dbg_hc(chan))
			dev_vdbg(hsotg->dev, "Wrote %08lx to HCDMA(%d)\n",
				 (unsigned long)dma_addr, chan->hc_num);
	}

	/* Start the split */
	if (chan->do_split) {
		u32 hcsplt = dwc2_readl(hsotg, HCSPLT(chan->hc_num));

		hcsplt |= HCSPLT_SPLTENA;
		dwc2_writel(hsotg, hcsplt, HCSPLT(chan->hc_num));
	}

	hcchar = dwc2_readl(hsotg, HCCHAR(chan->hc_num));
	hcchar &= ~HCCHAR_MULTICNT_MASK;
	hcchar |= (ec_mc << HCCHAR_MULTICNT_SHIFT) & HCCHAR_MULTICNT_MASK;
	dwc2_hc_set_even_odd_frame(hsotg, chan, &hcchar);

	if (hcchar & HCCHAR_CHDIS)
		dev_warn(hsotg->dev,
			 "%s: chdis set, channel %d, hcchar 0x%08x\n",
			 __func__, chan->hc_num, hcchar);

	/* Set host channel enable after all other setup is complete */
	hcchar |= HCCHAR_CHENA;
	hcchar &= ~HCCHAR_CHDIS;

	if (dbg_hc(chan))
		dev_vdbg(hsotg->dev, "	 Multi Cnt: %d\n",
			 (hcchar & HCCHAR_MULTICNT_MASK) >>
			 HCCHAR_MULTICNT_SHIFT);

	dwc2_writel(hsotg, hcchar, HCCHAR(chan->hc_num));
	if (dbg_hc(chan))
		dev_vdbg(hsotg->dev, "Wrote %08x to HCCHAR(%d)\n", hcchar,
			 chan->hc_num);

	chan->xfer_started = 1;
	chan->requests++;

	if (!hsotg->params.host_dma &&
	    !chan->ep_is_in && chan->xfer_len > 0)
		/* Load OUT packet into the appropriate Tx FIFO */
		dwc2_hc_write_packet(hsotg, chan);
}

/**
 * dwc2_hc_start_transfer_ddma() - Does the setup for a data transfer for a
 * host channel and starts the transfer in Descriptor DMA mode
 *
 * @hsotg: Programming view of DWC_otg controller
 * @chan:  Information needed to initialize the host channel
 *
 * Initializes HCTSIZ register. For a PING transfer the Do Ping bit is set.
 * Sets PID and NTD values. For periodic transfers initializes SCHED_INFO field
 * with micro-frame bitmap.
 *
 * Initializes HCDMA register with descriptor list address and CTD value then
 * starts the transfer via enabling the channel.
 */
void dwc2_hc_start_transfer_ddma(struct dwc2_hsotg *hsotg,
				 struct dwc2_host_chan *chan)
{
	u32 hcchar;
	u32 hctsiz = 0;

	if (chan->do_ping)
		hctsiz |= TSIZ_DOPNG;

	if (chan->ep_type == USB_ENDPOINT_XFER_ISOC)
		dwc2_set_pid_isoc(chan);

	/* Packet Count and Xfer Size are not used in Descriptor DMA mode */
	hctsiz |= chan->data_pid_start << TSIZ_SC_MC_PID_SHIFT &
		  TSIZ_SC_MC_PID_MASK;

	/* 0 - 1 descriptor, 1 - 2 descriptors, etc */
	hctsiz |= (chan->ntd - 1) << TSIZ_NTD_SHIFT & TSIZ_NTD_MASK;

	/* Non-zero only for high-speed interrupt endpoints */
	hctsiz |= chan->schinfo << TSIZ_SCHINFO_SHIFT & TSIZ_SCHINFO_MASK;

	if (dbg_hc(chan)) {
		dev_vdbg(hsotg->dev, "%s: Channel %d\n", __func__,
			 chan->hc_num);
		dev_vdbg(hsotg->dev, "	 Start PID: %d\n",
			 chan->data_pid_start);
		dev_vdbg(hsotg->dev, "	 NTD: %d\n", chan->ntd - 1);
	}

	dwc2_writel(hsotg, hctsiz, HCTSIZ(chan->hc_num));

	dma_sync_single_for_device(hsotg->dev, chan->desc_list_addr,
				   chan->desc_list_sz, DMA_TO_DEVICE);

	dwc2_writel(hsotg, chan->desc_list_addr, HCDMA(chan->hc_num));

	if (dbg_hc(chan))
		dev_vdbg(hsotg->dev, "Wrote %pad to HCDMA(%d)\n",
			 &chan->desc_list_addr, chan->hc_num);

	hcchar = dwc2_readl(hsotg, HCCHAR(chan->hc_num));
	hcchar &= ~HCCHAR_MULTICNT_MASK;
	hcchar |= chan->multi_count << HCCHAR_MULTICNT_SHIFT &
		  HCCHAR_MULTICNT_MASK;

	if (hcchar & HCCHAR_CHDIS)
		dev_warn(hsotg->dev,
			 "%s: chdis set, channel %d, hcchar 0x%08x\n",
			 __func__, chan->hc_num, hcchar);

	/* Set host channel enable after all other setup is complete */
	hcchar |= HCCHAR_CHENA;
	hcchar &= ~HCCHAR_CHDIS;

	if (dbg_hc(chan))
		dev_vdbg(hsotg->dev, "	 Multi Cnt: %d\n",
			 (hcchar & HCCHAR_MULTICNT_MASK) >>
			 HCCHAR_MULTICNT_SHIFT);

	dwc2_writel(hsotg, hcchar, HCCHAR(chan->hc_num));
	if (dbg_hc(chan))
		dev_vdbg(hsotg->dev, "Wrote %08x to HCCHAR(%d)\n", hcchar,
			 chan->hc_num);

	chan->xfer_started = 1;
	chan->requests++;
}

/**
 * dwc2_hc_continue_transfer() - Continues a data transfer that was started by
 * a previous call to dwc2_hc_start_transfer()
 *
 * @hsotg: Programming view of DWC_otg controller
 * @chan:  Information needed to initialize the host channel
 *
 * The caller must ensure there is sufficient space in the request queue and Tx
 * Data FIFO. This function should only be called in Slave mode. In DMA mode,
 * the controller acts autonomously to complete transfers programmed to a host
 * channel.
 *
 * For an OUT transfer, a new data packet is loaded into the appropriate FIFO
 * if there is any data remaining to be queued. For an IN transfer, another
 * data packet is always requested. For the SETUP phase of a control transfer,
 * this function does nothing.
 *
 * Return: 1 if a new request is queued, 0 if no more requests are required
 * for this transfer
 */
static int dwc2_hc_continue_transfer(struct dwc2_hsotg *hsotg,
				     struct dwc2_host_chan *chan)
{
	if (dbg_hc(chan))
		dev_vdbg(hsotg->dev, "%s: Channel %d\n", __func__,
			 chan->hc_num);

	if (chan->do_split)
		/* SPLITs always queue just once per channel */
		return 0;

	if (chan->data_pid_start == DWC2_HC_PID_SETUP)
		/* SETUPs are queued only once since they can't be NAK'd */
		return 0;

	if (chan->ep_is_in) {
		/*
		 * Always queue another request for other IN transfers. If
		 * back-to-back INs are issued and NAKs are received for both,
		 * the driver may still be processing the first NAK when the
		 * second NAK is received. When the interrupt handler clears
		 * the NAK interrupt for the first NAK, the second NAK will
		 * not be seen. So we can't depend on the NAK interrupt
		 * handler to requeue a NAK'd request. Instead, IN requests
		 * are issued each time this function is called. When the
		 * transfer completes, the extra requests for the channel will
		 * be flushed.
		 */
		u32 hcchar = dwc2_readl(hsotg, HCCHAR(chan->hc_num));

		dwc2_hc_set_even_odd_frame(hsotg, chan, &hcchar);
		hcchar |= HCCHAR_CHENA;
		hcchar &= ~HCCHAR_CHDIS;
		if (dbg_hc(chan))
			dev_vdbg(hsotg->dev, "	 IN xfer: hcchar = 0x%08x\n",
				 hcchar);
		dwc2_writel(hsotg, hcchar, HCCHAR(chan->hc_num));
		chan->requests++;
		return 1;
	}

	/* OUT transfers */

	if (chan->xfer_count < chan->xfer_len) {
		if (chan->ep_type == USB_ENDPOINT_XFER_INT ||
		    chan->ep_type == USB_ENDPOINT_XFER_ISOC) {
			u32 hcchar = dwc2_readl(hsotg,
						HCCHAR(chan->hc_num));

			dwc2_hc_set_even_odd_frame(hsotg, chan,
						   &hcchar);
		}

		/* Load OUT packet into the appropriate Tx FIFO */
		dwc2_hc_write_packet(hsotg, chan);
		chan->requests++;
		return 1;
	}

	return 0;
}

/*
 * =========================================================================
 *  HCD
 * =========================================================================
 */

/*
 * Processes all the URBs in a single list of QHs. Completes them with
 * -ETIMEDOUT and frees the QTD.
 *
 * Must be called with interrupt disabled and spinlock held
 */
static void dwc2_kill_urbs_in_qh_list(struct dwc2_hsotg *hsotg,
				      struct list_head *qh_list)
{
	struct dwc2_qh *qh, *qh_tmp;
	struct dwc2_qtd *qtd, *qtd_tmp;

	list_for_each_entry_safe(qh, qh_tmp, qh_list, qh_list_entry) {
		list_for_each_entry_safe(qtd, qtd_tmp, &qh->qtd_list,
					 qtd_list_entry) {
			dwc2_host_complete(hsotg, qtd, -ECONNRESET);
			dwc2_hcd_qtd_unlink_and_free(hsotg, qtd, qh);
		}
	}
}

static void dwc2_qh_list_free(struct dwc2_hsotg *hsotg,
			      struct list_head *qh_list)
{
	struct dwc2_qtd *qtd, *qtd_tmp;
	struct dwc2_qh *qh, *qh_tmp;
	unsigned long flags;

	if (!qh_list->next)
		/* The list hasn't been initialized yet */
		return;

	spin_lock_irqsave(&hsotg->lock, flags);

	/* Ensure there are no QTDs or URBs left */
	dwc2_kill_urbs_in_qh_list(hsotg, qh_list);

	list_for_each_entry_safe(qh, qh_tmp, qh_list, qh_list_entry) {
		dwc2_hcd_qh_unlink(hsotg, qh);

		/* Free each QTD in the QH's QTD list */
		list_for_each_entry_safe(qtd, qtd_tmp, &qh->qtd_list,
					 qtd_list_entry)
			dwc2_hcd_qtd_unlink_and_free(hsotg, qtd, qh);

		if (qh->channel && qh->channel->qh == qh)
			qh->channel->qh = NULL;

		spin_unlock_irqrestore(&hsotg->lock, flags);
		dwc2_hcd_qh_free(hsotg, qh);
		spin_lock_irqsave(&hsotg->lock, flags);
	}

	spin_unlock_irqrestore(&hsotg->lock, flags);
}

/*
 * Responds with an error status of -ETIMEDOUT to all URBs in the non-periodic
 * and periodic schedules. The QTD associated with each URB is removed from
 * the schedule and freed. This function may be called when a disconnect is
 * detected or when the HCD is being stopped.
 *
 * Must be called with interrupt disabled and spinlock held
 */
static void dwc2_kill_all_urbs(struct dwc2_hsotg *hsotg)
{
	dwc2_kill_urbs_in_qh_list(hsotg, &hsotg->non_periodic_sched_inactive);
	dwc2_kill_urbs_in_qh_list(hsotg, &hsotg->non_periodic_sched_waiting);
	dwc2_kill_urbs_in_qh_list(hsotg, &hsotg->non_periodic_sched_active);
	dwc2_kill_urbs_in_qh_list(hsotg, &hsotg->periodic_sched_inactive);
	dwc2_kill_urbs_in_qh_list(hsotg, &hsotg->periodic_sched_ready);
	dwc2_kill_urbs_in_qh_list(hsotg, &hsotg->periodic_sched_assigned);
	dwc2_kill_urbs_in_qh_list(hsotg, &hsotg->periodic_sched_queued);
}

/**
 * dwc2_hcd_start() - Starts the HCD when switching to Host mode
 *
 * @hsotg: Pointer to struct dwc2_hsotg
 */
void dwc2_hcd_start(struct dwc2_hsotg *hsotg)
{
	u32 hprt0;

	if (hsotg->op_state == OTG_STATE_B_HOST) {
		/*
		 * Reset the port. During a HNP mode switch the reset
		 * needs to occur within 1ms and have a duration of at
		 * least 50ms.
		 */
		hprt0 = dwc2_read_hprt0(hsotg);
		hprt0 |= HPRT0_RST;
		dwc2_writel(hsotg, hprt0, HPRT0);
	}

	queue_delayed_work(hsotg->wq_otg, &hsotg->start_work,
			   msecs_to_jiffies(50));
}

/* Must be called with interrupt disabled and spinlock held */
static void dwc2_hcd_cleanup_channels(struct dwc2_hsotg *hsotg)
{
	int num_channels = hsotg->params.host_channels;
	struct dwc2_host_chan *channel;
	u32 hcchar;
	int i;

	if (!hsotg->params.host_dma) {
		/* Flush out any channel requests in slave mode */
		for (i = 0; i < num_channels; i++) {
			channel = hsotg->hc_ptr_array[i];
			if (!list_empty(&channel->hc_list_entry))
				continue;
			hcchar = dwc2_readl(hsotg, HCCHAR(i));
			if (hcchar & HCCHAR_CHENA) {
				hcchar &= ~(HCCHAR_CHENA | HCCHAR_EPDIR);
				hcchar |= HCCHAR_CHDIS;
				dwc2_writel(hsotg, hcchar, HCCHAR(i));
			}
		}
	}

	for (i = 0; i < num_channels; i++) {
		channel = hsotg->hc_ptr_array[i];
		if (!list_empty(&channel->hc_list_entry))
			continue;
		hcchar = dwc2_readl(hsotg, HCCHAR(i));
		if (hcchar & HCCHAR_CHENA) {
			/* Halt the channel */
			hcchar |= HCCHAR_CHDIS;
			dwc2_writel(hsotg, hcchar, HCCHAR(i));
		}

		dwc2_hc_cleanup(hsotg, channel);
		list_add_tail(&channel->hc_list_entry, &hsotg->free_hc_list);
		/*
		 * Added for Descriptor DMA to prevent channel double cleanup in
		 * release_channel_ddma(), which is called from ep_disable when
		 * device disconnects
		 */
		channel->qh = NULL;
	}
	/* All channels have been freed, mark them available */
	if (hsotg->params.uframe_sched) {
		hsotg->available_host_channels =
			hsotg->params.host_channels;
	} else {
		hsotg->non_periodic_channels = 0;
		hsotg->periodic_channels = 0;
	}
}

/**
 * dwc2_hcd_connect() - Handles connect of the HCD
 *
 * @hsotg: Pointer to struct dwc2_hsotg
 *
 * Must be called with interrupt disabled and spinlock held
 */
void dwc2_hcd_connect(struct dwc2_hsotg *hsotg)
{
	if (hsotg->lx_state != DWC2_L0)
		usb_hcd_resume_root_hub(hsotg->priv);

	hsotg->flags.b.port_connect_status_change = 1;
	hsotg->flags.b.port_connect_status = 1;
}

/**
 * dwc2_hcd_disconnect() - Handles disconnect of the HCD
 *
 * @hsotg: Pointer to struct dwc2_hsotg
 * @force: If true, we won't try to reconnect even if we see device connected.
 *
 * Must be called with interrupt disabled and spinlock held
 */
void dwc2_hcd_disconnect(struct dwc2_hsotg *hsotg, bool force)
{
	u32 intr;
	u32 hprt0;

	/* Set status flags for the hub driver */
	hsotg->flags.b.port_connect_status_change = 1;
	hsotg->flags.b.port_connect_status = 0;

	/*
	 * Shutdown any transfers in process by clearing the Tx FIFO Empty
	 * interrupt mask and status bits and disabling subsequent host
	 * channel interrupts.
	 */
	intr = dwc2_readl(hsotg, GINTMSK);
	intr &= ~(GINTSTS_NPTXFEMP | GINTSTS_PTXFEMP | GINTSTS_HCHINT);
	dwc2_writel(hsotg, intr, GINTMSK);
	intr = GINTSTS_NPTXFEMP | GINTSTS_PTXFEMP | GINTSTS_HCHINT;
	dwc2_writel(hsotg, intr, GINTSTS);

	/*
	 * Turn off the vbus power only if the core has transitioned to device
	 * mode. If still in host mode, need to keep power on to detect a
	 * reconnection.
	 */
	if (dwc2_is_device_mode(hsotg)) {
		if (hsotg->op_state != OTG_STATE_A_SUSPEND) {
			dev_dbg(hsotg->dev, "Disconnect: PortPower off\n");
			dwc2_writel(hsotg, 0, HPRT0);
		}

		dwc2_disable_host_interrupts(hsotg);
	}

	/* Respond with an error status to all URBs in the schedule */
	dwc2_kill_all_urbs(hsotg);

	if (dwc2_is_host_mode(hsotg))
		/* Clean up any host channels that were in use */
		dwc2_hcd_cleanup_channels(hsotg);

	dwc2_host_disconnect(hsotg);

	/*
	 * Add an extra check here to see if we're actually connected but
	 * we don't have a detection interrupt pending.  This can happen if:
	 *   1. hardware sees connect
	 *   2. hardware sees disconnect
	 *   3. hardware sees connect
	 *   4. dwc2_port_intr() - clears connect interrupt
	 *   5. dwc2_handle_common_intr() - calls here
	 *
	 * Without the extra check here we will end calling disconnect
	 * and won't get any future interrupts to handle the connect.
	 */
	if (!force) {
		hprt0 = dwc2_readl(hsotg, HPRT0);
		if (!(hprt0 & HPRT0_CONNDET) && (hprt0 & HPRT0_CONNSTS))
			dwc2_hcd_connect(hsotg);
	}
}

/**
 * dwc2_hcd_rem_wakeup() - Handles Remote Wakeup
 *
 * @hsotg: Pointer to struct dwc2_hsotg
 */
static void dwc2_hcd_rem_wakeup(struct dwc2_hsotg *hsotg)
{
	if (hsotg->bus_suspended) {
		hsotg->flags.b.port_suspend_change = 1;
		usb_hcd_resume_root_hub(hsotg->priv);
	}

	if (hsotg->lx_state == DWC2_L1)
		hsotg->flags.b.port_l1_change = 1;
}

/**
 * dwc2_hcd_stop() - Halts the DWC_otg host mode operations in a clean manner
 *
 * @hsotg: Pointer to struct dwc2_hsotg
 *
 * Must be called with interrupt disabled and spinlock held
 */
void dwc2_hcd_stop(struct dwc2_hsotg *hsotg)
{
	dev_dbg(hsotg->dev, "DWC OTG HCD STOP\n");

	/*
	 * The root hub should be disconnected before this function is called.
	 * The disconnect will clear the QTD lists (via ..._hcd_urb_dequeue)
	 * and the QH lists (via ..._hcd_endpoint_disable).
	 */

	/* Turn off all host-specific interrupts */
	dwc2_disable_host_interrupts(hsotg);

	/* Turn off the vbus power */
	dev_dbg(hsotg->dev, "PortPower off\n");
	dwc2_writel(hsotg, 0, HPRT0);
}

/* Caller must hold driver lock */
static int dwc2_hcd_urb_enqueue(struct dwc2_hsotg *hsotg,
				struct dwc2_hcd_urb *urb, struct dwc2_qh *qh,
				struct dwc2_qtd *qtd)
{
	u32 intr_mask;
	int retval;
	int dev_speed;

	if (!hsotg->flags.b.port_connect_status) {
		/* No longer connected */
		dev_err(hsotg->dev, "Not connected\n");
		return -ENODEV;
	}

	dev_speed = dwc2_host_get_speed(hsotg, urb->priv);

	/* Some configurations cannot support LS traffic on a FS root port */
	if ((dev_speed == USB_SPEED_LOW) &&
	    (hsotg->hw_params.fs_phy_type == GHWCFG2_FS_PHY_TYPE_DEDICATED) &&
	    (hsotg->hw_params.hs_phy_type == GHWCFG2_HS_PHY_TYPE_UTMI)) {
		u32 hprt0 = dwc2_readl(hsotg, HPRT0);
		u32 prtspd = (hprt0 & HPRT0_SPD_MASK) >> HPRT0_SPD_SHIFT;

		if (prtspd == HPRT0_SPD_FULL_SPEED)
			return -ENODEV;
	}

	if (!qtd)
		return -EINVAL;

	dwc2_hcd_qtd_init(qtd, urb);
	retval = dwc2_hcd_qtd_add(hsotg, qtd, qh);
	if (retval) {
		dev_err(hsotg->dev,
			"DWC OTG HCD URB Enqueue failed adding QTD. Error status %d\n",
			retval);
		return retval;
	}

	intr_mask = dwc2_readl(hsotg, GINTMSK);
	if (!(intr_mask & GINTSTS_SOF)) {
		enum dwc2_transaction_type tr_type;

		if (qtd->qh->ep_type == USB_ENDPOINT_XFER_BULK &&
		    !(qtd->urb->flags & URB_GIVEBACK_ASAP))
			/*
			 * Do not schedule SG transactions until qtd has
			 * URB_GIVEBACK_ASAP set
			 */
			return 0;

		tr_type = dwc2_hcd_select_transactions(hsotg);
		if (tr_type != DWC2_TRANSACTION_NONE)
			dwc2_hcd_queue_transactions(hsotg, tr_type);
	}

	return 0;
}

/* Must be called with interrupt disabled and spinlock held */
static int dwc2_hcd_urb_dequeue(struct dwc2_hsotg *hsotg,
				struct dwc2_hcd_urb *urb)
{
	struct dwc2_qh *qh;
	struct dwc2_qtd *urb_qtd;

	urb_qtd = urb->qtd;
	if (!urb_qtd) {
		dev_dbg(hsotg->dev, "## Urb QTD is NULL ##\n");
		return -EINVAL;
	}

	qh = urb_qtd->qh;
	if (!qh) {
		dev_dbg(hsotg->dev, "## Urb QTD QH is NULL ##\n");
		return -EINVAL;
	}

	urb->priv = NULL;

	if (urb_qtd->in_process && qh->channel) {
		dwc2_dump_channel_info(hsotg, qh->channel);

		/* The QTD is in process (it has been assigned to a channel) */
		if (hsotg->flags.b.port_connect_status)
			/*
			 * If still connected (i.e. in host mode), halt the
			 * channel so it can be used for other transfers. If
			 * no longer connected, the host registers can't be
			 * written to halt the channel since the core is in
			 * device mode.
			 */
			dwc2_hc_halt(hsotg, qh->channel,
				     DWC2_HC_XFER_URB_DEQUEUE);
	}

	/*
	 * Free the QTD and clean up the associated QH. Leave the QH in the
	 * schedule if it has any remaining QTDs.
	 */
	if (!hsotg->params.dma_desc_enable) {
		u8 in_process = urb_qtd->in_process;

		dwc2_hcd_qtd_unlink_and_free(hsotg, urb_qtd, qh);
		if (in_process) {
			dwc2_hcd_qh_deactivate(hsotg, qh, 0);
			qh->channel = NULL;
		} else if (list_empty(&qh->qtd_list)) {
			dwc2_hcd_qh_unlink(hsotg, qh);
		}
	} else {
		dwc2_hcd_qtd_unlink_and_free(hsotg, urb_qtd, qh);
	}

	return 0;
}

/* Must NOT be called with interrupt disabled or spinlock held */
static int dwc2_hcd_endpoint_disable(struct dwc2_hsotg *hsotg,
				     struct usb_host_endpoint *ep, int retry)
{
	struct dwc2_qtd *qtd, *qtd_tmp;
	struct dwc2_qh *qh;
	unsigned long flags;
	int rc;

	spin_lock_irqsave(&hsotg->lock, flags);

	qh = ep->hcpriv;
	if (!qh) {
		rc = -EINVAL;
		goto err;
	}

	while (!list_empty(&qh->qtd_list) && retry--) {
		if (retry == 0) {
			dev_err(hsotg->dev,
				"## timeout in dwc2_hcd_endpoint_disable() ##\n");
			rc = -EBUSY;
			goto err;
		}

		spin_unlock_irqrestore(&hsotg->lock, flags);
		msleep(20);
		spin_lock_irqsave(&hsotg->lock, flags);
		qh = ep->hcpriv;
		if (!qh) {
			rc = -EINVAL;
			goto err;
		}
	}

	dwc2_hcd_qh_unlink(hsotg, qh);

	/* Free each QTD in the QH's QTD list */
	list_for_each_entry_safe(qtd, qtd_tmp, &qh->qtd_list, qtd_list_entry)
		dwc2_hcd_qtd_unlink_and_free(hsotg, qtd, qh);

	ep->hcpriv = NULL;

	if (qh->channel && qh->channel->qh == qh)
		qh->channel->qh = NULL;

	spin_unlock_irqrestore(&hsotg->lock, flags);

	dwc2_hcd_qh_free(hsotg, qh);

	return 0;

err:
	ep->hcpriv = NULL;
	spin_unlock_irqrestore(&hsotg->lock, flags);

	return rc;
}

/* Must be called with interrupt disabled and spinlock held */
static int dwc2_hcd_endpoint_reset(struct dwc2_hsotg *hsotg,
				   struct usb_host_endpoint *ep)
{
	struct dwc2_qh *qh = ep->hcpriv;

	if (!qh)
		return -EINVAL;

	qh->data_toggle = DWC2_HC_PID_DATA0;

	return 0;
}

/**
 * dwc2_core_init() - Initializes the DWC_otg controller registers and
 * prepares the core for device mode or host mode operation
 *
 * @hsotg:         Programming view of the DWC_otg controller
 * @initial_setup: If true then this is the first init for this instance.
 */
int dwc2_core_init(struct dwc2_hsotg *hsotg, bool initial_setup)
{
	u32 usbcfg, otgctl;
	int retval;

	dev_dbg(hsotg->dev, "%s(%p)\n", __func__, hsotg);

	usbcfg = dwc2_readl(hsotg, GUSBCFG);

	/* Set ULPI External VBUS bit if needed */
	usbcfg &= ~GUSBCFG_ULPI_EXT_VBUS_DRV;
	if (hsotg->params.phy_ulpi_ext_vbus)
		usbcfg |= GUSBCFG_ULPI_EXT_VBUS_DRV;

	/* Set external TS Dline pulsing bit if needed */
	usbcfg &= ~GUSBCFG_TERMSELDLPULSE;
	if (hsotg->params.ts_dline)
		usbcfg |= GUSBCFG_TERMSELDLPULSE;

	dwc2_writel(hsotg, usbcfg, GUSBCFG);

	/*
	 * Reset the Controller
	 *
	 * We only need to reset the controller if this is a re-init.
	 * For the first init we know for sure that earlier code reset us (it
	 * needed to in order to properly detect various parameters).
	 */
	if (!initial_setup) {
		retval = dwc2_core_reset(hsotg, false);
		if (retval) {
			dev_err(hsotg->dev, "%s(): Reset failed, aborting\n",
				__func__);
			return retval;
		}
	}

	/*
	 * This needs to happen in FS mode before any other programming occurs
	 */
	retval = dwc2_phy_init(hsotg, initial_setup);
	if (retval)
		return retval;

	/* Program the GAHBCFG Register */
	retval = dwc2_gahbcfg_init(hsotg);
	if (retval)
		return retval;

	/* Program the GUSBCFG register */
	dwc2_gusbcfg_init(hsotg);

	/* Program the GOTGCTL register */
	otgctl = dwc2_readl(hsotg, GOTGCTL);
	otgctl &= ~GOTGCTL_OTGVER;
	dwc2_writel(hsotg, otgctl, GOTGCTL);

	/* Clear the SRP success bit for FS-I2c */
	hsotg->srp_success = 0;

	/* Enable common interrupts */
	dwc2_enable_common_interrupts(hsotg);

	/*
	 * Do device or host initialization based on mode during PCD and
	 * HCD initialization
	 */
	if (dwc2_is_host_mode(hsotg)) {
		dev_dbg(hsotg->dev, "Host Mode\n");
		hsotg->op_state = OTG_STATE_A_HOST;
	} else {
		dev_dbg(hsotg->dev, "Device Mode\n");
		hsotg->op_state = OTG_STATE_B_PERIPHERAL;
	}

	return 0;
}

/**
 * dwc2_core_host_init() - Initializes the DWC_otg controller registers for
 * Host mode
 *
 * @hsotg: Programming view of DWC_otg controller
 *
 * This function flushes the Tx and Rx FIFOs and flushes any entries in the
 * request queues. Host channels are reset to ensure that they are ready for
 * performing transfers.
 */
static void dwc2_core_host_init(struct dwc2_hsotg *hsotg)
{
	u32 hcfg, hfir, otgctl, usbcfg;

	dev_dbg(hsotg->dev, "%s(%p)\n", __func__, hsotg);

	/* Set HS/FS Timeout Calibration to 7 (max available value).
	 * The number of PHY clocks that the application programs in
	 * this field is added to the high/full speed interpacket timeout
	 * duration in the core to account for any additional delays
	 * introduced by the PHY. This can be required, because the delay
	 * introduced by the PHY in generating the linestate condition
	 * can vary from one PHY to another.
	 */
	usbcfg = dwc2_readl(hsotg, GUSBCFG);
	usbcfg |= GUSBCFG_TOUTCAL(7);
	dwc2_writel(hsotg, usbcfg, GUSBCFG);

	/* Restart the Phy Clock */
	dwc2_writel(hsotg, 0, PCGCTL);

	/* Initialize Host Configuration Register */
	dwc2_init_fs_ls_pclk_sel(hsotg);
	if (hsotg->params.speed == DWC2_SPEED_PARAM_FULL ||
	    hsotg->params.speed == DWC2_SPEED_PARAM_LOW) {
		hcfg = dwc2_readl(hsotg, HCFG);
		hcfg |= HCFG_FSLSSUPP;
		dwc2_writel(hsotg, hcfg, HCFG);
	}

	/*
	 * This bit allows dynamic reloading of the HFIR register during
	 * runtime. This bit needs to be programmed during initial configuration
	 * and its value must not be changed during runtime.
	 */
	if (hsotg->params.reload_ctl) {
		hfir = dwc2_readl(hsotg, HFIR);
		hfir |= HFIR_RLDCTRL;
		dwc2_writel(hsotg, hfir, HFIR);
	}

	if (hsotg->params.dma_desc_enable) {
		u32 op_mode = hsotg->hw_params.op_mode;

		if (hsotg->hw_params.snpsid < DWC2_CORE_REV_2_90a ||
		    !hsotg->hw_params.dma_desc_enable ||
		    op_mode == GHWCFG2_OP_MODE_SRP_CAPABLE_DEVICE ||
		    op_mode == GHWCFG2_OP_MODE_NO_SRP_CAPABLE_DEVICE ||
		    op_mode == GHWCFG2_OP_MODE_UNDEFINED) {
			dev_err(hsotg->dev,
				"Hardware does not support descriptor DMA mode -\n");
			dev_err(hsotg->dev,
				"falling back to buffer DMA mode.\n");
			hsotg->params.dma_desc_enable = false;
		} else {
			hcfg = dwc2_readl(hsotg, HCFG);
			hcfg |= HCFG_DESCDMA;
			dwc2_writel(hsotg, hcfg, HCFG);
		}
	}

	/* Configure data FIFO sizes */
	dwc2_config_fifos(hsotg);

	/* TODO - check this */
	/* Clear Host Set HNP Enable in the OTG Control Register */
	otgctl = dwc2_readl(hsotg, GOTGCTL);
	otgctl &= ~GOTGCTL_HSTSETHNPEN;
	dwc2_writel(hsotg, otgctl, GOTGCTL);

	/* Make sure the FIFOs are flushed */
	dwc2_flush_tx_fifo(hsotg, 0x10 /* all TX FIFOs */);
	dwc2_flush_rx_fifo(hsotg);

	/* Clear Host Set HNP Enable in the OTG Control Register */
	otgctl = dwc2_readl(hsotg, GOTGCTL);
	otgctl &= ~GOTGCTL_HSTSETHNPEN;
	dwc2_writel(hsotg, otgctl, GOTGCTL);

	if (!hsotg->params.dma_desc_enable) {
		int num_channels, i;
		u32 hcchar;

		/* Flush out any leftover queued requests */
		num_channels = hsotg->params.host_channels;
		for (i = 0; i < num_channels; i++) {
			hcchar = dwc2_readl(hsotg, HCCHAR(i));
			if (hcchar & HCCHAR_CHENA) {
				hcchar &= ~HCCHAR_CHENA;
				hcchar |= HCCHAR_CHDIS;
				hcchar &= ~HCCHAR_EPDIR;
				dwc2_writel(hsotg, hcchar, HCCHAR(i));
			}
		}

		/* Halt all channels to put them into a known state */
		for (i = 0; i < num_channels; i++) {
			hcchar = dwc2_readl(hsotg, HCCHAR(i));
			if (hcchar & HCCHAR_CHENA) {
				hcchar |= HCCHAR_CHENA | HCCHAR_CHDIS;
				hcchar &= ~HCCHAR_EPDIR;
				dwc2_writel(hsotg, hcchar, HCCHAR(i));
				dev_dbg(hsotg->dev, "%s: Halt channel %d\n",
					__func__, i);

				if (dwc2_hsotg_wait_bit_clear(hsotg, HCCHAR(i),
							      HCCHAR_CHENA,
							      1000)) {
					dev_warn(hsotg->dev,
						 "Unable to clear enable on channel %d\n",
						 i);
				}
			}
		}
	}

	/* Enable ACG feature in host mode, if supported */
	dwc2_enable_acg(hsotg);

	/* Turn on the vbus power */
	dev_dbg(hsotg->dev, "Init: Port Power? op_state=%d\n", hsotg->op_state);
	if (hsotg->op_state == OTG_STATE_A_HOST) {
		u32 hprt0 = dwc2_read_hprt0(hsotg);

		dev_dbg(hsotg->dev, "Init: Power Port (%d)\n",
			!!(hprt0 & HPRT0_PWR));
		if (!(hprt0 & HPRT0_PWR)) {
			hprt0 |= HPRT0_PWR;
			dwc2_writel(hsotg, hprt0, HPRT0);
		}
	}

	dwc2_enable_host_interrupts(hsotg);
}

/*
 * Initializes dynamic portions of the DWC_otg HCD state
 *
 * Must be called with interrupt disabled and spinlock held
 */
static void dwc2_hcd_reinit(struct dwc2_hsotg *hsotg)
{
	struct dwc2_host_chan *chan, *chan_tmp;
	int num_channels;
	int i;

	hsotg->flags.d32 = 0;
	hsotg->non_periodic_qh_ptr = &hsotg->non_periodic_sched_active;

	if (hsotg->params.uframe_sched) {
		hsotg->available_host_channels =
			hsotg->params.host_channels;
	} else {
		hsotg->non_periodic_channels = 0;
		hsotg->periodic_channels = 0;
	}

	/*
	 * Put all channels in the free channel list and clean up channel
	 * states
	 */
	list_for_each_entry_safe(chan, chan_tmp, &hsotg->free_hc_list,
				 hc_list_entry)
		list_del_init(&chan->hc_list_entry);

	num_channels = hsotg->params.host_channels;
	for (i = 0; i < num_channels; i++) {
		chan = hsotg->hc_ptr_array[i];
		list_add_tail(&chan->hc_list_entry, &hsotg->free_hc_list);
		dwc2_hc_cleanup(hsotg, chan);
	}

	/* Initialize the DWC core for host mode operation */
	dwc2_core_host_init(hsotg);
}

static void dwc2_hc_init_split(struct dwc2_hsotg *hsotg,
			       struct dwc2_host_chan *chan,
			       struct dwc2_qtd *qtd, struct dwc2_hcd_urb *urb)
{
	int hub_addr, hub_port;

	chan->do_split = 1;
	chan->xact_pos = qtd->isoc_split_pos;
	chan->complete_split = qtd->complete_split;
	dwc2_host_hub_info(hsotg, urb->priv, &hub_addr, &hub_port);
	chan->hub_addr = (u8)hub_addr;
	chan->hub_port = (u8)hub_port;
}

static void dwc2_hc_init_xfer(struct dwc2_hsotg *hsotg,
			      struct dwc2_host_chan *chan,
			      struct dwc2_qtd *qtd)
{
	struct dwc2_hcd_urb *urb = qtd->urb;
	struct dwc2_hcd_iso_packet_desc *frame_desc;

	switch (dwc2_hcd_get_pipe_type(&urb->pipe_info)) {
	case USB_ENDPOINT_XFER_CONTROL:
		chan->ep_type = USB_ENDPOINT_XFER_CONTROL;

		switch (qtd->control_phase) {
		case DWC2_CONTROL_SETUP:
			dev_vdbg(hsotg->dev, "  Control setup transaction\n");
			chan->do_ping = 0;
			chan->ep_is_in = 0;
			chan->data_pid_start = DWC2_HC_PID_SETUP;
			if (hsotg->params.host_dma)
				chan->xfer_dma = urb->setup_dma;
			else
				chan->xfer_buf = urb->setup_packet;
			chan->xfer_len = 8;
			break;

		case DWC2_CONTROL_DATA:
			dev_vdbg(hsotg->dev, "  Control data transaction\n");
			chan->data_pid_start = qtd->data_toggle;
			break;

		case DWC2_CONTROL_STATUS:
			/*
			 * Direction is opposite of data direction or IN if no
			 * data
			 */
			dev_vdbg(hsotg->dev, "  Control status transaction\n");
			if (urb->length == 0)
				chan->ep_is_in = 1;
			else
				chan->ep_is_in =
					dwc2_hcd_is_pipe_out(&urb->pipe_info);
			if (chan->ep_is_in)
				chan->do_ping = 0;
			chan->data_pid_start = DWC2_HC_PID_DATA1;
			chan->xfer_len = 0;
			if (hsotg->params.host_dma)
				chan->xfer_dma = hsotg->status_buf_dma;
			else
				chan->xfer_buf = hsotg->status_buf;
			break;
		}
		break;

	case USB_ENDPOINT_XFER_BULK:
		chan->ep_type = USB_ENDPOINT_XFER_BULK;
		break;

	case USB_ENDPOINT_XFER_INT:
		chan->ep_type = USB_ENDPOINT_XFER_INT;
		break;

	case USB_ENDPOINT_XFER_ISOC:
		chan->ep_type = USB_ENDPOINT_XFER_ISOC;
		if (hsotg->params.dma_desc_enable)
			break;

		frame_desc = &urb->iso_descs[qtd->isoc_frame_index];
		frame_desc->status = 0;

		if (hsotg->params.host_dma) {
			chan->xfer_dma = urb->dma;
			chan->xfer_dma += frame_desc->offset +
					qtd->isoc_split_offset;
		} else {
			chan->xfer_buf = urb->buf;
			chan->xfer_buf += frame_desc->offset +
					qtd->isoc_split_offset;
		}

		chan->xfer_len = frame_desc->length - qtd->isoc_split_offset;

		if (chan->xact_pos == DWC2_HCSPLT_XACTPOS_ALL) {
			if (chan->xfer_len <= 188)
				chan->xact_pos = DWC2_HCSPLT_XACTPOS_ALL;
			else
				chan->xact_pos = DWC2_HCSPLT_XACTPOS_BEGIN;
		}
		break;
	}
}

static int dwc2_alloc_split_dma_aligned_buf(struct dwc2_hsotg *hsotg,
					    struct dwc2_qh *qh,
					    struct dwc2_host_chan *chan)
{
	if (!hsotg->unaligned_cache ||
	    chan->max_packet > DWC2_KMEM_UNALIGNED_BUF_SIZE)
		return -ENOMEM;

	if (!qh->dw_align_buf) {
		qh->dw_align_buf = kmem_cache_alloc(hsotg->unaligned_cache,
						    GFP_ATOMIC | GFP_DMA);
		if (!qh->dw_align_buf)
			return -ENOMEM;
	}

	qh->dw_align_buf_dma = dma_map_single(hsotg->dev, qh->dw_align_buf,
					      DWC2_KMEM_UNALIGNED_BUF_SIZE,
					      DMA_FROM_DEVICE);

	if (dma_mapping_error(hsotg->dev, qh->dw_align_buf_dma)) {
		dev_err(hsotg->dev, "can't map align_buf\n");
		chan->align_buf = 0;
		return -EINVAL;
	}

	chan->align_buf = qh->dw_align_buf_dma;
	return 0;
}

#define DWC2_USB_DMA_ALIGN 4

static void dwc2_free_dma_aligned_buffer(struct urb *urb)
{
	void *stored_xfer_buffer;
	size_t length;

	if (!(urb->transfer_flags & URB_ALIGNED_TEMP_BUFFER))
		return;

	/* Restore urb->transfer_buffer from the end of the allocated area */
	memcpy(&stored_xfer_buffer,
	       PTR_ALIGN(urb->transfer_buffer + urb->transfer_buffer_length,
			 dma_get_cache_alignment()),
	       sizeof(urb->transfer_buffer));

	if (usb_urb_dir_in(urb)) {
		if (usb_pipeisoc(urb->pipe))
			length = urb->transfer_buffer_length;
		else
			length = urb->actual_length;

		memcpy(stored_xfer_buffer, urb->transfer_buffer, length);
	}
	kfree(urb->transfer_buffer);
	urb->transfer_buffer = stored_xfer_buffer;

	urb->transfer_flags &= ~URB_ALIGNED_TEMP_BUFFER;
}

static int dwc2_alloc_dma_aligned_buffer(struct urb *urb, gfp_t mem_flags)
{
	void *kmalloc_ptr;
	size_t kmalloc_size;

	if (urb->num_sgs || urb->sg ||
	    urb->transfer_buffer_length == 0 ||
	    !((uintptr_t)urb->transfer_buffer & (DWC2_USB_DMA_ALIGN - 1)))
		return 0;

	/*
	 * Allocate a buffer with enough padding for original transfer_buffer
	 * pointer. This allocation is guaranteed to be aligned properly for
	 * DMA
	 */
	kmalloc_size = urb->transfer_buffer_length +
		(dma_get_cache_alignment() - 1) +
		sizeof(urb->transfer_buffer);

	kmalloc_ptr = kmalloc(kmalloc_size, mem_flags);
	if (!kmalloc_ptr)
		return -ENOMEM;

	/*
	 * Position value of original urb->transfer_buffer pointer to the end
	 * of allocation for later referencing
	 */
	memcpy(PTR_ALIGN(kmalloc_ptr + urb->transfer_buffer_length,
			 dma_get_cache_alignment()),
	       &urb->transfer_buffer, sizeof(urb->transfer_buffer));

	if (usb_urb_dir_out(urb))
		memcpy(kmalloc_ptr, urb->transfer_buffer,
		       urb->transfer_buffer_length);
	urb->transfer_buffer = kmalloc_ptr;

	urb->transfer_flags |= URB_ALIGNED_TEMP_BUFFER;

	return 0;
}

static int dwc2_map_urb_for_dma(struct usb_hcd *hcd, struct urb *urb,
				gfp_t mem_flags)
{
	int ret;

	/* We assume setup_dma is always aligned; warn if not */
	WARN_ON_ONCE(urb->setup_dma &&
		     (urb->setup_dma & (DWC2_USB_DMA_ALIGN - 1)));

	ret = dwc2_alloc_dma_aligned_buffer(urb, mem_flags);
	if (ret)
		return ret;

	ret = usb_hcd_map_urb_for_dma(hcd, urb, mem_flags);
	if (ret)
		dwc2_free_dma_aligned_buffer(urb);

	return ret;
}

static void dwc2_unmap_urb_for_dma(struct usb_hcd *hcd, struct urb *urb)
{
	usb_hcd_unmap_urb_for_dma(hcd, urb);
	dwc2_free_dma_aligned_buffer(urb);
}

/**
 * dwc2_assign_and_init_hc() - Assigns transactions from a QTD to a free host
 * channel and initializes the host channel to perform the transactions. The
 * host channel is removed from the free list.
 *
 * @hsotg: The HCD state structure
 * @qh:    Transactions from the first QTD for this QH are selected and assigned
 *         to a free host channel
 */
static int dwc2_assign_and_init_hc(struct dwc2_hsotg *hsotg, struct dwc2_qh *qh)
{
	struct dwc2_host_chan *chan;
	struct dwc2_hcd_urb *urb;
	struct dwc2_qtd *qtd;

	if (dbg_qh(qh))
		dev_vdbg(hsotg->dev, "%s(%p,%p)\n", __func__, hsotg, qh);

	if (list_empty(&qh->qtd_list)) {
		dev_dbg(hsotg->dev, "No QTDs in QH list\n");
		return -ENOMEM;
	}

	if (list_empty(&hsotg->free_hc_list)) {
		dev_dbg(hsotg->dev, "No free channel to assign\n");
		return -ENOMEM;
	}

	chan = list_first_entry(&hsotg->free_hc_list, struct dwc2_host_chan,
				hc_list_entry);

	/* Remove host channel from free list */
	list_del_init(&chan->hc_list_entry);

	qtd = list_first_entry(&qh->qtd_list, struct dwc2_qtd, qtd_list_entry);
	urb = qtd->urb;
	qh->channel = chan;
	qtd->in_process = 1;

	/*
	 * Use usb_pipedevice to determine device address. This address is
	 * 0 before the SET_ADDRESS command and the correct address afterward.
	 */
	chan->dev_addr = dwc2_hcd_get_dev_addr(&urb->pipe_info);
	chan->ep_num = dwc2_hcd_get_ep_num(&urb->pipe_info);
	chan->speed = qh->dev_speed;
	chan->max_packet = qh->maxp;

	chan->xfer_started = 0;
	chan->halt_status = DWC2_HC_XFER_NO_HALT_STATUS;
	chan->error_state = (qtd->error_count > 0);
	chan->halt_on_queue = 0;
	chan->halt_pending = 0;
	chan->requests = 0;

	/*
	 * The following values may be modified in the transfer type section
	 * below. The xfer_len value may be reduced when the transfer is
	 * started to accommodate the max widths of the XferSize and PktCnt
	 * fields in the HCTSIZn register.
	 */

	chan->ep_is_in = (dwc2_hcd_is_pipe_in(&urb->pipe_info) != 0);
	if (chan->ep_is_in)
		chan->do_ping = 0;
	else
		chan->do_ping = qh->ping_state;

	chan->data_pid_start = qh->data_toggle;
	chan->multi_count = 1;

	if (urb->actual_length > urb->length &&
	    !dwc2_hcd_is_pipe_in(&urb->pipe_info))
		urb->actual_length = urb->length;

	if (hsotg->params.host_dma)
		chan->xfer_dma = urb->dma + urb->actual_length;
	else
		chan->xfer_buf = (u8 *)urb->buf + urb->actual_length;

	chan->xfer_len = urb->length - urb->actual_length;
	chan->xfer_count = 0;

	/* Set the split attributes if required */
	if (qh->do_split)
		dwc2_hc_init_split(hsotg, chan, qtd, urb);
	else
		chan->do_split = 0;

	/* Set the transfer attributes */
	dwc2_hc_init_xfer(hsotg, chan, qtd);

	/* For non-dword aligned buffers */
	if (hsotg->params.host_dma && qh->do_split &&
	    chan->ep_is_in && (chan->xfer_dma & 0x3)) {
		dev_vdbg(hsotg->dev, "Non-aligned buffer\n");
		if (dwc2_alloc_split_dma_aligned_buf(hsotg, qh, chan)) {
			dev_err(hsotg->dev,
				"Failed to allocate memory to handle non-aligned buffer\n");
			/* Add channel back to free list */
			chan->align_buf = 0;
			chan->multi_count = 0;
			list_add_tail(&chan->hc_list_entry,
				      &hsotg->free_hc_list);
			qtd->in_process = 0;
			qh->channel = NULL;
			return -ENOMEM;
		}
	} else {
		/*
		 * We assume that DMA is always aligned in non-split
		 * case or split out case. Warn if not.
		 */
		WARN_ON_ONCE(hsotg->params.host_dma &&
			     (chan->xfer_dma & 0x3));
		chan->align_buf = 0;
	}

	if (chan->ep_type == USB_ENDPOINT_XFER_INT ||
	    chan->ep_type == USB_ENDPOINT_XFER_ISOC)
		/*
		 * This value may be modified when the transfer is started
		 * to reflect the actual transfer length
		 */
		chan->multi_count = qh->maxp_mult;

	if (hsotg->params.dma_desc_enable) {
		chan->desc_list_addr = qh->desc_list_dma;
		chan->desc_list_sz = qh->desc_list_sz;
	}

	dwc2_hc_init(hsotg, chan);
	chan->qh = qh;

	return 0;
}

/**
 * dwc2_hcd_select_transactions() - Selects transactions from the HCD transfer
 * schedule and assigns them to available host channels. Called from the HCD
 * interrupt handler functions.
 *
 * @hsotg: The HCD state structure
 *
 * Return: The types of new transactions that were assigned to host channels
 */
enum dwc2_transaction_type dwc2_hcd_select_transactions(
		struct dwc2_hsotg *hsotg)
{
	enum dwc2_transaction_type ret_val = DWC2_TRANSACTION_NONE;
	struct list_head *qh_ptr;
	struct dwc2_qh *qh;
	int num_channels;

#ifdef DWC2_DEBUG_SOF
	dev_vdbg(hsotg->dev, "  Select Transactions\n");
#endif

	/* Process entries in the periodic ready list */
	qh_ptr = hsotg->periodic_sched_ready.next;
	while (qh_ptr != &hsotg->periodic_sched_ready) {
		if (list_empty(&hsotg->free_hc_list))
			break;
		if (hsotg->params.uframe_sched) {
			if (hsotg->available_host_channels <= 1)
				break;
			hsotg->available_host_channels--;
		}
		qh = list_entry(qh_ptr, struct dwc2_qh, qh_list_entry);
		if (dwc2_assign_and_init_hc(hsotg, qh))
			break;

		/*
		 * Move the QH from the periodic ready schedule to the
		 * periodic assigned schedule
		 */
		qh_ptr = qh_ptr->next;
		list_move_tail(&qh->qh_list_entry,
			       &hsotg->periodic_sched_assigned);
		ret_val = DWC2_TRANSACTION_PERIODIC;
	}

	/*
	 * Process entries in the inactive portion of the non-periodic
	 * schedule. Some free host channels may not be used if they are
	 * reserved for periodic transfers.
	 */
	num_channels = hsotg->params.host_channels;
	qh_ptr = hsotg->non_periodic_sched_inactive.next;
	while (qh_ptr != &hsotg->non_periodic_sched_inactive) {
		if (!hsotg->params.uframe_sched &&
		    hsotg->non_periodic_channels >= num_channels -
						hsotg->periodic_channels)
			break;
		if (list_empty(&hsotg->free_hc_list))
			break;
		qh = list_entry(qh_ptr, struct dwc2_qh, qh_list_entry);
		if (hsotg->params.uframe_sched) {
			if (hsotg->available_host_channels < 1)
				break;
			hsotg->available_host_channels--;
		}

		if (dwc2_assign_and_init_hc(hsotg, qh))
			break;

		/*
		 * Move the QH from the non-periodic inactive schedule to the
		 * non-periodic active schedule
		 */
		qh_ptr = qh_ptr->next;
		list_move_tail(&qh->qh_list_entry,
			       &hsotg->non_periodic_sched_active);

		if (ret_val == DWC2_TRANSACTION_NONE)
			ret_val = DWC2_TRANSACTION_NON_PERIODIC;
		else
			ret_val = DWC2_TRANSACTION_ALL;

		if (!hsotg->params.uframe_sched)
			hsotg->non_periodic_channels++;
	}

	return ret_val;
}

/**
 * dwc2_queue_transaction() - Attempts to queue a single transaction request for
 * a host channel associated with either a periodic or non-periodic transfer
 *
 * @hsotg: The HCD state structure
 * @chan:  Host channel descriptor associated with either a periodic or
 *         non-periodic transfer
 * @fifo_dwords_avail: Number of DWORDs available in the periodic Tx FIFO
 *                     for periodic transfers or the non-periodic Tx FIFO
 *                     for non-periodic transfers
 *
 * Return: 1 if a request is queued and more requests may be needed to
 * complete the transfer, 0 if no more requests are required for this
 * transfer, -1 if there is insufficient space in the Tx FIFO
 *
 * This function assumes that there is space available in the appropriate
 * request queue. For an OUT transfer or SETUP transaction in Slave mode,
 * it checks whether space is available in the appropriate Tx FIFO.
 *
 * Must be called with interrupt disabled and spinlock held
 */
static int dwc2_queue_transaction(struct dwc2_hsotg *hsotg,
				  struct dwc2_host_chan *chan,
				  u16 fifo_dwords_avail)
{
	int retval = 0;

	if (chan->do_split)
		/* Put ourselves on the list to keep order straight */
		list_move_tail(&chan->split_order_list_entry,
			       &hsotg->split_order);

	if (hsotg->params.host_dma && chan->qh) {
		if (hsotg->params.dma_desc_enable) {
			if (!chan->xfer_started ||
			    chan->ep_type == USB_ENDPOINT_XFER_ISOC) {
				dwc2_hcd_start_xfer_ddma(hsotg, chan->qh);
				chan->qh->ping_state = 0;
			}
		} else if (!chan->xfer_started) {
			dwc2_hc_start_transfer(hsotg, chan);
			chan->qh->ping_state = 0;
		}
	} else if (chan->halt_pending) {
		/* Don't queue a request if the channel has been halted */
	} else if (chan->halt_on_queue) {
		dwc2_hc_halt(hsotg, chan, chan->halt_status);
	} else if (chan->do_ping) {
		if (!chan->xfer_started)
			dwc2_hc_start_transfer(hsotg, chan);
	} else if (!chan->ep_is_in ||
		   chan->data_pid_start == DWC2_HC_PID_SETUP) {
		if ((fifo_dwords_avail * 4) >= chan->max_packet) {
			if (!chan->xfer_started) {
				dwc2_hc_start_transfer(hsotg, chan);
				retval = 1;
			} else {
				retval = dwc2_hc_continue_transfer(hsotg, chan);
			}
		} else {
			retval = -1;
		}
	} else {
		if (!chan->xfer_started) {
			dwc2_hc_start_transfer(hsotg, chan);
			retval = 1;
		} else {
			retval = dwc2_hc_continue_transfer(hsotg, chan);
		}
	}

	return retval;
}

/*
 * Processes periodic channels for the next frame and queues transactions for
 * these channels to the DWC_otg controller. After queueing transactions, the
 * Periodic Tx FIFO Empty interrupt is enabled if there are more transactions
 * to queue as Periodic Tx FIFO or request queue space becomes available.
 * Otherwise, the Periodic Tx FIFO Empty interrupt is disabled.
 *
 * Must be called with interrupt disabled and spinlock held
 */
static void dwc2_process_periodic_channels(struct dwc2_hsotg *hsotg)
{
	struct list_head *qh_ptr;
	struct dwc2_qh *qh;
	u32 tx_status;
	u32 fspcavail;
	u32 gintmsk;
	int status;
	bool no_queue_space = false;
	bool no_fifo_space = false;
	u32 qspcavail;

	/* If empty list then just adjust interrupt enables */
	if (list_empty(&hsotg->periodic_sched_assigned))
		goto exit;

	if (dbg_perio())
		dev_vdbg(hsotg->dev, "Queue periodic transactions\n");

	tx_status = dwc2_readl(hsotg, HPTXSTS);
	qspcavail = (tx_status & TXSTS_QSPCAVAIL_MASK) >>
		    TXSTS_QSPCAVAIL_SHIFT;
	fspcavail = (tx_status & TXSTS_FSPCAVAIL_MASK) >>
		    TXSTS_FSPCAVAIL_SHIFT;

	if (dbg_perio()) {
		dev_vdbg(hsotg->dev, "  P Tx Req Queue Space Avail (before queue): %d\n",
			 qspcavail);
		dev_vdbg(hsotg->dev, "  P Tx FIFO Space Avail (before queue): %d\n",
			 fspcavail);
	}

	qh_ptr = hsotg->periodic_sched_assigned.next;
	while (qh_ptr != &hsotg->periodic_sched_assigned) {
		tx_status = dwc2_readl(hsotg, HPTXSTS);
		qspcavail = (tx_status & TXSTS_QSPCAVAIL_MASK) >>
			    TXSTS_QSPCAVAIL_SHIFT;
		if (qspcavail == 0) {
			no_queue_space = true;
			break;
		}

		qh = list_entry(qh_ptr, struct dwc2_qh, qh_list_entry);
		if (!qh->channel) {
			qh_ptr = qh_ptr->next;
			continue;
		}

		/* Make sure EP's TT buffer is clean before queueing qtds */
		if (qh->tt_buffer_dirty) {
			qh_ptr = qh_ptr->next;
			continue;
		}

		/*
		 * Set a flag if we're queuing high-bandwidth in slave mode.
		 * The flag prevents any halts to get into the request queue in
		 * the middle of multiple high-bandwidth packets getting queued.
		 */
		if (!hsotg->params.host_dma &&
		    qh->channel->multi_count > 1)
			hsotg->queuing_high_bandwidth = 1;

		fspcavail = (tx_status & TXSTS_FSPCAVAIL_MASK) >>
			    TXSTS_FSPCAVAIL_SHIFT;
		status = dwc2_queue_transaction(hsotg, qh->channel, fspcavail);
		if (status < 0) {
			no_fifo_space = true;
			break;
		}

		/*
		 * In Slave mode, stay on the current transfer until there is
		 * nothing more to do or the high-bandwidth request count is
		 * reached. In DMA mode, only need to queue one request. The
		 * controller automatically handles multiple packets for
		 * high-bandwidth transfers.
		 */
		if (hsotg->params.host_dma || status == 0 ||
		    qh->channel->requests == qh->channel->multi_count) {
			qh_ptr = qh_ptr->next;
			/*
			 * Move the QH from the periodic assigned schedule to
			 * the periodic queued schedule
			 */
			list_move_tail(&qh->qh_list_entry,
				       &hsotg->periodic_sched_queued);

			/* done queuing high bandwidth */
			hsotg->queuing_high_bandwidth = 0;
		}
	}

exit:
	if (no_queue_space || no_fifo_space ||
	    (!hsotg->params.host_dma &&
	     !list_empty(&hsotg->periodic_sched_assigned))) {
		/*
		 * May need to queue more transactions as the request
		 * queue or Tx FIFO empties. Enable the periodic Tx
		 * FIFO empty interrupt. (Always use the half-empty
		 * level to ensure that new requests are loaded as
		 * soon as possible.)
		 */
		gintmsk = dwc2_readl(hsotg, GINTMSK);
		if (!(gintmsk & GINTSTS_PTXFEMP)) {
			gintmsk |= GINTSTS_PTXFEMP;
			dwc2_writel(hsotg, gintmsk, GINTMSK);
		}
	} else {
		/*
		 * Disable the Tx FIFO empty interrupt since there are
		 * no more transactions that need to be queued right
		 * now. This function is called from interrupt
		 * handlers to queue more transactions as transfer
		 * states change.
		 */
		gintmsk = dwc2_readl(hsotg, GINTMSK);
		if (gintmsk & GINTSTS_PTXFEMP) {
			gintmsk &= ~GINTSTS_PTXFEMP;
			dwc2_writel(hsotg, gintmsk, GINTMSK);
		}
	}
}

/*
 * Processes active non-periodic channels and queues transactions for these
 * channels to the DWC_otg controller. After queueing transactions, the NP Tx
 * FIFO Empty interrupt is enabled if there are more transactions to queue as
 * NP Tx FIFO or request queue space becomes available. Otherwise, the NP Tx
 * FIFO Empty interrupt is disabled.
 *
 * Must be called with interrupt disabled and spinlock held
 */
static void dwc2_process_non_periodic_channels(struct dwc2_hsotg *hsotg)
{
	struct list_head *orig_qh_ptr;
	struct dwc2_qh *qh;
	u32 tx_status;
	u32 qspcavail;
	u32 fspcavail;
	u32 gintmsk;
	int status;
	int no_queue_space = 0;
	int no_fifo_space = 0;
	int more_to_do = 0;

	dev_vdbg(hsotg->dev, "Queue non-periodic transactions\n");

	tx_status = dwc2_readl(hsotg, GNPTXSTS);
	qspcavail = (tx_status & TXSTS_QSPCAVAIL_MASK) >>
		    TXSTS_QSPCAVAIL_SHIFT;
	fspcavail = (tx_status & TXSTS_FSPCAVAIL_MASK) >>
		    TXSTS_FSPCAVAIL_SHIFT;
	dev_vdbg(hsotg->dev, "  NP Tx Req Queue Space Avail (before queue): %d\n",
		 qspcavail);
	dev_vdbg(hsotg->dev, "  NP Tx FIFO Space Avail (before queue): %d\n",
		 fspcavail);

	/*
	 * Keep track of the starting point. Skip over the start-of-list
	 * entry.
	 */
	if (hsotg->non_periodic_qh_ptr == &hsotg->non_periodic_sched_active)
		hsotg->non_periodic_qh_ptr = hsotg->non_periodic_qh_ptr->next;
	orig_qh_ptr = hsotg->non_periodic_qh_ptr;

	/*
	 * Process once through the active list or until no more space is
	 * available in the request queue or the Tx FIFO
	 */
	do {
		tx_status = dwc2_readl(hsotg, GNPTXSTS);
		qspcavail = (tx_status & TXSTS_QSPCAVAIL_MASK) >>
			    TXSTS_QSPCAVAIL_SHIFT;
		if (!hsotg->params.host_dma && qspcavail == 0) {
			no_queue_space = 1;
			break;
		}

		qh = list_entry(hsotg->non_periodic_qh_ptr, struct dwc2_qh,
				qh_list_entry);
		if (!qh->channel)
			goto next;

		/* Make sure EP's TT buffer is clean before queueing qtds */
		if (qh->tt_buffer_dirty)
			goto next;

		fspcavail = (tx_status & TXSTS_FSPCAVAIL_MASK) >>
			    TXSTS_FSPCAVAIL_SHIFT;
		status = dwc2_queue_transaction(hsotg, qh->channel, fspcavail);

		if (status > 0) {
			more_to_do = 1;
		} else if (status < 0) {
			no_fifo_space = 1;
			break;
		}
next:
		/* Advance to next QH, skipping start-of-list entry */
		hsotg->non_periodic_qh_ptr = hsotg->non_periodic_qh_ptr->next;
		if (hsotg->non_periodic_qh_ptr ==
				&hsotg->non_periodic_sched_active)
			hsotg->non_periodic_qh_ptr =
					hsotg->non_periodic_qh_ptr->next;
	} while (hsotg->non_periodic_qh_ptr != orig_qh_ptr);

	if (!hsotg->params.host_dma) {
		tx_status = dwc2_readl(hsotg, GNPTXSTS);
		qspcavail = (tx_status & TXSTS_QSPCAVAIL_MASK) >>
			    TXSTS_QSPCAVAIL_SHIFT;
		fspcavail = (tx_status & TXSTS_FSPCAVAIL_MASK) >>
			    TXSTS_FSPCAVAIL_SHIFT;
		dev_vdbg(hsotg->dev,
			 "  NP Tx Req Queue Space Avail (after queue): %d\n",
			 qspcavail);
		dev_vdbg(hsotg->dev,
			 "  NP Tx FIFO Space Avail (after queue): %d\n",
			 fspcavail);

		if (more_to_do || no_queue_space || no_fifo_space) {
			/*
			 * May need to queue more transactions as the request
			 * queue or Tx FIFO empties. Enable the non-periodic
			 * Tx FIFO empty interrupt. (Always use the half-empty
			 * level to ensure that new requests are loaded as
			 * soon as possible.)
			 */
			gintmsk = dwc2_readl(hsotg, GINTMSK);
			gintmsk |= GINTSTS_NPTXFEMP;
			dwc2_writel(hsotg, gintmsk, GINTMSK);
		} else {
			/*
			 * Disable the Tx FIFO empty interrupt since there are
			 * no more transactions that need to be queued right
			 * now. This function is called from interrupt
			 * handlers to queue more transactions as transfer
			 * states change.
			 */
			gintmsk = dwc2_readl(hsotg, GINTMSK);
			gintmsk &= ~GINTSTS_NPTXFEMP;
			dwc2_writel(hsotg, gintmsk, GINTMSK);
		}
	}
}

/**
 * dwc2_hcd_queue_transactions() - Processes the currently active host channels
 * and queues transactions for these channels to the DWC_otg controller. Called
 * from the HCD interrupt handler functions.
 *
 * @hsotg:   The HCD state structure
 * @tr_type: The type(s) of transactions to queue (non-periodic, periodic,
 *           or both)
 *
 * Must be called with interrupt disabled and spinlock held
 */
void dwc2_hcd_queue_transactions(struct dwc2_hsotg *hsotg,
				 enum dwc2_transaction_type tr_type)
{
#ifdef DWC2_DEBUG_SOF
	dev_vdbg(hsotg->dev, "Queue Transactions\n");
#endif
	/* Process host channels associated with periodic transfers */
	if (tr_type == DWC2_TRANSACTION_PERIODIC ||
	    tr_type == DWC2_TRANSACTION_ALL)
		dwc2_process_periodic_channels(hsotg);

	/* Process host channels associated with non-periodic transfers */
	if (tr_type == DWC2_TRANSACTION_NON_PERIODIC ||
	    tr_type == DWC2_TRANSACTION_ALL) {
		if (!list_empty(&hsotg->non_periodic_sched_active)) {
			dwc2_process_non_periodic_channels(hsotg);
		} else {
			/*
			 * Ensure NP Tx FIFO empty interrupt is disabled when
			 * there are no non-periodic transfers to process
			 */
			u32 gintmsk = dwc2_readl(hsotg, GINTMSK);

			gintmsk &= ~GINTSTS_NPTXFEMP;
			dwc2_writel(hsotg, gintmsk, GINTMSK);
		}
	}
}

static void dwc2_conn_id_status_change(struct work_struct *work)
{
	struct dwc2_hsotg *hsotg = container_of(work, struct dwc2_hsotg,
						wf_otg);
	u32 count = 0;
	u32 gotgctl;
	unsigned long flags;

	dev_dbg(hsotg->dev, "%s()\n", __func__);

	gotgctl = dwc2_readl(hsotg, GOTGCTL);
	dev_dbg(hsotg->dev, "gotgctl=%0x\n", gotgctl);
	dev_dbg(hsotg->dev, "gotgctl.b.conidsts=%d\n",
		!!(gotgctl & GOTGCTL_CONID_B));

	/* B-Device connector (Device Mode) */
	if (gotgctl & GOTGCTL_CONID_B) {
		dwc2_vbus_supply_exit(hsotg);
		/* Wait for switch to device mode */
		dev_dbg(hsotg->dev, "connId B\n");
		if (hsotg->bus_suspended) {
			dev_info(hsotg->dev,
				 "Do port resume before switching to device mode\n");
			dwc2_port_resume(hsotg);
		}
		while (!dwc2_is_device_mode(hsotg)) {
			dev_info(hsotg->dev,
				 "Waiting for Peripheral Mode, Mode=%s\n",
				 dwc2_is_host_mode(hsotg) ? "Host" :
				 "Peripheral");
			msleep(20);
			/*
			 * Sometimes the initial GOTGCTRL read is wrong, so
			 * check it again and jump to host mode if that was
			 * the case.
			 */
			gotgctl = dwc2_readl(hsotg, GOTGCTL);
			if (!(gotgctl & GOTGCTL_CONID_B))
				goto host;
			if (++count > 250)
				break;
		}
		if (count > 250)
			dev_err(hsotg->dev,
				"Connection id status change timed out\n");

		/*
		 * Exit Partial Power Down without restoring registers.
		 * No need to check the return value as registers
		 * are not being restored.
		 */
		if (hsotg->in_ppd && hsotg->lx_state == DWC2_L2)
			dwc2_exit_partial_power_down(hsotg, 0, false);

		hsotg->op_state = OTG_STATE_B_PERIPHERAL;
		dwc2_core_init(hsotg, false);
		dwc2_enable_global_interrupts(hsotg);
		spin_lock_irqsave(&hsotg->lock, flags);
		dwc2_hsotg_core_init_disconnected(hsotg, false);
		spin_unlock_irqrestore(&hsotg->lock, flags);
		/* Enable ACG feature in device mode,if supported */
		dwc2_enable_acg(hsotg);
		dwc2_hsotg_core_connect(hsotg);
	} else {
host:
		/* A-Device connector (Host Mode) */
		dev_dbg(hsotg->dev, "connId A\n");
		while (!dwc2_is_host_mode(hsotg)) {
			dev_info(hsotg->dev, "Waiting for Host Mode, Mode=%s\n",
				 dwc2_is_host_mode(hsotg) ?
				 "Host" : "Peripheral");
			msleep(20);
			if (++count > 250)
				break;
		}
		if (count > 250)
			dev_err(hsotg->dev,
				"Connection id status change timed out\n");

		spin_lock_irqsave(&hsotg->lock, flags);
		dwc2_hsotg_disconnect(hsotg);
		spin_unlock_irqrestore(&hsotg->lock, flags);

		hsotg->op_state = OTG_STATE_A_HOST;
		/* Initialize the Core for Host mode */
		dwc2_core_init(hsotg, false);
		dwc2_enable_global_interrupts(hsotg);
		dwc2_hcd_start(hsotg);
	}
}

static void dwc2_wakeup_detected(struct timer_list *t)
{
	struct dwc2_hsotg *hsotg = from_timer(hsotg, t, wkp_timer);
	u32 hprt0;

	dev_dbg(hsotg->dev, "%s()\n", __func__);

	/*
	 * Clear the Resume after 70ms. (Need 20 ms minimum. Use 70 ms
	 * so that OPT tests pass with all PHYs.)
	 */
	hprt0 = dwc2_read_hprt0(hsotg);
	dev_dbg(hsotg->dev, "Resume: HPRT0=%0x\n", hprt0);
	hprt0 &= ~HPRT0_RES;
	dwc2_writel(hsotg, hprt0, HPRT0);
	dev_dbg(hsotg->dev, "Clear Resume: HPRT0=%0x\n",
		dwc2_readl(hsotg, HPRT0));

	dwc2_hcd_rem_wakeup(hsotg);
	hsotg->bus_suspended = false;

	/* Change to L0 state */
	hsotg->lx_state = DWC2_L0;
}

static int dwc2_host_is_b_hnp_enabled(struct dwc2_hsotg *hsotg)
{
	struct usb_hcd *hcd = dwc2_hsotg_to_hcd(hsotg);

	return hcd->self.b_hnp_enable;
}

/**
 * dwc2_port_suspend() - Put controller in suspend mode for host.
 *
 * @hsotg: Programming view of the DWC_otg controller
 * @windex: The control request wIndex field
 *
 * Return: non-zero if failed to enter suspend mode for host.
 *
 * This function is for entering Host mode suspend.
 * Must NOT be called with interrupt disabled or spinlock held.
 */
int dwc2_port_suspend(struct dwc2_hsotg *hsotg, u16 windex)
{
	unsigned long flags;
	u32 pcgctl;
	u32 gotgctl;
	int ret = 0;

	dev_dbg(hsotg->dev, "%s()\n", __func__);

	spin_lock_irqsave(&hsotg->lock, flags);

	if (windex == hsotg->otg_port && dwc2_host_is_b_hnp_enabled(hsotg)) {
		gotgctl = dwc2_readl(hsotg, GOTGCTL);
		gotgctl |= GOTGCTL_HSTSETHNPEN;
		dwc2_writel(hsotg, gotgctl, GOTGCTL);
		hsotg->op_state = OTG_STATE_A_SUSPEND;
	}

	switch (hsotg->params.power_down) {
	case DWC2_POWER_DOWN_PARAM_PARTIAL:
		ret = dwc2_enter_partial_power_down(hsotg);
		if (ret)
			dev_err(hsotg->dev,
				"enter partial_power_down failed.\n");
		break;
	case DWC2_POWER_DOWN_PARAM_HIBERNATION:
		/*
		 * Perform spin unlock and lock because in
		 * "dwc2_host_enter_hibernation()" function there is a spinlock
		 * logic which prevents servicing of any IRQ during entering
		 * hibernation.
		 */
		spin_unlock_irqrestore(&hsotg->lock, flags);
		ret = dwc2_enter_hibernation(hsotg, 1);
		if (ret)
			dev_err(hsotg->dev, "enter hibernation failed.\n");
		spin_lock_irqsave(&hsotg->lock, flags);
		break;
	case DWC2_POWER_DOWN_PARAM_NONE:
		/*
		 * If not hibernation nor partial power down are supported,
		 * clock gating is used to save power.
		 */
		if (!hsotg->params.no_clock_gating)
			dwc2_host_enter_clock_gating(hsotg);
		break;
	}

	/* For HNP the bus must be suspended for at least 200ms */
	if (dwc2_host_is_b_hnp_enabled(hsotg)) {
		pcgctl = dwc2_readl(hsotg, PCGCTL);
		pcgctl &= ~PCGCTL_STOPPCLK;
		dwc2_writel(hsotg, pcgctl, PCGCTL);

		spin_unlock_irqrestore(&hsotg->lock, flags);

		msleep(200);
	} else {
		spin_unlock_irqrestore(&hsotg->lock, flags);
	}

	return ret;
}

/**
 * dwc2_port_resume() - Exit controller from suspend mode for host.
 *
 * @hsotg: Programming view of the DWC_otg controller
 *
 * Return: non-zero if failed to exit suspend mode for host.
 *
 * This function is for exiting Host mode suspend.
 * Must NOT be called with interrupt disabled or spinlock held.
 */
int dwc2_port_resume(struct dwc2_hsotg *hsotg)
{
	unsigned long flags;
	int ret = 0;

	spin_lock_irqsave(&hsotg->lock, flags);

	switch (hsotg->params.power_down) {
	case DWC2_POWER_DOWN_PARAM_PARTIAL:
		ret = dwc2_exit_partial_power_down(hsotg, 0, true);
		if (ret)
			dev_err(hsotg->dev,
				"exit partial_power_down failed.\n");
		break;
	case DWC2_POWER_DOWN_PARAM_HIBERNATION:
		/* Exit host hibernation. */
		ret = dwc2_exit_hibernation(hsotg, 0, 0, 1);
		if (ret)
			dev_err(hsotg->dev, "exit hibernation failed.\n");
		break;
	case DWC2_POWER_DOWN_PARAM_NONE:
		/*
		 * If not hibernation nor partial power down are supported,
		 * port resume is done using the clock gating programming flow.
		 */
		spin_unlock_irqrestore(&hsotg->lock, flags);
		dwc2_host_exit_clock_gating(hsotg, 0);
		spin_lock_irqsave(&hsotg->lock, flags);
		break;
	}

	spin_unlock_irqrestore(&hsotg->lock, flags);

	return ret;
}

/* Handles hub class-specific requests */
static int dwc2_hcd_hub_control(struct dwc2_hsotg *hsotg, u16 typereq,
				u16 wvalue, u16 windex, char *buf, u16 wlength)
{
	struct usb_hub_descriptor *hub_desc;
	int retval = 0;
	u32 hprt0;
	u32 port_status;
	u32 speed;
	u32 pcgctl;
	u32 pwr;

	switch (typereq) {
	case ClearHubFeature:
		dev_dbg(hsotg->dev, "ClearHubFeature %1xh\n", wvalue);

		switch (wvalue) {
		case C_HUB_LOCAL_POWER:
		case C_HUB_OVER_CURRENT:
			/* Nothing required here */
			break;

		default:
			retval = -EINVAL;
			dev_err(hsotg->dev,
				"ClearHubFeature request %1xh unknown\n",
				wvalue);
		}
		break;

	case ClearPortFeature:
		if (wvalue != USB_PORT_FEAT_L1)
			if (!windex || windex > 1)
				goto error;
		switch (wvalue) {
		case USB_PORT_FEAT_ENABLE:
			dev_dbg(hsotg->dev,
				"ClearPortFeature USB_PORT_FEAT_ENABLE\n");
			hprt0 = dwc2_read_hprt0(hsotg);
			hprt0 |= HPRT0_ENA;
			dwc2_writel(hsotg, hprt0, HPRT0);
			break;

		case USB_PORT_FEAT_SUSPEND:
			dev_dbg(hsotg->dev,
				"ClearPortFeature USB_PORT_FEAT_SUSPEND\n");

			if (hsotg->bus_suspended)
				retval = dwc2_port_resume(hsotg);
			break;

		case USB_PORT_FEAT_POWER:
			dev_dbg(hsotg->dev,
				"ClearPortFeature USB_PORT_FEAT_POWER\n");
			hprt0 = dwc2_read_hprt0(hsotg);
			pwr = hprt0 & HPRT0_PWR;
			hprt0 &= ~HPRT0_PWR;
			dwc2_writel(hsotg, hprt0, HPRT0);
			if (pwr)
				dwc2_vbus_supply_exit(hsotg);
			break;

		case USB_PORT_FEAT_INDICATOR:
			dev_dbg(hsotg->dev,
				"ClearPortFeature USB_PORT_FEAT_INDICATOR\n");
			/* Port indicator not supported */
			break;

		case USB_PORT_FEAT_C_CONNECTION:
			/*
			 * Clears driver's internal Connect Status Change flag
			 */
			dev_dbg(hsotg->dev,
				"ClearPortFeature USB_PORT_FEAT_C_CONNECTION\n");
			hsotg->flags.b.port_connect_status_change = 0;
			break;

		case USB_PORT_FEAT_C_RESET:
			/* Clears driver's internal Port Reset Change flag */
			dev_dbg(hsotg->dev,
				"ClearPortFeature USB_PORT_FEAT_C_RESET\n");
			hsotg->flags.b.port_reset_change = 0;
			break;

		case USB_PORT_FEAT_C_ENABLE:
			/*
			 * Clears the driver's internal Port Enable/Disable
			 * Change flag
			 */
			dev_dbg(hsotg->dev,
				"ClearPortFeature USB_PORT_FEAT_C_ENABLE\n");
			hsotg->flags.b.port_enable_change = 0;
			break;

		case USB_PORT_FEAT_C_SUSPEND:
			/*
			 * Clears the driver's internal Port Suspend Change
			 * flag, which is set when resume signaling on the host
			 * port is complete
			 */
			dev_dbg(hsotg->dev,
				"ClearPortFeature USB_PORT_FEAT_C_SUSPEND\n");
			hsotg->flags.b.port_suspend_change = 0;
			break;

		case USB_PORT_FEAT_C_PORT_L1:
			dev_dbg(hsotg->dev,
				"ClearPortFeature USB_PORT_FEAT_C_PORT_L1\n");
			hsotg->flags.b.port_l1_change = 0;
			break;

		case USB_PORT_FEAT_C_OVER_CURRENT:
			dev_dbg(hsotg->dev,
				"ClearPortFeature USB_PORT_FEAT_C_OVER_CURRENT\n");
			hsotg->flags.b.port_over_current_change = 0;
			break;

		default:
			retval = -EINVAL;
			dev_err(hsotg->dev,
				"ClearPortFeature request %1xh unknown or unsupported\n",
				wvalue);
		}
		break;

	case GetHubDescriptor:
		dev_dbg(hsotg->dev, "GetHubDescriptor\n");
		hub_desc = (struct usb_hub_descriptor *)buf;
		hub_desc->bDescLength = 9;
		hub_desc->bDescriptorType = USB_DT_HUB;
		hub_desc->bNbrPorts = 1;
		hub_desc->wHubCharacteristics =
			cpu_to_le16(HUB_CHAR_COMMON_LPSM |
				    HUB_CHAR_INDV_PORT_OCPM);
		hub_desc->bPwrOn2PwrGood = 1;
		hub_desc->bHubContrCurrent = 0;
		hub_desc->u.hs.DeviceRemovable[0] = 0;
		hub_desc->u.hs.DeviceRemovable[1] = 0xff;
		break;

	case GetHubStatus:
		dev_dbg(hsotg->dev, "GetHubStatus\n");
		memset(buf, 0, 4);
		break;

	case GetPortStatus:
		dev_vdbg(hsotg->dev,
			 "GetPortStatus wIndex=0x%04x flags=0x%08x\n", windex,
			 hsotg->flags.d32);
		if (!windex || windex > 1)
			goto error;

		port_status = 0;
		if (hsotg->flags.b.port_connect_status_change)
			port_status |= USB_PORT_STAT_C_CONNECTION << 16;
		if (hsotg->flags.b.port_enable_change)
			port_status |= USB_PORT_STAT_C_ENABLE << 16;
		if (hsotg->flags.b.port_suspend_change)
			port_status |= USB_PORT_STAT_C_SUSPEND << 16;
		if (hsotg->flags.b.port_l1_change)
			port_status |= USB_PORT_STAT_C_L1 << 16;
		if (hsotg->flags.b.port_reset_change)
			port_status |= USB_PORT_STAT_C_RESET << 16;
		if (hsotg->flags.b.port_over_current_change) {
			dev_warn(hsotg->dev, "Overcurrent change detected\n");
			port_status |= USB_PORT_STAT_C_OVERCURRENT << 16;
		}

		if (!hsotg->flags.b.port_connect_status) {
			/*
			 * The port is disconnected, which means the core is
			 * either in device mode or it soon will be. Just
			 * return 0's for the remainder of the port status
			 * since the port register can't be read if the core
			 * is in device mode.
			 */
			*(__le32 *)buf = cpu_to_le32(port_status);
			break;
		}

		hprt0 = dwc2_readl(hsotg, HPRT0);
		dev_vdbg(hsotg->dev, "  HPRT0: 0x%08x\n", hprt0);

		if (hprt0 & HPRT0_CONNSTS)
			port_status |= USB_PORT_STAT_CONNECTION;
		if (hprt0 & HPRT0_ENA)
			port_status |= USB_PORT_STAT_ENABLE;
		if (hprt0 & HPRT0_SUSP)
			port_status |= USB_PORT_STAT_SUSPEND;
		if (hprt0 & HPRT0_OVRCURRACT)
			port_status |= USB_PORT_STAT_OVERCURRENT;
		if (hprt0 & HPRT0_RST)
			port_status |= USB_PORT_STAT_RESET;
		if (hprt0 & HPRT0_PWR)
			port_status |= USB_PORT_STAT_POWER;

		speed = (hprt0 & HPRT0_SPD_MASK) >> HPRT0_SPD_SHIFT;
		if (speed == HPRT0_SPD_HIGH_SPEED)
			port_status |= USB_PORT_STAT_HIGH_SPEED;
		else if (speed == HPRT0_SPD_LOW_SPEED)
			port_status |= USB_PORT_STAT_LOW_SPEED;

		if (hprt0 & HPRT0_TSTCTL_MASK)
			port_status |= USB_PORT_STAT_TEST;
		/* USB_PORT_FEAT_INDICATOR unsupported always 0 */

		if (hsotg->params.dma_desc_fs_enable) {
			/*
			 * Enable descriptor DMA only if a full speed
			 * device is connected.
			 */
			if (hsotg->new_connection &&
			    ((port_status &
			      (USB_PORT_STAT_CONNECTION |
			       USB_PORT_STAT_HIGH_SPEED |
			       USB_PORT_STAT_LOW_SPEED)) ==
			       USB_PORT_STAT_CONNECTION)) {
				u32 hcfg;

				dev_info(hsotg->dev, "Enabling descriptor DMA mode\n");
				hsotg->params.dma_desc_enable = true;
				hcfg = dwc2_readl(hsotg, HCFG);
				hcfg |= HCFG_DESCDMA;
				dwc2_writel(hsotg, hcfg, HCFG);
				hsotg->new_connection = false;
			}
		}

		dev_vdbg(hsotg->dev, "port_status=%08x\n", port_status);
		*(__le32 *)buf = cpu_to_le32(port_status);
		break;

	case SetHubFeature:
		dev_dbg(hsotg->dev, "SetHubFeature\n");
		/* No HUB features supported */
		break;

	case SetPortFeature:
		dev_dbg(hsotg->dev, "SetPortFeature\n");
		if (wvalue != USB_PORT_FEAT_TEST && (!windex || windex > 1))
			goto error;

		if (!hsotg->flags.b.port_connect_status) {
			/*
			 * The port is disconnected, which means the core is
			 * either in device mode or it soon will be. Just
			 * return without doing anything since the port
			 * register can't be written if the core is in device
			 * mode.
			 */
			break;
		}

		switch (wvalue) {
		case USB_PORT_FEAT_SUSPEND:
			dev_dbg(hsotg->dev,
				"SetPortFeature - USB_PORT_FEAT_SUSPEND\n");
			if (windex != hsotg->otg_port)
				goto error;
			if (!hsotg->bus_suspended)
				retval = dwc2_port_suspend(hsotg, windex);
			break;

		case USB_PORT_FEAT_POWER:
			dev_dbg(hsotg->dev,
				"SetPortFeature - USB_PORT_FEAT_POWER\n");
			hprt0 = dwc2_read_hprt0(hsotg);
			pwr = hprt0 & HPRT0_PWR;
			hprt0 |= HPRT0_PWR;
			dwc2_writel(hsotg, hprt0, HPRT0);
			if (!pwr)
				dwc2_vbus_supply_init(hsotg);
			break;

		case USB_PORT_FEAT_RESET:
			dev_dbg(hsotg->dev,
				"SetPortFeature - USB_PORT_FEAT_RESET\n");

			hprt0 = dwc2_read_hprt0(hsotg);

			if (hsotg->hibernated) {
				retval = dwc2_exit_hibernation(hsotg, 0, 1, 1);
				if (retval)
					dev_err(hsotg->dev,
						"exit hibernation failed\n");
			}

			if (hsotg->in_ppd) {
				retval = dwc2_exit_partial_power_down(hsotg, 1,
								      true);
				if (retval)
					dev_err(hsotg->dev,
						"exit partial_power_down failed\n");
			}

			if (hsotg->params.power_down ==
			    DWC2_POWER_DOWN_PARAM_NONE && hsotg->bus_suspended)
				dwc2_host_exit_clock_gating(hsotg, 0);

			pcgctl = dwc2_readl(hsotg, PCGCTL);
			pcgctl &= ~(PCGCTL_ENBL_SLEEP_GATING | PCGCTL_STOPPCLK);
			dwc2_writel(hsotg, pcgctl, PCGCTL);
			/* ??? Original driver does this */
			dwc2_writel(hsotg, 0, PCGCTL);

			hprt0 = dwc2_read_hprt0(hsotg);
			pwr = hprt0 & HPRT0_PWR;
			/* Clear suspend bit if resetting from suspend state */
			hprt0 &= ~HPRT0_SUSP;

			/*
			 * When B-Host the Port reset bit is set in the Start
			 * HCD Callback function, so that the reset is started
			 * within 1ms of the HNP success interrupt
			 */
			if (!dwc2_hcd_is_b_host(hsotg)) {
				hprt0 |= HPRT0_PWR | HPRT0_RST;
				dev_dbg(hsotg->dev,
					"In host mode, hprt0=%08x\n", hprt0);
				dwc2_writel(hsotg, hprt0, HPRT0);
				if (!pwr)
					dwc2_vbus_supply_init(hsotg);
			}

			/* Clear reset bit in 10ms (FS/LS) or 50ms (HS) */
			msleep(50);
			hprt0 &= ~HPRT0_RST;
			dwc2_writel(hsotg, hprt0, HPRT0);
			hsotg->lx_state = DWC2_L0; /* Now back to On state */
			break;

		case USB_PORT_FEAT_INDICATOR:
			dev_dbg(hsotg->dev,
				"SetPortFeature - USB_PORT_FEAT_INDICATOR\n");
			/* Not supported */
			break;

		case USB_PORT_FEAT_TEST:
			hprt0 = dwc2_read_hprt0(hsotg);
			dev_dbg(hsotg->dev,
				"SetPortFeature - USB_PORT_FEAT_TEST\n");
			hprt0 &= ~HPRT0_TSTCTL_MASK;
			hprt0 |= (windex >> 8) << HPRT0_TSTCTL_SHIFT;
			dwc2_writel(hsotg, hprt0, HPRT0);
			break;

		default:
			retval = -EINVAL;
			dev_err(hsotg->dev,
				"SetPortFeature %1xh unknown or unsupported\n",
				wvalue);
			break;
		}
		break;

	default:
error:
		retval = -EINVAL;
		dev_dbg(hsotg->dev,
			"Unknown hub control request: %1xh wIndex: %1xh wValue: %1xh\n",
			typereq, windex, wvalue);
		break;
	}

	return retval;
}

static int dwc2_hcd_is_status_changed(struct dwc2_hsotg *hsotg, int port)
{
	int retval;

	if (port != 1)
		return -EINVAL;

	retval = (hsotg->flags.b.port_connect_status_change ||
		  hsotg->flags.b.port_reset_change ||
		  hsotg->flags.b.port_enable_change ||
		  hsotg->flags.b.port_suspend_change ||
		  hsotg->flags.b.port_over_current_change);

	if (retval) {
		dev_dbg(hsotg->dev,
			"DWC OTG HCD HUB STATUS DATA: Root port status changed\n");
		dev_dbg(hsotg->dev, "  port_connect_status_change: %d\n",
			hsotg->flags.b.port_connect_status_change);
		dev_dbg(hsotg->dev, "  port_reset_change: %d\n",
			hsotg->flags.b.port_reset_change);
		dev_dbg(hsotg->dev, "  port_enable_change: %d\n",
			hsotg->flags.b.port_enable_change);
		dev_dbg(hsotg->dev, "  port_suspend_change: %d\n",
			hsotg->flags.b.port_suspend_change);
		dev_dbg(hsotg->dev, "  port_over_current_change: %d\n",
			hsotg->flags.b.port_over_current_change);
	}

	return retval;
}

int dwc2_hcd_get_frame_number(struct dwc2_hsotg *hsotg)
{
	u32 hfnum = dwc2_readl(hsotg, HFNUM);

#ifdef DWC2_DEBUG_SOF
	dev_vdbg(hsotg->dev, "DWC OTG HCD GET FRAME NUMBER %d\n",
		 (hfnum & HFNUM_FRNUM_MASK) >> HFNUM_FRNUM_SHIFT);
#endif
	return (hfnum & HFNUM_FRNUM_MASK) >> HFNUM_FRNUM_SHIFT;
}

int dwc2_hcd_get_future_frame_number(struct dwc2_hsotg *hsotg, int us)
{
	u32 hprt = dwc2_readl(hsotg, HPRT0);
	u32 hfir = dwc2_readl(hsotg, HFIR);
	u32 hfnum = dwc2_readl(hsotg, HFNUM);
	unsigned int us_per_frame;
	unsigned int frame_number;
	unsigned int remaining;
	unsigned int interval;
	unsigned int phy_clks;

	/* High speed has 125 us per (micro) frame; others are 1 ms per */
	us_per_frame = (hprt & HPRT0_SPD_MASK) ? 1000 : 125;

	/* Extract fields */
	frame_number = (hfnum & HFNUM_FRNUM_MASK) >> HFNUM_FRNUM_SHIFT;
	remaining = (hfnum & HFNUM_FRREM_MASK) >> HFNUM_FRREM_SHIFT;
	interval = (hfir & HFIR_FRINT_MASK) >> HFIR_FRINT_SHIFT;

	/*
	 * Number of phy clocks since the last tick of the frame number after
	 * "us" has passed.
	 */
	phy_clks = (interval - remaining) +
		   DIV_ROUND_UP(interval * us, us_per_frame);

	return dwc2_frame_num_inc(frame_number, phy_clks / interval);
}

int dwc2_hcd_is_b_host(struct dwc2_hsotg *hsotg)
{
	return hsotg->op_state == OTG_STATE_B_HOST;
}

static struct dwc2_hcd_urb *dwc2_hcd_urb_alloc(struct dwc2_hsotg *hsotg,
					       int iso_desc_count,
					       gfp_t mem_flags)
{
	struct dwc2_hcd_urb *urb;

	urb = kzalloc(struct_size(urb, iso_descs, iso_desc_count), mem_flags);
	if (urb)
		urb->packet_count = iso_desc_count;
	return urb;
}

static void dwc2_hcd_urb_set_pipeinfo(struct dwc2_hsotg *hsotg,
				      struct dwc2_hcd_urb *urb, u8 dev_addr,
				      u8 ep_num, u8 ep_type, u8 ep_dir,
				      u16 maxp, u16 maxp_mult)
{
	if (dbg_perio() ||
	    ep_type == USB_ENDPOINT_XFER_BULK ||
	    ep_type == USB_ENDPOINT_XFER_CONTROL)
		dev_vdbg(hsotg->dev,
			 "addr=%d, ep_num=%d, ep_dir=%1x, ep_type=%1x, maxp=%d (%d mult)\n",
			 dev_addr, ep_num, ep_dir, ep_type, maxp, maxp_mult);
	urb->pipe_info.dev_addr = dev_addr;
	urb->pipe_info.ep_num = ep_num;
	urb->pipe_info.pipe_type = ep_type;
	urb->pipe_info.pipe_dir = ep_dir;
	urb->pipe_info.maxp = maxp;
	urb->pipe_info.maxp_mult = maxp_mult;
}

/*
 * NOTE: This function will be removed once the peripheral controller code
 * is integrated and the driver is stable
 */
void dwc2_hcd_dump_state(struct dwc2_hsotg *hsotg)
{
#ifdef DEBUG
	struct dwc2_host_chan *chan;
	struct dwc2_hcd_urb *urb;
	struct dwc2_qtd *qtd;
	int num_channels;
	u32 np_tx_status;
	u32 p_tx_status;
	int i;

	num_channels = hsotg->params.host_channels;
	dev_dbg(hsotg->dev, "\n");
	dev_dbg(hsotg->dev,
		"************************************************************\n");
	dev_dbg(hsotg->dev, "HCD State:\n");
	dev_dbg(hsotg->dev, "  Num channels: %d\n", num_channels);

	for (i = 0; i < num_channels; i++) {
		chan = hsotg->hc_ptr_array[i];
		dev_dbg(hsotg->dev, "  Channel %d:\n", i);
		dev_dbg(hsotg->dev,
			"    dev_addr: %d, ep_num: %d, ep_is_in: %d\n",
			chan->dev_addr, chan->ep_num, chan->ep_is_in);
		dev_dbg(hsotg->dev, "    speed: %d\n", chan->speed);
		dev_dbg(hsotg->dev, "    ep_type: %d\n", chan->ep_type);
		dev_dbg(hsotg->dev, "    max_packet: %d\n", chan->max_packet);
		dev_dbg(hsotg->dev, "    data_pid_start: %d\n",
			chan->data_pid_start);
		dev_dbg(hsotg->dev, "    multi_count: %d\n", chan->multi_count);
		dev_dbg(hsotg->dev, "    xfer_started: %d\n",
			chan->xfer_started);
		dev_dbg(hsotg->dev, "    xfer_buf: %p\n", chan->xfer_buf);
		dev_dbg(hsotg->dev, "    xfer_dma: %08lx\n",
			(unsigned long)chan->xfer_dma);
		dev_dbg(hsotg->dev, "    xfer_len: %d\n", chan->xfer_len);
		dev_dbg(hsotg->dev, "    xfer_count: %d\n", chan->xfer_count);
		dev_dbg(hsotg->dev, "    halt_on_queue: %d\n",
			chan->halt_on_queue);
		dev_dbg(hsotg->dev, "    halt_pending: %d\n",
			chan->halt_pending);
		dev_dbg(hsotg->dev, "    halt_status: %d\n", chan->halt_status);
		dev_dbg(hsotg->dev, "    do_split: %d\n", chan->do_split);
		dev_dbg(hsotg->dev, "    complete_split: %d\n",
			chan->complete_split);
		dev_dbg(hsotg->dev, "    hub_addr: %d\n", chan->hub_addr);
		dev_dbg(hsotg->dev, "    hub_port: %d\n", chan->hub_port);
		dev_dbg(hsotg->dev, "    xact_pos: %d\n", chan->xact_pos);
		dev_dbg(hsotg->dev, "    requests: %d\n", chan->requests);
		dev_dbg(hsotg->dev, "    qh: %p\n", chan->qh);

		if (chan->xfer_started) {
			u32 hfnum, hcchar, hctsiz, hcint, hcintmsk;

			hfnum = dwc2_readl(hsotg, HFNUM);
			hcchar = dwc2_readl(hsotg, HCCHAR(i));
			hctsiz = dwc2_readl(hsotg, HCTSIZ(i));
			hcint = dwc2_readl(hsotg, HCINT(i));
			hcintmsk = dwc2_readl(hsotg, HCINTMSK(i));
			dev_dbg(hsotg->dev, "    hfnum: 0x%08x\n", hfnum);
			dev_dbg(hsotg->dev, "    hcchar: 0x%08x\n", hcchar);
			dev_dbg(hsotg->dev, "    hctsiz: 0x%08x\n", hctsiz);
			dev_dbg(hsotg->dev, "    hcint: 0x%08x\n", hcint);
			dev_dbg(hsotg->dev, "    hcintmsk: 0x%08x\n", hcintmsk);
		}

		if (!(chan->xfer_started && chan->qh))
			continue;

		list_for_each_entry(qtd, &chan->qh->qtd_list, qtd_list_entry) {
			if (!qtd->in_process)
				break;
			urb = qtd->urb;
			dev_dbg(hsotg->dev, "    URB Info:\n");
			dev_dbg(hsotg->dev, "      qtd: %p, urb: %p\n",
				qtd, urb);
			if (urb) {
				dev_dbg(hsotg->dev,
					"      Dev: %d, EP: %d %s\n",
					dwc2_hcd_get_dev_addr(&urb->pipe_info),
					dwc2_hcd_get_ep_num(&urb->pipe_info),
					dwc2_hcd_is_pipe_in(&urb->pipe_info) ?
					"IN" : "OUT");
				dev_dbg(hsotg->dev,
					"      Max packet size: %d (%d mult)\n",
					dwc2_hcd_get_maxp(&urb->pipe_info),
					dwc2_hcd_get_maxp_mult(&urb->pipe_info));
				dev_dbg(hsotg->dev,
					"      transfer_buffer: %p\n",
					urb->buf);
				dev_dbg(hsotg->dev,
					"      transfer_dma: %08lx\n",
					(unsigned long)urb->dma);
				dev_dbg(hsotg->dev,
					"      transfer_buffer_length: %d\n",
					urb->length);
				dev_dbg(hsotg->dev, "      actual_length: %d\n",
					urb->actual_length);
			}
		}
	}

	dev_dbg(hsotg->dev, "  non_periodic_channels: %d\n",
		hsotg->non_periodic_channels);
	dev_dbg(hsotg->dev, "  periodic_channels: %d\n",
		hsotg->periodic_channels);
	dev_dbg(hsotg->dev, "  periodic_usecs: %d\n", hsotg->periodic_usecs);
	np_tx_status = dwc2_readl(hsotg, GNPTXSTS);
	dev_dbg(hsotg->dev, "  NP Tx Req Queue Space Avail: %d\n",
		(np_tx_status & TXSTS_QSPCAVAIL_MASK) >> TXSTS_QSPCAVAIL_SHIFT);
	dev_dbg(hsotg->dev, "  NP Tx FIFO Space Avail: %d\n",
		(np_tx_status & TXSTS_FSPCAVAIL_MASK) >> TXSTS_FSPCAVAIL_SHIFT);
	p_tx_status = dwc2_readl(hsotg, HPTXSTS);
	dev_dbg(hsotg->dev, "  P Tx Req Queue Space Avail: %d\n",
		(p_tx_status & TXSTS_QSPCAVAIL_MASK) >> TXSTS_QSPCAVAIL_SHIFT);
	dev_dbg(hsotg->dev, "  P Tx FIFO Space Avail: %d\n",
		(p_tx_status & TXSTS_FSPCAVAIL_MASK) >> TXSTS_FSPCAVAIL_SHIFT);
	dwc2_dump_global_registers(hsotg);
	dwc2_dump_host_registers(hsotg);
	dev_dbg(hsotg->dev,
		"************************************************************\n");
	dev_dbg(hsotg->dev, "\n");
#endif
}

struct wrapper_priv_data {
	struct dwc2_hsotg *hsotg;
};

/* Gets the dwc2_hsotg from a usb_hcd */
static struct dwc2_hsotg *dwc2_hcd_to_hsotg(struct usb_hcd *hcd)
{
	struct wrapper_priv_data *p;

	p = (struct wrapper_priv_data *)&hcd->hcd_priv;
	return p->hsotg;
}

/**
 * dwc2_host_get_tt_info() - Get the dwc2_tt associated with context
 *
 * This will get the dwc2_tt structure (and ttport) associated with the given
 * context (which is really just a struct urb pointer).
 *
 * The first time this is called for a given TT we allocate memory for our
 * structure.  When everyone is done and has called dwc2_host_put_tt_info()
 * then the refcount for the structure will go to 0 and we'll free it.
 *
 * @hsotg:     The HCD state structure for the DWC OTG controller.
 * @context:   The priv pointer from a struct dwc2_hcd_urb.
 * @mem_flags: Flags for allocating memory.
 * @ttport:    We'll return this device's port number here.  That's used to
 *             reference into the bitmap if we're on a multi_tt hub.
 *
 * Return: a pointer to a struct dwc2_tt.  Don't forget to call
 *         dwc2_host_put_tt_info()!  Returns NULL upon memory alloc failure.
 */

struct dwc2_tt *dwc2_host_get_tt_info(struct dwc2_hsotg *hsotg, void *context,
				      gfp_t mem_flags, int *ttport)
{
	struct urb *urb = context;
	struct dwc2_tt *dwc_tt = NULL;

	if (urb->dev->tt) {
		*ttport = urb->dev->ttport;

		dwc_tt = urb->dev->tt->hcpriv;
		if (!dwc_tt) {
			size_t bitmap_size;

			/*
			 * For single_tt we need one schedule.  For multi_tt
			 * we need one per port.
			 */
			bitmap_size = DWC2_ELEMENTS_PER_LS_BITMAP *
				      sizeof(dwc_tt->periodic_bitmaps[0]);
			if (urb->dev->tt->multi)
				bitmap_size *= urb->dev->tt->hub->maxchild;

			dwc_tt = kzalloc(sizeof(*dwc_tt) + bitmap_size,
					 mem_flags);
			if (!dwc_tt)
				return NULL;

			dwc_tt->usb_tt = urb->dev->tt;
			dwc_tt->usb_tt->hcpriv = dwc_tt;
		}

		dwc_tt->refcount++;
	}

	return dwc_tt;
}

/**
 * dwc2_host_put_tt_info() - Put the dwc2_tt from dwc2_host_get_tt_info()
 *
 * Frees resources allocated by dwc2_host_get_tt_info() if all current holders
 * of the structure are done.
 *
 * It's OK to call this with NULL.
 *
 * @hsotg:     The HCD state structure for the DWC OTG controller.
 * @dwc_tt:    The pointer returned by dwc2_host_get_tt_info.
 */
void dwc2_host_put_tt_info(struct dwc2_hsotg *hsotg, struct dwc2_tt *dwc_tt)
{
	/* Model kfree and make put of NULL a no-op */
	if (!dwc_tt)
		return;

	WARN_ON(dwc_tt->refcount < 1);

	dwc_tt->refcount--;
	if (!dwc_tt->refcount) {
		dwc_tt->usb_tt->hcpriv = NULL;
		kfree(dwc_tt);
	}
}

int dwc2_host_get_speed(struct dwc2_hsotg *hsotg, void *context)
{
	struct urb *urb = context;

	return urb->dev->speed;
}

static void dwc2_allocate_bus_bandwidth(struct usb_hcd *hcd, u16 bw,
					struct urb *urb)
{
	struct usb_bus *bus = hcd_to_bus(hcd);

	if (urb->interval)
		bus->bandwidth_allocated += bw / urb->interval;
	if (usb_pipetype(urb->pipe) == PIPE_ISOCHRONOUS)
		bus->bandwidth_isoc_reqs++;
	else
		bus->bandwidth_int_reqs++;
}

static void dwc2_free_bus_bandwidth(struct usb_hcd *hcd, u16 bw,
				    struct urb *urb)
{
	struct usb_bus *bus = hcd_to_bus(hcd);

	if (urb->interval)
		bus->bandwidth_allocated -= bw / urb->interval;
	if (usb_pipetype(urb->pipe) == PIPE_ISOCHRONOUS)
		bus->bandwidth_isoc_reqs--;
	else
		bus->bandwidth_int_reqs--;
}

/*
 * Sets the final status of an URB and returns it to the upper layer. Any
 * required cleanup of the URB is performed.
 *
 * Must be called with interrupt disabled and spinlock held
 */
void dwc2_host_complete(struct dwc2_hsotg *hsotg, struct dwc2_qtd *qtd,
			int status)
{
	struct urb *urb;
	int i;

	if (!qtd) {
		dev_dbg(hsotg->dev, "## %s: qtd is NULL ##\n", __func__);
		return;
	}

	if (!qtd->urb) {
		dev_dbg(hsotg->dev, "## %s: qtd->urb is NULL ##\n", __func__);
		return;
	}

	urb = qtd->urb->priv;
	if (!urb) {
		dev_dbg(hsotg->dev, "## %s: urb->priv is NULL ##\n", __func__);
		return;
	}

	urb->actual_length = dwc2_hcd_urb_get_actual_length(qtd->urb);

	if (dbg_urb(urb))
		dev_vdbg(hsotg->dev,
			 "%s: urb %p device %d ep %d-%s status %d actual %d\n",
			 __func__, urb, usb_pipedevice(urb->pipe),
			 usb_pipeendpoint(urb->pipe),
			 usb_pipein(urb->pipe) ? "IN" : "OUT", status,
			 urb->actual_length);

	if (usb_pipetype(urb->pipe) == PIPE_ISOCHRONOUS) {
		urb->error_count = dwc2_hcd_urb_get_error_count(qtd->urb);
		for (i = 0; i < urb->number_of_packets; ++i) {
			urb->iso_frame_desc[i].actual_length =
				dwc2_hcd_urb_get_iso_desc_actual_length(
						qtd->urb, i);
			urb->iso_frame_desc[i].status =
				dwc2_hcd_urb_get_iso_desc_status(qtd->urb, i);
		}
	}

	if (usb_pipetype(urb->pipe) == PIPE_ISOCHRONOUS && dbg_perio()) {
		for (i = 0; i < urb->number_of_packets; i++)
			dev_vdbg(hsotg->dev, " ISO Desc %d status %d\n",
				 i, urb->iso_frame_desc[i].status);
	}

	urb->status = status;
	if (!status) {
		if ((urb->transfer_flags & URB_SHORT_NOT_OK) &&
		    urb->actual_length < urb->transfer_buffer_length)
			urb->status = -EREMOTEIO;
	}

	if (usb_pipetype(urb->pipe) == PIPE_ISOCHRONOUS ||
	    usb_pipetype(urb->pipe) == PIPE_INTERRUPT) {
		struct usb_host_endpoint *ep = urb->ep;

		if (ep)
			dwc2_free_bus_bandwidth(dwc2_hsotg_to_hcd(hsotg),
					dwc2_hcd_get_ep_bandwidth(hsotg, ep),
					urb);
	}

	usb_hcd_unlink_urb_from_ep(dwc2_hsotg_to_hcd(hsotg), urb);
	urb->hcpriv = NULL;
	kfree(qtd->urb);
	qtd->urb = NULL;

	usb_hcd_giveback_urb(dwc2_hsotg_to_hcd(hsotg), urb, status);
}

/*
 * Work queue function for starting the HCD when A-Cable is connected
 */
static void dwc2_hcd_start_func(struct work_struct *work)
{
	struct dwc2_hsotg *hsotg = container_of(work, struct dwc2_hsotg,
						start_work.work);

	dev_dbg(hsotg->dev, "%s() %p\n", __func__, hsotg);
	dwc2_host_start(hsotg);
}

/*
 * Reset work queue function
 */
static void dwc2_hcd_reset_func(struct work_struct *work)
{
	struct dwc2_hsotg *hsotg = container_of(work, struct dwc2_hsotg,
						reset_work.work);
	unsigned long flags;
	u32 hprt0;

	dev_dbg(hsotg->dev, "USB RESET function called\n");

	spin_lock_irqsave(&hsotg->lock, flags);

	hprt0 = dwc2_read_hprt0(hsotg);
	hprt0 &= ~HPRT0_RST;
	dwc2_writel(hsotg, hprt0, HPRT0);
	hsotg->flags.b.port_reset_change = 1;

	spin_unlock_irqrestore(&hsotg->lock, flags);
}

static void dwc2_hcd_phy_reset_func(struct work_struct *work)
{
	struct dwc2_hsotg *hsotg = container_of(work, struct dwc2_hsotg,
						phy_reset_work);
	int ret;

	ret = phy_reset(hsotg->phy);
	if (ret)
		dev_warn(hsotg->dev, "PHY reset failed\n");
}

/*
 * =========================================================================
 *  Linux HC Driver Functions
 * =========================================================================
 */

/*
 * Initializes the DWC_otg controller and its root hub and prepares it for host
 * mode operation. Activates the root port. Returns 0 on success and a negative
 * error code on failure.
 */
static int _dwc2_hcd_start(struct usb_hcd *hcd)
{
	struct dwc2_hsotg *hsotg = dwc2_hcd_to_hsotg(hcd);
	struct usb_bus *bus = hcd_to_bus(hcd);
	unsigned long flags;
	u32 hprt0;
	int ret;

	dev_dbg(hsotg->dev, "DWC OTG HCD START\n");

	spin_lock_irqsave(&hsotg->lock, flags);
	hsotg->lx_state = DWC2_L0;
	hcd->state = HC_STATE_RUNNING;
	set_bit(HCD_FLAG_HW_ACCESSIBLE, &hcd->flags);

	if (dwc2_is_device_mode(hsotg)) {
		spin_unlock_irqrestore(&hsotg->lock, flags);
		return 0;	/* why 0 ?? */
	}

	dwc2_hcd_reinit(hsotg);

	hprt0 = dwc2_read_hprt0(hsotg);
	/* Has vbus power been turned on in dwc2_core_host_init ? */
	if (hprt0 & HPRT0_PWR) {
		/* Enable external vbus supply before resuming root hub */
		spin_unlock_irqrestore(&hsotg->lock, flags);
		ret = dwc2_vbus_supply_init(hsotg);
		if (ret)
			return ret;
		spin_lock_irqsave(&hsotg->lock, flags);
	}

	/* Initialize and connect root hub if one is not already attached */
	if (bus->root_hub) {
		dev_dbg(hsotg->dev, "DWC OTG HCD Has Root Hub\n");
		/* Inform the HUB driver to resume */
		usb_hcd_resume_root_hub(hcd);
	}

	spin_unlock_irqrestore(&hsotg->lock, flags);

	return 0;
}

/*
 * Halts the DWC_otg host mode operations in a clean manner. USB transfers are
 * stopped.
 */
static void _dwc2_hcd_stop(struct usb_hcd *hcd)
{
	struct dwc2_hsotg *hsotg = dwc2_hcd_to_hsotg(hcd);
	unsigned long flags;
	u32 hprt0;

	/* Turn off all host-specific interrupts */
	dwc2_disable_host_interrupts(hsotg);

	/* Wait for interrupt processing to finish */
	synchronize_irq(hcd->irq);

	spin_lock_irqsave(&hsotg->lock, flags);
	hprt0 = dwc2_read_hprt0(hsotg);
	/* Ensure hcd is disconnected */
	dwc2_hcd_disconnect(hsotg, true);
	dwc2_hcd_stop(hsotg);
	hsotg->lx_state = DWC2_L3;
	hcd->state = HC_STATE_HALT;
	clear_bit(HCD_FLAG_HW_ACCESSIBLE, &hcd->flags);
	spin_unlock_irqrestore(&hsotg->lock, flags);

	/* keep balanced supply init/exit by checking HPRT0_PWR */
	if (hprt0 & HPRT0_PWR)
		dwc2_vbus_supply_exit(hsotg);

	usleep_range(1000, 3000);
}

static int _dwc2_hcd_suspend(struct usb_hcd *hcd)
{
	struct dwc2_hsotg *hsotg = dwc2_hcd_to_hsotg(hcd);
	unsigned long flags;
	int ret = 0;

	spin_lock_irqsave(&hsotg->lock, flags);

	if (dwc2_is_device_mode(hsotg))
		goto unlock;

	if (hsotg->lx_state != DWC2_L0)
		goto unlock;

	if (!HCD_HW_ACCESSIBLE(hcd))
		goto unlock;

	if (hsotg->op_state == OTG_STATE_B_PERIPHERAL)
		goto unlock;

<<<<<<< HEAD
	if (hsotg->params.power_down != DWC2_POWER_DOWN_PARAM_PARTIAL ||
	    hsotg->flags.b.port_connect_status == 0)
=======
	if (hsotg->bus_suspended)
>>>>>>> 3b17187f
		goto skip_power_saving;

	if (hsotg->flags.b.port_connect_status == 0)
		goto skip_power_saving;

	switch (hsotg->params.power_down) {
	case DWC2_POWER_DOWN_PARAM_PARTIAL:
		/* Enter partial_power_down */
		ret = dwc2_enter_partial_power_down(hsotg);
		if (ret)
			dev_err(hsotg->dev,
				"enter partial_power_down failed\n");
		/* After entering suspend, hardware is not accessible */
		clear_bit(HCD_FLAG_HW_ACCESSIBLE, &hcd->flags);
		break;
	case DWC2_POWER_DOWN_PARAM_HIBERNATION:
		/* Enter hibernation */
		spin_unlock_irqrestore(&hsotg->lock, flags);
		ret = dwc2_enter_hibernation(hsotg, 1);
		if (ret)
			dev_err(hsotg->dev, "enter hibernation failed\n");
		spin_lock_irqsave(&hsotg->lock, flags);

		/* After entering suspend, hardware is not accessible */
		clear_bit(HCD_FLAG_HW_ACCESSIBLE, &hcd->flags);
		break;
	case DWC2_POWER_DOWN_PARAM_NONE:
		/*
		 * If not hibernation nor partial power down are supported,
		 * clock gating is used to save power.
		 */
		if (!hsotg->params.no_clock_gating)
			dwc2_host_enter_clock_gating(hsotg);

		/* After entering suspend, hardware is not accessible */
		clear_bit(HCD_FLAG_HW_ACCESSIBLE, &hcd->flags);
		break;
	default:
		goto skip_power_saving;
	}

	spin_unlock_irqrestore(&hsotg->lock, flags);
	dwc2_vbus_supply_exit(hsotg);
	spin_lock_irqsave(&hsotg->lock, flags);

	/* Ask phy to be suspended */
	if (!IS_ERR_OR_NULL(hsotg->uphy)) {
		spin_unlock_irqrestore(&hsotg->lock, flags);
		usb_phy_set_suspend(hsotg->uphy, true);
		spin_lock_irqsave(&hsotg->lock, flags);
	}

skip_power_saving:
	hsotg->lx_state = DWC2_L2;
unlock:
	spin_unlock_irqrestore(&hsotg->lock, flags);

	return ret;
}

static int _dwc2_hcd_resume(struct usb_hcd *hcd)
{
	struct dwc2_hsotg *hsotg = dwc2_hcd_to_hsotg(hcd);
	unsigned long flags;
	u32 hprt0;
	int ret = 0;

	spin_lock_irqsave(&hsotg->lock, flags);

	if (dwc2_is_device_mode(hsotg))
		goto unlock;

	if (hsotg->lx_state != DWC2_L2)
		goto unlock;

	hprt0 = dwc2_read_hprt0(hsotg);

	/*
	 * Added port connection status checking which prevents exiting from
	 * Partial Power Down mode from _dwc2_hcd_resume() if not in Partial
	 * Power Down mode.
	 */
	if (hprt0 & HPRT0_CONNSTS) {
		hsotg->lx_state = DWC2_L0;
		goto unlock;
	}

	switch (hsotg->params.power_down) {
	case DWC2_POWER_DOWN_PARAM_PARTIAL:
		ret = dwc2_exit_partial_power_down(hsotg, 0, true);
		if (ret)
			dev_err(hsotg->dev,
				"exit partial_power_down failed\n");
		/*
		 * Set HW accessible bit before powering on the controller
		 * since an interrupt may rise.
		 */
		set_bit(HCD_FLAG_HW_ACCESSIBLE, &hcd->flags);
		break;
	case DWC2_POWER_DOWN_PARAM_HIBERNATION:
		ret = dwc2_exit_hibernation(hsotg, 0, 0, 1);
		if (ret)
			dev_err(hsotg->dev, "exit hibernation failed.\n");

		/*
		 * Set HW accessible bit before powering on the controller
		 * since an interrupt may rise.
		 */
		set_bit(HCD_FLAG_HW_ACCESSIBLE, &hcd->flags);
		break;
	case DWC2_POWER_DOWN_PARAM_NONE:
		/*
		 * If not hibernation nor partial power down are supported,
		 * port resume is done using the clock gating programming flow.
		 */
		spin_unlock_irqrestore(&hsotg->lock, flags);
		dwc2_host_exit_clock_gating(hsotg, 0);

		/*
		 * Initialize the Core for Host mode, as after system resume
		 * the global interrupts are disabled.
		 */
		dwc2_core_init(hsotg, false);
		dwc2_enable_global_interrupts(hsotg);
		dwc2_hcd_reinit(hsotg);
		spin_lock_irqsave(&hsotg->lock, flags);

		/*
		 * Set HW accessible bit before powering on the controller
		 * since an interrupt may rise.
		 */
		set_bit(HCD_FLAG_HW_ACCESSIBLE, &hcd->flags);
		break;
	default:
		hsotg->lx_state = DWC2_L0;
		goto unlock;
	}

	/* Change Root port status, as port status change occurred after resume.*/
	hsotg->flags.b.port_suspend_change = 1;

	/*
	 * Enable power if not already done.
	 * This must not be spinlocked since duration
	 * of this call is unknown.
	 */
	if (!IS_ERR_OR_NULL(hsotg->uphy)) {
		spin_unlock_irqrestore(&hsotg->lock, flags);
		usb_phy_set_suspend(hsotg->uphy, false);
		spin_lock_irqsave(&hsotg->lock, flags);
	}

	/* Enable external vbus supply after resuming the port. */
	spin_unlock_irqrestore(&hsotg->lock, flags);
	dwc2_vbus_supply_init(hsotg);

	/* Wait for controller to correctly update D+/D- level */
	usleep_range(3000, 5000);
	spin_lock_irqsave(&hsotg->lock, flags);

	/*
	 * Clear Port Enable and Port Status changes.
	 * Enable Port Power.
	 */
	dwc2_writel(hsotg, HPRT0_PWR | HPRT0_CONNDET |
			HPRT0_ENACHG, HPRT0);

	/* Wait for controller to detect Port Connect */
	spin_unlock_irqrestore(&hsotg->lock, flags);
	usleep_range(5000, 7000);
	spin_lock_irqsave(&hsotg->lock, flags);
unlock:
	spin_unlock_irqrestore(&hsotg->lock, flags);

	return ret;
}

/* Returns the current frame number */
static int _dwc2_hcd_get_frame_number(struct usb_hcd *hcd)
{
	struct dwc2_hsotg *hsotg = dwc2_hcd_to_hsotg(hcd);

	return dwc2_hcd_get_frame_number(hsotg);
}

static void dwc2_dump_urb_info(struct usb_hcd *hcd, struct urb *urb,
			       char *fn_name)
{
#ifdef VERBOSE_DEBUG
	struct dwc2_hsotg *hsotg = dwc2_hcd_to_hsotg(hcd);
	char *pipetype = NULL;
	char *speed = NULL;

	dev_vdbg(hsotg->dev, "%s, urb %p\n", fn_name, urb);
	dev_vdbg(hsotg->dev, "  Device address: %d\n",
		 usb_pipedevice(urb->pipe));
	dev_vdbg(hsotg->dev, "  Endpoint: %d, %s\n",
		 usb_pipeendpoint(urb->pipe),
		 usb_pipein(urb->pipe) ? "IN" : "OUT");

	switch (usb_pipetype(urb->pipe)) {
	case PIPE_CONTROL:
		pipetype = "CONTROL";
		break;
	case PIPE_BULK:
		pipetype = "BULK";
		break;
	case PIPE_INTERRUPT:
		pipetype = "INTERRUPT";
		break;
	case PIPE_ISOCHRONOUS:
		pipetype = "ISOCHRONOUS";
		break;
	}

	dev_vdbg(hsotg->dev, "  Endpoint type: %s %s (%s)\n", pipetype,
		 usb_urb_dir_in(urb) ? "IN" : "OUT", usb_pipein(urb->pipe) ?
		 "IN" : "OUT");

	switch (urb->dev->speed) {
	case USB_SPEED_HIGH:
		speed = "HIGH";
		break;
	case USB_SPEED_FULL:
		speed = "FULL";
		break;
	case USB_SPEED_LOW:
		speed = "LOW";
		break;
	default:
		speed = "UNKNOWN";
		break;
	}

	dev_vdbg(hsotg->dev, "  Speed: %s\n", speed);
	dev_vdbg(hsotg->dev, "  Max packet size: %d (%d mult)\n",
		 usb_endpoint_maxp(&urb->ep->desc),
		 usb_endpoint_maxp_mult(&urb->ep->desc));

	dev_vdbg(hsotg->dev, "  Data buffer length: %d\n",
		 urb->transfer_buffer_length);
	dev_vdbg(hsotg->dev, "  Transfer buffer: %p, Transfer DMA: %08lx\n",
		 urb->transfer_buffer, (unsigned long)urb->transfer_dma);
	dev_vdbg(hsotg->dev, "  Setup buffer: %p, Setup DMA: %08lx\n",
		 urb->setup_packet, (unsigned long)urb->setup_dma);
	dev_vdbg(hsotg->dev, "  Interval: %d\n", urb->interval);

	if (usb_pipetype(urb->pipe) == PIPE_ISOCHRONOUS) {
		int i;

		for (i = 0; i < urb->number_of_packets; i++) {
			dev_vdbg(hsotg->dev, "  ISO Desc %d:\n", i);
			dev_vdbg(hsotg->dev, "    offset: %d, length %d\n",
				 urb->iso_frame_desc[i].offset,
				 urb->iso_frame_desc[i].length);
		}
	}
#endif
}

/*
 * Starts processing a USB transfer request specified by a USB Request Block
 * (URB). mem_flags indicates the type of memory allocation to use while
 * processing this URB.
 */
static int _dwc2_hcd_urb_enqueue(struct usb_hcd *hcd, struct urb *urb,
				 gfp_t mem_flags)
{
	struct dwc2_hsotg *hsotg = dwc2_hcd_to_hsotg(hcd);
	struct usb_host_endpoint *ep = urb->ep;
	struct dwc2_hcd_urb *dwc2_urb;
	int i;
	int retval;
	int alloc_bandwidth = 0;
	u8 ep_type = 0;
	u32 tflags = 0;
	void *buf;
	unsigned long flags;
	struct dwc2_qh *qh;
	bool qh_allocated = false;
	struct dwc2_qtd *qtd;
	struct dwc2_gregs_backup *gr;

	gr = &hsotg->gr_backup;

	if (dbg_urb(urb)) {
		dev_vdbg(hsotg->dev, "DWC OTG HCD URB Enqueue\n");
		dwc2_dump_urb_info(hcd, urb, "urb_enqueue");
	}

	if (hsotg->hibernated) {
		if (gr->gotgctl & GOTGCTL_CURMODE_HOST)
			retval = dwc2_exit_hibernation(hsotg, 0, 0, 1);
		else
			retval = dwc2_exit_hibernation(hsotg, 0, 0, 0);

		if (retval)
			dev_err(hsotg->dev,
				"exit hibernation failed.\n");
	}

	if (hsotg->in_ppd) {
		retval = dwc2_exit_partial_power_down(hsotg, 0, true);
		if (retval)
			dev_err(hsotg->dev,
				"exit partial_power_down failed\n");
	}

	if (hsotg->params.power_down == DWC2_POWER_DOWN_PARAM_NONE &&
	    hsotg->bus_suspended) {
		if (dwc2_is_device_mode(hsotg))
			dwc2_gadget_exit_clock_gating(hsotg, 0);
		else
			dwc2_host_exit_clock_gating(hsotg, 0);
	}

	if (!ep)
		return -EINVAL;

	if (usb_pipetype(urb->pipe) == PIPE_ISOCHRONOUS ||
	    usb_pipetype(urb->pipe) == PIPE_INTERRUPT) {
		spin_lock_irqsave(&hsotg->lock, flags);
		if (!dwc2_hcd_is_bandwidth_allocated(hsotg, ep))
			alloc_bandwidth = 1;
		spin_unlock_irqrestore(&hsotg->lock, flags);
	}

	switch (usb_pipetype(urb->pipe)) {
	case PIPE_CONTROL:
		ep_type = USB_ENDPOINT_XFER_CONTROL;
		break;
	case PIPE_ISOCHRONOUS:
		ep_type = USB_ENDPOINT_XFER_ISOC;
		break;
	case PIPE_BULK:
		ep_type = USB_ENDPOINT_XFER_BULK;
		break;
	case PIPE_INTERRUPT:
		ep_type = USB_ENDPOINT_XFER_INT;
		break;
	}

	dwc2_urb = dwc2_hcd_urb_alloc(hsotg, urb->number_of_packets,
				      mem_flags);
	if (!dwc2_urb)
		return -ENOMEM;

	dwc2_hcd_urb_set_pipeinfo(hsotg, dwc2_urb, usb_pipedevice(urb->pipe),
				  usb_pipeendpoint(urb->pipe), ep_type,
				  usb_pipein(urb->pipe),
				  usb_endpoint_maxp(&ep->desc),
				  usb_endpoint_maxp_mult(&ep->desc));

	buf = urb->transfer_buffer;

	if (hcd_uses_dma(hcd)) {
		if (!buf && (urb->transfer_dma & 3)) {
			dev_err(hsotg->dev,
				"%s: unaligned transfer with no transfer_buffer",
				__func__);
			retval = -EINVAL;
			goto fail0;
		}
	}

	if (!(urb->transfer_flags & URB_NO_INTERRUPT))
		tflags |= URB_GIVEBACK_ASAP;
	if (urb->transfer_flags & URB_ZERO_PACKET)
		tflags |= URB_SEND_ZERO_PACKET;

	dwc2_urb->priv = urb;
	dwc2_urb->buf = buf;
	dwc2_urb->dma = urb->transfer_dma;
	dwc2_urb->length = urb->transfer_buffer_length;
	dwc2_urb->setup_packet = urb->setup_packet;
	dwc2_urb->setup_dma = urb->setup_dma;
	dwc2_urb->flags = tflags;
	dwc2_urb->interval = urb->interval;
	dwc2_urb->status = -EINPROGRESS;

	for (i = 0; i < urb->number_of_packets; ++i)
		dwc2_hcd_urb_set_iso_desc_params(dwc2_urb, i,
						 urb->iso_frame_desc[i].offset,
						 urb->iso_frame_desc[i].length);

	urb->hcpriv = dwc2_urb;
	qh = (struct dwc2_qh *)ep->hcpriv;
	/* Create QH for the endpoint if it doesn't exist */
	if (!qh) {
		qh = dwc2_hcd_qh_create(hsotg, dwc2_urb, mem_flags);
		if (!qh) {
			retval = -ENOMEM;
			goto fail0;
		}
		ep->hcpriv = qh;
		qh_allocated = true;
	}

	qtd = kzalloc(sizeof(*qtd), mem_flags);
	if (!qtd) {
		retval = -ENOMEM;
		goto fail1;
	}

	spin_lock_irqsave(&hsotg->lock, flags);
	retval = usb_hcd_link_urb_to_ep(hcd, urb);
	if (retval)
		goto fail2;

	retval = dwc2_hcd_urb_enqueue(hsotg, dwc2_urb, qh, qtd);
	if (retval)
		goto fail3;

	if (alloc_bandwidth) {
		dwc2_allocate_bus_bandwidth(hcd,
				dwc2_hcd_get_ep_bandwidth(hsotg, ep),
				urb);
	}

	spin_unlock_irqrestore(&hsotg->lock, flags);

	return 0;

fail3:
	dwc2_urb->priv = NULL;
	usb_hcd_unlink_urb_from_ep(hcd, urb);
	if (qh_allocated && qh->channel && qh->channel->qh == qh)
		qh->channel->qh = NULL;
fail2:
	spin_unlock_irqrestore(&hsotg->lock, flags);
	urb->hcpriv = NULL;
	kfree(qtd);
fail1:
	if (qh_allocated) {
		struct dwc2_qtd *qtd2, *qtd2_tmp;

		ep->hcpriv = NULL;
		dwc2_hcd_qh_unlink(hsotg, qh);
		/* Free each QTD in the QH's QTD list */
		list_for_each_entry_safe(qtd2, qtd2_tmp, &qh->qtd_list,
					 qtd_list_entry)
			dwc2_hcd_qtd_unlink_and_free(hsotg, qtd2, qh);
		dwc2_hcd_qh_free(hsotg, qh);
	}
fail0:
	kfree(dwc2_urb);

	return retval;
}

/*
 * Aborts/cancels a USB transfer request. Always returns 0 to indicate success.
 */
static int _dwc2_hcd_urb_dequeue(struct usb_hcd *hcd, struct urb *urb,
				 int status)
{
	struct dwc2_hsotg *hsotg = dwc2_hcd_to_hsotg(hcd);
	int rc;
	unsigned long flags;

	dev_dbg(hsotg->dev, "DWC OTG HCD URB Dequeue\n");
	dwc2_dump_urb_info(hcd, urb, "urb_dequeue");

	spin_lock_irqsave(&hsotg->lock, flags);

	rc = usb_hcd_check_unlink_urb(hcd, urb, status);
	if (rc)
		goto out;

	if (!urb->hcpriv) {
		dev_dbg(hsotg->dev, "## urb->hcpriv is NULL ##\n");
		goto out;
	}

	rc = dwc2_hcd_urb_dequeue(hsotg, urb->hcpriv);

	usb_hcd_unlink_urb_from_ep(hcd, urb);

	kfree(urb->hcpriv);
	urb->hcpriv = NULL;

	/* Higher layer software sets URB status */
	spin_unlock(&hsotg->lock);
	usb_hcd_giveback_urb(hcd, urb, status);
	spin_lock(&hsotg->lock);

	dev_dbg(hsotg->dev, "Called usb_hcd_giveback_urb()\n");
	dev_dbg(hsotg->dev, "  urb->status = %d\n", urb->status);
out:
	spin_unlock_irqrestore(&hsotg->lock, flags);

	return rc;
}

/*
 * Frees resources in the DWC_otg controller related to a given endpoint. Also
 * clears state in the HCD related to the endpoint. Any URBs for the endpoint
 * must already be dequeued.
 */
static void _dwc2_hcd_endpoint_disable(struct usb_hcd *hcd,
				       struct usb_host_endpoint *ep)
{
	struct dwc2_hsotg *hsotg = dwc2_hcd_to_hsotg(hcd);

	dev_dbg(hsotg->dev,
		"DWC OTG HCD EP DISABLE: bEndpointAddress=0x%02x, ep->hcpriv=%p\n",
		ep->desc.bEndpointAddress, ep->hcpriv);
	dwc2_hcd_endpoint_disable(hsotg, ep, 250);
}

/*
 * Resets endpoint specific parameter values, in current version used to reset
 * the data toggle (as a WA). This function can be called from usb_clear_halt
 * routine.
 */
static void _dwc2_hcd_endpoint_reset(struct usb_hcd *hcd,
				     struct usb_host_endpoint *ep)
{
	struct dwc2_hsotg *hsotg = dwc2_hcd_to_hsotg(hcd);
	unsigned long flags;

	dev_dbg(hsotg->dev,
		"DWC OTG HCD EP RESET: bEndpointAddress=0x%02x\n",
		ep->desc.bEndpointAddress);

	spin_lock_irqsave(&hsotg->lock, flags);
	dwc2_hcd_endpoint_reset(hsotg, ep);
	spin_unlock_irqrestore(&hsotg->lock, flags);
}

/*
 * Handles host mode interrupts for the DWC_otg controller. Returns IRQ_NONE if
 * there was no interrupt to handle. Returns IRQ_HANDLED if there was a valid
 * interrupt.
 *
 * This function is called by the USB core when an interrupt occurs
 */
static irqreturn_t _dwc2_hcd_irq(struct usb_hcd *hcd)
{
	struct dwc2_hsotg *hsotg = dwc2_hcd_to_hsotg(hcd);

	return dwc2_handle_hcd_intr(hsotg);
}

/*
 * Creates Status Change bitmap for the root hub and root port. The bitmap is
 * returned in buf. Bit 0 is the status change indicator for the root hub. Bit 1
 * is the status change indicator for the single root port. Returns 1 if either
 * change indicator is 1, otherwise returns 0.
 */
static int _dwc2_hcd_hub_status_data(struct usb_hcd *hcd, char *buf)
{
	struct dwc2_hsotg *hsotg = dwc2_hcd_to_hsotg(hcd);

	buf[0] = dwc2_hcd_is_status_changed(hsotg, 1) << 1;
	return buf[0] != 0;
}

/* Handles hub class-specific requests */
static int _dwc2_hcd_hub_control(struct usb_hcd *hcd, u16 typereq, u16 wvalue,
				 u16 windex, char *buf, u16 wlength)
{
	int retval = dwc2_hcd_hub_control(dwc2_hcd_to_hsotg(hcd), typereq,
					  wvalue, windex, buf, wlength);
	return retval;
}

/* Handles hub TT buffer clear completions */
static void _dwc2_hcd_clear_tt_buffer_complete(struct usb_hcd *hcd,
					       struct usb_host_endpoint *ep)
{
	struct dwc2_hsotg *hsotg = dwc2_hcd_to_hsotg(hcd);
	struct dwc2_qh *qh;
	unsigned long flags;

	qh = ep->hcpriv;
	if (!qh)
		return;

	spin_lock_irqsave(&hsotg->lock, flags);
	qh->tt_buffer_dirty = 0;

	if (hsotg->flags.b.port_connect_status)
		dwc2_hcd_queue_transactions(hsotg, DWC2_TRANSACTION_ALL);

	spin_unlock_irqrestore(&hsotg->lock, flags);
}

/*
 * HPRT0_SPD_HIGH_SPEED: high speed
 * HPRT0_SPD_FULL_SPEED: full speed
 */
static void dwc2_change_bus_speed(struct usb_hcd *hcd, int speed)
{
	struct dwc2_hsotg *hsotg = dwc2_hcd_to_hsotg(hcd);

	if (hsotg->params.speed == speed)
		return;

	hsotg->params.speed = speed;
	queue_work(hsotg->wq_otg, &hsotg->wf_otg);
}

static void dwc2_free_dev(struct usb_hcd *hcd, struct usb_device *udev)
{
	struct dwc2_hsotg *hsotg = dwc2_hcd_to_hsotg(hcd);

	if (!hsotg->params.change_speed_quirk)
		return;

	/*
	 * On removal, set speed to default high-speed.
	 */
	if (udev->parent && udev->parent->speed > USB_SPEED_UNKNOWN &&
	    udev->parent->speed < USB_SPEED_HIGH) {
		dev_info(hsotg->dev, "Set speed to default high-speed\n");
		dwc2_change_bus_speed(hcd, HPRT0_SPD_HIGH_SPEED);
	}
}

static int dwc2_reset_device(struct usb_hcd *hcd, struct usb_device *udev)
{
	struct dwc2_hsotg *hsotg = dwc2_hcd_to_hsotg(hcd);

	if (!hsotg->params.change_speed_quirk)
		return 0;

	if (udev->speed == USB_SPEED_HIGH) {
		dev_info(hsotg->dev, "Set speed to high-speed\n");
		dwc2_change_bus_speed(hcd, HPRT0_SPD_HIGH_SPEED);
	} else if ((udev->speed == USB_SPEED_FULL ||
				udev->speed == USB_SPEED_LOW)) {
		/*
		 * Change speed setting to full-speed if there's
		 * a full-speed or low-speed device plugged in.
		 */
		dev_info(hsotg->dev, "Set speed to full-speed\n");
		dwc2_change_bus_speed(hcd, HPRT0_SPD_FULL_SPEED);
	}

	return 0;
}

static struct hc_driver dwc2_hc_driver = {
	.description = "dwc2_hsotg",
	.product_desc = "DWC OTG Controller",
	.hcd_priv_size = sizeof(struct wrapper_priv_data),

	.irq = _dwc2_hcd_irq,
	.flags = HCD_MEMORY | HCD_USB2 | HCD_BH,

	.start = _dwc2_hcd_start,
	.stop = _dwc2_hcd_stop,
	.urb_enqueue = _dwc2_hcd_urb_enqueue,
	.urb_dequeue = _dwc2_hcd_urb_dequeue,
	.endpoint_disable = _dwc2_hcd_endpoint_disable,
	.endpoint_reset = _dwc2_hcd_endpoint_reset,
	.get_frame_number = _dwc2_hcd_get_frame_number,

	.hub_status_data = _dwc2_hcd_hub_status_data,
	.hub_control = _dwc2_hcd_hub_control,
	.clear_tt_buffer_complete = _dwc2_hcd_clear_tt_buffer_complete,

	.bus_suspend = _dwc2_hcd_suspend,
	.bus_resume = _dwc2_hcd_resume,

	.map_urb_for_dma	= dwc2_map_urb_for_dma,
	.unmap_urb_for_dma	= dwc2_unmap_urb_for_dma,
};

/*
 * Frees secondary storage associated with the dwc2_hsotg structure contained
 * in the struct usb_hcd field
 */
static void dwc2_hcd_free(struct dwc2_hsotg *hsotg)
{
	u32 ahbcfg;
	u32 dctl;
	int i;

	dev_dbg(hsotg->dev, "DWC OTG HCD FREE\n");

	/* Free memory for QH/QTD lists */
	dwc2_qh_list_free(hsotg, &hsotg->non_periodic_sched_inactive);
	dwc2_qh_list_free(hsotg, &hsotg->non_periodic_sched_waiting);
	dwc2_qh_list_free(hsotg, &hsotg->non_periodic_sched_active);
	dwc2_qh_list_free(hsotg, &hsotg->periodic_sched_inactive);
	dwc2_qh_list_free(hsotg, &hsotg->periodic_sched_ready);
	dwc2_qh_list_free(hsotg, &hsotg->periodic_sched_assigned);
	dwc2_qh_list_free(hsotg, &hsotg->periodic_sched_queued);

	/* Free memory for the host channels */
	for (i = 0; i < MAX_EPS_CHANNELS; i++) {
		struct dwc2_host_chan *chan = hsotg->hc_ptr_array[i];

		if (chan) {
			dev_dbg(hsotg->dev, "HCD Free channel #%i, chan=%p\n",
				i, chan);
			hsotg->hc_ptr_array[i] = NULL;
			kfree(chan);
		}
	}

	if (hsotg->params.host_dma) {
		if (hsotg->status_buf) {
			dma_free_coherent(hsotg->dev, DWC2_HCD_STATUS_BUF_SIZE,
					  hsotg->status_buf,
					  hsotg->status_buf_dma);
			hsotg->status_buf = NULL;
		}
	} else {
		kfree(hsotg->status_buf);
		hsotg->status_buf = NULL;
	}

	ahbcfg = dwc2_readl(hsotg, GAHBCFG);

	/* Disable all interrupts */
	ahbcfg &= ~GAHBCFG_GLBL_INTR_EN;
	dwc2_writel(hsotg, ahbcfg, GAHBCFG);
	dwc2_writel(hsotg, 0, GINTMSK);

	if (hsotg->hw_params.snpsid >= DWC2_CORE_REV_3_00a) {
		dctl = dwc2_readl(hsotg, DCTL);
		dctl |= DCTL_SFTDISCON;
		dwc2_writel(hsotg, dctl, DCTL);
	}

	if (hsotg->wq_otg) {
		if (!cancel_work_sync(&hsotg->wf_otg))
			flush_workqueue(hsotg->wq_otg);
		destroy_workqueue(hsotg->wq_otg);
	}

	cancel_work_sync(&hsotg->phy_reset_work);

	del_timer(&hsotg->wkp_timer);
}

static void dwc2_hcd_release(struct dwc2_hsotg *hsotg)
{
	/* Turn off all host-specific interrupts */
	dwc2_disable_host_interrupts(hsotg);

	dwc2_hcd_free(hsotg);
}

/*
 * Initializes the HCD. This function allocates memory for and initializes the
 * static parts of the usb_hcd and dwc2_hsotg structures. It also registers the
 * USB bus with the core and calls the hc_driver->start() function. It returns
 * a negative error on failure.
 */
int dwc2_hcd_init(struct dwc2_hsotg *hsotg)
{
	struct platform_device *pdev = to_platform_device(hsotg->dev);
	struct resource *res;
	struct usb_hcd *hcd;
	struct dwc2_host_chan *channel;
	u32 hcfg;
	int i, num_channels;
	int retval;

	if (usb_disabled())
		return -ENODEV;

	dev_dbg(hsotg->dev, "DWC OTG HCD INIT\n");

	retval = -ENOMEM;

	hcfg = dwc2_readl(hsotg, HCFG);
	dev_dbg(hsotg->dev, "hcfg=%08x\n", hcfg);

#ifdef CONFIG_USB_DWC2_TRACK_MISSED_SOFS
	hsotg->frame_num_array = kcalloc(FRAME_NUM_ARRAY_SIZE,
					 sizeof(*hsotg->frame_num_array),
					 GFP_KERNEL);
	if (!hsotg->frame_num_array)
		goto error1;
	hsotg->last_frame_num_array =
		kcalloc(FRAME_NUM_ARRAY_SIZE,
			sizeof(*hsotg->last_frame_num_array), GFP_KERNEL);
	if (!hsotg->last_frame_num_array)
		goto error1;
#endif
	hsotg->last_frame_num = HFNUM_MAX_FRNUM;

	/* Check if the bus driver or platform code has setup a dma_mask */
	if (hsotg->params.host_dma &&
	    !hsotg->dev->dma_mask) {
		dev_warn(hsotg->dev,
			 "dma_mask not set, disabling DMA\n");
		hsotg->params.host_dma = false;
		hsotg->params.dma_desc_enable = false;
	}

	/* Set device flags indicating whether the HCD supports DMA */
	if (hsotg->params.host_dma) {
		if (dma_set_mask(hsotg->dev, DMA_BIT_MASK(32)) < 0)
			dev_warn(hsotg->dev, "can't set DMA mask\n");
		if (dma_set_coherent_mask(hsotg->dev, DMA_BIT_MASK(32)) < 0)
			dev_warn(hsotg->dev, "can't set coherent DMA mask\n");
	}

	if (hsotg->params.change_speed_quirk) {
		dwc2_hc_driver.free_dev = dwc2_free_dev;
		dwc2_hc_driver.reset_device = dwc2_reset_device;
	}

	if (hsotg->params.host_dma)
		dwc2_hc_driver.flags |= HCD_DMA;

	hcd = usb_create_hcd(&dwc2_hc_driver, hsotg->dev, dev_name(hsotg->dev));
	if (!hcd)
		goto error1;

	hcd->has_tt = 1;

	res = platform_get_resource(pdev, IORESOURCE_MEM, 0);
	if (!res) {
		retval = -EINVAL;
		goto error1;
	}
	hcd->rsrc_start = res->start;
	hcd->rsrc_len = resource_size(res);

	((struct wrapper_priv_data *)&hcd->hcd_priv)->hsotg = hsotg;
	hsotg->priv = hcd;

	/*
	 * Disable the global interrupt until all the interrupt handlers are
	 * installed
	 */
	dwc2_disable_global_interrupts(hsotg);

	/* Initialize the DWC_otg core, and select the Phy type */
	retval = dwc2_core_init(hsotg, true);
	if (retval)
		goto error2;

	/* Create new workqueue and init work */
	retval = -ENOMEM;
	hsotg->wq_otg = alloc_ordered_workqueue("dwc2", 0);
	if (!hsotg->wq_otg) {
		dev_err(hsotg->dev, "Failed to create workqueue\n");
		goto error2;
	}
	INIT_WORK(&hsotg->wf_otg, dwc2_conn_id_status_change);

	timer_setup(&hsotg->wkp_timer, dwc2_wakeup_detected, 0);

	/* Initialize the non-periodic schedule */
	INIT_LIST_HEAD(&hsotg->non_periodic_sched_inactive);
	INIT_LIST_HEAD(&hsotg->non_periodic_sched_waiting);
	INIT_LIST_HEAD(&hsotg->non_periodic_sched_active);

	/* Initialize the periodic schedule */
	INIT_LIST_HEAD(&hsotg->periodic_sched_inactive);
	INIT_LIST_HEAD(&hsotg->periodic_sched_ready);
	INIT_LIST_HEAD(&hsotg->periodic_sched_assigned);
	INIT_LIST_HEAD(&hsotg->periodic_sched_queued);

	INIT_LIST_HEAD(&hsotg->split_order);

	/*
	 * Create a host channel descriptor for each host channel implemented
	 * in the controller. Initialize the channel descriptor array.
	 */
	INIT_LIST_HEAD(&hsotg->free_hc_list);
	num_channels = hsotg->params.host_channels;
	memset(&hsotg->hc_ptr_array[0], 0, sizeof(hsotg->hc_ptr_array));

	for (i = 0; i < num_channels; i++) {
		channel = kzalloc(sizeof(*channel), GFP_KERNEL);
		if (!channel)
			goto error3;
		channel->hc_num = i;
		INIT_LIST_HEAD(&channel->split_order_list_entry);
		hsotg->hc_ptr_array[i] = channel;
	}

	/* Initialize work */
	INIT_DELAYED_WORK(&hsotg->start_work, dwc2_hcd_start_func);
	INIT_DELAYED_WORK(&hsotg->reset_work, dwc2_hcd_reset_func);
	INIT_WORK(&hsotg->phy_reset_work, dwc2_hcd_phy_reset_func);

	/*
	 * Allocate space for storing data on status transactions. Normally no
	 * data is sent, but this space acts as a bit bucket. This must be
	 * done after usb_add_hcd since that function allocates the DMA buffer
	 * pool.
	 */
	if (hsotg->params.host_dma)
		hsotg->status_buf = dma_alloc_coherent(hsotg->dev,
					DWC2_HCD_STATUS_BUF_SIZE,
					&hsotg->status_buf_dma, GFP_KERNEL);
	else
		hsotg->status_buf = kzalloc(DWC2_HCD_STATUS_BUF_SIZE,
					  GFP_KERNEL);

	if (!hsotg->status_buf)
		goto error3;

	/*
	 * Create kmem caches to handle descriptor buffers in descriptor
	 * DMA mode.
	 * Alignment must be set to 512 bytes.
	 */
	if (hsotg->params.dma_desc_enable ||
	    hsotg->params.dma_desc_fs_enable) {
		hsotg->desc_gen_cache = kmem_cache_create("dwc2-gen-desc",
				sizeof(struct dwc2_dma_desc) *
				MAX_DMA_DESC_NUM_GENERIC, 512, SLAB_CACHE_DMA,
				NULL);
		if (!hsotg->desc_gen_cache) {
			dev_err(hsotg->dev,
				"unable to create dwc2 generic desc cache\n");

			/*
			 * Disable descriptor dma mode since it will not be
			 * usable.
			 */
			hsotg->params.dma_desc_enable = false;
			hsotg->params.dma_desc_fs_enable = false;
		}

		hsotg->desc_hsisoc_cache = kmem_cache_create("dwc2-hsisoc-desc",
				sizeof(struct dwc2_dma_desc) *
				MAX_DMA_DESC_NUM_HS_ISOC, 512, 0, NULL);
		if (!hsotg->desc_hsisoc_cache) {
			dev_err(hsotg->dev,
				"unable to create dwc2 hs isoc desc cache\n");

			kmem_cache_destroy(hsotg->desc_gen_cache);

			/*
			 * Disable descriptor dma mode since it will not be
			 * usable.
			 */
			hsotg->params.dma_desc_enable = false;
			hsotg->params.dma_desc_fs_enable = false;
		}
	}

	if (hsotg->params.host_dma) {
		/*
		 * Create kmem caches to handle non-aligned buffer
		 * in Buffer DMA mode.
		 */
		hsotg->unaligned_cache = kmem_cache_create("dwc2-unaligned-dma",
						DWC2_KMEM_UNALIGNED_BUF_SIZE, 4,
						SLAB_CACHE_DMA, NULL);
		if (!hsotg->unaligned_cache)
			dev_err(hsotg->dev,
				"unable to create dwc2 unaligned cache\n");
	}

	hsotg->otg_port = 1;
	hsotg->frame_list = NULL;
	hsotg->frame_list_dma = 0;
	hsotg->periodic_qh_count = 0;

	/* Initiate lx_state to L3 disconnected state */
	hsotg->lx_state = DWC2_L3;

	hcd->self.otg_port = hsotg->otg_port;

	/* Don't support SG list at this point */
	hcd->self.sg_tablesize = 0;

	if (!IS_ERR_OR_NULL(hsotg->uphy))
		otg_set_host(hsotg->uphy->otg, &hcd->self);

	/*
	 * Finish generic HCD initialization and start the HCD. This function
	 * allocates the DMA buffer pool, registers the USB bus, requests the
	 * IRQ line, and calls hcd_start method.
	 */
	retval = usb_add_hcd(hcd, hsotg->irq, IRQF_SHARED);
	if (retval < 0)
		goto error4;

	device_wakeup_enable(hcd->self.controller);

	dwc2_hcd_dump_state(hsotg);

	dwc2_enable_global_interrupts(hsotg);

	return 0;

error4:
	kmem_cache_destroy(hsotg->unaligned_cache);
	kmem_cache_destroy(hsotg->desc_hsisoc_cache);
	kmem_cache_destroy(hsotg->desc_gen_cache);
error3:
	dwc2_hcd_release(hsotg);
error2:
	usb_put_hcd(hcd);
error1:

#ifdef CONFIG_USB_DWC2_TRACK_MISSED_SOFS
	kfree(hsotg->last_frame_num_array);
	kfree(hsotg->frame_num_array);
#endif

	dev_err(hsotg->dev, "%s() FAILED, returning %d\n", __func__, retval);
	return retval;
}

/*
 * Removes the HCD.
 * Frees memory and resources associated with the HCD and deregisters the bus.
 */
void dwc2_hcd_remove(struct dwc2_hsotg *hsotg)
{
	struct usb_hcd *hcd;

	dev_dbg(hsotg->dev, "DWC OTG HCD REMOVE\n");

	hcd = dwc2_hsotg_to_hcd(hsotg);
	dev_dbg(hsotg->dev, "hsotg->hcd = %p\n", hcd);

	if (!hcd) {
		dev_dbg(hsotg->dev, "%s: dwc2_hsotg_to_hcd(hsotg) NULL!\n",
			__func__);
		return;
	}

	if (!IS_ERR_OR_NULL(hsotg->uphy))
		otg_set_host(hsotg->uphy->otg, NULL);

	usb_remove_hcd(hcd);
	hsotg->priv = NULL;

	kmem_cache_destroy(hsotg->unaligned_cache);
	kmem_cache_destroy(hsotg->desc_hsisoc_cache);
	kmem_cache_destroy(hsotg->desc_gen_cache);

	dwc2_hcd_release(hsotg);
	usb_put_hcd(hcd);

#ifdef CONFIG_USB_DWC2_TRACK_MISSED_SOFS
	kfree(hsotg->last_frame_num_array);
	kfree(hsotg->frame_num_array);
#endif
}

/**
 * dwc2_backup_host_registers() - Backup controller host registers.
 * When suspending usb bus, registers needs to be backuped
 * if controller power is disabled once suspended.
 *
 * @hsotg: Programming view of the DWC_otg controller
 */
int dwc2_backup_host_registers(struct dwc2_hsotg *hsotg)
{
	struct dwc2_hregs_backup *hr;
	int i;

	dev_dbg(hsotg->dev, "%s\n", __func__);

	/* Backup Host regs */
	hr = &hsotg->hr_backup;
	hr->hcfg = dwc2_readl(hsotg, HCFG);
	hr->haintmsk = dwc2_readl(hsotg, HAINTMSK);
	for (i = 0; i < hsotg->params.host_channels; ++i)
		hr->hcintmsk[i] = dwc2_readl(hsotg, HCINTMSK(i));

	hr->hprt0 = dwc2_read_hprt0(hsotg);
	hr->hfir = dwc2_readl(hsotg, HFIR);
	hr->hptxfsiz = dwc2_readl(hsotg, HPTXFSIZ);
	hr->valid = true;

	return 0;
}

/**
 * dwc2_restore_host_registers() - Restore controller host registers.
 * When resuming usb bus, device registers needs to be restored
 * if controller power were disabled.
 *
 * @hsotg: Programming view of the DWC_otg controller
 */
int dwc2_restore_host_registers(struct dwc2_hsotg *hsotg)
{
	struct dwc2_hregs_backup *hr;
	int i;

	dev_dbg(hsotg->dev, "%s\n", __func__);

	/* Restore host regs */
	hr = &hsotg->hr_backup;
	if (!hr->valid) {
		dev_err(hsotg->dev, "%s: no host registers to restore\n",
			__func__);
		return -EINVAL;
	}
	hr->valid = false;

	dwc2_writel(hsotg, hr->hcfg, HCFG);
	dwc2_writel(hsotg, hr->haintmsk, HAINTMSK);

	for (i = 0; i < hsotg->params.host_channels; ++i)
		dwc2_writel(hsotg, hr->hcintmsk[i], HCINTMSK(i));

	dwc2_writel(hsotg, hr->hprt0, HPRT0);
	dwc2_writel(hsotg, hr->hfir, HFIR);
	dwc2_writel(hsotg, hr->hptxfsiz, HPTXFSIZ);
	hsotg->frame_number = 0;

	return 0;
}

/**
 * dwc2_host_enter_hibernation() - Put controller in Hibernation.
 *
 * @hsotg: Programming view of the DWC_otg controller
 */
int dwc2_host_enter_hibernation(struct dwc2_hsotg *hsotg)
{
	unsigned long flags;
	int ret = 0;
	u32 hprt0;
	u32 pcgcctl;
	u32 gusbcfg;
	u32 gpwrdn;

	dev_dbg(hsotg->dev, "Preparing host for hibernation\n");
	ret = dwc2_backup_global_registers(hsotg);
	if (ret) {
		dev_err(hsotg->dev, "%s: failed to backup global registers\n",
			__func__);
		return ret;
	}
	ret = dwc2_backup_host_registers(hsotg);
	if (ret) {
		dev_err(hsotg->dev, "%s: failed to backup host registers\n",
			__func__);
		return ret;
	}

	/* Enter USB Suspend Mode */
	hprt0 = dwc2_readl(hsotg, HPRT0);
	hprt0 |= HPRT0_SUSP;
	hprt0 &= ~HPRT0_ENA;
	dwc2_writel(hsotg, hprt0, HPRT0);

	/* Wait for the HPRT0.PrtSusp register field to be set */
	if (dwc2_hsotg_wait_bit_set(hsotg, HPRT0, HPRT0_SUSP, 5000))
		dev_warn(hsotg->dev, "Suspend wasn't generated\n");

	/*
	 * We need to disable interrupts to prevent servicing of any IRQ
	 * during going to hibernation
	 */
	spin_lock_irqsave(&hsotg->lock, flags);
	hsotg->lx_state = DWC2_L2;

	gusbcfg = dwc2_readl(hsotg, GUSBCFG);
	if (gusbcfg & GUSBCFG_ULPI_UTMI_SEL) {
		/* ULPI interface */
		/* Suspend the Phy Clock */
		pcgcctl = dwc2_readl(hsotg, PCGCTL);
		pcgcctl |= PCGCTL_STOPPCLK;
		dwc2_writel(hsotg, pcgcctl, PCGCTL);
		udelay(10);

		gpwrdn = dwc2_readl(hsotg, GPWRDN);
		gpwrdn |= GPWRDN_PMUACTV;
		dwc2_writel(hsotg, gpwrdn, GPWRDN);
		udelay(10);
	} else {
		/* UTMI+ Interface */
		gpwrdn = dwc2_readl(hsotg, GPWRDN);
		gpwrdn |= GPWRDN_PMUACTV;
		dwc2_writel(hsotg, gpwrdn, GPWRDN);
		udelay(10);

		pcgcctl = dwc2_readl(hsotg, PCGCTL);
		pcgcctl |= PCGCTL_STOPPCLK;
		dwc2_writel(hsotg, pcgcctl, PCGCTL);
		udelay(10);
	}

	/* Enable interrupts from wake up logic */
	gpwrdn = dwc2_readl(hsotg, GPWRDN);
	gpwrdn |= GPWRDN_PMUINTSEL;
	dwc2_writel(hsotg, gpwrdn, GPWRDN);
	udelay(10);

	/* Unmask host mode interrupts in GPWRDN */
	gpwrdn = dwc2_readl(hsotg, GPWRDN);
	gpwrdn |= GPWRDN_DISCONN_DET_MSK;
	gpwrdn |= GPWRDN_LNSTSCHG_MSK;
	gpwrdn |= GPWRDN_STS_CHGINT_MSK;
	dwc2_writel(hsotg, gpwrdn, GPWRDN);
	udelay(10);

	/* Enable Power Down Clamp */
	gpwrdn = dwc2_readl(hsotg, GPWRDN);
	gpwrdn |= GPWRDN_PWRDNCLMP;
	dwc2_writel(hsotg, gpwrdn, GPWRDN);
	udelay(10);

	/* Switch off VDD */
	gpwrdn = dwc2_readl(hsotg, GPWRDN);
	gpwrdn |= GPWRDN_PWRDNSWTCH;
	dwc2_writel(hsotg, gpwrdn, GPWRDN);

	hsotg->hibernated = 1;
	hsotg->bus_suspended = 1;
	dev_dbg(hsotg->dev, "Host hibernation completed\n");
	spin_unlock_irqrestore(&hsotg->lock, flags);
	return ret;
}

/*
 * dwc2_host_exit_hibernation()
 *
 * @hsotg: Programming view of the DWC_otg controller
 * @rem_wakeup: indicates whether resume is initiated by Device or Host.
 * @param reset: indicates whether resume is initiated by Reset.
 *
 * Return: non-zero if failed to enter to hibernation.
 *
 * This function is for exiting from Host mode hibernation by
 * Host Initiated Resume/Reset and Device Initiated Remote-Wakeup.
 */
int dwc2_host_exit_hibernation(struct dwc2_hsotg *hsotg, int rem_wakeup,
			       int reset)
{
	u32 gpwrdn;
	u32 hprt0;
	int ret = 0;
	struct dwc2_gregs_backup *gr;
	struct dwc2_hregs_backup *hr;

	gr = &hsotg->gr_backup;
	hr = &hsotg->hr_backup;

	dev_dbg(hsotg->dev,
		"%s: called with rem_wakeup = %d reset = %d\n",
		__func__, rem_wakeup, reset);

	dwc2_hib_restore_common(hsotg, rem_wakeup, 1);
	hsotg->hibernated = 0;

	/*
	 * This step is not described in functional spec but if not wait for
	 * this delay, mismatch interrupts occurred because just after restore
	 * core is in Device mode(gintsts.curmode == 0)
	 */
	mdelay(100);

	/* Clear all pending interupts */
	dwc2_writel(hsotg, 0xffffffff, GINTSTS);

	/* De-assert Restore */
	gpwrdn = dwc2_readl(hsotg, GPWRDN);
	gpwrdn &= ~GPWRDN_RESTORE;
	dwc2_writel(hsotg, gpwrdn, GPWRDN);
	udelay(10);

	/* Restore GUSBCFG, HCFG */
	dwc2_writel(hsotg, gr->gusbcfg, GUSBCFG);
	dwc2_writel(hsotg, hr->hcfg, HCFG);

	/* De-assert Wakeup Logic */
	gpwrdn = dwc2_readl(hsotg, GPWRDN);
	gpwrdn &= ~GPWRDN_PMUACTV;
	dwc2_writel(hsotg, gpwrdn, GPWRDN);
	udelay(10);

	hprt0 = hr->hprt0;
	hprt0 |= HPRT0_PWR;
	hprt0 &= ~HPRT0_ENA;
	hprt0 &= ~HPRT0_SUSP;
	dwc2_writel(hsotg, hprt0, HPRT0);

	hprt0 = hr->hprt0;
	hprt0 |= HPRT0_PWR;
	hprt0 &= ~HPRT0_ENA;
	hprt0 &= ~HPRT0_SUSP;

	if (reset) {
		hprt0 |= HPRT0_RST;
		dwc2_writel(hsotg, hprt0, HPRT0);

		/* Wait for Resume time and then program HPRT again */
		mdelay(60);
		hprt0 &= ~HPRT0_RST;
		dwc2_writel(hsotg, hprt0, HPRT0);
	} else {
		hprt0 |= HPRT0_RES;
		dwc2_writel(hsotg, hprt0, HPRT0);

		/* Wait for Resume time and then program HPRT again */
		mdelay(100);
		hprt0 &= ~HPRT0_RES;
		dwc2_writel(hsotg, hprt0, HPRT0);
	}
	/* Clear all interrupt status */
	hprt0 = dwc2_readl(hsotg, HPRT0);
	hprt0 |= HPRT0_CONNDET;
	hprt0 |= HPRT0_ENACHG;
	hprt0 &= ~HPRT0_ENA;
	dwc2_writel(hsotg, hprt0, HPRT0);

	hprt0 = dwc2_readl(hsotg, HPRT0);

	/* Clear all pending interupts */
	dwc2_writel(hsotg, 0xffffffff, GINTSTS);

	/* Restore global registers */
	ret = dwc2_restore_global_registers(hsotg);
	if (ret) {
		dev_err(hsotg->dev, "%s: failed to restore registers\n",
			__func__);
		return ret;
	}

	/* Restore host registers */
	ret = dwc2_restore_host_registers(hsotg);
	if (ret) {
		dev_err(hsotg->dev, "%s: failed to restore host registers\n",
			__func__);
		return ret;
	}

	if (rem_wakeup) {
		dwc2_hcd_rem_wakeup(hsotg);
		/*
		 * Change "port_connect_status_change" flag to re-enumerate,
		 * because after exit from hibernation port connection status
		 * is not detected.
		 */
		hsotg->flags.b.port_connect_status_change = 1;
	}

	hsotg->hibernated = 0;
	hsotg->bus_suspended = 0;
	hsotg->lx_state = DWC2_L0;
	dev_dbg(hsotg->dev, "Host hibernation restore complete\n");
	return ret;
}

bool dwc2_host_can_poweroff_phy(struct dwc2_hsotg *dwc2)
{
	struct usb_device *root_hub = dwc2_hsotg_to_hcd(dwc2)->self.root_hub;

	/* If the controller isn't allowed to wakeup then we can power off. */
	if (!device_may_wakeup(dwc2->dev))
		return true;

	/*
	 * We don't want to power off the PHY if something under the
	 * root hub has wakeup enabled.
	 */
	if (usb_wakeup_enabled_descendants(root_hub))
		return false;

	/* No reason to keep the PHY powered, so allow poweroff */
	return true;
}

/**
 * dwc2_host_enter_partial_power_down() - Put controller in partial
 * power down.
 *
 * @hsotg: Programming view of the DWC_otg controller
 *
 * Return: non-zero if failed to enter host partial power down.
 *
 * This function is for entering Host mode partial power down.
 */
int dwc2_host_enter_partial_power_down(struct dwc2_hsotg *hsotg)
{
	u32 pcgcctl;
	u32 hprt0;
	int ret = 0;

	dev_dbg(hsotg->dev, "Entering host partial power down started.\n");

	/* Put this port in suspend mode. */
	hprt0 = dwc2_read_hprt0(hsotg);
	hprt0 |= HPRT0_SUSP;
	dwc2_writel(hsotg, hprt0, HPRT0);
	udelay(5);

	/* Wait for the HPRT0.PrtSusp register field to be set */
	if (dwc2_hsotg_wait_bit_set(hsotg, HPRT0, HPRT0_SUSP, 3000))
		dev_warn(hsotg->dev, "Suspend wasn't generated\n");

	/* Backup all registers */
	ret = dwc2_backup_global_registers(hsotg);
	if (ret) {
		dev_err(hsotg->dev, "%s: failed to backup global registers\n",
			__func__);
		return ret;
	}

	ret = dwc2_backup_host_registers(hsotg);
	if (ret) {
		dev_err(hsotg->dev, "%s: failed to backup host registers\n",
			__func__);
		return ret;
	}

	/*
	 * Clear any pending interrupts since dwc2 will not be able to
	 * clear them after entering partial_power_down.
	 */
	dwc2_writel(hsotg, 0xffffffff, GINTSTS);

	/* Put the controller in low power state */
	pcgcctl = dwc2_readl(hsotg, PCGCTL);

	pcgcctl |= PCGCTL_PWRCLMP;
	dwc2_writel(hsotg, pcgcctl, PCGCTL);
	udelay(5);

	pcgcctl |= PCGCTL_RSTPDWNMODULE;
	dwc2_writel(hsotg, pcgcctl, PCGCTL);
	udelay(5);

	pcgcctl |= PCGCTL_STOPPCLK;
	dwc2_writel(hsotg, pcgcctl, PCGCTL);

	/* Set in_ppd flag to 1 as here core enters suspend. */
	hsotg->in_ppd = 1;
	hsotg->lx_state = DWC2_L2;
	hsotg->bus_suspended = true;

	dev_dbg(hsotg->dev, "Entering host partial power down completed.\n");

	return ret;
}

/*
 * dwc2_host_exit_partial_power_down() - Exit controller from host partial
 * power down.
 *
 * @hsotg: Programming view of the DWC_otg controller
 * @rem_wakeup: indicates whether resume is initiated by Reset.
 * @restore: indicates whether need to restore the registers or not.
 *
 * Return: non-zero if failed to exit host partial power down.
 *
 * This function is for exiting from Host mode partial power down.
 */
int dwc2_host_exit_partial_power_down(struct dwc2_hsotg *hsotg,
				      int rem_wakeup, bool restore)
{
	u32 pcgcctl;
	int ret = 0;
	u32 hprt0;

	dev_dbg(hsotg->dev, "Exiting host partial power down started.\n");

	pcgcctl = dwc2_readl(hsotg, PCGCTL);
	pcgcctl &= ~PCGCTL_STOPPCLK;
	dwc2_writel(hsotg, pcgcctl, PCGCTL);
	udelay(5);

	pcgcctl = dwc2_readl(hsotg, PCGCTL);
	pcgcctl &= ~PCGCTL_PWRCLMP;
	dwc2_writel(hsotg, pcgcctl, PCGCTL);
	udelay(5);

	pcgcctl = dwc2_readl(hsotg, PCGCTL);
	pcgcctl &= ~PCGCTL_RSTPDWNMODULE;
	dwc2_writel(hsotg, pcgcctl, PCGCTL);

	udelay(100);
	if (restore) {
		ret = dwc2_restore_global_registers(hsotg);
		if (ret) {
			dev_err(hsotg->dev, "%s: failed to restore registers\n",
				__func__);
			return ret;
		}

		ret = dwc2_restore_host_registers(hsotg);
		if (ret) {
			dev_err(hsotg->dev, "%s: failed to restore host registers\n",
				__func__);
			return ret;
		}
	}

	/* Drive resume signaling and exit suspend mode on the port. */
	hprt0 = dwc2_read_hprt0(hsotg);
	hprt0 |= HPRT0_RES;
	hprt0 &= ~HPRT0_SUSP;
	dwc2_writel(hsotg, hprt0, HPRT0);
	udelay(5);

	if (!rem_wakeup) {
		/* Stop driveing resume signaling on the port. */
		hprt0 = dwc2_read_hprt0(hsotg);
		hprt0 &= ~HPRT0_RES;
		dwc2_writel(hsotg, hprt0, HPRT0);

		hsotg->bus_suspended = false;
	} else {
		/* Turn on the port power bit. */
		hprt0 = dwc2_read_hprt0(hsotg);
		hprt0 |= HPRT0_PWR;
		dwc2_writel(hsotg, hprt0, HPRT0);

		/* Connect hcd. */
		dwc2_hcd_connect(hsotg);

		mod_timer(&hsotg->wkp_timer,
			  jiffies + msecs_to_jiffies(71));
	}

	/* Set lx_state to and in_ppd to 0 as here core exits from suspend. */
	hsotg->in_ppd = 0;
	hsotg->lx_state = DWC2_L0;

	dev_dbg(hsotg->dev, "Exiting host partial power down completed.\n");
	return ret;
}

/**
 * dwc2_host_enter_clock_gating() - Put controller in clock gating.
 *
 * @hsotg: Programming view of the DWC_otg controller
 *
 * This function is for entering Host mode clock gating.
 */
void dwc2_host_enter_clock_gating(struct dwc2_hsotg *hsotg)
{
	u32 hprt0;
	u32 pcgctl;

	dev_dbg(hsotg->dev, "Entering host clock gating.\n");

	/* Put this port in suspend mode. */
	hprt0 = dwc2_read_hprt0(hsotg);
	hprt0 |= HPRT0_SUSP;
	dwc2_writel(hsotg, hprt0, HPRT0);

	/* Set the Phy Clock bit as suspend is received. */
	pcgctl = dwc2_readl(hsotg, PCGCTL);
	pcgctl |= PCGCTL_STOPPCLK;
	dwc2_writel(hsotg, pcgctl, PCGCTL);
	udelay(5);

	/* Set the Gate hclk as suspend is received. */
	pcgctl = dwc2_readl(hsotg, PCGCTL);
	pcgctl |= PCGCTL_GATEHCLK;
	dwc2_writel(hsotg, pcgctl, PCGCTL);
	udelay(5);

	hsotg->bus_suspended = true;
	hsotg->lx_state = DWC2_L2;
}

/**
 * dwc2_host_exit_clock_gating() - Exit controller from clock gating.
 *
 * @hsotg: Programming view of the DWC_otg controller
 * @rem_wakeup: indicates whether resume is initiated by remote wakeup
 *
 * This function is for exiting Host mode clock gating.
 */
void dwc2_host_exit_clock_gating(struct dwc2_hsotg *hsotg, int rem_wakeup)
{
	u32 hprt0;
	u32 pcgctl;

	dev_dbg(hsotg->dev, "Exiting host clock gating.\n");

	/* Clear the Gate hclk. */
	pcgctl = dwc2_readl(hsotg, PCGCTL);
	pcgctl &= ~PCGCTL_GATEHCLK;
	dwc2_writel(hsotg, pcgctl, PCGCTL);
	udelay(5);

	/* Phy Clock bit. */
	pcgctl = dwc2_readl(hsotg, PCGCTL);
	pcgctl &= ~PCGCTL_STOPPCLK;
	dwc2_writel(hsotg, pcgctl, PCGCTL);
	udelay(5);

	/* Drive resume signaling and exit suspend mode on the port. */
	hprt0 = dwc2_read_hprt0(hsotg);
	hprt0 |= HPRT0_RES;
	hprt0 &= ~HPRT0_SUSP;
	dwc2_writel(hsotg, hprt0, HPRT0);
	udelay(5);

	if (!rem_wakeup) {
		/* In case of port resume need to wait for 40 ms */
		msleep(USB_RESUME_TIMEOUT);

		/* Stop driveing resume signaling on the port. */
		hprt0 = dwc2_read_hprt0(hsotg);
		hprt0 &= ~HPRT0_RES;
		dwc2_writel(hsotg, hprt0, HPRT0);

		hsotg->bus_suspended = false;
		hsotg->lx_state = DWC2_L0;
	} else {
		mod_timer(&hsotg->wkp_timer,
			  jiffies + msecs_to_jiffies(71));
	}
}<|MERGE_RESOLUTION|>--- conflicted
+++ resolved
@@ -4371,12 +4371,7 @@
 	if (hsotg->op_state == OTG_STATE_B_PERIPHERAL)
 		goto unlock;
 
-<<<<<<< HEAD
-	if (hsotg->params.power_down != DWC2_POWER_DOWN_PARAM_PARTIAL ||
-	    hsotg->flags.b.port_connect_status == 0)
-=======
 	if (hsotg->bus_suspended)
->>>>>>> 3b17187f
 		goto skip_power_saving;
 
 	if (hsotg->flags.b.port_connect_status == 0)
