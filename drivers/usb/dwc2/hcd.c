--- conflicted
+++ resolved
@@ -1575,11 +1575,7 @@
 		} else {
 			dma_addr = chan->xfer_dma;
 		}
-<<<<<<< HEAD
-		dwc2_writel((u32)dma_addr, hsotg->regs + HCDMA(chan->hc_num));
-=======
 		dwc2_writel(hsotg, (u32)dma_addr, HCDMA(chan->hc_num));
->>>>>>> e021bb4f
 
 		if (dbg_hc(chan))
 			dev_vdbg(hsotg->dev, "Wrote %08lx to HCDMA(%d)\n",
@@ -2377,15 +2373,9 @@
 	 * introduced by the PHY in generating the linestate condition
 	 * can vary from one PHY to another.
 	 */
-<<<<<<< HEAD
-	usbcfg = dwc2_readl(hsotg->regs + GUSBCFG);
-	usbcfg |= GUSBCFG_TOUTCAL(7);
-	dwc2_writel(usbcfg, hsotg->regs + GUSBCFG);
-=======
 	usbcfg = dwc2_readl(hsotg, GUSBCFG);
 	usbcfg |= GUSBCFG_TOUTCAL(7);
 	dwc2_writel(hsotg, usbcfg, GUSBCFG);
->>>>>>> e021bb4f
 
 	/* Restart the Phy Clock */
 	dwc2_writel(hsotg, 0, PCGCTL);
@@ -2677,10 +2667,7 @@
 static void dwc2_free_dma_aligned_buffer(struct urb *urb)
 {
 	void *stored_xfer_buffer;
-<<<<<<< HEAD
-=======
 	size_t length;
->>>>>>> e021bb4f
 
 	if (!(urb->transfer_flags & URB_ALIGNED_TEMP_BUFFER))
 		return;
@@ -2689,11 +2676,6 @@
 	memcpy(&stored_xfer_buffer, urb->transfer_buffer +
 	       urb->transfer_buffer_length, sizeof(urb->transfer_buffer));
 
-<<<<<<< HEAD
-	if (usb_urb_dir_in(urb))
-		memcpy(stored_xfer_buffer, urb->transfer_buffer,
-		       urb->transfer_buffer_length);
-=======
 	if (usb_urb_dir_in(urb)) {
 		if (usb_pipeisoc(urb->pipe))
 			length = urb->transfer_buffer_length;
@@ -2702,7 +2684,6 @@
 
 		memcpy(stored_xfer_buffer, urb->transfer_buffer, length);
 	}
->>>>>>> e021bb4f
 	kfree(urb->transfer_buffer);
 	urb->transfer_buffer = stored_xfer_buffer;
 
