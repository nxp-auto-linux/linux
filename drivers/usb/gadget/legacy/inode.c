--- conflicted
+++ resolved
@@ -343,11 +343,7 @@
 	spin_unlock_irq (&epdata->dev->lock);
 
 	if (likely (value == 0)) {
-<<<<<<< HEAD
-		value = swait_event_interruptible (done.wait, done.done);
-=======
 		value = swait_event_interruptible_exclusive(done.wait, done.done);
->>>>>>> e021bb4f
 		if (value != 0) {
 			spin_lock_irq (&epdata->dev->lock);
 			if (likely (epdata->ep != NULL)) {
@@ -356,11 +352,7 @@
 				usb_ep_dequeue (epdata->ep, epdata->req);
 				spin_unlock_irq (&epdata->dev->lock);
 
-<<<<<<< HEAD
-				swait_event (done.wait, done.done);
-=======
 				swait_event_exclusive(done.wait, done.done);
->>>>>>> e021bb4f
 				if (epdata->status == -ECONNRESET)
 					epdata->status = -EINTR;
 			} else {
