<<<<<<< HEAD
=======
# SPDX-License-Identifier: GPL-2.0

>>>>>>> fa578e9d
config USB_ROLE_SWITCH
	tristate "USB Role Switch Support"
	help
	  USB Role Switch is a device that can select the USB role - host or
	  device - for a USB port (connector). In most cases dual-role capable
	  USB controller will also represent the switch, but on some platforms
	  multiplexer/demultiplexer switch is used to route the data lines on
	  the USB connector between separate USB host and device controllers.

	  Say Y here if your USB connectors support both device and host roles.
	  To compile the driver as module, choose M here: the module will be
	  called roles.ko.

if USB_ROLE_SWITCH

config USB_ROLES_INTEL_XHCI
	tristate "Intel XHCI USB Role Switch"
	depends on ACPI && X86
	help
	  Driver for the internal USB role switch for switching the USB data
	  lines between the xHCI host controller and the dwc3 gadget controller
	  found on various Intel SoCs.

	  To compile the driver as a module, choose M here: the module will
	  be called intel-xhci-usb-role-switch.

endif # USB_ROLE_SWITCH<|MERGE_RESOLUTION|>--- conflicted
+++ resolved
@@ -1,8 +1,5 @@
-<<<<<<< HEAD
-=======
 # SPDX-License-Identifier: GPL-2.0
 
->>>>>>> fa578e9d
 config USB_ROLE_SWITCH
 	tristate "USB Role Switch Support"
 	help
