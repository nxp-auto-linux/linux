<<<<<<< HEAD
=======
# SPDX-License-Identifier: GPL-2.0

>>>>>>> fa578e9d
obj-$(CONFIG_USB_ROLE_SWITCH)		+= roles.o
roles-y					:= class.o
obj-$(CONFIG_USB_ROLES_INTEL_XHCI)	+= intel-xhci-usb-role-switch.o<|MERGE_RESOLUTION|>--- conflicted
+++ resolved
@@ -1,8 +1,5 @@
-<<<<<<< HEAD
-=======
 # SPDX-License-Identifier: GPL-2.0
 
->>>>>>> fa578e9d
 obj-$(CONFIG_USB_ROLE_SWITCH)		+= roles.o
 roles-y					:= class.o
 obj-$(CONFIG_USB_ROLES_INTEL_XHCI)	+= intel-xhci-usb-role-switch.o