--- conflicted
+++ resolved
@@ -806,28 +806,6 @@
 	sdev->hostdata = devinfo;
 
 	/*
-<<<<<<< HEAD
-	 * We have two requirements here. We must satisfy the requirements
-	 * of the physical HC and the demands of the protocol, as we
-	 * definitely want no additional memory allocation in this path
-	 * ruling out using bounce buffers.
-	 *
-	 * For a transmission on USB to continue we must never send
-	 * a package that is smaller than maxpacket. Hence the length of each
-         * scatterlist element except the last must be divisible by the
-         * Bulk maxpacket value.
-	 * If the HC does not ensure that through SG,
-	 * the upper layer must do that. We must assume nothing
-	 * about the capabilities off the HC, so we use the most
-	 * pessimistic requirement.
-	 */
-
-	maxp = usb_maxpacket(devinfo->udev, devinfo->data_in_pipe, 0);
-	blk_queue_virt_boundary(sdev->request_queue, maxp - 1);
-
-	/*
-=======
->>>>>>> fa578e9d
 	 * The protocol has no requirements on alignment in the strict sense.
 	 * Controllers may or may not have alignment restrictions.
 	 * As this is not exported, we use an extremely conservative guess.
