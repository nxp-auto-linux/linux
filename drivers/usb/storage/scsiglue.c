--- conflicted
+++ resolved
@@ -78,18 +78,6 @@
 	sdev->inquiry_len = 36;
 
 	/*
-<<<<<<< HEAD
-	 * USB has unusual scatter-gather requirements: the length of each
-	 * scatterlist element except the last must be divisible by the
-	 * Bulk maxpacket value.  Fortunately this value is always a
-	 * power of 2.  Inform the block layer about this requirement.
-	 */
-	maxp = usb_maxpacket(us->pusb_dev, us->recv_bulk_pipe, 0);
-	blk_queue_virt_boundary(sdev->request_queue, maxp - 1);
-
-	/*
-=======
->>>>>>> fa578e9d
 	 * Some host controllers may have alignment requirements.
 	 * We'll play it safe by requiring 512-byte alignment always.
 	 */
