// SPDX-License-Identifier: GPL-2.0-only
/*
 * vhost transport for vsock
 *
 * Copyright (C) 2013-2015 Red Hat, Inc.
 * Author: Asias He <asias@redhat.com>
 *         Stefan Hajnoczi <stefanha@redhat.com>
 */
#include <linux/miscdevice.h>
#include <linux/atomic.h>
#include <linux/module.h>
#include <linux/mutex.h>
#include <linux/vmalloc.h>
#include <net/sock.h>
#include <linux/virtio_vsock.h>
#include <linux/vhost.h>
#include <linux/hashtable.h>

#include <net/af_vsock.h>
#include "vhost.h"

#define VHOST_VSOCK_DEFAULT_HOST_CID	2
/* Max number of bytes transferred before requeueing the job.
 * Using this limit prevents one virtqueue from starving others. */
#define VHOST_VSOCK_WEIGHT 0x80000
/* Max number of packets transferred before requeueing the job.
 * Using this limit prevents one virtqueue from starving others with
 * small pkts.
 */
#define VHOST_VSOCK_PKT_WEIGHT 256

enum {
	VHOST_VSOCK_FEATURES = VHOST_FEATURES,
};

/* Used to track all the vhost_vsock instances on the system. */
<<<<<<< HEAD
static DEFINE_SPINLOCK(vhost_vsock_lock);
=======
static DEFINE_MUTEX(vhost_vsock_mutex);
>>>>>>> fa578e9d
static DEFINE_READ_MOSTLY_HASHTABLE(vhost_vsock_hash, 8);

struct vhost_vsock {
	struct vhost_dev dev;
	struct vhost_virtqueue vqs[2];

<<<<<<< HEAD
	/* Link to global vhost_vsock_hash, writes use vhost_vsock_lock */
=======
	/* Link to global vhost_vsock_hash, writes use vhost_vsock_mutex */
>>>>>>> fa578e9d
	struct hlist_node hash;

	struct vhost_work send_pkt_work;
	spinlock_t send_pkt_list_lock;
	struct list_head send_pkt_list;	/* host->guest pending packets */

	atomic_t queued_replies;

	u32 guest_cid;
};

static u32 vhost_transport_get_local_cid(void)
{
	return VHOST_VSOCK_DEFAULT_HOST_CID;
}

<<<<<<< HEAD
/* Callers that dereference the return value must hold vhost_vsock_lock or the
=======
/* Callers that dereference the return value must hold vhost_vsock_mutex or the
>>>>>>> fa578e9d
 * RCU read lock.
 */
static struct vhost_vsock *vhost_vsock_get(u32 guest_cid)
{
	struct vhost_vsock *vsock;

	hash_for_each_possible_rcu(vhost_vsock_hash, vsock, hash, guest_cid) {
		u32 other_cid = vsock->guest_cid;

		/* Skip instances that have no CID yet */
		if (other_cid == 0)
			continue;

		if (other_cid == guest_cid)
			return vsock;

	}

	return NULL;
}

static void
vhost_transport_do_send_pkt(struct vhost_vsock *vsock,
			    struct vhost_virtqueue *vq)
{
	struct vhost_virtqueue *tx_vq = &vsock->vqs[VSOCK_VQ_TX];
	int pkts = 0, total_len = 0;
	bool added = false;
	bool restart_tx = false;

	mutex_lock(&vq->mutex);

	if (!vq->private_data)
		goto out;

	/* Avoid further vmexits, we're already processing the virtqueue */
	vhost_disable_notify(&vsock->dev, vq);

	do {
		struct virtio_vsock_pkt *pkt;
		struct iov_iter iov_iter;
		unsigned out, in;
		size_t nbytes;
		size_t iov_len, payload_len;
		int head;

		spin_lock_bh(&vsock->send_pkt_list_lock);
		if (list_empty(&vsock->send_pkt_list)) {
			spin_unlock_bh(&vsock->send_pkt_list_lock);
			vhost_enable_notify(&vsock->dev, vq);
			break;
		}

		pkt = list_first_entry(&vsock->send_pkt_list,
				       struct virtio_vsock_pkt, list);
		list_del_init(&pkt->list);
		spin_unlock_bh(&vsock->send_pkt_list_lock);

		head = vhost_get_vq_desc(vq, vq->iov, ARRAY_SIZE(vq->iov),
					 &out, &in, NULL, NULL);
		if (head < 0) {
			spin_lock_bh(&vsock->send_pkt_list_lock);
			list_add(&pkt->list, &vsock->send_pkt_list);
			spin_unlock_bh(&vsock->send_pkt_list_lock);
			break;
		}

		if (head == vq->num) {
			spin_lock_bh(&vsock->send_pkt_list_lock);
			list_add(&pkt->list, &vsock->send_pkt_list);
			spin_unlock_bh(&vsock->send_pkt_list_lock);

			/* We cannot finish yet if more buffers snuck in while
			 * re-enabling notify.
			 */
			if (unlikely(vhost_enable_notify(&vsock->dev, vq))) {
				vhost_disable_notify(&vsock->dev, vq);
				continue;
			}
			break;
		}

		if (out) {
			virtio_transport_free_pkt(pkt);
			vq_err(vq, "Expected 0 output buffers, got %u\n", out);
			break;
		}

		iov_len = iov_length(&vq->iov[out], in);
		if (iov_len < sizeof(pkt->hdr)) {
			virtio_transport_free_pkt(pkt);
			vq_err(vq, "Buffer len [%zu] too small\n", iov_len);
			break;
		}

		iov_iter_init(&iov_iter, READ, &vq->iov[out], in, iov_len);
		payload_len = pkt->len - pkt->off;

		/* If the packet is greater than the space available in the
		 * buffer, we split it using multiple buffers.
		 */
		if (payload_len > iov_len - sizeof(pkt->hdr))
			payload_len = iov_len - sizeof(pkt->hdr);

		/* Set the correct length in the header */
		pkt->hdr.len = cpu_to_le32(payload_len);

		nbytes = copy_to_iter(&pkt->hdr, sizeof(pkt->hdr), &iov_iter);
		if (nbytes != sizeof(pkt->hdr)) {
			virtio_transport_free_pkt(pkt);
			vq_err(vq, "Faulted on copying pkt hdr\n");
			break;
		}

		nbytes = copy_to_iter(pkt->buf + pkt->off, payload_len,
				      &iov_iter);
		if (nbytes != payload_len) {
			virtio_transport_free_pkt(pkt);
			vq_err(vq, "Faulted on copying pkt buf\n");
			break;
		}

		vhost_add_used(vq, head, sizeof(pkt->hdr) + payload_len);
		added = true;

		/* Deliver to monitoring devices all correctly transmitted
		 * packets.
		 */
		virtio_transport_deliver_tap_pkt(pkt);

		pkt->off += payload_len;
		total_len += payload_len;

		/* If we didn't send all the payload we can requeue the packet
		 * to send it with the next available buffer.
		 */
		if (pkt->off < pkt->len) {
			spin_lock_bh(&vsock->send_pkt_list_lock);
			list_add(&pkt->list, &vsock->send_pkt_list);
			spin_unlock_bh(&vsock->send_pkt_list_lock);
		} else {
			if (pkt->reply) {
				int val;

				val = atomic_dec_return(&vsock->queued_replies);

				/* Do we have resources to resume tx
				 * processing?
				 */
				if (val + 1 == tx_vq->num)
					restart_tx = true;
			}

			virtio_transport_free_pkt(pkt);
		}
	} while(likely(!vhost_exceeds_weight(vq, ++pkts, total_len)));
	if (added)
		vhost_signal(&vsock->dev, vq);

out:
	mutex_unlock(&vq->mutex);

	if (restart_tx)
		vhost_poll_queue(&tx_vq->poll);
}

static void vhost_transport_send_pkt_work(struct vhost_work *work)
{
	struct vhost_virtqueue *vq;
	struct vhost_vsock *vsock;

	vsock = container_of(work, struct vhost_vsock, send_pkt_work);
	vq = &vsock->vqs[VSOCK_VQ_RX];

	vhost_transport_do_send_pkt(vsock, vq);
}

static int
vhost_transport_send_pkt(struct virtio_vsock_pkt *pkt)
{
	struct vhost_vsock *vsock;
	int len = pkt->len;

	rcu_read_lock();

	/* Find the vhost_vsock according to guest context id  */
	vsock = vhost_vsock_get(le64_to_cpu(pkt->hdr.dst_cid));
	if (!vsock) {
		rcu_read_unlock();
		virtio_transport_free_pkt(pkt);
		return -ENODEV;
	}

	if (pkt->reply)
		atomic_inc(&vsock->queued_replies);

	spin_lock_bh(&vsock->send_pkt_list_lock);
	list_add_tail(&pkt->list, &vsock->send_pkt_list);
	spin_unlock_bh(&vsock->send_pkt_list_lock);

	vhost_work_queue(&vsock->dev, &vsock->send_pkt_work);

	rcu_read_unlock();
	return len;
}

static int
vhost_transport_cancel_pkt(struct vsock_sock *vsk)
{
	struct vhost_vsock *vsock;
	struct virtio_vsock_pkt *pkt, *n;
	int cnt = 0;
	int ret = -ENODEV;
	LIST_HEAD(freeme);

	rcu_read_lock();

	/* Find the vhost_vsock according to guest context id  */
	vsock = vhost_vsock_get(vsk->remote_addr.svm_cid);
	if (!vsock)
		goto out;

	spin_lock_bh(&vsock->send_pkt_list_lock);
	list_for_each_entry_safe(pkt, n, &vsock->send_pkt_list, list) {
		if (pkt->vsk != vsk)
			continue;
		list_move(&pkt->list, &freeme);
	}
	spin_unlock_bh(&vsock->send_pkt_list_lock);

	list_for_each_entry_safe(pkt, n, &freeme, list) {
		if (pkt->reply)
			cnt++;
		list_del(&pkt->list);
		virtio_transport_free_pkt(pkt);
	}

	if (cnt) {
		struct vhost_virtqueue *tx_vq = &vsock->vqs[VSOCK_VQ_TX];
		int new_cnt;

		new_cnt = atomic_sub_return(cnt, &vsock->queued_replies);
		if (new_cnt + cnt >= tx_vq->num && new_cnt < tx_vq->num)
			vhost_poll_queue(&tx_vq->poll);
	}

	ret = 0;
out:
	rcu_read_unlock();
	return ret;
}

static struct virtio_vsock_pkt *
vhost_vsock_alloc_pkt(struct vhost_virtqueue *vq,
		      unsigned int out, unsigned int in)
{
	struct virtio_vsock_pkt *pkt;
	struct iov_iter iov_iter;
	size_t nbytes;
	size_t len;

	if (in != 0) {
		vq_err(vq, "Expected 0 input buffers, got %u\n", in);
		return NULL;
	}

	pkt = kzalloc(sizeof(*pkt), GFP_KERNEL);
	if (!pkt)
		return NULL;

	len = iov_length(vq->iov, out);
	iov_iter_init(&iov_iter, WRITE, vq->iov, out, len);

	nbytes = copy_from_iter(&pkt->hdr, sizeof(pkt->hdr), &iov_iter);
	if (nbytes != sizeof(pkt->hdr)) {
		vq_err(vq, "Expected %zu bytes for pkt->hdr, got %zu bytes\n",
		       sizeof(pkt->hdr), nbytes);
		kfree(pkt);
		return NULL;
	}

	if (le16_to_cpu(pkt->hdr.type) == VIRTIO_VSOCK_TYPE_STREAM)
		pkt->len = le32_to_cpu(pkt->hdr.len);

	/* No payload */
	if (!pkt->len)
		return pkt;

	/* The pkt is too big */
	if (pkt->len > VIRTIO_VSOCK_MAX_PKT_BUF_SIZE) {
		kfree(pkt);
		return NULL;
	}

	pkt->buf = kmalloc(pkt->len, GFP_KERNEL);
	if (!pkt->buf) {
		kfree(pkt);
		return NULL;
	}

	pkt->buf_len = pkt->len;

	nbytes = copy_from_iter(pkt->buf, pkt->len, &iov_iter);
	if (nbytes != pkt->len) {
		vq_err(vq, "Expected %u byte payload, got %zu bytes\n",
		       pkt->len, nbytes);
		virtio_transport_free_pkt(pkt);
		return NULL;
	}

	return pkt;
}

/* Is there space left for replies to rx packets? */
static bool vhost_vsock_more_replies(struct vhost_vsock *vsock)
{
	struct vhost_virtqueue *vq = &vsock->vqs[VSOCK_VQ_TX];
	int val;

	smp_rmb(); /* paired with atomic_inc() and atomic_dec_return() */
	val = atomic_read(&vsock->queued_replies);

	return val < vq->num;
}

static void vhost_vsock_handle_tx_kick(struct vhost_work *work)
{
	struct vhost_virtqueue *vq = container_of(work, struct vhost_virtqueue,
						  poll.work);
	struct vhost_vsock *vsock = container_of(vq->dev, struct vhost_vsock,
						 dev);
	struct virtio_vsock_pkt *pkt;
	int head, pkts = 0, total_len = 0;
	unsigned int out, in;
	bool added = false;

	mutex_lock(&vq->mutex);

	if (!vq->private_data)
		goto out;

	vhost_disable_notify(&vsock->dev, vq);
	do {
		u32 len;

		if (!vhost_vsock_more_replies(vsock)) {
			/* Stop tx until the device processes already
			 * pending replies.  Leave tx virtqueue
			 * callbacks disabled.
			 */
			goto no_more_replies;
		}

		head = vhost_get_vq_desc(vq, vq->iov, ARRAY_SIZE(vq->iov),
					 &out, &in, NULL, NULL);
		if (head < 0)
			break;

		if (head == vq->num) {
			if (unlikely(vhost_enable_notify(&vsock->dev, vq))) {
				vhost_disable_notify(&vsock->dev, vq);
				continue;
			}
			break;
		}

		pkt = vhost_vsock_alloc_pkt(vq, out, in);
		if (!pkt) {
			vq_err(vq, "Faulted on pkt\n");
			continue;
		}

		len = pkt->len;

		/* Deliver to monitoring devices all received packets */
		virtio_transport_deliver_tap_pkt(pkt);

		/* Only accept correctly addressed packets */
		if (le64_to_cpu(pkt->hdr.src_cid) == vsock->guest_cid &&
		    le64_to_cpu(pkt->hdr.dst_cid) ==
		    vhost_transport_get_local_cid())
			virtio_transport_recv_pkt(pkt);
		else
			virtio_transport_free_pkt(pkt);

		len += sizeof(pkt->hdr);
		vhost_add_used(vq, head, len);
		total_len += len;
		added = true;
	} while(likely(!vhost_exceeds_weight(vq, ++pkts, total_len)));

no_more_replies:
	if (added)
		vhost_signal(&vsock->dev, vq);

out:
	mutex_unlock(&vq->mutex);
}

static void vhost_vsock_handle_rx_kick(struct vhost_work *work)
{
	struct vhost_virtqueue *vq = container_of(work, struct vhost_virtqueue,
						poll.work);
	struct vhost_vsock *vsock = container_of(vq->dev, struct vhost_vsock,
						 dev);

	vhost_transport_do_send_pkt(vsock, vq);
}

static int vhost_vsock_start(struct vhost_vsock *vsock)
{
	struct vhost_virtqueue *vq;
	size_t i;
	int ret;

	mutex_lock(&vsock->dev.mutex);

	ret = vhost_dev_check_owner(&vsock->dev);
	if (ret)
		goto err;

	for (i = 0; i < ARRAY_SIZE(vsock->vqs); i++) {
		vq = &vsock->vqs[i];

		mutex_lock(&vq->mutex);

		if (!vhost_vq_access_ok(vq)) {
			ret = -EFAULT;
			goto err_vq;
		}

		if (!vq->private_data) {
			vq->private_data = vsock;
			ret = vhost_vq_init_access(vq);
			if (ret)
				goto err_vq;
		}

		mutex_unlock(&vq->mutex);
	}

	mutex_unlock(&vsock->dev.mutex);
	return 0;

err_vq:
	vq->private_data = NULL;
	mutex_unlock(&vq->mutex);

	for (i = 0; i < ARRAY_SIZE(vsock->vqs); i++) {
		vq = &vsock->vqs[i];

		mutex_lock(&vq->mutex);
		vq->private_data = NULL;
		mutex_unlock(&vq->mutex);
	}
err:
	mutex_unlock(&vsock->dev.mutex);
	return ret;
}

static int vhost_vsock_stop(struct vhost_vsock *vsock)
{
	size_t i;
	int ret;

	mutex_lock(&vsock->dev.mutex);

	ret = vhost_dev_check_owner(&vsock->dev);
	if (ret)
		goto err;

	for (i = 0; i < ARRAY_SIZE(vsock->vqs); i++) {
		struct vhost_virtqueue *vq = &vsock->vqs[i];

		mutex_lock(&vq->mutex);
		vq->private_data = NULL;
		mutex_unlock(&vq->mutex);
	}

err:
	mutex_unlock(&vsock->dev.mutex);
	return ret;
}

static void vhost_vsock_free(struct vhost_vsock *vsock)
{
	kvfree(vsock);
}

static int vhost_vsock_dev_open(struct inode *inode, struct file *file)
{
	struct vhost_virtqueue **vqs;
	struct vhost_vsock *vsock;
	int ret;

	/* This struct is large and allocation could fail, fall back to vmalloc
	 * if there is no other way.
	 */
	vsock = kvmalloc(sizeof(*vsock), GFP_KERNEL | __GFP_RETRY_MAYFAIL);
	if (!vsock)
		return -ENOMEM;

	vqs = kmalloc_array(ARRAY_SIZE(vsock->vqs), sizeof(*vqs), GFP_KERNEL);
	if (!vqs) {
		ret = -ENOMEM;
		goto out;
	}

	vsock->guest_cid = 0; /* no CID assigned yet */

	atomic_set(&vsock->queued_replies, 0);

	vqs[VSOCK_VQ_TX] = &vsock->vqs[VSOCK_VQ_TX];
	vqs[VSOCK_VQ_RX] = &vsock->vqs[VSOCK_VQ_RX];
	vsock->vqs[VSOCK_VQ_TX].handle_kick = vhost_vsock_handle_tx_kick;
	vsock->vqs[VSOCK_VQ_RX].handle_kick = vhost_vsock_handle_rx_kick;

<<<<<<< HEAD
	vhost_dev_init(&vsock->dev, vqs, ARRAY_SIZE(vsock->vqs), UIO_MAXIOV);
=======
	vhost_dev_init(&vsock->dev, vqs, ARRAY_SIZE(vsock->vqs),
		       UIO_MAXIOV, VHOST_VSOCK_PKT_WEIGHT,
		       VHOST_VSOCK_WEIGHT);
>>>>>>> fa578e9d

	file->private_data = vsock;
	spin_lock_init(&vsock->send_pkt_list_lock);
	INIT_LIST_HEAD(&vsock->send_pkt_list);
	vhost_work_init(&vsock->send_pkt_work, vhost_transport_send_pkt_work);
	return 0;

out:
	vhost_vsock_free(vsock);
	return ret;
}

static void vhost_vsock_flush(struct vhost_vsock *vsock)
{
	int i;

	for (i = 0; i < ARRAY_SIZE(vsock->vqs); i++)
		if (vsock->vqs[i].handle_kick)
			vhost_poll_flush(&vsock->vqs[i].poll);
	vhost_work_flush(&vsock->dev, &vsock->send_pkt_work);
}

static void vhost_vsock_reset_orphans(struct sock *sk)
{
	struct vsock_sock *vsk = vsock_sk(sk);

	/* vmci_transport.c doesn't take sk_lock here either.  At least we're
	 * under vsock_table_lock so the sock cannot disappear while we're
	 * executing.
	 */

	/* If the peer is still valid, no need to reset connection */
	if (vhost_vsock_get(vsk->remote_addr.svm_cid))
		return;

	/* If the close timeout is pending, let it expire.  This avoids races
	 * with the timeout callback.
	 */
	if (vsk->close_work_scheduled)
		return;

	sock_set_flag(sk, SOCK_DONE);
	vsk->peer_shutdown = SHUTDOWN_MASK;
	sk->sk_state = SS_UNCONNECTED;
	sk->sk_err = ECONNRESET;
	sk->sk_error_report(sk);
}

static int vhost_vsock_dev_release(struct inode *inode, struct file *file)
{
	struct vhost_vsock *vsock = file->private_data;

<<<<<<< HEAD
	spin_lock_bh(&vhost_vsock_lock);
	if (vsock->guest_cid)
		hash_del_rcu(&vsock->hash);
	spin_unlock_bh(&vhost_vsock_lock);
=======
	mutex_lock(&vhost_vsock_mutex);
	if (vsock->guest_cid)
		hash_del_rcu(&vsock->hash);
	mutex_unlock(&vhost_vsock_mutex);

	/* Wait for other CPUs to finish using vsock */
	synchronize_rcu();
>>>>>>> fa578e9d

	/* Wait for other CPUs to finish using vsock */
	synchronize_rcu();

	/* Iterating over all connections for all CIDs to find orphans is
	 * inefficient.  Room for improvement here. */
	vsock_for_each_connected_socket(vhost_vsock_reset_orphans);

	vhost_vsock_stop(vsock);
	vhost_vsock_flush(vsock);
	vhost_dev_stop(&vsock->dev);

	spin_lock_bh(&vsock->send_pkt_list_lock);
	while (!list_empty(&vsock->send_pkt_list)) {
		struct virtio_vsock_pkt *pkt;

		pkt = list_first_entry(&vsock->send_pkt_list,
				struct virtio_vsock_pkt, list);
		list_del_init(&pkt->list);
		virtio_transport_free_pkt(pkt);
	}
	spin_unlock_bh(&vsock->send_pkt_list_lock);

	vhost_dev_cleanup(&vsock->dev);
	kfree(vsock->dev.vqs);
	vhost_vsock_free(vsock);
	return 0;
}

static int vhost_vsock_set_cid(struct vhost_vsock *vsock, u64 guest_cid)
{
	struct vhost_vsock *other;

	/* Refuse reserved CIDs */
	if (guest_cid <= VMADDR_CID_HOST ||
	    guest_cid == U32_MAX)
		return -EINVAL;

	/* 64-bit CIDs are not yet supported */
	if (guest_cid > U32_MAX)
		return -EINVAL;

	/* Refuse if CID is already in use */
<<<<<<< HEAD
	spin_lock_bh(&vhost_vsock_lock);
=======
	mutex_lock(&vhost_vsock_mutex);
>>>>>>> fa578e9d
	other = vhost_vsock_get(guest_cid);
	if (other && other != vsock) {
		mutex_unlock(&vhost_vsock_mutex);
		return -EADDRINUSE;
	}

	if (vsock->guest_cid)
		hash_del_rcu(&vsock->hash);

	vsock->guest_cid = guest_cid;
	hash_add_rcu(vhost_vsock_hash, &vsock->hash, vsock->guest_cid);
<<<<<<< HEAD
	spin_unlock_bh(&vhost_vsock_lock);
=======
	mutex_unlock(&vhost_vsock_mutex);
>>>>>>> fa578e9d

	return 0;
}

static int vhost_vsock_set_features(struct vhost_vsock *vsock, u64 features)
{
	struct vhost_virtqueue *vq;
	int i;

	if (features & ~VHOST_VSOCK_FEATURES)
		return -EOPNOTSUPP;

	mutex_lock(&vsock->dev.mutex);
	if ((features & (1 << VHOST_F_LOG_ALL)) &&
	    !vhost_log_access_ok(&vsock->dev)) {
		mutex_unlock(&vsock->dev.mutex);
		return -EFAULT;
	}

	for (i = 0; i < ARRAY_SIZE(vsock->vqs); i++) {
		vq = &vsock->vqs[i];
		mutex_lock(&vq->mutex);
		vq->acked_features = features;
		mutex_unlock(&vq->mutex);
	}
	mutex_unlock(&vsock->dev.mutex);
	return 0;
}

static long vhost_vsock_dev_ioctl(struct file *f, unsigned int ioctl,
				  unsigned long arg)
{
	struct vhost_vsock *vsock = f->private_data;
	void __user *argp = (void __user *)arg;
	u64 guest_cid;
	u64 features;
	int start;
	int r;

	switch (ioctl) {
	case VHOST_VSOCK_SET_GUEST_CID:
		if (copy_from_user(&guest_cid, argp, sizeof(guest_cid)))
			return -EFAULT;
		return vhost_vsock_set_cid(vsock, guest_cid);
	case VHOST_VSOCK_SET_RUNNING:
		if (copy_from_user(&start, argp, sizeof(start)))
			return -EFAULT;
		if (start)
			return vhost_vsock_start(vsock);
		else
			return vhost_vsock_stop(vsock);
	case VHOST_GET_FEATURES:
		features = VHOST_VSOCK_FEATURES;
		if (copy_to_user(argp, &features, sizeof(features)))
			return -EFAULT;
		return 0;
	case VHOST_SET_FEATURES:
		if (copy_from_user(&features, argp, sizeof(features)))
			return -EFAULT;
		return vhost_vsock_set_features(vsock, features);
	default:
		mutex_lock(&vsock->dev.mutex);
		r = vhost_dev_ioctl(&vsock->dev, ioctl, argp);
		if (r == -ENOIOCTLCMD)
			r = vhost_vring_ioctl(&vsock->dev, ioctl, argp);
		else
			vhost_vsock_flush(vsock);
		mutex_unlock(&vsock->dev.mutex);
		return r;
	}
}

#ifdef CONFIG_COMPAT
static long vhost_vsock_dev_compat_ioctl(struct file *f, unsigned int ioctl,
					 unsigned long arg)
{
	return vhost_vsock_dev_ioctl(f, ioctl, (unsigned long)compat_ptr(arg));
}
#endif

static const struct file_operations vhost_vsock_fops = {
	.owner          = THIS_MODULE,
	.open           = vhost_vsock_dev_open,
	.release        = vhost_vsock_dev_release,
	.llseek		= noop_llseek,
	.unlocked_ioctl = vhost_vsock_dev_ioctl,
#ifdef CONFIG_COMPAT
	.compat_ioctl   = vhost_vsock_dev_compat_ioctl,
#endif
};

static struct miscdevice vhost_vsock_misc = {
	.minor = VHOST_VSOCK_MINOR,
	.name = "vhost-vsock",
	.fops = &vhost_vsock_fops,
};

static struct virtio_transport vhost_transport = {
	.transport = {
		.get_local_cid            = vhost_transport_get_local_cid,

		.init                     = virtio_transport_do_socket_init,
		.destruct                 = virtio_transport_destruct,
		.release                  = virtio_transport_release,
		.connect                  = virtio_transport_connect,
		.shutdown                 = virtio_transport_shutdown,
		.cancel_pkt               = vhost_transport_cancel_pkt,

		.dgram_enqueue            = virtio_transport_dgram_enqueue,
		.dgram_dequeue            = virtio_transport_dgram_dequeue,
		.dgram_bind               = virtio_transport_dgram_bind,
		.dgram_allow              = virtio_transport_dgram_allow,

		.stream_enqueue           = virtio_transport_stream_enqueue,
		.stream_dequeue           = virtio_transport_stream_dequeue,
		.stream_has_data          = virtio_transport_stream_has_data,
		.stream_has_space         = virtio_transport_stream_has_space,
		.stream_rcvhiwat          = virtio_transport_stream_rcvhiwat,
		.stream_is_active         = virtio_transport_stream_is_active,
		.stream_allow             = virtio_transport_stream_allow,

		.notify_poll_in           = virtio_transport_notify_poll_in,
		.notify_poll_out          = virtio_transport_notify_poll_out,
		.notify_recv_init         = virtio_transport_notify_recv_init,
		.notify_recv_pre_block    = virtio_transport_notify_recv_pre_block,
		.notify_recv_pre_dequeue  = virtio_transport_notify_recv_pre_dequeue,
		.notify_recv_post_dequeue = virtio_transport_notify_recv_post_dequeue,
		.notify_send_init         = virtio_transport_notify_send_init,
		.notify_send_pre_block    = virtio_transport_notify_send_pre_block,
		.notify_send_pre_enqueue  = virtio_transport_notify_send_pre_enqueue,
		.notify_send_post_enqueue = virtio_transport_notify_send_post_enqueue,

		.set_buffer_size          = virtio_transport_set_buffer_size,
		.set_min_buffer_size      = virtio_transport_set_min_buffer_size,
		.set_max_buffer_size      = virtio_transport_set_max_buffer_size,
		.get_buffer_size          = virtio_transport_get_buffer_size,
		.get_min_buffer_size      = virtio_transport_get_min_buffer_size,
		.get_max_buffer_size      = virtio_transport_get_max_buffer_size,
	},

	.send_pkt = vhost_transport_send_pkt,
};

static int __init vhost_vsock_init(void)
{
	int ret;

	ret = vsock_core_init(&vhost_transport.transport);
	if (ret < 0)
		return ret;
	return misc_register(&vhost_vsock_misc);
};

static void __exit vhost_vsock_exit(void)
{
	misc_deregister(&vhost_vsock_misc);
	vsock_core_exit();
};

module_init(vhost_vsock_init);
module_exit(vhost_vsock_exit);
MODULE_LICENSE("GPL v2");
MODULE_AUTHOR("Asias He");
MODULE_DESCRIPTION("vhost transport for vsock ");
MODULE_ALIAS_MISCDEV(VHOST_VSOCK_MINOR);
MODULE_ALIAS("devname:vhost-vsock");<|MERGE_RESOLUTION|>--- conflicted
+++ resolved
@@ -34,22 +34,14 @@
 };
 
 /* Used to track all the vhost_vsock instances on the system. */
-<<<<<<< HEAD
-static DEFINE_SPINLOCK(vhost_vsock_lock);
-=======
 static DEFINE_MUTEX(vhost_vsock_mutex);
->>>>>>> fa578e9d
 static DEFINE_READ_MOSTLY_HASHTABLE(vhost_vsock_hash, 8);
 
 struct vhost_vsock {
 	struct vhost_dev dev;
 	struct vhost_virtqueue vqs[2];
 
-<<<<<<< HEAD
-	/* Link to global vhost_vsock_hash, writes use vhost_vsock_lock */
-=======
 	/* Link to global vhost_vsock_hash, writes use vhost_vsock_mutex */
->>>>>>> fa578e9d
 	struct hlist_node hash;
 
 	struct vhost_work send_pkt_work;
@@ -66,11 +58,7 @@
 	return VHOST_VSOCK_DEFAULT_HOST_CID;
 }
 
-<<<<<<< HEAD
-/* Callers that dereference the return value must hold vhost_vsock_lock or the
-=======
 /* Callers that dereference the return value must hold vhost_vsock_mutex or the
->>>>>>> fa578e9d
  * RCU read lock.
  */
 static struct vhost_vsock *vhost_vsock_get(u32 guest_cid)
@@ -588,13 +576,9 @@
 	vsock->vqs[VSOCK_VQ_TX].handle_kick = vhost_vsock_handle_tx_kick;
 	vsock->vqs[VSOCK_VQ_RX].handle_kick = vhost_vsock_handle_rx_kick;
 
-<<<<<<< HEAD
-	vhost_dev_init(&vsock->dev, vqs, ARRAY_SIZE(vsock->vqs), UIO_MAXIOV);
-=======
 	vhost_dev_init(&vsock->dev, vqs, ARRAY_SIZE(vsock->vqs),
 		       UIO_MAXIOV, VHOST_VSOCK_PKT_WEIGHT,
 		       VHOST_VSOCK_WEIGHT);
->>>>>>> fa578e9d
 
 	file->private_data = vsock;
 	spin_lock_init(&vsock->send_pkt_list_lock);
@@ -647,12 +631,6 @@
 {
 	struct vhost_vsock *vsock = file->private_data;
 
-<<<<<<< HEAD
-	spin_lock_bh(&vhost_vsock_lock);
-	if (vsock->guest_cid)
-		hash_del_rcu(&vsock->hash);
-	spin_unlock_bh(&vhost_vsock_lock);
-=======
 	mutex_lock(&vhost_vsock_mutex);
 	if (vsock->guest_cid)
 		hash_del_rcu(&vsock->hash);
@@ -660,7 +638,6 @@
 
 	/* Wait for other CPUs to finish using vsock */
 	synchronize_rcu();
->>>>>>> fa578e9d
 
 	/* Wait for other CPUs to finish using vsock */
 	synchronize_rcu();
@@ -704,11 +681,7 @@
 		return -EINVAL;
 
 	/* Refuse if CID is already in use */
-<<<<<<< HEAD
-	spin_lock_bh(&vhost_vsock_lock);
-=======
 	mutex_lock(&vhost_vsock_mutex);
->>>>>>> fa578e9d
 	other = vhost_vsock_get(guest_cid);
 	if (other && other != vsock) {
 		mutex_unlock(&vhost_vsock_mutex);
@@ -720,11 +693,7 @@
 
 	vsock->guest_cid = guest_cid;
 	hash_add_rcu(vhost_vsock_hash, &vsock->hash, vsock->guest_cid);
-<<<<<<< HEAD
-	spin_unlock_bh(&vhost_vsock_lock);
-=======
 	mutex_unlock(&vhost_vsock_mutex);
->>>>>>> fa578e9d
 
 	return 0;
 }
