--- conflicted
+++ resolved
@@ -781,13 +781,8 @@
 		/* Flush batched heads first */
 		vhost_net_signal_used(rnvq);
 		/* Both tx vq and rx socket were polled here */
-<<<<<<< HEAD
-		mutex_lock_nested(&vq->mutex, 1);
-		vhost_disable_notify(&net->dev, vq);
-=======
 		mutex_lock_nested(&tvq->mutex, 1);
 		vhost_disable_notify(&net->dev, tvq);
->>>>>>> e021bb4f
 
 		preempt_disable();
 		endtime = busy_clock() + tvq->busyloop_timeout;
@@ -970,12 +965,8 @@
 			 * they refilled. */
 			goto out;
 		}
-<<<<<<< HEAD
-		if (nvq->rx_array)
-=======
 		busyloop_intr = false;
 		if (nvq->rx_ring)
->>>>>>> e021bb4f
 			msg.msg_control = vhost_net_buf_consume(&nvq->rxq);
 		/* On overrun, truncate and discard */
 		if (unlikely(headcount > UIO_MAXIOV)) {
