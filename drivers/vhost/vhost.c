// SPDX-License-Identifier: GPL-2.0-only
/* Copyright (C) 2009 Red Hat, Inc.
 * Copyright (C) 2006 Rusty Russell IBM Corporation
 *
 * Author: Michael S. Tsirkin <mst@redhat.com>
 *
 * Inspiration, some code, and most witty comments come from
 * Documentation/virtual/lguest/lguest.c, by Rusty Russell
 *
 * Generic code for virtio server in host kernel.
 */

#include <linux/eventfd.h>
#include <linux/vhost.h>
#include <linux/uio.h>
#include <linux/mm.h>
#include <linux/mmu_context.h>
#include <linux/miscdevice.h>
#include <linux/mutex.h>
#include <linux/poll.h>
#include <linux/file.h>
#include <linux/highmem.h>
#include <linux/slab.h>
#include <linux/vmalloc.h>
#include <linux/kthread.h>
#include <linux/cgroup.h>
#include <linux/module.h>
#include <linux/sort.h>
#include <linux/sched/mm.h>
#include <linux/sched/signal.h>
#include <linux/interval_tree_generic.h>
#include <linux/nospec.h>

#include "vhost.h"

static ushort max_mem_regions = 64;
module_param(max_mem_regions, ushort, 0444);
MODULE_PARM_DESC(max_mem_regions,
	"Maximum number of memory regions in memory map. (default: 64)");
static int max_iotlb_entries = 2048;
module_param(max_iotlb_entries, int, 0444);
MODULE_PARM_DESC(max_iotlb_entries,
	"Maximum number of iotlb entries. (default: 2048)");

enum {
	VHOST_MEMORY_F_LOG = 0x1,
};

#define vhost_used_event(vq) ((__virtio16 __user *)&vq->avail->ring[vq->num])
#define vhost_avail_event(vq) ((__virtio16 __user *)&vq->used->ring[vq->num])

INTERVAL_TREE_DEFINE(struct vhost_umem_node,
		     rb, __u64, __subtree_last,
		     START, LAST, static inline, vhost_umem_interval_tree);

#ifdef CONFIG_VHOST_CROSS_ENDIAN_LEGACY
static void vhost_disable_cross_endian(struct vhost_virtqueue *vq)
{
	vq->user_be = !virtio_legacy_is_little_endian();
}

static void vhost_enable_cross_endian_big(struct vhost_virtqueue *vq)
{
	vq->user_be = true;
}

static void vhost_enable_cross_endian_little(struct vhost_virtqueue *vq)
{
	vq->user_be = false;
}

static long vhost_set_vring_endian(struct vhost_virtqueue *vq, int __user *argp)
{
	struct vhost_vring_state s;

	if (vq->private_data)
		return -EBUSY;

	if (copy_from_user(&s, argp, sizeof(s)))
		return -EFAULT;

	if (s.num != VHOST_VRING_LITTLE_ENDIAN &&
	    s.num != VHOST_VRING_BIG_ENDIAN)
		return -EINVAL;

	if (s.num == VHOST_VRING_BIG_ENDIAN)
		vhost_enable_cross_endian_big(vq);
	else
		vhost_enable_cross_endian_little(vq);

	return 0;
}

static long vhost_get_vring_endian(struct vhost_virtqueue *vq, u32 idx,
				   int __user *argp)
{
	struct vhost_vring_state s = {
		.index = idx,
		.num = vq->user_be
	};

	if (copy_to_user(argp, &s, sizeof(s)))
		return -EFAULT;

	return 0;
}

static void vhost_init_is_le(struct vhost_virtqueue *vq)
{
	/* Note for legacy virtio: user_be is initialized at reset time
	 * according to the host endianness. If userspace does not set an
	 * explicit endianness, the default behavior is native endian, as
	 * expected by legacy virtio.
	 */
	vq->is_le = vhost_has_feature(vq, VIRTIO_F_VERSION_1) || !vq->user_be;
}
#else
static void vhost_disable_cross_endian(struct vhost_virtqueue *vq)
{
}

static long vhost_set_vring_endian(struct vhost_virtqueue *vq, int __user *argp)
{
	return -ENOIOCTLCMD;
}

static long vhost_get_vring_endian(struct vhost_virtqueue *vq, u32 idx,
				   int __user *argp)
{
	return -ENOIOCTLCMD;
}

static void vhost_init_is_le(struct vhost_virtqueue *vq)
{
	vq->is_le = vhost_has_feature(vq, VIRTIO_F_VERSION_1)
		|| virtio_legacy_is_little_endian();
}
#endif /* CONFIG_VHOST_CROSS_ENDIAN_LEGACY */

static void vhost_reset_is_le(struct vhost_virtqueue *vq)
{
	vhost_init_is_le(vq);
}

struct vhost_flush_struct {
	struct vhost_work work;
	struct completion wait_event;
};

static void vhost_flush_work(struct vhost_work *work)
{
	struct vhost_flush_struct *s;

	s = container_of(work, struct vhost_flush_struct, work);
	complete(&s->wait_event);
}

static void vhost_poll_func(struct file *file, wait_queue_head_t *wqh,
			    poll_table *pt)
{
	struct vhost_poll *poll;

	poll = container_of(pt, struct vhost_poll, table);
	poll->wqh = wqh;
	add_wait_queue(wqh, &poll->wait);
}

static int vhost_poll_wakeup(wait_queue_entry_t *wait, unsigned mode, int sync,
			     void *key)
{
	struct vhost_poll *poll = container_of(wait, struct vhost_poll, wait);

	if (!(key_to_poll(key) & poll->mask))
		return 0;

	vhost_poll_queue(poll);
	return 0;
}

void vhost_work_init(struct vhost_work *work, vhost_work_fn_t fn)
{
	clear_bit(VHOST_WORK_QUEUED, &work->flags);
	work->fn = fn;
}
EXPORT_SYMBOL_GPL(vhost_work_init);

/* Init poll structure */
void vhost_poll_init(struct vhost_poll *poll, vhost_work_fn_t fn,
		     __poll_t mask, struct vhost_dev *dev)
{
	init_waitqueue_func_entry(&poll->wait, vhost_poll_wakeup);
	init_poll_funcptr(&poll->table, vhost_poll_func);
	poll->mask = mask;
	poll->dev = dev;
	poll->wqh = NULL;

	vhost_work_init(&poll->work, fn);
}
EXPORT_SYMBOL_GPL(vhost_poll_init);

/* Start polling a file. We add ourselves to file's wait queue. The caller must
 * keep a reference to a file until after vhost_poll_stop is called. */
int vhost_poll_start(struct vhost_poll *poll, struct file *file)
{
	__poll_t mask;

	if (poll->wqh)
		return 0;

	mask = vfs_poll(file, &poll->table);
	if (mask)
		vhost_poll_wakeup(&poll->wait, 0, 0, poll_to_key(mask));
	if (mask & EPOLLERR) {
		vhost_poll_stop(poll);
		return -EINVAL;
	}

	return 0;
}
EXPORT_SYMBOL_GPL(vhost_poll_start);

/* Stop polling a file. After this function returns, it becomes safe to drop the
 * file reference. You must also flush afterwards. */
void vhost_poll_stop(struct vhost_poll *poll)
{
	if (poll->wqh) {
		remove_wait_queue(poll->wqh, &poll->wait);
		poll->wqh = NULL;
	}
}
EXPORT_SYMBOL_GPL(vhost_poll_stop);

void vhost_work_flush(struct vhost_dev *dev, struct vhost_work *work)
{
	struct vhost_flush_struct flush;

	if (dev->worker) {
		init_completion(&flush.wait_event);
		vhost_work_init(&flush.work, vhost_flush_work);

		vhost_work_queue(dev, &flush.work);
		wait_for_completion(&flush.wait_event);
	}
}
EXPORT_SYMBOL_GPL(vhost_work_flush);

/* Flush any work that has been scheduled. When calling this, don't hold any
 * locks that are also used by the callback. */
void vhost_poll_flush(struct vhost_poll *poll)
{
	vhost_work_flush(poll->dev, &poll->work);
}
EXPORT_SYMBOL_GPL(vhost_poll_flush);

void vhost_work_queue(struct vhost_dev *dev, struct vhost_work *work)
{
	if (!dev->worker)
		return;

	if (!test_and_set_bit(VHOST_WORK_QUEUED, &work->flags)) {
		/* We can only add the work to the list after we're
		 * sure it was not in the list.
		 * test_and_set_bit() implies a memory barrier.
		 */
		llist_add(&work->node, &dev->work_list);
		wake_up_process(dev->worker);
	}
}
EXPORT_SYMBOL_GPL(vhost_work_queue);

/* A lockless hint for busy polling code to exit the loop */
bool vhost_has_work(struct vhost_dev *dev)
{
	return !llist_empty(&dev->work_list);
}
EXPORT_SYMBOL_GPL(vhost_has_work);

void vhost_poll_queue(struct vhost_poll *poll)
{
	vhost_work_queue(poll->dev, &poll->work);
}
EXPORT_SYMBOL_GPL(vhost_poll_queue);

static void __vhost_vq_meta_reset(struct vhost_virtqueue *vq)
{
	int j;

	for (j = 0; j < VHOST_NUM_ADDRS; j++)
		vq->meta_iotlb[j] = NULL;
}

static void vhost_vq_meta_reset(struct vhost_dev *d)
{
	int i;

	for (i = 0; i < d->nvqs; ++i)
		__vhost_vq_meta_reset(d->vqs[i]);
}

static void vhost_vq_reset(struct vhost_dev *dev,
			   struct vhost_virtqueue *vq)
{
	vq->num = 1;
	vq->desc = NULL;
	vq->avail = NULL;
	vq->used = NULL;
	vq->last_avail_idx = 0;
	vq->avail_idx = 0;
	vq->last_used_idx = 0;
	vq->signalled_used = 0;
	vq->signalled_used_valid = false;
	vq->used_flags = 0;
	vq->log_used = false;
	vq->log_addr = -1ull;
	vq->private_data = NULL;
	vq->acked_features = 0;
	vq->acked_backend_features = 0;
	vq->log_base = NULL;
	vq->error_ctx = NULL;
	vq->kick = NULL;
	vq->call_ctx = NULL;
	vq->log_ctx = NULL;
	vhost_reset_is_le(vq);
	vhost_disable_cross_endian(vq);
	vq->busyloop_timeout = 0;
	vq->umem = NULL;
	vq->iotlb = NULL;
	__vhost_vq_meta_reset(vq);
}

static int vhost_worker(void *data)
{
	struct vhost_dev *dev = data;
	struct vhost_work *work, *work_next;
	struct llist_node *node;
	mm_segment_t oldfs = get_fs();

	set_fs(USER_DS);
	use_mm(dev->mm);

	for (;;) {
		/* mb paired w/ kthread_stop */
		set_current_state(TASK_INTERRUPTIBLE);

		if (kthread_should_stop()) {
			__set_current_state(TASK_RUNNING);
			break;
		}

		node = llist_del_all(&dev->work_list);
		if (!node)
			schedule();

		node = llist_reverse_order(node);
		/* make sure flag is seen after deletion */
		smp_wmb();
		llist_for_each_entry_safe(work, work_next, node, node) {
			clear_bit(VHOST_WORK_QUEUED, &work->flags);
			__set_current_state(TASK_RUNNING);
			work->fn(work);
			if (need_resched())
				schedule();
		}
	}
	unuse_mm(dev->mm);
	set_fs(oldfs);
	return 0;
}

static void vhost_vq_free_iovecs(struct vhost_virtqueue *vq)
{
	kfree(vq->indirect);
	vq->indirect = NULL;
	kfree(vq->log);
	vq->log = NULL;
	kfree(vq->heads);
	vq->heads = NULL;
}

/* Helper to allocate iovec buffers for all vqs. */
static long vhost_dev_alloc_iovecs(struct vhost_dev *dev)
{
	struct vhost_virtqueue *vq;
	int i;

	for (i = 0; i < dev->nvqs; ++i) {
		vq = dev->vqs[i];
		vq->indirect = kmalloc_array(UIO_MAXIOV,
					     sizeof(*vq->indirect),
					     GFP_KERNEL);
		vq->log = kmalloc_array(dev->iov_limit, sizeof(*vq->log),
					GFP_KERNEL);
		vq->heads = kmalloc_array(dev->iov_limit, sizeof(*vq->heads),
					  GFP_KERNEL);
		if (!vq->indirect || !vq->log || !vq->heads)
			goto err_nomem;
	}
	return 0;

err_nomem:
	for (; i >= 0; --i)
		vhost_vq_free_iovecs(dev->vqs[i]);
	return -ENOMEM;
}

static void vhost_dev_free_iovecs(struct vhost_dev *dev)
{
	int i;

	for (i = 0; i < dev->nvqs; ++i)
		vhost_vq_free_iovecs(dev->vqs[i]);
}

bool vhost_exceeds_weight(struct vhost_virtqueue *vq,
			  int pkts, int total_len)
{
	struct vhost_dev *dev = vq->dev;

	if ((dev->byte_weight && total_len >= dev->byte_weight) ||
	    pkts >= dev->weight) {
		vhost_poll_queue(&vq->poll);
		return true;
	}

	return false;
}
EXPORT_SYMBOL_GPL(vhost_exceeds_weight);

static size_t vhost_get_avail_size(struct vhost_virtqueue *vq,
				   unsigned int num)
{
	size_t event __maybe_unused =
	       vhost_has_feature(vq, VIRTIO_RING_F_EVENT_IDX) ? 2 : 0;

	return sizeof(*vq->avail) +
	       sizeof(*vq->avail->ring) * num + event;
}

static size_t vhost_get_used_size(struct vhost_virtqueue *vq,
				  unsigned int num)
{
	size_t event __maybe_unused =
	       vhost_has_feature(vq, VIRTIO_RING_F_EVENT_IDX) ? 2 : 0;

	return sizeof(*vq->used) +
	       sizeof(*vq->used->ring) * num + event;
}

static size_t vhost_get_desc_size(struct vhost_virtqueue *vq,
				  unsigned int num)
{
	return sizeof(*vq->desc) * num;
}

void vhost_dev_init(struct vhost_dev *dev,
<<<<<<< HEAD
		    struct vhost_virtqueue **vqs, int nvqs, int iov_limit)
=======
		    struct vhost_virtqueue **vqs, int nvqs,
		    int iov_limit, int weight, int byte_weight)
>>>>>>> fa578e9d
{
	struct vhost_virtqueue *vq;
	int i;

	dev->vqs = vqs;
	dev->nvqs = nvqs;
	mutex_init(&dev->mutex);
	dev->log_ctx = NULL;
	dev->umem = NULL;
	dev->iotlb = NULL;
	dev->mm = NULL;
	dev->worker = NULL;
	dev->iov_limit = iov_limit;
<<<<<<< HEAD
=======
	dev->weight = weight;
	dev->byte_weight = byte_weight;
>>>>>>> fa578e9d
	init_llist_head(&dev->work_list);
	init_waitqueue_head(&dev->wait);
	INIT_LIST_HEAD(&dev->read_list);
	INIT_LIST_HEAD(&dev->pending_list);
	spin_lock_init(&dev->iotlb_lock);


	for (i = 0; i < dev->nvqs; ++i) {
		vq = dev->vqs[i];
		vq->log = NULL;
		vq->indirect = NULL;
		vq->heads = NULL;
		vq->dev = dev;
		mutex_init(&vq->mutex);
		vhost_vq_reset(dev, vq);
		if (vq->handle_kick)
			vhost_poll_init(&vq->poll, vq->handle_kick,
					EPOLLIN, dev);
	}
}
EXPORT_SYMBOL_GPL(vhost_dev_init);

/* Caller should have device mutex */
long vhost_dev_check_owner(struct vhost_dev *dev)
{
	/* Are you the owner? If not, I don't think you mean to do that */
	return dev->mm == current->mm ? 0 : -EPERM;
}
EXPORT_SYMBOL_GPL(vhost_dev_check_owner);

struct vhost_attach_cgroups_struct {
	struct vhost_work work;
	struct task_struct *owner;
	int ret;
};

static void vhost_attach_cgroups_work(struct vhost_work *work)
{
	struct vhost_attach_cgroups_struct *s;

	s = container_of(work, struct vhost_attach_cgroups_struct, work);
	s->ret = cgroup_attach_task_all(s->owner, current);
}

static int vhost_attach_cgroups(struct vhost_dev *dev)
{
	struct vhost_attach_cgroups_struct attach;

	attach.owner = current;
	vhost_work_init(&attach.work, vhost_attach_cgroups_work);
	vhost_work_queue(dev, &attach.work);
	vhost_work_flush(dev, &attach.work);
	return attach.ret;
}

/* Caller should have device mutex */
bool vhost_dev_has_owner(struct vhost_dev *dev)
{
	return dev->mm;
}
EXPORT_SYMBOL_GPL(vhost_dev_has_owner);

/* Caller should have device mutex */
long vhost_dev_set_owner(struct vhost_dev *dev)
{
	struct task_struct *worker;
	int err;

	/* Is there an owner already? */
	if (vhost_dev_has_owner(dev)) {
		err = -EBUSY;
		goto err_mm;
	}

	/* No owner, become one */
	dev->mm = get_task_mm(current);
	worker = kthread_create(vhost_worker, dev, "vhost-%d", current->pid);
	if (IS_ERR(worker)) {
		err = PTR_ERR(worker);
		goto err_worker;
	}

	dev->worker = worker;
	wake_up_process(worker);	/* avoid contributing to loadavg */

	err = vhost_attach_cgroups(dev);
	if (err)
		goto err_cgroup;

	err = vhost_dev_alloc_iovecs(dev);
	if (err)
		goto err_cgroup;

	return 0;
err_cgroup:
	kthread_stop(worker);
	dev->worker = NULL;
err_worker:
	if (dev->mm)
		mmput(dev->mm);
	dev->mm = NULL;
err_mm:
	return err;
}
EXPORT_SYMBOL_GPL(vhost_dev_set_owner);

struct vhost_umem *vhost_dev_reset_owner_prepare(void)
{
	return kvzalloc(sizeof(struct vhost_umem), GFP_KERNEL);
}
EXPORT_SYMBOL_GPL(vhost_dev_reset_owner_prepare);

/* Caller should have device mutex */
void vhost_dev_reset_owner(struct vhost_dev *dev, struct vhost_umem *umem)
{
	int i;

	vhost_dev_cleanup(dev);

	/* Restore memory to default empty mapping. */
	INIT_LIST_HEAD(&umem->umem_list);
	dev->umem = umem;
	/* We don't need VQ locks below since vhost_dev_cleanup makes sure
	 * VQs aren't running.
	 */
	for (i = 0; i < dev->nvqs; ++i)
		dev->vqs[i]->umem = umem;
}
EXPORT_SYMBOL_GPL(vhost_dev_reset_owner);

void vhost_dev_stop(struct vhost_dev *dev)
{
	int i;

	for (i = 0; i < dev->nvqs; ++i) {
		if (dev->vqs[i]->kick && dev->vqs[i]->handle_kick) {
			vhost_poll_stop(&dev->vqs[i]->poll);
			vhost_poll_flush(&dev->vqs[i]->poll);
		}
	}
}
EXPORT_SYMBOL_GPL(vhost_dev_stop);

static void vhost_umem_free(struct vhost_umem *umem,
			    struct vhost_umem_node *node)
{
	vhost_umem_interval_tree_remove(node, &umem->umem_tree);
	list_del(&node->link);
	kfree(node);
	umem->numem--;
}

static void vhost_umem_clean(struct vhost_umem *umem)
{
	struct vhost_umem_node *node, *tmp;

	if (!umem)
		return;

	list_for_each_entry_safe(node, tmp, &umem->umem_list, link)
		vhost_umem_free(umem, node);

	kvfree(umem);
}

static void vhost_clear_msg(struct vhost_dev *dev)
{
	struct vhost_msg_node *node, *n;

	spin_lock(&dev->iotlb_lock);

	list_for_each_entry_safe(node, n, &dev->read_list, node) {
		list_del(&node->node);
		kfree(node);
	}

	list_for_each_entry_safe(node, n, &dev->pending_list, node) {
		list_del(&node->node);
		kfree(node);
	}

	spin_unlock(&dev->iotlb_lock);
}

void vhost_dev_cleanup(struct vhost_dev *dev)
{
	int i;

	for (i = 0; i < dev->nvqs; ++i) {
		if (dev->vqs[i]->error_ctx)
			eventfd_ctx_put(dev->vqs[i]->error_ctx);
		if (dev->vqs[i]->kick)
			fput(dev->vqs[i]->kick);
		if (dev->vqs[i]->call_ctx)
			eventfd_ctx_put(dev->vqs[i]->call_ctx);
		vhost_vq_reset(dev, dev->vqs[i]);
	}
	vhost_dev_free_iovecs(dev);
	if (dev->log_ctx)
		eventfd_ctx_put(dev->log_ctx);
	dev->log_ctx = NULL;
	/* No one will access memory at this point */
	vhost_umem_clean(dev->umem);
	dev->umem = NULL;
	vhost_umem_clean(dev->iotlb);
	dev->iotlb = NULL;
	vhost_clear_msg(dev);
	wake_up_interruptible_poll(&dev->wait, EPOLLIN | EPOLLRDNORM);
	WARN_ON(!llist_empty(&dev->work_list));
	if (dev->worker) {
		kthread_stop(dev->worker);
		dev->worker = NULL;
	}
	if (dev->mm)
		mmput(dev->mm);
	dev->mm = NULL;
}
EXPORT_SYMBOL_GPL(vhost_dev_cleanup);

static bool log_access_ok(void __user *log_base, u64 addr, unsigned long sz)
{
	u64 a = addr / VHOST_PAGE_SIZE / 8;

	/* Make sure 64 bit math will not overflow. */
	if (a > ULONG_MAX - (unsigned long)log_base ||
	    a + (unsigned long)log_base > ULONG_MAX)
		return false;

	return access_ok(log_base + a,
			 (sz + VHOST_PAGE_SIZE * 8 - 1) / VHOST_PAGE_SIZE / 8);
}

static bool vhost_overflow(u64 uaddr, u64 size)
{
	/* Make sure 64 bit math will not overflow. */
	return uaddr > ULONG_MAX || size > ULONG_MAX || uaddr > ULONG_MAX - size;
}

/* Caller should have vq mutex and device mutex. */
static bool vq_memory_access_ok(void __user *log_base, struct vhost_umem *umem,
				int log_all)
{
	struct vhost_umem_node *node;

	if (!umem)
		return false;

	list_for_each_entry(node, &umem->umem_list, link) {
		unsigned long a = node->userspace_addr;

		if (vhost_overflow(node->userspace_addr, node->size))
			return false;


		if (!access_ok((void __user *)a,
				    node->size))
			return false;
		else if (log_all && !log_access_ok(log_base,
						   node->start,
						   node->size))
			return false;
	}
	return true;
}

static inline void __user *vhost_vq_meta_fetch(struct vhost_virtqueue *vq,
					       u64 addr, unsigned int size,
					       int type)
{
	const struct vhost_umem_node *node = vq->meta_iotlb[type];

	if (!node)
		return NULL;

	return (void *)(uintptr_t)(node->userspace_addr + addr - node->start);
}

/* Can we switch to this memory table? */
/* Caller should have device mutex but not vq mutex */
static bool memory_access_ok(struct vhost_dev *d, struct vhost_umem *umem,
			     int log_all)
{
	int i;

	for (i = 0; i < d->nvqs; ++i) {
		bool ok;
		bool log;

		mutex_lock(&d->vqs[i]->mutex);
		log = log_all || vhost_has_feature(d->vqs[i], VHOST_F_LOG_ALL);
		/* If ring is inactive, will check when it's enabled. */
		if (d->vqs[i]->private_data)
			ok = vq_memory_access_ok(d->vqs[i]->log_base,
						 umem, log);
		else
			ok = true;
		mutex_unlock(&d->vqs[i]->mutex);
		if (!ok)
			return false;
	}
	return true;
}

static int translate_desc(struct vhost_virtqueue *vq, u64 addr, u32 len,
			  struct iovec iov[], int iov_size, int access);

static int vhost_copy_to_user(struct vhost_virtqueue *vq, void __user *to,
			      const void *from, unsigned size)
{
	int ret;

	if (!vq->iotlb)
		return __copy_to_user(to, from, size);
	else {
		/* This function should be called after iotlb
		 * prefetch, which means we're sure that all vq
		 * could be access through iotlb. So -EAGAIN should
		 * not happen in this case.
		 */
		struct iov_iter t;
		void __user *uaddr = vhost_vq_meta_fetch(vq,
				     (u64)(uintptr_t)to, size,
				     VHOST_ADDR_USED);

		if (uaddr)
			return __copy_to_user(uaddr, from, size);

		ret = translate_desc(vq, (u64)(uintptr_t)to, size, vq->iotlb_iov,
				     ARRAY_SIZE(vq->iotlb_iov),
				     VHOST_ACCESS_WO);
		if (ret < 0)
			goto out;
		iov_iter_init(&t, WRITE, vq->iotlb_iov, ret, size);
		ret = copy_to_iter(from, size, &t);
		if (ret == size)
			ret = 0;
	}
out:
	return ret;
}

static int vhost_copy_from_user(struct vhost_virtqueue *vq, void *to,
				void __user *from, unsigned size)
{
	int ret;

	if (!vq->iotlb)
		return __copy_from_user(to, from, size);
	else {
		/* This function should be called after iotlb
		 * prefetch, which means we're sure that vq
		 * could be access through iotlb. So -EAGAIN should
		 * not happen in this case.
		 */
		void __user *uaddr = vhost_vq_meta_fetch(vq,
				     (u64)(uintptr_t)from, size,
				     VHOST_ADDR_DESC);
		struct iov_iter f;

		if (uaddr)
			return __copy_from_user(to, uaddr, size);

		ret = translate_desc(vq, (u64)(uintptr_t)from, size, vq->iotlb_iov,
				     ARRAY_SIZE(vq->iotlb_iov),
				     VHOST_ACCESS_RO);
		if (ret < 0) {
			vq_err(vq, "IOTLB translation failure: uaddr "
			       "%p size 0x%llx\n", from,
			       (unsigned long long) size);
			goto out;
		}
		iov_iter_init(&f, READ, vq->iotlb_iov, ret, size);
		ret = copy_from_iter(to, size, &f);
		if (ret == size)
			ret = 0;
	}

out:
	return ret;
}

static void __user *__vhost_get_user_slow(struct vhost_virtqueue *vq,
					  void __user *addr, unsigned int size,
					  int type)
{
	int ret;

	ret = translate_desc(vq, (u64)(uintptr_t)addr, size, vq->iotlb_iov,
			     ARRAY_SIZE(vq->iotlb_iov),
			     VHOST_ACCESS_RO);
	if (ret < 0) {
		vq_err(vq, "IOTLB translation failure: uaddr "
			"%p size 0x%llx\n", addr,
			(unsigned long long) size);
		return NULL;
	}

	if (ret != 1 || vq->iotlb_iov[0].iov_len != size) {
		vq_err(vq, "Non atomic userspace memory access: uaddr "
			"%p size 0x%llx\n", addr,
			(unsigned long long) size);
		return NULL;
	}

	return vq->iotlb_iov[0].iov_base;
}

/* This function should be called after iotlb
 * prefetch, which means we're sure that vq
 * could be access through iotlb. So -EAGAIN should
 * not happen in this case.
 */
static inline void __user *__vhost_get_user(struct vhost_virtqueue *vq,
					    void *addr, unsigned int size,
					    int type)
{
	void __user *uaddr = vhost_vq_meta_fetch(vq,
			     (u64)(uintptr_t)addr, size, type);
	if (uaddr)
		return uaddr;

	return __vhost_get_user_slow(vq, addr, size, type);
}

#define vhost_put_user(vq, x, ptr)		\
({ \
	int ret = -EFAULT; \
	if (!vq->iotlb) { \
		ret = __put_user(x, ptr); \
	} else { \
		__typeof__(ptr) to = \
			(__typeof__(ptr)) __vhost_get_user(vq, ptr,	\
					  sizeof(*ptr), VHOST_ADDR_USED); \
		if (to != NULL) \
			ret = __put_user(x, to); \
		else \
			ret = -EFAULT;	\
	} \
	ret; \
})

static inline int vhost_put_avail_event(struct vhost_virtqueue *vq)
{
	return vhost_put_user(vq, cpu_to_vhost16(vq, vq->avail_idx),
			      vhost_avail_event(vq));
}

static inline int vhost_put_used(struct vhost_virtqueue *vq,
				 struct vring_used_elem *head, int idx,
				 int count)
{
	return vhost_copy_to_user(vq, vq->used->ring + idx, head,
				  count * sizeof(*head));
}

static inline int vhost_put_used_flags(struct vhost_virtqueue *vq)

{
	return vhost_put_user(vq, cpu_to_vhost16(vq, vq->used_flags),
			      &vq->used->flags);
}

static inline int vhost_put_used_idx(struct vhost_virtqueue *vq)

{
	return vhost_put_user(vq, cpu_to_vhost16(vq, vq->last_used_idx),
			      &vq->used->idx);
}

#define vhost_get_user(vq, x, ptr, type)		\
({ \
	int ret; \
	if (!vq->iotlb) { \
		ret = __get_user(x, ptr); \
	} else { \
		__typeof__(ptr) from = \
			(__typeof__(ptr)) __vhost_get_user(vq, ptr, \
							   sizeof(*ptr), \
							   type); \
		if (from != NULL) \
			ret = __get_user(x, from); \
		else \
			ret = -EFAULT; \
	} \
	ret; \
})

#define vhost_get_avail(vq, x, ptr) \
	vhost_get_user(vq, x, ptr, VHOST_ADDR_AVAIL)

#define vhost_get_used(vq, x, ptr) \
	vhost_get_user(vq, x, ptr, VHOST_ADDR_USED)

static void vhost_dev_lock_vqs(struct vhost_dev *d)
{
	int i = 0;
	for (i = 0; i < d->nvqs; ++i)
		mutex_lock_nested(&d->vqs[i]->mutex, i);
}

static void vhost_dev_unlock_vqs(struct vhost_dev *d)
{
	int i = 0;
	for (i = 0; i < d->nvqs; ++i)
		mutex_unlock(&d->vqs[i]->mutex);
}

static inline int vhost_get_avail_idx(struct vhost_virtqueue *vq,
				      __virtio16 *idx)
{
	return vhost_get_avail(vq, *idx, &vq->avail->idx);
}

static inline int vhost_get_avail_head(struct vhost_virtqueue *vq,
				       __virtio16 *head, int idx)
{
	return vhost_get_avail(vq, *head,
			       &vq->avail->ring[idx & (vq->num - 1)]);
}

static inline int vhost_get_avail_flags(struct vhost_virtqueue *vq,
					__virtio16 *flags)
{
	return vhost_get_avail(vq, *flags, &vq->avail->flags);
}

static inline int vhost_get_used_event(struct vhost_virtqueue *vq,
				       __virtio16 *event)
{
	return vhost_get_avail(vq, *event, vhost_used_event(vq));
}

static inline int vhost_get_used_idx(struct vhost_virtqueue *vq,
				     __virtio16 *idx)
{
	return vhost_get_used(vq, *idx, &vq->used->idx);
}

static inline int vhost_get_desc(struct vhost_virtqueue *vq,
				 struct vring_desc *desc, int idx)
{
	return vhost_copy_from_user(vq, desc, vq->desc + idx, sizeof(*desc));
}

static int vhost_new_umem_range(struct vhost_umem *umem,
				u64 start, u64 size, u64 end,
				u64 userspace_addr, int perm)
{
	struct vhost_umem_node *tmp, *node;

	if (!size)
		return -EFAULT;

	node = kmalloc(sizeof(*node), GFP_ATOMIC);
	if (!node)
		return -ENOMEM;

	if (umem->numem == max_iotlb_entries) {
		tmp = list_first_entry(&umem->umem_list, typeof(*tmp), link);
		vhost_umem_free(umem, tmp);
	}

	node->start = start;
	node->size = size;
	node->last = end;
	node->userspace_addr = userspace_addr;
	node->perm = perm;
	INIT_LIST_HEAD(&node->link);
	list_add_tail(&node->link, &umem->umem_list);
	vhost_umem_interval_tree_insert(node, &umem->umem_tree);
	umem->numem++;

	return 0;
}

static void vhost_del_umem_range(struct vhost_umem *umem,
				 u64 start, u64 end)
{
	struct vhost_umem_node *node;

	while ((node = vhost_umem_interval_tree_iter_first(&umem->umem_tree,
							   start, end)))
		vhost_umem_free(umem, node);
}

static void vhost_iotlb_notify_vq(struct vhost_dev *d,
				  struct vhost_iotlb_msg *msg)
{
	struct vhost_msg_node *node, *n;

	spin_lock(&d->iotlb_lock);

	list_for_each_entry_safe(node, n, &d->pending_list, node) {
		struct vhost_iotlb_msg *vq_msg = &node->msg.iotlb;
		if (msg->iova <= vq_msg->iova &&
		    msg->iova + msg->size - 1 >= vq_msg->iova &&
		    vq_msg->type == VHOST_IOTLB_MISS) {
			vhost_poll_queue(&node->vq->poll);
			list_del(&node->node);
			kfree(node);
		}
	}

	spin_unlock(&d->iotlb_lock);
}

static bool umem_access_ok(u64 uaddr, u64 size, int access)
{
	unsigned long a = uaddr;

	/* Make sure 64 bit math will not overflow. */
	if (vhost_overflow(uaddr, size))
		return false;

	if ((access & VHOST_ACCESS_RO) &&
	    !access_ok((void __user *)a, size))
		return false;
	if ((access & VHOST_ACCESS_WO) &&
	    !access_ok((void __user *)a, size))
		return false;
	return true;
}

static int vhost_process_iotlb_msg(struct vhost_dev *dev,
				   struct vhost_iotlb_msg *msg)
{
	int ret = 0;

	mutex_lock(&dev->mutex);
	vhost_dev_lock_vqs(dev);
	switch (msg->type) {
	case VHOST_IOTLB_UPDATE:
		if (!dev->iotlb) {
			ret = -EFAULT;
			break;
		}
		if (!umem_access_ok(msg->uaddr, msg->size, msg->perm)) {
			ret = -EFAULT;
			break;
		}
		vhost_vq_meta_reset(dev);
		if (vhost_new_umem_range(dev->iotlb, msg->iova, msg->size,
					 msg->iova + msg->size - 1,
					 msg->uaddr, msg->perm)) {
			ret = -ENOMEM;
			break;
		}
		vhost_iotlb_notify_vq(dev, msg);
		break;
	case VHOST_IOTLB_INVALIDATE:
		if (!dev->iotlb) {
			ret = -EFAULT;
			break;
		}
		vhost_vq_meta_reset(dev);
		vhost_del_umem_range(dev->iotlb, msg->iova,
				     msg->iova + msg->size - 1);
		break;
	default:
		ret = -EINVAL;
		break;
	}

	vhost_dev_unlock_vqs(dev);
	mutex_unlock(&dev->mutex);

	return ret;
}
ssize_t vhost_chr_write_iter(struct vhost_dev *dev,
			     struct iov_iter *from)
{
	struct vhost_iotlb_msg msg;
	size_t offset;
	int type, ret;

	ret = copy_from_iter(&type, sizeof(type), from);
	if (ret != sizeof(type)) {
		ret = -EINVAL;
		goto done;
	}

	switch (type) {
	case VHOST_IOTLB_MSG:
		/* There maybe a hole after type for V1 message type,
		 * so skip it here.
		 */
		offset = offsetof(struct vhost_msg, iotlb) - sizeof(int);
		break;
	case VHOST_IOTLB_MSG_V2:
		offset = sizeof(__u32);
		break;
	default:
		ret = -EINVAL;
		goto done;
	}

	iov_iter_advance(from, offset);
	ret = copy_from_iter(&msg, sizeof(msg), from);
	if (ret != sizeof(msg)) {
		ret = -EINVAL;
		goto done;
	}
	if (vhost_process_iotlb_msg(dev, &msg)) {
		ret = -EFAULT;
		goto done;
	}

	ret = (type == VHOST_IOTLB_MSG) ? sizeof(struct vhost_msg) :
	      sizeof(struct vhost_msg_v2);
done:
	return ret;
}
EXPORT_SYMBOL(vhost_chr_write_iter);

__poll_t vhost_chr_poll(struct file *file, struct vhost_dev *dev,
			    poll_table *wait)
{
	__poll_t mask = 0;

	poll_wait(file, &dev->wait, wait);

	if (!list_empty(&dev->read_list))
		mask |= EPOLLIN | EPOLLRDNORM;

	return mask;
}
EXPORT_SYMBOL(vhost_chr_poll);

ssize_t vhost_chr_read_iter(struct vhost_dev *dev, struct iov_iter *to,
			    int noblock)
{
	DEFINE_WAIT(wait);
	struct vhost_msg_node *node;
	ssize_t ret = 0;
	unsigned size = sizeof(struct vhost_msg);

	if (iov_iter_count(to) < size)
		return 0;

	while (1) {
		if (!noblock)
			prepare_to_wait(&dev->wait, &wait,
					TASK_INTERRUPTIBLE);

		node = vhost_dequeue_msg(dev, &dev->read_list);
		if (node)
			break;
		if (noblock) {
			ret = -EAGAIN;
			break;
		}
		if (signal_pending(current)) {
			ret = -ERESTARTSYS;
			break;
		}
		if (!dev->iotlb) {
			ret = -EBADFD;
			break;
		}

		schedule();
	}

	if (!noblock)
		finish_wait(&dev->wait, &wait);

	if (node) {
		struct vhost_iotlb_msg *msg;
		void *start = &node->msg;

		switch (node->msg.type) {
		case VHOST_IOTLB_MSG:
			size = sizeof(node->msg);
			msg = &node->msg.iotlb;
			break;
		case VHOST_IOTLB_MSG_V2:
			size = sizeof(node->msg_v2);
			msg = &node->msg_v2.iotlb;
			break;
		default:
			BUG();
			break;
		}

		ret = copy_to_iter(start, size, to);
		if (ret != size || msg->type != VHOST_IOTLB_MISS) {
			kfree(node);
			return ret;
		}
		vhost_enqueue_msg(dev, &dev->pending_list, node);
	}

	return ret;
}
EXPORT_SYMBOL_GPL(vhost_chr_read_iter);

static int vhost_iotlb_miss(struct vhost_virtqueue *vq, u64 iova, int access)
{
	struct vhost_dev *dev = vq->dev;
	struct vhost_msg_node *node;
	struct vhost_iotlb_msg *msg;
	bool v2 = vhost_backend_has_feature(vq, VHOST_BACKEND_F_IOTLB_MSG_V2);

	node = vhost_new_msg(vq, v2 ? VHOST_IOTLB_MSG_V2 : VHOST_IOTLB_MSG);
	if (!node)
		return -ENOMEM;

	if (v2) {
		node->msg_v2.type = VHOST_IOTLB_MSG_V2;
		msg = &node->msg_v2.iotlb;
	} else {
		msg = &node->msg.iotlb;
	}

	msg->type = VHOST_IOTLB_MISS;
	msg->iova = iova;
	msg->perm = access;

	vhost_enqueue_msg(dev, &dev->read_list, node);

	return 0;
}

static bool vq_access_ok(struct vhost_virtqueue *vq, unsigned int num,
			 struct vring_desc __user *desc,
			 struct vring_avail __user *avail,
			 struct vring_used __user *used)

{
	return access_ok(desc, vhost_get_desc_size(vq, num)) &&
	       access_ok(avail, vhost_get_avail_size(vq, num)) &&
	       access_ok(used, vhost_get_used_size(vq, num));
}

static void vhost_vq_meta_update(struct vhost_virtqueue *vq,
				 const struct vhost_umem_node *node,
				 int type)
{
	int access = (type == VHOST_ADDR_USED) ?
		     VHOST_ACCESS_WO : VHOST_ACCESS_RO;

	if (likely(node->perm & access))
		vq->meta_iotlb[type] = node;
}

static bool iotlb_access_ok(struct vhost_virtqueue *vq,
			    int access, u64 addr, u64 len, int type)
{
	const struct vhost_umem_node *node;
	struct vhost_umem *umem = vq->iotlb;
	u64 s = 0, size, orig_addr = addr, last = addr + len - 1;

	if (vhost_vq_meta_fetch(vq, addr, len, type))
		return true;

	while (len > s) {
		node = vhost_umem_interval_tree_iter_first(&umem->umem_tree,
							   addr,
							   last);
		if (node == NULL || node->start > addr) {
			vhost_iotlb_miss(vq, addr, access);
			return false;
		} else if (!(node->perm & access)) {
			/* Report the possible access violation by
			 * request another translation from userspace.
			 */
			return false;
		}

		size = node->size - addr + node->start;

		if (orig_addr == addr && size >= len)
			vhost_vq_meta_update(vq, node, type);

		s += size;
		addr += size;
	}

	return true;
}

int vq_meta_prefetch(struct vhost_virtqueue *vq)
{
	unsigned int num = vq->num;

	if (!vq->iotlb)
		return 1;

	return iotlb_access_ok(vq, VHOST_ACCESS_RO, (u64)(uintptr_t)vq->desc,
			       vhost_get_desc_size(vq, num), VHOST_ADDR_DESC) &&
	       iotlb_access_ok(vq, VHOST_ACCESS_RO, (u64)(uintptr_t)vq->avail,
			       vhost_get_avail_size(vq, num),
			       VHOST_ADDR_AVAIL) &&
	       iotlb_access_ok(vq, VHOST_ACCESS_WO, (u64)(uintptr_t)vq->used,
			       vhost_get_used_size(vq, num), VHOST_ADDR_USED);
}
EXPORT_SYMBOL_GPL(vq_meta_prefetch);

/* Can we log writes? */
/* Caller should have device mutex but not vq mutex */
bool vhost_log_access_ok(struct vhost_dev *dev)
{
	return memory_access_ok(dev, dev->umem, 1);
}
EXPORT_SYMBOL_GPL(vhost_log_access_ok);

/* Verify access for write logging. */
/* Caller should have vq mutex and device mutex */
static bool vq_log_access_ok(struct vhost_virtqueue *vq,
			     void __user *log_base)
{
	return vq_memory_access_ok(log_base, vq->umem,
				   vhost_has_feature(vq, VHOST_F_LOG_ALL)) &&
		(!vq->log_used || log_access_ok(log_base, vq->log_addr,
				  vhost_get_used_size(vq, vq->num)));
}

/* Can we start vq? */
/* Caller should have vq mutex and device mutex */
bool vhost_vq_access_ok(struct vhost_virtqueue *vq)
{
	if (!vq_log_access_ok(vq, vq->log_base))
		return false;

	/* Access validation occurs at prefetch time with IOTLB */
	if (vq->iotlb)
		return true;

	return vq_access_ok(vq, vq->num, vq->desc, vq->avail, vq->used);
}
EXPORT_SYMBOL_GPL(vhost_vq_access_ok);

static struct vhost_umem *vhost_umem_alloc(void)
{
	struct vhost_umem *umem = kvzalloc(sizeof(*umem), GFP_KERNEL);

	if (!umem)
		return NULL;

	umem->umem_tree = RB_ROOT_CACHED;
	umem->numem = 0;
	INIT_LIST_HEAD(&umem->umem_list);

	return umem;
}

static long vhost_set_memory(struct vhost_dev *d, struct vhost_memory __user *m)
{
	struct vhost_memory mem, *newmem;
	struct vhost_memory_region *region;
	struct vhost_umem *newumem, *oldumem;
	unsigned long size = offsetof(struct vhost_memory, regions);
	int i;

	if (copy_from_user(&mem, m, size))
		return -EFAULT;
	if (mem.padding)
		return -EOPNOTSUPP;
	if (mem.nregions > max_mem_regions)
		return -E2BIG;
	newmem = kvzalloc(struct_size(newmem, regions, mem.nregions),
			GFP_KERNEL);
	if (!newmem)
		return -ENOMEM;

	memcpy(newmem, &mem, size);
	if (copy_from_user(newmem->regions, m->regions,
			   mem.nregions * sizeof *m->regions)) {
		kvfree(newmem);
		return -EFAULT;
	}

	newumem = vhost_umem_alloc();
	if (!newumem) {
		kvfree(newmem);
		return -ENOMEM;
	}

	for (region = newmem->regions;
	     region < newmem->regions + mem.nregions;
	     region++) {
		if (vhost_new_umem_range(newumem,
					 region->guest_phys_addr,
					 region->memory_size,
					 region->guest_phys_addr +
					 region->memory_size - 1,
					 region->userspace_addr,
					 VHOST_ACCESS_RW))
			goto err;
	}

	if (!memory_access_ok(d, newumem, 0))
		goto err;

	oldumem = d->umem;
	d->umem = newumem;

	/* All memory accesses are done under some VQ mutex. */
	for (i = 0; i < d->nvqs; ++i) {
		mutex_lock(&d->vqs[i]->mutex);
		d->vqs[i]->umem = newumem;
		mutex_unlock(&d->vqs[i]->mutex);
	}

	kvfree(newmem);
	vhost_umem_clean(oldumem);
	return 0;

err:
	vhost_umem_clean(newumem);
	kvfree(newmem);
	return -EFAULT;
}

static long vhost_vring_set_num(struct vhost_dev *d,
				struct vhost_virtqueue *vq,
				void __user *argp)
{
	struct vhost_vring_state s;

	/* Resizing ring with an active backend?
	 * You don't want to do that. */
	if (vq->private_data)
		return -EBUSY;

	if (copy_from_user(&s, argp, sizeof s))
		return -EFAULT;

	if (!s.num || s.num > 0xffff || (s.num & (s.num - 1)))
		return -EINVAL;
	vq->num = s.num;

	return 0;
}

static long vhost_vring_set_addr(struct vhost_dev *d,
				 struct vhost_virtqueue *vq,
				 void __user *argp)
{
	struct vhost_vring_addr a;

	if (copy_from_user(&a, argp, sizeof a))
		return -EFAULT;
	if (a.flags & ~(0x1 << VHOST_VRING_F_LOG))
		return -EOPNOTSUPP;

	/* For 32bit, verify that the top 32bits of the user
	   data are set to zero. */
	if ((u64)(unsigned long)a.desc_user_addr != a.desc_user_addr ||
	    (u64)(unsigned long)a.used_user_addr != a.used_user_addr ||
	    (u64)(unsigned long)a.avail_user_addr != a.avail_user_addr)
		return -EFAULT;

	/* Make sure it's safe to cast pointers to vring types. */
	BUILD_BUG_ON(__alignof__ *vq->avail > VRING_AVAIL_ALIGN_SIZE);
	BUILD_BUG_ON(__alignof__ *vq->used > VRING_USED_ALIGN_SIZE);
	if ((a.avail_user_addr & (VRING_AVAIL_ALIGN_SIZE - 1)) ||
	    (a.used_user_addr & (VRING_USED_ALIGN_SIZE - 1)) ||
	    (a.log_guest_addr & (VRING_USED_ALIGN_SIZE - 1)))
		return -EINVAL;

	/* We only verify access here if backend is configured.
	 * If it is not, we don't as size might not have been setup.
	 * We will verify when backend is configured. */
	if (vq->private_data) {
		if (!vq_access_ok(vq, vq->num,
			(void __user *)(unsigned long)a.desc_user_addr,
			(void __user *)(unsigned long)a.avail_user_addr,
			(void __user *)(unsigned long)a.used_user_addr))
			return -EINVAL;

		/* Also validate log access for used ring if enabled. */
		if ((a.flags & (0x1 << VHOST_VRING_F_LOG)) &&
			!log_access_ok(vq->log_base, a.log_guest_addr,
				sizeof *vq->used +
				vq->num * sizeof *vq->used->ring))
			return -EINVAL;
	}

	vq->log_used = !!(a.flags & (0x1 << VHOST_VRING_F_LOG));
	vq->desc = (void __user *)(unsigned long)a.desc_user_addr;
	vq->avail = (void __user *)(unsigned long)a.avail_user_addr;
	vq->log_addr = a.log_guest_addr;
	vq->used = (void __user *)(unsigned long)a.used_user_addr;

	return 0;
}

static long vhost_vring_set_num_addr(struct vhost_dev *d,
				     struct vhost_virtqueue *vq,
				     unsigned int ioctl,
				     void __user *argp)
{
	long r;

	mutex_lock(&vq->mutex);

	switch (ioctl) {
	case VHOST_SET_VRING_NUM:
		r = vhost_vring_set_num(d, vq, argp);
		break;
	case VHOST_SET_VRING_ADDR:
		r = vhost_vring_set_addr(d, vq, argp);
		break;
	default:
		BUG();
	}

	mutex_unlock(&vq->mutex);

	return r;
}
long vhost_vring_ioctl(struct vhost_dev *d, unsigned int ioctl, void __user *argp)
{
	struct file *eventfp, *filep = NULL;
	bool pollstart = false, pollstop = false;
	struct eventfd_ctx *ctx = NULL;
	u32 __user *idxp = argp;
	struct vhost_virtqueue *vq;
	struct vhost_vring_state s;
	struct vhost_vring_file f;
	u32 idx;
	long r;

	r = get_user(idx, idxp);
	if (r < 0)
		return r;
	if (idx >= d->nvqs)
		return -ENOBUFS;

	idx = array_index_nospec(idx, d->nvqs);
	vq = d->vqs[idx];

	if (ioctl == VHOST_SET_VRING_NUM ||
	    ioctl == VHOST_SET_VRING_ADDR) {
		return vhost_vring_set_num_addr(d, vq, ioctl, argp);
	}

	mutex_lock(&vq->mutex);

	switch (ioctl) {
	case VHOST_SET_VRING_BASE:
		/* Moving base with an active backend?
		 * You don't want to do that. */
		if (vq->private_data) {
			r = -EBUSY;
			break;
		}
		if (copy_from_user(&s, argp, sizeof s)) {
			r = -EFAULT;
			break;
		}
		if (s.num > 0xffff) {
			r = -EINVAL;
			break;
		}
		vq->last_avail_idx = s.num;
		/* Forget the cached index value. */
		vq->avail_idx = vq->last_avail_idx;
		break;
	case VHOST_GET_VRING_BASE:
		s.index = idx;
		s.num = vq->last_avail_idx;
		if (copy_to_user(argp, &s, sizeof s))
			r = -EFAULT;
		break;
	case VHOST_SET_VRING_KICK:
		if (copy_from_user(&f, argp, sizeof f)) {
			r = -EFAULT;
			break;
		}
		eventfp = f.fd == -1 ? NULL : eventfd_fget(f.fd);
		if (IS_ERR(eventfp)) {
			r = PTR_ERR(eventfp);
			break;
		}
		if (eventfp != vq->kick) {
			pollstop = (filep = vq->kick) != NULL;
			pollstart = (vq->kick = eventfp) != NULL;
		} else
			filep = eventfp;
		break;
	case VHOST_SET_VRING_CALL:
		if (copy_from_user(&f, argp, sizeof f)) {
			r = -EFAULT;
			break;
		}
		ctx = f.fd == -1 ? NULL : eventfd_ctx_fdget(f.fd);
		if (IS_ERR(ctx)) {
			r = PTR_ERR(ctx);
			break;
		}
		swap(ctx, vq->call_ctx);
		break;
	case VHOST_SET_VRING_ERR:
		if (copy_from_user(&f, argp, sizeof f)) {
			r = -EFAULT;
			break;
		}
		ctx = f.fd == -1 ? NULL : eventfd_ctx_fdget(f.fd);
		if (IS_ERR(ctx)) {
			r = PTR_ERR(ctx);
			break;
		}
		swap(ctx, vq->error_ctx);
		break;
	case VHOST_SET_VRING_ENDIAN:
		r = vhost_set_vring_endian(vq, argp);
		break;
	case VHOST_GET_VRING_ENDIAN:
		r = vhost_get_vring_endian(vq, idx, argp);
		break;
	case VHOST_SET_VRING_BUSYLOOP_TIMEOUT:
		if (copy_from_user(&s, argp, sizeof(s))) {
			r = -EFAULT;
			break;
		}
		vq->busyloop_timeout = s.num;
		break;
	case VHOST_GET_VRING_BUSYLOOP_TIMEOUT:
		s.index = idx;
		s.num = vq->busyloop_timeout;
		if (copy_to_user(argp, &s, sizeof(s)))
			r = -EFAULT;
		break;
	default:
		r = -ENOIOCTLCMD;
	}

	if (pollstop && vq->handle_kick)
		vhost_poll_stop(&vq->poll);

	if (!IS_ERR_OR_NULL(ctx))
		eventfd_ctx_put(ctx);
	if (filep)
		fput(filep);

	if (pollstart && vq->handle_kick)
		r = vhost_poll_start(&vq->poll, vq->kick);

	mutex_unlock(&vq->mutex);

	if (pollstop && vq->handle_kick)
		vhost_poll_flush(&vq->poll);
	return r;
}
EXPORT_SYMBOL_GPL(vhost_vring_ioctl);

int vhost_init_device_iotlb(struct vhost_dev *d, bool enabled)
{
	struct vhost_umem *niotlb, *oiotlb;
	int i;

	niotlb = vhost_umem_alloc();
	if (!niotlb)
		return -ENOMEM;

	oiotlb = d->iotlb;
	d->iotlb = niotlb;

	for (i = 0; i < d->nvqs; ++i) {
		struct vhost_virtqueue *vq = d->vqs[i];

		mutex_lock(&vq->mutex);
		vq->iotlb = niotlb;
		__vhost_vq_meta_reset(vq);
		mutex_unlock(&vq->mutex);
	}

	vhost_umem_clean(oiotlb);

	return 0;
}
EXPORT_SYMBOL_GPL(vhost_init_device_iotlb);

/* Caller must have device mutex */
long vhost_dev_ioctl(struct vhost_dev *d, unsigned int ioctl, void __user *argp)
{
	struct eventfd_ctx *ctx;
	u64 p;
	long r;
	int i, fd;

	/* If you are not the owner, you can become one */
	if (ioctl == VHOST_SET_OWNER) {
		r = vhost_dev_set_owner(d);
		goto done;
	}

	/* You must be the owner to do anything else */
	r = vhost_dev_check_owner(d);
	if (r)
		goto done;

	switch (ioctl) {
	case VHOST_SET_MEM_TABLE:
		r = vhost_set_memory(d, argp);
		break;
	case VHOST_SET_LOG_BASE:
		if (copy_from_user(&p, argp, sizeof p)) {
			r = -EFAULT;
			break;
		}
		if ((u64)(unsigned long)p != p) {
			r = -EFAULT;
			break;
		}
		for (i = 0; i < d->nvqs; ++i) {
			struct vhost_virtqueue *vq;
			void __user *base = (void __user *)(unsigned long)p;
			vq = d->vqs[i];
			mutex_lock(&vq->mutex);
			/* If ring is inactive, will check when it's enabled. */
			if (vq->private_data && !vq_log_access_ok(vq, base))
				r = -EFAULT;
			else
				vq->log_base = base;
			mutex_unlock(&vq->mutex);
		}
		break;
	case VHOST_SET_LOG_FD:
		r = get_user(fd, (int __user *)argp);
		if (r < 0)
			break;
		ctx = fd == -1 ? NULL : eventfd_ctx_fdget(fd);
		if (IS_ERR(ctx)) {
			r = PTR_ERR(ctx);
			break;
		}
		swap(ctx, d->log_ctx);
		for (i = 0; i < d->nvqs; ++i) {
			mutex_lock(&d->vqs[i]->mutex);
			d->vqs[i]->log_ctx = d->log_ctx;
			mutex_unlock(&d->vqs[i]->mutex);
		}
		if (ctx)
			eventfd_ctx_put(ctx);
		break;
	default:
		r = -ENOIOCTLCMD;
		break;
	}
done:
	return r;
}
EXPORT_SYMBOL_GPL(vhost_dev_ioctl);

/* TODO: This is really inefficient.  We need something like get_user()
 * (instruction directly accesses the data, with an exception table entry
 * returning -EFAULT). See Documentation/x86/exception-tables.rst.
 */
static int set_bit_to_user(int nr, void __user *addr)
{
	unsigned long log = (unsigned long)addr;
	struct page *page;
	void *base;
	int bit = nr + (log % PAGE_SIZE) * 8;
	int r;

	r = get_user_pages_fast(log, 1, FOLL_WRITE, &page);
	if (r < 0)
		return r;
	BUG_ON(r != 1);
	base = kmap_atomic(page);
	set_bit(bit, base);
	kunmap_atomic(base);
	set_page_dirty_lock(page);
	put_page(page);
	return 0;
}

static int log_write(void __user *log_base,
		     u64 write_address, u64 write_length)
{
	u64 write_page = write_address / VHOST_PAGE_SIZE;
	int r;

	if (!write_length)
		return 0;
	write_length += write_address % VHOST_PAGE_SIZE;
	for (;;) {
		u64 base = (u64)(unsigned long)log_base;
		u64 log = base + write_page / 8;
		int bit = write_page % 8;
		if ((u64)(unsigned long)log != log)
			return -EFAULT;
		r = set_bit_to_user(bit, (void __user *)(unsigned long)log);
		if (r < 0)
			return r;
		if (write_length <= VHOST_PAGE_SIZE)
			break;
		write_length -= VHOST_PAGE_SIZE;
		write_page += 1;
	}
	return r;
}

static int log_write_hva(struct vhost_virtqueue *vq, u64 hva, u64 len)
{
	struct vhost_umem *umem = vq->umem;
	struct vhost_umem_node *u;
	u64 start, end, l, min;
	int r;
	bool hit = false;

	while (len) {
		min = len;
		/* More than one GPAs can be mapped into a single HVA. So
		 * iterate all possible umems here to be safe.
		 */
		list_for_each_entry(u, &umem->umem_list, link) {
			if (u->userspace_addr > hva - 1 + len ||
			    u->userspace_addr - 1 + u->size < hva)
				continue;
			start = max(u->userspace_addr, hva);
			end = min(u->userspace_addr - 1 + u->size,
				  hva - 1 + len);
			l = end - start + 1;
			r = log_write(vq->log_base,
				      u->start + start - u->userspace_addr,
				      l);
			if (r < 0)
				return r;
			hit = true;
			min = min(l, min);
		}

		if (!hit)
			return -EFAULT;

		len -= min;
		hva += min;
	}

	return 0;
}

static int log_used(struct vhost_virtqueue *vq, u64 used_offset, u64 len)
{
	struct iovec iov[64];
	int i, ret;

	if (!vq->iotlb)
		return log_write(vq->log_base, vq->log_addr + used_offset, len);

	ret = translate_desc(vq, (uintptr_t)vq->used + used_offset,
			     len, iov, 64, VHOST_ACCESS_WO);
	if (ret < 0)
		return ret;

	for (i = 0; i < ret; i++) {
		ret = log_write_hva(vq,	(uintptr_t)iov[i].iov_base,
				    iov[i].iov_len);
		if (ret)
			return ret;
	}

	return 0;
}

int vhost_log_write(struct vhost_virtqueue *vq, struct vhost_log *log,
		    unsigned int log_num, u64 len, struct iovec *iov, int count)
{
	int i, r;

	/* Make sure data written is seen before log. */
	smp_wmb();

	if (vq->iotlb) {
		for (i = 0; i < count; i++) {
			r = log_write_hva(vq, (uintptr_t)iov[i].iov_base,
					  iov[i].iov_len);
			if (r < 0)
				return r;
		}
		return 0;
	}

	for (i = 0; i < log_num; ++i) {
		u64 l = min(log[i].len, len);
		r = log_write(vq->log_base, log[i].addr, l);
		if (r < 0)
			return r;
		len -= l;
		if (!len) {
			if (vq->log_ctx)
				eventfd_signal(vq->log_ctx, 1);
			return 0;
		}
	}
	/* Length written exceeds what we have stored. This is a bug. */
	BUG();
	return 0;
}
EXPORT_SYMBOL_GPL(vhost_log_write);

static int vhost_update_used_flags(struct vhost_virtqueue *vq)
{
	void __user *used;
	if (vhost_put_used_flags(vq))
		return -EFAULT;
	if (unlikely(vq->log_used)) {
		/* Make sure the flag is seen before log. */
		smp_wmb();
		/* Log used flag write. */
		used = &vq->used->flags;
		log_used(vq, (used - (void __user *)vq->used),
			 sizeof vq->used->flags);
		if (vq->log_ctx)
			eventfd_signal(vq->log_ctx, 1);
	}
	return 0;
}

static int vhost_update_avail_event(struct vhost_virtqueue *vq, u16 avail_event)
{
	if (vhost_put_avail_event(vq))
		return -EFAULT;
	if (unlikely(vq->log_used)) {
		void __user *used;
		/* Make sure the event is seen before log. */
		smp_wmb();
		/* Log avail event write */
		used = vhost_avail_event(vq);
		log_used(vq, (used - (void __user *)vq->used),
			 sizeof *vhost_avail_event(vq));
		if (vq->log_ctx)
			eventfd_signal(vq->log_ctx, 1);
	}
	return 0;
}

int vhost_vq_init_access(struct vhost_virtqueue *vq)
{
	__virtio16 last_used_idx;
	int r;
	bool is_le = vq->is_le;

	if (!vq->private_data)
		return 0;

	vhost_init_is_le(vq);

	r = vhost_update_used_flags(vq);
	if (r)
		goto err;
	vq->signalled_used_valid = false;
	if (!vq->iotlb &&
	    !access_ok(&vq->used->idx, sizeof vq->used->idx)) {
		r = -EFAULT;
		goto err;
	}
	r = vhost_get_used_idx(vq, &last_used_idx);
	if (r) {
		vq_err(vq, "Can't access used idx at %p\n",
		       &vq->used->idx);
		goto err;
	}
	vq->last_used_idx = vhost16_to_cpu(vq, last_used_idx);
	return 0;

err:
	vq->is_le = is_le;
	return r;
}
EXPORT_SYMBOL_GPL(vhost_vq_init_access);

static int translate_desc(struct vhost_virtqueue *vq, u64 addr, u32 len,
			  struct iovec iov[], int iov_size, int access)
{
	const struct vhost_umem_node *node;
	struct vhost_dev *dev = vq->dev;
	struct vhost_umem *umem = dev->iotlb ? dev->iotlb : dev->umem;
	struct iovec *_iov;
	u64 s = 0;
	int ret = 0;

	while ((u64)len > s) {
		u64 size;
		if (unlikely(ret >= iov_size)) {
			ret = -ENOBUFS;
			break;
		}

		node = vhost_umem_interval_tree_iter_first(&umem->umem_tree,
							addr, addr + len - 1);
		if (node == NULL || node->start > addr) {
			if (umem != dev->iotlb) {
				ret = -EFAULT;
				break;
			}
			ret = -EAGAIN;
			break;
		} else if (!(node->perm & access)) {
			ret = -EPERM;
			break;
		}

		_iov = iov + ret;
		size = node->size - addr + node->start;
		_iov->iov_len = min((u64)len - s, size);
		_iov->iov_base = (void __user *)(unsigned long)
			(node->userspace_addr + addr - node->start);
		s += size;
		addr += size;
		++ret;
	}

	if (ret == -EAGAIN)
		vhost_iotlb_miss(vq, addr, access);
	return ret;
}

/* Each buffer in the virtqueues is actually a chain of descriptors.  This
 * function returns the next descriptor in the chain,
 * or -1U if we're at the end. */
static unsigned next_desc(struct vhost_virtqueue *vq, struct vring_desc *desc)
{
	unsigned int next;

	/* If this descriptor says it doesn't chain, we're done. */
	if (!(desc->flags & cpu_to_vhost16(vq, VRING_DESC_F_NEXT)))
		return -1U;

	/* Check they're not leading us off end of descriptors. */
	next = vhost16_to_cpu(vq, READ_ONCE(desc->next));
	return next;
}

static int get_indirect(struct vhost_virtqueue *vq,
			struct iovec iov[], unsigned int iov_size,
			unsigned int *out_num, unsigned int *in_num,
			struct vhost_log *log, unsigned int *log_num,
			struct vring_desc *indirect)
{
	struct vring_desc desc;
	unsigned int i = 0, count, found = 0;
	u32 len = vhost32_to_cpu(vq, indirect->len);
	struct iov_iter from;
	int ret, access;

	/* Sanity check */
	if (unlikely(len % sizeof desc)) {
		vq_err(vq, "Invalid length in indirect descriptor: "
		       "len 0x%llx not multiple of 0x%zx\n",
		       (unsigned long long)len,
		       sizeof desc);
		return -EINVAL;
	}

	ret = translate_desc(vq, vhost64_to_cpu(vq, indirect->addr), len, vq->indirect,
			     UIO_MAXIOV, VHOST_ACCESS_RO);
	if (unlikely(ret < 0)) {
		if (ret != -EAGAIN)
			vq_err(vq, "Translation failure %d in indirect.\n", ret);
		return ret;
	}
	iov_iter_init(&from, READ, vq->indirect, ret, len);

	/* We will use the result as an address to read from, so most
	 * architectures only need a compiler barrier here. */
	read_barrier_depends();

	count = len / sizeof desc;
	/* Buffers are chained via a 16 bit next field, so
	 * we can have at most 2^16 of these. */
	if (unlikely(count > USHRT_MAX + 1)) {
		vq_err(vq, "Indirect buffer length too big: %d\n",
		       indirect->len);
		return -E2BIG;
	}

	do {
		unsigned iov_count = *in_num + *out_num;
		if (unlikely(++found > count)) {
			vq_err(vq, "Loop detected: last one at %u "
			       "indirect size %u\n",
			       i, count);
			return -EINVAL;
		}
		if (unlikely(!copy_from_iter_full(&desc, sizeof(desc), &from))) {
			vq_err(vq, "Failed indirect descriptor: idx %d, %zx\n",
			       i, (size_t)vhost64_to_cpu(vq, indirect->addr) + i * sizeof desc);
			return -EINVAL;
		}
		if (unlikely(desc.flags & cpu_to_vhost16(vq, VRING_DESC_F_INDIRECT))) {
			vq_err(vq, "Nested indirect descriptor: idx %d, %zx\n",
			       i, (size_t)vhost64_to_cpu(vq, indirect->addr) + i * sizeof desc);
			return -EINVAL;
		}

		if (desc.flags & cpu_to_vhost16(vq, VRING_DESC_F_WRITE))
			access = VHOST_ACCESS_WO;
		else
			access = VHOST_ACCESS_RO;

		ret = translate_desc(vq, vhost64_to_cpu(vq, desc.addr),
				     vhost32_to_cpu(vq, desc.len), iov + iov_count,
				     iov_size - iov_count, access);
		if (unlikely(ret < 0)) {
			if (ret != -EAGAIN)
				vq_err(vq, "Translation failure %d indirect idx %d\n",
					ret, i);
			return ret;
		}
		/* If this is an input descriptor, increment that count. */
		if (access == VHOST_ACCESS_WO) {
			*in_num += ret;
			if (unlikely(log && ret)) {
				log[*log_num].addr = vhost64_to_cpu(vq, desc.addr);
				log[*log_num].len = vhost32_to_cpu(vq, desc.len);
				++*log_num;
			}
		} else {
			/* If it's an output descriptor, they're all supposed
			 * to come before any input descriptors. */
			if (unlikely(*in_num)) {
				vq_err(vq, "Indirect descriptor "
				       "has out after in: idx %d\n", i);
				return -EINVAL;
			}
			*out_num += ret;
		}
	} while ((i = next_desc(vq, &desc)) != -1);
	return 0;
}

/* This looks in the virtqueue and for the first available buffer, and converts
 * it to an iovec for convenient access.  Since descriptors consist of some
 * number of output then some number of input descriptors, it's actually two
 * iovecs, but we pack them into one and note how many of each there were.
 *
 * This function returns the descriptor number found, or vq->num (which is
 * never a valid descriptor number) if none was found.  A negative code is
 * returned on error. */
int vhost_get_vq_desc(struct vhost_virtqueue *vq,
		      struct iovec iov[], unsigned int iov_size,
		      unsigned int *out_num, unsigned int *in_num,
		      struct vhost_log *log, unsigned int *log_num)
{
	struct vring_desc desc;
	unsigned int i, head, found = 0;
	u16 last_avail_idx;
	__virtio16 avail_idx;
	__virtio16 ring_head;
	int ret, access;

	/* Check it isn't doing very strange things with descriptor numbers. */
	last_avail_idx = vq->last_avail_idx;

	if (vq->avail_idx == vq->last_avail_idx) {
		if (unlikely(vhost_get_avail_idx(vq, &avail_idx))) {
			vq_err(vq, "Failed to access avail idx at %p\n",
				&vq->avail->idx);
			return -EFAULT;
		}
		vq->avail_idx = vhost16_to_cpu(vq, avail_idx);

		if (unlikely((u16)(vq->avail_idx - last_avail_idx) > vq->num)) {
			vq_err(vq, "Guest moved used index from %u to %u",
				last_avail_idx, vq->avail_idx);
			return -EFAULT;
		}

		/* If there's nothing new since last we looked, return
		 * invalid.
		 */
		if (vq->avail_idx == last_avail_idx)
			return vq->num;

		/* Only get avail ring entries after they have been
		 * exposed by guest.
		 */
		smp_rmb();
	}

	/* Grab the next descriptor number they're advertising, and increment
	 * the index we've seen. */
	if (unlikely(vhost_get_avail_head(vq, &ring_head, last_avail_idx))) {
		vq_err(vq, "Failed to read head: idx %d address %p\n",
		       last_avail_idx,
		       &vq->avail->ring[last_avail_idx % vq->num]);
		return -EFAULT;
	}

	head = vhost16_to_cpu(vq, ring_head);

	/* If their number is silly, that's an error. */
	if (unlikely(head >= vq->num)) {
		vq_err(vq, "Guest says index %u > %u is available",
		       head, vq->num);
		return -EINVAL;
	}

	/* When we start there are none of either input nor output. */
	*out_num = *in_num = 0;
	if (unlikely(log))
		*log_num = 0;

	i = head;
	do {
		unsigned iov_count = *in_num + *out_num;
		if (unlikely(i >= vq->num)) {
			vq_err(vq, "Desc index is %u > %u, head = %u",
			       i, vq->num, head);
			return -EINVAL;
		}
		if (unlikely(++found > vq->num)) {
			vq_err(vq, "Loop detected: last one at %u "
			       "vq size %u head %u\n",
			       i, vq->num, head);
			return -EINVAL;
		}
		ret = vhost_get_desc(vq, &desc, i);
		if (unlikely(ret)) {
			vq_err(vq, "Failed to get descriptor: idx %d addr %p\n",
			       i, vq->desc + i);
			return -EFAULT;
		}
		if (desc.flags & cpu_to_vhost16(vq, VRING_DESC_F_INDIRECT)) {
			ret = get_indirect(vq, iov, iov_size,
					   out_num, in_num,
					   log, log_num, &desc);
			if (unlikely(ret < 0)) {
				if (ret != -EAGAIN)
					vq_err(vq, "Failure detected "
						"in indirect descriptor at idx %d\n", i);
				return ret;
			}
			continue;
		}

		if (desc.flags & cpu_to_vhost16(vq, VRING_DESC_F_WRITE))
			access = VHOST_ACCESS_WO;
		else
			access = VHOST_ACCESS_RO;
		ret = translate_desc(vq, vhost64_to_cpu(vq, desc.addr),
				     vhost32_to_cpu(vq, desc.len), iov + iov_count,
				     iov_size - iov_count, access);
		if (unlikely(ret < 0)) {
			if (ret != -EAGAIN)
				vq_err(vq, "Translation failure %d descriptor idx %d\n",
					ret, i);
			return ret;
		}
		if (access == VHOST_ACCESS_WO) {
			/* If this is an input descriptor,
			 * increment that count. */
			*in_num += ret;
			if (unlikely(log && ret)) {
				log[*log_num].addr = vhost64_to_cpu(vq, desc.addr);
				log[*log_num].len = vhost32_to_cpu(vq, desc.len);
				++*log_num;
			}
		} else {
			/* If it's an output descriptor, they're all supposed
			 * to come before any input descriptors. */
			if (unlikely(*in_num)) {
				vq_err(vq, "Descriptor has out after in: "
				       "idx %d\n", i);
				return -EINVAL;
			}
			*out_num += ret;
		}
	} while ((i = next_desc(vq, &desc)) != -1);

	/* On success, increment avail index. */
	vq->last_avail_idx++;

	/* Assume notifications from guest are disabled at this point,
	 * if they aren't we would need to update avail_event index. */
	BUG_ON(!(vq->used_flags & VRING_USED_F_NO_NOTIFY));
	return head;
}
EXPORT_SYMBOL_GPL(vhost_get_vq_desc);

/* Reverse the effect of vhost_get_vq_desc. Useful for error handling. */
void vhost_discard_vq_desc(struct vhost_virtqueue *vq, int n)
{
	vq->last_avail_idx -= n;
}
EXPORT_SYMBOL_GPL(vhost_discard_vq_desc);

/* After we've used one of their buffers, we tell them about it.  We'll then
 * want to notify the guest, using eventfd. */
int vhost_add_used(struct vhost_virtqueue *vq, unsigned int head, int len)
{
	struct vring_used_elem heads = {
		cpu_to_vhost32(vq, head),
		cpu_to_vhost32(vq, len)
	};

	return vhost_add_used_n(vq, &heads, 1);
}
EXPORT_SYMBOL_GPL(vhost_add_used);

static int __vhost_add_used_n(struct vhost_virtqueue *vq,
			    struct vring_used_elem *heads,
			    unsigned count)
{
	struct vring_used_elem __user *used;
	u16 old, new;
	int start;

	start = vq->last_used_idx & (vq->num - 1);
	used = vq->used->ring + start;
	if (vhost_put_used(vq, heads, start, count)) {
		vq_err(vq, "Failed to write used");
		return -EFAULT;
	}
	if (unlikely(vq->log_used)) {
		/* Make sure data is seen before log. */
		smp_wmb();
		/* Log used ring entry write. */
		log_used(vq, ((void __user *)used - (void __user *)vq->used),
			 count * sizeof *used);
	}
	old = vq->last_used_idx;
	new = (vq->last_used_idx += count);
	/* If the driver never bothers to signal in a very long while,
	 * used index might wrap around. If that happens, invalidate
	 * signalled_used index we stored. TODO: make sure driver
	 * signals at least once in 2^16 and remove this. */
	if (unlikely((u16)(new - vq->signalled_used) < (u16)(new - old)))
		vq->signalled_used_valid = false;
	return 0;
}

/* After we've used one of their buffers, we tell them about it.  We'll then
 * want to notify the guest, using eventfd. */
int vhost_add_used_n(struct vhost_virtqueue *vq, struct vring_used_elem *heads,
		     unsigned count)
{
	int start, n, r;

	start = vq->last_used_idx & (vq->num - 1);
	n = vq->num - start;
	if (n < count) {
		r = __vhost_add_used_n(vq, heads, n);
		if (r < 0)
			return r;
		heads += n;
		count -= n;
	}
	r = __vhost_add_used_n(vq, heads, count);

	/* Make sure buffer is written before we update index. */
	smp_wmb();
	if (vhost_put_used_idx(vq)) {
		vq_err(vq, "Failed to increment used idx");
		return -EFAULT;
	}
	if (unlikely(vq->log_used)) {
		/* Make sure used idx is seen before log. */
		smp_wmb();
		/* Log used index update. */
		log_used(vq, offsetof(struct vring_used, idx),
			 sizeof vq->used->idx);
		if (vq->log_ctx)
			eventfd_signal(vq->log_ctx, 1);
	}
	return r;
}
EXPORT_SYMBOL_GPL(vhost_add_used_n);

static bool vhost_notify(struct vhost_dev *dev, struct vhost_virtqueue *vq)
{
	__u16 old, new;
	__virtio16 event;
	bool v;
	/* Flush out used index updates. This is paired
	 * with the barrier that the Guest executes when enabling
	 * interrupts. */
	smp_mb();

	if (vhost_has_feature(vq, VIRTIO_F_NOTIFY_ON_EMPTY) &&
	    unlikely(vq->avail_idx == vq->last_avail_idx))
		return true;

	if (!vhost_has_feature(vq, VIRTIO_RING_F_EVENT_IDX)) {
		__virtio16 flags;
		if (vhost_get_avail_flags(vq, &flags)) {
			vq_err(vq, "Failed to get flags");
			return true;
		}
		return !(flags & cpu_to_vhost16(vq, VRING_AVAIL_F_NO_INTERRUPT));
	}
	old = vq->signalled_used;
	v = vq->signalled_used_valid;
	new = vq->signalled_used = vq->last_used_idx;
	vq->signalled_used_valid = true;

	if (unlikely(!v))
		return true;

	if (vhost_get_used_event(vq, &event)) {
		vq_err(vq, "Failed to get used event idx");
		return true;
	}
	return vring_need_event(vhost16_to_cpu(vq, event), new, old);
}

/* This actually signals the guest, using eventfd. */
void vhost_signal(struct vhost_dev *dev, struct vhost_virtqueue *vq)
{
	/* Signal the Guest tell them we used something up. */
	if (vq->call_ctx && vhost_notify(dev, vq))
		eventfd_signal(vq->call_ctx, 1);
}
EXPORT_SYMBOL_GPL(vhost_signal);

/* And here's the combo meal deal.  Supersize me! */
void vhost_add_used_and_signal(struct vhost_dev *dev,
			       struct vhost_virtqueue *vq,
			       unsigned int head, int len)
{
	vhost_add_used(vq, head, len);
	vhost_signal(dev, vq);
}
EXPORT_SYMBOL_GPL(vhost_add_used_and_signal);

/* multi-buffer version of vhost_add_used_and_signal */
void vhost_add_used_and_signal_n(struct vhost_dev *dev,
				 struct vhost_virtqueue *vq,
				 struct vring_used_elem *heads, unsigned count)
{
	vhost_add_used_n(vq, heads, count);
	vhost_signal(dev, vq);
}
EXPORT_SYMBOL_GPL(vhost_add_used_and_signal_n);

/* return true if we're sure that avaiable ring is empty */
bool vhost_vq_avail_empty(struct vhost_dev *dev, struct vhost_virtqueue *vq)
{
	__virtio16 avail_idx;
	int r;

	if (vq->avail_idx != vq->last_avail_idx)
		return false;

	r = vhost_get_avail_idx(vq, &avail_idx);
	if (unlikely(r))
		return false;
	vq->avail_idx = vhost16_to_cpu(vq, avail_idx);

	return vq->avail_idx == vq->last_avail_idx;
}
EXPORT_SYMBOL_GPL(vhost_vq_avail_empty);

/* OK, now we need to know about added descriptors. */
bool vhost_enable_notify(struct vhost_dev *dev, struct vhost_virtqueue *vq)
{
	__virtio16 avail_idx;
	int r;

	if (!(vq->used_flags & VRING_USED_F_NO_NOTIFY))
		return false;
	vq->used_flags &= ~VRING_USED_F_NO_NOTIFY;
	if (!vhost_has_feature(vq, VIRTIO_RING_F_EVENT_IDX)) {
		r = vhost_update_used_flags(vq);
		if (r) {
			vq_err(vq, "Failed to enable notification at %p: %d\n",
			       &vq->used->flags, r);
			return false;
		}
	} else {
		r = vhost_update_avail_event(vq, vq->avail_idx);
		if (r) {
			vq_err(vq, "Failed to update avail event index at %p: %d\n",
			       vhost_avail_event(vq), r);
			return false;
		}
	}
	/* They could have slipped one in as we were doing that: make
	 * sure it's written, then check again. */
	smp_mb();
	r = vhost_get_avail_idx(vq, &avail_idx);
	if (r) {
		vq_err(vq, "Failed to check avail idx at %p: %d\n",
		       &vq->avail->idx, r);
		return false;
	}

	return vhost16_to_cpu(vq, avail_idx) != vq->avail_idx;
}
EXPORT_SYMBOL_GPL(vhost_enable_notify);

/* We don't need to be notified again. */
void vhost_disable_notify(struct vhost_dev *dev, struct vhost_virtqueue *vq)
{
	int r;

	if (vq->used_flags & VRING_USED_F_NO_NOTIFY)
		return;
	vq->used_flags |= VRING_USED_F_NO_NOTIFY;
	if (!vhost_has_feature(vq, VIRTIO_RING_F_EVENT_IDX)) {
		r = vhost_update_used_flags(vq);
		if (r)
			vq_err(vq, "Failed to enable notification at %p: %d\n",
			       &vq->used->flags, r);
	}
}
EXPORT_SYMBOL_GPL(vhost_disable_notify);

/* Create a new message. */
struct vhost_msg_node *vhost_new_msg(struct vhost_virtqueue *vq, int type)
{
	struct vhost_msg_node *node = kmalloc(sizeof *node, GFP_KERNEL);
	if (!node)
		return NULL;

	/* Make sure all padding within the structure is initialized. */
	memset(&node->msg, 0, sizeof node->msg);
	node->vq = vq;
	node->msg.type = type;
	return node;
}
EXPORT_SYMBOL_GPL(vhost_new_msg);

void vhost_enqueue_msg(struct vhost_dev *dev, struct list_head *head,
		       struct vhost_msg_node *node)
{
	spin_lock(&dev->iotlb_lock);
	list_add_tail(&node->node, head);
	spin_unlock(&dev->iotlb_lock);

	wake_up_interruptible_poll(&dev->wait, EPOLLIN | EPOLLRDNORM);
}
EXPORT_SYMBOL_GPL(vhost_enqueue_msg);

struct vhost_msg_node *vhost_dequeue_msg(struct vhost_dev *dev,
					 struct list_head *head)
{
	struct vhost_msg_node *node = NULL;

	spin_lock(&dev->iotlb_lock);
	if (!list_empty(head)) {
		node = list_first_entry(head, struct vhost_msg_node,
					node);
		list_del(&node->node);
	}
	spin_unlock(&dev->iotlb_lock);

	return node;
}
EXPORT_SYMBOL_GPL(vhost_dequeue_msg);


static int __init vhost_init(void)
{
	return 0;
}

static void __exit vhost_exit(void)
{
}

module_init(vhost_init);
module_exit(vhost_exit);

MODULE_VERSION("0.0.1");
MODULE_LICENSE("GPL v2");
MODULE_AUTHOR("Michael S. Tsirkin");
MODULE_DESCRIPTION("Host kernel accelerator for virtio");<|MERGE_RESOLUTION|>--- conflicted
+++ resolved
@@ -453,12 +453,8 @@
 }
 
 void vhost_dev_init(struct vhost_dev *dev,
-<<<<<<< HEAD
-		    struct vhost_virtqueue **vqs, int nvqs, int iov_limit)
-=======
 		    struct vhost_virtqueue **vqs, int nvqs,
 		    int iov_limit, int weight, int byte_weight)
->>>>>>> fa578e9d
 {
 	struct vhost_virtqueue *vq;
 	int i;
@@ -472,11 +468,8 @@
 	dev->mm = NULL;
 	dev->worker = NULL;
 	dev->iov_limit = iov_limit;
-<<<<<<< HEAD
-=======
 	dev->weight = weight;
 	dev->byte_weight = byte_weight;
->>>>>>> fa578e9d
 	init_llist_head(&dev->work_list);
 	init_waitqueue_head(&dev->wait);
 	INIT_LIST_HEAD(&dev->read_list);
