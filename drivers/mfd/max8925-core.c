/*
 * Base driver for Maxim MAX8925
 *
 * Copyright (C) 2009-2010 Marvell International Ltd.
 *	Haojian Zhuang <haojian.zhuang@marvell.com>
 *
 * This program is free software; you can redistribute it and/or modify
 * it under the terms of the GNU General Public License version 2 as
 * published by the Free Software Foundation.
 */

#include <linux/kernel.h>
#include <linux/module.h>
#include <linux/i2c.h>
#include <linux/irq.h>
#include <linux/interrupt.h>
#include <linux/platform_device.h>
#include <linux/regulator/machine.h>
#include <linux/mfd/core.h>
#include <linux/mfd/max8925.h>

static struct resource bk_resources[] __devinitdata = {
	{ 0x84, 0x84, "mode control", IORESOURCE_REG, },
	{ 0x85, 0x85, "control",      IORESOURCE_REG, },
};

static struct mfd_cell bk_devs[] __devinitdata = {
	{
		.name		= "max8925-backlight",
		.num_resources	= ARRAY_SIZE(bk_resources),
		.resources	= &bk_resources[0],
		.id		= -1,
	},
};

static struct resource touch_resources[] = {
	{
		.name	= "max8925-tsc",
		.start	= MAX8925_TSC_IRQ,
		.end	= MAX8925_ADC_RES_END,
		.flags	= IORESOURCE_REG,
	},
};

static struct mfd_cell touch_devs[] = {
	{
		.name		= "max8925-touch",
		.num_resources	= 1,
		.resources	= &touch_resources[0],
		.id		= -1,
	},
};

static struct resource power_supply_resources[] = {
	{
		.name	= "max8925-power",
		.start	= MAX8925_CHG_IRQ1,
		.end	= MAX8925_CHG_IRQ1_MASK,
		.flags	= IORESOURCE_REG,
	},
};

static struct mfd_cell power_devs[] = {
	{
		.name		= "max8925-power",
		.num_resources	= 1,
		.resources	= &power_supply_resources[0],
		.id		= -1,
	},
};

static struct resource rtc_resources[] = {
	{
		.name	= "max8925-rtc",
		.start	= MAX8925_IRQ_RTC_ALARM0,
		.end	= MAX8925_IRQ_RTC_ALARM0,
		.flags	= IORESOURCE_IRQ,
	},
};

static struct mfd_cell rtc_devs[] = {
	{
		.name		= "max8925-rtc",
		.num_resources	= 1,
		.resources	= &rtc_resources[0],
		.id		= -1,
	},
};

static struct resource onkey_resources[] = {
	{
		.name	= "max8925-onkey",
		.start	= MAX8925_IRQ_GPM_SW_R,
		.end	= MAX8925_IRQ_GPM_SW_R,
		.flags	= IORESOURCE_IRQ,
	}, {
		.name	= "max8925-onkey",
		.start	= MAX8925_IRQ_GPM_SW_F,
		.end	= MAX8925_IRQ_GPM_SW_F,
		.flags	= IORESOURCE_IRQ,
	},
};

static struct mfd_cell onkey_devs[] = {
	{
		.name		= "max8925-onkey",
		.num_resources	= 2,
		.resources	= &onkey_resources[0],
		.id		= -1,
	},
};

static struct resource sd1_resources[] __devinitdata = {
	{0x06, 0x06, "sdv", IORESOURCE_REG, },
};

static struct resource sd2_resources[] __devinitdata = {
	{0x09, 0x09, "sdv", IORESOURCE_REG, },
};

static struct resource sd3_resources[] __devinitdata = {
	{0x0c, 0x0c, "sdv", IORESOURCE_REG, },
};

static struct resource ldo1_resources[] __devinitdata = {
	{0x1a, 0x1a, "ldov", IORESOURCE_REG, },
};

static struct resource ldo2_resources[] __devinitdata = {
	{0x1e, 0x1e, "ldov", IORESOURCE_REG, },
};

static struct resource ldo3_resources[] __devinitdata = {
	{0x22, 0x22, "ldov", IORESOURCE_REG, },
};

static struct resource ldo4_resources[] __devinitdata = {
	{0x26, 0x26, "ldov", IORESOURCE_REG, },
};

static struct resource ldo5_resources[] __devinitdata = {
	{0x2a, 0x2a, "ldov", IORESOURCE_REG, },
};

static struct resource ldo6_resources[] __devinitdata = {
	{0x2e, 0x2e, "ldov", IORESOURCE_REG, },
};

static struct resource ldo7_resources[] __devinitdata = {
	{0x32, 0x32, "ldov", IORESOURCE_REG, },
};

static struct resource ldo8_resources[] __devinitdata = {
	{0x36, 0x36, "ldov", IORESOURCE_REG, },
};

static struct resource ldo9_resources[] __devinitdata = {
	{0x3a, 0x3a, "ldov", IORESOURCE_REG, },
};

static struct resource ldo10_resources[] __devinitdata = {
	{0x3e, 0x3e, "ldov", IORESOURCE_REG, },
};

static struct resource ldo11_resources[] __devinitdata = {
	{0x42, 0x42, "ldov", IORESOURCE_REG, },
};

static struct resource ldo12_resources[] __devinitdata = {
	{0x46, 0x46, "ldov", IORESOURCE_REG, },
};

static struct resource ldo13_resources[] __devinitdata = {
	{0x4a, 0x4a, "ldov", IORESOURCE_REG, },
};

static struct resource ldo14_resources[] __devinitdata = {
	{0x4e, 0x4e, "ldov", IORESOURCE_REG, },
};

static struct resource ldo15_resources[] __devinitdata = {
	{0x52, 0x52, "ldov", IORESOURCE_REG, },
};

static struct resource ldo16_resources[] __devinitdata = {
	{0x12, 0x12, "ldov", IORESOURCE_REG, },
};

static struct resource ldo17_resources[] __devinitdata = {
	{0x16, 0x16, "ldov", IORESOURCE_REG, },
};

static struct resource ldo18_resources[] __devinitdata = {
	{0x74, 0x74, "ldov", IORESOURCE_REG, },
};

static struct resource ldo19_resources[] __devinitdata = {
	{0x5e, 0x5e, "ldov", IORESOURCE_REG, },
};

static struct resource ldo20_resources[] __devinitdata = {
	{0x9e, 0x9e, "ldov", IORESOURCE_REG, },
};

static struct mfd_cell reg_devs[] __devinitdata = {
	{
		.name = "max8925-regulator",
		.id = 0,
		.num_resources = ARRAY_SIZE(sd1_resources),
		.resources = sd1_resources,
	}, {
		.name = "max8925-regulator",
		.id = 1,
		.num_resources = ARRAY_SIZE(sd2_resources),
		.resources = sd2_resources,
	}, {
		.name = "max8925-regulator",
		.id = 2,
		.num_resources = ARRAY_SIZE(sd3_resources),
		.resources = sd3_resources,
	}, {
		.name = "max8925-regulator",
		.id = 3,
		.num_resources = ARRAY_SIZE(ldo1_resources),
		.resources = ldo1_resources,
	}, {
		.name = "max8925-regulator",
		.id = 4,
		.num_resources = ARRAY_SIZE(ldo2_resources),
		.resources = ldo2_resources,
	}, {
		.name = "max8925-regulator",
		.id = 5,
		.num_resources = ARRAY_SIZE(ldo3_resources),
		.resources = ldo3_resources,
	}, {
		.name = "max8925-regulator",
		.id = 6,
		.num_resources = ARRAY_SIZE(ldo4_resources),
		.resources = ldo4_resources,
	}, {
		.name = "max8925-regulator",
		.id = 7,
		.num_resources = ARRAY_SIZE(ldo5_resources),
		.resources = ldo5_resources,
	}, {
		.name = "max8925-regulator",
		.id = 8,
		.num_resources = ARRAY_SIZE(ldo6_resources),
		.resources = ldo6_resources,
	}, {
		.name = "max8925-regulator",
		.id = 9,
		.num_resources = ARRAY_SIZE(ldo7_resources),
		.resources = ldo7_resources,
	}, {
		.name = "max8925-regulator",
		.id = 10,
		.num_resources = ARRAY_SIZE(ldo8_resources),
		.resources = ldo8_resources,
	}, {
		.name = "max8925-regulator",
		.id = 11,
		.num_resources = ARRAY_SIZE(ldo9_resources),
		.resources = ldo9_resources,
	}, {
		.name = "max8925-regulator",
		.id = 12,
		.num_resources = ARRAY_SIZE(ldo10_resources),
		.resources = ldo10_resources,
	}, {
		.name = "max8925-regulator",
		.id = 13,
		.num_resources = ARRAY_SIZE(ldo11_resources),
		.resources = ldo11_resources,
	}, {
		.name = "max8925-regulator",
		.id = 14,
		.num_resources = ARRAY_SIZE(ldo12_resources),
		.resources = ldo12_resources,
	}, {
		.name = "max8925-regulator",
		.id = 15,
		.num_resources = ARRAY_SIZE(ldo13_resources),
		.resources = ldo13_resources,
	}, {
		.name = "max8925-regulator",
		.id = 16,
		.num_resources = ARRAY_SIZE(ldo14_resources),
		.resources = ldo14_resources,
	}, {
		.name = "max8925-regulator",
		.id = 17,
		.num_resources = ARRAY_SIZE(ldo15_resources),
		.resources = ldo15_resources,
	}, {
		.name = "max8925-regulator",
		.id = 18,
		.num_resources = ARRAY_SIZE(ldo16_resources),
		.resources = ldo16_resources,
	}, {
		.name = "max8925-regulator",
		.id = 19,
		.num_resources = ARRAY_SIZE(ldo17_resources),
		.resources = ldo17_resources,
	}, {
		.name = "max8925-regulator",
		.id = 20,
		.num_resources = ARRAY_SIZE(ldo18_resources),
		.resources = ldo18_resources,
	}, {
		.name = "max8925-regulator",
		.id = 21,
		.num_resources = ARRAY_SIZE(ldo19_resources),
		.resources = ldo19_resources,
	}, {
		.name = "max8925-regulator",
		.id = 22,
		.num_resources = ARRAY_SIZE(ldo20_resources),
		.resources = ldo20_resources,
	},
};

enum {
	FLAGS_ADC = 1,	/* register in ADC component */
	FLAGS_RTC,	/* register in RTC component */
};

struct max8925_irq_data {
	int	reg;
	int	mask_reg;
	int	enable;		/* enable or not */
	int	offs;		/* bit offset in mask register */
	int	flags;
	int	tsc_irq;
};

static struct max8925_irq_data max8925_irqs[] = {
	[MAX8925_IRQ_VCHG_DC_OVP] = {
		.reg		= MAX8925_CHG_IRQ1,
		.mask_reg	= MAX8925_CHG_IRQ1_MASK,
		.offs		= 1 << 0,
	},
	[MAX8925_IRQ_VCHG_DC_F] = {
		.reg		= MAX8925_CHG_IRQ1,
		.mask_reg	= MAX8925_CHG_IRQ1_MASK,
		.offs		= 1 << 1,
	},
	[MAX8925_IRQ_VCHG_DC_R] = {
		.reg		= MAX8925_CHG_IRQ1,
		.mask_reg	= MAX8925_CHG_IRQ1_MASK,
		.offs		= 1 << 2,
	},
	[MAX8925_IRQ_VCHG_THM_OK_R] = {
		.reg		= MAX8925_CHG_IRQ2,
		.mask_reg	= MAX8925_CHG_IRQ2_MASK,
		.offs		= 1 << 0,
	},
	[MAX8925_IRQ_VCHG_THM_OK_F] = {
		.reg		= MAX8925_CHG_IRQ2,
		.mask_reg	= MAX8925_CHG_IRQ2_MASK,
		.offs		= 1 << 1,
	},
	[MAX8925_IRQ_VCHG_SYSLOW_F] = {
		.reg		= MAX8925_CHG_IRQ2,
		.mask_reg	= MAX8925_CHG_IRQ2_MASK,
		.offs		= 1 << 2,
	},
	[MAX8925_IRQ_VCHG_SYSLOW_R] = {
		.reg		= MAX8925_CHG_IRQ2,
		.mask_reg	= MAX8925_CHG_IRQ2_MASK,
		.offs		= 1 << 3,
	},
	[MAX8925_IRQ_VCHG_RST] = {
		.reg		= MAX8925_CHG_IRQ2,
		.mask_reg	= MAX8925_CHG_IRQ2_MASK,
		.offs		= 1 << 4,
	},
	[MAX8925_IRQ_VCHG_DONE] = {
		.reg		= MAX8925_CHG_IRQ2,
		.mask_reg	= MAX8925_CHG_IRQ2_MASK,
		.offs		= 1 << 5,
	},
	[MAX8925_IRQ_VCHG_TOPOFF] = {
		.reg		= MAX8925_CHG_IRQ2,
		.mask_reg	= MAX8925_CHG_IRQ2_MASK,
		.offs		= 1 << 6,
	},
	[MAX8925_IRQ_VCHG_TMR_FAULT] = {
		.reg		= MAX8925_CHG_IRQ2,
		.mask_reg	= MAX8925_CHG_IRQ2_MASK,
		.offs		= 1 << 7,
	},
	[MAX8925_IRQ_GPM_RSTIN] = {
		.reg		= MAX8925_ON_OFF_IRQ1,
		.mask_reg	= MAX8925_ON_OFF_IRQ1_MASK,
		.offs		= 1 << 0,
	},
	[MAX8925_IRQ_GPM_MPL] = {
		.reg		= MAX8925_ON_OFF_IRQ1,
		.mask_reg	= MAX8925_ON_OFF_IRQ1_MASK,
		.offs		= 1 << 1,
	},
	[MAX8925_IRQ_GPM_SW_3SEC] = {
		.reg		= MAX8925_ON_OFF_IRQ1,
		.mask_reg	= MAX8925_ON_OFF_IRQ1_MASK,
		.offs		= 1 << 2,
	},
	[MAX8925_IRQ_GPM_EXTON_F] = {
		.reg		= MAX8925_ON_OFF_IRQ1,
		.mask_reg	= MAX8925_ON_OFF_IRQ1_MASK,
		.offs		= 1 << 3,
	},
	[MAX8925_IRQ_GPM_EXTON_R] = {
		.reg		= MAX8925_ON_OFF_IRQ1,
		.mask_reg	= MAX8925_ON_OFF_IRQ1_MASK,
		.offs		= 1 << 4,
	},
	[MAX8925_IRQ_GPM_SW_1SEC] = {
		.reg		= MAX8925_ON_OFF_IRQ1,
		.mask_reg	= MAX8925_ON_OFF_IRQ1_MASK,
		.offs		= 1 << 5,
	},
	[MAX8925_IRQ_GPM_SW_F] = {
		.reg		= MAX8925_ON_OFF_IRQ1,
		.mask_reg	= MAX8925_ON_OFF_IRQ1_MASK,
		.offs		= 1 << 6,
	},
	[MAX8925_IRQ_GPM_SW_R] = {
		.reg		= MAX8925_ON_OFF_IRQ1,
		.mask_reg	= MAX8925_ON_OFF_IRQ1_MASK,
		.offs		= 1 << 7,
	},
	[MAX8925_IRQ_GPM_SYSCKEN_F] = {
		.reg		= MAX8925_ON_OFF_IRQ2,
		.mask_reg	= MAX8925_ON_OFF_IRQ2_MASK,
		.offs		= 1 << 0,
	},
	[MAX8925_IRQ_GPM_SYSCKEN_R] = {
		.reg		= MAX8925_ON_OFF_IRQ2,
		.mask_reg	= MAX8925_ON_OFF_IRQ2_MASK,
		.offs		= 1 << 1,
	},
	[MAX8925_IRQ_RTC_ALARM1] = {
		.reg		= MAX8925_RTC_IRQ,
		.mask_reg	= MAX8925_RTC_IRQ_MASK,
		.offs		= 1 << 2,
		.flags		= FLAGS_RTC,
	},
	[MAX8925_IRQ_RTC_ALARM0] = {
		.reg		= MAX8925_RTC_IRQ,
		.mask_reg	= MAX8925_RTC_IRQ_MASK,
		.offs		= 1 << 3,
		.flags		= FLAGS_RTC,
	},
	[MAX8925_IRQ_TSC_STICK] = {
		.reg		= MAX8925_TSC_IRQ,
		.mask_reg	= MAX8925_TSC_IRQ_MASK,
		.offs		= 1 << 0,
		.flags		= FLAGS_ADC,
		.tsc_irq	= 1,
	},
	[MAX8925_IRQ_TSC_NSTICK] = {
		.reg		= MAX8925_TSC_IRQ,
		.mask_reg	= MAX8925_TSC_IRQ_MASK,
		.offs		= 1 << 1,
		.flags		= FLAGS_ADC,
		.tsc_irq	= 1,
	},
};

static inline struct max8925_irq_data *irq_to_max8925(struct max8925_chip *chip,
						      int irq)
{
	return &max8925_irqs[irq - chip->irq_base];
}

static irqreturn_t max8925_irq(int irq, void *data)
{
	struct max8925_chip *chip = data;
	struct max8925_irq_data *irq_data;
	struct i2c_client *i2c;
	int read_reg = -1, value = 0;
	int i;

	for (i = 0; i < ARRAY_SIZE(max8925_irqs); i++) {
		irq_data = &max8925_irqs[i];
		/* TSC IRQ should be serviced in max8925_tsc_irq() */
		if (irq_data->tsc_irq)
			continue;
		if (irq_data->flags == FLAGS_RTC)
			i2c = chip->rtc;
		else if (irq_data->flags == FLAGS_ADC)
			i2c = chip->adc;
		else
			i2c = chip->i2c;
		if (read_reg != irq_data->reg) {
			read_reg = irq_data->reg;
			value = max8925_reg_read(i2c, irq_data->reg);
		}
		if (value & irq_data->enable)
			handle_nested_irq(chip->irq_base + i);
	}
	return IRQ_HANDLED;
}

static irqreturn_t max8925_tsc_irq(int irq, void *data)
{
	struct max8925_chip *chip = data;
	struct max8925_irq_data *irq_data;
	struct i2c_client *i2c;
	int read_reg = -1, value = 0;
	int i;

	for (i = 0; i < ARRAY_SIZE(max8925_irqs); i++) {
		irq_data = &max8925_irqs[i];
		/* non TSC IRQ should be serviced in max8925_irq() */
		if (!irq_data->tsc_irq)
			continue;
		if (irq_data->flags == FLAGS_RTC)
			i2c = chip->rtc;
		else if (irq_data->flags == FLAGS_ADC)
			i2c = chip->adc;
		else
			i2c = chip->i2c;
		if (read_reg != irq_data->reg) {
			read_reg = irq_data->reg;
			value = max8925_reg_read(i2c, irq_data->reg);
		}
		if (value & irq_data->enable)
			handle_nested_irq(chip->irq_base + i);
	}
	return IRQ_HANDLED;
}

static void max8925_irq_lock(struct irq_data *data)
{
	struct max8925_chip *chip = irq_data_get_irq_chip_data(data);

	mutex_lock(&chip->irq_lock);
}

static void max8925_irq_sync_unlock(struct irq_data *data)
{
	struct max8925_chip *chip = irq_data_get_irq_chip_data(data);
	struct max8925_irq_data *irq_data;
	static unsigned char cache_chg[2] = {0xff, 0xff};
	static unsigned char cache_on[2] = {0xff, 0xff};
	static unsigned char cache_rtc = 0xff, cache_tsc = 0xff;
	unsigned char irq_chg[2], irq_on[2];
	unsigned char irq_rtc, irq_tsc;
	int i;

	/* Load cached value. In initial, all IRQs are masked */
	irq_chg[0] = cache_chg[0];
	irq_chg[1] = cache_chg[1];
	irq_on[0] = cache_on[0];
	irq_on[1] = cache_on[1];
	irq_rtc = cache_rtc;
	irq_tsc = cache_tsc;
	for (i = 0; i < ARRAY_SIZE(max8925_irqs); i++) {
		irq_data = &max8925_irqs[i];
		/* 1 -- disable, 0 -- enable */
		switch (irq_data->mask_reg) {
		case MAX8925_CHG_IRQ1_MASK:
			irq_chg[0] &= ~irq_data->enable;
			break;
		case MAX8925_CHG_IRQ2_MASK:
			irq_chg[1] &= ~irq_data->enable;
			break;
		case MAX8925_ON_OFF_IRQ1_MASK:
			irq_on[0] &= ~irq_data->enable;
			break;
		case MAX8925_ON_OFF_IRQ2_MASK:
			irq_on[1] &= ~irq_data->enable;
			break;
		case MAX8925_RTC_IRQ_MASK:
			irq_rtc &= ~irq_data->enable;
			break;
		case MAX8925_TSC_IRQ_MASK:
			irq_tsc &= ~irq_data->enable;
			break;
		default:
			dev_err(chip->dev, "wrong IRQ\n");
			break;
		}
	}
	/* update mask into registers */
	if (cache_chg[0] != irq_chg[0]) {
		cache_chg[0] = irq_chg[0];
		max8925_reg_write(chip->i2c, MAX8925_CHG_IRQ1_MASK,
			irq_chg[0]);
	}
	if (cache_chg[1] != irq_chg[1]) {
		cache_chg[1] = irq_chg[1];
		max8925_reg_write(chip->i2c, MAX8925_CHG_IRQ2_MASK,
			irq_chg[1]);
	}
	if (cache_on[0] != irq_on[0]) {
		cache_on[0] = irq_on[0];
		max8925_reg_write(chip->i2c, MAX8925_ON_OFF_IRQ1_MASK,
				irq_on[0]);
	}
	if (cache_on[1] != irq_on[1]) {
		cache_on[1] = irq_on[1];
		max8925_reg_write(chip->i2c, MAX8925_ON_OFF_IRQ2_MASK,
				irq_on[1]);
	}
	if (cache_rtc != irq_rtc) {
		cache_rtc = irq_rtc;
		max8925_reg_write(chip->rtc, MAX8925_RTC_IRQ_MASK, irq_rtc);
	}
	if (cache_tsc != irq_tsc) {
		cache_tsc = irq_tsc;
		max8925_reg_write(chip->adc, MAX8925_TSC_IRQ_MASK, irq_tsc);
	}

	mutex_unlock(&chip->irq_lock);
}

static void max8925_irq_enable(struct irq_data *data)
{
	struct max8925_chip *chip = irq_data_get_irq_chip_data(data);
	max8925_irqs[data->irq - chip->irq_base].enable
		= max8925_irqs[data->irq - chip->irq_base].offs;
}

static void max8925_irq_disable(struct irq_data *data)
{
	struct max8925_chip *chip = irq_data_get_irq_chip_data(data);
	max8925_irqs[data->irq - chip->irq_base].enable = 0;
}

static struct irq_chip max8925_irq_chip = {
	.name		= "max8925",
	.irq_bus_lock	= max8925_irq_lock,
	.irq_bus_sync_unlock = max8925_irq_sync_unlock,
	.irq_enable	= max8925_irq_enable,
	.irq_disable	= max8925_irq_disable,
};

static int max8925_irq_init(struct max8925_chip *chip, int irq,
			    struct max8925_platform_data *pdata)
{
	unsigned long flags = IRQF_TRIGGER_FALLING | IRQF_ONESHOT;
	int i, ret;
	int __irq;

	if (!pdata || !pdata->irq_base) {
		dev_warn(chip->dev, "No interrupt support on IRQ base\n");
		return -EINVAL;
	}
	/* clear all interrupts */
	max8925_reg_read(chip->i2c, MAX8925_CHG_IRQ1);
	max8925_reg_read(chip->i2c, MAX8925_CHG_IRQ2);
	max8925_reg_read(chip->i2c, MAX8925_ON_OFF_IRQ1);
	max8925_reg_read(chip->i2c, MAX8925_ON_OFF_IRQ2);
	max8925_reg_read(chip->rtc, MAX8925_RTC_IRQ);
	max8925_reg_read(chip->adc, MAX8925_TSC_IRQ);
	/* mask all interrupts except for TSC */
	max8925_reg_write(chip->rtc, MAX8925_ALARM0_CNTL, 0);
	max8925_reg_write(chip->rtc, MAX8925_ALARM1_CNTL, 0);
	max8925_reg_write(chip->i2c, MAX8925_CHG_IRQ1_MASK, 0xff);
	max8925_reg_write(chip->i2c, MAX8925_CHG_IRQ2_MASK, 0xff);
	max8925_reg_write(chip->i2c, MAX8925_ON_OFF_IRQ1_MASK, 0xff);
	max8925_reg_write(chip->i2c, MAX8925_ON_OFF_IRQ2_MASK, 0xff);
	max8925_reg_write(chip->rtc, MAX8925_RTC_IRQ_MASK, 0xff);

	mutex_init(&chip->irq_lock);
	chip->core_irq = irq;
	chip->irq_base = pdata->irq_base;

	/* register with genirq */
	for (i = 0; i < ARRAY_SIZE(max8925_irqs); i++) {
		__irq = i + chip->irq_base;
		irq_set_chip_data(__irq, chip);
		irq_set_chip_and_handler(__irq, &max8925_irq_chip,
					 handle_edge_irq);
		irq_set_nested_thread(__irq, 1);
#ifdef CONFIG_ARM
		set_irq_flags(__irq, IRQF_VALID);
#else
		irq_set_noprobe(__irq);
#endif
	}
	if (!irq) {
		dev_warn(chip->dev, "No interrupt support on core IRQ\n");
		goto tsc_irq;
	}

	ret = request_threaded_irq(irq, NULL, max8925_irq, flags | IRQF_ONESHOT,
				   "max8925", chip);
	if (ret) {
		dev_err(chip->dev, "Failed to request core IRQ: %d\n", ret);
		chip->core_irq = 0;
	}

tsc_irq:
	/* mask TSC interrupt */
	max8925_reg_write(chip->adc, MAX8925_TSC_IRQ_MASK, 0x0f);

	if (!pdata->tsc_irq) {
		dev_warn(chip->dev, "No interrupt support on TSC IRQ\n");
		return 0;
	}
	chip->tsc_irq = pdata->tsc_irq;

	ret = request_threaded_irq(chip->tsc_irq, NULL, max8925_tsc_irq,
				   flags | IRQF_ONESHOT, "max8925-tsc", chip);
	if (ret) {
		dev_err(chip->dev, "Failed to request TSC IRQ: %d\n", ret);
		chip->tsc_irq = 0;
	}
	return 0;
}

static void __devinit init_regulator(struct max8925_chip *chip,
				     struct max8925_platform_data *pdata)
{
	int ret;

	if (!pdata)
		return;
	if (pdata->sd1) {
		reg_devs[0].platform_data = pdata->sd1;
		reg_devs[0].pdata_size = sizeof(struct regulator_init_data);
	}
	if (pdata->sd2) {
		reg_devs[1].platform_data = pdata->sd2;
		reg_devs[1].pdata_size = sizeof(struct regulator_init_data);
	}
	if (pdata->sd3) {
		reg_devs[2].platform_data = pdata->sd3;
		reg_devs[2].pdata_size = sizeof(struct regulator_init_data);
	}
	if (pdata->ldo1) {
		reg_devs[3].platform_data = pdata->ldo1;
		reg_devs[3].pdata_size = sizeof(struct regulator_init_data);
	}
	if (pdata->ldo2) {
		reg_devs[4].platform_data = pdata->ldo2;
		reg_devs[4].pdata_size = sizeof(struct regulator_init_data);
	}
	if (pdata->ldo3) {
		reg_devs[5].platform_data = pdata->ldo3;
		reg_devs[5].pdata_size = sizeof(struct regulator_init_data);
	}
	if (pdata->ldo4) {
		reg_devs[6].platform_data = pdata->ldo4;
		reg_devs[6].pdata_size = sizeof(struct regulator_init_data);
	}
	if (pdata->ldo5) {
		reg_devs[7].platform_data = pdata->ldo5;
		reg_devs[7].pdata_size = sizeof(struct regulator_init_data);
	}
	if (pdata->ldo6) {
		reg_devs[8].platform_data = pdata->ldo6;
		reg_devs[8].pdata_size = sizeof(struct regulator_init_data);
	}
	if (pdata->ldo7) {
		reg_devs[9].platform_data = pdata->ldo7;
		reg_devs[9].pdata_size = sizeof(struct regulator_init_data);
	}
	if (pdata->ldo8) {
		reg_devs[10].platform_data = pdata->ldo8;
		reg_devs[10].pdata_size = sizeof(struct regulator_init_data);
	}
	if (pdata->ldo9) {
		reg_devs[11].platform_data = pdata->ldo9;
		reg_devs[11].pdata_size = sizeof(struct regulator_init_data);
	}
	if (pdata->ldo10) {
		reg_devs[12].platform_data = pdata->ldo10;
		reg_devs[12].pdata_size = sizeof(struct regulator_init_data);
	}
	if (pdata->ldo11) {
		reg_devs[13].platform_data = pdata->ldo11;
		reg_devs[13].pdata_size = sizeof(struct regulator_init_data);
	}
	if (pdata->ldo12) {
		reg_devs[14].platform_data = pdata->ldo12;
		reg_devs[14].pdata_size = sizeof(struct regulator_init_data);
	}
	if (pdata->ldo13) {
		reg_devs[15].platform_data = pdata->ldo13;
		reg_devs[15].pdata_size = sizeof(struct regulator_init_data);
	}
	if (pdata->ldo14) {
		reg_devs[16].platform_data = pdata->ldo14;
		reg_devs[16].pdata_size = sizeof(struct regulator_init_data);
	}
	if (pdata->ldo15) {
		reg_devs[17].platform_data = pdata->ldo15;
		reg_devs[17].pdata_size = sizeof(struct regulator_init_data);
	}
	if (pdata->ldo16) {
		reg_devs[18].platform_data = pdata->ldo16;
		reg_devs[18].pdata_size = sizeof(struct regulator_init_data);
	}
	if (pdata->ldo17) {
		reg_devs[19].platform_data = pdata->ldo17;
		reg_devs[19].pdata_size = sizeof(struct regulator_init_data);
	}
	if (pdata->ldo18) {
		reg_devs[20].platform_data = pdata->ldo18;
		reg_devs[20].pdata_size = sizeof(struct regulator_init_data);
	}
	if (pdata->ldo19) {
		reg_devs[21].platform_data = pdata->ldo19;
		reg_devs[21].pdata_size = sizeof(struct regulator_init_data);
	}
	if (pdata->ldo20) {
		reg_devs[22].platform_data = pdata->ldo20;
		reg_devs[22].pdata_size = sizeof(struct regulator_init_data);
	}
	ret = mfd_add_devices(chip->dev, 0, reg_devs, ARRAY_SIZE(reg_devs),
			      NULL, 0, NULL);
	if (ret < 0) {
		dev_err(chip->dev, "Failed to add regulator subdev\n");
		return;
	}
}

int __devinit max8925_device_init(struct max8925_chip *chip,
				  struct max8925_platform_data *pdata)
{
	int ret;

	max8925_irq_init(chip, chip->i2c->irq, pdata);

	if (pdata && (pdata->power || pdata->touch)) {
		/* enable ADC to control internal reference */
		max8925_set_bits(chip->i2c, MAX8925_RESET_CNFG, 1, 1);
		/* enable internal reference for ADC */
		max8925_set_bits(chip->adc, MAX8925_TSC_CNFG1, 3, 2);
		/* check for internal reference IRQ */
		do {
			ret = max8925_reg_read(chip->adc, MAX8925_TSC_IRQ);
		} while (ret & MAX8925_NREF_OK);
		/* enaable ADC scheduler, interval is 1 second */
		max8925_set_bits(chip->adc, MAX8925_ADC_SCHED, 3, 2);
	}

	/* enable Momentary Power Loss */
	max8925_set_bits(chip->rtc, MAX8925_MPL_CNTL, 1 << 4, 1 << 4);

	ret = mfd_add_devices(chip->dev, 0, &rtc_devs[0],
			      ARRAY_SIZE(rtc_devs),
			      &rtc_resources[0], chip->irq_base, NULL);
	if (ret < 0) {
		dev_err(chip->dev, "Failed to add rtc subdev\n");
		goto out;
	}

	ret = mfd_add_devices(chip->dev, 0, &onkey_devs[0],
			      ARRAY_SIZE(onkey_devs),
			      &onkey_resources[0], 0, NULL);
	if (ret < 0) {
		dev_err(chip->dev, "Failed to add onkey subdev\n");
		goto out_dev;
	}

<<<<<<< HEAD
	if (pdata) {
		ret = mfd_add_devices(chip->dev, 0, &regulator_devs[0],
				      ARRAY_SIZE(regulator_devs),
				      &regulator_resources[0], 0, NULL);
		if (ret < 0) {
			dev_err(chip->dev, "Failed to add regulator subdev\n");
			goto out_dev;
		}
	}

	if (pdata && pdata->backlight) {
		ret = mfd_add_devices(chip->dev, 0, &backlight_devs[0],
				      ARRAY_SIZE(backlight_devs),
				      &backlight_resources[0], 0, NULL);
		if (ret < 0) {
			dev_err(chip->dev, "Failed to add backlight subdev\n");
			goto out_dev;
		}
=======
	init_regulator(chip, pdata);

	if (pdata && pdata->backlight) {
		bk_devs[0].platform_data = &pdata->backlight;
		bk_devs[0].pdata_size = sizeof(struct max8925_backlight_pdata);
	}
	ret = mfd_add_devices(chip->dev, 0, bk_devs, ARRAY_SIZE(bk_devs),
			      NULL, 0, NULL);
	if (ret < 0) {
		dev_err(chip->dev, "Failed to add backlight subdev\n");
		goto out_dev;
>>>>>>> 74d83781
	}

	if (pdata && pdata->power) {
		ret = mfd_add_devices(chip->dev, 0, &power_devs[0],
					ARRAY_SIZE(power_devs),
				      &power_supply_resources[0], 0, NULL);
		if (ret < 0) {
			dev_err(chip->dev, "Failed to add power supply "
				"subdev\n");
			goto out_dev;
		}
	}

	if (pdata && pdata->touch) {
		ret = mfd_add_devices(chip->dev, 0, &touch_devs[0],
				      ARRAY_SIZE(touch_devs),
				      &touch_resources[0], 0, NULL);
		if (ret < 0) {
			dev_err(chip->dev, "Failed to add touch subdev\n");
			goto out_dev;
		}
	}

	return 0;
out_dev:
	mfd_remove_devices(chip->dev);
out:
	return ret;
}

void __devexit max8925_device_exit(struct max8925_chip *chip)
{
	if (chip->core_irq)
		free_irq(chip->core_irq, chip);
	if (chip->tsc_irq)
		free_irq(chip->tsc_irq, chip);
	mfd_remove_devices(chip->dev);
}


MODULE_DESCRIPTION("PMIC Driver for Maxim MAX8925");
MODULE_AUTHOR("Haojian Zhuang <haojian.zhuang@marvell.com");
MODULE_LICENSE("GPL");<|MERGE_RESOLUTION|>--- conflicted
+++ resolved
@@ -860,26 +860,6 @@
 		goto out_dev;
 	}
 
-<<<<<<< HEAD
-	if (pdata) {
-		ret = mfd_add_devices(chip->dev, 0, &regulator_devs[0],
-				      ARRAY_SIZE(regulator_devs),
-				      &regulator_resources[0], 0, NULL);
-		if (ret < 0) {
-			dev_err(chip->dev, "Failed to add regulator subdev\n");
-			goto out_dev;
-		}
-	}
-
-	if (pdata && pdata->backlight) {
-		ret = mfd_add_devices(chip->dev, 0, &backlight_devs[0],
-				      ARRAY_SIZE(backlight_devs),
-				      &backlight_resources[0], 0, NULL);
-		if (ret < 0) {
-			dev_err(chip->dev, "Failed to add backlight subdev\n");
-			goto out_dev;
-		}
-=======
 	init_regulator(chip, pdata);
 
 	if (pdata && pdata->backlight) {
@@ -891,7 +871,6 @@
 	if (ret < 0) {
 		dev_err(chip->dev, "Failed to add backlight subdev\n");
 		goto out_dev;
->>>>>>> 74d83781
 	}
 
 	if (pdata && pdata->power) {
