--- conflicted
+++ resolved
@@ -1,12 +1,7 @@
-<<<<<<< HEAD
-obj-$(CONFIG_VGASTATE)		  += vgastate.o
-obj-$(CONFIG_HDMI)		  += hdmi.o
-fb-objs			  := $(fb-y)
-=======
 # SPDX-License-Identifier: GPL-2.0
 obj-$(CONFIG_VGASTATE)            += vgastate.o
 obj-$(CONFIG_HDMI)                += hdmi.o
->>>>>>> 0ab73e6e
+fb-objs				  := $(fb-y)
 
 obj-$(CONFIG_VT)		  += console/
 obj-$(CONFIG_FB_STI)		  += console/
