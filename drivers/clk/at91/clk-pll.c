--- conflicted
+++ resolved
@@ -132,12 +132,9 @@
 					 unsigned long parent_rate)
 {
 	struct clk_pll *pll = to_clk_pll(hw);
-<<<<<<< HEAD
-=======
 
 	if (!pll->div || !pll->mul)
 		return 0;
->>>>>>> e021bb4f
 
 	return (parent_rate / pll->div) * (pll->mul + 1);
 }
