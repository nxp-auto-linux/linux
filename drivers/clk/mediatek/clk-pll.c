--- conflicted
+++ resolved
@@ -147,12 +147,7 @@
 	/* restore tuner_en */
 	__mtk_pll_tuner_enable(pll);
 
-<<<<<<< HEAD
-	if (pll_en)
-		udelay(20);
-=======
 	udelay(20);
->>>>>>> fa578e9d
 }
 
 /*
