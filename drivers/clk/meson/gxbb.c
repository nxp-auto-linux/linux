--- conflicted
+++ resolved
@@ -122,8 +122,6 @@
 			.fw_name = "xtal",
 		},
 		.num_parents = 1,
-<<<<<<< HEAD
-=======
 	},
 };
 
@@ -145,7 +143,6 @@
 		 * This clock won't ever change at runtime so
 		 * CLK_SET_RATE_PARENT is not required
 		 */
->>>>>>> fa578e9d
 	},
 };
 
@@ -407,8 +404,6 @@
 			.fw_name = "xtal",
 		},
 		.num_parents = 1,
-<<<<<<< HEAD
-=======
 	},
 };
 
@@ -427,7 +422,6 @@
 		},
 		.num_parents = 1,
 		.flags = CLK_SET_RATE_PARENT,
->>>>>>> fa578e9d
 	},
 };
 
@@ -529,8 +523,6 @@
 			.fw_name = "xtal",
 		},
 		.num_parents = 1,
-<<<<<<< HEAD
-=======
 	},
 };
 
@@ -557,7 +549,6 @@
 		},
 		.num_parents = 1,
 		.flags = CLK_SET_RATE_PARENT,
->>>>>>> fa578e9d
 	},
 };
 
