// SPDX-License-Identifier: (GPL-2.0 OR BSD-3-Clause)
/*
 * Copyright (c) 2016 AmLogic, Inc.
 * Author: Michael Turquette <mturquette@baylibre.com>
 */

/*
 * MultiPhase Locked Loops are outputs from a PLL with additional frequency
 * scaling capabilities. MPLL rates are calculated as:
 *
 * f(N2_integer, SDM_IN ) = 2.0G/(N2_integer + SDM_IN/16384)
 */

#include <linux/clk-provider.h>
#include "clkc.h"

#define SDM_DEN 16384
#define N2_MIN	4
#define N2_MAX	511

static inline struct meson_clk_mpll_data *
meson_clk_mpll_data(struct clk_regmap *clk)
{
	return (struct meson_clk_mpll_data *)clk->data;
}

static long rate_from_params(unsigned long parent_rate,
			     unsigned int sdm,
			     unsigned int n2)
{
	unsigned long divisor = (SDM_DEN * n2) + sdm;

	if (n2 < N2_MIN)
		return -EINVAL;

	return DIV_ROUND_UP_ULL((u64)parent_rate * SDM_DEN, divisor);
}

static void params_from_rate(unsigned long requested_rate,
			     unsigned long parent_rate,
			     unsigned int *sdm,
			     unsigned int *n2,
			     u8 flags)
{
	uint64_t div = parent_rate;
	uint64_t frac = do_div(div, requested_rate);

	frac *= SDM_DEN;

	if (flags & CLK_MESON_MPLL_ROUND_CLOSEST)
		*sdm = DIV_ROUND_CLOSEST_ULL(frac, requested_rate);
	else
		*sdm = DIV_ROUND_UP_ULL(frac, requested_rate);

	if (*sdm == SDM_DEN) {
		*sdm = 0;
		div += 1;
	}

	if (div < N2_MIN) {
		*n2 = N2_MIN;
		*sdm = 0;
	} else if (div > N2_MAX) {
		*n2 = N2_MAX;
		*sdm = SDM_DEN - 1;
	} else {
		*n2 = div;
<<<<<<< HEAD
		*sdm = DIV_ROUND_UP_ULL((u64)rem * SDM_DEN, requested_rate);
=======
>>>>>>> e021bb4f
	}
}

static unsigned long mpll_recalc_rate(struct clk_hw *hw,
		unsigned long parent_rate)
{
	struct clk_regmap *clk = to_clk_regmap(hw);
	struct meson_clk_mpll_data *mpll = meson_clk_mpll_data(clk);
	unsigned int sdm, n2;
	long rate;

	sdm = meson_parm_read(clk->map, &mpll->sdm);
	n2 = meson_parm_read(clk->map, &mpll->n2);

	rate = rate_from_params(parent_rate, sdm, n2);
	return rate < 0 ? 0 : rate;
}

static long mpll_round_rate(struct clk_hw *hw,
			    unsigned long rate,
			    unsigned long *parent_rate)
{
	struct clk_regmap *clk = to_clk_regmap(hw);
	struct meson_clk_mpll_data *mpll = meson_clk_mpll_data(clk);
	unsigned int sdm, n2;

	params_from_rate(rate, *parent_rate, &sdm, &n2, mpll->flags);
	return rate_from_params(*parent_rate, sdm, n2);
}

static int mpll_set_rate(struct clk_hw *hw,
			 unsigned long rate,
			 unsigned long parent_rate)
{
	struct clk_regmap *clk = to_clk_regmap(hw);
	struct meson_clk_mpll_data *mpll = meson_clk_mpll_data(clk);
	unsigned int sdm, n2;
	unsigned long flags = 0;

	params_from_rate(rate, parent_rate, &sdm, &n2, mpll->flags);

	if (mpll->lock)
		spin_lock_irqsave(mpll->lock, flags);
	else
		__acquire(mpll->lock);

	/* Enable and set the fractional part */
	meson_parm_write(clk->map, &mpll->sdm, sdm);
	meson_parm_write(clk->map, &mpll->sdm_en, 1);

	/* Set additional fractional part enable if required */
	if (MESON_PARM_APPLICABLE(&mpll->ssen))
		meson_parm_write(clk->map, &mpll->ssen, 1);

	/* Set the integer divider part */
	meson_parm_write(clk->map, &mpll->n2, n2);

	/* Set the magic misc bit if required */
	if (MESON_PARM_APPLICABLE(&mpll->misc))
		meson_parm_write(clk->map, &mpll->misc, 1);

	if (mpll->lock)
		spin_unlock_irqrestore(mpll->lock, flags);
	else
		__release(mpll->lock);

	return 0;
}

const struct clk_ops meson_clk_mpll_ro_ops = {
	.recalc_rate	= mpll_recalc_rate,
	.round_rate	= mpll_round_rate,
};

const struct clk_ops meson_clk_mpll_ops = {
	.recalc_rate	= mpll_recalc_rate,
	.round_rate	= mpll_round_rate,
	.set_rate	= mpll_set_rate,
};<|MERGE_RESOLUTION|>--- conflicted
+++ resolved
@@ -65,10 +65,6 @@
 		*sdm = SDM_DEN - 1;
 	} else {
 		*n2 = div;
-<<<<<<< HEAD
-		*sdm = DIV_ROUND_UP_ULL((u64)rem * SDM_DEN, requested_rate);
-=======
->>>>>>> e021bb4f
 	}
 }
 
