// SPDX-License-Identifier: GPL-2.0-or-later
/*
 * Copyright (C) 2013 Freescale Semiconductor, Inc.
 */

#include <linux/clk-provider.h>
#include <linux/err.h>
#include <linux/io.h>
#include <linux/slab.h>
#include "clk.h"

/**
 * struct clk_fixup_mux - imx integer fixup multiplexer clock
 * @mux: the parent class
 * @ops: pointer to clk_ops of parent class
 * @fixup: a hook to fixup the write value
 *
 * The imx fixup multiplexer clock is a subclass of basic clk_mux
 * with an addtional fixup hook.
 */
struct clk_fixup_mux {
	struct clk_mux mux;
	const struct clk_ops *ops;
	void (*fixup)(u32 *val);
};

static inline struct clk_fixup_mux *to_clk_fixup_mux(struct clk_hw *hw)
{
	struct clk_mux *mux = to_clk_mux(hw);

	return container_of(mux, struct clk_fixup_mux, mux);
}

static u8 clk_fixup_mux_get_parent(struct clk_hw *hw)
{
	struct clk_fixup_mux *fixup_mux = to_clk_fixup_mux(hw);

	return fixup_mux->ops->get_parent(&fixup_mux->mux.hw);
}

static int clk_fixup_mux_set_parent(struct clk_hw *hw, u8 index)
{
	struct clk_fixup_mux *fixup_mux = to_clk_fixup_mux(hw);
	struct clk_mux *mux = to_clk_mux(hw);
	unsigned long flags = 0;
	u32 val;

	spin_lock_irqsave(mux->lock, flags);

	val = readl(mux->reg);
	val &= ~(mux->mask << mux->shift);
	val |= index << mux->shift;
	fixup_mux->fixup(&val);
	writel(val, mux->reg);

	spin_unlock_irqrestore(mux->lock, flags);

	return 0;
}

static const struct clk_ops clk_fixup_mux_ops = {
	.get_parent = clk_fixup_mux_get_parent,
	.set_parent = clk_fixup_mux_set_parent,
};

<<<<<<< HEAD
struct clk *imx_clk_fixup_mux(const char *name, void __iomem *reg,
=======
struct clk_hw *imx_clk_hw_fixup_mux(const char *name, void __iomem *reg,
>>>>>>> f7688b48
			      u8 shift, u8 width, const char * const *parents,
			      int num_parents, void (*fixup)(u32 *val))
{
	struct clk_fixup_mux *fixup_mux;
	struct clk_hw *hw;
	struct clk_init_data init;
	int ret;

	if (!fixup)
		return ERR_PTR(-EINVAL);

	fixup_mux = kzalloc(sizeof(*fixup_mux), GFP_KERNEL);
	if (!fixup_mux)
		return ERR_PTR(-ENOMEM);

	init.name = name;
	init.ops = &clk_fixup_mux_ops;
	init.parent_names = parents;
	init.num_parents = num_parents;
	init.flags = 0;

	fixup_mux->mux.reg = reg;
	fixup_mux->mux.shift = shift;
	fixup_mux->mux.mask = BIT(width) - 1;
	fixup_mux->mux.lock = &imx_ccm_lock;
	fixup_mux->mux.hw.init = &init;
	fixup_mux->ops = &clk_mux_ops;
	fixup_mux->fixup = fixup;

	hw = &fixup_mux->mux.hw;

	ret = clk_hw_register(NULL, hw);
	if (ret) {
		kfree(fixup_mux);
		return ERR_PTR(ret);
	}

	return hw;
}<|MERGE_RESOLUTION|>--- conflicted
+++ resolved
@@ -63,11 +63,7 @@
 	.set_parent = clk_fixup_mux_set_parent,
 };
 
-<<<<<<< HEAD
-struct clk *imx_clk_fixup_mux(const char *name, void __iomem *reg,
-=======
 struct clk_hw *imx_clk_hw_fixup_mux(const char *name, void __iomem *reg,
->>>>>>> f7688b48
 			      u8 shift, u8 width, const char * const *parents,
 			      int num_parents, void (*fixup)(u32 *val))
 {
