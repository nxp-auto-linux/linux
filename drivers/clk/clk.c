--- conflicted
+++ resolved
@@ -3095,20 +3095,6 @@
 		}
 	}
 
-<<<<<<< HEAD
-	/*
-	 * optional platform-specific magic
-	 *
-	 * The .init callback is not used by any of the basic clock types, but
-	 * exists for weird hardware that must perform initialization magic.
-	 * Please consider other ways of solving initialization problems before
-	 * using this callback, as its use is discouraged.
-	 */
-	if (core->ops->init)
-		core->ops->init(core->hw);
-
-=======
->>>>>>> e021bb4f
 	kref_init(&core->ref);
 out:
 	clk_pm_runtime_put(core);
