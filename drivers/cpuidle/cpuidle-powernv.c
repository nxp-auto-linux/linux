--- conflicted
+++ resolved
@@ -318,25 +318,10 @@
 		 * Firmware passes residency and latency values in ns.
 		 * cpuidle expects it in us.
 		 */
-<<<<<<< HEAD
-		exit_latency = DIV_ROUND_UP(latency_ns[i], 1000);
-		if (!rc)
-			target_residency = DIV_ROUND_UP(residency_ns[i], 1000);
-		else
-			target_residency = 0;
-
-		if (has_stop_states) {
-			int err = validate_psscr_val_mask(&psscr_val[i],
-							  &psscr_mask[i],
-							  flags[i]);
-			if (err) {
-				report_invalid_psscr_val(psscr_val[i], err);
-=======
 		exit_latency = DIV_ROUND_UP(state->latency_ns, 1000);
 		target_residency = DIV_ROUND_UP(state->residency_ns, 1000);
 
 		if (has_stop_states && !(state->valid))
->>>>>>> e021bb4f
 				continue;
 
 		if (state->flags & OPAL_PM_TIMEBASE_STOP)
