// SPDX-License-Identifier: GPL-2.0-only
/*
 * Elan Microelectronics touch panels with I2C interface
 *
 * Copyright (C) 2014 Elan Microelectronics Corporation.
 * Scott Liu <scott.liu@emc.com.tw>
 *
 * This code is partly based on hid-multitouch.c:
 *
 *  Copyright (c) 2010-2012 Stephane Chatty <chatty@enac.fr>
 *  Copyright (c) 2010-2012 Benjamin Tissoires <benjamin.tissoires@gmail.com>
 *  Copyright (c) 2010-2012 Ecole Nationale de l'Aviation Civile, France
 *
 * This code is partly based on i2c-hid.c:
 *
 * Copyright (c) 2012 Benjamin Tissoires <benjamin.tissoires@gmail.com>
 * Copyright (c) 2012 Ecole Nationale de l'Aviation Civile, France
 * Copyright (c) 2012 Red Hat, Inc
 */


#include <linux/bits.h>
#include <linux/module.h>
#include <linux/input.h>
#include <linux/interrupt.h>
#include <linux/irq.h>
#include <linux/platform_device.h>
#include <linux/async.h>
#include <linux/i2c.h>
#include <linux/delay.h>
#include <linux/uaccess.h>
#include <linux/buffer_head.h>
#include <linux/slab.h>
#include <linux/firmware.h>
#include <linux/input/mt.h>
#include <linux/input/touchscreen.h>
#include <linux/acpi.h>
#include <linux/of.h>
#include <linux/gpio/consumer.h>
#include <linux/regulator/consumer.h>
#include <linux/uuid.h>
#include <asm/unaligned.h>

/* Device, Driver information */
#define DEVICE_NAME	"elants_i2c"

/* Convert from rows or columns into resolution */
#define ELAN_TS_RESOLUTION(n, m)   (((n) - 1) * (m))

/* FW header data */
#define HEADER_SIZE		4
#define FW_HDR_TYPE		0
#define FW_HDR_COUNT		1
#define FW_HDR_LENGTH		2

/* Buffer mode Queue Header information */
#define QUEUE_HEADER_SINGLE	0x62
#define QUEUE_HEADER_NORMAL	0X63
#define QUEUE_HEADER_WAIT	0x64
#define QUEUE_HEADER_NORMAL2	0x66

/* Command header definition */
#define CMD_HEADER_WRITE	0x54
#define CMD_HEADER_READ		0x53
#define CMD_HEADER_6B_READ	0x5B
#define CMD_HEADER_ROM_READ	0x96
#define CMD_HEADER_RESP		0x52
#define CMD_HEADER_6B_RESP	0x9B
#define CMD_HEADER_ROM_RESP	0x95
#define CMD_HEADER_HELLO	0x55
#define CMD_HEADER_REK		0x66

/* FW position data */
#define PACKET_SIZE_OLD		40
#define PACKET_SIZE		55
#define MAX_CONTACT_NUM		10
#define FW_POS_HEADER		0
#define FW_POS_STATE		1
#define FW_POS_TOTAL		2
#define FW_POS_XY		3
#define FW_POS_TOOL_TYPE	33
#define FW_POS_CHECKSUM		34
#define FW_POS_WIDTH		35
#define FW_POS_PRESSURE		45

#define HEADER_REPORT_10_FINGER	0x62

/* Header (4 bytes) plus 3 full 10-finger packets */
#define MAX_PACKET_SIZE		169

#define BOOT_TIME_DELAY_MS	50

/* FW read command, 0x53 0x?? 0x0, 0x01 */
#define E_ELAN_INFO_FW_VER	0x00
#define E_ELAN_INFO_BC_VER	0x10
#define E_ELAN_INFO_X_RES	0x60
#define E_ELAN_INFO_Y_RES	0x63
#define E_ELAN_INFO_REK		0xD0
#define E_ELAN_INFO_TEST_VER	0xE0
#define E_ELAN_INFO_FW_ID	0xF0
#define E_INFO_OSR		0xD6
#define E_INFO_PHY_SCAN		0xD7
#define E_INFO_PHY_DRIVER	0xD8

/* FW write command, 0x54 0x?? 0x0, 0x01 */
#define E_POWER_STATE_SLEEP	0x50
#define E_POWER_STATE_RESUME	0x58

#define MAX_RETRIES		3
#define MAX_FW_UPDATE_RETRIES	30

#define ELAN_FW_PAGESIZE	132

/* calibration timeout definition */
#define ELAN_CALI_TIMEOUT_MSEC	12000

#define ELAN_POWERON_DELAY_USEC	500
#define ELAN_RESET_DELAY_MSEC	20

enum elants_chip_id {
	EKTH3500,
	EKTF3624,
};

enum elants_state {
	ELAN_STATE_NORMAL,
	ELAN_WAIT_QUEUE_HEADER,
	ELAN_WAIT_RECALIBRATION,
};

enum elants_iap_mode {
	ELAN_IAP_OPERATIONAL,
	ELAN_IAP_RECOVERY,
};

/* struct elants_data - represents state of Elan touchscreen device */
struct elants_data {
	struct i2c_client *client;
	struct input_dev *input;

	struct regulator *vcc33;
	struct regulator *vccio;
	struct gpio_desc *reset_gpio;

	u16 fw_version;
	u8 test_version;
	u8 solution_version;
	u8 bc_version;
	u8 iap_version;
	u16 hw_version;
	u8 major_res;
	unsigned int x_res;	/* resolution in units/mm */
	unsigned int y_res;
	unsigned int x_max;
	unsigned int y_max;
	unsigned int phy_x;
	unsigned int phy_y;
	struct touchscreen_properties prop;

	enum elants_state state;
	enum elants_chip_id chip_id;
	enum elants_iap_mode iap_mode;

	/* Guards against concurrent access to the device via sysfs */
	struct mutex sysfs_mutex;

	u8 cmd_resp[HEADER_SIZE];
	struct completion cmd_done;

	bool wake_irq_enabled;
	bool keep_power_in_suspend;

	/* Must be last to be used for DMA operations */
	u8 buf[MAX_PACKET_SIZE] ____cacheline_aligned;
};

static int elants_i2c_send(struct i2c_client *client,
			   const void *data, size_t size)
{
	int ret;

	ret = i2c_master_send(client, data, size);
	if (ret == size)
		return 0;

	if (ret >= 0)
		ret = -EIO;

	dev_err(&client->dev, "%s failed (%*ph): %d\n",
		__func__, (int)size, data, ret);

	return ret;
}

static int elants_i2c_read(struct i2c_client *client, void *data, size_t size)
{
	int ret;

	ret = i2c_master_recv(client, data, size);
	if (ret == size)
		return 0;

	if (ret >= 0)
		ret = -EIO;

	dev_err(&client->dev, "%s failed: %d\n", __func__, ret);

	return ret;
}

static int elants_i2c_execute_command(struct i2c_client *client,
				      const u8 *cmd, size_t cmd_size,
				      u8 *resp, size_t resp_size,
				      int retries, const char *cmd_name)
{
	struct i2c_msg msgs[2];
	int ret;
	u8 expected_response;

	switch (cmd[0]) {
	case CMD_HEADER_READ:
		expected_response = CMD_HEADER_RESP;
		break;

	case CMD_HEADER_6B_READ:
		expected_response = CMD_HEADER_6B_RESP;
		break;

	case CMD_HEADER_ROM_READ:
		expected_response = CMD_HEADER_ROM_RESP;
		break;

	default:
		dev_err(&client->dev, "(%s): invalid command: %*ph\n",
			cmd_name, (int)cmd_size, cmd);
		return -EINVAL;
	}

	for (;;) {
		msgs[0].addr = client->addr;
		msgs[0].flags = client->flags & I2C_M_TEN;
		msgs[0].len = cmd_size;
		msgs[0].buf = (u8 *)cmd;

		msgs[1].addr = client->addr;
		msgs[1].flags = (client->flags & I2C_M_TEN) | I2C_M_RD;
		msgs[1].flags |= I2C_M_RD;
		msgs[1].len = resp_size;
		msgs[1].buf = resp;

		ret = i2c_transfer(client->adapter, msgs, ARRAY_SIZE(msgs));
		if (ret < 0) {
			if (--retries > 0) {
				dev_dbg(&client->dev,
					"(%s) I2C transfer failed: %pe (retrying)\n",
					cmd_name, ERR_PTR(ret));
				continue;
			}

			dev_err(&client->dev,
				"(%s) I2C transfer failed: %pe\n",
				cmd_name, ERR_PTR(ret));
			return ret;
		}

		if (ret != ARRAY_SIZE(msgs) ||
		    resp[FW_HDR_TYPE] != expected_response) {
			if (--retries > 0) {
				dev_dbg(&client->dev,
					"(%s) unexpected response: %*ph (retrying)\n",
					cmd_name, ret, resp);
				continue;
			}

			dev_err(&client->dev,
				"(%s) unexpected response: %*ph\n",
				cmd_name, ret, resp);
			return -EIO;
		}

		return 0;
	}
}

static int elants_i2c_calibrate(struct elants_data *ts)
{
	struct i2c_client *client = ts->client;
	int ret, error;
	static const u8 w_flashkey[] = { CMD_HEADER_WRITE, 0xC0, 0xE1, 0x5A };
	static const u8 rek[] = { CMD_HEADER_WRITE, 0x29, 0x00, 0x01 };
	static const u8 rek_resp[] = { CMD_HEADER_REK, 0x66, 0x66, 0x66 };

	disable_irq(client->irq);

	ts->state = ELAN_WAIT_RECALIBRATION;
	reinit_completion(&ts->cmd_done);

	elants_i2c_send(client, w_flashkey, sizeof(w_flashkey));
	elants_i2c_send(client, rek, sizeof(rek));

	enable_irq(client->irq);

	ret = wait_for_completion_interruptible_timeout(&ts->cmd_done,
				msecs_to_jiffies(ELAN_CALI_TIMEOUT_MSEC));

	ts->state = ELAN_STATE_NORMAL;

	if (ret <= 0) {
		error = ret < 0 ? ret : -ETIMEDOUT;
		dev_err(&client->dev,
			"error while waiting for calibration to complete: %d\n",
			error);
		return error;
	}

	if (memcmp(rek_resp, ts->cmd_resp, sizeof(rek_resp))) {
		dev_err(&client->dev,
			"unexpected calibration response: %*ph\n",
			(int)sizeof(ts->cmd_resp), ts->cmd_resp);
		return -EINVAL;
	}

	return 0;
}

static int elants_i2c_sw_reset(struct i2c_client *client)
{
	const u8 soft_rst_cmd[] = { 0x77, 0x77, 0x77, 0x77 };
	int error;

	error = elants_i2c_send(client, soft_rst_cmd,
				sizeof(soft_rst_cmd));
	if (error) {
		dev_err(&client->dev, "software reset failed: %d\n", error);
		return error;
	}

	/*
	 * We should wait at least 10 msec (but no more than 40) before
	 * sending fastboot or IAP command to the device.
	 */
	msleep(30);

	return 0;
}

static u16 elants_i2c_parse_version(u8 *buf)
{
	return get_unaligned_be32(buf) >> 4;
}

static int elants_i2c_query_hw_version(struct elants_data *ts)
{
	struct i2c_client *client = ts->client;
	int retry_cnt = MAX_RETRIES;
	const u8 cmd[] = { CMD_HEADER_READ, E_ELAN_INFO_FW_ID, 0x00, 0x01 };
	u8 resp[HEADER_SIZE];
	int error;

	while (retry_cnt--) {
		error = elants_i2c_execute_command(client, cmd, sizeof(cmd),
						   resp, sizeof(resp), 1,
						   "read fw id");
		if (error)
			return error;

		ts->hw_version = elants_i2c_parse_version(resp);
		if (ts->hw_version != 0xffff)
			return 0;
	}

	dev_err(&client->dev, "Invalid fw id: %#04x\n", ts->hw_version);

	return -EINVAL;
}

static int elants_i2c_query_fw_version(struct elants_data *ts)
{
	struct i2c_client *client = ts->client;
	int retry_cnt = MAX_RETRIES;
	const u8 cmd[] = { CMD_HEADER_READ, E_ELAN_INFO_FW_VER, 0x00, 0x01 };
	u8 resp[HEADER_SIZE];
	int error;

	while (retry_cnt--) {
		error = elants_i2c_execute_command(client, cmd, sizeof(cmd),
						   resp, sizeof(resp), 1,
						   "read fw version");
		if (error)
			return error;

		ts->fw_version = elants_i2c_parse_version(resp);
		if (ts->fw_version != 0x0000 && ts->fw_version != 0xffff)
			return 0;

		dev_dbg(&client->dev, "(read fw version) resp %*phC\n",
			(int)sizeof(resp), resp);
	}

	dev_err(&client->dev, "Invalid fw ver: %#04x\n", ts->fw_version);

	return -EINVAL;
}

static int elants_i2c_query_test_version(struct elants_data *ts)
{
	struct i2c_client *client = ts->client;
	int error;
	u16 version;
	const u8 cmd[] = { CMD_HEADER_READ, E_ELAN_INFO_TEST_VER, 0x00, 0x01 };
	u8 resp[HEADER_SIZE];

	error = elants_i2c_execute_command(client, cmd, sizeof(cmd),
					   resp, sizeof(resp), MAX_RETRIES,
					   "read test version");
	if (error) {
		dev_err(&client->dev, "Failed to read test version\n");
		return error;
	}

	version = elants_i2c_parse_version(resp);
	ts->test_version = version >> 8;
	ts->solution_version = version & 0xff;

	return 0;
}

static int elants_i2c_query_bc_version(struct elants_data *ts)
{
	struct i2c_client *client = ts->client;
	const u8 cmd[] = { CMD_HEADER_READ, E_ELAN_INFO_BC_VER, 0x00, 0x01 };
	u8 resp[HEADER_SIZE];
	u16 version;
	int error;

	error = elants_i2c_execute_command(client, cmd, sizeof(cmd),
					   resp, sizeof(resp), 1,
					   "read BC version");
	if (error)
		return error;

	version = elants_i2c_parse_version(resp);
	ts->bc_version = version >> 8;
	ts->iap_version = version & 0xff;

	return 0;
}

static int elants_i2c_query_ts_info_ektf(struct elants_data *ts)
{
	struct i2c_client *client = ts->client;
	int error;
	u8 resp[4];
	u16 phy_x, phy_y;
	const u8 get_xres_cmd[] = {
		CMD_HEADER_READ, E_ELAN_INFO_X_RES, 0x00, 0x00
	};
	const u8 get_yres_cmd[] = {
		CMD_HEADER_READ, E_ELAN_INFO_Y_RES, 0x00, 0x00
	};

	/* Get X/Y size in mm */
	error = elants_i2c_execute_command(client, get_xres_cmd,
					   sizeof(get_xres_cmd),
					   resp, sizeof(resp), 1,
					   "get X size");
	if (error)
		return error;

	phy_x = resp[2] | ((resp[3] & 0xF0) << 4);

	error = elants_i2c_execute_command(client, get_yres_cmd,
					   sizeof(get_yres_cmd),
					   resp, sizeof(resp), 1,
					   "get Y size");
	if (error)
		return error;

	phy_y = resp[2] | ((resp[3] & 0xF0) << 4);

	dev_dbg(&client->dev, "phy_x=%d, phy_y=%d\n", phy_x, phy_y);

	ts->phy_x = phy_x;
	ts->phy_y = phy_y;

	/* eKTF doesn't report max size, set it to default values */
	ts->x_max = 2240 - 1;
	ts->y_max = 1408 - 1;

	return 0;
}

static int elants_i2c_query_ts_info_ekth(struct elants_data *ts)
{
	struct i2c_client *client = ts->client;
	int error;
	u8 resp[17];
	u16 phy_x, phy_y, rows, cols, osr;
	const u8 get_resolution_cmd[] = {
		CMD_HEADER_6B_READ, 0x00, 0x00, 0x00, 0x00, 0x00
	};
	const u8 get_osr_cmd[] = {
		CMD_HEADER_READ, E_INFO_OSR, 0x00, 0x01
	};
	const u8 get_physical_scan_cmd[] = {
		CMD_HEADER_READ, E_INFO_PHY_SCAN, 0x00, 0x01
	};
	const u8 get_physical_drive_cmd[] = {
		CMD_HEADER_READ, E_INFO_PHY_DRIVER, 0x00, 0x01
	};

	/* Get trace number */
	error = elants_i2c_execute_command(client,
					   get_resolution_cmd,
					   sizeof(get_resolution_cmd),
					   resp, sizeof(resp), 1,
					   "get resolution");
	if (error)
		return error;

	rows = resp[2] + resp[6] + resp[10];
	cols = resp[3] + resp[7] + resp[11];

	/* Get report resolution value of ABS_MT_TOUCH_MAJOR */
	ts->major_res = resp[16];

	/* Process mm_to_pixel information */
	error = elants_i2c_execute_command(client,
					   get_osr_cmd, sizeof(get_osr_cmd),
					   resp, sizeof(resp), 1, "get osr");
	if (error)
		return error;

	osr = resp[3];

	error = elants_i2c_execute_command(client,
					   get_physical_scan_cmd,
					   sizeof(get_physical_scan_cmd),
					   resp, sizeof(resp), 1,
					   "get physical scan");
	if (error)
		return error;

	phy_x = get_unaligned_be16(&resp[2]);

	error = elants_i2c_execute_command(client,
					   get_physical_drive_cmd,
					   sizeof(get_physical_drive_cmd),
					   resp, sizeof(resp), 1,
					   "get physical drive");
	if (error)
		return error;

	phy_y = get_unaligned_be16(&resp[2]);

	dev_dbg(&client->dev, "phy_x=%d, phy_y=%d\n", phy_x, phy_y);

	if (rows == 0 || cols == 0 || osr == 0) {
		dev_warn(&client->dev,
			 "invalid trace number data: %d, %d, %d\n",
			 rows, cols, osr);
	} else {
		/* translate trace number to TS resolution */
		ts->x_max = ELAN_TS_RESOLUTION(rows, osr);
		ts->x_res = DIV_ROUND_CLOSEST(ts->x_max, phy_x);
		ts->y_max = ELAN_TS_RESOLUTION(cols, osr);
		ts->y_res = DIV_ROUND_CLOSEST(ts->y_max, phy_y);
		ts->phy_x = phy_x;
		ts->phy_y = phy_y;
	}

	return 0;
}

static int elants_i2c_fastboot(struct i2c_client *client)
{
	const u8 boot_cmd[] = { 0x4D, 0x61, 0x69, 0x6E };
	int error;

	error = elants_i2c_send(client, boot_cmd, sizeof(boot_cmd));
	if (error) {
		dev_err(&client->dev, "boot failed: %d\n", error);
		return error;
	}

	dev_dbg(&client->dev, "boot success -- 0x%x\n", client->addr);
	return 0;
}

static int elants_i2c_initialize(struct elants_data *ts)
{
	struct i2c_client *client = ts->client;
	int error, error2, retry_cnt;
	const u8 hello_packet[] = { 0x55, 0x55, 0x55, 0x55 };
	const u8 recov_packet[] = { 0x55, 0x55, 0x80, 0x80 };
	u8 buf[HEADER_SIZE];

	for (retry_cnt = 0; retry_cnt < MAX_RETRIES; retry_cnt++) {
		error = elants_i2c_sw_reset(client);
		if (error) {
			/* Continue initializing if it's the last try */
			if (retry_cnt < MAX_RETRIES - 1)
				continue;
		}

		error = elants_i2c_fastboot(client);
		if (error) {
			/* Continue initializing if it's the last try */
			if (retry_cnt < MAX_RETRIES - 1)
				continue;
		}

		/* Wait for Hello packet */
		msleep(BOOT_TIME_DELAY_MS);

		error = elants_i2c_read(client, buf, sizeof(buf));
		if (error) {
			dev_err(&client->dev,
				"failed to read 'hello' packet: %d\n", error);
		} else if (!memcmp(buf, hello_packet, sizeof(hello_packet))) {
			ts->iap_mode = ELAN_IAP_OPERATIONAL;
			break;
		} else if (!memcmp(buf, recov_packet, sizeof(recov_packet))) {
			/*
			 * Setting error code will mark device
			 * in recovery mode below.
			 */
			error = -EIO;
			break;
		} else {
			error = -EINVAL;
			dev_err(&client->dev,
				"invalid 'hello' packet: %*ph\n",
				(int)sizeof(buf), buf);
		}
	}

	/* hw version is available even if device in recovery state */
	error2 = elants_i2c_query_hw_version(ts);
	if (!error2)
		error2 = elants_i2c_query_bc_version(ts);
	if (!error)
		error = error2;

	if (!error)
		error = elants_i2c_query_fw_version(ts);
	if (!error)
		error = elants_i2c_query_test_version(ts);

	switch (ts->chip_id) {
	case EKTH3500:
		if (!error)
			error = elants_i2c_query_ts_info_ekth(ts);
		break;
	case EKTF3624:
		if (!error)
			error = elants_i2c_query_ts_info_ektf(ts);
		break;
	default:
		BUG();
	}

	if (error)
		ts->iap_mode = ELAN_IAP_RECOVERY;

	return 0;
}

/*
 * Firmware update interface.
 */

static int elants_i2c_fw_write_page(struct i2c_client *client,
				    const void *page)
{
	const u8 ack_ok[] = { 0xaa, 0xaa };
	u8 buf[2];
	int retry;
	int error;

	for (retry = 0; retry < MAX_FW_UPDATE_RETRIES; retry++) {
		error = elants_i2c_send(client, page, ELAN_FW_PAGESIZE);
		if (error) {
			dev_err(&client->dev,
				"IAP Write Page failed: %d\n", error);
			continue;
		}

		error = elants_i2c_read(client, buf, 2);
		if (error) {
			dev_err(&client->dev,
				"IAP Ack read failed: %d\n", error);
			return error;
		}

		if (!memcmp(buf, ack_ok, sizeof(ack_ok)))
			return 0;

		error = -EIO;
		dev_err(&client->dev,
			"IAP Get Ack Error [%02x:%02x]\n",
			buf[0], buf[1]);
	}

	return error;
}

static int elants_i2c_validate_remark_id(struct elants_data *ts,
					 const struct firmware *fw)
{
	struct i2c_client *client = ts->client;
	int error;
	const u8 cmd[] = { CMD_HEADER_ROM_READ, 0x80, 0x1F, 0x00, 0x00, 0x21 };
	u8 resp[6] = { 0 };
	u16 ts_remark_id = 0;
	u16 fw_remark_id = 0;

	/* Compare TS Remark ID and FW Remark ID */
	error = elants_i2c_execute_command(client, cmd, sizeof(cmd),
					   resp, sizeof(resp),
					   1, "read Remark ID");
	if (error)
		return error;

	ts_remark_id = get_unaligned_be16(&resp[3]);

	fw_remark_id = get_unaligned_le16(&fw->data[fw->size - 4]);

	if (fw_remark_id != ts_remark_id) {
		dev_err(&client->dev,
			"Remark ID Mismatched: ts_remark_id=0x%04x, fw_remark_id=0x%04x.\n",
			ts_remark_id, fw_remark_id);
		return -EINVAL;
	}

	return 0;
}

static int elants_i2c_do_update_firmware(struct i2c_client *client,
					 const struct firmware *fw,
					 bool force)
{
	struct elants_data *ts = i2c_get_clientdata(client);
	const u8 enter_iap[] = { 0x45, 0x49, 0x41, 0x50 };
	const u8 enter_iap2[] = { 0x54, 0x00, 0x12, 0x34 };
	const u8 iap_ack[] = { 0x55, 0xaa, 0x33, 0xcc };
	const u8 close_idle[] = { 0x54, 0x2c, 0x01, 0x01 };
	u8 buf[HEADER_SIZE];
	u16 send_id;
	int page, n_fw_pages;
	int error;
	bool check_remark_id = ts->iap_version >= 0x60;

	/* Recovery mode detection! */
	if (force) {
		dev_dbg(&client->dev, "Recovery mode procedure\n");

		if (check_remark_id) {
			error = elants_i2c_validate_remark_id(ts, fw);
			if (error)
				return error;
		}

		error = elants_i2c_send(client, enter_iap2, sizeof(enter_iap2));
		if (error) {
			dev_err(&client->dev, "failed to enter IAP mode: %d\n",
				error);
			return error;
		}
	} else {
		/* Start IAP Procedure */
		dev_dbg(&client->dev, "Normal IAP procedure\n");

		/* Close idle mode */
		error = elants_i2c_send(client, close_idle, sizeof(close_idle));
		if (error)
			dev_err(&client->dev, "Failed close idle: %d\n", error);
		msleep(60);

		elants_i2c_sw_reset(client);
		msleep(20);

		if (check_remark_id) {
			error = elants_i2c_validate_remark_id(ts, fw);
			if (error)
				return error;
		}

		error = elants_i2c_send(client, enter_iap, sizeof(enter_iap));
		if (error) {
			dev_err(&client->dev, "failed to enter IAP mode: %d\n",
				error);
			return error;
		}
	}

	msleep(20);

	/* check IAP state */
	error = elants_i2c_read(client, buf, 4);
	if (error) {
		dev_err(&client->dev,
			"failed to read IAP acknowledgement: %d\n",
			error);
		return error;
	}

	if (memcmp(buf, iap_ack, sizeof(iap_ack))) {
		dev_err(&client->dev,
			"failed to enter IAP: %*ph (expected %*ph)\n",
			(int)sizeof(buf), buf, (int)sizeof(iap_ack), iap_ack);
		return -EIO;
	}

	dev_info(&client->dev, "successfully entered IAP mode");

	send_id = client->addr;
	error = elants_i2c_send(client, &send_id, 1);
	if (error) {
		dev_err(&client->dev, "sending dummy byte failed: %d\n",
			error);
		return error;
	}

	/* Clear the last page of Master */
	error = elants_i2c_send(client, fw->data, ELAN_FW_PAGESIZE);
	if (error) {
		dev_err(&client->dev, "clearing of the last page failed: %d\n",
			error);
		return error;
	}

	error = elants_i2c_read(client, buf, 2);
	if (error) {
		dev_err(&client->dev,
			"failed to read ACK for clearing the last page: %d\n",
			error);
		return error;
	}

	n_fw_pages = fw->size / ELAN_FW_PAGESIZE;
	dev_dbg(&client->dev, "IAP Pages = %d\n", n_fw_pages);

	for (page = 0; page < n_fw_pages; page++) {
		error = elants_i2c_fw_write_page(client,
					fw->data + page * ELAN_FW_PAGESIZE);
		if (error) {
			dev_err(&client->dev,
				"failed to write FW page %d: %d\n",
				page, error);
			return error;
		}
	}

	/* Old iap needs to wait 200ms for WDT and rest is for hello packets */
	msleep(300);

	dev_info(&client->dev, "firmware update completed\n");
	return 0;
}

static int elants_i2c_fw_update(struct elants_data *ts)
{
	struct i2c_client *client = ts->client;
	const struct firmware *fw;
	char *fw_name;
	int error;

	fw_name = kasprintf(GFP_KERNEL, "elants_i2c_%04x.bin", ts->hw_version);
	if (!fw_name)
		return -ENOMEM;

	dev_info(&client->dev, "requesting fw name = %s\n", fw_name);
	error = request_firmware(&fw, fw_name, &client->dev);
	kfree(fw_name);
	if (error) {
		dev_err(&client->dev, "failed to request firmware: %d\n",
			error);
		return error;
	}

	if (fw->size % ELAN_FW_PAGESIZE) {
		dev_err(&client->dev, "invalid firmware length: %zu\n",
			fw->size);
		error = -EINVAL;
		goto out;
	}

	disable_irq(client->irq);

	error = elants_i2c_do_update_firmware(client, fw,
					ts->iap_mode == ELAN_IAP_RECOVERY);
	if (error) {
		dev_err(&client->dev, "firmware update failed: %d\n", error);
		ts->iap_mode = ELAN_IAP_RECOVERY;
		goto out_enable_irq;
	}

	error = elants_i2c_initialize(ts);
	if (error) {
		dev_err(&client->dev,
			"failed to initialize device after firmware update: %d\n",
			error);
		ts->iap_mode = ELAN_IAP_RECOVERY;
		goto out_enable_irq;
	}

	ts->iap_mode = ELAN_IAP_OPERATIONAL;

out_enable_irq:
	ts->state = ELAN_STATE_NORMAL;
	enable_irq(client->irq);
	msleep(100);

	if (!error)
		elants_i2c_calibrate(ts);
out:
	release_firmware(fw);
	return error;
}

/*
 * Event reporting.
 */

static void elants_i2c_mt_event(struct elants_data *ts, u8 *buf,
				size_t packet_size)
{
	struct input_dev *input = ts->input;
	unsigned int n_fingers;
	unsigned int tool_type;
	u16 finger_state;
	int i;

	n_fingers = buf[FW_POS_STATE + 1] & 0x0f;
	finger_state = ((buf[FW_POS_STATE + 1] & 0x30) << 4) |
			buf[FW_POS_STATE];

	dev_dbg(&ts->client->dev,
		"n_fingers: %u, state: %04x\n",  n_fingers, finger_state);

	/* Note: all fingers have the same tool type */
	tool_type = buf[FW_POS_TOOL_TYPE] & BIT(0) ?
			MT_TOOL_FINGER : MT_TOOL_PALM;

	for (i = 0; i < MAX_CONTACT_NUM && n_fingers; i++) {
		if (finger_state & 1) {
			unsigned int x, y, p, w;
			u8 *pos;

			pos = &buf[FW_POS_XY + i * 3];
			x = (((u16)pos[0] & 0xf0) << 4) | pos[1];
			y = (((u16)pos[0] & 0x0f) << 8) | pos[2];

			/*
			 * eKTF3624 may have use "old" touch-report format,
			 * depending on a device and TS firmware version.
			 * For example, ASUS Transformer devices use the "old"
			 * format, while ASUS Nexus 7 uses the "new" formant.
			 */
			if (packet_size == PACKET_SIZE_OLD &&
			    ts->chip_id == EKTF3624) {
				w = buf[FW_POS_WIDTH + i / 2];
				w >>= 4 * (~i & 1);
				w |= w << 4;
				w |= !w;
				p = w;
			} else {
				p = buf[FW_POS_PRESSURE + i];
				w = buf[FW_POS_WIDTH + i];
			}

			dev_dbg(&ts->client->dev, "i=%d x=%d y=%d p=%d w=%d\n",
				i, x, y, p, w);

			input_mt_slot(input, i);
			input_mt_report_slot_state(input, tool_type, true);
			touchscreen_report_pos(input, &ts->prop, x, y, true);
			input_event(input, EV_ABS, ABS_MT_PRESSURE, p);
			input_event(input, EV_ABS, ABS_MT_TOUCH_MAJOR, w);

			n_fingers--;
		}

		finger_state >>= 1;
	}

	input_mt_sync_frame(input);
	input_sync(input);
}

static u8 elants_i2c_calculate_checksum(u8 *buf)
{
	u8 checksum = 0;
	u8 i;

	for (i = 0; i < FW_POS_CHECKSUM; i++)
		checksum += buf[i];

	return checksum;
}

static void elants_i2c_event(struct elants_data *ts, u8 *buf,
			     size_t packet_size)
{
	u8 checksum = elants_i2c_calculate_checksum(buf);

	if (unlikely(buf[FW_POS_CHECKSUM] != checksum))
		dev_warn(&ts->client->dev,
			 "%s: invalid checksum for packet %02x: %02x vs. %02x\n",
			 __func__, buf[FW_POS_HEADER],
			 checksum, buf[FW_POS_CHECKSUM]);
	else if (unlikely(buf[FW_POS_HEADER] != HEADER_REPORT_10_FINGER))
		dev_warn(&ts->client->dev,
			 "%s: unknown packet type: %02x\n",
			 __func__, buf[FW_POS_HEADER]);
	else
		elants_i2c_mt_event(ts, buf, packet_size);
}

static irqreturn_t elants_i2c_irq(int irq, void *_dev)
{
	const u8 wait_packet[] = { 0x64, 0x64, 0x64, 0x64 };
	struct elants_data *ts = _dev;
	struct i2c_client *client = ts->client;
	int report_count, report_len;
	int i;
	int len;

	len = i2c_master_recv_dmasafe(client, ts->buf, sizeof(ts->buf));
	if (len < 0) {
		dev_err(&client->dev, "%s: failed to read data: %d\n",
			__func__, len);
		goto out;
	}

	dev_dbg(&client->dev, "%s: packet %*ph\n",
		__func__, HEADER_SIZE, ts->buf);

	switch (ts->state) {
	case ELAN_WAIT_RECALIBRATION:
		if (ts->buf[FW_HDR_TYPE] == CMD_HEADER_REK) {
			memcpy(ts->cmd_resp, ts->buf, sizeof(ts->cmd_resp));
			complete(&ts->cmd_done);
			ts->state = ELAN_STATE_NORMAL;
		}
		break;

	case ELAN_WAIT_QUEUE_HEADER:
		if (ts->buf[FW_HDR_TYPE] != QUEUE_HEADER_NORMAL)
			break;

		ts->state = ELAN_STATE_NORMAL;
		fallthrough;

	case ELAN_STATE_NORMAL:

		switch (ts->buf[FW_HDR_TYPE]) {
		case CMD_HEADER_HELLO:
		case CMD_HEADER_RESP:
			break;

		case QUEUE_HEADER_WAIT:
			if (memcmp(ts->buf, wait_packet, sizeof(wait_packet))) {
				dev_err(&client->dev,
					"invalid wait packet %*ph\n",
					HEADER_SIZE, ts->buf);
			} else {
				ts->state = ELAN_WAIT_QUEUE_HEADER;
				udelay(30);
			}
			break;

		case QUEUE_HEADER_SINGLE:
			elants_i2c_event(ts, &ts->buf[HEADER_SIZE],
					 ts->buf[FW_HDR_LENGTH]);
			break;

		case QUEUE_HEADER_NORMAL2: /* CMD_HEADER_REK */
			/*
			 * Depending on firmware version, eKTF3624 touchscreens
			 * may utilize one of these opcodes for the touch events:
			 * 0x63 (NORMAL) and 0x66 (NORMAL2).  The 0x63 is used by
			 * older firmware version and differs from 0x66 such that
			 * touch pressure value needs to be adjusted.  The 0x66
			 * opcode of newer firmware is equal to 0x63 of eKTH3500.
			 */
			if (ts->chip_id != EKTF3624)
				break;

			fallthrough;

		case QUEUE_HEADER_NORMAL:
			report_count = ts->buf[FW_HDR_COUNT];
			if (report_count == 0 || report_count > 3) {
				dev_err(&client->dev,
					"bad report count: %*ph\n",
					HEADER_SIZE, ts->buf);
				break;
			}

			report_len = ts->buf[FW_HDR_LENGTH] / report_count;

			if (report_len == PACKET_SIZE_OLD &&
			    ts->chip_id == EKTF3624) {
				dev_dbg_once(&client->dev,
					     "using old report format\n");
			} else if (report_len != PACKET_SIZE) {
				dev_err(&client->dev,
					"mismatching report length: %*ph\n",
					HEADER_SIZE, ts->buf);
				break;
			}

			for (i = 0; i < report_count; i++) {
				u8 *buf = ts->buf + HEADER_SIZE +
							i * report_len;
				elants_i2c_event(ts, buf, report_len);
			}
			break;

		default:
			dev_err(&client->dev, "unknown packet %*ph\n",
				HEADER_SIZE, ts->buf);
			break;
		}
		break;
	}

out:
	return IRQ_HANDLED;
}

/*
 * sysfs interface
 */
static ssize_t calibrate_store(struct device *dev,
			       struct device_attribute *attr,
			       const char *buf, size_t count)
{
	struct i2c_client *client = to_i2c_client(dev);
	struct elants_data *ts = i2c_get_clientdata(client);
	int error;

	error = mutex_lock_interruptible(&ts->sysfs_mutex);
	if (error)
		return error;

	error = elants_i2c_calibrate(ts);

	mutex_unlock(&ts->sysfs_mutex);
	return error ?: count;
}

static ssize_t write_update_fw(struct device *dev,
			       struct device_attribute *attr,
			       const char *buf, size_t count)
{
	struct i2c_client *client = to_i2c_client(dev);
	struct elants_data *ts = i2c_get_clientdata(client);
	int error;

	error = mutex_lock_interruptible(&ts->sysfs_mutex);
	if (error)
		return error;

	error = elants_i2c_fw_update(ts);
	dev_dbg(dev, "firmware update result: %d\n", error);

	mutex_unlock(&ts->sysfs_mutex);
	return error ?: count;
}

static ssize_t show_iap_mode(struct device *dev,
			     struct device_attribute *attr, char *buf)
{
	struct i2c_client *client = to_i2c_client(dev);
	struct elants_data *ts = i2c_get_clientdata(client);

	return sprintf(buf, "%s\n",
		       ts->iap_mode == ELAN_IAP_OPERATIONAL ?
				"Normal" : "Recovery");
}

static ssize_t show_calibration_count(struct device *dev,
				      struct device_attribute *attr, char *buf)
{
	struct i2c_client *client = to_i2c_client(dev);
	const u8 cmd[] = { CMD_HEADER_READ, E_ELAN_INFO_REK, 0x00, 0x01 };
	u8 resp[HEADER_SIZE];
	u16 rek_count;
	int error;

	error = elants_i2c_execute_command(client, cmd, sizeof(cmd),
					   resp, sizeof(resp), 1,
					   "read ReK status");
	if (error)
		return sprintf(buf, "%d\n", error);

	rek_count = get_unaligned_be16(&resp[2]);
	return sprintf(buf, "0x%04x\n", rek_count);
}

static DEVICE_ATTR_WO(calibrate);
static DEVICE_ATTR(iap_mode, S_IRUGO, show_iap_mode, NULL);
static DEVICE_ATTR(calibration_count, S_IRUGO, show_calibration_count, NULL);
static DEVICE_ATTR(update_fw, S_IWUSR, NULL, write_update_fw);

struct elants_version_attribute {
	struct device_attribute dattr;
	size_t field_offset;
	size_t field_size;
};

#define __ELANTS_FIELD_SIZE(_field)					\
	sizeof(((struct elants_data *)NULL)->_field)
#define __ELANTS_VERIFY_SIZE(_field)					\
	(BUILD_BUG_ON_ZERO(__ELANTS_FIELD_SIZE(_field) > 2) +		\
	 __ELANTS_FIELD_SIZE(_field))
#define ELANTS_VERSION_ATTR(_field)					\
	struct elants_version_attribute elants_ver_attr_##_field = {	\
		.dattr = __ATTR(_field, S_IRUGO,			\
				elants_version_attribute_show, NULL),	\
		.field_offset = offsetof(struct elants_data, _field),	\
		.field_size = __ELANTS_VERIFY_SIZE(_field),		\
	}

static ssize_t elants_version_attribute_show(struct device *dev,
					     struct device_attribute *dattr,
					     char *buf)
{
	struct i2c_client *client = to_i2c_client(dev);
	struct elants_data *ts = i2c_get_clientdata(client);
	struct elants_version_attribute *attr =
		container_of(dattr, struct elants_version_attribute, dattr);
	u8 *field = (u8 *)((char *)ts + attr->field_offset);
	unsigned int fmt_size;
	unsigned int val;

	if (attr->field_size == 1) {
		val = *field;
		fmt_size = 2; /* 2 HEX digits */
	} else {
		val = *(u16 *)field;
		fmt_size = 4; /* 4 HEX digits */
	}

	return sprintf(buf, "%0*x\n", fmt_size, val);
}

static ELANTS_VERSION_ATTR(fw_version);
static ELANTS_VERSION_ATTR(hw_version);
static ELANTS_VERSION_ATTR(test_version);
static ELANTS_VERSION_ATTR(solution_version);
static ELANTS_VERSION_ATTR(bc_version);
static ELANTS_VERSION_ATTR(iap_version);

static struct attribute *elants_attributes[] = {
	&dev_attr_calibrate.attr,
	&dev_attr_update_fw.attr,
	&dev_attr_iap_mode.attr,
	&dev_attr_calibration_count.attr,

	&elants_ver_attr_fw_version.dattr.attr,
	&elants_ver_attr_hw_version.dattr.attr,
	&elants_ver_attr_test_version.dattr.attr,
	&elants_ver_attr_solution_version.dattr.attr,
	&elants_ver_attr_bc_version.dattr.attr,
	&elants_ver_attr_iap_version.dattr.attr,
	NULL
};

static const struct attribute_group elants_attribute_group = {
	.attrs = elants_attributes,
};

static int elants_i2c_power_on(struct elants_data *ts)
{
	int error;

	/*
	 * If we do not have reset gpio assume platform firmware
	 * controls regulators and does power them on for us.
	 */
	if (IS_ERR_OR_NULL(ts->reset_gpio))
		return 0;

	gpiod_set_value_cansleep(ts->reset_gpio, 1);

	error = regulator_enable(ts->vcc33);
	if (error) {
		dev_err(&ts->client->dev,
			"failed to enable vcc33 regulator: %d\n",
			error);
		goto release_reset_gpio;
	}

	error = regulator_enable(ts->vccio);
	if (error) {
		dev_err(&ts->client->dev,
			"failed to enable vccio regulator: %d\n",
			error);
		regulator_disable(ts->vcc33);
		goto release_reset_gpio;
	}

	/*
	 * We need to wait a bit after powering on controller before
	 * we are allowed to release reset GPIO.
	 */
	udelay(ELAN_POWERON_DELAY_USEC);

release_reset_gpio:
	gpiod_set_value_cansleep(ts->reset_gpio, 0);
	if (error)
		return error;

	msleep(ELAN_RESET_DELAY_MSEC);

	return 0;
}

static void elants_i2c_power_off(void *_data)
{
	struct elants_data *ts = _data;

	if (!IS_ERR_OR_NULL(ts->reset_gpio)) {
		/*
		 * Activate reset gpio to prevent leakage through the
		 * pin once we shut off power to the controller.
		 */
		gpiod_set_value_cansleep(ts->reset_gpio, 1);
		regulator_disable(ts->vccio);
		regulator_disable(ts->vcc33);
	}
}

#ifdef CONFIG_ACPI
static const struct acpi_device_id i2c_hid_ids[] = {
	{"ACPI0C50", 0 },
	{"PNP0C50", 0 },
	{ },
};

static const guid_t i2c_hid_guid =
	GUID_INIT(0x3CDFF6F7, 0x4267, 0x4555,
		  0xAD, 0x05, 0xB3, 0x0A, 0x3D, 0x89, 0x38, 0xDE);

static bool elants_acpi_is_hid_device(struct device *dev)
{
	acpi_handle handle = ACPI_HANDLE(dev);
	union acpi_object *obj;

	if (acpi_match_device_ids(ACPI_COMPANION(dev), i2c_hid_ids))
		return false;

	obj = acpi_evaluate_dsm_typed(handle, &i2c_hid_guid, 1, 1, NULL, ACPI_TYPE_INTEGER);
	if (obj) {
		ACPI_FREE(obj);
		return true;
	}

	return false;
}
#else
static bool elants_acpi_is_hid_device(struct device *dev)
{
	return false;
}
#endif

<<<<<<< HEAD
static int elants_i2c_probe(struct i2c_client *client,
			    const struct i2c_device_id *id)
=======
static int elants_i2c_probe(struct i2c_client *client)
>>>>>>> 3b17187f
{
	union i2c_smbus_data dummy;
	struct elants_data *ts;
	unsigned long irqflags;
	int error;

	/* Don't bind to i2c-hid compatible devices, these are handled by the i2c-hid drv. */
	if (elants_acpi_is_hid_device(&client->dev)) {
		dev_warn(&client->dev, "This device appears to be an I2C-HID device, not binding\n");
		return -ENODEV;
	}

	if (!i2c_check_functionality(client->adapter, I2C_FUNC_I2C)) {
		dev_err(&client->dev, "I2C check functionality error\n");
		return -ENXIO;
	}

	ts = devm_kzalloc(&client->dev, sizeof(struct elants_data), GFP_KERNEL);
	if (!ts)
		return -ENOMEM;

	mutex_init(&ts->sysfs_mutex);
	init_completion(&ts->cmd_done);

	ts->client = client;
	ts->chip_id = (enum elants_chip_id)(uintptr_t)device_get_match_data(&client->dev);
	i2c_set_clientdata(client, ts);

	ts->vcc33 = devm_regulator_get(&client->dev, "vcc33");
	if (IS_ERR(ts->vcc33)) {
		error = PTR_ERR(ts->vcc33);
		if (error != -EPROBE_DEFER)
			dev_err(&client->dev,
				"Failed to get 'vcc33' regulator: %d\n",
				error);
		return error;
	}

	ts->vccio = devm_regulator_get(&client->dev, "vccio");
	if (IS_ERR(ts->vccio)) {
		error = PTR_ERR(ts->vccio);
		if (error != -EPROBE_DEFER)
			dev_err(&client->dev,
				"Failed to get 'vccio' regulator: %d\n",
				error);
		return error;
	}

	ts->reset_gpio = devm_gpiod_get(&client->dev, "reset", GPIOD_OUT_LOW);
	if (IS_ERR(ts->reset_gpio)) {
		error = PTR_ERR(ts->reset_gpio);

		if (error == -EPROBE_DEFER)
			return error;

		if (error != -ENOENT && error != -ENOSYS) {
			dev_err(&client->dev,
				"failed to get reset gpio: %d\n",
				error);
			return error;
		}

		ts->keep_power_in_suspend = true;
	}

	error = elants_i2c_power_on(ts);
	if (error)
		return error;

	error = devm_add_action(&client->dev, elants_i2c_power_off, ts);
	if (error) {
		dev_err(&client->dev,
			"failed to install power off action: %d\n", error);
		elants_i2c_power_off(ts);
		return error;
	}

	/* Make sure there is something at this address */
	if (i2c_smbus_xfer(client->adapter, client->addr, 0,
			   I2C_SMBUS_READ, 0, I2C_SMBUS_BYTE, &dummy) < 0) {
		dev_err(&client->dev, "nothing at this address\n");
		return -ENXIO;
	}

	error = elants_i2c_initialize(ts);
	if (error) {
		dev_err(&client->dev, "failed to initialize: %d\n", error);
		return error;
	}

	ts->input = devm_input_allocate_device(&client->dev);
	if (!ts->input) {
		dev_err(&client->dev, "Failed to allocate input device\n");
		return -ENOMEM;
	}

	ts->input->name = "Elan Touchscreen";
	ts->input->id.bustype = BUS_I2C;

	/* Multitouch input params setup */

	input_set_abs_params(ts->input, ABS_MT_POSITION_X, 0, ts->x_max, 0, 0);
	input_set_abs_params(ts->input, ABS_MT_POSITION_Y, 0, ts->y_max, 0, 0);
	input_set_abs_params(ts->input, ABS_MT_TOUCH_MAJOR, 0, 255, 0, 0);
	input_set_abs_params(ts->input, ABS_MT_PRESSURE, 0, 255, 0, 0);
	input_set_abs_params(ts->input, ABS_MT_TOOL_TYPE,
			     0, MT_TOOL_PALM, 0, 0);

	touchscreen_parse_properties(ts->input, true, &ts->prop);

	if (ts->chip_id == EKTF3624 && ts->phy_x && ts->phy_y) {
		/* calculate resolution from size */
		ts->x_res = DIV_ROUND_CLOSEST(ts->prop.max_x, ts->phy_x);
		ts->y_res = DIV_ROUND_CLOSEST(ts->prop.max_y, ts->phy_y);
	}

	input_abs_set_res(ts->input, ABS_MT_POSITION_X, ts->x_res);
	input_abs_set_res(ts->input, ABS_MT_POSITION_Y, ts->y_res);
	input_abs_set_res(ts->input, ABS_MT_TOUCH_MAJOR, ts->major_res);

	error = input_mt_init_slots(ts->input, MAX_CONTACT_NUM,
				    INPUT_MT_DIRECT | INPUT_MT_DROP_UNUSED);
	if (error) {
		dev_err(&client->dev,
			"failed to initialize MT slots: %d\n", error);
		return error;
	}

	error = input_register_device(ts->input);
	if (error) {
		dev_err(&client->dev,
			"unable to register input device: %d\n", error);
		return error;
	}

	/*
	 * Platform code (ACPI, DTS) should normally set up interrupt
	 * for us, but in case it did not let's fall back to using falling
	 * edge to be compatible with older Chromebooks.
	 */
	irqflags = irq_get_trigger_type(client->irq);
	if (!irqflags)
		irqflags = IRQF_TRIGGER_FALLING;

	error = devm_request_threaded_irq(&client->dev, client->irq,
					  NULL, elants_i2c_irq,
					  irqflags | IRQF_ONESHOT,
					  client->name, ts);
	if (error) {
		dev_err(&client->dev, "Failed to register interrupt\n");
		return error;
	}

	/*
	 * Systems using device tree should set up wakeup via DTS,
	 * the rest will configure device as wakeup source by default.
	 */
	if (!client->dev.of_node)
		device_init_wakeup(&client->dev, true);

	error = devm_device_add_group(&client->dev, &elants_attribute_group);
	if (error) {
		dev_err(&client->dev, "failed to create sysfs attributes: %d\n",
			error);
		return error;
	}

	return 0;
}

static int __maybe_unused elants_i2c_suspend(struct device *dev)
{
	struct i2c_client *client = to_i2c_client(dev);
	struct elants_data *ts = i2c_get_clientdata(client);
	const u8 set_sleep_cmd[] = {
		CMD_HEADER_WRITE, E_POWER_STATE_SLEEP, 0x00, 0x01
	};
	int retry_cnt;
	int error;

	/* Command not support in IAP recovery mode */
	if (ts->iap_mode != ELAN_IAP_OPERATIONAL)
		return -EBUSY;

	disable_irq(client->irq);

	if (device_may_wakeup(dev)) {
		/*
		 * The device will automatically enter idle mode
		 * that has reduced power consumption.
		 */
		ts->wake_irq_enabled = (enable_irq_wake(client->irq) == 0);
	} else if (ts->keep_power_in_suspend) {
		for (retry_cnt = 0; retry_cnt < MAX_RETRIES; retry_cnt++) {
			error = elants_i2c_send(client, set_sleep_cmd,
						sizeof(set_sleep_cmd));
			if (!error)
				break;

			dev_err(&client->dev,
				"suspend command failed: %d\n", error);
		}
	} else {
		elants_i2c_power_off(ts);
	}

	return 0;
}

static int __maybe_unused elants_i2c_resume(struct device *dev)
{
	struct i2c_client *client = to_i2c_client(dev);
	struct elants_data *ts = i2c_get_clientdata(client);
	const u8 set_active_cmd[] = {
		CMD_HEADER_WRITE, E_POWER_STATE_RESUME, 0x00, 0x01
	};
	int retry_cnt;
	int error;

	if (device_may_wakeup(dev)) {
		if (ts->wake_irq_enabled)
			disable_irq_wake(client->irq);
		elants_i2c_sw_reset(client);
	} else if (ts->keep_power_in_suspend) {
		for (retry_cnt = 0; retry_cnt < MAX_RETRIES; retry_cnt++) {
			error = elants_i2c_send(client, set_active_cmd,
						sizeof(set_active_cmd));
			if (!error)
				break;

			dev_err(&client->dev,
				"resume command failed: %d\n", error);
		}
	} else {
		elants_i2c_power_on(ts);
		elants_i2c_initialize(ts);
	}

	ts->state = ELAN_STATE_NORMAL;
	enable_irq(client->irq);

	return 0;
}

static SIMPLE_DEV_PM_OPS(elants_i2c_pm_ops,
			 elants_i2c_suspend, elants_i2c_resume);

static const struct i2c_device_id elants_i2c_id[] = {
	{ DEVICE_NAME, EKTH3500 },
	{ "ekth3500", EKTH3500 },
	{ "ektf3624", EKTF3624 },
	{ }
};
MODULE_DEVICE_TABLE(i2c, elants_i2c_id);

#ifdef CONFIG_ACPI
static const struct acpi_device_id elants_acpi_id[] = {
	{ "ELAN0001", EKTH3500 },
	{ }
};
MODULE_DEVICE_TABLE(acpi, elants_acpi_id);
#endif

#ifdef CONFIG_OF
static const struct of_device_id elants_of_match[] = {
	{ .compatible = "elan,ekth3500", .data = (void *)EKTH3500 },
	{ .compatible = "elan,ektf3624", .data = (void *)EKTF3624 },
	{ /* sentinel */ }
};
MODULE_DEVICE_TABLE(of, elants_of_match);
#endif

static struct i2c_driver elants_i2c_driver = {
	.probe_new = elants_i2c_probe,
	.id_table = elants_i2c_id,
	.driver = {
		.name = DEVICE_NAME,
		.pm = &elants_i2c_pm_ops,
		.acpi_match_table = ACPI_PTR(elants_acpi_id),
		.of_match_table = of_match_ptr(elants_of_match),
		.probe_type = PROBE_PREFER_ASYNCHRONOUS,
	},
};
module_i2c_driver(elants_i2c_driver);

MODULE_AUTHOR("Scott Liu <scott.liu@emc.com.tw>");
MODULE_DESCRIPTION("Elan I2c Touchscreen driver");
MODULE_LICENSE("GPL");<|MERGE_RESOLUTION|>--- conflicted
+++ resolved
@@ -1369,12 +1369,7 @@
 }
 #endif
 
-<<<<<<< HEAD
-static int elants_i2c_probe(struct i2c_client *client,
-			    const struct i2c_device_id *id)
-=======
 static int elants_i2c_probe(struct i2c_client *client)
->>>>>>> 3b17187f
 {
 	union i2c_smbus_data dummy;
 	struct elants_data *ts;
