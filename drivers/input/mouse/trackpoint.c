--- conflicted
+++ resolved
@@ -33,24 +33,15 @@
  */
 static int trackpoint_power_on_reset(struct ps2dev *ps2dev)
 {
-<<<<<<< HEAD
-	u8 results[2];
-	int tries = 0;
-=======
 	u8 param[2] = { TP_POR };
 	int err;
->>>>>>> e021bb4f
 
 	err = ps2_command(ps2dev, param, MAKE_PS2_CMD(1, 2, TP_COMMAND));
 	if (err)
 		return err;
 
 	/* Check for success response -- 0xAA00 */
-<<<<<<< HEAD
-	if (results[0] != 0xAA || results[1] != 0x00)
-=======
 	if (param[0] != 0xAA || param[1] != 0x00)
->>>>>>> e021bb4f
 		return -ENODEV;
 
 	return 0;
@@ -87,17 +78,12 @@
 static int trackpoint_update_bit(struct ps2dev *ps2dev,
 				 u8 loc, u8 mask, u8 value)
 {
-<<<<<<< HEAD
-	int retval = 0;
-	u8 data;
-=======
 	int retval;
 	u8 data;
 
 	retval = trackpoint_read(ps2dev, loc, &data);
 	if (retval)
 		return retval;
->>>>>>> e021bb4f
 
 	if (((data & mask) == mask) != !!value)
 		retval = trackpoint_toggle_bit(ps2dev, loc, mask);
