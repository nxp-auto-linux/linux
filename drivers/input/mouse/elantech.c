/*
 * Elantech Touchpad driver (v6)
 *
 * Copyright (C) 2007-2009 Arjan Opmeer <arjan@opmeer.net>
 *
 * This program is free software; you can redistribute it and/or modify it
 * under the terms of the GNU General Public License version 2 as published
 * by the Free Software Foundation.
 *
 * Trademarks are the property of their respective owners.
 */

#include <linux/delay.h>
#include <linux/dmi.h>
#include <linux/slab.h>
#include <linux/module.h>
#include <linux/i2c.h>
#include <linux/input.h>
#include <linux/input/mt.h>
#include <linux/platform_device.h>
#include <linux/serio.h>
#include <linux/libps2.h>
#include <asm/unaligned.h>
#include "psmouse.h"
#include "elantech.h"
#include "elan_i2c.h"

#define elantech_debug(fmt, ...)					\
	do {								\
		if (etd->info.debug)					\
			psmouse_printk(KERN_DEBUG, psmouse,		\
					fmt, ##__VA_ARGS__);		\
	} while (0)

/*
 * Send a Synaptics style sliced query command
 */
static int synaptics_send_cmd(struct psmouse *psmouse, unsigned char c,
				unsigned char *param)
{
	if (ps2_sliced_command(&psmouse->ps2dev, c) ||
	    ps2_command(&psmouse->ps2dev, param, PSMOUSE_CMD_GETINFO)) {
		psmouse_err(psmouse, "%s query 0x%02x failed.\n", __func__, c);
		return -1;
	}

	return 0;
}

/*
 * V3 and later support this fast command
 */
static int elantech_send_cmd(struct psmouse *psmouse, unsigned char c,
				unsigned char *param)
{
	struct ps2dev *ps2dev = &psmouse->ps2dev;

	if (ps2_command(ps2dev, NULL, ETP_PS2_CUSTOM_COMMAND) ||
	    ps2_command(ps2dev, NULL, c) ||
	    ps2_command(ps2dev, param, PSMOUSE_CMD_GETINFO)) {
		psmouse_err(psmouse, "%s query 0x%02x failed.\n", __func__, c);
		return -1;
	}

	return 0;
}

/*
 * A retrying version of ps2_command
 */
static int elantech_ps2_command(struct psmouse *psmouse,
				unsigned char *param, int command)
{
	struct ps2dev *ps2dev = &psmouse->ps2dev;
	struct elantech_data *etd = psmouse->private;
	int rc;
	int tries = ETP_PS2_COMMAND_TRIES;

	do {
		rc = ps2_command(ps2dev, param, command);
		if (rc == 0)
			break;
		tries--;
		elantech_debug("retrying ps2 command 0x%02x (%d).\n",
				command, tries);
		msleep(ETP_PS2_COMMAND_DELAY);
	} while (tries > 0);

	if (rc)
		psmouse_err(psmouse, "ps2 command 0x%02x failed.\n", command);

	return rc;
}

/*
 * Send an Elantech style special command to read a value from a register
 */
static int elantech_read_reg(struct psmouse *psmouse, unsigned char reg,
				unsigned char *val)
{
	struct elantech_data *etd = psmouse->private;
	unsigned char param[3];
	int rc = 0;

	if (reg < 0x07 || reg > 0x26)
		return -1;

	if (reg > 0x11 && reg < 0x20)
		return -1;

	switch (etd->info.hw_version) {
	case 1:
		if (ps2_sliced_command(&psmouse->ps2dev, ETP_REGISTER_READ) ||
		    ps2_sliced_command(&psmouse->ps2dev, reg) ||
		    ps2_command(&psmouse->ps2dev, param, PSMOUSE_CMD_GETINFO)) {
			rc = -1;
		}
		break;

	case 2:
		if (elantech_ps2_command(psmouse,  NULL, ETP_PS2_CUSTOM_COMMAND) ||
		    elantech_ps2_command(psmouse,  NULL, ETP_REGISTER_READ) ||
		    elantech_ps2_command(psmouse,  NULL, ETP_PS2_CUSTOM_COMMAND) ||
		    elantech_ps2_command(psmouse,  NULL, reg) ||
		    elantech_ps2_command(psmouse, param, PSMOUSE_CMD_GETINFO)) {
			rc = -1;
		}
		break;

	case 3 ... 4:
		if (elantech_ps2_command(psmouse, NULL, ETP_PS2_CUSTOM_COMMAND) ||
		    elantech_ps2_command(psmouse, NULL, ETP_REGISTER_READWRITE) ||
		    elantech_ps2_command(psmouse, NULL, ETP_PS2_CUSTOM_COMMAND) ||
		    elantech_ps2_command(psmouse, NULL, reg) ||
		    elantech_ps2_command(psmouse, param, PSMOUSE_CMD_GETINFO)) {
			rc = -1;
		}
		break;
	}

	if (rc)
		psmouse_err(psmouse, "failed to read register 0x%02x.\n", reg);
	else if (etd->info.hw_version != 4)
		*val = param[0];
	else
		*val = param[1];

	return rc;
}

/*
 * Send an Elantech style special command to write a register with a value
 */
static int elantech_write_reg(struct psmouse *psmouse, unsigned char reg,
				unsigned char val)
{
	struct elantech_data *etd = psmouse->private;
	int rc = 0;

	if (reg < 0x07 || reg > 0x26)
		return -1;

	if (reg > 0x11 && reg < 0x20)
		return -1;

	switch (etd->info.hw_version) {
	case 1:
		if (ps2_sliced_command(&psmouse->ps2dev, ETP_REGISTER_WRITE) ||
		    ps2_sliced_command(&psmouse->ps2dev, reg) ||
		    ps2_sliced_command(&psmouse->ps2dev, val) ||
		    ps2_command(&psmouse->ps2dev, NULL, PSMOUSE_CMD_SETSCALE11)) {
			rc = -1;
		}
		break;

	case 2:
		if (elantech_ps2_command(psmouse, NULL, ETP_PS2_CUSTOM_COMMAND) ||
		    elantech_ps2_command(psmouse, NULL, ETP_REGISTER_WRITE) ||
		    elantech_ps2_command(psmouse, NULL, ETP_PS2_CUSTOM_COMMAND) ||
		    elantech_ps2_command(psmouse, NULL, reg) ||
		    elantech_ps2_command(psmouse, NULL, ETP_PS2_CUSTOM_COMMAND) ||
		    elantech_ps2_command(psmouse, NULL, val) ||
		    elantech_ps2_command(psmouse, NULL, PSMOUSE_CMD_SETSCALE11)) {
			rc = -1;
		}
		break;

	case 3:
		if (elantech_ps2_command(psmouse, NULL, ETP_PS2_CUSTOM_COMMAND) ||
		    elantech_ps2_command(psmouse, NULL, ETP_REGISTER_READWRITE) ||
		    elantech_ps2_command(psmouse, NULL, ETP_PS2_CUSTOM_COMMAND) ||
		    elantech_ps2_command(psmouse, NULL, reg) ||
		    elantech_ps2_command(psmouse, NULL, ETP_PS2_CUSTOM_COMMAND) ||
		    elantech_ps2_command(psmouse, NULL, val) ||
		    elantech_ps2_command(psmouse, NULL, PSMOUSE_CMD_SETSCALE11)) {
			rc = -1;
		}
		break;

	case 4:
		if (elantech_ps2_command(psmouse, NULL, ETP_PS2_CUSTOM_COMMAND) ||
		    elantech_ps2_command(psmouse, NULL, ETP_REGISTER_READWRITE) ||
		    elantech_ps2_command(psmouse, NULL, ETP_PS2_CUSTOM_COMMAND) ||
		    elantech_ps2_command(psmouse, NULL, reg) ||
		    elantech_ps2_command(psmouse, NULL, ETP_PS2_CUSTOM_COMMAND) ||
		    elantech_ps2_command(psmouse, NULL, ETP_REGISTER_READWRITE) ||
		    elantech_ps2_command(psmouse, NULL, ETP_PS2_CUSTOM_COMMAND) ||
		    elantech_ps2_command(psmouse, NULL, val) ||
		    elantech_ps2_command(psmouse, NULL, PSMOUSE_CMD_SETSCALE11)) {
			rc = -1;
		}
		break;
	}

	if (rc)
		psmouse_err(psmouse,
			    "failed to write register 0x%02x with value 0x%02x.\n",
			    reg, val);

	return rc;
}

/*
 * Dump a complete mouse movement packet to the syslog
 */
static void elantech_packet_dump(struct psmouse *psmouse)
{
	psmouse_printk(KERN_DEBUG, psmouse, "PS/2 packet [%*ph]\n",
		       psmouse->pktsize, psmouse->packet);
}

/*
 * Interpret complete data packets and report absolute mode input events for
 * hardware version 1. (4 byte packets)
 */
static void elantech_report_absolute_v1(struct psmouse *psmouse)
{
	struct input_dev *dev = psmouse->dev;
	struct elantech_data *etd = psmouse->private;
	unsigned char *packet = psmouse->packet;
	int fingers;

	if (etd->info.fw_version < 0x020000) {
		/*
		 * byte 0:  D   U  p1  p2   1  p3   R   L
		 * byte 1:  f   0  th  tw  x9  x8  y9  y8
		 */
		fingers = ((packet[1] & 0x80) >> 7) +
				((packet[1] & 0x30) >> 4);
	} else {
		/*
		 * byte 0: n1  n0  p2  p1   1  p3   R   L
		 * byte 1:  0   0   0   0  x9  x8  y9  y8
		 */
		fingers = (packet[0] & 0xc0) >> 6;
	}

	if (etd->info.jumpy_cursor) {
		if (fingers != 1) {
			etd->single_finger_reports = 0;
		} else if (etd->single_finger_reports < 2) {
			/* Discard first 2 reports of one finger, bogus */
			etd->single_finger_reports++;
			elantech_debug("discarding packet\n");
			return;
		}
	}

	input_report_key(dev, BTN_TOUCH, fingers != 0);

	/*
	 * byte 2: x7  x6  x5  x4  x3  x2  x1  x0
	 * byte 3: y7  y6  y5  y4  y3  y2  y1  y0
	 */
	if (fingers) {
		input_report_abs(dev, ABS_X,
			((packet[1] & 0x0c) << 6) | packet[2]);
		input_report_abs(dev, ABS_Y,
			etd->y_max - (((packet[1] & 0x03) << 8) | packet[3]));
	}

	input_report_key(dev, BTN_TOOL_FINGER, fingers == 1);
	input_report_key(dev, BTN_TOOL_DOUBLETAP, fingers == 2);
	input_report_key(dev, BTN_TOOL_TRIPLETAP, fingers == 3);

	psmouse_report_standard_buttons(dev, packet[0]);

	if (etd->info.fw_version < 0x020000 &&
	    (etd->info.capabilities[0] & ETP_CAP_HAS_ROCKER)) {
		/* rocker up */
		input_report_key(dev, BTN_FORWARD, packet[0] & 0x40);
		/* rocker down */
		input_report_key(dev, BTN_BACK, packet[0] & 0x80);
	}

	input_sync(dev);
}

static void elantech_set_slot(struct input_dev *dev, int slot, bool active,
			      unsigned int x, unsigned int y)
{
	input_mt_slot(dev, slot);
	input_mt_report_slot_state(dev, MT_TOOL_FINGER, active);
	if (active) {
		input_report_abs(dev, ABS_MT_POSITION_X, x);
		input_report_abs(dev, ABS_MT_POSITION_Y, y);
	}
}

/* x1 < x2 and y1 < y2 when two fingers, x = y = 0 when not pressed */
static void elantech_report_semi_mt_data(struct input_dev *dev,
					 unsigned int num_fingers,
					 unsigned int x1, unsigned int y1,
					 unsigned int x2, unsigned int y2)
{
	elantech_set_slot(dev, 0, num_fingers != 0, x1, y1);
	elantech_set_slot(dev, 1, num_fingers >= 2, x2, y2);
}

/*
 * Interpret complete data packets and report absolute mode input events for
 * hardware version 2. (6 byte packets)
 */
static void elantech_report_absolute_v2(struct psmouse *psmouse)
{
	struct elantech_data *etd = psmouse->private;
	struct input_dev *dev = psmouse->dev;
	unsigned char *packet = psmouse->packet;
	unsigned int fingers, x1 = 0, y1 = 0, x2 = 0, y2 = 0;
	unsigned int width = 0, pres = 0;

	/* byte 0: n1  n0   .   .   .   .   R   L */
	fingers = (packet[0] & 0xc0) >> 6;

	switch (fingers) {
	case 3:
		/*
		 * Same as one finger, except report of more than 3 fingers:
		 * byte 3:  n4  .   w1  w0   .   .   .   .
		 */
		if (packet[3] & 0x80)
			fingers = 4;
		/* fall through */
	case 1:
		/*
		 * byte 1:  .   .   .   .  x11 x10 x9  x8
		 * byte 2: x7  x6  x5  x4  x4  x2  x1  x0
		 */
		x1 = ((packet[1] & 0x0f) << 8) | packet[2];
		/*
		 * byte 4:  .   .   .   .  y11 y10 y9  y8
		 * byte 5: y7  y6  y5  y4  y3  y2  y1  y0
		 */
		y1 = etd->y_max - (((packet[4] & 0x0f) << 8) | packet[5]);

		pres = (packet[1] & 0xf0) | ((packet[4] & 0xf0) >> 4);
		width = ((packet[0] & 0x30) >> 2) | ((packet[3] & 0x30) >> 4);
		break;

	case 2:
		/*
		 * The coordinate of each finger is reported separately
		 * with a lower resolution for two finger touches:
		 * byte 0:  .   .  ay8 ax8  .   .   .   .
		 * byte 1: ax7 ax6 ax5 ax4 ax3 ax2 ax1 ax0
		 */
		x1 = (((packet[0] & 0x10) << 4) | packet[1]) << 2;
		/* byte 2: ay7 ay6 ay5 ay4 ay3 ay2 ay1 ay0 */
		y1 = etd->y_max -
			((((packet[0] & 0x20) << 3) | packet[2]) << 2);
		/*
		 * byte 3:  .   .  by8 bx8  .   .   .   .
		 * byte 4: bx7 bx6 bx5 bx4 bx3 bx2 bx1 bx0
		 */
		x2 = (((packet[3] & 0x10) << 4) | packet[4]) << 2;
		/* byte 5: by7 by8 by5 by4 by3 by2 by1 by0 */
		y2 = etd->y_max -
			((((packet[3] & 0x20) << 3) | packet[5]) << 2);

		/* Unknown so just report sensible values */
		pres = 127;
		width = 7;
		break;
	}

	input_report_key(dev, BTN_TOUCH, fingers != 0);
	if (fingers != 0) {
		input_report_abs(dev, ABS_X, x1);
		input_report_abs(dev, ABS_Y, y1);
	}
	elantech_report_semi_mt_data(dev, fingers, x1, y1, x2, y2);
	input_report_key(dev, BTN_TOOL_FINGER, fingers == 1);
	input_report_key(dev, BTN_TOOL_DOUBLETAP, fingers == 2);
	input_report_key(dev, BTN_TOOL_TRIPLETAP, fingers == 3);
	input_report_key(dev, BTN_TOOL_QUADTAP, fingers == 4);
	psmouse_report_standard_buttons(dev, packet[0]);
	if (etd->info.reports_pressure) {
		input_report_abs(dev, ABS_PRESSURE, pres);
		input_report_abs(dev, ABS_TOOL_WIDTH, width);
	}

	input_sync(dev);
}

static void elantech_report_trackpoint(struct psmouse *psmouse,
				       int packet_type)
{
	/*
	 * byte 0:  0   0  sx  sy   0   M   R   L
	 * byte 1:~sx   0   0   0   0   0   0   0
	 * byte 2:~sy   0   0   0   0   0   0   0
	 * byte 3:  0   0 ~sy ~sx   0   1   1   0
	 * byte 4: x7  x6  x5  x4  x3  x2  x1  x0
	 * byte 5: y7  y6  y5  y4  y3  y2  y1  y0
	 *
	 * x and y are written in two's complement spread
	 * over 9 bits with sx/sy the relative top bit and
	 * x7..x0 and y7..y0 the lower bits.
	 * The sign of y is opposite to what the input driver
	 * expects for a relative movement
	 */

	struct elantech_data *etd = psmouse->private;
	struct input_dev *tp_dev = etd->tp_dev;
	unsigned char *packet = psmouse->packet;
	int x, y;
	u32 t;

	t = get_unaligned_le32(&packet[0]);

	switch (t & ~7U) {
	case 0x06000030U:
	case 0x16008020U:
	case 0x26800010U:
	case 0x36808000U:
		x = packet[4] - (int)((packet[1]^0x80) << 1);
		y = (int)((packet[2]^0x80) << 1) - packet[5];

		psmouse_report_standard_buttons(tp_dev, packet[0]);

		input_report_rel(tp_dev, REL_X, x);
		input_report_rel(tp_dev, REL_Y, y);

		input_sync(tp_dev);

		break;

	default:
		/* Dump unexpected packet sequences if debug=1 (default) */
		if (etd->info.debug == 1)
			elantech_packet_dump(psmouse);

		break;
	}
}

/*
 * Interpret complete data packets and report absolute mode input events for
 * hardware version 3. (12 byte packets for two fingers)
 */
static void elantech_report_absolute_v3(struct psmouse *psmouse,
					int packet_type)
{
	struct input_dev *dev = psmouse->dev;
	struct elantech_data *etd = psmouse->private;
	unsigned char *packet = psmouse->packet;
	unsigned int fingers = 0, x1 = 0, y1 = 0, x2 = 0, y2 = 0;
	unsigned int width = 0, pres = 0;

	/* byte 0: n1  n0   .   .   .   .   R   L */
	fingers = (packet[0] & 0xc0) >> 6;

	switch (fingers) {
	case 3:
	case 1:
		/*
		 * byte 1:  .   .   .   .  x11 x10 x9  x8
		 * byte 2: x7  x6  x5  x4  x4  x2  x1  x0
		 */
		x1 = ((packet[1] & 0x0f) << 8) | packet[2];
		/*
		 * byte 4:  .   .   .   .  y11 y10 y9  y8
		 * byte 5: y7  y6  y5  y4  y3  y2  y1  y0
		 */
		y1 = etd->y_max - (((packet[4] & 0x0f) << 8) | packet[5]);
		break;

	case 2:
		if (packet_type == PACKET_V3_HEAD) {
			/*
			 * byte 1:   .    .    .    .  ax11 ax10 ax9  ax8
			 * byte 2: ax7  ax6  ax5  ax4  ax3  ax2  ax1  ax0
			 */
			etd->mt[0].x = ((packet[1] & 0x0f) << 8) | packet[2];
			/*
			 * byte 4:   .    .    .    .  ay11 ay10 ay9  ay8
			 * byte 5: ay7  ay6  ay5  ay4  ay3  ay2  ay1  ay0
			 */
			etd->mt[0].y = etd->y_max -
				(((packet[4] & 0x0f) << 8) | packet[5]);
			/*
			 * wait for next packet
			 */
			return;
		}

		/* packet_type == PACKET_V3_TAIL */
		x1 = etd->mt[0].x;
		y1 = etd->mt[0].y;
		x2 = ((packet[1] & 0x0f) << 8) | packet[2];
		y2 = etd->y_max - (((packet[4] & 0x0f) << 8) | packet[5]);
		break;
	}

	pres = (packet[1] & 0xf0) | ((packet[4] & 0xf0) >> 4);
	width = ((packet[0] & 0x30) >> 2) | ((packet[3] & 0x30) >> 4);

	input_report_key(dev, BTN_TOUCH, fingers != 0);
	if (fingers != 0) {
		input_report_abs(dev, ABS_X, x1);
		input_report_abs(dev, ABS_Y, y1);
	}
	elantech_report_semi_mt_data(dev, fingers, x1, y1, x2, y2);
	input_report_key(dev, BTN_TOOL_FINGER, fingers == 1);
	input_report_key(dev, BTN_TOOL_DOUBLETAP, fingers == 2);
	input_report_key(dev, BTN_TOOL_TRIPLETAP, fingers == 3);

	/* For clickpads map both buttons to BTN_LEFT */
	if (etd->info.fw_version & 0x001000)
		input_report_key(dev, BTN_LEFT, packet[0] & 0x03);
	else
		psmouse_report_standard_buttons(dev, packet[0]);

	input_report_abs(dev, ABS_PRESSURE, pres);
	input_report_abs(dev, ABS_TOOL_WIDTH, width);

	input_sync(dev);
}

static void elantech_input_sync_v4(struct psmouse *psmouse)
{
	struct input_dev *dev = psmouse->dev;
	struct elantech_data *etd = psmouse->private;
	unsigned char *packet = psmouse->packet;

	/* For clickpads map both buttons to BTN_LEFT */
	if (etd->info.fw_version & 0x001000)
		input_report_key(dev, BTN_LEFT, packet[0] & 0x03);
	else
		psmouse_report_standard_buttons(dev, packet[0]);

	input_mt_report_pointer_emulation(dev, true);
	input_sync(dev);
}

static void process_packet_status_v4(struct psmouse *psmouse)
{
	struct input_dev *dev = psmouse->dev;
	unsigned char *packet = psmouse->packet;
	unsigned fingers;
	int i;

	/* notify finger state change */
	fingers = packet[1] & 0x1f;
	for (i = 0; i < ETP_MAX_FINGERS; i++) {
		if ((fingers & (1 << i)) == 0) {
			input_mt_slot(dev, i);
			input_mt_report_slot_state(dev, MT_TOOL_FINGER, false);
		}
	}

	elantech_input_sync_v4(psmouse);
}

static void process_packet_head_v4(struct psmouse *psmouse)
{
	struct input_dev *dev = psmouse->dev;
	struct elantech_data *etd = psmouse->private;
	unsigned char *packet = psmouse->packet;
	int id = ((packet[3] & 0xe0) >> 5) - 1;
	int pres, traces;

	if (id < 0)
		return;

	etd->mt[id].x = ((packet[1] & 0x0f) << 8) | packet[2];
	etd->mt[id].y = etd->y_max - (((packet[4] & 0x0f) << 8) | packet[5]);
	pres = (packet[1] & 0xf0) | ((packet[4] & 0xf0) >> 4);
	traces = (packet[0] & 0xf0) >> 4;

	input_mt_slot(dev, id);
	input_mt_report_slot_state(dev, MT_TOOL_FINGER, true);

	input_report_abs(dev, ABS_MT_POSITION_X, etd->mt[id].x);
	input_report_abs(dev, ABS_MT_POSITION_Y, etd->mt[id].y);
	input_report_abs(dev, ABS_MT_PRESSURE, pres);
	input_report_abs(dev, ABS_MT_TOUCH_MAJOR, traces * etd->width);
	/* report this for backwards compatibility */
	input_report_abs(dev, ABS_TOOL_WIDTH, traces);

	elantech_input_sync_v4(psmouse);
}

static void process_packet_motion_v4(struct psmouse *psmouse)
{
	struct input_dev *dev = psmouse->dev;
	struct elantech_data *etd = psmouse->private;
	unsigned char *packet = psmouse->packet;
	int weight, delta_x1 = 0, delta_y1 = 0, delta_x2 = 0, delta_y2 = 0;
	int id, sid;

	id = ((packet[0] & 0xe0) >> 5) - 1;
	if (id < 0)
		return;

	sid = ((packet[3] & 0xe0) >> 5) - 1;
	weight = (packet[0] & 0x10) ? ETP_WEIGHT_VALUE : 1;
	/*
	 * Motion packets give us the delta of x, y values of specific fingers,
	 * but in two's complement. Let the compiler do the conversion for us.
	 * Also _enlarge_ the numbers to int, in case of overflow.
	 */
	delta_x1 = (signed char)packet[1];
	delta_y1 = (signed char)packet[2];
	delta_x2 = (signed char)packet[4];
	delta_y2 = (signed char)packet[5];

	etd->mt[id].x += delta_x1 * weight;
	etd->mt[id].y -= delta_y1 * weight;
	input_mt_slot(dev, id);
	input_report_abs(dev, ABS_MT_POSITION_X, etd->mt[id].x);
	input_report_abs(dev, ABS_MT_POSITION_Y, etd->mt[id].y);

	if (sid >= 0) {
		etd->mt[sid].x += delta_x2 * weight;
		etd->mt[sid].y -= delta_y2 * weight;
		input_mt_slot(dev, sid);
		input_report_abs(dev, ABS_MT_POSITION_X, etd->mt[sid].x);
		input_report_abs(dev, ABS_MT_POSITION_Y, etd->mt[sid].y);
	}

	elantech_input_sync_v4(psmouse);
}

static void elantech_report_absolute_v4(struct psmouse *psmouse,
					int packet_type)
{
	switch (packet_type) {
	case PACKET_V4_STATUS:
		process_packet_status_v4(psmouse);
		break;

	case PACKET_V4_HEAD:
		process_packet_head_v4(psmouse);
		break;

	case PACKET_V4_MOTION:
		process_packet_motion_v4(psmouse);
		break;

	case PACKET_UNKNOWN:
	default:
		/* impossible to get here */
		break;
	}
}

static int elantech_packet_check_v1(struct psmouse *psmouse)
{
	struct elantech_data *etd = psmouse->private;
	unsigned char *packet = psmouse->packet;
	unsigned char p1, p2, p3;

	/* Parity bits are placed differently */
	if (etd->info.fw_version < 0x020000) {
		/* byte 0:  D   U  p1  p2   1  p3   R   L */
		p1 = (packet[0] & 0x20) >> 5;
		p2 = (packet[0] & 0x10) >> 4;
	} else {
		/* byte 0: n1  n0  p2  p1   1  p3   R   L */
		p1 = (packet[0] & 0x10) >> 4;
		p2 = (packet[0] & 0x20) >> 5;
	}

	p3 = (packet[0] & 0x04) >> 2;

	return etd->parity[packet[1]] == p1 &&
	       etd->parity[packet[2]] == p2 &&
	       etd->parity[packet[3]] == p3;
}

static int elantech_debounce_check_v2(struct psmouse *psmouse)
{
        /*
         * When we encounter packet that matches this exactly, it means the
         * hardware is in debounce status. Just ignore the whole packet.
         */
	static const u8 debounce_packet[] = {
		0x84, 0xff, 0xff, 0x02, 0xff, 0xff
	};
        unsigned char *packet = psmouse->packet;

        return !memcmp(packet, debounce_packet, sizeof(debounce_packet));
}

static int elantech_packet_check_v2(struct psmouse *psmouse)
{
	struct elantech_data *etd = psmouse->private;
	unsigned char *packet = psmouse->packet;

	/*
	 * V2 hardware has two flavors. Older ones that do not report pressure,
	 * and newer ones that reports pressure and width. With newer ones, all
	 * packets (1, 2, 3 finger touch) have the same constant bits. With
	 * older ones, 1/3 finger touch packets and 2 finger touch packets
	 * have different constant bits.
	 * With all three cases, if the constant bits are not exactly what I
	 * expected, I consider them invalid.
	 */
	if (etd->info.reports_pressure)
		return (packet[0] & 0x0c) == 0x04 &&
		       (packet[3] & 0x0f) == 0x02;

	if ((packet[0] & 0xc0) == 0x80)
		return (packet[0] & 0x0c) == 0x0c &&
		       (packet[3] & 0x0e) == 0x08;

	return (packet[0] & 0x3c) == 0x3c &&
	       (packet[1] & 0xf0) == 0x00 &&
	       (packet[3] & 0x3e) == 0x38 &&
	       (packet[4] & 0xf0) == 0x00;
}

/*
 * We check the constant bits to determine what packet type we get,
 * so packet checking is mandatory for v3 and later hardware.
 */
static int elantech_packet_check_v3(struct psmouse *psmouse)
{
	struct elantech_data *etd = psmouse->private;
	static const u8 debounce_packet[] = {
		0xc4, 0xff, 0xff, 0x02, 0xff, 0xff
	};
	unsigned char *packet = psmouse->packet;

	/*
	 * check debounce first, it has the same signature in byte 0
	 * and byte 3 as PACKET_V3_HEAD.
	 */
	if (!memcmp(packet, debounce_packet, sizeof(debounce_packet)))
		return PACKET_DEBOUNCE;

	/*
	 * If the hardware flag 'crc_enabled' is set the packets have
	 * different signatures.
	 */
	if (etd->info.crc_enabled) {
		if ((packet[3] & 0x09) == 0x08)
			return PACKET_V3_HEAD;

		if ((packet[3] & 0x09) == 0x09)
			return PACKET_V3_TAIL;
	} else {
		if ((packet[0] & 0x0c) == 0x04 && (packet[3] & 0xcf) == 0x02)
			return PACKET_V3_HEAD;

		if ((packet[0] & 0x0c) == 0x0c && (packet[3] & 0xce) == 0x0c)
			return PACKET_V3_TAIL;
		if ((packet[3] & 0x0f) == 0x06)
			return PACKET_TRACKPOINT;
	}

	return PACKET_UNKNOWN;
}

static int elantech_packet_check_v4(struct psmouse *psmouse)
{
	struct elantech_data *etd = psmouse->private;
	unsigned char *packet = psmouse->packet;
	unsigned char packet_type = packet[3] & 0x03;
	unsigned int ic_version;
	bool sanity_check;

	if (etd->tp_dev && (packet[3] & 0x0f) == 0x06)
		return PACKET_TRACKPOINT;

	/* This represents the version of IC body. */
	ic_version = (etd->info.fw_version & 0x0f0000) >> 16;

	/*
	 * Sanity check based on the constant bits of a packet.
	 * The constant bits change depending on the value of
	 * the hardware flag 'crc_enabled' and the version of
	 * the IC body, but are the same for every packet,
	 * regardless of the type.
	 */
	if (etd->info.crc_enabled)
		sanity_check = ((packet[3] & 0x08) == 0x00);
	else if (ic_version == 7 && etd->info.samples[1] == 0x2A)
		sanity_check = ((packet[3] & 0x1c) == 0x10);
	else
		sanity_check = ((packet[0] & 0x08) == 0x00 &&
				(packet[3] & 0x1c) == 0x10);

	if (!sanity_check)
		return PACKET_UNKNOWN;

	switch (packet_type) {
	case 0:
		return PACKET_V4_STATUS;

	case 1:
		return PACKET_V4_HEAD;

	case 2:
		return PACKET_V4_MOTION;
	}

	return PACKET_UNKNOWN;
}

/*
 * Process byte stream from mouse and handle complete packets
 */
static psmouse_ret_t elantech_process_byte(struct psmouse *psmouse)
{
	struct elantech_data *etd = psmouse->private;
	int packet_type;

	if (psmouse->pktcnt < psmouse->pktsize)
		return PSMOUSE_GOOD_DATA;

	if (etd->info.debug > 1)
		elantech_packet_dump(psmouse);

	switch (etd->info.hw_version) {
	case 1:
		if (etd->info.paritycheck && !elantech_packet_check_v1(psmouse))
			return PSMOUSE_BAD_DATA;

		elantech_report_absolute_v1(psmouse);
		break;

	case 2:
		/* ignore debounce */
		if (elantech_debounce_check_v2(psmouse))
			return PSMOUSE_FULL_PACKET;

		if (etd->info.paritycheck && !elantech_packet_check_v2(psmouse))
			return PSMOUSE_BAD_DATA;

		elantech_report_absolute_v2(psmouse);
		break;

	case 3:
		packet_type = elantech_packet_check_v3(psmouse);
		switch (packet_type) {
		case PACKET_UNKNOWN:
			return PSMOUSE_BAD_DATA;

		case PACKET_DEBOUNCE:
			/* ignore debounce */
			break;

		case PACKET_TRACKPOINT:
			elantech_report_trackpoint(psmouse, packet_type);
			break;

		default:
			elantech_report_absolute_v3(psmouse, packet_type);
			break;
		}

		break;

	case 4:
		packet_type = elantech_packet_check_v4(psmouse);
		switch (packet_type) {
		case PACKET_UNKNOWN:
			return PSMOUSE_BAD_DATA;

		case PACKET_TRACKPOINT:
			elantech_report_trackpoint(psmouse, packet_type);
			break;

		default:
			elantech_report_absolute_v4(psmouse, packet_type);
			break;
		}

		break;
	}

	return PSMOUSE_FULL_PACKET;
}

/*
 * This writes the reg_07 value again to the hardware at the end of every
 * set_rate call because the register loses its value. reg_07 allows setting
 * absolute mode on v4 hardware
 */
static void elantech_set_rate_restore_reg_07(struct psmouse *psmouse,
		unsigned int rate)
{
	struct elantech_data *etd = psmouse->private;

	etd->original_set_rate(psmouse, rate);
	if (elantech_write_reg(psmouse, 0x07, etd->reg_07))
		psmouse_err(psmouse, "restoring reg_07 failed\n");
}

/*
 * Put the touchpad into absolute mode
 */
static int elantech_set_absolute_mode(struct psmouse *psmouse)
{
	struct elantech_data *etd = psmouse->private;
	unsigned char val;
	int tries = ETP_READ_BACK_TRIES;
	int rc = 0;

	switch (etd->info.hw_version) {
	case 1:
		etd->reg_10 = 0x16;
		etd->reg_11 = 0x8f;
		if (elantech_write_reg(psmouse, 0x10, etd->reg_10) ||
		    elantech_write_reg(psmouse, 0x11, etd->reg_11)) {
			rc = -1;
		}
		break;

	case 2:
					/* Windows driver values */
		etd->reg_10 = 0x54;
		etd->reg_11 = 0x88;	/* 0x8a */
		etd->reg_21 = 0x60;	/* 0x00 */
		if (elantech_write_reg(psmouse, 0x10, etd->reg_10) ||
		    elantech_write_reg(psmouse, 0x11, etd->reg_11) ||
		    elantech_write_reg(psmouse, 0x21, etd->reg_21)) {
			rc = -1;
		}
		break;

	case 3:
		if (etd->info.set_hw_resolution)
			etd->reg_10 = 0x0b;
		else
			etd->reg_10 = 0x01;

		if (elantech_write_reg(psmouse, 0x10, etd->reg_10))
			rc = -1;

		break;

	case 4:
		etd->reg_07 = 0x01;
		if (elantech_write_reg(psmouse, 0x07, etd->reg_07))
			rc = -1;

		goto skip_readback_reg_10; /* v4 has no reg 0x10 to read */
	}

	if (rc == 0) {
		/*
		 * Read back reg 0x10. For hardware version 1 we must make
		 * sure the absolute mode bit is set. For hardware version 2
		 * the touchpad is probably initializing and not ready until
		 * we read back the value we just wrote.
		 */
		do {
			rc = elantech_read_reg(psmouse, 0x10, &val);
			if (rc == 0)
				break;
			tries--;
			elantech_debug("retrying read (%d).\n", tries);
			msleep(ETP_READ_BACK_DELAY);
		} while (tries > 0);

		if (rc) {
			psmouse_err(psmouse,
				    "failed to read back register 0x10.\n");
		} else if (etd->info.hw_version == 1 &&
			   !(val & ETP_R10_ABSOLUTE_MODE)) {
			psmouse_err(psmouse,
				    "touchpad refuses to switch to absolute mode.\n");
			rc = -1;
		}
	}

 skip_readback_reg_10:
	if (rc)
		psmouse_err(psmouse, "failed to initialise registers.\n");

	return rc;
}

static int elantech_set_range(struct psmouse *psmouse,
			      unsigned int *x_min, unsigned int *y_min,
			      unsigned int *x_max, unsigned int *y_max,
			      unsigned int *width)
{
	struct elantech_data *etd = psmouse->private;
	struct elantech_device_info *info = &etd->info;
	unsigned char param[3];
	unsigned char traces;

	switch (info->hw_version) {
	case 1:
		*x_min = ETP_XMIN_V1;
		*y_min = ETP_YMIN_V1;
		*x_max = ETP_XMAX_V1;
		*y_max = ETP_YMAX_V1;
		break;

	case 2:
		if (info->fw_version == 0x020800 ||
		    info->fw_version == 0x020b00 ||
		    info->fw_version == 0x020030) {
			*x_min = ETP_XMIN_V2;
			*y_min = ETP_YMIN_V2;
			*x_max = ETP_XMAX_V2;
			*y_max = ETP_YMAX_V2;
		} else {
			int i;
			int fixed_dpi;

			i = (info->fw_version > 0x020800 &&
			     info->fw_version < 0x020900) ? 1 : 2;

			if (info->send_cmd(psmouse, ETP_FW_ID_QUERY, param))
				return -1;

			fixed_dpi = param[1] & 0x10;

			if (((info->fw_version >> 16) == 0x14) && fixed_dpi) {
				if (info->send_cmd(psmouse, ETP_SAMPLE_QUERY, param))
					return -1;

				*x_max = (info->capabilities[1] - i) * param[1] / 2;
				*y_max = (info->capabilities[2] - i) * param[2] / 2;
			} else if (info->fw_version == 0x040216) {
				*x_max = 819;
				*y_max = 405;
			} else if (info->fw_version == 0x040219 || info->fw_version == 0x040215) {
				*x_max = 900;
				*y_max = 500;
			} else {
				*x_max = (info->capabilities[1] - i) * 64;
				*y_max = (info->capabilities[2] - i) * 64;
			}
		}
		break;

	case 3:
		if (info->send_cmd(psmouse, ETP_FW_ID_QUERY, param))
			return -1;

		*x_max = (0x0f & param[0]) << 8 | param[1];
		*y_max = (0xf0 & param[0]) << 4 | param[2];
		break;

	case 4:
		if (info->send_cmd(psmouse, ETP_FW_ID_QUERY, param))
			return -1;

		*x_max = (0x0f & param[0]) << 8 | param[1];
		*y_max = (0xf0 & param[0]) << 4 | param[2];
		traces = info->capabilities[1];
		if ((traces < 2) || (traces > *x_max))
			return -1;

		*width = *x_max / (traces - 1);
		break;
	}

	return 0;
}

/*
 * (value from firmware) * 10 + 790 = dpi
 * we also have to convert dpi to dots/mm (*10/254 to avoid floating point)
 */
static unsigned int elantech_convert_res(unsigned int val)
{
	return (val * 10 + 790) * 10 / 254;
}

static int elantech_get_resolution_v4(struct psmouse *psmouse,
				      unsigned int *x_res,
				      unsigned int *y_res,
				      unsigned int *bus)
{
	unsigned char param[3];

	if (elantech_send_cmd(psmouse, ETP_RESOLUTION_QUERY, param))
		return -1;

	*x_res = elantech_convert_res(param[1] & 0x0f);
	*y_res = elantech_convert_res((param[1] & 0xf0) >> 4);
	*bus = param[2];

	return 0;
}

/*
 * Advertise INPUT_PROP_BUTTONPAD for clickpads. The testing of bit 12 in
 * fw_version for this is based on the following fw_version & caps table:
 *
 * Laptop-model:           fw_version:     caps:           buttons:
 * Acer S3                 0x461f00        10, 13, 0e      clickpad
 * Acer S7-392             0x581f01        50, 17, 0d      clickpad
 * Acer V5-131             0x461f02        01, 16, 0c      clickpad
 * Acer V5-551             0x461f00        ?               clickpad
 * Asus K53SV              0x450f01        78, 15, 0c      2 hw buttons
 * Asus G46VW              0x460f02        00, 18, 0c      2 hw buttons
 * Asus G750JX             0x360f00        00, 16, 0c      2 hw buttons
 * Asus TP500LN            0x381f17        10, 14, 0e      clickpad
 * Asus X750JN             0x381f17        10, 14, 0e      clickpad
 * Asus UX31               0x361f00        20, 15, 0e      clickpad
 * Asus UX32VD             0x361f02        00, 15, 0e      clickpad
 * Avatar AVIU-145A2       0x361f00        ?               clickpad
 * Fujitsu CELSIUS H760    0x570f02        40, 14, 0c      3 hw buttons (**)
 * Fujitsu CELSIUS H780    0x5d0f02        41, 16, 0d      3 hw buttons (**)
 * Fujitsu LIFEBOOK E544   0x470f00        d0, 12, 09      2 hw buttons
 * Fujitsu LIFEBOOK E546   0x470f00        50, 12, 09      2 hw buttons
 * Fujitsu LIFEBOOK E547   0x470f00        50, 12, 09      2 hw buttons
 * Fujitsu LIFEBOOK E554   0x570f01        40, 14, 0c      2 hw buttons
 * Fujitsu LIFEBOOK E557   0x570f01        40, 14, 0c      2 hw buttons
 * Fujitsu T725            0x470f01        05, 12, 09      2 hw buttons
 * Fujitsu H730            0x570f00        c0, 14, 0c      3 hw buttons (**)
 * Gigabyte U2442          0x450f01        58, 17, 0c      2 hw buttons
 * Lenovo L430             0x350f02        b9, 15, 0c      2 hw buttons (*)
 * Lenovo L530             0x350f02        b9, 15, 0c      2 hw buttons (*)
 * Samsung NF210           0x150b00        78, 14, 0a      2 hw buttons
 * Samsung NP770Z5E        0x575f01        10, 15, 0f      clickpad
 * Samsung NP700Z5B        0x361f06        21, 15, 0f      clickpad
 * Samsung NP900X3E-A02    0x575f03        ?               clickpad
 * Samsung NP-QX410        0x851b00        19, 14, 0c      clickpad
 * Samsung RC512           0x450f00        08, 15, 0c      2 hw buttons
 * Samsung RF710           0x450f00        ?               2 hw buttons
 * System76 Pangolin       0x250f01        ?               2 hw buttons
 * (*) + 3 trackpoint buttons
 * (**) + 0 trackpoint buttons
 * Note: Lenovo L430 and Lenovo L530 have the same fw_version/caps
 */
static void elantech_set_buttonpad_prop(struct psmouse *psmouse)
{
	struct input_dev *dev = psmouse->dev;
	struct elantech_data *etd = psmouse->private;

	if (etd->info.fw_version & 0x001000) {
		__set_bit(INPUT_PROP_BUTTONPAD, dev->propbit);
		__clear_bit(BTN_RIGHT, dev->keybit);
	}
}

/*
 * Some hw_version 4 models do have a middle button
 */
static const struct dmi_system_id elantech_dmi_has_middle_button[] = {
#if defined(CONFIG_DMI) && defined(CONFIG_X86)
	{
		/* Fujitsu H730 has a middle button */
		.matches = {
			DMI_MATCH(DMI_SYS_VENDOR, "FUJITSU"),
			DMI_MATCH(DMI_PRODUCT_NAME, "CELSIUS H730"),
		},
	},
	{
		/* Fujitsu H760 also has a middle button */
		.matches = {
			DMI_MATCH(DMI_SYS_VENDOR, "FUJITSU"),
			DMI_MATCH(DMI_PRODUCT_NAME, "CELSIUS H760"),
		},
	},
	{
		/* Fujitsu H780 also has a middle button */
		.matches = {
			DMI_MATCH(DMI_SYS_VENDOR, "FUJITSU"),
			DMI_MATCH(DMI_PRODUCT_NAME, "CELSIUS H780"),
		},
	},
#endif
	{ }
};

static const char * const middle_button_pnp_ids[] = {
	"LEN2131", /* ThinkPad P52 w/ NFC */
	"LEN2132", /* ThinkPad P52 */
	"LEN2133", /* ThinkPad P72 w/ NFC */
	"LEN2134", /* ThinkPad P72 */
	NULL
};

/*
 * Set the appropriate event bits for the input subsystem
 */
static int elantech_set_input_params(struct psmouse *psmouse)
{
	struct input_dev *dev = psmouse->dev;
	struct elantech_data *etd = psmouse->private;
	struct elantech_device_info *info = &etd->info;
	unsigned int x_min = 0, y_min = 0, x_max = 0, y_max = 0, width = 0;

	if (elantech_set_range(psmouse, &x_min, &y_min, &x_max, &y_max, &width))
		return -1;

	__set_bit(INPUT_PROP_POINTER, dev->propbit);
	__set_bit(EV_KEY, dev->evbit);
	__set_bit(EV_ABS, dev->evbit);
	__clear_bit(EV_REL, dev->evbit);

	__set_bit(BTN_LEFT, dev->keybit);
	if (dmi_check_system(elantech_dmi_has_middle_button) ||
			psmouse_matches_pnp_id(psmouse, middle_button_pnp_ids))
		__set_bit(BTN_MIDDLE, dev->keybit);
	__set_bit(BTN_RIGHT, dev->keybit);

	__set_bit(BTN_TOUCH, dev->keybit);
	__set_bit(BTN_TOOL_FINGER, dev->keybit);
	__set_bit(BTN_TOOL_DOUBLETAP, dev->keybit);
	__set_bit(BTN_TOOL_TRIPLETAP, dev->keybit);

	switch (info->hw_version) {
	case 1:
		/* Rocker button */
		if (info->fw_version < 0x020000 &&
		    (info->capabilities[0] & ETP_CAP_HAS_ROCKER)) {
			__set_bit(BTN_FORWARD, dev->keybit);
			__set_bit(BTN_BACK, dev->keybit);
		}
		input_set_abs_params(dev, ABS_X, x_min, x_max, 0, 0);
		input_set_abs_params(dev, ABS_Y, y_min, y_max, 0, 0);
		break;

	case 2:
		__set_bit(BTN_TOOL_QUADTAP, dev->keybit);
		__set_bit(INPUT_PROP_SEMI_MT, dev->propbit);
		/* fall through */
	case 3:
		if (info->hw_version == 3)
			elantech_set_buttonpad_prop(psmouse);
		input_set_abs_params(dev, ABS_X, x_min, x_max, 0, 0);
		input_set_abs_params(dev, ABS_Y, y_min, y_max, 0, 0);
		if (info->reports_pressure) {
			input_set_abs_params(dev, ABS_PRESSURE, ETP_PMIN_V2,
					     ETP_PMAX_V2, 0, 0);
			input_set_abs_params(dev, ABS_TOOL_WIDTH, ETP_WMIN_V2,
					     ETP_WMAX_V2, 0, 0);
		}
		input_mt_init_slots(dev, 2, INPUT_MT_SEMI_MT);
		input_set_abs_params(dev, ABS_MT_POSITION_X, x_min, x_max, 0, 0);
		input_set_abs_params(dev, ABS_MT_POSITION_Y, y_min, y_max, 0, 0);
		break;

	case 4:
		elantech_set_buttonpad_prop(psmouse);
		__set_bit(BTN_TOOL_QUADTAP, dev->keybit);
		/* For X to recognize me as touchpad. */
		input_set_abs_params(dev, ABS_X, x_min, x_max, 0, 0);
		input_set_abs_params(dev, ABS_Y, y_min, y_max, 0, 0);
		/*
		 * range of pressure and width is the same as v2,
		 * report ABS_PRESSURE, ABS_TOOL_WIDTH for compatibility.
		 */
		input_set_abs_params(dev, ABS_PRESSURE, ETP_PMIN_V2,
				     ETP_PMAX_V2, 0, 0);
		input_set_abs_params(dev, ABS_TOOL_WIDTH, ETP_WMIN_V2,
				     ETP_WMAX_V2, 0, 0);
		/* Multitouch capable pad, up to 5 fingers. */
		input_mt_init_slots(dev, ETP_MAX_FINGERS, 0);
		input_set_abs_params(dev, ABS_MT_POSITION_X, x_min, x_max, 0, 0);
		input_set_abs_params(dev, ABS_MT_POSITION_Y, y_min, y_max, 0, 0);
		input_set_abs_params(dev, ABS_MT_PRESSURE, ETP_PMIN_V2,
				     ETP_PMAX_V2, 0, 0);
		/*
		 * The firmware reports how many trace lines the finger spans,
		 * convert to surface unit as Protocol-B requires.
		 */
		input_set_abs_params(dev, ABS_MT_TOUCH_MAJOR, 0,
				     ETP_WMAX_V2 * width, 0, 0);
		break;
	}

	input_abs_set_res(dev, ABS_X, info->x_res);
	input_abs_set_res(dev, ABS_Y, info->y_res);
	if (info->hw_version > 1) {
		input_abs_set_res(dev, ABS_MT_POSITION_X, info->x_res);
		input_abs_set_res(dev, ABS_MT_POSITION_Y, info->y_res);
	}

	etd->y_max = y_max;
	etd->width = width;

	return 0;
}

struct elantech_attr_data {
	size_t		field_offset;
	unsigned char	reg;
};

/*
 * Display a register value by reading a sysfs entry
 */
static ssize_t elantech_show_int_attr(struct psmouse *psmouse, void *data,
					char *buf)
{
	struct elantech_data *etd = psmouse->private;
	struct elantech_attr_data *attr = data;
	unsigned char *reg = (unsigned char *) etd + attr->field_offset;
	int rc = 0;

	if (attr->reg)
		rc = elantech_read_reg(psmouse, attr->reg, reg);

	return sprintf(buf, "0x%02x\n", (attr->reg && rc) ? -1 : *reg);
}

/*
 * Write a register value by writing a sysfs entry
 */
static ssize_t elantech_set_int_attr(struct psmouse *psmouse,
				     void *data, const char *buf, size_t count)
{
	struct elantech_data *etd = psmouse->private;
	struct elantech_attr_data *attr = data;
	unsigned char *reg = (unsigned char *) etd + attr->field_offset;
	unsigned char value;
	int err;

	err = kstrtou8(buf, 16, &value);
	if (err)
		return err;

	/* Do we need to preserve some bits for version 2 hardware too? */
	if (etd->info.hw_version == 1) {
		if (attr->reg == 0x10)
			/* Force absolute mode always on */
			value |= ETP_R10_ABSOLUTE_MODE;
		else if (attr->reg == 0x11)
			/* Force 4 byte mode always on */
			value |= ETP_R11_4_BYTE_MODE;
	}

	if (!attr->reg || elantech_write_reg(psmouse, attr->reg, value) == 0)
		*reg = value;

	return count;
}

#define ELANTECH_INT_ATTR(_name, _register)				\
	static struct elantech_attr_data elantech_attr_##_name = {	\
		.field_offset = offsetof(struct elantech_data, _name),	\
		.reg = _register,					\
	};								\
	PSMOUSE_DEFINE_ATTR(_name, 0644,				\
			    &elantech_attr_##_name,			\
			    elantech_show_int_attr,			\
			    elantech_set_int_attr)

#define ELANTECH_INFO_ATTR(_name)					       \
	static struct elantech_attr_data elantech_attr_##_name = {	       \
		.field_offset = offsetof(struct elantech_data, info) +	       \
				offsetof(struct elantech_device_info, _name),  \
		.reg = 0,						       \
	};								       \
	PSMOUSE_DEFINE_ATTR(_name, 0644,				       \
			    &elantech_attr_##_name,			       \
			    elantech_show_int_attr,			       \
			    elantech_set_int_attr)

ELANTECH_INT_ATTR(reg_07, 0x07);
ELANTECH_INT_ATTR(reg_10, 0x10);
ELANTECH_INT_ATTR(reg_11, 0x11);
ELANTECH_INT_ATTR(reg_20, 0x20);
ELANTECH_INT_ATTR(reg_21, 0x21);
ELANTECH_INT_ATTR(reg_22, 0x22);
ELANTECH_INT_ATTR(reg_23, 0x23);
ELANTECH_INT_ATTR(reg_24, 0x24);
ELANTECH_INT_ATTR(reg_25, 0x25);
ELANTECH_INT_ATTR(reg_26, 0x26);
ELANTECH_INFO_ATTR(debug);
ELANTECH_INFO_ATTR(paritycheck);
ELANTECH_INFO_ATTR(crc_enabled);

static struct attribute *elantech_attrs[] = {
	&psmouse_attr_reg_07.dattr.attr,
	&psmouse_attr_reg_10.dattr.attr,
	&psmouse_attr_reg_11.dattr.attr,
	&psmouse_attr_reg_20.dattr.attr,
	&psmouse_attr_reg_21.dattr.attr,
	&psmouse_attr_reg_22.dattr.attr,
	&psmouse_attr_reg_23.dattr.attr,
	&psmouse_attr_reg_24.dattr.attr,
	&psmouse_attr_reg_25.dattr.attr,
	&psmouse_attr_reg_26.dattr.attr,
	&psmouse_attr_debug.dattr.attr,
	&psmouse_attr_paritycheck.dattr.attr,
	&psmouse_attr_crc_enabled.dattr.attr,
	NULL
};

static const struct attribute_group elantech_attr_group = {
	.attrs = elantech_attrs,
};

static bool elantech_is_signature_valid(const unsigned char *param)
{
	static const unsigned char rates[] = { 200, 100, 80, 60, 40, 20, 10 };
	int i;

	if (param[0] == 0)
		return false;

	if (param[1] == 0)
		return true;

	/*
	 * Some hw_version >= 4 models have a revision higher then 20. Meaning
	 * that param[2] may be 10 or 20, skip the rates check for these.
	 */
	if ((param[0] & 0x0f) >= 0x06 && (param[1] & 0xaf) == 0x0f &&
	    param[2] < 40)
		return true;

	for (i = 0; i < ARRAY_SIZE(rates); i++)
		if (param[2] == rates[i])
			return false;

	return true;
}

/*
 * Use magic knock to detect Elantech touchpad
 */
int elantech_detect(struct psmouse *psmouse, bool set_properties)
{
	struct ps2dev *ps2dev = &psmouse->ps2dev;
	unsigned char param[3];

	ps2_command(ps2dev, NULL, PSMOUSE_CMD_RESET_DIS);

	if (ps2_command(ps2dev,  NULL, PSMOUSE_CMD_DISABLE) ||
	    ps2_command(ps2dev,  NULL, PSMOUSE_CMD_SETSCALE11) ||
	    ps2_command(ps2dev,  NULL, PSMOUSE_CMD_SETSCALE11) ||
	    ps2_command(ps2dev,  NULL, PSMOUSE_CMD_SETSCALE11) ||
	    ps2_command(ps2dev, param, PSMOUSE_CMD_GETINFO)) {
		psmouse_dbg(psmouse, "sending Elantech magic knock failed.\n");
		return -1;
	}

	/*
	 * Report this in case there are Elantech models that use a different
	 * set of magic numbers
	 */
	if (param[0] != 0x3c || param[1] != 0x03 ||
	    (param[2] != 0xc8 && param[2] != 0x00)) {
		psmouse_dbg(psmouse,
			    "unexpected magic knock result 0x%02x, 0x%02x, 0x%02x.\n",
			    param[0], param[1], param[2]);
		return -1;
	}

	/*
	 * Query touchpad's firmware version and see if it reports known
	 * value to avoid mis-detection. Logitech mice are known to respond
	 * to Elantech magic knock and there might be more.
	 */
	if (synaptics_send_cmd(psmouse, ETP_FW_VERSION_QUERY, param)) {
		psmouse_dbg(psmouse, "failed to query firmware version.\n");
		return -1;
	}

	psmouse_dbg(psmouse,
		    "Elantech version query result 0x%02x, 0x%02x, 0x%02x.\n",
		    param[0], param[1], param[2]);

	if (!elantech_is_signature_valid(param)) {
		psmouse_dbg(psmouse,
			    "Probably not a real Elantech touchpad. Aborting.\n");
		return -1;
	}

	if (set_properties) {
		psmouse->vendor = "Elantech";
		psmouse->name = "Touchpad";
	}

	return 0;
}

/*
 * Clean up sysfs entries when disconnecting
 */
static void elantech_disconnect(struct psmouse *psmouse)
{
	struct elantech_data *etd = psmouse->private;

	/*
	 * We might have left a breadcrumb when trying to
	 * set up SMbus companion.
	 */
	psmouse_smbus_cleanup(psmouse);

	if (etd->tp_dev)
		input_unregister_device(etd->tp_dev);
	sysfs_remove_group(&psmouse->ps2dev.serio->dev.kobj,
			   &elantech_attr_group);
	kfree(psmouse->private);
	psmouse->private = NULL;
}

/*
 * Put the touchpad back into absolute mode when reconnecting
 */
static int elantech_reconnect(struct psmouse *psmouse)
{
	psmouse_reset(psmouse);

	if (elantech_detect(psmouse, 0))
		return -1;

	if (elantech_set_absolute_mode(psmouse)) {
		psmouse_err(psmouse,
			    "failed to put touchpad back into absolute mode.\n");
		return -1;
	}

	return 0;
}

/*
 * Some hw_version 4 models do not work with crc_disabled
 */
static const struct dmi_system_id elantech_dmi_force_crc_enabled[] = {
#if defined(CONFIG_DMI) && defined(CONFIG_X86)
	{
		/* Fujitsu H730 does not work with crc_enabled == 0 */
		.matches = {
			DMI_MATCH(DMI_SYS_VENDOR, "FUJITSU"),
			DMI_MATCH(DMI_PRODUCT_NAME, "CELSIUS H730"),
		},
	},
	{
		/* Fujitsu H760 does not work with crc_enabled == 0 */
		.matches = {
			DMI_MATCH(DMI_SYS_VENDOR, "FUJITSU"),
			DMI_MATCH(DMI_PRODUCT_NAME, "CELSIUS H760"),
		},
	},
	{
		/* Fujitsu LIFEBOOK E544  does not work with crc_enabled == 0 */
		.matches = {
			DMI_MATCH(DMI_SYS_VENDOR, "FUJITSU"),
			DMI_MATCH(DMI_PRODUCT_NAME, "LIFEBOOK E544"),
		},
	},
	{
		/* Fujitsu LIFEBOOK E546  does not work with crc_enabled == 0 */
		.matches = {
			DMI_MATCH(DMI_SYS_VENDOR, "FUJITSU"),
			DMI_MATCH(DMI_PRODUCT_NAME, "LIFEBOOK E546"),
		},
	},
	{
		/* Fujitsu LIFEBOOK E547 does not work with crc_enabled == 0 */
		.matches = {
			DMI_MATCH(DMI_SYS_VENDOR, "FUJITSU"),
			DMI_MATCH(DMI_PRODUCT_NAME, "LIFEBOOK E547"),
		},
	},
	{
		/* Fujitsu LIFEBOOK E554  does not work with crc_enabled == 0 */
		.matches = {
			DMI_MATCH(DMI_SYS_VENDOR, "FUJITSU"),
			DMI_MATCH(DMI_PRODUCT_NAME, "LIFEBOOK E554"),
		},
	},
	{
		/* Fujitsu LIFEBOOK E556 does not work with crc_enabled == 0 */
		.matches = {
			DMI_MATCH(DMI_SYS_VENDOR, "FUJITSU"),
			DMI_MATCH(DMI_PRODUCT_NAME, "LIFEBOOK E556"),
		},
	},
	{
		/* Fujitsu LIFEBOOK E557 does not work with crc_enabled == 0 */
		.matches = {
			DMI_MATCH(DMI_SYS_VENDOR, "FUJITSU"),
			DMI_MATCH(DMI_PRODUCT_NAME, "LIFEBOOK E557"),
		},
	},
	{
		/* Fujitsu LIFEBOOK U745 does not work with crc_enabled == 0 */
		.matches = {
			DMI_MATCH(DMI_SYS_VENDOR, "FUJITSU"),
			DMI_MATCH(DMI_PRODUCT_NAME, "LIFEBOOK U745"),
		},
	},
#endif
	{ }
};

/*
 * Some hw_version 3 models go into error state when we try to set
 * bit 3 and/or bit 1 of r10.
 */
static const struct dmi_system_id no_hw_res_dmi_table[] = {
#if defined(CONFIG_DMI) && defined(CONFIG_X86)
	{
		/* Gigabyte U2442 */
		.matches = {
			DMI_MATCH(DMI_SYS_VENDOR, "GIGABYTE"),
			DMI_MATCH(DMI_PRODUCT_NAME, "U2442"),
		},
	},
#endif
	{ }
};

/*
 * determine hardware version and set some properties according to it.
 */
static int elantech_set_properties(struct elantech_device_info *info)
{
	/* This represents the version of IC body. */
	int ver = (info->fw_version & 0x0f0000) >> 16;

	/* Early version of Elan touchpads doesn't obey the rule. */
	if (info->fw_version < 0x020030 || info->fw_version == 0x020600)
		info->hw_version = 1;
	else {
		switch (ver) {
		case 2:
		case 4:
			info->hw_version = 2;
			break;
		case 5:
			info->hw_version = 3;
			break;
		case 6 ... 15:
<<<<<<< HEAD
			etd->hw_version = 4;
=======
			info->hw_version = 4;
>>>>>>> e021bb4f
			break;
		default:
			return -1;
		}
	}

	/* decide which send_cmd we're gonna use early */
	info->send_cmd = info->hw_version >= 3 ? elantech_send_cmd :
						 synaptics_send_cmd;

	/* Turn on packet checking by default */
	info->paritycheck = 1;

	/*
	 * This firmware suffers from misreporting coordinates when
	 * a touch action starts causing the mouse cursor or scrolled page
	 * to jump. Enable a workaround.
	 */
	info->jumpy_cursor =
		(info->fw_version == 0x020022 || info->fw_version == 0x020600);

	if (info->hw_version > 1) {
		/* For now show extra debug information */
		info->debug = 1;

		if (info->fw_version >= 0x020800)
			info->reports_pressure = true;
	}

	/*
	 * The signatures of v3 and v4 packets change depending on the
	 * value of this hardware flag.
	 */
	info->crc_enabled = (info->fw_version & 0x4000) == 0x4000 ||
			     dmi_check_system(elantech_dmi_force_crc_enabled);

	/* Enable real hardware resolution on hw_version 3 ? */
	info->set_hw_resolution = !dmi_check_system(no_hw_res_dmi_table);

	return 0;
}

static int elantech_query_info(struct psmouse *psmouse,
			       struct elantech_device_info *info)
{
	unsigned char param[3];

	memset(info, 0, sizeof(*info));

	/*
	 * Do the version query again so we can store the result
	 */
	if (synaptics_send_cmd(psmouse, ETP_FW_VERSION_QUERY, param)) {
		psmouse_err(psmouse, "failed to query firmware version.\n");
		return -EINVAL;
	}
	info->fw_version = (param[0] << 16) | (param[1] << 8) | param[2];

	if (elantech_set_properties(info)) {
		psmouse_err(psmouse, "unknown hardware version, aborting...\n");
		return -EINVAL;
	}
	psmouse_info(psmouse,
		     "assuming hardware version %d (with firmware version 0x%02x%02x%02x)\n",
		     info->hw_version, param[0], param[1], param[2]);

	if (info->send_cmd(psmouse, ETP_CAPABILITIES_QUERY,
	    info->capabilities)) {
		psmouse_err(psmouse, "failed to query capabilities.\n");
		return -EINVAL;
	}
	psmouse_info(psmouse,
		     "Synaptics capabilities query result 0x%02x, 0x%02x, 0x%02x.\n",
		     info->capabilities[0], info->capabilities[1],
		     info->capabilities[2]);

	if (info->hw_version != 1) {
		if (info->send_cmd(psmouse, ETP_SAMPLE_QUERY, info->samples)) {
			psmouse_err(psmouse, "failed to query sample data\n");
			return -EINVAL;
		}
		psmouse_info(psmouse,
			     "Elan sample query result %02x, %02x, %02x\n",
			     info->samples[0],
			     info->samples[1],
			     info->samples[2]);
	}

	if (info->samples[1] == 0x74 && info->hw_version == 0x03) {
		/*
		 * This module has a bug which makes absolute mode
		 * unusable, so let's abort so we'll be using standard
		 * PS/2 protocol.
		 */
		psmouse_info(psmouse,
			     "absolute mode broken, forcing standard PS/2 protocol\n");
		return -ENODEV;
	}

	/* The MSB indicates the presence of the trackpoint */
	info->has_trackpoint = (info->capabilities[0] & 0x80) == 0x80;

	info->x_res = 31;
	info->y_res = 31;
	if (info->hw_version == 4) {
		if (elantech_get_resolution_v4(psmouse,
					       &info->x_res,
					       &info->y_res,
					       &info->bus)) {
			psmouse_warn(psmouse,
				     "failed to query resolution data.\n");
		}
	}

	return 0;
}

#if defined(CONFIG_MOUSE_PS2_ELANTECH_SMBUS)

/*
 * The newest Elantech device can use a secondary bus (over SMBus) which
 * provides a better bandwidth and allow a better control of the touchpads.
 * This is used to decide if we need to use this bus or not.
 */
enum {
	ELANTECH_SMBUS_NOT_SET = -1,
	ELANTECH_SMBUS_OFF,
	ELANTECH_SMBUS_ON,
};

static int elantech_smbus = IS_ENABLED(CONFIG_MOUSE_ELAN_I2C_SMBUS) ?
		ELANTECH_SMBUS_NOT_SET : ELANTECH_SMBUS_OFF;
module_param_named(elantech_smbus, elantech_smbus, int, 0644);
MODULE_PARM_DESC(elantech_smbus, "Use a secondary bus for the Elantech device.");

static const char * const i2c_blacklist_pnp_ids[] = {
	/*
	 * These are known to not be working properly as bits are missing
	 * in elan_i2c.
	 */
	"LEN2131", /* ThinkPad P52 w/ NFC */
	"LEN2132", /* ThinkPad P52 */
	"LEN2133", /* ThinkPad P72 w/ NFC */
	"LEN2134", /* ThinkPad P72 */
	NULL
};

static int elantech_create_smbus(struct psmouse *psmouse,
				 struct elantech_device_info *info,
				 bool leave_breadcrumbs)
{
	const struct property_entry i2c_properties[] = {
		PROPERTY_ENTRY_BOOL("elan,trackpoint"),
		{ },
	};
	struct i2c_board_info smbus_board = {
		I2C_BOARD_INFO("elan_i2c", 0x15),
		.flags = I2C_CLIENT_HOST_NOTIFY,
	};

	if (info->has_trackpoint)
		smbus_board.properties = i2c_properties;

	return psmouse_smbus_init(psmouse, &smbus_board, NULL, 0, false,
				  leave_breadcrumbs);
}

/**
 * elantech_setup_smbus - called once the PS/2 devices are enumerated
 * and decides to instantiate a SMBus InterTouch device.
 */
static int elantech_setup_smbus(struct psmouse *psmouse,
				struct elantech_device_info *info,
				bool leave_breadcrumbs)
{
	int error;

	if (elantech_smbus == ELANTECH_SMBUS_OFF)
		return -ENXIO;

	if (elantech_smbus == ELANTECH_SMBUS_NOT_SET) {
		/*
		 * New ICs are enabled by default, unless mentioned in
		 * i2c_blacklist_pnp_ids.
		 * Old ICs are up to the user to decide.
		 */
		if (!ETP_NEW_IC_SMBUS_HOST_NOTIFY(info->fw_version) ||
		    psmouse_matches_pnp_id(psmouse, i2c_blacklist_pnp_ids))
			return -ENXIO;
	}

	psmouse_info(psmouse, "Trying to set up SMBus access\n");

	error = elantech_create_smbus(psmouse, info, leave_breadcrumbs);
	if (error) {
		if (error == -EAGAIN)
			psmouse_info(psmouse, "SMbus companion is not ready yet\n");
		else
			psmouse_err(psmouse, "unable to create intertouch device\n");

		return error;
	}

	return 0;
}

static bool elantech_use_host_notify(struct psmouse *psmouse,
				     struct elantech_device_info *info)
{
	if (ETP_NEW_IC_SMBUS_HOST_NOTIFY(info->fw_version))
		return true;

	switch (info->bus) {
	case ETP_BUS_PS2_ONLY:
		/* expected case */
		break;
	case ETP_BUS_SMB_ALERT_ONLY:
		/* fall-through  */
	case ETP_BUS_PS2_SMB_ALERT:
		psmouse_dbg(psmouse, "Ignoring SMBus provider through alert protocol.\n");
		break;
	case ETP_BUS_SMB_HST_NTFY_ONLY:
		/* fall-through  */
	case ETP_BUS_PS2_SMB_HST_NTFY:
		return true;
	default:
		psmouse_dbg(psmouse,
			    "Ignoring SMBus bus provider %d.\n",
			    info->bus);
	}

	return false;
}

int elantech_init_smbus(struct psmouse *psmouse)
{
	struct elantech_device_info info;
	int error = -EINVAL;

	psmouse_reset(psmouse);

	error = elantech_query_info(psmouse, &info);
	if (error)
		goto init_fail;

	if (info.hw_version < 4) {
		error = -ENXIO;
		goto init_fail;
	}

	return elantech_create_smbus(psmouse, &info, false);
 init_fail:
	psmouse_reset(psmouse);
	return error;
}
#endif /* CONFIG_MOUSE_PS2_ELANTECH_SMBUS */

/*
 * Initialize the touchpad and create sysfs entries
 */
static int elantech_setup_ps2(struct psmouse *psmouse,
			      struct elantech_device_info *info)
{
	struct elantech_data *etd;
	int i;
	int error = -EINVAL;
	struct input_dev *tp_dev;

	psmouse->private = etd = kzalloc(sizeof(*etd), GFP_KERNEL);
	if (!etd)
		return -ENOMEM;

	etd->info = *info;

	etd->parity[0] = 1;
	for (i = 1; i < 256; i++)
		etd->parity[i] = etd->parity[i & (i - 1)] ^ 1;

	if (elantech_set_absolute_mode(psmouse)) {
		psmouse_err(psmouse,
			    "failed to put touchpad into absolute mode.\n");
		goto init_fail;
	}

	if (info->fw_version == 0x381f17) {
		etd->original_set_rate = psmouse->set_rate;
		psmouse->set_rate = elantech_set_rate_restore_reg_07;
	}

	if (elantech_set_input_params(psmouse)) {
		psmouse_err(psmouse, "failed to query touchpad range.\n");
		goto init_fail;
	}

	error = sysfs_create_group(&psmouse->ps2dev.serio->dev.kobj,
				   &elantech_attr_group);
	if (error) {
		psmouse_err(psmouse,
			    "failed to create sysfs attributes, error: %d.\n",
			    error);
		goto init_fail;
	}

	if (info->has_trackpoint) {
		tp_dev = input_allocate_device();

		if (!tp_dev) {
			error = -ENOMEM;
			goto init_fail_tp_alloc;
		}

		etd->tp_dev = tp_dev;
		snprintf(etd->tp_phys, sizeof(etd->tp_phys), "%s/input1",
			psmouse->ps2dev.serio->phys);
		tp_dev->phys = etd->tp_phys;
		tp_dev->name = "ETPS/2 Elantech TrackPoint";
		tp_dev->id.bustype = BUS_I8042;
		tp_dev->id.vendor  = 0x0002;
		tp_dev->id.product = PSMOUSE_ELANTECH;
		tp_dev->id.version = 0x0000;
		tp_dev->dev.parent = &psmouse->ps2dev.serio->dev;
		tp_dev->evbit[0] = BIT_MASK(EV_KEY) | BIT_MASK(EV_REL);
		tp_dev->relbit[BIT_WORD(REL_X)] =
			BIT_MASK(REL_X) | BIT_MASK(REL_Y);
		tp_dev->keybit[BIT_WORD(BTN_LEFT)] =
			BIT_MASK(BTN_LEFT) | BIT_MASK(BTN_MIDDLE) |
			BIT_MASK(BTN_RIGHT);

		__set_bit(INPUT_PROP_POINTER, tp_dev->propbit);
		__set_bit(INPUT_PROP_POINTING_STICK, tp_dev->propbit);

		error = input_register_device(etd->tp_dev);
		if (error < 0)
			goto init_fail_tp_reg;
	}

	psmouse->protocol_handler = elantech_process_byte;
	psmouse->disconnect = elantech_disconnect;
	psmouse->reconnect = elantech_reconnect;
	psmouse->pktsize = info->hw_version > 1 ? 6 : 4;

	return 0;
 init_fail_tp_reg:
	input_free_device(tp_dev);
 init_fail_tp_alloc:
	sysfs_remove_group(&psmouse->ps2dev.serio->dev.kobj,
			   &elantech_attr_group);
 init_fail:
	kfree(etd);
	return error;
}

int elantech_init_ps2(struct psmouse *psmouse)
{
	struct elantech_device_info info;
	int error = -EINVAL;

	psmouse_reset(psmouse);

	error = elantech_query_info(psmouse, &info);
	if (error)
		goto init_fail;

	error = elantech_setup_ps2(psmouse, &info);
	if (error)
		goto init_fail;

	return 0;
 init_fail:
	psmouse_reset(psmouse);
	return error;
}

int elantech_init(struct psmouse *psmouse)
{
	struct elantech_device_info info;
	int error = -EINVAL;

	psmouse_reset(psmouse);

	error = elantech_query_info(psmouse, &info);
	if (error)
		goto init_fail;

#if defined(CONFIG_MOUSE_PS2_ELANTECH_SMBUS)

	if (elantech_use_host_notify(psmouse, &info)) {
		if (!IS_ENABLED(CONFIG_MOUSE_ELAN_I2C_SMBUS) ||
		    !IS_ENABLED(CONFIG_MOUSE_PS2_ELANTECH_SMBUS)) {
			psmouse_warn(psmouse,
				     "The touchpad can support a better bus than the too old PS/2 protocol. "
				     "Make sure MOUSE_PS2_ELANTECH_SMBUS and MOUSE_ELAN_I2C_SMBUS are enabled to get a better touchpad experience.\n");
		}
		error = elantech_setup_smbus(psmouse, &info, true);
		if (!error)
			return PSMOUSE_ELANTECH_SMBUS;
	}

#endif /* CONFIG_MOUSE_PS2_ELANTECH_SMBUS */

	error = elantech_setup_ps2(psmouse, &info);
	if (error < 0) {
		/*
		 * Not using any flavor of Elantech support, so clean up
		 * SMbus breadcrumbs, if any.
		 */
		psmouse_smbus_cleanup(psmouse);
		goto init_fail;
	}

	return PSMOUSE_ELANTECH;
 init_fail:
	psmouse_reset(psmouse);
	return error;
}<|MERGE_RESOLUTION|>--- conflicted
+++ resolved
@@ -1640,11 +1640,7 @@
 			info->hw_version = 3;
 			break;
 		case 6 ... 15:
-<<<<<<< HEAD
-			etd->hw_version = 4;
-=======
 			info->hw_version = 4;
->>>>>>> e021bb4f
 			break;
 		default:
 			return -1;
