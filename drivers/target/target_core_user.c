// SPDX-License-Identifier: GPL-2.0-only
/*
 * Copyright (C) 2013 Shaohua Li <shli@kernel.org>
 * Copyright (C) 2014 Red Hat, Inc.
 * Copyright (C) 2015 Arrikto, Inc.
 * Copyright (C) 2017 Chinamobile, Inc.
 */

#include <linux/spinlock.h>
#include <linux/module.h>
#include <linux/idr.h>
#include <linux/kernel.h>
#include <linux/timer.h>
#include <linux/parser.h>
#include <linux/vmalloc.h>
#include <linux/uio_driver.h>
#include <linux/radix-tree.h>
#include <linux/stringify.h>
#include <linux/bitops.h>
#include <linux/highmem.h>
#include <linux/configfs.h>
#include <linux/mutex.h>
#include <linux/workqueue.h>
#include <net/genetlink.h>
#include <scsi/scsi_common.h>
#include <scsi/scsi_proto.h>
#include <target/target_core_base.h>
#include <target/target_core_fabric.h>
#include <target/target_core_backend.h>

#include <linux/target_core_user.h>

/**
 * DOC: Userspace I/O
 * Userspace I/O
 * -------------
 *
 * Define a shared-memory interface for LIO to pass SCSI commands and
 * data to userspace for processing. This is to allow backends that
 * are too complex for in-kernel support to be possible.
 *
 * It uses the UIO framework to do a lot of the device-creation and
 * introspection work for us.
 *
 * See the .h file for how the ring is laid out. Note that while the
 * command ring is defined, the particulars of the data area are
 * not. Offset values in the command entry point to other locations
 * internal to the mmap-ed area. There is separate space outside the
 * command ring for data buffers. This leaves maximum flexibility for
 * moving buffer allocations, or even page flipping or other
 * allocation techniques, without altering the command ring layout.
 *
 * SECURITY:
 * The user process must be assumed to be malicious. There's no way to
 * prevent it breaking the command ring protocol if it wants, but in
 * order to prevent other issues we must only ever read *data* from
 * the shared memory area, not offsets or sizes. This applies to
 * command ring entries as well as the mailbox. Extra code needed for
 * this may have a 'UAM' comment.
 */

#define TCMU_TIME_OUT (30 * MSEC_PER_SEC)

/* For cmd area, the size is fixed 8MB */
#define CMDR_SIZE (8 * 1024 * 1024)

/*
 * For data area, the block size is PAGE_SIZE and
 * the total size is 256K * PAGE_SIZE.
 */
#define DATA_BLOCK_SIZE PAGE_SIZE
#define DATA_BLOCK_SHIFT PAGE_SHIFT
#define DATA_BLOCK_BITS_DEF (256 * 1024)

#define TCMU_MBS_TO_BLOCKS(_mbs) (_mbs << (20 - DATA_BLOCK_SHIFT))
#define TCMU_BLOCKS_TO_MBS(_blocks) (_blocks >> (20 - DATA_BLOCK_SHIFT))

/*
 * Default number of global data blocks(512K * PAGE_SIZE)
 * when the unmap thread will be started.
 */
#define TCMU_GLOBAL_MAX_BLOCKS_DEF (512 * 1024)

static u8 tcmu_kern_cmd_reply_supported;
static u8 tcmu_netlink_blocked;

static struct device *tcmu_root_device;

struct tcmu_hba {
	u32 host_id;
};

#define TCMU_CONFIG_LEN 256

static DEFINE_MUTEX(tcmu_nl_cmd_mutex);
static LIST_HEAD(tcmu_nl_cmd_list);

struct tcmu_dev;

struct tcmu_nl_cmd {
	/* wake up thread waiting for reply */
	struct completion complete;
	struct list_head nl_list;
	struct tcmu_dev *udev;
	int cmd;
	int status;
};

struct tcmu_dev {
	struct list_head node;
	struct kref kref;

	struct se_device se_dev;

	char *name;
	struct se_hba *hba;

#define TCMU_DEV_BIT_OPEN 0
#define TCMU_DEV_BIT_BROKEN 1
#define TCMU_DEV_BIT_BLOCKED 2
	unsigned long flags;

	struct uio_info uio_info;

	struct inode *inode;

	struct tcmu_mailbox *mb_addr;
	uint64_t dev_size;
	u32 cmdr_size;
	u32 cmdr_last_cleaned;
	/* Offset of data area from start of mb */
	/* Must add data_off and mb_addr to get the address */
	size_t data_off;
	size_t data_size;
	uint32_t max_blocks;
	size_t ring_size;

	struct mutex cmdr_lock;
	struct list_head qfull_queue;

	uint32_t dbi_max;
	uint32_t dbi_thresh;
	unsigned long *data_bitmap;
	struct radix_tree_root data_blocks;

	struct idr commands;

	struct timer_list cmd_timer;
	unsigned int cmd_time_out;
	struct list_head inflight_queue;

	struct timer_list qfull_timer;
	int qfull_time_out;

	struct list_head timedout_entry;

	struct tcmu_nl_cmd curr_nl_cmd;

	char dev_config[TCMU_CONFIG_LEN];

	int nl_reply_supported;
};

#define TCMU_DEV(_se_dev) container_of(_se_dev, struct tcmu_dev, se_dev)

#define CMDR_OFF sizeof(struct tcmu_mailbox)

struct tcmu_cmd {
	struct se_cmd *se_cmd;
	struct tcmu_dev *tcmu_dev;
	struct list_head queue_entry;

	uint16_t cmd_id;

	/* Can't use se_cmd when cleaning up expired cmds, because if
	   cmd has been completed then accessing se_cmd is off limits */
	uint32_t dbi_cnt;
	uint32_t dbi_cur;
	uint32_t *dbi;

	unsigned long deadline;

#define TCMU_CMD_BIT_EXPIRED 0
#define TCMU_CMD_BIT_INFLIGHT 1
	unsigned long flags;
};
/*
 * To avoid dead lock the mutex lock order should always be:
 *
 * mutex_lock(&root_udev_mutex);
 * ...
 * mutex_lock(&tcmu_dev->cmdr_lock);
 * mutex_unlock(&tcmu_dev->cmdr_lock);
 * ...
 * mutex_unlock(&root_udev_mutex);
 */
static DEFINE_MUTEX(root_udev_mutex);
static LIST_HEAD(root_udev);

static DEFINE_SPINLOCK(timed_out_udevs_lock);
static LIST_HEAD(timed_out_udevs);

static struct kmem_cache *tcmu_cmd_cache;

static atomic_t global_db_count = ATOMIC_INIT(0);
static struct delayed_work tcmu_unmap_work;
static int tcmu_global_max_blocks = TCMU_GLOBAL_MAX_BLOCKS_DEF;

static int tcmu_set_global_max_data_area(const char *str,
					 const struct kernel_param *kp)
{
	int ret, max_area_mb;

	ret = kstrtoint(str, 10, &max_area_mb);
	if (ret)
		return -EINVAL;

	if (max_area_mb <= 0) {
		pr_err("global_max_data_area must be larger than 0.\n");
		return -EINVAL;
	}

	tcmu_global_max_blocks = TCMU_MBS_TO_BLOCKS(max_area_mb);
	if (atomic_read(&global_db_count) > tcmu_global_max_blocks)
		schedule_delayed_work(&tcmu_unmap_work, 0);
	else
		cancel_delayed_work_sync(&tcmu_unmap_work);

	return 0;
}

static int tcmu_get_global_max_data_area(char *buffer,
					 const struct kernel_param *kp)
{
	return sprintf(buffer, "%d", TCMU_BLOCKS_TO_MBS(tcmu_global_max_blocks));
}

static const struct kernel_param_ops tcmu_global_max_data_area_op = {
	.set = tcmu_set_global_max_data_area,
	.get = tcmu_get_global_max_data_area,
};

module_param_cb(global_max_data_area_mb, &tcmu_global_max_data_area_op, NULL,
		S_IWUSR | S_IRUGO);
MODULE_PARM_DESC(global_max_data_area_mb,
		 "Max MBs allowed to be allocated to all the tcmu device's "
		 "data areas.");

static int tcmu_get_block_netlink(char *buffer,
				  const struct kernel_param *kp)
{
	return sprintf(buffer, "%s\n", tcmu_netlink_blocked ?
		       "blocked" : "unblocked");
}

static int tcmu_set_block_netlink(const char *str,
				  const struct kernel_param *kp)
{
	int ret;
	u8 val;

	ret = kstrtou8(str, 0, &val);
	if (ret < 0)
		return ret;

	if (val > 1) {
		pr_err("Invalid block netlink value %u\n", val);
		return -EINVAL;
	}

	tcmu_netlink_blocked = val;
	return 0;
}

static const struct kernel_param_ops tcmu_block_netlink_op = {
	.set = tcmu_set_block_netlink,
	.get = tcmu_get_block_netlink,
};

module_param_cb(block_netlink, &tcmu_block_netlink_op, NULL, S_IWUSR | S_IRUGO);
MODULE_PARM_DESC(block_netlink, "Block new netlink commands.");

static int tcmu_fail_netlink_cmd(struct tcmu_nl_cmd *nl_cmd)
{
	struct tcmu_dev *udev = nl_cmd->udev;

	if (!tcmu_netlink_blocked) {
		pr_err("Could not reset device's netlink interface. Netlink is not blocked.\n");
		return -EBUSY;
	}

	if (nl_cmd->cmd != TCMU_CMD_UNSPEC) {
		pr_debug("Aborting nl cmd %d on %s\n", nl_cmd->cmd, udev->name);
		nl_cmd->status = -EINTR;
		list_del(&nl_cmd->nl_list);
		complete(&nl_cmd->complete);
	}
	return 0;
}

static int tcmu_set_reset_netlink(const char *str,
				  const struct kernel_param *kp)
{
	struct tcmu_nl_cmd *nl_cmd, *tmp_cmd;
	int ret;
	u8 val;

	ret = kstrtou8(str, 0, &val);
	if (ret < 0)
		return ret;

	if (val != 1) {
		pr_err("Invalid reset netlink value %u\n", val);
		return -EINVAL;
	}

	mutex_lock(&tcmu_nl_cmd_mutex);
	list_for_each_entry_safe(nl_cmd, tmp_cmd, &tcmu_nl_cmd_list, nl_list) {
		ret = tcmu_fail_netlink_cmd(nl_cmd);
		if (ret)
			break;
	}
	mutex_unlock(&tcmu_nl_cmd_mutex);

	return ret;
}

static const struct kernel_param_ops tcmu_reset_netlink_op = {
	.set = tcmu_set_reset_netlink,
};

module_param_cb(reset_netlink, &tcmu_reset_netlink_op, NULL, S_IWUSR);
MODULE_PARM_DESC(reset_netlink, "Reset netlink commands.");

/* multicast group */
enum tcmu_multicast_groups {
	TCMU_MCGRP_CONFIG,
};

static const struct genl_multicast_group tcmu_mcgrps[] = {
	[TCMU_MCGRP_CONFIG] = { .name = "config", },
};

static struct nla_policy tcmu_attr_policy[TCMU_ATTR_MAX+1] = {
	[TCMU_ATTR_DEVICE]	= { .type = NLA_STRING },
	[TCMU_ATTR_MINOR]	= { .type = NLA_U32 },
	[TCMU_ATTR_CMD_STATUS]	= { .type = NLA_S32 },
	[TCMU_ATTR_DEVICE_ID]	= { .type = NLA_U32 },
	[TCMU_ATTR_SUPP_KERN_CMD_REPLY] = { .type = NLA_U8 },
};

static int tcmu_genl_cmd_done(struct genl_info *info, int completed_cmd)
{
	struct tcmu_dev *udev = NULL;
	struct tcmu_nl_cmd *nl_cmd;
	int dev_id, rc, ret = 0;

	if (!info->attrs[TCMU_ATTR_CMD_STATUS] ||
	    !info->attrs[TCMU_ATTR_DEVICE_ID]) {
		printk(KERN_ERR "TCMU_ATTR_CMD_STATUS or TCMU_ATTR_DEVICE_ID not set, doing nothing\n");
		return -EINVAL;
        }

	dev_id = nla_get_u32(info->attrs[TCMU_ATTR_DEVICE_ID]);
	rc = nla_get_s32(info->attrs[TCMU_ATTR_CMD_STATUS]);

	mutex_lock(&tcmu_nl_cmd_mutex);
	list_for_each_entry(nl_cmd, &tcmu_nl_cmd_list, nl_list) {
		if (nl_cmd->udev->se_dev.dev_index == dev_id) {
			udev = nl_cmd->udev;
			break;
		}
	}

	if (!udev) {
		pr_err("tcmu nl cmd %u/%d completion could not find device with dev id %u.\n",
		       completed_cmd, rc, dev_id);
		ret = -ENODEV;
		goto unlock;
	}
	list_del(&nl_cmd->nl_list);

	pr_debug("%s genl cmd done got id %d curr %d done %d rc %d stat %d\n",
		 udev->name, dev_id, nl_cmd->cmd, completed_cmd, rc,
		 nl_cmd->status);

	if (nl_cmd->cmd != completed_cmd) {
		pr_err("Mismatched commands on %s (Expecting reply for %d. Current %d).\n",
		       udev->name, completed_cmd, nl_cmd->cmd);
		ret = -EINVAL;
		goto unlock;
	}

	nl_cmd->status = rc;
	complete(&nl_cmd->complete);
unlock:
	mutex_unlock(&tcmu_nl_cmd_mutex);
	return ret;
}

static int tcmu_genl_rm_dev_done(struct sk_buff *skb, struct genl_info *info)
{
	return tcmu_genl_cmd_done(info, TCMU_CMD_REMOVED_DEVICE);
}

static int tcmu_genl_add_dev_done(struct sk_buff *skb, struct genl_info *info)
{
	return tcmu_genl_cmd_done(info, TCMU_CMD_ADDED_DEVICE);
}

static int tcmu_genl_reconfig_dev_done(struct sk_buff *skb,
				       struct genl_info *info)
{
	return tcmu_genl_cmd_done(info, TCMU_CMD_RECONFIG_DEVICE);
}

static int tcmu_genl_set_features(struct sk_buff *skb, struct genl_info *info)
{
	if (info->attrs[TCMU_ATTR_SUPP_KERN_CMD_REPLY]) {
		tcmu_kern_cmd_reply_supported  =
			nla_get_u8(info->attrs[TCMU_ATTR_SUPP_KERN_CMD_REPLY]);
		printk(KERN_INFO "tcmu daemon: command reply support %u.\n",
		       tcmu_kern_cmd_reply_supported);
	}

	return 0;
}

static const struct genl_ops tcmu_genl_ops[] = {
	{
		.cmd	= TCMU_CMD_SET_FEATURES,
		.validate = GENL_DONT_VALIDATE_STRICT | GENL_DONT_VALIDATE_DUMP,
		.flags	= GENL_ADMIN_PERM,
		.doit	= tcmu_genl_set_features,
	},
	{
		.cmd	= TCMU_CMD_ADDED_DEVICE_DONE,
		.validate = GENL_DONT_VALIDATE_STRICT | GENL_DONT_VALIDATE_DUMP,
		.flags	= GENL_ADMIN_PERM,
		.doit	= tcmu_genl_add_dev_done,
	},
	{
		.cmd	= TCMU_CMD_REMOVED_DEVICE_DONE,
		.validate = GENL_DONT_VALIDATE_STRICT | GENL_DONT_VALIDATE_DUMP,
		.flags	= GENL_ADMIN_PERM,
		.doit	= tcmu_genl_rm_dev_done,
	},
	{
		.cmd	= TCMU_CMD_RECONFIG_DEVICE_DONE,
		.validate = GENL_DONT_VALIDATE_STRICT | GENL_DONT_VALIDATE_DUMP,
		.flags	= GENL_ADMIN_PERM,
		.doit	= tcmu_genl_reconfig_dev_done,
	},
};

/* Our generic netlink family */
static struct genl_family tcmu_genl_family __ro_after_init = {
	.module = THIS_MODULE,
	.hdrsize = 0,
	.name = "TCM-USER",
	.version = 2,
	.maxattr = TCMU_ATTR_MAX,
	.policy = tcmu_attr_policy,
	.mcgrps = tcmu_mcgrps,
	.n_mcgrps = ARRAY_SIZE(tcmu_mcgrps),
	.netnsok = true,
	.ops = tcmu_genl_ops,
	.n_ops = ARRAY_SIZE(tcmu_genl_ops),
};

#define tcmu_cmd_set_dbi_cur(cmd, index) ((cmd)->dbi_cur = (index))
#define tcmu_cmd_reset_dbi_cur(cmd) tcmu_cmd_set_dbi_cur(cmd, 0)
#define tcmu_cmd_set_dbi(cmd, index) ((cmd)->dbi[(cmd)->dbi_cur++] = (index))
#define tcmu_cmd_get_dbi(cmd) ((cmd)->dbi[(cmd)->dbi_cur++])

static void tcmu_cmd_free_data(struct tcmu_cmd *tcmu_cmd, uint32_t len)
{
	struct tcmu_dev *udev = tcmu_cmd->tcmu_dev;
	uint32_t i;

	for (i = 0; i < len; i++)
		clear_bit(tcmu_cmd->dbi[i], udev->data_bitmap);
}

static inline bool tcmu_get_empty_block(struct tcmu_dev *udev,
					struct tcmu_cmd *tcmu_cmd)
{
	struct page *page;
	int ret, dbi;

	dbi = find_first_zero_bit(udev->data_bitmap, udev->dbi_thresh);
	if (dbi == udev->dbi_thresh)
		return false;

	page = radix_tree_lookup(&udev->data_blocks, dbi);
	if (!page) {
		if (atomic_add_return(1, &global_db_count) >
				      tcmu_global_max_blocks)
			schedule_delayed_work(&tcmu_unmap_work, 0);

		/* try to get new page from the mm */
		page = alloc_page(GFP_KERNEL);
		if (!page)
			goto err_alloc;

		ret = radix_tree_insert(&udev->data_blocks, dbi, page);
		if (ret)
			goto err_insert;
	}

	if (dbi > udev->dbi_max)
		udev->dbi_max = dbi;

	set_bit(dbi, udev->data_bitmap);
	tcmu_cmd_set_dbi(tcmu_cmd, dbi);

	return true;
err_insert:
	__free_page(page);
err_alloc:
	atomic_dec(&global_db_count);
	return false;
}

static bool tcmu_get_empty_blocks(struct tcmu_dev *udev,
				  struct tcmu_cmd *tcmu_cmd)
{
	int i;

	for (i = tcmu_cmd->dbi_cur; i < tcmu_cmd->dbi_cnt; i++) {
		if (!tcmu_get_empty_block(udev, tcmu_cmd))
			return false;
	}
	return true;
}

static inline struct page *
tcmu_get_block_page(struct tcmu_dev *udev, uint32_t dbi)
{
	return radix_tree_lookup(&udev->data_blocks, dbi);
}

static inline void tcmu_free_cmd(struct tcmu_cmd *tcmu_cmd)
{
	kfree(tcmu_cmd->dbi);
	kmem_cache_free(tcmu_cmd_cache, tcmu_cmd);
}

static inline size_t tcmu_cmd_get_data_length(struct tcmu_cmd *tcmu_cmd)
{
	struct se_cmd *se_cmd = tcmu_cmd->se_cmd;
	size_t data_length = round_up(se_cmd->data_length, DATA_BLOCK_SIZE);

	if (se_cmd->se_cmd_flags & SCF_BIDI) {
		BUG_ON(!(se_cmd->t_bidi_data_sg && se_cmd->t_bidi_data_nents));
		data_length += round_up(se_cmd->t_bidi_data_sg->length,
				DATA_BLOCK_SIZE);
	}

	return data_length;
}

static inline uint32_t tcmu_cmd_get_block_cnt(struct tcmu_cmd *tcmu_cmd)
{
	size_t data_length = tcmu_cmd_get_data_length(tcmu_cmd);

	return data_length / DATA_BLOCK_SIZE;
}

static struct tcmu_cmd *tcmu_alloc_cmd(struct se_cmd *se_cmd)
{
	struct se_device *se_dev = se_cmd->se_dev;
	struct tcmu_dev *udev = TCMU_DEV(se_dev);
	struct tcmu_cmd *tcmu_cmd;

	tcmu_cmd = kmem_cache_zalloc(tcmu_cmd_cache, GFP_KERNEL);
	if (!tcmu_cmd)
		return NULL;

	INIT_LIST_HEAD(&tcmu_cmd->queue_entry);
	tcmu_cmd->se_cmd = se_cmd;
	tcmu_cmd->tcmu_dev = udev;

	tcmu_cmd_reset_dbi_cur(tcmu_cmd);
	tcmu_cmd->dbi_cnt = tcmu_cmd_get_block_cnt(tcmu_cmd);
	tcmu_cmd->dbi = kcalloc(tcmu_cmd->dbi_cnt, sizeof(uint32_t),
				GFP_KERNEL);
	if (!tcmu_cmd->dbi) {
		kmem_cache_free(tcmu_cmd_cache, tcmu_cmd);
		return NULL;
	}

	return tcmu_cmd;
}

static inline void tcmu_flush_dcache_range(void *vaddr, size_t size)
{
	unsigned long offset = offset_in_page(vaddr);
	void *start = vaddr - offset;

	size = round_up(size+offset, PAGE_SIZE);

	while (size) {
		flush_dcache_page(virt_to_page(start));
		start += PAGE_SIZE;
		size -= PAGE_SIZE;
	}
}

/*
 * Some ring helper functions. We don't assume size is a power of 2 so
 * we can't use circ_buf.h.
 */
static inline size_t spc_used(size_t head, size_t tail, size_t size)
{
	int diff = head - tail;

	if (diff >= 0)
		return diff;
	else
		return size + diff;
}

static inline size_t spc_free(size_t head, size_t tail, size_t size)
{
	/* Keep 1 byte unused or we can't tell full from empty */
	return (size - spc_used(head, tail, size) - 1);
}

static inline size_t head_to_end(size_t head, size_t size)
{
	return size - head;
}

static inline void new_iov(struct iovec **iov, int *iov_cnt)
{
	struct iovec *iovec;

	if (*iov_cnt != 0)
		(*iov)++;
	(*iov_cnt)++;

	iovec = *iov;
	memset(iovec, 0, sizeof(struct iovec));
}

#define UPDATE_HEAD(head, used, size) smp_store_release(&head, ((head % size) + used) % size)

/* offset is relative to mb_addr */
static inline size_t get_block_offset_user(struct tcmu_dev *dev,
		int dbi, int remaining)
{
	return dev->data_off + dbi * DATA_BLOCK_SIZE +
		DATA_BLOCK_SIZE - remaining;
}

static inline size_t iov_tail(struct iovec *iov)
{
	return (size_t)iov->iov_base + iov->iov_len;
}

static void scatter_data_area(struct tcmu_dev *udev,
	struct tcmu_cmd *tcmu_cmd, struct scatterlist *data_sg,
	unsigned int data_nents, struct iovec **iov,
	int *iov_cnt, bool copy_data)
{
	int i, dbi;
	int block_remaining = 0;
	void *from, *to = NULL;
	size_t copy_bytes, to_offset, offset;
	struct scatterlist *sg;
	struct page *page;

	for_each_sg(data_sg, sg, data_nents, i) {
		int sg_remaining = sg->length;
		from = kmap_atomic(sg_page(sg)) + sg->offset;
		while (sg_remaining > 0) {
			if (block_remaining == 0) {
				if (to)
					kunmap_atomic(to);

				block_remaining = DATA_BLOCK_SIZE;
				dbi = tcmu_cmd_get_dbi(tcmu_cmd);
				page = tcmu_get_block_page(udev, dbi);
				to = kmap_atomic(page);
			}

			/*
			 * Covert to virtual offset of the ring data area.
			 */
			to_offset = get_block_offset_user(udev, dbi,
					block_remaining);

			/*
			 * The following code will gather and map the blocks
			 * to the same iovec when the blocks are all next to
			 * each other.
			 */
			copy_bytes = min_t(size_t, sg_remaining,
					block_remaining);
			if (*iov_cnt != 0 &&
			    to_offset == iov_tail(*iov)) {
				/*
				 * Will append to the current iovec, because
				 * the current block page is next to the
				 * previous one.
				 */
				(*iov)->iov_len += copy_bytes;
			} else {
				/*
				 * Will allocate a new iovec because we are
				 * first time here or the current block page
				 * is not next to the previous one.
				 */
				new_iov(iov, iov_cnt);
				(*iov)->iov_base = (void __user *)to_offset;
				(*iov)->iov_len = copy_bytes;
			}

			if (copy_data) {
				offset = DATA_BLOCK_SIZE - block_remaining;
				memcpy(to + offset,
				       from + sg->length - sg_remaining,
				       copy_bytes);
				tcmu_flush_dcache_range(to, copy_bytes);
			}

			sg_remaining -= copy_bytes;
			block_remaining -= copy_bytes;
		}
		kunmap_atomic(from - sg->offset);
	}

	if (to)
		kunmap_atomic(to);
}

static void gather_data_area(struct tcmu_dev *udev, struct tcmu_cmd *cmd,
			     bool bidi, uint32_t read_len)
{
	struct se_cmd *se_cmd = cmd->se_cmd;
	int i, dbi;
	int block_remaining = 0;
	void *from = NULL, *to;
	size_t copy_bytes, offset;
	struct scatterlist *sg, *data_sg;
	struct page *page;
	unsigned int data_nents;
	uint32_t count = 0;

	if (!bidi) {
		data_sg = se_cmd->t_data_sg;
		data_nents = se_cmd->t_data_nents;
	} else {

		/*
		 * For bidi case, the first count blocks are for Data-Out
		 * buffer blocks, and before gathering the Data-In buffer
		 * the Data-Out buffer blocks should be discarded.
		 */
		count = DIV_ROUND_UP(se_cmd->data_length, DATA_BLOCK_SIZE);

		data_sg = se_cmd->t_bidi_data_sg;
		data_nents = se_cmd->t_bidi_data_nents;
	}

	tcmu_cmd_set_dbi_cur(cmd, count);

	for_each_sg(data_sg, sg, data_nents, i) {
		int sg_remaining = sg->length;
		to = kmap_atomic(sg_page(sg)) + sg->offset;
		while (sg_remaining > 0 && read_len > 0) {
			if (block_remaining == 0) {
				if (from)
					kunmap_atomic(from);

				block_remaining = DATA_BLOCK_SIZE;
				dbi = tcmu_cmd_get_dbi(cmd);
				page = tcmu_get_block_page(udev, dbi);
				from = kmap_atomic(page);
			}
			copy_bytes = min_t(size_t, sg_remaining,
					block_remaining);
			if (read_len < copy_bytes)
				copy_bytes = read_len;
			offset = DATA_BLOCK_SIZE - block_remaining;
			tcmu_flush_dcache_range(from, copy_bytes);
			memcpy(to + sg->length - sg_remaining, from + offset,
					copy_bytes);

			sg_remaining -= copy_bytes;
			block_remaining -= copy_bytes;
			read_len -= copy_bytes;
		}
		kunmap_atomic(to - sg->offset);
		if (read_len == 0)
			break;
	}
	if (from)
		kunmap_atomic(from);
}

static inline size_t spc_bitmap_free(unsigned long *bitmap, uint32_t thresh)
{
	return thresh - bitmap_weight(bitmap, thresh);
}

/*
 * We can't queue a command until we have space available on the cmd ring *and*
 * space available on the data area.
 *
 * Called with ring lock held.
 */
static bool is_ring_space_avail(struct tcmu_dev *udev, struct tcmu_cmd *cmd,
		size_t cmd_size, size_t data_needed)
{
	struct tcmu_mailbox *mb = udev->mb_addr;
	uint32_t blocks_needed = (data_needed + DATA_BLOCK_SIZE - 1)
				/ DATA_BLOCK_SIZE;
	size_t space, cmd_needed;
	u32 cmd_head;

	tcmu_flush_dcache_range(mb, sizeof(*mb));

	cmd_head = mb->cmd_head % udev->cmdr_size; /* UAM */

	/*
	 * If cmd end-of-ring space is too small then we need space for a NOP plus
	 * original cmd - cmds are internally contiguous.
	 */
	if (head_to_end(cmd_head, udev->cmdr_size) >= cmd_size)
		cmd_needed = cmd_size;
	else
		cmd_needed = cmd_size + head_to_end(cmd_head, udev->cmdr_size);

	space = spc_free(cmd_head, udev->cmdr_last_cleaned, udev->cmdr_size);
	if (space < cmd_needed) {
		pr_debug("no cmd space: %u %u %u\n", cmd_head,
		       udev->cmdr_last_cleaned, udev->cmdr_size);
		return false;
	}

	/* try to check and get the data blocks as needed */
	space = spc_bitmap_free(udev->data_bitmap, udev->dbi_thresh);
	if ((space * DATA_BLOCK_SIZE) < data_needed) {
		unsigned long blocks_left =
				(udev->max_blocks - udev->dbi_thresh) + space;

		if (blocks_left < blocks_needed) {
			pr_debug("no data space: only %lu available, but ask for %zu\n",
					blocks_left * DATA_BLOCK_SIZE,
					data_needed);
			return false;
		}

		udev->dbi_thresh += blocks_needed;
		if (udev->dbi_thresh > udev->max_blocks)
			udev->dbi_thresh = udev->max_blocks;
	}

	return tcmu_get_empty_blocks(udev, cmd);
}

static inline size_t tcmu_cmd_get_base_cmd_size(size_t iov_cnt)
{
	return max(offsetof(struct tcmu_cmd_entry, req.iov[iov_cnt]),
			sizeof(struct tcmu_cmd_entry));
}

static inline size_t tcmu_cmd_get_cmd_size(struct tcmu_cmd *tcmu_cmd,
					   size_t base_command_size)
{
	struct se_cmd *se_cmd = tcmu_cmd->se_cmd;
	size_t command_size;

	command_size = base_command_size +
		round_up(scsi_command_size(se_cmd->t_task_cdb),
				TCMU_OP_ALIGN_SIZE);

	WARN_ON(command_size & (TCMU_OP_ALIGN_SIZE-1));

	return command_size;
}

static int tcmu_setup_cmd_timer(struct tcmu_cmd *tcmu_cmd, unsigned int tmo,
				struct timer_list *timer)
{
	struct tcmu_dev *udev = tcmu_cmd->tcmu_dev;
	int cmd_id;

	if (tcmu_cmd->cmd_id)
		goto setup_timer;

	cmd_id = idr_alloc(&udev->commands, tcmu_cmd, 1, USHRT_MAX, GFP_NOWAIT);
	if (cmd_id < 0) {
		pr_err("tcmu: Could not allocate cmd id.\n");
		return cmd_id;
	}
	tcmu_cmd->cmd_id = cmd_id;

	pr_debug("allocated cmd %u for dev %s tmo %lu\n", tcmu_cmd->cmd_id,
		 udev->name, tmo / MSEC_PER_SEC);

setup_timer:
	if (!tmo)
		return 0;

	tcmu_cmd->deadline = round_jiffies_up(jiffies + msecs_to_jiffies(tmo));
	if (!timer_pending(timer))
		mod_timer(timer, tcmu_cmd->deadline);

	return 0;
}

static int add_to_qfull_queue(struct tcmu_cmd *tcmu_cmd)
{
	struct tcmu_dev *udev = tcmu_cmd->tcmu_dev;
	unsigned int tmo;
	int ret;

	/*
	 * For backwards compat if qfull_time_out is not set use
	 * cmd_time_out and if that's not set use the default time out.
	 */
	if (!udev->qfull_time_out)
		return -ETIMEDOUT;
	else if (udev->qfull_time_out > 0)
		tmo = udev->qfull_time_out;
	else if (udev->cmd_time_out)
		tmo = udev->cmd_time_out;
	else
		tmo = TCMU_TIME_OUT;

	ret = tcmu_setup_cmd_timer(tcmu_cmd, tmo, &udev->qfull_timer);
	if (ret)
		return ret;

	list_add_tail(&tcmu_cmd->queue_entry, &udev->qfull_queue);
	pr_debug("adding cmd %u on dev %s to ring space wait queue\n",
		 tcmu_cmd->cmd_id, udev->name);
	return 0;
}

/**
 * queue_cmd_ring - queue cmd to ring or internally
 * @tcmu_cmd: cmd to queue
 * @scsi_err: TCM error code if failure (-1) returned.
 *
 * Returns:
 * -1 we cannot queue internally or to the ring.
 *  0 success
 *  1 internally queued to wait for ring memory to free.
 */
static int queue_cmd_ring(struct tcmu_cmd *tcmu_cmd, sense_reason_t *scsi_err)
{
	struct tcmu_dev *udev = tcmu_cmd->tcmu_dev;
	struct se_cmd *se_cmd = tcmu_cmd->se_cmd;
	size_t base_command_size, command_size;
	struct tcmu_mailbox *mb;
	struct tcmu_cmd_entry *entry;
	struct iovec *iov;
	int iov_cnt, ret;
	uint32_t cmd_head;
	uint64_t cdb_off;
	bool copy_to_data_area;
	size_t data_length = tcmu_cmd_get_data_length(tcmu_cmd);

	*scsi_err = TCM_NO_SENSE;

	if (test_bit(TCMU_DEV_BIT_BLOCKED, &udev->flags)) {
		*scsi_err = TCM_LUN_BUSY;
		return -1;
	}

	if (test_bit(TCMU_DEV_BIT_BROKEN, &udev->flags)) {
		*scsi_err = TCM_LOGICAL_UNIT_COMMUNICATION_FAILURE;
		return -1;
	}

	/*
	 * Must be a certain minimum size for response sense info, but
	 * also may be larger if the iov array is large.
	 *
	 * We prepare as many iovs as possbile for potential uses here,
	 * because it's expensive to tell how many regions are freed in
	 * the bitmap & global data pool, as the size calculated here
	 * will only be used to do the checks.
	 *
	 * The size will be recalculated later as actually needed to save
	 * cmd area memories.
	 */
	base_command_size = tcmu_cmd_get_base_cmd_size(tcmu_cmd->dbi_cnt);
	command_size = tcmu_cmd_get_cmd_size(tcmu_cmd, base_command_size);

	if (!list_empty(&udev->qfull_queue))
		goto queue;

	mb = udev->mb_addr;
	cmd_head = mb->cmd_head % udev->cmdr_size; /* UAM */
	if ((command_size > (udev->cmdr_size / 2)) ||
	    data_length > udev->data_size) {
		pr_warn("TCMU: Request of size %zu/%zu is too big for %u/%zu "
			"cmd ring/data area\n", command_size, data_length,
			udev->cmdr_size, udev->data_size);
		*scsi_err = TCM_INVALID_CDB_FIELD;
		return -1;
	}

	if (!is_ring_space_avail(udev, tcmu_cmd, command_size, data_length)) {
		/*
		 * Don't leave commands partially setup because the unmap
		 * thread might need the blocks to make forward progress.
		 */
		tcmu_cmd_free_data(tcmu_cmd, tcmu_cmd->dbi_cur);
		tcmu_cmd_reset_dbi_cur(tcmu_cmd);
		goto queue;
	}

	/* Insert a PAD if end-of-ring space is too small */
	if (head_to_end(cmd_head, udev->cmdr_size) < command_size) {
		size_t pad_size = head_to_end(cmd_head, udev->cmdr_size);

		entry = (void *) mb + CMDR_OFF + cmd_head;
		tcmu_hdr_set_op(&entry->hdr.len_op, TCMU_OP_PAD);
		tcmu_hdr_set_len(&entry->hdr.len_op, pad_size);
		entry->hdr.cmd_id = 0; /* not used for PAD */
		entry->hdr.kflags = 0;
		entry->hdr.uflags = 0;
		tcmu_flush_dcache_range(entry, sizeof(*entry));

		UPDATE_HEAD(mb->cmd_head, pad_size, udev->cmdr_size);
		tcmu_flush_dcache_range(mb, sizeof(*mb));

		cmd_head = mb->cmd_head % udev->cmdr_size; /* UAM */
		WARN_ON(cmd_head != 0);
	}

	entry = (void *) mb + CMDR_OFF + cmd_head;
	memset(entry, 0, command_size);
	tcmu_hdr_set_op(&entry->hdr.len_op, TCMU_OP_CMD);

	/* Handle allocating space from the data area */
	tcmu_cmd_reset_dbi_cur(tcmu_cmd);
	iov = &entry->req.iov[0];
	iov_cnt = 0;
	copy_to_data_area = (se_cmd->data_direction == DMA_TO_DEVICE
		|| se_cmd->se_cmd_flags & SCF_BIDI);
	scatter_data_area(udev, tcmu_cmd, se_cmd->t_data_sg,
			  se_cmd->t_data_nents, &iov, &iov_cnt,
			  copy_to_data_area);
	entry->req.iov_cnt = iov_cnt;

	/* Handle BIDI commands */
	iov_cnt = 0;
	if (se_cmd->se_cmd_flags & SCF_BIDI) {
		iov++;
		scatter_data_area(udev, tcmu_cmd, se_cmd->t_bidi_data_sg,
				  se_cmd->t_bidi_data_nents, &iov, &iov_cnt,
				  false);
	}
	entry->req.iov_bidi_cnt = iov_cnt;

	ret = tcmu_setup_cmd_timer(tcmu_cmd, udev->cmd_time_out,
				   &udev->cmd_timer);
	if (ret) {
		tcmu_cmd_free_data(tcmu_cmd, tcmu_cmd->dbi_cnt);

		*scsi_err = TCM_OUT_OF_RESOURCES;
		return -1;
	}
	entry->hdr.cmd_id = tcmu_cmd->cmd_id;

	/*
	 * Recalaulate the command's base size and size according
	 * to the actual needs
	 */
	base_command_size = tcmu_cmd_get_base_cmd_size(entry->req.iov_cnt +
						       entry->req.iov_bidi_cnt);
	command_size = tcmu_cmd_get_cmd_size(tcmu_cmd, base_command_size);

	tcmu_hdr_set_len(&entry->hdr.len_op, command_size);

	/* All offsets relative to mb_addr, not start of entry! */
	cdb_off = CMDR_OFF + cmd_head + base_command_size;
	memcpy((void *) mb + cdb_off, se_cmd->t_task_cdb, scsi_command_size(se_cmd->t_task_cdb));
	entry->req.cdb_off = cdb_off;
	tcmu_flush_dcache_range(entry, sizeof(*entry));

	UPDATE_HEAD(mb->cmd_head, command_size, udev->cmdr_size);
	tcmu_flush_dcache_range(mb, sizeof(*mb));

	list_add_tail(&tcmu_cmd->queue_entry, &udev->inflight_queue);
	set_bit(TCMU_CMD_BIT_INFLIGHT, &tcmu_cmd->flags);

	/* TODO: only if FLUSH and FUA? */
	uio_event_notify(&udev->uio_info);

	return 0;

queue:
	if (add_to_qfull_queue(tcmu_cmd)) {
		*scsi_err = TCM_OUT_OF_RESOURCES;
		return -1;
	}

	return 1;
}

static sense_reason_t
tcmu_queue_cmd(struct se_cmd *se_cmd)
{
	struct se_device *se_dev = se_cmd->se_dev;
	struct tcmu_dev *udev = TCMU_DEV(se_dev);
	struct tcmu_cmd *tcmu_cmd;
	sense_reason_t scsi_ret;
	int ret;

	tcmu_cmd = tcmu_alloc_cmd(se_cmd);
	if (!tcmu_cmd)
		return TCM_LOGICAL_UNIT_COMMUNICATION_FAILURE;

	mutex_lock(&udev->cmdr_lock);
	ret = queue_cmd_ring(tcmu_cmd, &scsi_ret);
	mutex_unlock(&udev->cmdr_lock);
	if (ret < 0)
		tcmu_free_cmd(tcmu_cmd);
	return scsi_ret;
}

static void tcmu_handle_completion(struct tcmu_cmd *cmd, struct tcmu_cmd_entry *entry)
{
	struct se_cmd *se_cmd = cmd->se_cmd;
	struct tcmu_dev *udev = cmd->tcmu_dev;
	bool read_len_valid = false;
	uint32_t read_len;

	/*
	 * cmd has been completed already from timeout, just reclaim
	 * data area space and free cmd
	 */
	if (test_bit(TCMU_CMD_BIT_EXPIRED, &cmd->flags)) {
		WARN_ON_ONCE(se_cmd);
		goto out;
	}

	list_del_init(&cmd->queue_entry);

	list_del_init(&cmd->queue_entry);

	tcmu_cmd_reset_dbi_cur(cmd);

	if (entry->hdr.uflags & TCMU_UFLAG_UNKNOWN_OP) {
		pr_warn("TCMU: Userspace set UNKNOWN_OP flag on se_cmd %p\n",
			cmd->se_cmd);
		entry->rsp.scsi_status = SAM_STAT_CHECK_CONDITION;
		goto done;
	}

	read_len = se_cmd->data_length;
	if (se_cmd->data_direction == DMA_FROM_DEVICE &&
	    (entry->hdr.uflags & TCMU_UFLAG_READ_LEN) && entry->rsp.read_len) {
		read_len_valid = true;
		if (entry->rsp.read_len < read_len)
			read_len = entry->rsp.read_len;
	}

	if (entry->rsp.scsi_status == SAM_STAT_CHECK_CONDITION) {
		transport_copy_sense_to_cmd(se_cmd, entry->rsp.sense_buffer);
		if (!read_len_valid )
			goto done;
		else
			se_cmd->se_cmd_flags |= SCF_TREAT_READ_AS_NORMAL;
	}
	if (se_cmd->se_cmd_flags & SCF_BIDI) {
		/* Get Data-In buffer before clean up */
		gather_data_area(udev, cmd, true, read_len);
	} else if (se_cmd->data_direction == DMA_FROM_DEVICE) {
		gather_data_area(udev, cmd, false, read_len);
	} else if (se_cmd->data_direction == DMA_TO_DEVICE) {
		/* TODO: */
	} else if (se_cmd->data_direction != DMA_NONE) {
		pr_warn("TCMU: data direction was %d!\n",
			se_cmd->data_direction);
	}

done:
	if (read_len_valid) {
		pr_debug("read_len = %d\n", read_len);
		target_complete_cmd_with_length(cmd->se_cmd,
					entry->rsp.scsi_status, read_len);
	} else
		target_complete_cmd(cmd->se_cmd, entry->rsp.scsi_status);

out:
	cmd->se_cmd = NULL;
	tcmu_cmd_free_data(cmd, cmd->dbi_cnt);
	tcmu_free_cmd(cmd);
}

static void tcmu_set_next_deadline(struct list_head *queue,
				   struct timer_list *timer)
{
	struct tcmu_cmd *tcmu_cmd, *tmp_cmd;
	unsigned long deadline = 0;

	list_for_each_entry_safe(tcmu_cmd, tmp_cmd, queue, queue_entry) {
		if (!time_after(jiffies, tcmu_cmd->deadline)) {
			deadline = tcmu_cmd->deadline;
			break;
		}
	}

	if (deadline)
		mod_timer(timer, deadline);
	else
		del_timer(timer);
}

static unsigned int tcmu_handle_completions(struct tcmu_dev *udev)
{
	struct tcmu_mailbox *mb;
	struct tcmu_cmd *cmd;
	int handled = 0;

	if (test_bit(TCMU_DEV_BIT_BROKEN, &udev->flags)) {
		pr_err("ring broken, not handling completions\n");
		return 0;
	}

	mb = udev->mb_addr;
	tcmu_flush_dcache_range(mb, sizeof(*mb));

	while (udev->cmdr_last_cleaned != READ_ONCE(mb->cmd_tail)) {

		struct tcmu_cmd_entry *entry = (void *) mb + CMDR_OFF + udev->cmdr_last_cleaned;

		tcmu_flush_dcache_range(entry, sizeof(*entry));

		if (tcmu_hdr_get_op(entry->hdr.len_op) == TCMU_OP_PAD) {
			UPDATE_HEAD(udev->cmdr_last_cleaned,
				    tcmu_hdr_get_len(entry->hdr.len_op),
				    udev->cmdr_size);
			continue;
		}
		WARN_ON(tcmu_hdr_get_op(entry->hdr.len_op) != TCMU_OP_CMD);

		cmd = idr_remove(&udev->commands, entry->hdr.cmd_id);
		if (!cmd) {
			pr_err("cmd_id %u not found, ring is broken\n",
			       entry->hdr.cmd_id);
			set_bit(TCMU_DEV_BIT_BROKEN, &udev->flags);
			break;
		}

		tcmu_handle_completion(cmd, entry);

		UPDATE_HEAD(udev->cmdr_last_cleaned,
			    tcmu_hdr_get_len(entry->hdr.len_op),
			    udev->cmdr_size);

		handled++;
	}

	if (mb->cmd_tail == mb->cmd_head) {
		/* no more pending commands */
		del_timer(&udev->cmd_timer);

		if (list_empty(&udev->qfull_queue)) {
			/*
			 * no more pending or waiting commands so try to
			 * reclaim blocks if needed.
			 */
			if (atomic_read(&global_db_count) >
			    tcmu_global_max_blocks)
				schedule_delayed_work(&tcmu_unmap_work, 0);
		}
	} else if (udev->cmd_time_out) {
		tcmu_set_next_deadline(&udev->inflight_queue, &udev->cmd_timer);
	}

	return handled;
}

static int tcmu_check_expired_cmd(int id, void *p, void *data)
{
	struct tcmu_cmd *cmd = p;
	struct tcmu_dev *udev = cmd->tcmu_dev;
	u8 scsi_status;
	struct se_cmd *se_cmd;
	bool is_running;

	if (test_bit(TCMU_CMD_BIT_EXPIRED, &cmd->flags))
		return 0;

	if (!time_after(jiffies, cmd->deadline))
		return 0;

	is_running = test_bit(TCMU_CMD_BIT_INFLIGHT, &cmd->flags);
	se_cmd = cmd->se_cmd;

	if (is_running) {
		/*
		 * If cmd_time_out is disabled but qfull is set deadline
		 * will only reflect the qfull timeout. Ignore it.
		 */
		if (!udev->cmd_time_out)
			return 0;

		set_bit(TCMU_CMD_BIT_EXPIRED, &cmd->flags);
		/*
		 * target_complete_cmd will translate this to LUN COMM FAILURE
		 */
		scsi_status = SAM_STAT_CHECK_CONDITION;
		list_del_init(&cmd->queue_entry);
<<<<<<< HEAD
=======
		cmd->se_cmd = NULL;
>>>>>>> fa578e9d
	} else {
		list_del_init(&cmd->queue_entry);
		idr_remove(&udev->commands, id);
		tcmu_free_cmd(cmd);
		scsi_status = SAM_STAT_TASK_SET_FULL;
	}

	pr_debug("Timing out cmd %u on dev %s that is %s.\n",
		 id, udev->name, is_running ? "inflight" : "queued");

	target_complete_cmd(se_cmd, scsi_status);
	return 0;
}

static void tcmu_device_timedout(struct tcmu_dev *udev)
{
	spin_lock(&timed_out_udevs_lock);
	if (list_empty(&udev->timedout_entry))
		list_add_tail(&udev->timedout_entry, &timed_out_udevs);
	spin_unlock(&timed_out_udevs_lock);

	schedule_delayed_work(&tcmu_unmap_work, 0);
}

static void tcmu_cmd_timedout(struct timer_list *t)
{
	struct tcmu_dev *udev = from_timer(udev, t, cmd_timer);

	pr_debug("%s cmd timeout has expired\n", udev->name);
	tcmu_device_timedout(udev);
}

static void tcmu_qfull_timedout(struct timer_list *t)
{
	struct tcmu_dev *udev = from_timer(udev, t, qfull_timer);

	pr_debug("%s qfull timeout has expired\n", udev->name);
	tcmu_device_timedout(udev);
}

static int tcmu_attach_hba(struct se_hba *hba, u32 host_id)
{
	struct tcmu_hba *tcmu_hba;

	tcmu_hba = kzalloc(sizeof(struct tcmu_hba), GFP_KERNEL);
	if (!tcmu_hba)
		return -ENOMEM;

	tcmu_hba->host_id = host_id;
	hba->hba_ptr = tcmu_hba;

	return 0;
}

static void tcmu_detach_hba(struct se_hba *hba)
{
	kfree(hba->hba_ptr);
	hba->hba_ptr = NULL;
}

static struct se_device *tcmu_alloc_device(struct se_hba *hba, const char *name)
{
	struct tcmu_dev *udev;

	udev = kzalloc(sizeof(struct tcmu_dev), GFP_KERNEL);
	if (!udev)
		return NULL;
	kref_init(&udev->kref);

	udev->name = kstrdup(name, GFP_KERNEL);
	if (!udev->name) {
		kfree(udev);
		return NULL;
	}

	udev->hba = hba;
	udev->cmd_time_out = TCMU_TIME_OUT;
	udev->qfull_time_out = -1;

	udev->max_blocks = DATA_BLOCK_BITS_DEF;
	mutex_init(&udev->cmdr_lock);

	INIT_LIST_HEAD(&udev->node);
	INIT_LIST_HEAD(&udev->timedout_entry);
	INIT_LIST_HEAD(&udev->qfull_queue);
	INIT_LIST_HEAD(&udev->inflight_queue);
	idr_init(&udev->commands);

	timer_setup(&udev->qfull_timer, tcmu_qfull_timedout, 0);
	timer_setup(&udev->cmd_timer, tcmu_cmd_timedout, 0);

	INIT_RADIX_TREE(&udev->data_blocks, GFP_KERNEL);

	return &udev->se_dev;
}

static bool run_qfull_queue(struct tcmu_dev *udev, bool fail)
{
	struct tcmu_cmd *tcmu_cmd, *tmp_cmd;
	LIST_HEAD(cmds);
	bool drained = true;
	sense_reason_t scsi_ret;
	int ret;

	if (list_empty(&udev->qfull_queue))
		return true;

	pr_debug("running %s's cmdr queue forcefail %d\n", udev->name, fail);

	list_splice_init(&udev->qfull_queue, &cmds);

	list_for_each_entry_safe(tcmu_cmd, tmp_cmd, &cmds, queue_entry) {
		list_del_init(&tcmu_cmd->queue_entry);

	        pr_debug("removing cmd %u on dev %s from queue\n",
		         tcmu_cmd->cmd_id, udev->name);

		if (fail) {
			idr_remove(&udev->commands, tcmu_cmd->cmd_id);
			/*
			 * We were not able to even start the command, so
			 * fail with busy to allow a retry in case runner
			 * was only temporarily down. If the device is being
			 * removed then LIO core will do the right thing and
			 * fail the retry.
			 */
			target_complete_cmd(tcmu_cmd->se_cmd, SAM_STAT_BUSY);
			tcmu_free_cmd(tcmu_cmd);
			continue;
		}

		ret = queue_cmd_ring(tcmu_cmd, &scsi_ret);
		if (ret < 0) {
		        pr_debug("cmd %u on dev %s failed with %u\n",
			         tcmu_cmd->cmd_id, udev->name, scsi_ret);

			idr_remove(&udev->commands, tcmu_cmd->cmd_id);
			/*
			 * Ignore scsi_ret for now. target_complete_cmd
			 * drops it.
			 */
			target_complete_cmd(tcmu_cmd->se_cmd,
					    SAM_STAT_CHECK_CONDITION);
			tcmu_free_cmd(tcmu_cmd);
		} else if (ret > 0) {
			pr_debug("ran out of space during cmdr queue run\n");
			/*
			 * cmd was requeued, so just put all cmds back in
			 * the queue
			 */
			list_splice_tail(&cmds, &udev->qfull_queue);
			drained = false;
			break;
		}
	}

	tcmu_set_next_deadline(&udev->qfull_queue, &udev->qfull_timer);
	return drained;
}

static int tcmu_irqcontrol(struct uio_info *info, s32 irq_on)
{
	struct tcmu_dev *udev = container_of(info, struct tcmu_dev, uio_info);

	mutex_lock(&udev->cmdr_lock);
	tcmu_handle_completions(udev);
	run_qfull_queue(udev, false);
	mutex_unlock(&udev->cmdr_lock);

	return 0;
}

/*
 * mmap code from uio.c. Copied here because we want to hook mmap()
 * and this stuff must come along.
 */
static int tcmu_find_mem_index(struct vm_area_struct *vma)
{
	struct tcmu_dev *udev = vma->vm_private_data;
	struct uio_info *info = &udev->uio_info;

	if (vma->vm_pgoff < MAX_UIO_MAPS) {
		if (info->mem[vma->vm_pgoff].size == 0)
			return -1;
		return (int)vma->vm_pgoff;
	}
	return -1;
}

static struct page *tcmu_try_get_block_page(struct tcmu_dev *udev, uint32_t dbi)
{
	struct page *page;

	mutex_lock(&udev->cmdr_lock);
	page = tcmu_get_block_page(udev, dbi);
	if (likely(page)) {
		mutex_unlock(&udev->cmdr_lock);
		return page;
	}

	/*
	 * Userspace messed up and passed in a address not in the
	 * data iov passed to it.
	 */
	pr_err("Invalid addr to data block mapping  (dbi %u) on device %s\n",
	       dbi, udev->name);
	page = NULL;
	mutex_unlock(&udev->cmdr_lock);

	return page;
}

static vm_fault_t tcmu_vma_fault(struct vm_fault *vmf)
{
	struct tcmu_dev *udev = vmf->vma->vm_private_data;
	struct uio_info *info = &udev->uio_info;
	struct page *page;
	unsigned long offset;
	void *addr;

	int mi = tcmu_find_mem_index(vmf->vma);
	if (mi < 0)
		return VM_FAULT_SIGBUS;

	/*
	 * We need to subtract mi because userspace uses offset = N*PAGE_SIZE
	 * to use mem[N].
	 */
	offset = (vmf->pgoff - mi) << PAGE_SHIFT;

	if (offset < udev->data_off) {
		/* For the vmalloc()ed cmd area pages */
		addr = (void *)(unsigned long)info->mem[mi].addr + offset;
		page = vmalloc_to_page(addr);
	} else {
		uint32_t dbi;

		/* For the dynamically growing data area pages */
		dbi = (offset - udev->data_off) / DATA_BLOCK_SIZE;
		page = tcmu_try_get_block_page(udev, dbi);
		if (!page)
			return VM_FAULT_SIGBUS;
	}

	get_page(page);
	vmf->page = page;
	return 0;
}

static const struct vm_operations_struct tcmu_vm_ops = {
	.fault = tcmu_vma_fault,
};

static int tcmu_mmap(struct uio_info *info, struct vm_area_struct *vma)
{
	struct tcmu_dev *udev = container_of(info, struct tcmu_dev, uio_info);

	vma->vm_flags |= VM_DONTEXPAND | VM_DONTDUMP;
	vma->vm_ops = &tcmu_vm_ops;

	vma->vm_private_data = udev;

	/* Ensure the mmap is exactly the right size */
	if (vma_pages(vma) != (udev->ring_size >> PAGE_SHIFT))
		return -EINVAL;

	return 0;
}

static int tcmu_open(struct uio_info *info, struct inode *inode)
{
	struct tcmu_dev *udev = container_of(info, struct tcmu_dev, uio_info);

	/* O_EXCL not supported for char devs, so fake it? */
	if (test_and_set_bit(TCMU_DEV_BIT_OPEN, &udev->flags))
		return -EBUSY;

	udev->inode = inode;
	kref_get(&udev->kref);

	pr_debug("open\n");

	return 0;
}

static void tcmu_dev_call_rcu(struct rcu_head *p)
{
	struct se_device *dev = container_of(p, struct se_device, rcu_head);
	struct tcmu_dev *udev = TCMU_DEV(dev);

	kfree(udev->uio_info.name);
	kfree(udev->name);
	kfree(udev);
}

static int tcmu_check_and_free_pending_cmd(struct tcmu_cmd *cmd)
{
	if (test_bit(TCMU_CMD_BIT_EXPIRED, &cmd->flags)) {
		kmem_cache_free(tcmu_cmd_cache, cmd);
		return 0;
	}
	return -EINVAL;
}

static void tcmu_blocks_release(struct radix_tree_root *blocks,
				int start, int end)
{
	int i;
	struct page *page;

	for (i = start; i < end; i++) {
		page = radix_tree_delete(blocks, i);
		if (page) {
			__free_page(page);
			atomic_dec(&global_db_count);
		}
	}
}

static void tcmu_dev_kref_release(struct kref *kref)
{
	struct tcmu_dev *udev = container_of(kref, struct tcmu_dev, kref);
	struct se_device *dev = &udev->se_dev;
	struct tcmu_cmd *cmd;
	bool all_expired = true;
	int i;

	vfree(udev->mb_addr);
	udev->mb_addr = NULL;

	spin_lock_bh(&timed_out_udevs_lock);
	if (!list_empty(&udev->timedout_entry))
		list_del(&udev->timedout_entry);
	spin_unlock_bh(&timed_out_udevs_lock);

	/* Upper layer should drain all requests before calling this */
	mutex_lock(&udev->cmdr_lock);
	idr_for_each_entry(&udev->commands, cmd, i) {
		if (tcmu_check_and_free_pending_cmd(cmd) != 0)
			all_expired = false;
	}
	idr_destroy(&udev->commands);
	WARN_ON(!all_expired);

	tcmu_blocks_release(&udev->data_blocks, 0, udev->dbi_max + 1);
	bitmap_free(udev->data_bitmap);
	mutex_unlock(&udev->cmdr_lock);

	call_rcu(&dev->rcu_head, tcmu_dev_call_rcu);
}

static int tcmu_release(struct uio_info *info, struct inode *inode)
{
	struct tcmu_dev *udev = container_of(info, struct tcmu_dev, uio_info);

	clear_bit(TCMU_DEV_BIT_OPEN, &udev->flags);

	pr_debug("close\n");
	/* release ref from open */
	kref_put(&udev->kref, tcmu_dev_kref_release);
	return 0;
}

static int tcmu_init_genl_cmd_reply(struct tcmu_dev *udev, int cmd)
{
	struct tcmu_nl_cmd *nl_cmd = &udev->curr_nl_cmd;

	if (!tcmu_kern_cmd_reply_supported)
		return 0;

	if (udev->nl_reply_supported <= 0)
		return 0;

	mutex_lock(&tcmu_nl_cmd_mutex);

	if (tcmu_netlink_blocked) {
		mutex_unlock(&tcmu_nl_cmd_mutex);
		pr_warn("Failing nl cmd %d on %s. Interface is blocked.\n", cmd,
			udev->name);
		return -EAGAIN;
	}

	if (nl_cmd->cmd != TCMU_CMD_UNSPEC) {
		mutex_unlock(&tcmu_nl_cmd_mutex);
		pr_warn("netlink cmd %d already executing on %s\n",
			 nl_cmd->cmd, udev->name);
		return -EBUSY;
	}

	memset(nl_cmd, 0, sizeof(*nl_cmd));
	nl_cmd->cmd = cmd;
	nl_cmd->udev = udev;
	init_completion(&nl_cmd->complete);
	INIT_LIST_HEAD(&nl_cmd->nl_list);

	list_add_tail(&nl_cmd->nl_list, &tcmu_nl_cmd_list);

	mutex_unlock(&tcmu_nl_cmd_mutex);
	return 0;
}

static void tcmu_destroy_genl_cmd_reply(struct tcmu_dev *udev)
{
	struct tcmu_nl_cmd *nl_cmd = &udev->curr_nl_cmd;

	if (!tcmu_kern_cmd_reply_supported)
		return;

	if (udev->nl_reply_supported <= 0)
		return;

	mutex_lock(&tcmu_nl_cmd_mutex);

	list_del(&nl_cmd->nl_list);
	memset(nl_cmd, 0, sizeof(*nl_cmd));

	mutex_unlock(&tcmu_nl_cmd_mutex);
}

static int tcmu_wait_genl_cmd_reply(struct tcmu_dev *udev)
{
	struct tcmu_nl_cmd *nl_cmd = &udev->curr_nl_cmd;
	int ret;

	if (!tcmu_kern_cmd_reply_supported)
		return 0;

	if (udev->nl_reply_supported <= 0)
		return 0;

	pr_debug("sleeping for nl reply\n");
	wait_for_completion(&nl_cmd->complete);

	mutex_lock(&tcmu_nl_cmd_mutex);
	nl_cmd->cmd = TCMU_CMD_UNSPEC;
	ret = nl_cmd->status;
	mutex_unlock(&tcmu_nl_cmd_mutex);

	return ret;
}

static int tcmu_netlink_event_init(struct tcmu_dev *udev,
				   enum tcmu_genl_cmd cmd,
				   struct sk_buff **buf, void **hdr)
{
	struct sk_buff *skb;
	void *msg_header;
	int ret = -ENOMEM;

	skb = genlmsg_new(NLMSG_GOODSIZE, GFP_KERNEL);
	if (!skb)
		return ret;

	msg_header = genlmsg_put(skb, 0, 0, &tcmu_genl_family, 0, cmd);
	if (!msg_header)
		goto free_skb;

	ret = nla_put_string(skb, TCMU_ATTR_DEVICE, udev->uio_info.name);
	if (ret < 0)
		goto free_skb;

	ret = nla_put_u32(skb, TCMU_ATTR_MINOR, udev->uio_info.uio_dev->minor);
	if (ret < 0)
		goto free_skb;

	ret = nla_put_u32(skb, TCMU_ATTR_DEVICE_ID, udev->se_dev.dev_index);
	if (ret < 0)
		goto free_skb;

	*buf = skb;
	*hdr = msg_header;
	return ret;

free_skb:
	nlmsg_free(skb);
	return ret;
}

static int tcmu_netlink_event_send(struct tcmu_dev *udev,
				   enum tcmu_genl_cmd cmd,
				   struct sk_buff *skb, void *msg_header)
{
	int ret;

	genlmsg_end(skb, msg_header);

	ret = tcmu_init_genl_cmd_reply(udev, cmd);
	if (ret) {
		nlmsg_free(skb);
		return ret;
	}

	ret = genlmsg_multicast_allns(&tcmu_genl_family, skb, 0,
				      TCMU_MCGRP_CONFIG, GFP_KERNEL);

	/* Wait during an add as the listener may not be up yet */
	if (ret == 0 ||
	   (ret == -ESRCH && cmd == TCMU_CMD_ADDED_DEVICE))
		return tcmu_wait_genl_cmd_reply(udev);
	else
		tcmu_destroy_genl_cmd_reply(udev);

	return ret;
}

static int tcmu_send_dev_add_event(struct tcmu_dev *udev)
{
	struct sk_buff *skb = NULL;
	void *msg_header = NULL;
	int ret = 0;

	ret = tcmu_netlink_event_init(udev, TCMU_CMD_ADDED_DEVICE, &skb,
				      &msg_header);
	if (ret < 0)
		return ret;
	return tcmu_netlink_event_send(udev, TCMU_CMD_ADDED_DEVICE, skb,
				       msg_header);
}

static int tcmu_send_dev_remove_event(struct tcmu_dev *udev)
{
	struct sk_buff *skb = NULL;
	void *msg_header = NULL;
	int ret = 0;

	ret = tcmu_netlink_event_init(udev, TCMU_CMD_REMOVED_DEVICE,
				      &skb, &msg_header);
	if (ret < 0)
		return ret;
	return tcmu_netlink_event_send(udev, TCMU_CMD_REMOVED_DEVICE,
				       skb, msg_header);
}

static int tcmu_update_uio_info(struct tcmu_dev *udev)
{
	struct tcmu_hba *hba = udev->hba->hba_ptr;
	struct uio_info *info;
	char *str;

	info = &udev->uio_info;

	if (udev->dev_config[0])
		str = kasprintf(GFP_KERNEL, "tcm-user/%u/%s/%s", hba->host_id,
				udev->name, udev->dev_config);
	else
		str = kasprintf(GFP_KERNEL, "tcm-user/%u/%s", hba->host_id,
				udev->name);
	if (!str)
		return -ENOMEM;

	/* If the old string exists, free it */
	kfree(info->name);
	info->name = str;

	return 0;
}

static int tcmu_configure_device(struct se_device *dev)
{
	struct tcmu_dev *udev = TCMU_DEV(dev);
	struct uio_info *info;
	struct tcmu_mailbox *mb;
	int ret = 0;

	ret = tcmu_update_uio_info(udev);
	if (ret)
		return ret;

	info = &udev->uio_info;

	mutex_lock(&udev->cmdr_lock);
	udev->data_bitmap = bitmap_zalloc(udev->max_blocks, GFP_KERNEL);
	mutex_unlock(&udev->cmdr_lock);
	if (!udev->data_bitmap) {
		ret = -ENOMEM;
		goto err_bitmap_alloc;
	}

	udev->mb_addr = vzalloc(CMDR_SIZE);
	if (!udev->mb_addr) {
		ret = -ENOMEM;
		goto err_vzalloc;
	}

	/* mailbox fits in first part of CMDR space */
	udev->cmdr_size = CMDR_SIZE - CMDR_OFF;
	udev->data_off = CMDR_SIZE;
	udev->data_size = udev->max_blocks * DATA_BLOCK_SIZE;
	udev->dbi_thresh = 0; /* Default in Idle state */

	/* Initialise the mailbox of the ring buffer */
	mb = udev->mb_addr;
	mb->version = TCMU_MAILBOX_VERSION;
	mb->flags = TCMU_MAILBOX_FLAG_CAP_OOOC | TCMU_MAILBOX_FLAG_CAP_READ_LEN;
	mb->cmdr_off = CMDR_OFF;
	mb->cmdr_size = udev->cmdr_size;

	WARN_ON(!PAGE_ALIGNED(udev->data_off));
	WARN_ON(udev->data_size % PAGE_SIZE);
	WARN_ON(udev->data_size % DATA_BLOCK_SIZE);

	info->version = __stringify(TCMU_MAILBOX_VERSION);

	info->mem[0].name = "tcm-user command & data buffer";
	info->mem[0].addr = (phys_addr_t)(uintptr_t)udev->mb_addr;
	info->mem[0].size = udev->ring_size = udev->data_size + CMDR_SIZE;
	info->mem[0].memtype = UIO_MEM_NONE;

	info->irqcontrol = tcmu_irqcontrol;
	info->irq = UIO_IRQ_CUSTOM;

	info->mmap = tcmu_mmap;
	info->open = tcmu_open;
	info->release = tcmu_release;

	ret = uio_register_device(tcmu_root_device, info);
	if (ret)
		goto err_register;

	/* User can set hw_block_size before enable the device */
	if (dev->dev_attrib.hw_block_size == 0)
		dev->dev_attrib.hw_block_size = 512;
	/* Other attributes can be configured in userspace */
	if (!dev->dev_attrib.hw_max_sectors)
		dev->dev_attrib.hw_max_sectors = 128;
	if (!dev->dev_attrib.emulate_write_cache)
		dev->dev_attrib.emulate_write_cache = 0;
	dev->dev_attrib.hw_queue_depth = 128;

	/* If user didn't explicitly disable netlink reply support, use
	 * module scope setting.
	 */
	if (udev->nl_reply_supported >= 0)
		udev->nl_reply_supported = tcmu_kern_cmd_reply_supported;

	/*
	 * Get a ref incase userspace does a close on the uio device before
	 * LIO has initiated tcmu_free_device.
	 */
	kref_get(&udev->kref);

	ret = tcmu_send_dev_add_event(udev);
	if (ret)
		goto err_netlink;

	mutex_lock(&root_udev_mutex);
	list_add(&udev->node, &root_udev);
	mutex_unlock(&root_udev_mutex);

	return 0;

err_netlink:
	kref_put(&udev->kref, tcmu_dev_kref_release);
	uio_unregister_device(&udev->uio_info);
err_register:
	vfree(udev->mb_addr);
	udev->mb_addr = NULL;
err_vzalloc:
	bitmap_free(udev->data_bitmap);
	udev->data_bitmap = NULL;
err_bitmap_alloc:
	kfree(info->name);
	info->name = NULL;

	return ret;
}

static void tcmu_free_device(struct se_device *dev)
{
	struct tcmu_dev *udev = TCMU_DEV(dev);

	/* release ref from init */
	kref_put(&udev->kref, tcmu_dev_kref_release);
}

static void tcmu_destroy_device(struct se_device *dev)
{
	struct tcmu_dev *udev = TCMU_DEV(dev);

	del_timer_sync(&udev->cmd_timer);
	del_timer_sync(&udev->qfull_timer);

	mutex_lock(&root_udev_mutex);
	list_del(&udev->node);
	mutex_unlock(&root_udev_mutex);

	tcmu_send_dev_remove_event(udev);

	uio_unregister_device(&udev->uio_info);

	/* release ref from configure */
	kref_put(&udev->kref, tcmu_dev_kref_release);
}

static void tcmu_unblock_dev(struct tcmu_dev *udev)
{
	mutex_lock(&udev->cmdr_lock);
	clear_bit(TCMU_DEV_BIT_BLOCKED, &udev->flags);
	mutex_unlock(&udev->cmdr_lock);
}

static void tcmu_block_dev(struct tcmu_dev *udev)
{
	mutex_lock(&udev->cmdr_lock);

	if (test_and_set_bit(TCMU_DEV_BIT_BLOCKED, &udev->flags))
		goto unlock;

	/* complete IO that has executed successfully */
	tcmu_handle_completions(udev);
	/* fail IO waiting to be queued */
	run_qfull_queue(udev, true);

unlock:
	mutex_unlock(&udev->cmdr_lock);
}

static void tcmu_reset_ring(struct tcmu_dev *udev, u8 err_level)
{
	struct tcmu_mailbox *mb;
	struct tcmu_cmd *cmd;
	int i;

	mutex_lock(&udev->cmdr_lock);

	idr_for_each_entry(&udev->commands, cmd, i) {
		if (!test_bit(TCMU_CMD_BIT_INFLIGHT, &cmd->flags))
			continue;

		pr_debug("removing cmd %u on dev %s from ring (is expired %d)\n",
			  cmd->cmd_id, udev->name,
			  test_bit(TCMU_CMD_BIT_EXPIRED, &cmd->flags));

		idr_remove(&udev->commands, i);
		if (!test_bit(TCMU_CMD_BIT_EXPIRED, &cmd->flags)) {
<<<<<<< HEAD
=======
			WARN_ON(!cmd->se_cmd);
>>>>>>> fa578e9d
			list_del_init(&cmd->queue_entry);
			if (err_level == 1) {
				/*
				 * Userspace was not able to start the
				 * command or it is retryable.
				 */
				target_complete_cmd(cmd->se_cmd, SAM_STAT_BUSY);
			} else {
				/* hard failure */
				target_complete_cmd(cmd->se_cmd,
						    SAM_STAT_CHECK_CONDITION);
			}
		}
		tcmu_cmd_free_data(cmd, cmd->dbi_cnt);
		tcmu_free_cmd(cmd);
	}

	mb = udev->mb_addr;
	tcmu_flush_dcache_range(mb, sizeof(*mb));
	pr_debug("mb last %u head %u tail %u\n", udev->cmdr_last_cleaned,
		 mb->cmd_tail, mb->cmd_head);

	udev->cmdr_last_cleaned = 0;
	mb->cmd_tail = 0;
	mb->cmd_head = 0;
	tcmu_flush_dcache_range(mb, sizeof(*mb));

	del_timer(&udev->cmd_timer);

	mutex_unlock(&udev->cmdr_lock);
}

enum {
	Opt_dev_config, Opt_dev_size, Opt_hw_block_size, Opt_hw_max_sectors,
	Opt_nl_reply_supported, Opt_max_data_area_mb, Opt_err,
};

static match_table_t tokens = {
	{Opt_dev_config, "dev_config=%s"},
	{Opt_dev_size, "dev_size=%s"},
	{Opt_hw_block_size, "hw_block_size=%d"},
	{Opt_hw_max_sectors, "hw_max_sectors=%d"},
	{Opt_nl_reply_supported, "nl_reply_supported=%d"},
	{Opt_max_data_area_mb, "max_data_area_mb=%d"},
	{Opt_err, NULL}
};

static int tcmu_set_dev_attrib(substring_t *arg, u32 *dev_attrib)
{
	int val, ret;

	ret = match_int(arg, &val);
	if (ret < 0) {
		pr_err("match_int() failed for dev attrib. Error %d.\n",
		       ret);
		return ret;
	}

	if (val <= 0) {
		pr_err("Invalid dev attrib value %d. Must be greater than zero.\n",
		       val);
		return -EINVAL;
	}
	*dev_attrib = val;
	return 0;
}

static int tcmu_set_max_blocks_param(struct tcmu_dev *udev, substring_t *arg)
{
	int val, ret;

	ret = match_int(arg, &val);
	if (ret < 0) {
		pr_err("match_int() failed for max_data_area_mb=. Error %d.\n",
		       ret);
		return ret;
	}

	if (val <= 0) {
		pr_err("Invalid max_data_area %d.\n", val);
		return -EINVAL;
	}

	mutex_lock(&udev->cmdr_lock);
	if (udev->data_bitmap) {
		pr_err("Cannot set max_data_area_mb after it has been enabled.\n");
		ret = -EINVAL;
		goto unlock;
	}

	udev->max_blocks = TCMU_MBS_TO_BLOCKS(val);
	if (udev->max_blocks > tcmu_global_max_blocks) {
		pr_err("%d is too large. Adjusting max_data_area_mb to global limit of %u\n",
		       val, TCMU_BLOCKS_TO_MBS(tcmu_global_max_blocks));
		udev->max_blocks = tcmu_global_max_blocks;
	}

unlock:
	mutex_unlock(&udev->cmdr_lock);
	return ret;
}

static ssize_t tcmu_set_configfs_dev_params(struct se_device *dev,
		const char *page, ssize_t count)
{
	struct tcmu_dev *udev = TCMU_DEV(dev);
	char *orig, *ptr, *opts;
	substring_t args[MAX_OPT_ARGS];
	int ret = 0, token;

	opts = kstrdup(page, GFP_KERNEL);
	if (!opts)
		return -ENOMEM;

	orig = opts;

	while ((ptr = strsep(&opts, ",\n")) != NULL) {
		if (!*ptr)
			continue;

		token = match_token(ptr, tokens, args);
		switch (token) {
		case Opt_dev_config:
			if (match_strlcpy(udev->dev_config, &args[0],
					  TCMU_CONFIG_LEN) == 0) {
				ret = -EINVAL;
				break;
			}
			pr_debug("TCMU: Referencing Path: %s\n", udev->dev_config);
			break;
		case Opt_dev_size:
			ret = match_u64(&args[0], &udev->dev_size);
			if (ret < 0)
				pr_err("match_u64() failed for dev_size=. Error %d.\n",
				       ret);
			break;
		case Opt_hw_block_size:
			ret = tcmu_set_dev_attrib(&args[0],
					&(dev->dev_attrib.hw_block_size));
			break;
		case Opt_hw_max_sectors:
			ret = tcmu_set_dev_attrib(&args[0],
					&(dev->dev_attrib.hw_max_sectors));
			break;
		case Opt_nl_reply_supported:
			ret = match_int(&args[0], &udev->nl_reply_supported);
			if (ret < 0)
				pr_err("match_int() failed for nl_reply_supported=. Error %d.\n",
				       ret);
			break;
		case Opt_max_data_area_mb:
			ret = tcmu_set_max_blocks_param(udev, &args[0]);
			break;
		default:
			break;
		}

		if (ret)
			break;
	}

	kfree(orig);
	return (!ret) ? count : ret;
}

static ssize_t tcmu_show_configfs_dev_params(struct se_device *dev, char *b)
{
	struct tcmu_dev *udev = TCMU_DEV(dev);
	ssize_t bl = 0;

	bl = sprintf(b + bl, "Config: %s ",
		     udev->dev_config[0] ? udev->dev_config : "NULL");
	bl += sprintf(b + bl, "Size: %llu ", udev->dev_size);
	bl += sprintf(b + bl, "MaxDataAreaMB: %u\n",
		      TCMU_BLOCKS_TO_MBS(udev->max_blocks));

	return bl;
}

static sector_t tcmu_get_blocks(struct se_device *dev)
{
	struct tcmu_dev *udev = TCMU_DEV(dev);

	return div_u64(udev->dev_size - dev->dev_attrib.block_size,
		       dev->dev_attrib.block_size);
}

static sense_reason_t
tcmu_parse_cdb(struct se_cmd *cmd)
{
	return passthrough_parse_cdb(cmd, tcmu_queue_cmd);
}

static ssize_t tcmu_cmd_time_out_show(struct config_item *item, char *page)
{
	struct se_dev_attrib *da = container_of(to_config_group(item),
					struct se_dev_attrib, da_group);
	struct tcmu_dev *udev = TCMU_DEV(da->da_dev);

	return snprintf(page, PAGE_SIZE, "%lu\n", udev->cmd_time_out / MSEC_PER_SEC);
}

static ssize_t tcmu_cmd_time_out_store(struct config_item *item, const char *page,
				       size_t count)
{
	struct se_dev_attrib *da = container_of(to_config_group(item),
					struct se_dev_attrib, da_group);
	struct tcmu_dev *udev = container_of(da->da_dev,
					struct tcmu_dev, se_dev);
	u32 val;
	int ret;

	if (da->da_dev->export_count) {
		pr_err("Unable to set tcmu cmd_time_out while exports exist\n");
		return -EINVAL;
	}

	ret = kstrtou32(page, 0, &val);
	if (ret < 0)
		return ret;

	udev->cmd_time_out = val * MSEC_PER_SEC;
	return count;
}
CONFIGFS_ATTR(tcmu_, cmd_time_out);

static ssize_t tcmu_qfull_time_out_show(struct config_item *item, char *page)
{
	struct se_dev_attrib *da = container_of(to_config_group(item),
						struct se_dev_attrib, da_group);
	struct tcmu_dev *udev = TCMU_DEV(da->da_dev);

	return snprintf(page, PAGE_SIZE, "%ld\n", udev->qfull_time_out <= 0 ?
			udev->qfull_time_out :
			udev->qfull_time_out / MSEC_PER_SEC);
}

static ssize_t tcmu_qfull_time_out_store(struct config_item *item,
					 const char *page, size_t count)
{
	struct se_dev_attrib *da = container_of(to_config_group(item),
					struct se_dev_attrib, da_group);
	struct tcmu_dev *udev = TCMU_DEV(da->da_dev);
	s32 val;
	int ret;

	ret = kstrtos32(page, 0, &val);
	if (ret < 0)
		return ret;

	if (val >= 0) {
		udev->qfull_time_out = val * MSEC_PER_SEC;
	} else if (val == -1) {
		udev->qfull_time_out = val;
	} else {
		printk(KERN_ERR "Invalid qfull timeout value %d\n", val);
		return -EINVAL;
	}
	return count;
}
CONFIGFS_ATTR(tcmu_, qfull_time_out);

static ssize_t tcmu_max_data_area_mb_show(struct config_item *item, char *page)
{
	struct se_dev_attrib *da = container_of(to_config_group(item),
						struct se_dev_attrib, da_group);
	struct tcmu_dev *udev = TCMU_DEV(da->da_dev);

	return snprintf(page, PAGE_SIZE, "%u\n",
			TCMU_BLOCKS_TO_MBS(udev->max_blocks));
}
CONFIGFS_ATTR_RO(tcmu_, max_data_area_mb);

static ssize_t tcmu_dev_config_show(struct config_item *item, char *page)
{
	struct se_dev_attrib *da = container_of(to_config_group(item),
						struct se_dev_attrib, da_group);
	struct tcmu_dev *udev = TCMU_DEV(da->da_dev);

	return snprintf(page, PAGE_SIZE, "%s\n", udev->dev_config);
}

static int tcmu_send_dev_config_event(struct tcmu_dev *udev,
				      const char *reconfig_data)
{
	struct sk_buff *skb = NULL;
	void *msg_header = NULL;
	int ret = 0;

	ret = tcmu_netlink_event_init(udev, TCMU_CMD_RECONFIG_DEVICE,
				      &skb, &msg_header);
	if (ret < 0)
		return ret;
	ret = nla_put_string(skb, TCMU_ATTR_DEV_CFG, reconfig_data);
	if (ret < 0) {
		nlmsg_free(skb);
		return ret;
	}
	return tcmu_netlink_event_send(udev, TCMU_CMD_RECONFIG_DEVICE,
				       skb, msg_header);
}


static ssize_t tcmu_dev_config_store(struct config_item *item, const char *page,
				     size_t count)
{
	struct se_dev_attrib *da = container_of(to_config_group(item),
						struct se_dev_attrib, da_group);
	struct tcmu_dev *udev = TCMU_DEV(da->da_dev);
	int ret, len;

	len = strlen(page);
	if (!len || len > TCMU_CONFIG_LEN - 1)
		return -EINVAL;

	/* Check if device has been configured before */
	if (target_dev_configured(&udev->se_dev)) {
		ret = tcmu_send_dev_config_event(udev, page);
		if (ret) {
			pr_err("Unable to reconfigure device\n");
			return ret;
		}
		strlcpy(udev->dev_config, page, TCMU_CONFIG_LEN);

		ret = tcmu_update_uio_info(udev);
		if (ret)
			return ret;
		return count;
	}
	strlcpy(udev->dev_config, page, TCMU_CONFIG_LEN);

	return count;
}
CONFIGFS_ATTR(tcmu_, dev_config);

static ssize_t tcmu_dev_size_show(struct config_item *item, char *page)
{
	struct se_dev_attrib *da = container_of(to_config_group(item),
						struct se_dev_attrib, da_group);
	struct tcmu_dev *udev = TCMU_DEV(da->da_dev);

	return snprintf(page, PAGE_SIZE, "%llu\n", udev->dev_size);
}

static int tcmu_send_dev_size_event(struct tcmu_dev *udev, u64 size)
{
	struct sk_buff *skb = NULL;
	void *msg_header = NULL;
	int ret = 0;

	ret = tcmu_netlink_event_init(udev, TCMU_CMD_RECONFIG_DEVICE,
				      &skb, &msg_header);
	if (ret < 0)
		return ret;
	ret = nla_put_u64_64bit(skb, TCMU_ATTR_DEV_SIZE,
				size, TCMU_ATTR_PAD);
	if (ret < 0) {
		nlmsg_free(skb);
		return ret;
	}
	return tcmu_netlink_event_send(udev, TCMU_CMD_RECONFIG_DEVICE,
				       skb, msg_header);
}

static ssize_t tcmu_dev_size_store(struct config_item *item, const char *page,
				   size_t count)
{
	struct se_dev_attrib *da = container_of(to_config_group(item),
						struct se_dev_attrib, da_group);
	struct tcmu_dev *udev = TCMU_DEV(da->da_dev);
	u64 val;
	int ret;

	ret = kstrtou64(page, 0, &val);
	if (ret < 0)
		return ret;

	/* Check if device has been configured before */
	if (target_dev_configured(&udev->se_dev)) {
		ret = tcmu_send_dev_size_event(udev, val);
		if (ret) {
			pr_err("Unable to reconfigure device\n");
			return ret;
		}
	}
	udev->dev_size = val;
	return count;
}
CONFIGFS_ATTR(tcmu_, dev_size);

static ssize_t tcmu_nl_reply_supported_show(struct config_item *item,
		char *page)
{
	struct se_dev_attrib *da = container_of(to_config_group(item),
						struct se_dev_attrib, da_group);
	struct tcmu_dev *udev = TCMU_DEV(da->da_dev);

	return snprintf(page, PAGE_SIZE, "%d\n", udev->nl_reply_supported);
}

static ssize_t tcmu_nl_reply_supported_store(struct config_item *item,
		const char *page, size_t count)
{
	struct se_dev_attrib *da = container_of(to_config_group(item),
						struct se_dev_attrib, da_group);
	struct tcmu_dev *udev = TCMU_DEV(da->da_dev);
	s8 val;
	int ret;

	ret = kstrtos8(page, 0, &val);
	if (ret < 0)
		return ret;

	udev->nl_reply_supported = val;
	return count;
}
CONFIGFS_ATTR(tcmu_, nl_reply_supported);

static ssize_t tcmu_emulate_write_cache_show(struct config_item *item,
					     char *page)
{
	struct se_dev_attrib *da = container_of(to_config_group(item),
					struct se_dev_attrib, da_group);

	return snprintf(page, PAGE_SIZE, "%i\n", da->emulate_write_cache);
}

static int tcmu_send_emulate_write_cache(struct tcmu_dev *udev, u8 val)
{
	struct sk_buff *skb = NULL;
	void *msg_header = NULL;
	int ret = 0;

	ret = tcmu_netlink_event_init(udev, TCMU_CMD_RECONFIG_DEVICE,
				      &skb, &msg_header);
	if (ret < 0)
		return ret;
	ret = nla_put_u8(skb, TCMU_ATTR_WRITECACHE, val);
	if (ret < 0) {
		nlmsg_free(skb);
		return ret;
	}
	return tcmu_netlink_event_send(udev, TCMU_CMD_RECONFIG_DEVICE,
				       skb, msg_header);
}

static ssize_t tcmu_emulate_write_cache_store(struct config_item *item,
					      const char *page, size_t count)
{
	struct se_dev_attrib *da = container_of(to_config_group(item),
					struct se_dev_attrib, da_group);
	struct tcmu_dev *udev = TCMU_DEV(da->da_dev);
	u8 val;
	int ret;

	ret = kstrtou8(page, 0, &val);
	if (ret < 0)
		return ret;

	/* Check if device has been configured before */
	if (target_dev_configured(&udev->se_dev)) {
		ret = tcmu_send_emulate_write_cache(udev, val);
		if (ret) {
			pr_err("Unable to reconfigure device\n");
			return ret;
		}
	}

	da->emulate_write_cache = val;
	return count;
}
CONFIGFS_ATTR(tcmu_, emulate_write_cache);

static ssize_t tcmu_block_dev_show(struct config_item *item, char *page)
{
	struct se_device *se_dev = container_of(to_config_group(item),
						struct se_device,
						dev_action_group);
	struct tcmu_dev *udev = TCMU_DEV(se_dev);

	if (test_bit(TCMU_DEV_BIT_BLOCKED, &udev->flags))
		return snprintf(page, PAGE_SIZE, "%s\n", "blocked");
	else
		return snprintf(page, PAGE_SIZE, "%s\n", "unblocked");
}

static ssize_t tcmu_block_dev_store(struct config_item *item, const char *page,
				    size_t count)
{
	struct se_device *se_dev = container_of(to_config_group(item),
						struct se_device,
						dev_action_group);
	struct tcmu_dev *udev = TCMU_DEV(se_dev);
	u8 val;
	int ret;

	if (!target_dev_configured(&udev->se_dev)) {
		pr_err("Device is not configured.\n");
		return -EINVAL;
	}

	ret = kstrtou8(page, 0, &val);
	if (ret < 0)
		return ret;

	if (val > 1) {
		pr_err("Invalid block value %d\n", val);
		return -EINVAL;
	}

	if (!val)
		tcmu_unblock_dev(udev);
	else
		tcmu_block_dev(udev);
	return count;
}
CONFIGFS_ATTR(tcmu_, block_dev);

static ssize_t tcmu_reset_ring_store(struct config_item *item, const char *page,
				     size_t count)
{
	struct se_device *se_dev = container_of(to_config_group(item),
						struct se_device,
						dev_action_group);
	struct tcmu_dev *udev = TCMU_DEV(se_dev);
	u8 val;
	int ret;

	if (!target_dev_configured(&udev->se_dev)) {
		pr_err("Device is not configured.\n");
		return -EINVAL;
	}

	ret = kstrtou8(page, 0, &val);
	if (ret < 0)
		return ret;

	if (val != 1 && val != 2) {
		pr_err("Invalid reset ring value %d\n", val);
		return -EINVAL;
	}

	tcmu_reset_ring(udev, val);
	return count;
}
CONFIGFS_ATTR_WO(tcmu_, reset_ring);

static struct configfs_attribute *tcmu_attrib_attrs[] = {
	&tcmu_attr_cmd_time_out,
	&tcmu_attr_qfull_time_out,
	&tcmu_attr_max_data_area_mb,
	&tcmu_attr_dev_config,
	&tcmu_attr_dev_size,
	&tcmu_attr_emulate_write_cache,
	&tcmu_attr_nl_reply_supported,
	NULL,
};

static struct configfs_attribute **tcmu_attrs;

static struct configfs_attribute *tcmu_action_attrs[] = {
	&tcmu_attr_block_dev,
	&tcmu_attr_reset_ring,
	NULL,
};

static struct target_backend_ops tcmu_ops = {
	.name			= "user",
	.owner			= THIS_MODULE,
	.transport_flags	= TRANSPORT_FLAG_PASSTHROUGH,
	.attach_hba		= tcmu_attach_hba,
	.detach_hba		= tcmu_detach_hba,
	.alloc_device		= tcmu_alloc_device,
	.configure_device	= tcmu_configure_device,
	.destroy_device		= tcmu_destroy_device,
	.free_device		= tcmu_free_device,
	.parse_cdb		= tcmu_parse_cdb,
	.set_configfs_dev_params = tcmu_set_configfs_dev_params,
	.show_configfs_dev_params = tcmu_show_configfs_dev_params,
	.get_device_type	= sbc_get_device_type,
	.get_blocks		= tcmu_get_blocks,
	.tb_dev_action_attrs	= tcmu_action_attrs,
};

static void find_free_blocks(void)
{
	struct tcmu_dev *udev;
	loff_t off;
	u32 start, end, block, total_freed = 0;

	if (atomic_read(&global_db_count) <= tcmu_global_max_blocks)
		return;

	mutex_lock(&root_udev_mutex);
	list_for_each_entry(udev, &root_udev, node) {
		mutex_lock(&udev->cmdr_lock);

		if (!target_dev_configured(&udev->se_dev)) {
			mutex_unlock(&udev->cmdr_lock);
			continue;
		}

		/* Try to complete the finished commands first */
		tcmu_handle_completions(udev);

		/* Skip the udevs in idle */
		if (!udev->dbi_thresh) {
			mutex_unlock(&udev->cmdr_lock);
			continue;
		}

		end = udev->dbi_max + 1;
		block = find_last_bit(udev->data_bitmap, end);
		if (block == udev->dbi_max) {
			/*
			 * The last bit is dbi_max, so it is not possible
			 * reclaim any blocks.
			 */
			mutex_unlock(&udev->cmdr_lock);
			continue;
		} else if (block == end) {
			/* The current udev will goto idle state */
			udev->dbi_thresh = start = 0;
			udev->dbi_max = 0;
		} else {
			udev->dbi_thresh = start = block + 1;
			udev->dbi_max = block;
		}

		/* Here will truncate the data area from off */
		off = udev->data_off + start * DATA_BLOCK_SIZE;
		unmap_mapping_range(udev->inode->i_mapping, off, 0, 1);

		/* Release the block pages */
		tcmu_blocks_release(&udev->data_blocks, start, end);
		mutex_unlock(&udev->cmdr_lock);

		total_freed += end - start;
		pr_debug("Freed %u blocks (total %u) from %s.\n", end - start,
			 total_freed, udev->name);
	}
	mutex_unlock(&root_udev_mutex);

	if (atomic_read(&global_db_count) > tcmu_global_max_blocks)
		schedule_delayed_work(&tcmu_unmap_work, msecs_to_jiffies(5000));
}

static void check_timedout_devices(void)
{
	struct tcmu_dev *udev, *tmp_dev;
	LIST_HEAD(devs);

	spin_lock_bh(&timed_out_udevs_lock);
	list_splice_init(&timed_out_udevs, &devs);

	list_for_each_entry_safe(udev, tmp_dev, &devs, timedout_entry) {
		list_del_init(&udev->timedout_entry);
		spin_unlock_bh(&timed_out_udevs_lock);

		mutex_lock(&udev->cmdr_lock);
		idr_for_each(&udev->commands, tcmu_check_expired_cmd, NULL);

		tcmu_set_next_deadline(&udev->inflight_queue, &udev->cmd_timer);
		tcmu_set_next_deadline(&udev->qfull_queue, &udev->qfull_timer);

		mutex_unlock(&udev->cmdr_lock);

		spin_lock_bh(&timed_out_udevs_lock);
	}

	spin_unlock_bh(&timed_out_udevs_lock);
}

static void tcmu_unmap_work_fn(struct work_struct *work)
{
	check_timedout_devices();
	find_free_blocks();
}

static int __init tcmu_module_init(void)
{
	int ret, i, k, len = 0;

	BUILD_BUG_ON((sizeof(struct tcmu_cmd_entry) % TCMU_OP_ALIGN_SIZE) != 0);

	INIT_DELAYED_WORK(&tcmu_unmap_work, tcmu_unmap_work_fn);

	tcmu_cmd_cache = kmem_cache_create("tcmu_cmd_cache",
				sizeof(struct tcmu_cmd),
				__alignof__(struct tcmu_cmd),
				0, NULL);
	if (!tcmu_cmd_cache)
		return -ENOMEM;

	tcmu_root_device = root_device_register("tcm_user");
	if (IS_ERR(tcmu_root_device)) {
		ret = PTR_ERR(tcmu_root_device);
		goto out_free_cache;
	}

	ret = genl_register_family(&tcmu_genl_family);
	if (ret < 0) {
		goto out_unreg_device;
	}

	for (i = 0; passthrough_attrib_attrs[i] != NULL; i++) {
		len += sizeof(struct configfs_attribute *);
	}
	for (i = 0; tcmu_attrib_attrs[i] != NULL; i++) {
		len += sizeof(struct configfs_attribute *);
	}
	len += sizeof(struct configfs_attribute *);

	tcmu_attrs = kzalloc(len, GFP_KERNEL);
	if (!tcmu_attrs) {
		ret = -ENOMEM;
		goto out_unreg_genl;
	}

	for (i = 0; passthrough_attrib_attrs[i] != NULL; i++) {
		tcmu_attrs[i] = passthrough_attrib_attrs[i];
	}
	for (k = 0; tcmu_attrib_attrs[k] != NULL; k++) {
		tcmu_attrs[i] = tcmu_attrib_attrs[k];
		i++;
	}
	tcmu_ops.tb_dev_attrib_attrs = tcmu_attrs;

	ret = transport_backend_register(&tcmu_ops);
	if (ret)
		goto out_attrs;

	return 0;

out_attrs:
	kfree(tcmu_attrs);
out_unreg_genl:
	genl_unregister_family(&tcmu_genl_family);
out_unreg_device:
	root_device_unregister(tcmu_root_device);
out_free_cache:
	kmem_cache_destroy(tcmu_cmd_cache);

	return ret;
}

static void __exit tcmu_module_exit(void)
{
	cancel_delayed_work_sync(&tcmu_unmap_work);
	target_backend_unregister(&tcmu_ops);
	kfree(tcmu_attrs);
	genl_unregister_family(&tcmu_genl_family);
	root_device_unregister(tcmu_root_device);
	kmem_cache_destroy(tcmu_cmd_cache);
}

MODULE_DESCRIPTION("TCM USER subsystem plugin");
MODULE_AUTHOR("Shaohua Li <shli@kernel.org>");
MODULE_AUTHOR("Andy Grover <agrover@redhat.com>");
MODULE_LICENSE("GPL");

module_init(tcmu_module_init);
module_exit(tcmu_module_exit);<|MERGE_RESOLUTION|>--- conflicted
+++ resolved
@@ -1312,10 +1312,7 @@
 		 */
 		scsi_status = SAM_STAT_CHECK_CONDITION;
 		list_del_init(&cmd->queue_entry);
-<<<<<<< HEAD
-=======
 		cmd->se_cmd = NULL;
->>>>>>> fa578e9d
 	} else {
 		list_del_init(&cmd->queue_entry);
 		idr_remove(&udev->commands, id);
@@ -2051,10 +2048,7 @@
 
 		idr_remove(&udev->commands, i);
 		if (!test_bit(TCMU_CMD_BIT_EXPIRED, &cmd->flags)) {
-<<<<<<< HEAD
-=======
 			WARN_ON(!cmd->se_cmd);
->>>>>>> fa578e9d
 			list_del_init(&cmd->queue_entry);
 			if (err_level == 1) {
 				/*
