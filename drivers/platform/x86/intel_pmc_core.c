--- conflicted
+++ resolved
@@ -171,7 +171,6 @@
 
 /* Cannon Lake: PGD PFET Enable Ack Status Register(s) bitmap */
 static const struct pmc_bit_map cnp_pfear_map[] = {
-	/* Reserved for Cannon Lake but valid for Comet Lake */
 	{"PMC",                 BIT(0)},
 	{"OPI-DMI",             BIT(1)},
 	{"SPI/eSPI",            BIT(2)},
@@ -197,10 +196,6 @@
 	{"SDX",                 BIT(4)},
 	{"SPE",                 BIT(5)},
 	{"Fuse",                BIT(6)},
-<<<<<<< HEAD
-	/* Reserved for Cannon Lake but valid for Ice Lake and Comet Lake */
-=======
->>>>>>> d1988041
 	{"SBR8",		BIT(7)},
 
 	{"CSME_FSC",            BIT(0)},
@@ -244,19 +239,12 @@
 	{"HDA_PGD4",            BIT(2)},
 	{"HDA_PGD5",            BIT(3)},
 	{"HDA_PGD6",            BIT(4)},
-<<<<<<< HEAD
-	/* Reserved for Cannon Lake but valid for Ice Lake and Comet Lake */
-=======
->>>>>>> d1988041
 	{"PSF6",		BIT(5)},
 	{"PSF7",		BIT(6)},
 	{"PSF8",		BIT(7)},
 	{}
 };
 
-<<<<<<< HEAD
-	/* Ice Lake generation onwards only */
-=======
 static const struct pmc_bit_map *ext_cnp_pfear_map[] = {
 	/*
 	 * Check intel_pmc_core_ids[] users of cnp_reg_map for
@@ -267,7 +255,6 @@
 };
 
 static const struct pmc_bit_map icl_pfear_map[] = {
->>>>>>> d1988041
 	{"RES_65",		BIT(0)},
 	{"RES_66",		BIT(1)},
 	{"RES_67",		BIT(2)},
@@ -388,14 +375,10 @@
 	{"ISH",			CNP_PMC_LTR_ISH},
 	{"UFSX2",		CNP_PMC_LTR_UFSX2},
 	{"EMMC",		CNP_PMC_LTR_EMMC},
-<<<<<<< HEAD
-	/* Reserved for Cannon Lake but valid for Ice Lake */
-=======
 	/*
 	 * Check intel_pmc_core_ids[] users of cnp_reg_map for
 	 * a list of core SoCs using this.
 	 */
->>>>>>> d1988041
 	{"WIGIG",		ICL_PMC_LTR_WIGIG},
 	/* Below two cannot be used for LTR_IGNORE */
 	{"CURRENT_PLATFORM",	CNP_PMC_LTR_CUR_PLT},
@@ -1163,17 +1146,6 @@
 }
 
 static const struct x86_cpu_id intel_pmc_core_ids[] = {
-<<<<<<< HEAD
-	INTEL_CPU_FAM6(SKYLAKE_L, spt_reg_map),
-	INTEL_CPU_FAM6(SKYLAKE, spt_reg_map),
-	INTEL_CPU_FAM6(KABYLAKE_L, spt_reg_map),
-	INTEL_CPU_FAM6(KABYLAKE, spt_reg_map),
-	INTEL_CPU_FAM6(CANNONLAKE_L, cnp_reg_map),
-	INTEL_CPU_FAM6(ICELAKE_L, icl_reg_map),
-	INTEL_CPU_FAM6(ICELAKE_NNPI, icl_reg_map),
-	INTEL_CPU_FAM6(COMETLAKE, cnp_reg_map),
-	INTEL_CPU_FAM6(COMETLAKE_L, cnp_reg_map),
-=======
 	X86_MATCH_INTEL_FAM6_MODEL(SKYLAKE_L,		&spt_reg_map),
 	X86_MATCH_INTEL_FAM6_MODEL(SKYLAKE,		&spt_reg_map),
 	X86_MATCH_INTEL_FAM6_MODEL(KABYLAKE_L,		&spt_reg_map),
@@ -1188,7 +1160,6 @@
 	X86_MATCH_INTEL_FAM6_MODEL(ATOM_TREMONT,	&tgl_reg_map),
 	X86_MATCH_INTEL_FAM6_MODEL(ATOM_TREMONT_L,	&icl_reg_map),
 	X86_MATCH_INTEL_FAM6_MODEL(ROCKETLAKE,		&tgl_reg_map),
->>>>>>> d1988041
 	{}
 };
 
