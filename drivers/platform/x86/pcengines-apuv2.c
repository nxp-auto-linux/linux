--- conflicted
+++ resolved
@@ -94,11 +94,6 @@
 				NULL, 1, GPIO_ACTIVE_LOW),
 		GPIO_LOOKUP_IDX(AMD_FCH_GPIO_DRIVER_NAME, APU2_GPIO_LINE_LED3,
 				NULL, 2, GPIO_ACTIVE_LOW),
-<<<<<<< HEAD
-		GPIO_LOOKUP_IDX(AMD_FCH_GPIO_DRIVER_NAME, APU2_GPIO_LINE_SIMSWAP,
-				NULL, 3, GPIO_ACTIVE_LOW),
-=======
->>>>>>> d1988041
 	}
 };
 
