/*
 *  Driver for Dell laptop extras
 *
 *  Copyright (c) Red Hat <mjg@redhat.com>
 *  Copyright (c) 2014 Gabriele Mazzotta <gabriele.mzt@gmail.com>
 *  Copyright (c) 2014 Pali Rohár <pali.rohar@gmail.com>
 *
 *  Based on documentation in the libsmbios package:
 *  Copyright (C) 2005-2014 Dell Inc.
 *
 *  This program is free software; you can redistribute it and/or modify
 *  it under the terms of the GNU General Public License version 2 as
 *  published by the Free Software Foundation.
 */

#define pr_fmt(fmt) KBUILD_MODNAME ": " fmt

#include <linux/module.h>
#include <linux/kernel.h>
#include <linux/init.h>
#include <linux/platform_device.h>
#include <linux/backlight.h>
#include <linux/err.h>
#include <linux/dmi.h>
#include <linux/io.h>
#include <linux/rfkill.h>
#include <linux/power_supply.h>
#include <linux/acpi.h>
#include <linux/mm.h>
#include <linux/i8042.h>
#include <linux/debugfs.h>
#include <linux/dell-led.h>
#include <linux/seq_file.h>
#include <acpi/video.h>
#include "dell-rbtn.h"
#include "dell-smbios.h"

struct quirk_entry {
<<<<<<< HEAD
	u8 touchpad_led;
	u8 kbd_led_levels_off_1;
=======
	bool touchpad_led;
	bool kbd_led_levels_off_1;
	bool kbd_missing_ac_tag;
>>>>>>> e021bb4f

	bool needs_kbd_timeouts;
	/*
	 * Ordered list of timeouts expressed in seconds.
	 * The list must end with -1
	 */
	int kbd_timeouts[];
};

static struct quirk_entry *quirks;

static struct quirk_entry quirk_dell_vostro_v130 = {
	.touchpad_led = true,
};

static int __init dmi_matched(const struct dmi_system_id *dmi)
{
	quirks = dmi->driver_data;
	return 1;
}

/*
 * These values come from Windows utility provided by Dell. If any other value
 * is used then BIOS silently set timeout to 0 without any error message.
 */
static struct quirk_entry quirk_dell_xps13_9333 = {
	.needs_kbd_timeouts = true,
	.kbd_timeouts = { 0, 5, 15, 60, 5 * 60, 15 * 60, -1 },
};

<<<<<<< HEAD
static struct quirk_entry quirk_dell_latitude_e6410 = {
	.kbd_led_levels_off_1 = 1,
=======
static struct quirk_entry quirk_dell_xps13_9370 = {
	.kbd_missing_ac_tag = true,
};

static struct quirk_entry quirk_dell_latitude_e6410 = {
	.kbd_led_levels_off_1 = true,
>>>>>>> e021bb4f
};

static struct platform_driver platform_driver = {
	.driver = {
		.name = "dell-laptop",
	}
};

static struct platform_device *platform_device;
static struct backlight_device *dell_backlight_device;
static struct rfkill *wifi_rfkill;
static struct rfkill *bluetooth_rfkill;
static struct rfkill *wwan_rfkill;
static bool force_rfkill;

module_param(force_rfkill, bool, 0444);
MODULE_PARM_DESC(force_rfkill, "enable rfkill on non whitelisted models");

static const struct dmi_system_id dell_device_table[] __initconst = {
	{
		.ident = "Dell laptop",
		.matches = {
			DMI_MATCH(DMI_SYS_VENDOR, "Dell Inc."),
			DMI_MATCH(DMI_CHASSIS_TYPE, "8"),
		},
	},
	{
		.matches = {
			DMI_MATCH(DMI_SYS_VENDOR, "Dell Inc."),
			DMI_MATCH(DMI_CHASSIS_TYPE, "9"), /*Laptop*/
		},
	},
	{
		.matches = {
			DMI_MATCH(DMI_SYS_VENDOR, "Dell Inc."),
			DMI_MATCH(DMI_CHASSIS_TYPE, "10"), /*Notebook*/
		},
	},
	{
		.matches = {
			DMI_MATCH(DMI_SYS_VENDOR, "Dell Inc."),
			DMI_MATCH(DMI_CHASSIS_TYPE, "30"), /*Tablet*/
		},
	},
	{
		.matches = {
			DMI_MATCH(DMI_SYS_VENDOR, "Dell Inc."),
			DMI_MATCH(DMI_CHASSIS_TYPE, "31"), /*Convertible*/
		},
	},
	{
		.matches = {
			DMI_MATCH(DMI_SYS_VENDOR, "Dell Inc."),
			DMI_MATCH(DMI_CHASSIS_TYPE, "32"), /*Detachable*/
		},
	},
	{
		.ident = "Dell Computer Corporation",
		.matches = {
			DMI_MATCH(DMI_SYS_VENDOR, "Dell Computer Corporation"),
			DMI_MATCH(DMI_CHASSIS_TYPE, "8"),
		},
	},
	{ }
};
MODULE_DEVICE_TABLE(dmi, dell_device_table);

static const struct dmi_system_id dell_quirks[] __initconst = {
	{
		.callback = dmi_matched,
		.ident = "Dell Vostro V130",
		.matches = {
			DMI_MATCH(DMI_SYS_VENDOR, "Dell Inc."),
			DMI_MATCH(DMI_PRODUCT_NAME, "Vostro V130"),
		},
		.driver_data = &quirk_dell_vostro_v130,
	},
	{
		.callback = dmi_matched,
		.ident = "Dell Vostro V131",
		.matches = {
			DMI_MATCH(DMI_SYS_VENDOR, "Dell Inc."),
			DMI_MATCH(DMI_PRODUCT_NAME, "Vostro V131"),
		},
		.driver_data = &quirk_dell_vostro_v130,
	},
	{
		.callback = dmi_matched,
		.ident = "Dell Vostro 3350",
		.matches = {
			DMI_MATCH(DMI_SYS_VENDOR, "Dell Inc."),
			DMI_MATCH(DMI_PRODUCT_NAME, "Vostro 3350"),
		},
		.driver_data = &quirk_dell_vostro_v130,
	},
	{
		.callback = dmi_matched,
		.ident = "Dell Vostro 3555",
		.matches = {
			DMI_MATCH(DMI_SYS_VENDOR, "Dell Inc."),
			DMI_MATCH(DMI_PRODUCT_NAME, "Vostro 3555"),
		},
		.driver_data = &quirk_dell_vostro_v130,
	},
	{
		.callback = dmi_matched,
		.ident = "Dell Inspiron N311z",
		.matches = {
			DMI_MATCH(DMI_SYS_VENDOR, "Dell Inc."),
			DMI_MATCH(DMI_PRODUCT_NAME, "Inspiron N311z"),
		},
		.driver_data = &quirk_dell_vostro_v130,
	},
	{
		.callback = dmi_matched,
		.ident = "Dell Inspiron M5110",
		.matches = {
			DMI_MATCH(DMI_SYS_VENDOR, "Dell Inc."),
			DMI_MATCH(DMI_PRODUCT_NAME, "Inspiron M5110"),
		},
		.driver_data = &quirk_dell_vostro_v130,
	},
	{
		.callback = dmi_matched,
		.ident = "Dell Vostro 3360",
		.matches = {
			DMI_MATCH(DMI_SYS_VENDOR, "Dell Inc."),
			DMI_MATCH(DMI_PRODUCT_NAME, "Vostro 3360"),
		},
		.driver_data = &quirk_dell_vostro_v130,
	},
	{
		.callback = dmi_matched,
		.ident = "Dell Vostro 3460",
		.matches = {
			DMI_MATCH(DMI_SYS_VENDOR, "Dell Inc."),
			DMI_MATCH(DMI_PRODUCT_NAME, "Vostro 3460"),
		},
		.driver_data = &quirk_dell_vostro_v130,
	},
	{
		.callback = dmi_matched,
		.ident = "Dell Vostro 3560",
		.matches = {
			DMI_MATCH(DMI_SYS_VENDOR, "Dell Inc."),
			DMI_MATCH(DMI_PRODUCT_NAME, "Vostro 3560"),
		},
		.driver_data = &quirk_dell_vostro_v130,
	},
	{
		.callback = dmi_matched,
		.ident = "Dell Vostro 3450",
		.matches = {
			DMI_MATCH(DMI_SYS_VENDOR, "Dell Inc."),
			DMI_MATCH(DMI_PRODUCT_NAME, "Dell System Vostro 3450"),
		},
		.driver_data = &quirk_dell_vostro_v130,
	},
	{
		.callback = dmi_matched,
		.ident = "Dell Inspiron 5420",
		.matches = {
			DMI_MATCH(DMI_SYS_VENDOR, "Dell Inc."),
			DMI_MATCH(DMI_PRODUCT_NAME, "Inspiron 5420"),
		},
		.driver_data = &quirk_dell_vostro_v130,
	},
	{
		.callback = dmi_matched,
		.ident = "Dell Inspiron 5520",
		.matches = {
			DMI_MATCH(DMI_SYS_VENDOR, "Dell Inc."),
			DMI_MATCH(DMI_PRODUCT_NAME, "Inspiron 5520"),
		},
		.driver_data = &quirk_dell_vostro_v130,
	},
	{
		.callback = dmi_matched,
		.ident = "Dell Inspiron 5720",
		.matches = {
			DMI_MATCH(DMI_SYS_VENDOR, "Dell Inc."),
			DMI_MATCH(DMI_PRODUCT_NAME, "Inspiron 5720"),
		},
		.driver_data = &quirk_dell_vostro_v130,
	},
	{
		.callback = dmi_matched,
		.ident = "Dell Inspiron 7420",
		.matches = {
			DMI_MATCH(DMI_SYS_VENDOR, "Dell Inc."),
			DMI_MATCH(DMI_PRODUCT_NAME, "Inspiron 7420"),
		},
		.driver_data = &quirk_dell_vostro_v130,
	},
	{
		.callback = dmi_matched,
		.ident = "Dell Inspiron 7520",
		.matches = {
			DMI_MATCH(DMI_SYS_VENDOR, "Dell Inc."),
			DMI_MATCH(DMI_PRODUCT_NAME, "Inspiron 7520"),
		},
		.driver_data = &quirk_dell_vostro_v130,
	},
	{
		.callback = dmi_matched,
		.ident = "Dell Inspiron 7720",
		.matches = {
			DMI_MATCH(DMI_SYS_VENDOR, "Dell Inc."),
			DMI_MATCH(DMI_PRODUCT_NAME, "Inspiron 7720"),
		},
		.driver_data = &quirk_dell_vostro_v130,
	},
	{
		.callback = dmi_matched,
		.ident = "Dell XPS13 9333",
		.matches = {
			DMI_MATCH(DMI_SYS_VENDOR, "Dell Inc."),
			DMI_MATCH(DMI_PRODUCT_NAME, "XPS13 9333"),
		},
		.driver_data = &quirk_dell_xps13_9333,
	},
	{
		.callback = dmi_matched,
<<<<<<< HEAD
=======
		.ident = "Dell XPS 13 9370",
		.matches = {
			DMI_MATCH(DMI_SYS_VENDOR, "Dell Inc."),
			DMI_MATCH(DMI_PRODUCT_NAME, "XPS 13 9370"),
		},
		.driver_data = &quirk_dell_xps13_9370,
	},
	{
		.callback = dmi_matched,
>>>>>>> e021bb4f
		.ident = "Dell Latitude E6410",
		.matches = {
			DMI_MATCH(DMI_SYS_VENDOR, "Dell Inc."),
			DMI_MATCH(DMI_PRODUCT_NAME, "Latitude E6410"),
		},
		.driver_data = &quirk_dell_latitude_e6410,
	},
	{ }
};

static void dell_fill_request(struct calling_interface_buffer *buffer,
			       u32 arg0, u32 arg1, u32 arg2, u32 arg3)
{
	memset(buffer, 0, sizeof(struct calling_interface_buffer));
	buffer->input[0] = arg0;
	buffer->input[1] = arg1;
	buffer->input[2] = arg2;
	buffer->input[3] = arg3;
}

static int dell_send_request(struct calling_interface_buffer *buffer,
			     u16 class, u16 select)
{
	int ret;

	buffer->cmd_class = class;
	buffer->cmd_select = select;
	ret = dell_smbios_call(buffer);
	if (ret != 0)
		return ret;
	return dell_smbios_error(buffer->output[0]);
}

/*
 * Derived from information in smbios-wireless-ctl:
 *
 * cbSelect 17, Value 11
 *
 * Return Wireless Info
 * cbArg1, byte0 = 0x00
 *
 *     cbRes1 Standard return codes (0, -1, -2)
 *     cbRes2 Info bit flags:
 *
 *     0 Hardware switch supported (1)
 *     1 WiFi locator supported (1)
 *     2 WLAN supported (1)
 *     3 Bluetooth (BT) supported (1)
 *     4 WWAN supported (1)
 *     5 Wireless KBD supported (1)
 *     6 Uw b supported (1)
 *     7 WiGig supported (1)
 *     8 WLAN installed (1)
 *     9 BT installed (1)
 *     10 WWAN installed (1)
 *     11 Uw b installed (1)
 *     12 WiGig installed (1)
 *     13-15 Reserved (0)
 *     16 Hardware (HW) switch is On (1)
 *     17 WLAN disabled (1)
 *     18 BT disabled (1)
 *     19 WWAN disabled (1)
 *     20 Uw b disabled (1)
 *     21 WiGig disabled (1)
 *     20-31 Reserved (0)
 *
 *     cbRes3 NVRAM size in bytes
 *     cbRes4, byte 0 NVRAM format version number
 *
 *
 * Set QuickSet Radio Disable Flag
 *     cbArg1, byte0 = 0x01
 *     cbArg1, byte1
 *     Radio ID     value:
 *     0        Radio Status
 *     1        WLAN ID
 *     2        BT ID
 *     3        WWAN ID
 *     4        UWB ID
 *     5        WIGIG ID
 *     cbArg1, byte2    Flag bits:
 *             0 QuickSet disables radio (1)
 *             1-7 Reserved (0)
 *
 *     cbRes1    Standard return codes (0, -1, -2)
 *     cbRes2    QuickSet (QS) radio disable bit map:
 *     0 QS disables WLAN
 *     1 QS disables BT
 *     2 QS disables WWAN
 *     3 QS disables UWB
 *     4 QS disables WIGIG
 *     5-31 Reserved (0)
 *
 * Wireless Switch Configuration
 *     cbArg1, byte0 = 0x02
 *
 *     cbArg1, byte1
 *     Subcommand:
 *     0 Get config
 *     1 Set config
 *     2 Set WiFi locator enable/disable
 *     cbArg1,byte2
 *     Switch settings (if byte 1==1):
 *     0 WLAN sw itch control (1)
 *     1 BT sw itch control (1)
 *     2 WWAN sw itch control (1)
 *     3 UWB sw itch control (1)
 *     4 WiGig sw itch control (1)
 *     5-7 Reserved (0)
 *    cbArg1, byte2 Enable bits (if byte 1==2):
 *     0 Enable WiFi locator (1)
 *
 *    cbRes1     Standard return codes (0, -1, -2)
 *    cbRes2 QuickSet radio disable bit map:
 *     0 WLAN controlled by sw itch (1)
 *     1 BT controlled by sw itch (1)
 *     2 WWAN controlled by sw itch (1)
 *     3 UWB controlled by sw itch (1)
 *     4 WiGig controlled by sw itch (1)
 *     5-6 Reserved (0)
 *     7 Wireless sw itch config locked (1)
 *     8 WiFi locator enabled (1)
 *     9-14 Reserved (0)
 *     15 WiFi locator setting locked (1)
 *     16-31 Reserved (0)
 *
 * Read Local Config Data (LCD)
 *     cbArg1, byte0 = 0x10
 *     cbArg1, byte1 NVRAM index low byte
 *     cbArg1, byte2 NVRAM index high byte
 *     cbRes1 Standard return codes (0, -1, -2)
 *     cbRes2 4 bytes read from LCD[index]
 *     cbRes3 4 bytes read from LCD[index+4]
 *     cbRes4 4 bytes read from LCD[index+8]
 *
 * Write Local Config Data (LCD)
 *     cbArg1, byte0 = 0x11
 *     cbArg1, byte1 NVRAM index low byte
 *     cbArg1, byte2 NVRAM index high byte
 *     cbArg2 4 bytes to w rite at LCD[index]
 *     cbArg3 4 bytes to w rite at LCD[index+4]
 *     cbArg4 4 bytes to w rite at LCD[index+8]
 *     cbRes1 Standard return codes (0, -1, -2)
 *
 * Populate Local Config Data from NVRAM
 *     cbArg1, byte0 = 0x12
 *     cbRes1 Standard return codes (0, -1, -2)
 *
 * Commit Local Config Data to NVRAM
 *     cbArg1, byte0 = 0x13
 *     cbRes1 Standard return codes (0, -1, -2)
 */

static int dell_rfkill_set(void *data, bool blocked)
{
	int disable = blocked ? 1 : 0;
	unsigned long radio = (unsigned long)data;
	int hwswitch_bit = (unsigned long)data - 1;
	struct calling_interface_buffer buffer;
	int hwswitch;
	int status;
	int ret;

	dell_fill_request(&buffer, 0, 0, 0, 0);
	ret = dell_send_request(&buffer, CLASS_INFO, SELECT_RFKILL);
	if (ret)
		return ret;
	status = buffer.output[1];

	dell_fill_request(&buffer, 0x2, 0, 0, 0);
	ret = dell_send_request(&buffer, CLASS_INFO, SELECT_RFKILL);
	if (ret)
		return ret;
	hwswitch = buffer.output[1];

	/* If the hardware switch controls this radio, and the hardware
	   switch is disabled, always disable the radio */
	if (ret == 0 && (hwswitch & BIT(hwswitch_bit)) &&
	    (status & BIT(0)) && !(status & BIT(16)))
		disable = 1;

	dell_fill_request(&buffer, 1 | (radio<<8) | (disable << 16), 0, 0, 0);
	ret = dell_send_request(&buffer, CLASS_INFO, SELECT_RFKILL);
	return ret;
}

static void dell_rfkill_update_sw_state(struct rfkill *rfkill, int radio,
					int status)
{
	if (status & BIT(0)) {
		/* Has hw-switch, sync sw_state to BIOS */
		struct calling_interface_buffer buffer;
		int block = rfkill_blocked(rfkill);
		dell_fill_request(&buffer,
				   1 | (radio << 8) | (block << 16), 0, 0, 0);
		dell_send_request(&buffer, CLASS_INFO, SELECT_RFKILL);
	} else {
		/* No hw-switch, sync BIOS state to sw_state */
		rfkill_set_sw_state(rfkill, !!(status & BIT(radio + 16)));
	}
}

static void dell_rfkill_update_hw_state(struct rfkill *rfkill, int radio,
					int status, int hwswitch)
{
	if (hwswitch & (BIT(radio - 1)))
		rfkill_set_hw_state(rfkill, !(status & BIT(16)));
}

static void dell_rfkill_query(struct rfkill *rfkill, void *data)
{
	int radio = ((unsigned long)data & 0xF);
	struct calling_interface_buffer buffer;
	int hwswitch;
	int status;
	int ret;

	dell_fill_request(&buffer, 0, 0, 0, 0);
	ret = dell_send_request(&buffer, CLASS_INFO, SELECT_RFKILL);
	status = buffer.output[1];

	if (ret != 0 || !(status & BIT(0))) {
		return;
	}

	dell_fill_request(&buffer, 0, 0x2, 0, 0);
	ret = dell_send_request(&buffer, CLASS_INFO, SELECT_RFKILL);
	hwswitch = buffer.output[1];

	if (ret != 0)
		return;

	dell_rfkill_update_hw_state(rfkill, radio, status, hwswitch);
}

static const struct rfkill_ops dell_rfkill_ops = {
	.set_block = dell_rfkill_set,
	.query = dell_rfkill_query,
};

static struct dentry *dell_laptop_dir;

static int dell_debugfs_show(struct seq_file *s, void *data)
{
	struct calling_interface_buffer buffer;
	int hwswitch_state;
	int hwswitch_ret;
	int status;
	int ret;

	dell_fill_request(&buffer, 0, 0, 0, 0);
	ret = dell_send_request(&buffer, CLASS_INFO, SELECT_RFKILL);
	if (ret)
		return ret;
	status = buffer.output[1];

	dell_fill_request(&buffer, 0, 0x2, 0, 0);
	hwswitch_ret = dell_send_request(&buffer, CLASS_INFO, SELECT_RFKILL);
	if (hwswitch_ret)
		return hwswitch_ret;
	hwswitch_state = buffer.output[1];

	seq_printf(s, "return:\t%d\n", ret);
	seq_printf(s, "status:\t0x%X\n", status);
	seq_printf(s, "Bit 0 : Hardware switch supported:   %lu\n",
		   status & BIT(0));
	seq_printf(s, "Bit 1 : Wifi locator supported:      %lu\n",
		  (status & BIT(1)) >> 1);
	seq_printf(s, "Bit 2 : Wifi is supported:           %lu\n",
		  (status & BIT(2)) >> 2);
	seq_printf(s, "Bit 3 : Bluetooth is supported:      %lu\n",
		  (status & BIT(3)) >> 3);
	seq_printf(s, "Bit 4 : WWAN is supported:           %lu\n",
		  (status & BIT(4)) >> 4);
	seq_printf(s, "Bit 5 : Wireless keyboard supported: %lu\n",
		  (status & BIT(5)) >> 5);
	seq_printf(s, "Bit 6 : UWB supported:               %lu\n",
		  (status & BIT(6)) >> 6);
	seq_printf(s, "Bit 7 : WiGig supported:             %lu\n",
		  (status & BIT(7)) >> 7);
	seq_printf(s, "Bit 8 : Wifi is installed:           %lu\n",
		  (status & BIT(8)) >> 8);
	seq_printf(s, "Bit 9 : Bluetooth is installed:      %lu\n",
		  (status & BIT(9)) >> 9);
	seq_printf(s, "Bit 10: WWAN is installed:           %lu\n",
		  (status & BIT(10)) >> 10);
	seq_printf(s, "Bit 11: UWB installed:               %lu\n",
		  (status & BIT(11)) >> 11);
	seq_printf(s, "Bit 12: WiGig installed:             %lu\n",
		  (status & BIT(12)) >> 12);

	seq_printf(s, "Bit 16: Hardware switch is on:       %lu\n",
		  (status & BIT(16)) >> 16);
	seq_printf(s, "Bit 17: Wifi is blocked:             %lu\n",
		  (status & BIT(17)) >> 17);
	seq_printf(s, "Bit 18: Bluetooth is blocked:        %lu\n",
		  (status & BIT(18)) >> 18);
	seq_printf(s, "Bit 19: WWAN is blocked:             %lu\n",
		  (status & BIT(19)) >> 19);
	seq_printf(s, "Bit 20: UWB is blocked:              %lu\n",
		  (status & BIT(20)) >> 20);
	seq_printf(s, "Bit 21: WiGig is blocked:            %lu\n",
		  (status & BIT(21)) >> 21);

	seq_printf(s, "\nhwswitch_return:\t%d\n", hwswitch_ret);
	seq_printf(s, "hwswitch_state:\t0x%X\n", hwswitch_state);
	seq_printf(s, "Bit 0 : Wifi controlled by switch:      %lu\n",
		   hwswitch_state & BIT(0));
	seq_printf(s, "Bit 1 : Bluetooth controlled by switch: %lu\n",
		   (hwswitch_state & BIT(1)) >> 1);
	seq_printf(s, "Bit 2 : WWAN controlled by switch:      %lu\n",
		   (hwswitch_state & BIT(2)) >> 2);
	seq_printf(s, "Bit 3 : UWB controlled by switch:       %lu\n",
		   (hwswitch_state & BIT(3)) >> 3);
	seq_printf(s, "Bit 4 : WiGig controlled by switch:     %lu\n",
		   (hwswitch_state & BIT(4)) >> 4);
	seq_printf(s, "Bit 7 : Wireless switch config locked:  %lu\n",
		   (hwswitch_state & BIT(7)) >> 7);
	seq_printf(s, "Bit 8 : Wifi locator enabled:           %lu\n",
		   (hwswitch_state & BIT(8)) >> 8);
	seq_printf(s, "Bit 15: Wifi locator setting locked:    %lu\n",
		   (hwswitch_state & BIT(15)) >> 15);

	return 0;
}
DEFINE_SHOW_ATTRIBUTE(dell_debugfs);

static void dell_update_rfkill(struct work_struct *ignored)
{
	struct calling_interface_buffer buffer;
	int hwswitch = 0;
	int status;
	int ret;

	dell_fill_request(&buffer, 0, 0, 0, 0);
	ret = dell_send_request(&buffer, CLASS_INFO, SELECT_RFKILL);
	status = buffer.output[1];

	if (ret != 0)
		return;

	dell_fill_request(&buffer, 0, 0x2, 0, 0);
	ret = dell_send_request(&buffer, CLASS_INFO, SELECT_RFKILL);

	if (ret == 0 && (status & BIT(0)))
		hwswitch = buffer.output[1];

	if (wifi_rfkill) {
		dell_rfkill_update_hw_state(wifi_rfkill, 1, status, hwswitch);
		dell_rfkill_update_sw_state(wifi_rfkill, 1, status);
	}
	if (bluetooth_rfkill) {
		dell_rfkill_update_hw_state(bluetooth_rfkill, 2, status,
					    hwswitch);
		dell_rfkill_update_sw_state(bluetooth_rfkill, 2, status);
	}
	if (wwan_rfkill) {
		dell_rfkill_update_hw_state(wwan_rfkill, 3, status, hwswitch);
		dell_rfkill_update_sw_state(wwan_rfkill, 3, status);
	}
}
static DECLARE_DELAYED_WORK(dell_rfkill_work, dell_update_rfkill);

static bool dell_laptop_i8042_filter(unsigned char data, unsigned char str,
			      struct serio *port)
{
	static bool extended;

	if (str & I8042_STR_AUXDATA)
		return false;

	if (unlikely(data == 0xe0)) {
		extended = true;
		return false;
	} else if (unlikely(extended)) {
		switch (data) {
		case 0x8:
			schedule_delayed_work(&dell_rfkill_work,
					      round_jiffies_relative(HZ / 4));
			break;
		}
		extended = false;
	}

	return false;
}

static int (*dell_rbtn_notifier_register_func)(struct notifier_block *);
static int (*dell_rbtn_notifier_unregister_func)(struct notifier_block *);

static int dell_laptop_rbtn_notifier_call(struct notifier_block *nb,
					  unsigned long action, void *data)
{
	schedule_delayed_work(&dell_rfkill_work, 0);
	return NOTIFY_OK;
}

static struct notifier_block dell_laptop_rbtn_notifier = {
	.notifier_call = dell_laptop_rbtn_notifier_call,
};

static int __init dell_setup_rfkill(void)
{
	struct calling_interface_buffer buffer;
	int status, ret, whitelisted;
	const char *product;

	/*
	 * rfkill support causes trouble on various models, mostly Inspirons.
	 * So we whitelist certain series, and don't support rfkill on others.
	 */
	whitelisted = 0;
	product = dmi_get_system_info(DMI_PRODUCT_NAME);
	if (product &&  (strncmp(product, "Latitude", 8) == 0 ||
			 strncmp(product, "Precision", 9) == 0))
		whitelisted = 1;
	if (!force_rfkill && !whitelisted)
		return 0;

	dell_fill_request(&buffer, 0, 0, 0, 0);
	ret = dell_send_request(&buffer, CLASS_INFO, SELECT_RFKILL);
	status = buffer.output[1];

	/* dell wireless info smbios call is not supported */
	if (ret != 0)
		return 0;

	/* rfkill is only tested on laptops with a hwswitch */
	if (!(status & BIT(0)) && !force_rfkill)
		return 0;

	if ((status & (1<<2|1<<8)) == (1<<2|1<<8)) {
		wifi_rfkill = rfkill_alloc("dell-wifi", &platform_device->dev,
					   RFKILL_TYPE_WLAN,
					   &dell_rfkill_ops, (void *) 1);
		if (!wifi_rfkill) {
			ret = -ENOMEM;
			goto err_wifi;
		}
		ret = rfkill_register(wifi_rfkill);
		if (ret)
			goto err_wifi;
	}

	if ((status & (1<<3|1<<9)) == (1<<3|1<<9)) {
		bluetooth_rfkill = rfkill_alloc("dell-bluetooth",
						&platform_device->dev,
						RFKILL_TYPE_BLUETOOTH,
						&dell_rfkill_ops, (void *) 2);
		if (!bluetooth_rfkill) {
			ret = -ENOMEM;
			goto err_bluetooth;
		}
		ret = rfkill_register(bluetooth_rfkill);
		if (ret)
			goto err_bluetooth;
	}

	if ((status & (1<<4|1<<10)) == (1<<4|1<<10)) {
		wwan_rfkill = rfkill_alloc("dell-wwan",
					   &platform_device->dev,
					   RFKILL_TYPE_WWAN,
					   &dell_rfkill_ops, (void *) 3);
		if (!wwan_rfkill) {
			ret = -ENOMEM;
			goto err_wwan;
		}
		ret = rfkill_register(wwan_rfkill);
		if (ret)
			goto err_wwan;
	}

	/*
	 * Dell Airplane Mode Switch driver (dell-rbtn) supports ACPI devices
	 * which can receive events from HW slider switch.
	 *
	 * Dell SMBIOS on whitelisted models supports controlling radio devices
	 * but does not support receiving HW button switch events. We can use
	 * i8042 filter hook function to receive keyboard data and handle
	 * keycode for HW button.
	 *
	 * So if it is possible we will use Dell Airplane Mode Switch ACPI
	 * driver for receiving HW events and Dell SMBIOS for setting rfkill
	 * states. If ACPI driver or device is not available we will fallback to
	 * i8042 filter hook function.
	 *
	 * To prevent duplicate rfkill devices which control and do same thing,
	 * dell-rbtn driver will automatically remove its own rfkill devices
	 * once function dell_rbtn_notifier_register() is called.
	 */

	dell_rbtn_notifier_register_func =
		symbol_request(dell_rbtn_notifier_register);
	if (dell_rbtn_notifier_register_func) {
		dell_rbtn_notifier_unregister_func =
			symbol_request(dell_rbtn_notifier_unregister);
		if (!dell_rbtn_notifier_unregister_func) {
			symbol_put(dell_rbtn_notifier_register);
			dell_rbtn_notifier_register_func = NULL;
		}
	}

	if (dell_rbtn_notifier_register_func) {
		ret = dell_rbtn_notifier_register_func(
			&dell_laptop_rbtn_notifier);
		symbol_put(dell_rbtn_notifier_register);
		dell_rbtn_notifier_register_func = NULL;
		if (ret != 0) {
			symbol_put(dell_rbtn_notifier_unregister);
			dell_rbtn_notifier_unregister_func = NULL;
		}
	} else {
		pr_info("Symbols from dell-rbtn acpi driver are not available\n");
		ret = -ENODEV;
	}

	if (ret == 0) {
		pr_info("Using dell-rbtn acpi driver for receiving events\n");
	} else if (ret != -ENODEV) {
		pr_warn("Unable to register dell rbtn notifier\n");
		goto err_filter;
	} else {
		ret = i8042_install_filter(dell_laptop_i8042_filter);
		if (ret) {
			pr_warn("Unable to install key filter\n");
			goto err_filter;
		}
		pr_info("Using i8042 filter function for receiving events\n");
	}

	return 0;
err_filter:
	if (wwan_rfkill)
		rfkill_unregister(wwan_rfkill);
err_wwan:
	rfkill_destroy(wwan_rfkill);
	if (bluetooth_rfkill)
		rfkill_unregister(bluetooth_rfkill);
err_bluetooth:
	rfkill_destroy(bluetooth_rfkill);
	if (wifi_rfkill)
		rfkill_unregister(wifi_rfkill);
err_wifi:
	rfkill_destroy(wifi_rfkill);

	return ret;
}

static void dell_cleanup_rfkill(void)
{
	if (dell_rbtn_notifier_unregister_func) {
		dell_rbtn_notifier_unregister_func(&dell_laptop_rbtn_notifier);
		symbol_put(dell_rbtn_notifier_unregister);
		dell_rbtn_notifier_unregister_func = NULL;
	} else {
		i8042_remove_filter(dell_laptop_i8042_filter);
	}
	cancel_delayed_work_sync(&dell_rfkill_work);
	if (wifi_rfkill) {
		rfkill_unregister(wifi_rfkill);
		rfkill_destroy(wifi_rfkill);
	}
	if (bluetooth_rfkill) {
		rfkill_unregister(bluetooth_rfkill);
		rfkill_destroy(bluetooth_rfkill);
	}
	if (wwan_rfkill) {
		rfkill_unregister(wwan_rfkill);
		rfkill_destroy(wwan_rfkill);
	}
}

static int dell_send_intensity(struct backlight_device *bd)
{
	struct calling_interface_buffer buffer;
	struct calling_interface_token *token;
	int ret;

	token = dell_smbios_find_token(BRIGHTNESS_TOKEN);
	if (!token)
		return -ENODEV;

	dell_fill_request(&buffer,
			   token->location, bd->props.brightness, 0, 0);
	if (power_supply_is_system_supplied() > 0)
		ret = dell_send_request(&buffer,
					CLASS_TOKEN_WRITE, SELECT_TOKEN_AC);
	else
		ret = dell_send_request(&buffer,
					CLASS_TOKEN_WRITE, SELECT_TOKEN_BAT);

	return ret;
}

static int dell_get_intensity(struct backlight_device *bd)
{
	struct calling_interface_buffer buffer;
	struct calling_interface_token *token;
	int ret;

	token = dell_smbios_find_token(BRIGHTNESS_TOKEN);
	if (!token)
		return -ENODEV;

	dell_fill_request(&buffer, token->location, 0, 0, 0);
	if (power_supply_is_system_supplied() > 0)
		ret = dell_send_request(&buffer,
					CLASS_TOKEN_READ, SELECT_TOKEN_AC);
	else
		ret = dell_send_request(&buffer,
					CLASS_TOKEN_READ, SELECT_TOKEN_BAT);

	if (ret == 0)
		ret = buffer.output[1];

	return ret;
}

static const struct backlight_ops dell_ops = {
	.get_brightness = dell_get_intensity,
	.update_status  = dell_send_intensity,
};

static void touchpad_led_on(void)
{
	int command = 0x97;
	char data = 1;
	i8042_command(&data, command | 1 << 12);
}

static void touchpad_led_off(void)
{
	int command = 0x97;
	char data = 2;
	i8042_command(&data, command | 1 << 12);
}

static void touchpad_led_set(struct led_classdev *led_cdev,
	enum led_brightness value)
{
	if (value > 0)
		touchpad_led_on();
	else
		touchpad_led_off();
}

static struct led_classdev touchpad_led = {
	.name = "dell-laptop::touchpad",
	.brightness_set = touchpad_led_set,
	.flags = LED_CORE_SUSPENDRESUME,
};

static int __init touchpad_led_init(struct device *dev)
{
	return led_classdev_register(dev, &touchpad_led);
}

static void touchpad_led_exit(void)
{
	led_classdev_unregister(&touchpad_led);
}

/*
 * Derived from information in smbios-keyboard-ctl:
 *
 * cbClass 4
 * cbSelect 11
 * Keyboard illumination
 * cbArg1 determines the function to be performed
 *
 * cbArg1 0x0 = Get Feature Information
 *  cbRES1         Standard return codes (0, -1, -2)
 *  cbRES2, word0  Bitmap of user-selectable modes
 *     bit 0     Always off (All systems)
 *     bit 1     Always on (Travis ATG, Siberia)
 *     bit 2     Auto: ALS-based On; ALS-based Off (Travis ATG)
 *     bit 3     Auto: ALS- and input-activity-based On; input-activity based Off
 *     bit 4     Auto: Input-activity-based On; input-activity based Off
 *     bit 5     Auto: Input-activity-based On (illumination level 25%); input-activity based Off
 *     bit 6     Auto: Input-activity-based On (illumination level 50%); input-activity based Off
 *     bit 7     Auto: Input-activity-based On (illumination level 75%); input-activity based Off
 *     bit 8     Auto: Input-activity-based On (illumination level 100%); input-activity based Off
 *     bits 9-15 Reserved for future use
 *  cbRES2, byte2  Reserved for future use
 *  cbRES2, byte3  Keyboard illumination type
 *     0         Reserved
 *     1         Tasklight
 *     2         Backlight
 *     3-255     Reserved for future use
 *  cbRES3, byte0  Supported auto keyboard illumination trigger bitmap.
 *     bit 0     Any keystroke
 *     bit 1     Touchpad activity
 *     bit 2     Pointing stick
 *     bit 3     Any mouse
 *     bits 4-7  Reserved for future use
 *  cbRES3, byte1  Supported timeout unit bitmap
 *     bit 0     Seconds
 *     bit 1     Minutes
 *     bit 2     Hours
 *     bit 3     Days
 *     bits 4-7  Reserved for future use
 *  cbRES3, byte2  Number of keyboard light brightness levels
 *  cbRES4, byte0  Maximum acceptable seconds value (0 if seconds not supported).
 *  cbRES4, byte1  Maximum acceptable minutes value (0 if minutes not supported).
 *  cbRES4, byte2  Maximum acceptable hours value (0 if hours not supported).
 *  cbRES4, byte3  Maximum acceptable days value (0 if days not supported)
 *
 * cbArg1 0x1 = Get Current State
 *  cbRES1         Standard return codes (0, -1, -2)
 *  cbRES2, word0  Bitmap of current mode state
 *     bit 0     Always off (All systems)
 *     bit 1     Always on (Travis ATG, Siberia)
 *     bit 2     Auto: ALS-based On; ALS-based Off (Travis ATG)
 *     bit 3     Auto: ALS- and input-activity-based On; input-activity based Off
 *     bit 4     Auto: Input-activity-based On; input-activity based Off
 *     bit 5     Auto: Input-activity-based On (illumination level 25%); input-activity based Off
 *     bit 6     Auto: Input-activity-based On (illumination level 50%); input-activity based Off
 *     bit 7     Auto: Input-activity-based On (illumination level 75%); input-activity based Off
 *     bit 8     Auto: Input-activity-based On (illumination level 100%); input-activity based Off
 *     bits 9-15 Reserved for future use
 *     Note: Only One bit can be set
 *  cbRES2, byte2  Currently active auto keyboard illumination triggers.
 *     bit 0     Any keystroke
 *     bit 1     Touchpad activity
 *     bit 2     Pointing stick
 *     bit 3     Any mouse
 *     bits 4-7  Reserved for future use
 *  cbRES2, byte3  Current Timeout on battery
 *     bits 7:6  Timeout units indicator:
 *     00b       Seconds
 *     01b       Minutes
 *     10b       Hours
 *     11b       Days
 *     bits 5:0  Timeout value (0-63) in sec/min/hr/day
 *     NOTE: A value of 0 means always on (no timeout) if any bits of RES3 byte
 *     are set upon return from the [Get feature information] call.
 *  cbRES3, byte0  Current setting of ALS value that turns the light on or off.
 *  cbRES3, byte1  Current ALS reading
 *  cbRES3, byte2  Current keyboard light level.
 *  cbRES3, byte3  Current timeout on AC Power
 *     bits 7:6  Timeout units indicator:
 *     00b       Seconds
 *     01b       Minutes
 *     10b       Hours
 *     11b       Days
 *     Bits 5:0  Timeout value (0-63) in sec/min/hr/day
 *     NOTE: A value of 0 means always on (no timeout) if any bits of RES3 byte2
 *     are set upon return from the upon return from the [Get Feature information] call.
 *
 * cbArg1 0x2 = Set New State
 *  cbRES1         Standard return codes (0, -1, -2)
 *  cbArg2, word0  Bitmap of current mode state
 *     bit 0     Always off (All systems)
 *     bit 1     Always on (Travis ATG, Siberia)
 *     bit 2     Auto: ALS-based On; ALS-based Off (Travis ATG)
 *     bit 3     Auto: ALS- and input-activity-based On; input-activity based Off
 *     bit 4     Auto: Input-activity-based On; input-activity based Off
 *     bit 5     Auto: Input-activity-based On (illumination level 25%); input-activity based Off
 *     bit 6     Auto: Input-activity-based On (illumination level 50%); input-activity based Off
 *     bit 7     Auto: Input-activity-based On (illumination level 75%); input-activity based Off
 *     bit 8     Auto: Input-activity-based On (illumination level 100%); input-activity based Off
 *     bits 9-15 Reserved for future use
 *     Note: Only One bit can be set
 *  cbArg2, byte2  Desired auto keyboard illumination triggers. Must remain inactive to allow
 *                 keyboard to turn off automatically.
 *     bit 0     Any keystroke
 *     bit 1     Touchpad activity
 *     bit 2     Pointing stick
 *     bit 3     Any mouse
 *     bits 4-7  Reserved for future use
 *  cbArg2, byte3  Desired Timeout on battery
 *     bits 7:6  Timeout units indicator:
 *     00b       Seconds
 *     01b       Minutes
 *     10b       Hours
 *     11b       Days
 *     bits 5:0  Timeout value (0-63) in sec/min/hr/day
 *  cbArg3, byte0  Desired setting of ALS value that turns the light on or off.
 *  cbArg3, byte2  Desired keyboard light level.
 *  cbArg3, byte3  Desired Timeout on AC power
 *     bits 7:6  Timeout units indicator:
 *     00b       Seconds
 *     01b       Minutes
 *     10b       Hours
 *     11b       Days
 *     bits 5:0  Timeout value (0-63) in sec/min/hr/day
 */


enum kbd_timeout_unit {
	KBD_TIMEOUT_SECONDS = 0,
	KBD_TIMEOUT_MINUTES,
	KBD_TIMEOUT_HOURS,
	KBD_TIMEOUT_DAYS,
};

enum kbd_mode_bit {
	KBD_MODE_BIT_OFF = 0,
	KBD_MODE_BIT_ON,
	KBD_MODE_BIT_ALS,
	KBD_MODE_BIT_TRIGGER_ALS,
	KBD_MODE_BIT_TRIGGER,
	KBD_MODE_BIT_TRIGGER_25,
	KBD_MODE_BIT_TRIGGER_50,
	KBD_MODE_BIT_TRIGGER_75,
	KBD_MODE_BIT_TRIGGER_100,
};

#define kbd_is_als_mode_bit(bit) \
	((bit) == KBD_MODE_BIT_ALS || (bit) == KBD_MODE_BIT_TRIGGER_ALS)
#define kbd_is_trigger_mode_bit(bit) \
	((bit) >= KBD_MODE_BIT_TRIGGER_ALS && (bit) <= KBD_MODE_BIT_TRIGGER_100)
#define kbd_is_level_mode_bit(bit) \
	((bit) >= KBD_MODE_BIT_TRIGGER_25 && (bit) <= KBD_MODE_BIT_TRIGGER_100)

struct kbd_info {
	u16 modes;
	u8 type;
	u8 triggers;
	u8 levels;
	u8 seconds;
	u8 minutes;
	u8 hours;
	u8 days;
};

struct kbd_state {
	u8 mode_bit;
	u8 triggers;
	u8 timeout_value;
	u8 timeout_unit;
	u8 timeout_value_ac;
	u8 timeout_unit_ac;
	u8 als_setting;
	u8 als_value;
	u8 level;
};

static const int kbd_tokens[] = {
	KBD_LED_OFF_TOKEN,
	KBD_LED_AUTO_25_TOKEN,
	KBD_LED_AUTO_50_TOKEN,
	KBD_LED_AUTO_75_TOKEN,
	KBD_LED_AUTO_100_TOKEN,
	KBD_LED_ON_TOKEN,
};

static u16 kbd_token_bits;

static struct kbd_info kbd_info;
static bool kbd_als_supported;
static bool kbd_triggers_supported;
static bool kbd_timeout_ac_supported;

static u8 kbd_mode_levels[16];
static int kbd_mode_levels_count;

static u8 kbd_previous_level;
static u8 kbd_previous_mode_bit;

static bool kbd_led_present;
static DEFINE_MUTEX(kbd_led_mutex);
static enum led_brightness kbd_led_level;

/*
 * NOTE: there are three ways to set the keyboard backlight level.
 * First, via kbd_state.mode_bit (assigning KBD_MODE_BIT_TRIGGER_* value).
 * Second, via kbd_state.level (assigning numerical value <= kbd_info.levels).
 * Third, via SMBIOS tokens (KBD_LED_* in kbd_tokens)
 *
 * There are laptops which support only one of these methods. If we want to
 * support as many machines as possible we need to implement all three methods.
 * The first two methods use the kbd_state structure. The third uses SMBIOS
 * tokens. If kbd_info.levels == 0, the machine does not support setting the
 * keyboard backlight level via kbd_state.level.
 */

static int kbd_get_info(struct kbd_info *info)
{
	struct calling_interface_buffer buffer;
	u8 units;
	int ret;

	dell_fill_request(&buffer, 0, 0, 0, 0);
	ret = dell_send_request(&buffer,
				CLASS_KBD_BACKLIGHT, SELECT_KBD_BACKLIGHT);
	if (ret)
		return ret;

	info->modes = buffer.output[1] & 0xFFFF;
	info->type = (buffer.output[1] >> 24) & 0xFF;
	info->triggers = buffer.output[2] & 0xFF;
	units = (buffer.output[2] >> 8) & 0xFF;
	info->levels = (buffer.output[2] >> 16) & 0xFF;

	if (quirks && quirks->kbd_led_levels_off_1 && info->levels)
		info->levels--;

	if (quirks && quirks->kbd_led_levels_off_1 && info->levels)
		info->levels--;

	if (units & BIT(0))
		info->seconds = (buffer.output[3] >> 0) & 0xFF;
	if (units & BIT(1))
		info->minutes = (buffer.output[3] >> 8) & 0xFF;
	if (units & BIT(2))
		info->hours = (buffer.output[3] >> 16) & 0xFF;
	if (units & BIT(3))
		info->days = (buffer.output[3] >> 24) & 0xFF;

	return ret;
}

static unsigned int kbd_get_max_level(void)
{
	if (kbd_info.levels != 0)
		return kbd_info.levels;
	if (kbd_mode_levels_count > 0)
		return kbd_mode_levels_count - 1;
	return 0;
}

static int kbd_get_level(struct kbd_state *state)
{
	int i;

	if (kbd_info.levels != 0)
		return state->level;

	if (kbd_mode_levels_count > 0) {
		for (i = 0; i < kbd_mode_levels_count; ++i)
			if (kbd_mode_levels[i] == state->mode_bit)
				return i;
		return 0;
	}

	return -EINVAL;
}

static int kbd_set_level(struct kbd_state *state, u8 level)
{
	if (kbd_info.levels != 0) {
		if (level != 0)
			kbd_previous_level = level;
		if (state->level == level)
			return 0;
		state->level = level;
		if (level != 0 && state->mode_bit == KBD_MODE_BIT_OFF)
			state->mode_bit = kbd_previous_mode_bit;
		else if (level == 0 && state->mode_bit != KBD_MODE_BIT_OFF) {
			kbd_previous_mode_bit = state->mode_bit;
			state->mode_bit = KBD_MODE_BIT_OFF;
		}
		return 0;
	}

	if (kbd_mode_levels_count > 0 && level < kbd_mode_levels_count) {
		if (level != 0)
			kbd_previous_level = level;
		state->mode_bit = kbd_mode_levels[level];
		return 0;
	}

	return -EINVAL;
}

static int kbd_get_state(struct kbd_state *state)
{
	struct calling_interface_buffer buffer;
	int ret;

	dell_fill_request(&buffer, 0x1, 0, 0, 0);
	ret = dell_send_request(&buffer,
				CLASS_KBD_BACKLIGHT, SELECT_KBD_BACKLIGHT);
	if (ret)
		return ret;

	state->mode_bit = ffs(buffer.output[1] & 0xFFFF);
	if (state->mode_bit != 0)
		state->mode_bit--;

	state->triggers = (buffer.output[1] >> 16) & 0xFF;
	state->timeout_value = (buffer.output[1] >> 24) & 0x3F;
	state->timeout_unit = (buffer.output[1] >> 30) & 0x3;
	state->als_setting = buffer.output[2] & 0xFF;
	state->als_value = (buffer.output[2] >> 8) & 0xFF;
	state->level = (buffer.output[2] >> 16) & 0xFF;
	state->timeout_value_ac = (buffer.output[2] >> 24) & 0x3F;
	state->timeout_unit_ac = (buffer.output[2] >> 30) & 0x3;

	return ret;
}

static int kbd_set_state(struct kbd_state *state)
{
	struct calling_interface_buffer buffer;
	int ret;
	u32 input1;
	u32 input2;

	input1 = BIT(state->mode_bit) & 0xFFFF;
	input1 |= (state->triggers & 0xFF) << 16;
	input1 |= (state->timeout_value & 0x3F) << 24;
	input1 |= (state->timeout_unit & 0x3) << 30;
	input2 = state->als_setting & 0xFF;
	input2 |= (state->level & 0xFF) << 16;
	input2 |= (state->timeout_value_ac & 0x3F) << 24;
	input2 |= (state->timeout_unit_ac & 0x3) << 30;
	dell_fill_request(&buffer, 0x2, input1, input2, 0);
	ret = dell_send_request(&buffer,
				CLASS_KBD_BACKLIGHT, SELECT_KBD_BACKLIGHT);

	return ret;
}

static int kbd_set_state_safe(struct kbd_state *state, struct kbd_state *old)
{
	int ret;

	ret = kbd_set_state(state);
	if (ret == 0)
		return 0;

	/*
	 * When setting the new state fails,try to restore the previous one.
	 * This is needed on some machines where BIOS sets a default state when
	 * setting a new state fails. This default state could be all off.
	 */

	if (kbd_set_state(old))
		pr_err("Setting old previous keyboard state failed\n");

	return ret;
}

static int kbd_set_token_bit(u8 bit)
{
	struct calling_interface_buffer buffer;
	struct calling_interface_token *token;
	int ret;

	if (bit >= ARRAY_SIZE(kbd_tokens))
		return -EINVAL;

	token = dell_smbios_find_token(kbd_tokens[bit]);
	if (!token)
		return -EINVAL;

	dell_fill_request(&buffer, token->location, token->value, 0, 0);
	ret = dell_send_request(&buffer, CLASS_TOKEN_WRITE, SELECT_TOKEN_STD);

	return ret;
}

static int kbd_get_token_bit(u8 bit)
{
	struct calling_interface_buffer buffer;
	struct calling_interface_token *token;
	int ret;
	int val;

	if (bit >= ARRAY_SIZE(kbd_tokens))
		return -EINVAL;

	token = dell_smbios_find_token(kbd_tokens[bit]);
	if (!token)
		return -EINVAL;

	dell_fill_request(&buffer, token->location, 0, 0, 0);
	ret = dell_send_request(&buffer, CLASS_TOKEN_READ, SELECT_TOKEN_STD);
	val = buffer.output[1];

	if (ret)
		return ret;

	return (val == token->value);
}

static int kbd_get_first_active_token_bit(void)
{
	int i;
	int ret;

	for (i = 0; i < ARRAY_SIZE(kbd_tokens); ++i) {
		ret = kbd_get_token_bit(i);
		if (ret == 1)
			return i;
	}

	return ret;
}

static int kbd_get_valid_token_counts(void)
{
	return hweight16(kbd_token_bits);
}

static inline int kbd_init_info(void)
{
	struct kbd_state state;
	int ret;
	int i;

	ret = kbd_get_info(&kbd_info);
	if (ret)
		return ret;

	/* NOTE: Old models without KBD_LED_AC_TOKEN token supports only one
	 *       timeout value which is shared for both battery and AC power
	 *       settings. So do not try to set AC values on old models.
	 */
	if ((quirks && quirks->kbd_missing_ac_tag) ||
	    dell_smbios_find_token(KBD_LED_AC_TOKEN))
		kbd_timeout_ac_supported = true;

	kbd_get_state(&state);

	/* NOTE: timeout value is stored in 6 bits so max value is 63 */
	if (kbd_info.seconds > 63)
		kbd_info.seconds = 63;
	if (kbd_info.minutes > 63)
		kbd_info.minutes = 63;
	if (kbd_info.hours > 63)
		kbd_info.hours = 63;
	if (kbd_info.days > 63)
		kbd_info.days = 63;

	/* NOTE: On tested machines ON mode did not work and caused
	 *       problems (turned backlight off) so do not use it
	 */
	kbd_info.modes &= ~BIT(KBD_MODE_BIT_ON);

	kbd_previous_level = kbd_get_level(&state);
	kbd_previous_mode_bit = state.mode_bit;

	if (kbd_previous_level == 0 && kbd_get_max_level() != 0)
		kbd_previous_level = 1;

	if (kbd_previous_mode_bit == KBD_MODE_BIT_OFF) {
		kbd_previous_mode_bit =
			ffs(kbd_info.modes & ~BIT(KBD_MODE_BIT_OFF));
		if (kbd_previous_mode_bit != 0)
			kbd_previous_mode_bit--;
	}

	if (kbd_info.modes & (BIT(KBD_MODE_BIT_ALS) |
			      BIT(KBD_MODE_BIT_TRIGGER_ALS)))
		kbd_als_supported = true;

	if (kbd_info.modes & (
	    BIT(KBD_MODE_BIT_TRIGGER_ALS) | BIT(KBD_MODE_BIT_TRIGGER) |
	    BIT(KBD_MODE_BIT_TRIGGER_25) | BIT(KBD_MODE_BIT_TRIGGER_50) |
	    BIT(KBD_MODE_BIT_TRIGGER_75) | BIT(KBD_MODE_BIT_TRIGGER_100)
	   ))
		kbd_triggers_supported = true;

	/* kbd_mode_levels[0] is reserved, see below */
	for (i = 0; i < 16; ++i)
		if (kbd_is_level_mode_bit(i) && (BIT(i) & kbd_info.modes))
			kbd_mode_levels[1 + kbd_mode_levels_count++] = i;

	/*
	 * Find the first supported mode and assign to kbd_mode_levels[0].
	 * This should be 0 (off), but we cannot depend on the BIOS to
	 * support 0.
	 */
	if (kbd_mode_levels_count > 0) {
		for (i = 0; i < 16; ++i) {
			if (BIT(i) & kbd_info.modes) {
				kbd_mode_levels[0] = i;
				break;
			}
		}
		kbd_mode_levels_count++;
	}

	return 0;

}

static inline void kbd_init_tokens(void)
{
	int i;

	for (i = 0; i < ARRAY_SIZE(kbd_tokens); ++i)
		if (dell_smbios_find_token(kbd_tokens[i]))
			kbd_token_bits |= BIT(i);
}

static void kbd_init(void)
{
	int ret;

	ret = kbd_init_info();
	kbd_init_tokens();

	/*
	 * Only supports keyboard backlight when it has at least two modes.
	 */
	if ((ret == 0 && (kbd_info.levels != 0 || kbd_mode_levels_count >= 2))
	    || kbd_get_valid_token_counts() >= 2)
		kbd_led_present = true;
}

static ssize_t kbd_led_timeout_store(struct device *dev,
				     struct device_attribute *attr,
				     const char *buf, size_t count)
{
	struct kbd_state new_state;
	struct kbd_state state;
	bool convert;
	int value;
	int ret;
	char ch;
	u8 unit;
	int i;

	ret = sscanf(buf, "%d %c", &value, &ch);
	if (ret < 1)
		return -EINVAL;
	else if (ret == 1)
		ch = 's';

	if (value < 0)
		return -EINVAL;

	convert = false;

	switch (ch) {
	case 's':
		if (value > kbd_info.seconds)
			convert = true;
		unit = KBD_TIMEOUT_SECONDS;
		break;
	case 'm':
		if (value > kbd_info.minutes)
			convert = true;
		unit = KBD_TIMEOUT_MINUTES;
		break;
	case 'h':
		if (value > kbd_info.hours)
			convert = true;
		unit = KBD_TIMEOUT_HOURS;
		break;
	case 'd':
		if (value > kbd_info.days)
			convert = true;
		unit = KBD_TIMEOUT_DAYS;
		break;
	default:
		return -EINVAL;
	}

	if (quirks && quirks->needs_kbd_timeouts)
		convert = true;

	if (convert) {
		/* Convert value from current units to seconds */
		switch (unit) {
		case KBD_TIMEOUT_DAYS:
			value *= 24;
		case KBD_TIMEOUT_HOURS:
			value *= 60;
		case KBD_TIMEOUT_MINUTES:
			value *= 60;
			unit = KBD_TIMEOUT_SECONDS;
		}

		if (quirks && quirks->needs_kbd_timeouts) {
			for (i = 0; quirks->kbd_timeouts[i] != -1; i++) {
				if (value <= quirks->kbd_timeouts[i]) {
					value = quirks->kbd_timeouts[i];
					break;
				}
			}
		}

		if (value <= kbd_info.seconds && kbd_info.seconds) {
			unit = KBD_TIMEOUT_SECONDS;
		} else if (value / 60 <= kbd_info.minutes && kbd_info.minutes) {
			value /= 60;
			unit = KBD_TIMEOUT_MINUTES;
		} else if (value / (60 * 60) <= kbd_info.hours && kbd_info.hours) {
			value /= (60 * 60);
			unit = KBD_TIMEOUT_HOURS;
		} else if (value / (60 * 60 * 24) <= kbd_info.days && kbd_info.days) {
			value /= (60 * 60 * 24);
			unit = KBD_TIMEOUT_DAYS;
		} else {
			return -EINVAL;
		}
	}

	mutex_lock(&kbd_led_mutex);

	ret = kbd_get_state(&state);
	if (ret)
		goto out;

	new_state = state;

	if (kbd_timeout_ac_supported && power_supply_is_system_supplied() > 0) {
		new_state.timeout_value_ac = value;
		new_state.timeout_unit_ac = unit;
	} else {
		new_state.timeout_value = value;
		new_state.timeout_unit = unit;
	}

	ret = kbd_set_state_safe(&new_state, &state);
	if (ret)
		goto out;

	ret = count;
out:
	mutex_unlock(&kbd_led_mutex);
	return ret;
}

static ssize_t kbd_led_timeout_show(struct device *dev,
				    struct device_attribute *attr, char *buf)
{
	struct kbd_state state;
	int value;
	int ret;
	int len;
	u8 unit;

	ret = kbd_get_state(&state);
	if (ret)
		return ret;

	if (kbd_timeout_ac_supported && power_supply_is_system_supplied() > 0) {
		value = state.timeout_value_ac;
		unit = state.timeout_unit_ac;
	} else {
		value = state.timeout_value;
		unit = state.timeout_unit;
	}

	len = sprintf(buf, "%d", value);

	switch (unit) {
	case KBD_TIMEOUT_SECONDS:
		return len + sprintf(buf+len, "s\n");
	case KBD_TIMEOUT_MINUTES:
		return len + sprintf(buf+len, "m\n");
	case KBD_TIMEOUT_HOURS:
		return len + sprintf(buf+len, "h\n");
	case KBD_TIMEOUT_DAYS:
		return len + sprintf(buf+len, "d\n");
	default:
		return -EINVAL;
	}

	return len;
}

static DEVICE_ATTR(stop_timeout, S_IRUGO | S_IWUSR,
		   kbd_led_timeout_show, kbd_led_timeout_store);

static const char * const kbd_led_triggers[] = {
	"keyboard",
	"touchpad",
	/*"trackstick"*/ NULL, /* NOTE: trackstick is just alias for touchpad */
	"mouse",
};

static ssize_t kbd_led_triggers_store(struct device *dev,
				      struct device_attribute *attr,
				      const char *buf, size_t count)
{
	struct kbd_state new_state;
	struct kbd_state state;
	bool triggers_enabled = false;
	int trigger_bit = -1;
	char trigger[21];
	int i, ret;

	ret = sscanf(buf, "%20s", trigger);
	if (ret != 1)
		return -EINVAL;

	if (trigger[0] != '+' && trigger[0] != '-')
		return -EINVAL;

	mutex_lock(&kbd_led_mutex);

	ret = kbd_get_state(&state);
	if (ret)
		goto out;

	if (kbd_triggers_supported)
		triggers_enabled = kbd_is_trigger_mode_bit(state.mode_bit);

	if (kbd_triggers_supported) {
		for (i = 0; i < ARRAY_SIZE(kbd_led_triggers); ++i) {
			if (!(kbd_info.triggers & BIT(i)))
				continue;
			if (!kbd_led_triggers[i])
				continue;
			if (strcmp(trigger+1, kbd_led_triggers[i]) != 0)
				continue;
			if (trigger[0] == '+' &&
			    triggers_enabled && (state.triggers & BIT(i))) {
				ret = count;
				goto out;
			}
			if (trigger[0] == '-' &&
			    (!triggers_enabled || !(state.triggers & BIT(i)))) {
				ret = count;
				goto out;
			}
			trigger_bit = i;
			break;
		}
	}

	if (trigger_bit == -1) {
		ret = -EINVAL;
		goto out;
	}

	new_state = state;
	if (trigger[0] == '+')
		new_state.triggers |= BIT(trigger_bit);
	else {
		new_state.triggers &= ~BIT(trigger_bit);
		/*
		 * NOTE: trackstick bit (2) must be disabled when
		 *       disabling touchpad bit (1), otherwise touchpad
		 *       bit (1) will not be disabled
		 */
		if (trigger_bit == 1)
			new_state.triggers &= ~BIT(2);
	}
	if ((kbd_info.triggers & new_state.triggers) !=
	    new_state.triggers) {
		ret = -EINVAL;
		goto out;
	}
	if (new_state.triggers && !triggers_enabled) {
		new_state.mode_bit = KBD_MODE_BIT_TRIGGER;
		kbd_set_level(&new_state, kbd_previous_level);
	} else if (new_state.triggers == 0) {
		kbd_set_level(&new_state, 0);
	}
	if (!(kbd_info.modes & BIT(new_state.mode_bit))) {
		ret = -EINVAL;
		goto out;
	}
	ret = kbd_set_state_safe(&new_state, &state);
	if (ret)
		goto out;
	if (new_state.mode_bit != KBD_MODE_BIT_OFF)
		kbd_previous_mode_bit = new_state.mode_bit;
	ret = count;
out:
	mutex_unlock(&kbd_led_mutex);
	return ret;
}

static ssize_t kbd_led_triggers_show(struct device *dev,
				     struct device_attribute *attr, char *buf)
{
	struct kbd_state state;
	bool triggers_enabled;
	int level, i, ret;
	int len = 0;

	ret = kbd_get_state(&state);
	if (ret)
		return ret;

	len = 0;

	if (kbd_triggers_supported) {
		triggers_enabled = kbd_is_trigger_mode_bit(state.mode_bit);
		level = kbd_get_level(&state);
		for (i = 0; i < ARRAY_SIZE(kbd_led_triggers); ++i) {
			if (!(kbd_info.triggers & BIT(i)))
				continue;
			if (!kbd_led_triggers[i])
				continue;
			if ((triggers_enabled || level <= 0) &&
			    (state.triggers & BIT(i)))
				buf[len++] = '+';
			else
				buf[len++] = '-';
			len += sprintf(buf+len, "%s ", kbd_led_triggers[i]);
		}
	}

	if (len)
		buf[len - 1] = '\n';

	return len;
}

static DEVICE_ATTR(start_triggers, S_IRUGO | S_IWUSR,
		   kbd_led_triggers_show, kbd_led_triggers_store);

static ssize_t kbd_led_als_enabled_store(struct device *dev,
					 struct device_attribute *attr,
					 const char *buf, size_t count)
{
	struct kbd_state new_state;
	struct kbd_state state;
	bool triggers_enabled = false;
	int enable;
	int ret;

	ret = kstrtoint(buf, 0, &enable);
	if (ret)
		return ret;

	mutex_lock(&kbd_led_mutex);

	ret = kbd_get_state(&state);
	if (ret)
		goto out;

	if (enable == kbd_is_als_mode_bit(state.mode_bit)) {
		ret = count;
		goto out;
	}

	new_state = state;

	if (kbd_triggers_supported)
		triggers_enabled = kbd_is_trigger_mode_bit(state.mode_bit);

	if (enable) {
		if (triggers_enabled)
			new_state.mode_bit = KBD_MODE_BIT_TRIGGER_ALS;
		else
			new_state.mode_bit = KBD_MODE_BIT_ALS;
	} else {
		if (triggers_enabled) {
			new_state.mode_bit = KBD_MODE_BIT_TRIGGER;
			kbd_set_level(&new_state, kbd_previous_level);
		} else {
			new_state.mode_bit = KBD_MODE_BIT_ON;
		}
	}
	if (!(kbd_info.modes & BIT(new_state.mode_bit)))  {
		ret = -EINVAL;
		goto out;
	}

	ret = kbd_set_state_safe(&new_state, &state);
	if (ret)
		goto out;
	kbd_previous_mode_bit = new_state.mode_bit;

	ret = count;
out:
	mutex_unlock(&kbd_led_mutex);
	return ret;
}

static ssize_t kbd_led_als_enabled_show(struct device *dev,
					struct device_attribute *attr,
					char *buf)
{
	struct kbd_state state;
	bool enabled = false;
	int ret;

	ret = kbd_get_state(&state);
	if (ret)
		return ret;
	enabled = kbd_is_als_mode_bit(state.mode_bit);

	return sprintf(buf, "%d\n", enabled ? 1 : 0);
}

static DEVICE_ATTR(als_enabled, S_IRUGO | S_IWUSR,
		   kbd_led_als_enabled_show, kbd_led_als_enabled_store);

static ssize_t kbd_led_als_setting_store(struct device *dev,
					 struct device_attribute *attr,
					 const char *buf, size_t count)
{
	struct kbd_state state;
	struct kbd_state new_state;
	u8 setting;
	int ret;

	ret = kstrtou8(buf, 10, &setting);
	if (ret)
		return ret;

	mutex_lock(&kbd_led_mutex);

	ret = kbd_get_state(&state);
	if (ret)
		goto out;

	new_state = state;
	new_state.als_setting = setting;

	ret = kbd_set_state_safe(&new_state, &state);
	if (ret)
		goto out;

	ret = count;
out:
	mutex_unlock(&kbd_led_mutex);
	return ret;
}

static ssize_t kbd_led_als_setting_show(struct device *dev,
					struct device_attribute *attr,
					char *buf)
{
	struct kbd_state state;
	int ret;

	ret = kbd_get_state(&state);
	if (ret)
		return ret;

	return sprintf(buf, "%d\n", state.als_setting);
}

static DEVICE_ATTR(als_setting, S_IRUGO | S_IWUSR,
		   kbd_led_als_setting_show, kbd_led_als_setting_store);

static struct attribute *kbd_led_attrs[] = {
	&dev_attr_stop_timeout.attr,
	&dev_attr_start_triggers.attr,
	NULL,
};

static const struct attribute_group kbd_led_group = {
	.attrs = kbd_led_attrs,
};

static struct attribute *kbd_led_als_attrs[] = {
	&dev_attr_als_enabled.attr,
	&dev_attr_als_setting.attr,
	NULL,
};

static const struct attribute_group kbd_led_als_group = {
	.attrs = kbd_led_als_attrs,
};

static const struct attribute_group *kbd_led_groups[] = {
	&kbd_led_group,
	&kbd_led_als_group,
	NULL,
};

static enum led_brightness kbd_led_level_get(struct led_classdev *led_cdev)
{
	int ret;
	u16 num;
	struct kbd_state state;

	if (kbd_get_max_level()) {
		ret = kbd_get_state(&state);
		if (ret)
			return 0;
		ret = kbd_get_level(&state);
		if (ret < 0)
			return 0;
		return ret;
	}

	if (kbd_get_valid_token_counts()) {
		ret = kbd_get_first_active_token_bit();
		if (ret < 0)
			return 0;
		for (num = kbd_token_bits; num != 0 && ret > 0; --ret)
			num &= num - 1; /* clear the first bit set */
		if (num == 0)
			return 0;
		return ffs(num) - 1;
	}

	pr_warn("Keyboard brightness level control not supported\n");
	return 0;
}

static int kbd_led_level_set(struct led_classdev *led_cdev,
			     enum led_brightness value)
{
	enum led_brightness new_value = value;
	struct kbd_state state;
	struct kbd_state new_state;
	u16 num;
	int ret;

	mutex_lock(&kbd_led_mutex);

	if (kbd_get_max_level()) {
		ret = kbd_get_state(&state);
		if (ret)
			goto out;
		new_state = state;
		ret = kbd_set_level(&new_state, value);
		if (ret)
			goto out;
		ret = kbd_set_state_safe(&new_state, &state);
	} else if (kbd_get_valid_token_counts()) {
		for (num = kbd_token_bits; num != 0 && value > 0; --value)
			num &= num - 1; /* clear the first bit set */
		if (num == 0)
			ret = 0;
		else
			ret = kbd_set_token_bit(ffs(num) - 1);
	} else {
		pr_warn("Keyboard brightness level control not supported\n");
		ret = -ENXIO;
	}

out:
	if (ret == 0)
		kbd_led_level = new_value;

	mutex_unlock(&kbd_led_mutex);
	return ret;
}

static struct led_classdev kbd_led = {
	.name           = "dell::kbd_backlight",
	.flags		= LED_BRIGHT_HW_CHANGED,
	.brightness_set_blocking = kbd_led_level_set,
	.brightness_get = kbd_led_level_get,
	.groups         = kbd_led_groups,
};

static int __init kbd_led_init(struct device *dev)
{
	int ret;

	kbd_init();
	if (!kbd_led_present)
		return -ENODEV;
	if (!kbd_als_supported)
		kbd_led_groups[1] = NULL;
	kbd_led.max_brightness = kbd_get_max_level();
	if (!kbd_led.max_brightness) {
		kbd_led.max_brightness = kbd_get_valid_token_counts();
		if (kbd_led.max_brightness)
			kbd_led.max_brightness--;
	}

	kbd_led_level = kbd_led_level_get(NULL);

	ret = led_classdev_register(dev, &kbd_led);
	if (ret)
		kbd_led_present = false;

	return ret;
}

static void brightness_set_exit(struct led_classdev *led_cdev,
				enum led_brightness value)
{
	/* Don't change backlight level on exit */
};

static void kbd_led_exit(void)
{
	if (!kbd_led_present)
		return;
	kbd_led.brightness_set = brightness_set_exit;
	led_classdev_unregister(&kbd_led);
}

static int dell_laptop_notifier_call(struct notifier_block *nb,
				     unsigned long action, void *data)
{
	bool changed = false;
	enum led_brightness new_kbd_led_level;

	switch (action) {
	case DELL_LAPTOP_KBD_BACKLIGHT_BRIGHTNESS_CHANGED:
		if (!kbd_led_present)
			break;

		mutex_lock(&kbd_led_mutex);
		new_kbd_led_level = kbd_led_level_get(&kbd_led);
		if (kbd_led_level != new_kbd_led_level) {
			kbd_led_level = new_kbd_led_level;
			changed = true;
		}
		mutex_unlock(&kbd_led_mutex);

		if (changed)
			led_classdev_notify_brightness_hw_changed(&kbd_led,
								kbd_led_level);
		break;
	}

	return NOTIFY_OK;
}

static struct notifier_block dell_laptop_notifier = {
	.notifier_call = dell_laptop_notifier_call,
};

int dell_micmute_led_set(int state)
{
	struct calling_interface_buffer buffer;
	struct calling_interface_token *token;

	if (state == 0)
		token = dell_smbios_find_token(GLOBAL_MIC_MUTE_DISABLE);
	else if (state == 1)
		token = dell_smbios_find_token(GLOBAL_MIC_MUTE_ENABLE);
	else
		return -EINVAL;

	if (!token)
		return -ENODEV;

	dell_fill_request(&buffer, token->location, token->value, 0, 0);
	dell_send_request(&buffer, CLASS_TOKEN_WRITE, SELECT_TOKEN_STD);

	return state;
}
EXPORT_SYMBOL_GPL(dell_micmute_led_set);

static int __init dell_init(void)
{
	struct calling_interface_token *token;
	int max_intensity = 0;
	int ret;

	if (!dmi_check_system(dell_device_table))
		return -ENODEV;

	quirks = NULL;
	/* find if this machine support other functions */
	dmi_check_system(dell_quirks);

	ret = platform_driver_register(&platform_driver);
	if (ret)
		goto fail_platform_driver;
	platform_device = platform_device_alloc("dell-laptop", -1);
	if (!platform_device) {
		ret = -ENOMEM;
		goto fail_platform_device1;
	}
	ret = platform_device_add(platform_device);
	if (ret)
		goto fail_platform_device2;

	ret = dell_setup_rfkill();

	if (ret) {
		pr_warn("Unable to setup rfkill\n");
		goto fail_rfkill;
	}

	if (quirks && quirks->touchpad_led)
		touchpad_led_init(&platform_device->dev);

	kbd_led_init(&platform_device->dev);

	dell_laptop_dir = debugfs_create_dir("dell_laptop", NULL);
	if (dell_laptop_dir != NULL)
		debugfs_create_file("rfkill", 0444, dell_laptop_dir, NULL,
				    &dell_debugfs_fops);

	dell_laptop_register_notifier(&dell_laptop_notifier);

	if (acpi_video_get_backlight_type() != acpi_backlight_vendor)
		return 0;

	token = dell_smbios_find_token(BRIGHTNESS_TOKEN);
	if (token) {
		struct calling_interface_buffer buffer;

		dell_fill_request(&buffer, token->location, 0, 0, 0);
		ret = dell_send_request(&buffer,
					CLASS_TOKEN_READ, SELECT_TOKEN_AC);
		if (ret == 0)
			max_intensity = buffer.output[3];
	}

	if (max_intensity) {
		struct backlight_properties props;
		memset(&props, 0, sizeof(struct backlight_properties));
		props.type = BACKLIGHT_PLATFORM;
		props.max_brightness = max_intensity;
		dell_backlight_device = backlight_device_register("dell_backlight",
								  &platform_device->dev,
								  NULL,
								  &dell_ops,
								  &props);

		if (IS_ERR(dell_backlight_device)) {
			ret = PTR_ERR(dell_backlight_device);
			dell_backlight_device = NULL;
			goto fail_backlight;
		}

		dell_backlight_device->props.brightness =
			dell_get_intensity(dell_backlight_device);
		if (dell_backlight_device->props.brightness < 0) {
			ret = dell_backlight_device->props.brightness;
			goto fail_get_brightness;
		}
		backlight_update_status(dell_backlight_device);
	}

	return 0;

fail_get_brightness:
	backlight_device_unregister(dell_backlight_device);
fail_backlight:
	dell_cleanup_rfkill();
fail_rfkill:
	platform_device_del(platform_device);
fail_platform_device2:
	platform_device_put(platform_device);
fail_platform_device1:
	platform_driver_unregister(&platform_driver);
fail_platform_driver:
	return ret;
}

static void __exit dell_exit(void)
{
	dell_laptop_unregister_notifier(&dell_laptop_notifier);
	debugfs_remove_recursive(dell_laptop_dir);
	if (quirks && quirks->touchpad_led)
		touchpad_led_exit();
	kbd_led_exit();
	backlight_device_unregister(dell_backlight_device);
	dell_cleanup_rfkill();
	if (platform_device) {
		platform_device_unregister(platform_device);
		platform_driver_unregister(&platform_driver);
	}
}

/* dell-rbtn.c driver export functions which will not work correctly (and could
 * cause kernel crash) if they are called before dell-rbtn.c init code. This is
 * not problem when dell-rbtn.c is compiled as external module. When both files
 * (dell-rbtn.c and dell-laptop.c) are compiled statically into kernel, then we
 * need to ensure that dell_init() will be called after initializing dell-rbtn.
 * This can be achieved by late_initcall() instead module_init().
 */
late_initcall(dell_init);
module_exit(dell_exit);

MODULE_AUTHOR("Matthew Garrett <mjg@redhat.com>");
MODULE_AUTHOR("Gabriele Mazzotta <gabriele.mzt@gmail.com>");
MODULE_AUTHOR("Pali Rohár <pali.rohar@gmail.com>");
MODULE_DESCRIPTION("Dell laptop driver");
MODULE_LICENSE("GPL");<|MERGE_RESOLUTION|>--- conflicted
+++ resolved
@@ -36,14 +36,9 @@
 #include "dell-smbios.h"
 
 struct quirk_entry {
-<<<<<<< HEAD
-	u8 touchpad_led;
-	u8 kbd_led_levels_off_1;
-=======
 	bool touchpad_led;
 	bool kbd_led_levels_off_1;
 	bool kbd_missing_ac_tag;
->>>>>>> e021bb4f
 
 	bool needs_kbd_timeouts;
 	/*
@@ -74,17 +69,12 @@
 	.kbd_timeouts = { 0, 5, 15, 60, 5 * 60, 15 * 60, -1 },
 };
 
-<<<<<<< HEAD
-static struct quirk_entry quirk_dell_latitude_e6410 = {
-	.kbd_led_levels_off_1 = 1,
-=======
 static struct quirk_entry quirk_dell_xps13_9370 = {
 	.kbd_missing_ac_tag = true,
 };
 
 static struct quirk_entry quirk_dell_latitude_e6410 = {
 	.kbd_led_levels_off_1 = true,
->>>>>>> e021bb4f
 };
 
 static struct platform_driver platform_driver = {
@@ -308,8 +298,6 @@
 	},
 	{
 		.callback = dmi_matched,
-<<<<<<< HEAD
-=======
 		.ident = "Dell XPS 13 9370",
 		.matches = {
 			DMI_MATCH(DMI_SYS_VENDOR, "Dell Inc."),
@@ -319,7 +307,6 @@
 	},
 	{
 		.callback = dmi_matched,
->>>>>>> e021bb4f
 		.ident = "Dell Latitude E6410",
 		.matches = {
 			DMI_MATCH(DMI_SYS_VENDOR, "Dell Inc."),
@@ -1218,9 +1205,6 @@
 	if (quirks && quirks->kbd_led_levels_off_1 && info->levels)
 		info->levels--;
 
-	if (quirks && quirks->kbd_led_levels_off_1 && info->levels)
-		info->levels--;
-
 	if (units & BIT(0))
 		info->seconds = (buffer.output[3] >> 0) & 0xFF;
 	if (units & BIT(1))
