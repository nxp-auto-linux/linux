--- conflicted
+++ resolved
@@ -359,15 +359,7 @@
 static void mmc_setup_queue(struct mmc_queue *mq, struct mmc_card *card)
 {
 	struct mmc_host *host = card->host;
-<<<<<<< HEAD
-	u64 limit = BLK_BOUNCE_HIGH;
 	unsigned block_size = 512;
-
-	if (mmc_dev(host)->dma_mask && *mmc_dev(host)->dma_mask)
-		limit = (u64)dma_max_pfn(mmc_dev(host)) << PAGE_SHIFT;
-=======
-	unsigned block_size = 512;
->>>>>>> f7688b48
 
 	blk_queue_flag_set(QUEUE_FLAG_NONROT, mq->queue);
 	blk_queue_flag_clear(QUEUE_FLAG_ADD_RANDOM, mq->queue);
@@ -378,24 +370,16 @@
 		blk_queue_bounce_limit(mq->queue, BLK_BOUNCE_HIGH);
 	blk_queue_max_hw_sectors(mq->queue,
 		min(host->max_blk_count, host->max_req_size / 512));
-<<<<<<< HEAD
-	blk_queue_max_segments(mq->queue, host->max_segs);
-=======
 	if (host->can_dma_map_merge)
 		WARN(!blk_queue_can_use_dma_map_merging(mq->queue,
 							mmc_dev(host)),
 		     "merging was advertised but not possible");
 	blk_queue_max_segments(mq->queue, mmc_get_max_segments(host));
->>>>>>> f7688b48
 
 	if (mmc_card_mmc(card))
 		block_size = card->ext_csd.data_sector_size;
 
 	blk_queue_logical_block_size(mq->queue, block_size);
-<<<<<<< HEAD
-	blk_queue_max_segment_size(mq->queue,
-			round_down(host->max_seg_size, block_size));
-=======
 	/*
 	 * After blk_queue_can_use_dma_map_merging() was called with succeed,
 	 * since it calls blk_queue_virt_boundary(), the mmc should not call
@@ -406,7 +390,6 @@
 			round_down(host->max_seg_size, block_size));
 
 	dma_set_max_seg_size(mmc_dev(host), queue_max_segment_size(mq->queue));
->>>>>>> f7688b48
 
 	INIT_WORK(&mq->recovery_work, mmc_mq_recovery_handler);
 	INIT_WORK(&mq->complete_work, mmc_blk_mq_complete_work);
