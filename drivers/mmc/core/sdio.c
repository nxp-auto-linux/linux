--- conflicted
+++ resolved
@@ -951,11 +951,8 @@
  */
 static int mmc_sdio_suspend(struct mmc_host *host)
 {
-<<<<<<< HEAD
-=======
 	WARN_ON(host->sdio_irqs && !mmc_card_keep_power(host));
 
->>>>>>> fa578e9d
 	/* Prevent processing of SDIO IRQs in suspended state. */
 	mmc_card_set_suspended(host->card);
 	cancel_delayed_work_sync(&host->sdio_irq_work);
