--- conflicted
+++ resolved
@@ -648,10 +648,6 @@
 	struct renesas_sdhi *priv;
 	int num_irqs, irq, ret, i;
 	struct resource *res;
-<<<<<<< HEAD
-	int irq, ret, i;
-=======
->>>>>>> fa578e9d
 	u16 ver;
 
 	of_data = of_device_get_match_data(&pdev->dev);
@@ -789,13 +785,6 @@
 	/* GEN2_SDR104 is first known SDHI to use 32bit block count */
 	if (ver < SDHI_VER_GEN2_SDR104 && mmc_data->max_blk_count > U16_MAX)
 		mmc_data->max_blk_count = U16_MAX;
-<<<<<<< HEAD
-
-	ret = tmio_mmc_host_probe(host);
-	if (ret < 0)
-		goto edisclk;
-=======
->>>>>>> fa578e9d
 
 	/* One Gen2 SDHI incarnation does NOT have a CBSY bit */
 	if (ver == SDHI_VER_GEN2_SDR50)
