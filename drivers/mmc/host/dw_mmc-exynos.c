--- conflicted
+++ resolved
@@ -174,8 +174,6 @@
 	dw_mci_exynos_config_smu(host);
 
 	return ret;
-<<<<<<< HEAD
-=======
 }
 #endif /* CONFIG_PM */
 
@@ -190,7 +188,6 @@
 {
 	pm_runtime_get_noresume(dev);
 	return pm_runtime_force_suspend(dev);
->>>>>>> e021bb4f
 }
 
 /**
