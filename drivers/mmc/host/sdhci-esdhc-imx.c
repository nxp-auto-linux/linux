--- conflicted
+++ resolved
@@ -1139,23 +1139,14 @@
 			| ESDHC_BURST_LEN_EN_INCR,
 			host->ioaddr + SDHCI_HOST_CONTROL);
 
-<<<<<<< HEAD
 		if (!is_s32v234_usdhc(imx_data)) {
 			/*
 			 * erratum ESDHC_FLAG_ERR004536 fix for MX6Q TO1.2
 			 * and MX6DL TO1.1, it's harmless for MX6SL
 			 */
-			writel(readl(host->ioaddr + 0x6c) | BIT(7),
+			writel(readl(host->ioaddr + 0x6c) & ~BIT(7),
 				host->ioaddr + 0x6c);
-			}
-=======
-		/*
-		 * erratum ESDHC_FLAG_ERR004536 fix for MX6Q TO1.2 and MX6DL
-		 * TO1.1, it's harmless for MX6SL
-		 */
-		writel(readl(host->ioaddr + 0x6c) & ~BIT(7),
-			host->ioaddr + 0x6c);
->>>>>>> a201ac28
+		}
 
 		/* disable DLL_CTRL delay line settings */
 		writel(0x0, host->ioaddr + ESDHC_DLL_CTRL);
