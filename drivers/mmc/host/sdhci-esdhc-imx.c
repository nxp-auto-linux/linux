/*
 * Freescale eSDHC i.MX controller driver for the platform bus.
 *
 * derived from the OF-version.
 *
 * Copyright (c) 2010 Pengutronix e.K.
 *   Author: Wolfram Sang <kernel@pengutronix.de>
 *
 * This program is free software; you can redistribute it and/or modify
 * it under the terms of the GNU General Public License as published by
 * the Free Software Foundation; either version 2 of the License.
 */

#include <linux/io.h>
#include <linux/delay.h>
#include <linux/err.h>
#include <linux/clk.h>
#include <linux/gpio.h>
#include <linux/module.h>
#include <linux/slab.h>
#include <linux/mmc/host.h>
#include <linux/mmc/mmc.h>
#include <linux/mmc/sdio.h>
#include <linux/mmc/slot-gpio.h>
#include <linux/of.h>
#include <linux/of_device.h>
#include <linux/of_gpio.h>
#include <linux/pinctrl/consumer.h>
#include <linux/platform_data/mmc-esdhc-imx.h>
#include <linux/pm_runtime.h>
#include "sdhci-pltfm.h"
#include "sdhci-esdhc.h"

#define ESDHC_SYS_CTRL_DTOCV_MASK	0x0f
#define	ESDHC_CTRL_D3CD			0x08
#define ESDHC_BURST_LEN_EN_INCR		(1 << 27)
/* VENDOR SPEC register */
#define ESDHC_VENDOR_SPEC		0xc0
#define  ESDHC_VENDOR_SPEC_SDIO_QUIRK	(1 << 1)
#define  ESDHC_VENDOR_SPEC_VSELECT	(1 << 1)
#define  ESDHC_VENDOR_SPEC_FRC_SDCLK_ON	(1 << 8)
#define ESDHC_WTMK_LVL			0x44
#define  ESDHC_WTMK_DEFAULT_VAL		0x10401040
#define ESDHC_MIX_CTRL			0x48
#define  ESDHC_MIX_CTRL_DDREN		(1 << 3)
#define  ESDHC_MIX_CTRL_AC23EN		(1 << 7)
#define  ESDHC_MIX_CTRL_EXE_TUNE	(1 << 22)
#define  ESDHC_MIX_CTRL_SMPCLK_SEL	(1 << 23)
#define  ESDHC_MIX_CTRL_AUTO_TUNE_EN	(1 << 24)
#define  ESDHC_MIX_CTRL_FBCLK_SEL	(1 << 25)
#define  ESDHC_MIX_CTRL_HS400_EN	(1 << 26)
/* Bits 3 and 6 are not SDHCI standard definitions */
#define  ESDHC_MIX_CTRL_SDHCI_MASK	0xb7
/* Tuning bits */
#define  ESDHC_MIX_CTRL_TUNING_MASK	0x03c00000

/* dll control register */
#define ESDHC_DLL_CTRL			0x60
#define ESDHC_DLL_OVERRIDE_VAL_SHIFT	9
#define ESDHC_DLL_OVERRIDE_EN_SHIFT	8

/* tune control register */
#define ESDHC_TUNE_CTRL_STATUS		0x68
#define  ESDHC_TUNE_CTRL_STEP		1
#define  ESDHC_TUNE_CTRL_MIN		0
#define  ESDHC_TUNE_CTRL_MAX		((1 << 7) - 1)

/* strobe dll register */
#define ESDHC_STROBE_DLL_CTRL		0x70
#define ESDHC_STROBE_DLL_CTRL_ENABLE	(1 << 0)
#define ESDHC_STROBE_DLL_CTRL_RESET	(1 << 1)
#define ESDHC_STROBE_DLL_CTRL_SLV_DLY_TARGET_SHIFT	3

#define ESDHC_STROBE_DLL_STATUS		0x74
#define ESDHC_STROBE_DLL_STS_REF_LOCK	(1 << 1)
#define ESDHC_STROBE_DLL_STS_SLV_LOCK	0x1

#define ESDHC_TUNING_CTRL		0xcc
#define ESDHC_STD_TUNING_EN		(1 << 24)
/* NOTE: the minimum valid tuning start tap for mx6sl is 1 */
#define ESDHC_TUNING_START_TAP_DEFAULT	0x1
#define ESDHC_TUNING_START_TAP_MASK	0xff
#define ESDHC_TUNING_STEP_MASK		0x00070000
#define ESDHC_TUNING_STEP_SHIFT		16

/* pinctrl state */
#define ESDHC_PINCTRL_STATE_100MHZ	"state_100mhz"
#define ESDHC_PINCTRL_STATE_200MHZ	"state_200mhz"

/*
 * Our interpretation of the SDHCI_HOST_CONTROL register
 */
#define ESDHC_CTRL_4BITBUS		(0x1 << 1)
#define ESDHC_CTRL_8BITBUS		(0x2 << 1)
#define ESDHC_CTRL_BUSWIDTH_MASK	(0x3 << 1)

/*
 * There is an INT DMA ERR mismatch between eSDHC and STD SDHC SPEC:
 * Bit25 is used in STD SPEC, and is reserved in fsl eSDHC design,
 * but bit28 is used as the INT DMA ERR in fsl eSDHC design.
 * Define this macro DMA error INT for fsl eSDHC
 */
#define ESDHC_INT_VENDOR_SPEC_DMA_ERR	(1 << 28)

/*
 * The CMDTYPE of the CMD register (offset 0xE) should be set to
 * "11" when the STOP CMD12 is issued on imx53 to abort one
 * open ended multi-blk IO. Otherwise the TC INT wouldn't
 * be generated.
 * In exact block transfer, the controller doesn't complete the
 * operations automatically as required at the end of the
 * transfer and remains on hold if the abort command is not sent.
 * As a result, the TC flag is not asserted and SW received timeout
 * exception. Bit1 of Vendor Spec register is used to fix it.
 */
#define ESDHC_FLAG_MULTIBLK_NO_INT	BIT(1)
/*
 * The flag tells that the ESDHC controller is an USDHC block that is
 * integrated on the i.MX6 series.
 */
#define ESDHC_FLAG_USDHC		BIT(3)
/* The IP supports manual tuning process */
#define ESDHC_FLAG_MAN_TUNING		BIT(4)
/* The IP supports standard tuning process */
#define ESDHC_FLAG_STD_TUNING		BIT(5)
/* The IP has SDHCI_CAPABILITIES_1 register */
#define ESDHC_FLAG_HAVE_CAP1		BIT(6)
<<<<<<< HEAD
/* The IP has errata ERR004536 */
#define ESDHC_FLAG_ERR004536		BIT(7)
/* need request bus freq during low power */
#define ESDHC_FLAG_BUSFREQ		BIT(8)
/* IP support ESDHC multiblock read ACMD 12 */
#define ESDHC_FLAG_MULTIBLK_READ_ACMD12		BIT(9)
=======
/*
 * The IP has erratum ERR004536
 * uSDHC: ADMA Length Mismatch Error occurs if the AHB read access is slow,
 * when reading data from the card
 * This flag is also set for i.MX25 and i.MX35 in order to get
 * SDHCI_QUIRK_BROKEN_ADMA, but for different reasons (ADMA capability bits).
 */
#define ESDHC_FLAG_ERR004536		BIT(7)
/* The IP supports HS200 mode */
#define ESDHC_FLAG_HS200		BIT(8)
/* The IP supports HS400 mode */
#define ESDHC_FLAG_HS400		BIT(9)

/* A clock frequency higher than this rate requires strobe dll control */
#define ESDHC_STROBE_DLL_CLK_FREQ	100000000
>>>>>>> 0ab73e6e

struct esdhc_soc_data {
	u32 flags;
};

static struct esdhc_soc_data esdhc_imx25_data = {
	.flags = ESDHC_FLAG_ERR004536,
};

static struct esdhc_soc_data esdhc_imx35_data = {
	.flags = ESDHC_FLAG_ERR004536,
};

static struct esdhc_soc_data esdhc_imx51_data = {
	.flags = 0,
};

static struct esdhc_soc_data esdhc_imx53_data = {
	.flags = ESDHC_FLAG_MULTIBLK_NO_INT,
};

static struct esdhc_soc_data usdhc_imx6q_data = {
	.flags = ESDHC_FLAG_USDHC | ESDHC_FLAG_MAN_TUNING,
};

static struct esdhc_soc_data usdhc_imx6sl_data = {
	.flags = ESDHC_FLAG_USDHC | ESDHC_FLAG_STD_TUNING
<<<<<<< HEAD
			| ESDHC_FLAG_HAVE_CAP1 | ESDHC_FLAG_ERR004536,
};

static struct esdhc_soc_data esdhc_vf610_data = {
        .flags = ESDHC_FLAG_MULTIBLK_READ_ACMD12,
};


static struct esdhc_soc_data usdhc_sac58r_data = {
	.flags = ESDHC_FLAG_USDHC | ESDHC_FLAG_MULTIBLK_READ_ACMD12,
};

static struct esdhc_soc_data usdhc_s32v234_data = {
	.flags = ESDHC_FLAG_USDHC | ESDHC_FLAG_MULTIBLK_READ_ACMD12,
=======
			| ESDHC_FLAG_HAVE_CAP1 | ESDHC_FLAG_ERR004536
			| ESDHC_FLAG_HS200,
};

static struct esdhc_soc_data usdhc_imx6sx_data = {
	.flags = ESDHC_FLAG_USDHC | ESDHC_FLAG_STD_TUNING
			| ESDHC_FLAG_HAVE_CAP1 | ESDHC_FLAG_HS200,
};

static struct esdhc_soc_data usdhc_imx7d_data = {
	.flags = ESDHC_FLAG_USDHC | ESDHC_FLAG_STD_TUNING
			| ESDHC_FLAG_HAVE_CAP1 | ESDHC_FLAG_HS200
			| ESDHC_FLAG_HS400,
>>>>>>> 0ab73e6e
};

struct pltfm_imx_data {
	u32 scratchpad;
	struct pinctrl *pinctrl;
	struct pinctrl_state *pins_default;
	struct pinctrl_state *pins_100mhz;
	struct pinctrl_state *pins_200mhz;
	const struct esdhc_soc_data *socdata;
	struct esdhc_platform_data boarddata;
	struct clk *clk_ipg;
	struct clk *clk_ahb;
	struct clk *clk_per;
	enum {
		NO_CMD_PENDING,      /* no multiblock command pending */
		MULTIBLK_IN_PROCESS, /* exact multiblock cmd in process */
		WAIT_FOR_INT,        /* sent CMD12, waiting for response INT */
	} multiblock_status;
	u32 is_ddr;
};

static const struct platform_device_id imx_esdhc_devtype[] = {
	{
		.name = "sdhci-esdhc-imx25",
		.driver_data = (kernel_ulong_t) &esdhc_imx25_data,
	}, {
		.name = "sdhci-esdhc-imx35",
		.driver_data = (kernel_ulong_t) &esdhc_imx35_data,
	}, {
		.name = "sdhci-esdhc-imx51",
		.driver_data = (kernel_ulong_t) &esdhc_imx51_data,
	}, {
		/* sentinel */
	}
};
MODULE_DEVICE_TABLE(platform, imx_esdhc_devtype);

static const struct of_device_id imx_esdhc_dt_ids[] = {
	{ .compatible = "fsl,imx25-esdhc", .data = &esdhc_imx25_data, },
	{ .compatible = "fsl,imx35-esdhc", .data = &esdhc_imx35_data, },
	{ .compatible = "fsl,imx51-esdhc", .data = &esdhc_imx51_data, },
	{ .compatible = "fsl,imx53-esdhc", .data = &esdhc_imx53_data, },
	{ .compatible = "fsl,imx6sx-usdhc", .data = &usdhc_imx6sx_data, },
	{ .compatible = "fsl,imx6sl-usdhc", .data = &usdhc_imx6sl_data, },
	{ .compatible = "fsl,imx6q-usdhc", .data = &usdhc_imx6q_data, },
<<<<<<< HEAD
	{ .compatible = "fsl,vf610-esdhc", .data = &esdhc_vf610_data, },
	{ .compatible = "fsl,sac58r-usdhc", .data = &usdhc_sac58r_data, },
	{ .compatible = "fsl,s32v234-usdhc", .data = &usdhc_s32v234_data,},
=======
	{ .compatible = "fsl,imx7d-usdhc", .data = &usdhc_imx7d_data, },
>>>>>>> 0ab73e6e
	{ /* sentinel */ }
};
MODULE_DEVICE_TABLE(of, imx_esdhc_dt_ids);

static inline int is_imx25_esdhc(struct pltfm_imx_data *data)
{
	return data->socdata == &esdhc_imx25_data;
}

static inline int is_imx53_esdhc(struct pltfm_imx_data *data)
{
	return data->socdata == &esdhc_imx53_data;
}

static inline int is_imx6q_usdhc(struct pltfm_imx_data *data)
{
	return data->socdata == &usdhc_imx6q_data;
}

static inline int is_sac58r_usdhc(struct pltfm_imx_data *data)
{
	return data->socdata == &usdhc_sac58r_data;
}

static inline int is_s32v234_usdhc(struct pltfm_imx_data *data)
{
	return data->socdata == &usdhc_s32v234_data;
}


static inline int esdhc_is_usdhc(struct pltfm_imx_data *data)
{
	return !!(data->socdata->flags & ESDHC_FLAG_USDHC);
}

static inline void esdhc_clrset_le(struct sdhci_host *host, u32 mask, u32 val, int reg)
{
	void __iomem *base = host->ioaddr + (reg & ~0x3);
	u32 shift = (reg & 0x3) * 8;

	writel(((readl(base) & ~(mask << shift)) | (val << shift)), base);
}

static u32 esdhc_readl_le(struct sdhci_host *host, int reg)
{
	struct sdhci_pltfm_host *pltfm_host = sdhci_priv(host);
	struct pltfm_imx_data *imx_data = sdhci_pltfm_priv(pltfm_host);
	u32 val = readl(host->ioaddr + reg);

	if (unlikely(reg == SDHCI_PRESENT_STATE)) {
		u32 fsl_prss = val;
		/* save the least 20 bits */
		val = fsl_prss & 0x000FFFFF;
		/* move dat[0-3] bits */
		val |= (fsl_prss & 0x0F000000) >> 4;
		/* move cmd line bit */
		val |= (fsl_prss & 0x00800000) << 1;
	}

	if (unlikely(reg == SDHCI_CAPABILITIES)) {
		/* ignore bit[0-15] as it stores cap_1 register val for mx6sl */
		if (imx_data->socdata->flags & ESDHC_FLAG_HAVE_CAP1)
			val &= 0xffff0000;

		/* In FSL esdhc IC module, only bit20 is used to indicate the
		 * ADMA2 capability of esdhc, but this bit is messed up on
		 * some SOCs (e.g. on MX25, MX35 this bit is set, but they
		 * don't actually support ADMA2). So set the BROKEN_ADMA
		 * quirk on MX25/35 platforms.
		 */

		if (val & SDHCI_CAN_DO_ADMA1) {
			val &= ~SDHCI_CAN_DO_ADMA1;
			val |= SDHCI_CAN_DO_ADMA2;
		}
	}

	if (unlikely(reg == SDHCI_CAPABILITIES_1)) {
		if (esdhc_is_usdhc(imx_data)) {
			if (imx_data->socdata->flags & ESDHC_FLAG_HAVE_CAP1) {
				val = readl(host->ioaddr + SDHCI_CAPABILITIES) & 0xFFFF;
<<<<<<< HEAD
			}
			else {
				if (is_sac58r_usdhc(imx_data) || is_s32v234_usdhc(imx_data)) {
					/*
					 * sac58r and s32v234 HOST_CTRL_CAP register
					 * does not provide speed info .
					 * __Only__ sac58r does not support DDR50, but this is needed
					 * to support DDR50 SD cards. If this is not enabled,
					 * a lot of TIMEOUT errors get returned when trying to
					 * access SD card.
					 */
					val = SDHCI_SUPPORT_SDR50 | SDHCI_SUPPORT_DDR50;
				}
				else {
					/* imx6q/dl does not have cap_1 register, fake one */
					val = SDHCI_SUPPORT_DDR50 | SDHCI_SUPPORT_SDR104
						| SDHCI_SUPPORT_SDR50
						| SDHCI_USE_SDR50_TUNING;
				}
			}
=======
			else
				/* imx6q/dl does not have cap_1 register, fake one */
				val = SDHCI_SUPPORT_DDR50 | SDHCI_SUPPORT_SDR104
					| SDHCI_SUPPORT_SDR50
					| SDHCI_USE_SDR50_TUNING
					| (SDHCI_TUNING_MODE_3 << SDHCI_RETUNING_MODE_SHIFT);

			if (imx_data->socdata->flags & ESDHC_FLAG_HS400)
				val |= SDHCI_SUPPORT_HS400;
>>>>>>> 0ab73e6e
		}
	}

	if (unlikely(reg == SDHCI_MAX_CURRENT) && esdhc_is_usdhc(imx_data)) {
		val = 0;
		val |= 0xFF << SDHCI_MAX_CURRENT_330_SHIFT;
		val |= 0xFF << SDHCI_MAX_CURRENT_300_SHIFT;
		val |= 0xFF << SDHCI_MAX_CURRENT_180_SHIFT;
	}

	if (unlikely(reg == SDHCI_INT_STATUS)) {
		if (val & ESDHC_INT_VENDOR_SPEC_DMA_ERR) {
			val &= ~ESDHC_INT_VENDOR_SPEC_DMA_ERR;
			val |= SDHCI_INT_ADMA_ERROR;
		}

		/*
		 * mask off the interrupt we get in response to the manually
		 * sent CMD12
		 */
		if ((imx_data->multiblock_status == WAIT_FOR_INT) &&
		    ((val & SDHCI_INT_RESPONSE) == SDHCI_INT_RESPONSE)) {
			val &= ~SDHCI_INT_RESPONSE;
			writel(SDHCI_INT_RESPONSE, host->ioaddr +
						   SDHCI_INT_STATUS);
			imx_data->multiblock_status = NO_CMD_PENDING;
		}
	}

	return val;
}

static void esdhc_writel_le(struct sdhci_host *host, u32 val, int reg)
{
	struct sdhci_pltfm_host *pltfm_host = sdhci_priv(host);
	struct pltfm_imx_data *imx_data = sdhci_pltfm_priv(pltfm_host);
	u32 data;

	if (unlikely(reg == SDHCI_INT_ENABLE || reg == SDHCI_SIGNAL_ENABLE ||
			reg == SDHCI_INT_STATUS)) {
		if ((val & SDHCI_INT_CARD_INT) && !esdhc_is_usdhc(imx_data)) {
			/*
			 * Clear and then set D3CD bit to avoid missing the
			 * card interrupt. This is an eSDHC controller problem
			 * so we need to apply the following workaround: clear
			 * and set D3CD bit will make eSDHC re-sample the card
			 * interrupt. In case a card interrupt was lost,
			 * re-sample it by the following steps.
			 */
			data = readl(host->ioaddr + SDHCI_HOST_CONTROL);
			data &= ~ESDHC_CTRL_D3CD;
			writel(data, host->ioaddr + SDHCI_HOST_CONTROL);
			data |= ESDHC_CTRL_D3CD;
			writel(data, host->ioaddr + SDHCI_HOST_CONTROL);
		}

		if (val & SDHCI_INT_ADMA_ERROR) {
			val &= ~SDHCI_INT_ADMA_ERROR;
			val |= ESDHC_INT_VENDOR_SPEC_DMA_ERR;
		}
	}

	if (unlikely((imx_data->socdata->flags & ESDHC_FLAG_MULTIBLK_NO_INT)
				&& (reg == SDHCI_INT_STATUS)
				&& (val & SDHCI_INT_DATA_END))) {
			u32 v;
			v = readl(host->ioaddr + ESDHC_VENDOR_SPEC);
			v &= ~ESDHC_VENDOR_SPEC_SDIO_QUIRK;
			writel(v, host->ioaddr + ESDHC_VENDOR_SPEC);

			if (imx_data->multiblock_status == MULTIBLK_IN_PROCESS)
			{
				/* send a manual CMD12 with RESPTYP=none */
				data = MMC_STOP_TRANSMISSION << 24 |
				       SDHCI_CMD_ABORTCMD << 16;
				writel(data, host->ioaddr + SDHCI_TRANSFER_MODE);
				imx_data->multiblock_status = WAIT_FOR_INT;
			}
	}

	writel(val, host->ioaddr + reg);
}

static u16 esdhc_readw_le(struct sdhci_host *host, int reg)
{
	struct sdhci_pltfm_host *pltfm_host = sdhci_priv(host);
	struct pltfm_imx_data *imx_data = sdhci_pltfm_priv(pltfm_host);
	u16 ret = 0;
	u32 val;

	if (unlikely(reg == SDHCI_HOST_VERSION)) {
		reg ^= 2;
		if (esdhc_is_usdhc(imx_data)) {
			/*
			 * The usdhc register returns a wrong host version.
			 * Correct it here.
			 */
			return SDHCI_SPEC_300;
		}
	}

	if (unlikely(reg == SDHCI_HOST_CONTROL2)) {
		val = readl(host->ioaddr + ESDHC_VENDOR_SPEC);
		if (val & ESDHC_VENDOR_SPEC_VSELECT)
			ret |= SDHCI_CTRL_VDD_180;

		if (esdhc_is_usdhc(imx_data)) {
			if (imx_data->socdata->flags & ESDHC_FLAG_MAN_TUNING)
				val = readl(host->ioaddr + ESDHC_MIX_CTRL);
			else if (imx_data->socdata->flags & ESDHC_FLAG_STD_TUNING)
				/* the std tuning bits is in ACMD12_ERR for imx6sl */
				val = readl(host->ioaddr + SDHCI_ACMD12_ERR);
		}

		if (val & ESDHC_MIX_CTRL_EXE_TUNE)
			ret |= SDHCI_CTRL_EXEC_TUNING;
		if (val & ESDHC_MIX_CTRL_SMPCLK_SEL)
			ret |= SDHCI_CTRL_TUNED_CLK;

		ret &= ~SDHCI_CTRL_PRESET_VAL_ENABLE;

		return ret;
	}

	if (unlikely(reg == SDHCI_TRANSFER_MODE)) {
		if (esdhc_is_usdhc(imx_data)) {
			u32 m = readl(host->ioaddr + ESDHC_MIX_CTRL);
			ret = m & ESDHC_MIX_CTRL_SDHCI_MASK;
			/* Swap AC23 bit */
			if (m & ESDHC_MIX_CTRL_AC23EN) {
				ret &= ~ESDHC_MIX_CTRL_AC23EN;
				ret |= SDHCI_TRNS_AUTO_CMD23;
			}
		} else {
			ret = readw(host->ioaddr + SDHCI_TRANSFER_MODE);
		}

		return ret;
	}

	return readw(host->ioaddr + reg);
}

static void esdhc_writew_le(struct sdhci_host *host, u16 val, int reg)
{
	struct sdhci_pltfm_host *pltfm_host = sdhci_priv(host);
	struct pltfm_imx_data *imx_data = sdhci_pltfm_priv(pltfm_host);
	u32 new_val = 0;

	switch (reg) {
	case SDHCI_CLOCK_CONTROL:
		new_val = readl(host->ioaddr + ESDHC_VENDOR_SPEC);
		if (val & SDHCI_CLOCK_CARD_EN)
			new_val |= ESDHC_VENDOR_SPEC_FRC_SDCLK_ON;
		else
			new_val &= ~ESDHC_VENDOR_SPEC_FRC_SDCLK_ON;
		writel(new_val, host->ioaddr + ESDHC_VENDOR_SPEC);
		return;
	case SDHCI_HOST_CONTROL2:
		new_val = readl(host->ioaddr + ESDHC_VENDOR_SPEC);
		if (val & SDHCI_CTRL_VDD_180)
			new_val |= ESDHC_VENDOR_SPEC_VSELECT;
		else
			new_val &= ~ESDHC_VENDOR_SPEC_VSELECT;
		writel(new_val, host->ioaddr + ESDHC_VENDOR_SPEC);
		if (imx_data->socdata->flags & ESDHC_FLAG_MAN_TUNING) {
			new_val = readl(host->ioaddr + ESDHC_MIX_CTRL);
			if (val & SDHCI_CTRL_TUNED_CLK) {
				new_val |= ESDHC_MIX_CTRL_SMPCLK_SEL;
				new_val |= ESDHC_MIX_CTRL_AUTO_TUNE_EN;
			} else {
				new_val &= ~ESDHC_MIX_CTRL_SMPCLK_SEL;
				new_val &= ~ESDHC_MIX_CTRL_AUTO_TUNE_EN;
			}
			writel(new_val , host->ioaddr + ESDHC_MIX_CTRL);
		} else if (imx_data->socdata->flags & ESDHC_FLAG_STD_TUNING) {
			u32 v = readl(host->ioaddr + SDHCI_ACMD12_ERR);
			u32 m = readl(host->ioaddr + ESDHC_MIX_CTRL);
			if (val & SDHCI_CTRL_TUNED_CLK) {
				v |= ESDHC_MIX_CTRL_SMPCLK_SEL;
			} else {
				v &= ~ESDHC_MIX_CTRL_SMPCLK_SEL;
				m &= ~ESDHC_MIX_CTRL_FBCLK_SEL;
				m &= ~ESDHC_MIX_CTRL_AUTO_TUNE_EN;
			}

			if (val & SDHCI_CTRL_EXEC_TUNING) {
				v |= ESDHC_MIX_CTRL_EXE_TUNE;
				m |= ESDHC_MIX_CTRL_FBCLK_SEL;
				m |= ESDHC_MIX_CTRL_AUTO_TUNE_EN;
			} else {
				v &= ~ESDHC_MIX_CTRL_EXE_TUNE;
			}

			writel(v, host->ioaddr + SDHCI_ACMD12_ERR);
			writel(m, host->ioaddr + ESDHC_MIX_CTRL);
		}
		return;
	case SDHCI_TRANSFER_MODE:
		if ((imx_data->socdata->flags & ESDHC_FLAG_MULTIBLK_NO_INT)
				&& (host->cmd->opcode == SD_IO_RW_EXTENDED)
				&& (host->cmd->data->blocks > 1)
				&& (host->cmd->data->flags & MMC_DATA_READ)) {
			u32 v;
			v = readl(host->ioaddr + ESDHC_VENDOR_SPEC);
			v |= ESDHC_VENDOR_SPEC_SDIO_QUIRK;
			writel(v, host->ioaddr + ESDHC_VENDOR_SPEC);
		}

		if (esdhc_is_usdhc(imx_data)) {
			u32 m = readl(host->ioaddr + ESDHC_MIX_CTRL);
			/* Swap AC23 bit */
			if (val & SDHCI_TRNS_AUTO_CMD23) {
				val &= ~SDHCI_TRNS_AUTO_CMD23;
				val |= ESDHC_MIX_CTRL_AC23EN;
			}
			m = val | (m & ~ESDHC_MIX_CTRL_SDHCI_MASK);
			writel(m, host->ioaddr + ESDHC_MIX_CTRL);
		} else {
			/*
			 * Postpone this write, we must do it together with a
			 * command write that is down below.
			 */
			imx_data->scratchpad = val;
		}
		return;
	case SDHCI_COMMAND:
		if (host->cmd->opcode == MMC_STOP_TRANSMISSION)
			val |= SDHCI_CMD_ABORTCMD;

		if ((host->cmd->opcode == MMC_SET_BLOCK_COUNT) &&
		    (imx_data->socdata->flags & ESDHC_FLAG_MULTIBLK_NO_INT))
			imx_data->multiblock_status = MULTIBLK_IN_PROCESS;

		if (esdhc_is_usdhc(imx_data))
			writel(val << 16,
			       host->ioaddr + SDHCI_TRANSFER_MODE);
		else
			writel(val << 16 | imx_data->scratchpad,
			       host->ioaddr + SDHCI_TRANSFER_MODE);
		return;
	case SDHCI_BLOCK_SIZE:
		val &= ~SDHCI_MAKE_BLKSZ(0x7, 0);
		break;
	}
	esdhc_clrset_le(host, 0xffff, val, reg);
}

static u8 esdhc_readb_le(struct sdhci_host *host, int reg)
{
	u8 ret;
	u32 val;

	switch (reg) {
	case SDHCI_HOST_CONTROL:
		val = readl(host->ioaddr + reg);

		ret = val & SDHCI_CTRL_LED;
		ret |= (val >> 5) & SDHCI_CTRL_DMA_MASK;
		ret |= (val & ESDHC_CTRL_4BITBUS);
		ret |= (val & ESDHC_CTRL_8BITBUS) << 3;
		return ret;
	}

	return readb(host->ioaddr + reg);
}

static void esdhc_writeb_le(struct sdhci_host *host, u8 val, int reg)
{
	struct sdhci_pltfm_host *pltfm_host = sdhci_priv(host);
	struct pltfm_imx_data *imx_data = sdhci_pltfm_priv(pltfm_host);
	u32 new_val = 0;
	u32 mask;

	switch (reg) {
	case SDHCI_POWER_CONTROL:
		/*
		 * FSL put some DMA bits here
		 * If your board has a regulator, code should be here
		 */
		return;
	case SDHCI_HOST_CONTROL:
		/* FSL messed up here, so we need to manually compose it. */
		new_val = val & SDHCI_CTRL_LED;
		/* ensure the endianness */
		new_val |= ESDHC_HOST_CONTROL_LE;
		/* bits 8&9 are reserved on mx25 */
		if (!is_imx25_esdhc(imx_data)) {
			/* DMA mode bits are shifted */
			new_val |= (val & SDHCI_CTRL_DMA_MASK) << 5;
		}

		/*
		 * Do not touch buswidth bits here. This is done in
		 * esdhc_pltfm_bus_width.
		 * Do not touch the D3CD bit either which is used for the
		 * SDIO interrupt erratum workaround.
		 */
		mask = 0xffff & ~(ESDHC_CTRL_BUSWIDTH_MASK | ESDHC_CTRL_D3CD);

		esdhc_clrset_le(host, mask, new_val, reg);
		return;
	case SDHCI_SOFTWARE_RESET:
		if (val & SDHCI_RESET_DATA)
			new_val = readl(host->ioaddr + SDHCI_HOST_CONTROL);
		break;
	}
	esdhc_clrset_le(host, 0xff, val, reg);

	if (reg == SDHCI_SOFTWARE_RESET) {
		if (val & SDHCI_RESET_ALL) {
			/*
			 * The esdhc has a design violation to SDHC spec which
			 * tells that software reset should not affect card
			 * detection circuit. But esdhc clears its SYSCTL
			 * register bits [0..2] during the software reset. This
			 * will stop those clocks that card detection circuit
			 * relies on. To work around it, we turn the clocks on
			 * back to keep card detection circuit functional.
			 */
			esdhc_clrset_le(host, 0x7, 0x7, ESDHC_SYSTEM_CONTROL);
			/*
			 * The reset on usdhc fails to clear MIX_CTRL register.
			 * Do it manually here.
			 */
			if (esdhc_is_usdhc(imx_data)) {
				/*
				 * the tuning bits should be kept during reset
				 */
				new_val = readl(host->ioaddr + ESDHC_MIX_CTRL);
				writel(new_val & ESDHC_MIX_CTRL_TUNING_MASK,
						host->ioaddr + ESDHC_MIX_CTRL);
				imx_data->is_ddr = 0;
			}
		} else if (val & SDHCI_RESET_DATA) {
			/*
			 * The eSDHC DAT line software reset clears at least the
			 * data transfer width on i.MX25, so make sure that the
			 * Host Control register is unaffected.
			 */
			esdhc_clrset_le(host, 0xff, new_val,
					SDHCI_HOST_CONTROL);
		}
	}
}

static unsigned int esdhc_pltfm_get_max_clock(struct sdhci_host *host)
{
	struct sdhci_pltfm_host *pltfm_host = sdhci_priv(host);

	return pltfm_host->clock;
}

static unsigned int esdhc_pltfm_get_min_clock(struct sdhci_host *host)
{
	struct sdhci_pltfm_host *pltfm_host = sdhci_priv(host);

	return pltfm_host->clock / 256 / 16;
}

static inline void esdhc_pltfm_set_clock(struct sdhci_host *host,
					 unsigned int clock)
{
	struct sdhci_pltfm_host *pltfm_host = sdhci_priv(host);
	struct pltfm_imx_data *imx_data = sdhci_pltfm_priv(pltfm_host);
	unsigned int host_clock = pltfm_host->clock;
	int ddr_pre_div = imx_data->is_ddr ? 2 : 1;
	int pre_div = 1;
	int div = 1;
	u32 temp, val;

	if (clock == 0) {
		host->mmc->actual_clock = 0;

		if (esdhc_is_usdhc(imx_data)) {
			val = readl(host->ioaddr + ESDHC_VENDOR_SPEC);
			writel(val & ~ESDHC_VENDOR_SPEC_FRC_SDCLK_ON,
					host->ioaddr + ESDHC_VENDOR_SPEC);
		}
		return;
	}

	/* For i.MX53 eSDHCv3, SYSCTL.SDCLKFS may not be set to 0. */
	if (is_imx53_esdhc(imx_data)) {
		/*
		 * According to the i.MX53 reference manual, if DLLCTRL[10] can
		 * be set, then the controller is eSDHCv3, else it is eSDHCv2.
		 */
		val = readl(host->ioaddr + ESDHC_DLL_CTRL);
		writel(val | BIT(10), host->ioaddr + ESDHC_DLL_CTRL);
		temp = readl(host->ioaddr + ESDHC_DLL_CTRL);
		writel(val, host->ioaddr + ESDHC_DLL_CTRL);
		if (temp & BIT(10))
			pre_div = 2;
	}

	temp = sdhci_readl(host, ESDHC_SYSTEM_CONTROL);
	temp &= ~(ESDHC_CLOCK_IPGEN | ESDHC_CLOCK_HCKEN | ESDHC_CLOCK_PEREN
		| ESDHC_CLOCK_MASK);
	sdhci_writel(host, temp, ESDHC_SYSTEM_CONTROL);

	while (host_clock / (16 * pre_div * ddr_pre_div) > clock &&
			pre_div < 256)
		pre_div *= 2;

	while (host_clock / (div * pre_div * ddr_pre_div) > clock && div < 16)
		div++;

	host->mmc->actual_clock = host_clock / (div * pre_div * ddr_pre_div);
	dev_dbg(mmc_dev(host->mmc), "desired SD clock: %d, actual: %d\n",
		clock, host->mmc->actual_clock);

	pre_div >>= 1;
	div--;

	temp = sdhci_readl(host, ESDHC_SYSTEM_CONTROL);
	temp |= (ESDHC_CLOCK_IPGEN | ESDHC_CLOCK_HCKEN | ESDHC_CLOCK_PEREN
		| (div << ESDHC_DIVIDER_SHIFT)
		| (pre_div << ESDHC_PREDIV_SHIFT));
	sdhci_writel(host, temp, ESDHC_SYSTEM_CONTROL);

	if (esdhc_is_usdhc(imx_data)) {
		val = readl(host->ioaddr + ESDHC_VENDOR_SPEC);
		writel(val | ESDHC_VENDOR_SPEC_FRC_SDCLK_ON,
		host->ioaddr + ESDHC_VENDOR_SPEC);
	}

	mdelay(1);
}

static unsigned int esdhc_pltfm_get_ro(struct sdhci_host *host)
{
	struct sdhci_pltfm_host *pltfm_host = sdhci_priv(host);
	struct pltfm_imx_data *imx_data = sdhci_pltfm_priv(pltfm_host);
	struct esdhc_platform_data *boarddata = &imx_data->boarddata;

	switch (boarddata->wp_type) {
	case ESDHC_WP_GPIO:
		return mmc_gpio_get_ro(host->mmc);
	case ESDHC_WP_CONTROLLER:
		return !(readl(host->ioaddr + SDHCI_PRESENT_STATE) &
			       SDHCI_WRITE_PROTECT);
	case ESDHC_WP_NONE:
		break;
	}

	return -ENOSYS;
}

static void esdhc_pltfm_set_bus_width(struct sdhci_host *host, int width)
{
	u32 ctrl;

	switch (width) {
	case MMC_BUS_WIDTH_8:
		ctrl = ESDHC_CTRL_8BITBUS;
		break;
	case MMC_BUS_WIDTH_4:
		ctrl = ESDHC_CTRL_4BITBUS;
		break;
	default:
		ctrl = 0;
		break;
	}

	esdhc_clrset_le(host, ESDHC_CTRL_BUSWIDTH_MASK, ctrl,
			SDHCI_HOST_CONTROL);
}

static void esdhc_prepare_tuning(struct sdhci_host *host, u32 val)
{
	u32 reg;

	/* FIXME: delay a bit for card to be ready for next tuning due to errors */
	mdelay(1);

	reg = readl(host->ioaddr + ESDHC_MIX_CTRL);
	reg |= ESDHC_MIX_CTRL_EXE_TUNE | ESDHC_MIX_CTRL_SMPCLK_SEL |
			ESDHC_MIX_CTRL_FBCLK_SEL;
	writel(reg, host->ioaddr + ESDHC_MIX_CTRL);
	writel(val << 8, host->ioaddr + ESDHC_TUNE_CTRL_STATUS);
	dev_dbg(mmc_dev(host->mmc),
		"tuning with delay 0x%x ESDHC_TUNE_CTRL_STATUS 0x%x\n",
			val, readl(host->ioaddr + ESDHC_TUNE_CTRL_STATUS));
}

static void esdhc_post_tuning(struct sdhci_host *host)
{
	u32 reg;

	reg = readl(host->ioaddr + ESDHC_MIX_CTRL);
	reg &= ~ESDHC_MIX_CTRL_EXE_TUNE;
	reg |= ESDHC_MIX_CTRL_AUTO_TUNE_EN;
	writel(reg, host->ioaddr + ESDHC_MIX_CTRL);
}

static int esdhc_executing_tuning(struct sdhci_host *host, u32 opcode)
{
	int min, max, avg, ret;

	/* find the mininum delay first which can pass tuning */
	min = ESDHC_TUNE_CTRL_MIN;
	while (min < ESDHC_TUNE_CTRL_MAX) {
		esdhc_prepare_tuning(host, min);
		if (!mmc_send_tuning(host->mmc, opcode, NULL))
			break;
		min += ESDHC_TUNE_CTRL_STEP;
	}

	/* find the maxinum delay which can not pass tuning */
	max = min + ESDHC_TUNE_CTRL_STEP;
	while (max < ESDHC_TUNE_CTRL_MAX) {
		esdhc_prepare_tuning(host, max);
		if (mmc_send_tuning(host->mmc, opcode, NULL)) {
			max -= ESDHC_TUNE_CTRL_STEP;
			break;
		}
		max += ESDHC_TUNE_CTRL_STEP;
	}

	/* use average delay to get the best timing */
	avg = (min + max) / 2;
	esdhc_prepare_tuning(host, avg);
	ret = mmc_send_tuning(host->mmc, opcode, NULL);
	esdhc_post_tuning(host);

	dev_dbg(mmc_dev(host->mmc), "tuning %s at 0x%x ret %d\n",
		ret ? "failed" : "passed", avg, ret);

	return ret;
}

static int esdhc_change_pinstate(struct sdhci_host *host,
						unsigned int uhs)
{
	struct sdhci_pltfm_host *pltfm_host = sdhci_priv(host);
	struct pltfm_imx_data *imx_data = sdhci_pltfm_priv(pltfm_host);
	struct pinctrl_state *pinctrl;

	dev_dbg(mmc_dev(host->mmc), "change pinctrl state for uhs %d\n", uhs);

	if (IS_ERR(imx_data->pinctrl) ||
		IS_ERR(imx_data->pins_default) ||
		IS_ERR(imx_data->pins_100mhz) ||
		IS_ERR(imx_data->pins_200mhz))
		return -EINVAL;

	switch (uhs) {
	case MMC_TIMING_UHS_SDR50:
	case MMC_TIMING_UHS_DDR50:
		pinctrl = imx_data->pins_100mhz;
		break;
	case MMC_TIMING_UHS_SDR104:
	case MMC_TIMING_MMC_HS200:
	case MMC_TIMING_MMC_HS400:
		pinctrl = imx_data->pins_200mhz;
		break;
	default:
		/* back to default state for other legacy timing */
		pinctrl = imx_data->pins_default;
	}

	return pinctrl_select_state(imx_data->pinctrl, pinctrl);
}

/*
 * For HS400 eMMC, there is a data_strobe line. This signal is generated
 * by the device and used for data output and CRC status response output
 * in HS400 mode. The frequency of this signal follows the frequency of
 * CLK generated by host. The host receives the data which is aligned to the
 * edge of data_strobe line. Due to the time delay between CLK line and
 * data_strobe line, if the delay time is larger than one clock cycle,
 * then CLK and data_strobe line will be misaligned, read error shows up.
 * So when the CLK is higher than 100MHz, each clock cycle is short enough,
 * host should configure the delay target.
 */
static void esdhc_set_strobe_dll(struct sdhci_host *host)
{
	u32 v;

	if (host->mmc->actual_clock > ESDHC_STROBE_DLL_CLK_FREQ) {
		/* disable clock before enabling strobe dll */
		writel(readl(host->ioaddr + ESDHC_VENDOR_SPEC) &
		       ~ESDHC_VENDOR_SPEC_FRC_SDCLK_ON,
		       host->ioaddr + ESDHC_VENDOR_SPEC);

		/* force a reset on strobe dll */
		writel(ESDHC_STROBE_DLL_CTRL_RESET,
			host->ioaddr + ESDHC_STROBE_DLL_CTRL);
		/*
		 * enable strobe dll ctrl and adjust the delay target
		 * for the uSDHC loopback read clock
		 */
		v = ESDHC_STROBE_DLL_CTRL_ENABLE |
			(7 << ESDHC_STROBE_DLL_CTRL_SLV_DLY_TARGET_SHIFT);
		writel(v, host->ioaddr + ESDHC_STROBE_DLL_CTRL);
		/* wait 1us to make sure strobe dll status register stable */
		udelay(1);
		v = readl(host->ioaddr + ESDHC_STROBE_DLL_STATUS);
		if (!(v & ESDHC_STROBE_DLL_STS_REF_LOCK))
			dev_warn(mmc_dev(host->mmc),
				"warning! HS400 strobe DLL status REF not lock!\n");
		if (!(v & ESDHC_STROBE_DLL_STS_SLV_LOCK))
			dev_warn(mmc_dev(host->mmc),
				"warning! HS400 strobe DLL status SLV not lock!\n");
	}
}

static void esdhc_reset_tuning(struct sdhci_host *host)
{
	struct sdhci_pltfm_host *pltfm_host = sdhci_priv(host);
	struct pltfm_imx_data *imx_data = sdhci_pltfm_priv(pltfm_host);
	u32 ctrl;

	/* Reset the tuning circuit */
	if (esdhc_is_usdhc(imx_data)) {
		if (imx_data->socdata->flags & ESDHC_FLAG_MAN_TUNING) {
			ctrl = readl(host->ioaddr + ESDHC_MIX_CTRL);
			ctrl &= ~ESDHC_MIX_CTRL_SMPCLK_SEL;
			ctrl &= ~ESDHC_MIX_CTRL_FBCLK_SEL;
			writel(ctrl, host->ioaddr + ESDHC_MIX_CTRL);
			writel(0, host->ioaddr + ESDHC_TUNE_CTRL_STATUS);
		} else if (imx_data->socdata->flags & ESDHC_FLAG_STD_TUNING) {
			ctrl = readl(host->ioaddr + SDHCI_ACMD12_ERR);
			ctrl &= ~ESDHC_MIX_CTRL_SMPCLK_SEL;
			writel(ctrl, host->ioaddr + SDHCI_ACMD12_ERR);
		}
	}
}

static void esdhc_set_uhs_signaling(struct sdhci_host *host, unsigned timing)
{
	u32 m;
	struct sdhci_pltfm_host *pltfm_host = sdhci_priv(host);
	struct pltfm_imx_data *imx_data = sdhci_pltfm_priv(pltfm_host);
	struct esdhc_platform_data *boarddata = &imx_data->boarddata;

	/* disable ddr mode and disable HS400 mode */
	m = readl(host->ioaddr + ESDHC_MIX_CTRL);
	m &= ~(ESDHC_MIX_CTRL_DDREN | ESDHC_MIX_CTRL_HS400_EN);
	imx_data->is_ddr = 0;

	switch (timing) {
	case MMC_TIMING_UHS_SDR12:
	case MMC_TIMING_UHS_SDR25:
	case MMC_TIMING_UHS_SDR50:
	case MMC_TIMING_UHS_SDR104:
	case MMC_TIMING_MMC_HS200:
		writel(m, host->ioaddr + ESDHC_MIX_CTRL);
		break;
	case MMC_TIMING_UHS_DDR50:
	case MMC_TIMING_MMC_DDR52:
		m |= ESDHC_MIX_CTRL_DDREN;
		writel(m, host->ioaddr + ESDHC_MIX_CTRL);
		imx_data->is_ddr = 1;
		if (boarddata->delay_line) {
			u32 v;
			v = boarddata->delay_line <<
				ESDHC_DLL_OVERRIDE_VAL_SHIFT |
				(1 << ESDHC_DLL_OVERRIDE_EN_SHIFT);
			if (is_imx53_esdhc(imx_data))
				v <<= 1;
			writel(v, host->ioaddr + ESDHC_DLL_CTRL);
		}
		break;
	case MMC_TIMING_MMC_HS400:
		m |= ESDHC_MIX_CTRL_DDREN | ESDHC_MIX_CTRL_HS400_EN;
		writel(m, host->ioaddr + ESDHC_MIX_CTRL);
		imx_data->is_ddr = 1;
		/* update clock after enable DDR for strobe DLL lock */
		host->ops->set_clock(host, host->clock);
		esdhc_set_strobe_dll(host);
		break;
	case MMC_TIMING_LEGACY:
	default:
		esdhc_reset_tuning(host);
		break;
	}

	esdhc_change_pinstate(host, timing);
}

static void esdhc_reset(struct sdhci_host *host, u8 mask)
{
	sdhci_reset(host, mask);

	sdhci_writel(host, host->ier, SDHCI_INT_ENABLE);
	sdhci_writel(host, host->ier, SDHCI_SIGNAL_ENABLE);
}

static unsigned int esdhc_get_max_timeout_count(struct sdhci_host *host)
{
	struct sdhci_pltfm_host *pltfm_host = sdhci_priv(host);
	struct pltfm_imx_data *imx_data = sdhci_pltfm_priv(pltfm_host);

	/* Doc Erratum: the uSDHC actual maximum timeout count is 1 << 29 */
	return esdhc_is_usdhc(imx_data) ? 1 << 29 : 1 << 27;
}

static void esdhc_set_timeout(struct sdhci_host *host, struct mmc_command *cmd)
{
	struct sdhci_pltfm_host *pltfm_host = sdhci_priv(host);
	struct pltfm_imx_data *imx_data = sdhci_pltfm_priv(pltfm_host);

	/* use maximum timeout counter */
	esdhc_clrset_le(host, ESDHC_SYS_CTRL_DTOCV_MASK,
			esdhc_is_usdhc(imx_data) ? 0xF : 0xE,
			SDHCI_TIMEOUT_CONTROL);
}

static struct sdhci_ops sdhci_esdhc_ops = {
	.read_l = esdhc_readl_le,
	.read_w = esdhc_readw_le,
	.read_b = esdhc_readb_le,
	.write_l = esdhc_writel_le,
	.write_w = esdhc_writew_le,
	.write_b = esdhc_writeb_le,
	.set_clock = esdhc_pltfm_set_clock,
	.get_max_clock = esdhc_pltfm_get_max_clock,
	.get_min_clock = esdhc_pltfm_get_min_clock,
	.get_max_timeout_count = esdhc_get_max_timeout_count,
	.get_ro = esdhc_pltfm_get_ro,
	.set_timeout = esdhc_set_timeout,
	.set_bus_width = esdhc_pltfm_set_bus_width,
	.set_uhs_signaling = esdhc_set_uhs_signaling,
	.reset = esdhc_reset,
};

static const struct sdhci_pltfm_data sdhci_esdhc_imx_pdata = {
	.quirks = ESDHC_DEFAULT_QUIRKS | SDHCI_QUIRK_NO_HISPD_BIT
			| SDHCI_QUIRK_NO_ENDATTR_IN_NOPDESC
			| SDHCI_QUIRK_BROKEN_ADMA_ZEROLEN_DESC
			| SDHCI_QUIRK_BROKEN_CARD_DETECTION,
	.ops = &sdhci_esdhc_ops,
};

static void sdhci_esdhc_imx_hwinit(struct sdhci_host *host)
{
	struct sdhci_pltfm_host *pltfm_host = sdhci_priv(host);
	struct pltfm_imx_data *imx_data = sdhci_pltfm_priv(pltfm_host);
	int tmp;

	if (esdhc_is_usdhc(imx_data)) {
		/*
		 * The imx6q ROM code will change the default watermark
		 * level setting to something insane.  Change it back here.
		 */
		writel(ESDHC_WTMK_DEFAULT_VAL, host->ioaddr + ESDHC_WTMK_LVL);

		/*
		 * ROM code will change the bit burst_length_enable setting
		 * to zero if this usdhc is chosen to boot system. Change
		 * it back here, otherwise it will impact the performance a
		 * lot. This bit is used to enable/disable the burst length
		 * for the external AHB2AXI bridge. It's useful especially
		 * for INCR transfer because without burst length indicator,
		 * the AHB2AXI bridge does not know the burst length in
		 * advance. And without burst length indicator, AHB INCR
		 * transfer can only be converted to singles on the AXI side.
		 */
		writel(readl(host->ioaddr + SDHCI_HOST_CONTROL)
			| ESDHC_BURST_LEN_EN_INCR,
			host->ioaddr + SDHCI_HOST_CONTROL);
		/*
		* erratum ESDHC_FLAG_ERR004536 fix for MX6Q TO1.2 and MX6DL
		* TO1.1, it's harmless for MX6SL
		*/
		writel(readl(host->ioaddr + 0x6c) | BIT(7),
			host->ioaddr + 0x6c);

		/* disable DLL_CTRL delay line settings */
		writel(0x0, host->ioaddr + ESDHC_DLL_CTRL);

		if (imx_data->socdata->flags & ESDHC_FLAG_STD_TUNING) {
			tmp = readl(host->ioaddr + ESDHC_TUNING_CTRL);
			tmp |= ESDHC_STD_TUNING_EN |
				ESDHC_TUNING_START_TAP_DEFAULT;
			if (imx_data->boarddata.tuning_start_tap) {
				tmp &= ~ESDHC_TUNING_START_TAP_MASK;
				tmp |= imx_data->boarddata.tuning_start_tap;
			}

			if (imx_data->boarddata.tuning_step) {
				tmp &= ~ESDHC_TUNING_STEP_MASK;
				tmp |= imx_data->boarddata.tuning_step
					<< ESDHC_TUNING_STEP_SHIFT;
			}
			writel(tmp, host->ioaddr + ESDHC_TUNING_CTRL);
		}
	}
}

#ifdef CONFIG_OF
static int
sdhci_esdhc_imx_probe_dt(struct platform_device *pdev,
			 struct sdhci_host *host,
			 struct pltfm_imx_data *imx_data)
{
	struct device_node *np = pdev->dev.of_node;
<<<<<<< HEAD
	int ret;

	if (!np)
		return -ENODEV;

	if (of_get_property(np, "non-removable", NULL))
		boarddata->cd_type = ESDHC_CD_PERMANENT;

	if (of_get_property(np, "fsl,cd-controller", NULL))
		boarddata->cd_type = ESDHC_CD_CONTROLLER;
=======
	struct esdhc_platform_data *boarddata = &imx_data->boarddata;
	int ret;
>>>>>>> 0ab73e6e

	if (of_get_property(np, "fsl,wp-controller", NULL))
		boarddata->wp_type = ESDHC_WP_CONTROLLER;

	boarddata->wp_gpio = of_get_named_gpio(np, "wp-gpios", 0);
	if (gpio_is_valid(boarddata->wp_gpio))
		boarddata->wp_type = ESDHC_WP_GPIO;

	of_property_read_u32(np, "fsl,tuning-step", &boarddata->tuning_step);
	of_property_read_u32(np, "fsl,tuning-start-tap",
			     &boarddata->tuning_start_tap);

	if (of_find_property(np, "no-1-8-v", NULL))
		boarddata->support_vsel = false;
	else
		boarddata->support_vsel = true;

	if (of_property_read_u32(np, "fsl,delay-line", &boarddata->delay_line))
		boarddata->delay_line = 0;

	if (of_find_property(np, "keep-power-in-suspend", NULL))
		host->mmc->pm_caps |= MMC_PM_KEEP_POWER;

	if (of_find_property(np, "enable-sdio-wakeup", NULL))
		host->mmc->pm_caps |= MMC_PM_WAKE_SDIO_IRQ;

	mmc_of_parse_voltage(np, &host->ocr_mask);

<<<<<<< HEAD
=======
	/* sdr50 and sdr104 need work on 1.8v signal voltage */
	if ((boarddata->support_vsel) && esdhc_is_usdhc(imx_data) &&
	    !IS_ERR(imx_data->pins_default)) {
		imx_data->pins_100mhz = pinctrl_lookup_state(imx_data->pinctrl,
						ESDHC_PINCTRL_STATE_100MHZ);
		imx_data->pins_200mhz = pinctrl_lookup_state(imx_data->pinctrl,
						ESDHC_PINCTRL_STATE_200MHZ);
		if (IS_ERR(imx_data->pins_100mhz) ||
				IS_ERR(imx_data->pins_200mhz)) {
			dev_warn(mmc_dev(host->mmc),
				"could not get ultra high speed state, work on normal mode\n");
			/*
			 * fall back to not supporting uhs by specifying no
			 * 1.8v quirk
			 */
			host->quirks2 |= SDHCI_QUIRK2_NO_1_8_V;
		}
	} else {
		host->quirks2 |= SDHCI_QUIRK2_NO_1_8_V;
	}

>>>>>>> 0ab73e6e
	/* call to generic mmc_of_parse to support additional capabilities */
	ret = mmc_of_parse(host->mmc);
	if (ret)
		return ret;

<<<<<<< HEAD
	if (!IS_ERR_VALUE(mmc_gpio_get_cd(host->mmc)))
=======
	if (mmc_gpio_get_cd(host->mmc) >= 0)
>>>>>>> 0ab73e6e
		host->quirks &= ~SDHCI_QUIRK_BROKEN_CARD_DETECTION;

	return 0;
}
#else
static inline int
sdhci_esdhc_imx_probe_dt(struct platform_device *pdev,
			 struct sdhci_host *host,
			 struct pltfm_imx_data *imx_data)
{
	return -ENODEV;
}
#endif

static int sdhci_esdhc_imx_probe_nondt(struct platform_device *pdev,
			 struct sdhci_host *host,
			 struct pltfm_imx_data *imx_data)
{
	struct esdhc_platform_data *boarddata = &imx_data->boarddata;
	int err;

	if (!host->mmc->parent->platform_data) {
		dev_err(mmc_dev(host->mmc), "no board data!\n");
		return -EINVAL;
	}

	imx_data->boarddata = *((struct esdhc_platform_data *)
				host->mmc->parent->platform_data);
	/* write_protect */
	if (boarddata->wp_type == ESDHC_WP_GPIO) {
		err = mmc_gpio_request_ro(host->mmc, boarddata->wp_gpio);
		if (err) {
			dev_err(mmc_dev(host->mmc),
				"failed to request write-protect gpio!\n");
			return err;
		}
		host->mmc->caps2 |= MMC_CAP2_RO_ACTIVE_HIGH;
	}

	/* card_detect */
	switch (boarddata->cd_type) {
	case ESDHC_CD_GPIO:
		err = mmc_gpio_request_cd(host->mmc, boarddata->cd_gpio, 0);
		if (err) {
			dev_err(mmc_dev(host->mmc),
				"failed to request card-detect gpio!\n");
			return err;
		}
		/* fall through */

	case ESDHC_CD_CONTROLLER:
		/* we have a working card_detect back */
		host->quirks &= ~SDHCI_QUIRK_BROKEN_CARD_DETECTION;
		break;

	case ESDHC_CD_PERMANENT:
		host->mmc->caps |= MMC_CAP_NONREMOVABLE;
		break;

	case ESDHC_CD_NONE:
		break;
	}

	switch (boarddata->max_bus_width) {
	case 8:
		host->mmc->caps |= MMC_CAP_8_BIT_DATA | MMC_CAP_4_BIT_DATA;
		break;
	case 4:
		host->mmc->caps |= MMC_CAP_4_BIT_DATA;
		break;
	case 1:
	default:
		host->quirks |= SDHCI_QUIRK_FORCE_1_BIT_DATA;
		break;
	}

	return 0;
}

static int sdhci_esdhc_imx_probe(struct platform_device *pdev)
{
	const struct of_device_id *of_id =
			of_match_device(imx_esdhc_dt_ids, &pdev->dev);
	struct sdhci_pltfm_host *pltfm_host;
	struct sdhci_host *host;
	int err;
	struct pltfm_imx_data *imx_data;
	bool dt = true;

	host = sdhci_pltfm_init(pdev, &sdhci_esdhc_imx_pdata,
				sizeof(*imx_data));
	if (IS_ERR(host))
		return PTR_ERR(host);

	pltfm_host = sdhci_priv(host);

	imx_data = sdhci_pltfm_priv(pltfm_host);

	imx_data->socdata = of_id ? of_id->data : (struct esdhc_soc_data *)
						  pdev->id_entry->driver_data;

	imx_data->clk_ipg = devm_clk_get(&pdev->dev, "ipg");
	if (IS_ERR(imx_data->clk_ipg)) {
		err = PTR_ERR(imx_data->clk_ipg);
		goto free_sdhci;
	}

	imx_data->clk_ahb = devm_clk_get(&pdev->dev, "ahb");
	if (IS_ERR(imx_data->clk_ahb)) {
		err = PTR_ERR(imx_data->clk_ahb);
		goto free_sdhci;
	}

	imx_data->clk_per = devm_clk_get(&pdev->dev, "per");
	if (IS_ERR(imx_data->clk_per)) {
		err = PTR_ERR(imx_data->clk_per);
		goto free_sdhci;
	}

	pltfm_host->clk = imx_data->clk_per;
	pltfm_host->clock = clk_get_rate(pltfm_host->clk);
	err = clk_prepare_enable(imx_data->clk_per);
	if (err)
		goto free_sdhci;
	err = clk_prepare_enable(imx_data->clk_ipg);
	if (err)
		goto disable_per_clk;
	err = clk_prepare_enable(imx_data->clk_ahb);
	if (err)
		goto disable_ipg_clk;

	imx_data->pinctrl = devm_pinctrl_get(&pdev->dev);
	if (IS_ERR(imx_data->pinctrl)) {
		err = PTR_ERR(imx_data->pinctrl);
		goto disable_ahb_clk;
	}

	imx_data->pins_default = pinctrl_lookup_state(imx_data->pinctrl,
						PINCTRL_STATE_DEFAULT);
	if (IS_ERR(imx_data->pins_default))
		dev_warn(mmc_dev(host->mmc), "could not get default state\n");

<<<<<<< HEAD
	host->quirks |= SDHCI_QUIRK_BROKEN_TIMEOUT_VAL;

	if (imx_data->socdata->flags & ESDHC_FLAG_MULTIBLK_READ_ACMD12)
		host->quirks |= SDHCI_QUIRK_MULTIBLOCK_READ_ACMD12;

	if (imx_data->socdata->flags & ESDHC_FLAG_ENGCM07207)
		/* Fix errata ENGcm07207 present on i.MX25 and i.MX35 */
		host->quirks |= SDHCI_QUIRK_NO_MULTIBLOCK
			| SDHCI_QUIRK_BROKEN_ADMA;

	/*
	 * The imx6q ROM code will change the default watermark level setting
	 * to something insane.  Change it back here.
	 */
=======
>>>>>>> 0ab73e6e
	if (esdhc_is_usdhc(imx_data)) {
		host->quirks2 |= SDHCI_QUIRK2_PRESET_VALUE_BROKEN;
		host->mmc->caps |= MMC_CAP_1_8V_DDR;
<<<<<<< HEAD
		if( !is_s32v234_usdhc(imx_data) )
		{
			/*
			 * errata ESDHC_FLAG_ERR004536 fix for MX6Q TO1.2 and MX6DL
			 * TO1.1, it's harmless for MX6SL
			 */
			writel(readl(host->ioaddr + 0x6c) | BIT(7), host->ioaddr + 0x6c);
		}
=======
		if (!(imx_data->socdata->flags & ESDHC_FLAG_HS200))
			host->quirks2 |= SDHCI_QUIRK2_BROKEN_HS200;

		/* clear tuning bits in case ROM has set it already */
		writel(0x0, host->ioaddr + ESDHC_MIX_CTRL);
		writel(0x0, host->ioaddr + SDHCI_ACMD12_ERR);
		writel(0x0, host->ioaddr + ESDHC_TUNE_CTRL_STATUS);
>>>>>>> 0ab73e6e
	}

	if (imx_data->socdata->flags & ESDHC_FLAG_MAN_TUNING)
		sdhci_esdhc_ops.platform_execute_tuning =
					esdhc_executing_tuning;

<<<<<<< HEAD
	if (imx_data->socdata->flags & ESDHC_FLAG_STD_TUNING)
		writel(readl(host->ioaddr + ESDHC_TUNING_CTRL) |
			ESDHC_STD_TUNING_EN | ESDHC_TUNING_START_TAP,
			host->ioaddr + ESDHC_TUNING_CTRL);

	if (imx_data->socdata->flags & ESDHC_FLAG_ERR004536)
		host->quirks |= SDHCI_QUIRK_BROKEN_ADMA;

	boarddata = &imx_data->boarddata;
	if (sdhci_esdhc_imx_probe_dt(pdev, host, boarddata) < 0) {
		if (!host->mmc->parent->platform_data) {
			dev_err(mmc_dev(host->mmc), "no board data!\n");
			err = -EINVAL;
			goto disable_clk;
		}
		imx_data->boarddata = *((struct esdhc_platform_data *)
					host->mmc->parent->platform_data);
		dt = false;
	}
	/* write_protect */
	if (boarddata->wp_type == ESDHC_WP_GPIO && !dt) {
		err = mmc_gpio_request_ro(host->mmc, boarddata->wp_gpio);
		if (err) {
			dev_err(mmc_dev(host->mmc),
				"failed to request write-protect gpio!\n");
			goto disable_clk;
		}
		host->mmc->caps2 |= MMC_CAP2_RO_ACTIVE_HIGH;
	}

	/* card_detect */
	switch (boarddata->cd_type) {
	case ESDHC_CD_GPIO:
		if (dt)
			break;
		err = mmc_gpio_request_cd(host->mmc, boarddata->cd_gpio, 0);
		if (err) {
			dev_err(mmc_dev(host->mmc),
				"failed to request card-detect gpio!\n");
			goto disable_clk;
		}
		/* fall through */

	case ESDHC_CD_CONTROLLER:
		/* we have a working card_detect back */
		host->quirks &= ~SDHCI_QUIRK_BROKEN_CARD_DETECTION;
		break;

	case ESDHC_CD_PERMANENT:
		host->mmc->caps |= MMC_CAP_NONREMOVABLE;
		break;

	case ESDHC_CD_NONE:
		break;
	}

	switch (boarddata->max_bus_width) {
	case 8:
		host->mmc->caps |= MMC_CAP_8_BIT_DATA | MMC_CAP_4_BIT_DATA;
		break;
	case 4:
		host->mmc->caps |= MMC_CAP_4_BIT_DATA;
		break;
	case 1:
	default:
		host->quirks |= SDHCI_QUIRK_FORCE_1_BIT_DATA;
		break;
	}

	/* UHS-I support: sac58r does not have pinctrl driver
	  * however, there's 1.8V support.
	  * So, ignore the pinctrl lookup.
	  * FIXME: there must be a better way to handle this!
	  */
	if (!is_sac58r_usdhc(imx_data) && !is_s32v234_usdhc(imx_data)) {
		/* sdr50 and sdr104 needs work on 1.8v signal voltage */
		if ((boarddata->support_vsel) && esdhc_is_usdhc(imx_data) &&
				!IS_ERR(imx_data->pins_default)) {
			imx_data->pins_100mhz = pinctrl_lookup_state(imx_data->pinctrl,
					ESDHC_PINCTRL_STATE_100MHZ);
			imx_data->pins_200mhz = pinctrl_lookup_state(imx_data->pinctrl,
					ESDHC_PINCTRL_STATE_200MHZ);
			if (IS_ERR(imx_data->pins_100mhz) ||
					IS_ERR(imx_data->pins_200mhz)) {
				dev_warn(mmc_dev(host->mmc),
						"could not get ultra high speed state, work on normal mode\n");
				/* fall back to not support uhs by specify no 1.8v quirk */
				host->quirks2 |= SDHCI_QUIRK2_NO_1_8_V;
			}
		} else {
			host->quirks2 |= SDHCI_QUIRK2_NO_1_8_V;
		}
	}

	if (is_s32v234_usdhc(imx_data))
		host->quirks2 |= SDHCI_QUIRK2_NO_1_8_V;

	if (host->mmc->pm_caps & MMC_PM_KEEP_POWER &&
		host->mmc->pm_caps & MMC_PM_WAKE_SDIO_IRQ)
		device_init_wakeup(&pdev->dev, 1);
=======
	if (imx_data->socdata->flags & ESDHC_FLAG_ERR004536)
		host->quirks |= SDHCI_QUIRK_BROKEN_ADMA;

	if (imx_data->socdata->flags & ESDHC_FLAG_HS400)
		host->quirks2 |= SDHCI_QUIRK2_CAPS_BIT63_FOR_HS400;

	if (of_id)
		err = sdhci_esdhc_imx_probe_dt(pdev, host, imx_data);
	else
		err = sdhci_esdhc_imx_probe_nondt(pdev, host, imx_data);
	if (err)
		goto disable_ahb_clk;

	sdhci_esdhc_imx_hwinit(host);
>>>>>>> 0ab73e6e

	err = sdhci_add_host(host);
	if (err)
		goto disable_ahb_clk;

	pm_runtime_set_active(&pdev->dev);
	pm_runtime_set_autosuspend_delay(&pdev->dev, 50);
	pm_runtime_use_autosuspend(&pdev->dev);
	pm_suspend_ignore_children(&pdev->dev, 1);
	pm_runtime_enable(&pdev->dev);

	return 0;

disable_ahb_clk:
	clk_disable_unprepare(imx_data->clk_ahb);
disable_ipg_clk:
	clk_disable_unprepare(imx_data->clk_ipg);
disable_per_clk:
	clk_disable_unprepare(imx_data->clk_per);
free_sdhci:
	sdhci_pltfm_free(pdev);
	return err;
}

static int sdhci_esdhc_imx_remove(struct platform_device *pdev)
{
	struct sdhci_host *host = platform_get_drvdata(pdev);
	struct sdhci_pltfm_host *pltfm_host = sdhci_priv(host);
<<<<<<< HEAD
	struct pltfm_imx_data *imx_data = pltfm_host->priv;
	int dead;

	clk_prepare_enable(imx_data->clk_per);
	clk_prepare_enable(imx_data->clk_ipg);
	clk_prepare_enable(imx_data->clk_ahb);

	dead = (readl(host->ioaddr + SDHCI_INT_STATUS) == 0xffffffff);

=======
	struct pltfm_imx_data *imx_data = sdhci_pltfm_priv(pltfm_host);
	int dead = (readl(host->ioaddr + SDHCI_INT_STATUS) == 0xffffffff);
>>>>>>> 0ab73e6e

	pm_runtime_get_sync(&pdev->dev);
	pm_runtime_disable(&pdev->dev);
	pm_runtime_put_noidle(&pdev->dev);

	sdhci_remove_host(host, dead);

	clk_disable_unprepare(imx_data->clk_per);
	clk_disable_unprepare(imx_data->clk_ipg);
	clk_disable_unprepare(imx_data->clk_ahb);

	sdhci_pltfm_free(pdev);

	clk_disable_unprepare(imx_data->clk_per);
	clk_disable_unprepare(imx_data->clk_ipg);
	clk_disable_unprepare(imx_data->clk_ahb);

	return 0;
}

#ifdef CONFIG_PM_SLEEP
static int sdhci_esdhc_suspend(struct device *dev)
{
	struct sdhci_host *host = dev_get_drvdata(dev);

	if (host->tuning_mode != SDHCI_TUNING_MODE_3)
		mmc_retune_needed(host->mmc);

	return sdhci_suspend_host(host);
}

static int sdhci_esdhc_resume(struct device *dev)
{
	struct sdhci_host *host = dev_get_drvdata(dev);

	/* re-initialize hw state in case it's lost in low power mode */
	sdhci_esdhc_imx_hwinit(host);

	return sdhci_resume_host(host);
}
#endif

#ifdef CONFIG_PM
static int sdhci_esdhc_runtime_suspend(struct device *dev)
{
	struct sdhci_host *host = dev_get_drvdata(dev);
	struct sdhci_pltfm_host *pltfm_host = sdhci_priv(host);
	struct pltfm_imx_data *imx_data = sdhci_pltfm_priv(pltfm_host);
	int ret;

	ret = sdhci_runtime_suspend_host(host);

	if (host->tuning_mode != SDHCI_TUNING_MODE_3)
		mmc_retune_needed(host->mmc);

	if (!sdhci_sdio_irq_enabled(host)) {
		clk_disable_unprepare(imx_data->clk_per);
		clk_disable_unprepare(imx_data->clk_ipg);
	}
	clk_disable_unprepare(imx_data->clk_ahb);

	return ret;
}

static int sdhci_esdhc_runtime_resume(struct device *dev)
{
	struct sdhci_host *host = dev_get_drvdata(dev);
	struct sdhci_pltfm_host *pltfm_host = sdhci_priv(host);
	struct pltfm_imx_data *imx_data = sdhci_pltfm_priv(pltfm_host);
	int err;

	if (!sdhci_sdio_irq_enabled(host)) {
		err = clk_prepare_enable(imx_data->clk_per);
		if (err)
			return err;
		err = clk_prepare_enable(imx_data->clk_ipg);
		if (err)
			goto disable_per_clk;
	}
	err = clk_prepare_enable(imx_data->clk_ahb);
	if (err)
		goto disable_ipg_clk;
	err = sdhci_runtime_resume_host(host);
	if (err)
		goto disable_ahb_clk;

	return 0;

disable_ahb_clk:
	clk_disable_unprepare(imx_data->clk_ahb);
disable_ipg_clk:
	if (!sdhci_sdio_irq_enabled(host))
		clk_disable_unprepare(imx_data->clk_ipg);
disable_per_clk:
	if (!sdhci_sdio_irq_enabled(host))
		clk_disable_unprepare(imx_data->clk_per);
	return err;
}
#endif

static const struct dev_pm_ops sdhci_esdhc_pmops = {
	SET_SYSTEM_SLEEP_PM_OPS(sdhci_esdhc_suspend, sdhci_esdhc_resume)
	SET_RUNTIME_PM_OPS(sdhci_esdhc_runtime_suspend,
				sdhci_esdhc_runtime_resume, NULL)
};

static struct platform_driver sdhci_esdhc_imx_driver = {
	.driver		= {
		.name	= "sdhci-esdhc-imx",
		.of_match_table = imx_esdhc_dt_ids,
		.pm	= &sdhci_esdhc_pmops,
	},
	.id_table	= imx_esdhc_devtype,
	.probe		= sdhci_esdhc_imx_probe,
	.remove		= sdhci_esdhc_imx_remove,
};

module_platform_driver(sdhci_esdhc_imx_driver);

MODULE_DESCRIPTION("SDHCI driver for Freescale i.MX eSDHC");
MODULE_AUTHOR("Wolfram Sang <kernel@pengutronix.de>");
MODULE_LICENSE("GPL v2");<|MERGE_RESOLUTION|>--- conflicted
+++ resolved
@@ -125,14 +125,6 @@
 #define ESDHC_FLAG_STD_TUNING		BIT(5)
 /* The IP has SDHCI_CAPABILITIES_1 register */
 #define ESDHC_FLAG_HAVE_CAP1		BIT(6)
-<<<<<<< HEAD
-/* The IP has errata ERR004536 */
-#define ESDHC_FLAG_ERR004536		BIT(7)
-/* need request bus freq during low power */
-#define ESDHC_FLAG_BUSFREQ		BIT(8)
-/* IP support ESDHC multiblock read ACMD 12 */
-#define ESDHC_FLAG_MULTIBLK_READ_ACMD12		BIT(9)
-=======
 /*
  * The IP has erratum ERR004536
  * uSDHC: ADMA Length Mismatch Error occurs if the AHB read access is slow,
@@ -148,7 +140,6 @@
 
 /* A clock frequency higher than this rate requires strobe dll control */
 #define ESDHC_STROBE_DLL_CLK_FREQ	100000000
->>>>>>> 0ab73e6e
 
 struct esdhc_soc_data {
 	u32 flags;
@@ -176,22 +167,6 @@
 
 static struct esdhc_soc_data usdhc_imx6sl_data = {
 	.flags = ESDHC_FLAG_USDHC | ESDHC_FLAG_STD_TUNING
-<<<<<<< HEAD
-			| ESDHC_FLAG_HAVE_CAP1 | ESDHC_FLAG_ERR004536,
-};
-
-static struct esdhc_soc_data esdhc_vf610_data = {
-        .flags = ESDHC_FLAG_MULTIBLK_READ_ACMD12,
-};
-
-
-static struct esdhc_soc_data usdhc_sac58r_data = {
-	.flags = ESDHC_FLAG_USDHC | ESDHC_FLAG_MULTIBLK_READ_ACMD12,
-};
-
-static struct esdhc_soc_data usdhc_s32v234_data = {
-	.flags = ESDHC_FLAG_USDHC | ESDHC_FLAG_MULTIBLK_READ_ACMD12,
-=======
 			| ESDHC_FLAG_HAVE_CAP1 | ESDHC_FLAG_ERR004536
 			| ESDHC_FLAG_HS200,
 };
@@ -205,7 +180,6 @@
 	.flags = ESDHC_FLAG_USDHC | ESDHC_FLAG_STD_TUNING
 			| ESDHC_FLAG_HAVE_CAP1 | ESDHC_FLAG_HS200
 			| ESDHC_FLAG_HS400,
->>>>>>> 0ab73e6e
 };
 
 struct pltfm_imx_data {
@@ -251,13 +225,7 @@
 	{ .compatible = "fsl,imx6sx-usdhc", .data = &usdhc_imx6sx_data, },
 	{ .compatible = "fsl,imx6sl-usdhc", .data = &usdhc_imx6sl_data, },
 	{ .compatible = "fsl,imx6q-usdhc", .data = &usdhc_imx6q_data, },
-<<<<<<< HEAD
-	{ .compatible = "fsl,vf610-esdhc", .data = &esdhc_vf610_data, },
-	{ .compatible = "fsl,sac58r-usdhc", .data = &usdhc_sac58r_data, },
-	{ .compatible = "fsl,s32v234-usdhc", .data = &usdhc_s32v234_data,},
-=======
 	{ .compatible = "fsl,imx7d-usdhc", .data = &usdhc_imx7d_data, },
->>>>>>> 0ab73e6e
 	{ /* sentinel */ }
 };
 MODULE_DEVICE_TABLE(of, imx_esdhc_dt_ids);
@@ -276,17 +244,6 @@
 {
 	return data->socdata == &usdhc_imx6q_data;
 }
-
-static inline int is_sac58r_usdhc(struct pltfm_imx_data *data)
-{
-	return data->socdata == &usdhc_sac58r_data;
-}
-
-static inline int is_s32v234_usdhc(struct pltfm_imx_data *data)
-{
-	return data->socdata == &usdhc_s32v234_data;
-}
-
 
 static inline int esdhc_is_usdhc(struct pltfm_imx_data *data)
 {
@@ -337,30 +294,8 @@
 
 	if (unlikely(reg == SDHCI_CAPABILITIES_1)) {
 		if (esdhc_is_usdhc(imx_data)) {
-			if (imx_data->socdata->flags & ESDHC_FLAG_HAVE_CAP1) {
+			if (imx_data->socdata->flags & ESDHC_FLAG_HAVE_CAP1)
 				val = readl(host->ioaddr + SDHCI_CAPABILITIES) & 0xFFFF;
-<<<<<<< HEAD
-			}
-			else {
-				if (is_sac58r_usdhc(imx_data) || is_s32v234_usdhc(imx_data)) {
-					/*
-					 * sac58r and s32v234 HOST_CTRL_CAP register
-					 * does not provide speed info .
-					 * __Only__ sac58r does not support DDR50, but this is needed
-					 * to support DDR50 SD cards. If this is not enabled,
-					 * a lot of TIMEOUT errors get returned when trying to
-					 * access SD card.
-					 */
-					val = SDHCI_SUPPORT_SDR50 | SDHCI_SUPPORT_DDR50;
-				}
-				else {
-					/* imx6q/dl does not have cap_1 register, fake one */
-					val = SDHCI_SUPPORT_DDR50 | SDHCI_SUPPORT_SDR104
-						| SDHCI_SUPPORT_SDR50
-						| SDHCI_USE_SDR50_TUNING;
-				}
-			}
-=======
 			else
 				/* imx6q/dl does not have cap_1 register, fake one */
 				val = SDHCI_SUPPORT_DDR50 | SDHCI_SUPPORT_SDR104
@@ -370,7 +305,6 @@
 
 			if (imx_data->socdata->flags & ESDHC_FLAG_HS400)
 				val |= SDHCI_SUPPORT_HS400;
->>>>>>> 0ab73e6e
 		}
 	}
 
@@ -1170,21 +1104,8 @@
 			 struct pltfm_imx_data *imx_data)
 {
 	struct device_node *np = pdev->dev.of_node;
-<<<<<<< HEAD
-	int ret;
-
-	if (!np)
-		return -ENODEV;
-
-	if (of_get_property(np, "non-removable", NULL))
-		boarddata->cd_type = ESDHC_CD_PERMANENT;
-
-	if (of_get_property(np, "fsl,cd-controller", NULL))
-		boarddata->cd_type = ESDHC_CD_CONTROLLER;
-=======
 	struct esdhc_platform_data *boarddata = &imx_data->boarddata;
 	int ret;
->>>>>>> 0ab73e6e
 
 	if (of_get_property(np, "fsl,wp-controller", NULL))
 		boarddata->wp_type = ESDHC_WP_CONTROLLER;
@@ -1205,16 +1126,8 @@
 	if (of_property_read_u32(np, "fsl,delay-line", &boarddata->delay_line))
 		boarddata->delay_line = 0;
 
-	if (of_find_property(np, "keep-power-in-suspend", NULL))
-		host->mmc->pm_caps |= MMC_PM_KEEP_POWER;
-
-	if (of_find_property(np, "enable-sdio-wakeup", NULL))
-		host->mmc->pm_caps |= MMC_PM_WAKE_SDIO_IRQ;
-
 	mmc_of_parse_voltage(np, &host->ocr_mask);
 
-<<<<<<< HEAD
-=======
 	/* sdr50 and sdr104 need work on 1.8v signal voltage */
 	if ((boarddata->support_vsel) && esdhc_is_usdhc(imx_data) &&
 	    !IS_ERR(imx_data->pins_default)) {
@@ -1236,17 +1149,12 @@
 		host->quirks2 |= SDHCI_QUIRK2_NO_1_8_V;
 	}
 
->>>>>>> 0ab73e6e
 	/* call to generic mmc_of_parse to support additional capabilities */
 	ret = mmc_of_parse(host->mmc);
 	if (ret)
 		return ret;
 
-<<<<<<< HEAD
-	if (!IS_ERR_VALUE(mmc_gpio_get_cd(host->mmc)))
-=======
 	if (mmc_gpio_get_cd(host->mmc) >= 0)
->>>>>>> 0ab73e6e
 		host->quirks &= ~SDHCI_QUIRK_BROKEN_CARD_DETECTION;
 
 	return 0;
@@ -1334,7 +1242,6 @@
 	struct sdhci_host *host;
 	int err;
 	struct pltfm_imx_data *imx_data;
-	bool dt = true;
 
 	host = sdhci_pltfm_init(pdev, &sdhci_esdhc_imx_pdata,
 				sizeof(*imx_data));
@@ -1389,36 +1296,9 @@
 	if (IS_ERR(imx_data->pins_default))
 		dev_warn(mmc_dev(host->mmc), "could not get default state\n");
 
-<<<<<<< HEAD
-	host->quirks |= SDHCI_QUIRK_BROKEN_TIMEOUT_VAL;
-
-	if (imx_data->socdata->flags & ESDHC_FLAG_MULTIBLK_READ_ACMD12)
-		host->quirks |= SDHCI_QUIRK_MULTIBLOCK_READ_ACMD12;
-
-	if (imx_data->socdata->flags & ESDHC_FLAG_ENGCM07207)
-		/* Fix errata ENGcm07207 present on i.MX25 and i.MX35 */
-		host->quirks |= SDHCI_QUIRK_NO_MULTIBLOCK
-			| SDHCI_QUIRK_BROKEN_ADMA;
-
-	/*
-	 * The imx6q ROM code will change the default watermark level setting
-	 * to something insane.  Change it back here.
-	 */
-=======
->>>>>>> 0ab73e6e
 	if (esdhc_is_usdhc(imx_data)) {
 		host->quirks2 |= SDHCI_QUIRK2_PRESET_VALUE_BROKEN;
 		host->mmc->caps |= MMC_CAP_1_8V_DDR;
-<<<<<<< HEAD
-		if( !is_s32v234_usdhc(imx_data) )
-		{
-			/*
-			 * errata ESDHC_FLAG_ERR004536 fix for MX6Q TO1.2 and MX6DL
-			 * TO1.1, it's harmless for MX6SL
-			 */
-			writel(readl(host->ioaddr + 0x6c) | BIT(7), host->ioaddr + 0x6c);
-		}
-=======
 		if (!(imx_data->socdata->flags & ESDHC_FLAG_HS200))
 			host->quirks2 |= SDHCI_QUIRK2_BROKEN_HS200;
 
@@ -1426,115 +1306,12 @@
 		writel(0x0, host->ioaddr + ESDHC_MIX_CTRL);
 		writel(0x0, host->ioaddr + SDHCI_ACMD12_ERR);
 		writel(0x0, host->ioaddr + ESDHC_TUNE_CTRL_STATUS);
->>>>>>> 0ab73e6e
 	}
 
 	if (imx_data->socdata->flags & ESDHC_FLAG_MAN_TUNING)
 		sdhci_esdhc_ops.platform_execute_tuning =
 					esdhc_executing_tuning;
 
-<<<<<<< HEAD
-	if (imx_data->socdata->flags & ESDHC_FLAG_STD_TUNING)
-		writel(readl(host->ioaddr + ESDHC_TUNING_CTRL) |
-			ESDHC_STD_TUNING_EN | ESDHC_TUNING_START_TAP,
-			host->ioaddr + ESDHC_TUNING_CTRL);
-
-	if (imx_data->socdata->flags & ESDHC_FLAG_ERR004536)
-		host->quirks |= SDHCI_QUIRK_BROKEN_ADMA;
-
-	boarddata = &imx_data->boarddata;
-	if (sdhci_esdhc_imx_probe_dt(pdev, host, boarddata) < 0) {
-		if (!host->mmc->parent->platform_data) {
-			dev_err(mmc_dev(host->mmc), "no board data!\n");
-			err = -EINVAL;
-			goto disable_clk;
-		}
-		imx_data->boarddata = *((struct esdhc_platform_data *)
-					host->mmc->parent->platform_data);
-		dt = false;
-	}
-	/* write_protect */
-	if (boarddata->wp_type == ESDHC_WP_GPIO && !dt) {
-		err = mmc_gpio_request_ro(host->mmc, boarddata->wp_gpio);
-		if (err) {
-			dev_err(mmc_dev(host->mmc),
-				"failed to request write-protect gpio!\n");
-			goto disable_clk;
-		}
-		host->mmc->caps2 |= MMC_CAP2_RO_ACTIVE_HIGH;
-	}
-
-	/* card_detect */
-	switch (boarddata->cd_type) {
-	case ESDHC_CD_GPIO:
-		if (dt)
-			break;
-		err = mmc_gpio_request_cd(host->mmc, boarddata->cd_gpio, 0);
-		if (err) {
-			dev_err(mmc_dev(host->mmc),
-				"failed to request card-detect gpio!\n");
-			goto disable_clk;
-		}
-		/* fall through */
-
-	case ESDHC_CD_CONTROLLER:
-		/* we have a working card_detect back */
-		host->quirks &= ~SDHCI_QUIRK_BROKEN_CARD_DETECTION;
-		break;
-
-	case ESDHC_CD_PERMANENT:
-		host->mmc->caps |= MMC_CAP_NONREMOVABLE;
-		break;
-
-	case ESDHC_CD_NONE:
-		break;
-	}
-
-	switch (boarddata->max_bus_width) {
-	case 8:
-		host->mmc->caps |= MMC_CAP_8_BIT_DATA | MMC_CAP_4_BIT_DATA;
-		break;
-	case 4:
-		host->mmc->caps |= MMC_CAP_4_BIT_DATA;
-		break;
-	case 1:
-	default:
-		host->quirks |= SDHCI_QUIRK_FORCE_1_BIT_DATA;
-		break;
-	}
-
-	/* UHS-I support: sac58r does not have pinctrl driver
-	  * however, there's 1.8V support.
-	  * So, ignore the pinctrl lookup.
-	  * FIXME: there must be a better way to handle this!
-	  */
-	if (!is_sac58r_usdhc(imx_data) && !is_s32v234_usdhc(imx_data)) {
-		/* sdr50 and sdr104 needs work on 1.8v signal voltage */
-		if ((boarddata->support_vsel) && esdhc_is_usdhc(imx_data) &&
-				!IS_ERR(imx_data->pins_default)) {
-			imx_data->pins_100mhz = pinctrl_lookup_state(imx_data->pinctrl,
-					ESDHC_PINCTRL_STATE_100MHZ);
-			imx_data->pins_200mhz = pinctrl_lookup_state(imx_data->pinctrl,
-					ESDHC_PINCTRL_STATE_200MHZ);
-			if (IS_ERR(imx_data->pins_100mhz) ||
-					IS_ERR(imx_data->pins_200mhz)) {
-				dev_warn(mmc_dev(host->mmc),
-						"could not get ultra high speed state, work on normal mode\n");
-				/* fall back to not support uhs by specify no 1.8v quirk */
-				host->quirks2 |= SDHCI_QUIRK2_NO_1_8_V;
-			}
-		} else {
-			host->quirks2 |= SDHCI_QUIRK2_NO_1_8_V;
-		}
-	}
-
-	if (is_s32v234_usdhc(imx_data))
-		host->quirks2 |= SDHCI_QUIRK2_NO_1_8_V;
-
-	if (host->mmc->pm_caps & MMC_PM_KEEP_POWER &&
-		host->mmc->pm_caps & MMC_PM_WAKE_SDIO_IRQ)
-		device_init_wakeup(&pdev->dev, 1);
-=======
 	if (imx_data->socdata->flags & ESDHC_FLAG_ERR004536)
 		host->quirks |= SDHCI_QUIRK_BROKEN_ADMA;
 
@@ -1549,7 +1326,6 @@
 		goto disable_ahb_clk;
 
 	sdhci_esdhc_imx_hwinit(host);
->>>>>>> 0ab73e6e
 
 	err = sdhci_add_host(host);
 	if (err)
@@ -1578,20 +1354,8 @@
 {
 	struct sdhci_host *host = platform_get_drvdata(pdev);
 	struct sdhci_pltfm_host *pltfm_host = sdhci_priv(host);
-<<<<<<< HEAD
-	struct pltfm_imx_data *imx_data = pltfm_host->priv;
-	int dead;
-
-	clk_prepare_enable(imx_data->clk_per);
-	clk_prepare_enable(imx_data->clk_ipg);
-	clk_prepare_enable(imx_data->clk_ahb);
-
-	dead = (readl(host->ioaddr + SDHCI_INT_STATUS) == 0xffffffff);
-
-=======
 	struct pltfm_imx_data *imx_data = sdhci_pltfm_priv(pltfm_host);
 	int dead = (readl(host->ioaddr + SDHCI_INT_STATUS) == 0xffffffff);
->>>>>>> 0ab73e6e
 
 	pm_runtime_get_sync(&pdev->dev);
 	pm_runtime_disable(&pdev->dev);
@@ -1604,10 +1368,6 @@
 	clk_disable_unprepare(imx_data->clk_ahb);
 
 	sdhci_pltfm_free(pdev);
-
-	clk_disable_unprepare(imx_data->clk_per);
-	clk_disable_unprepare(imx_data->clk_ipg);
-	clk_disable_unprepare(imx_data->clk_ahb);
 
 	return 0;
 }
