/*
 *  Copyright (C) 2009-2010, Lars-Peter Clausen <lars@metafoo.de>
 *  Copyright (C) 2013, Imagination Technologies
 *
 *  JZ4740 SD/MMC controller driver
 *
 *  This program is free software; you can redistribute  it and/or modify it
 *  under  the terms of  the GNU General  Public License as published by the
 *  Free Software Foundation;  either version 2 of the  License, or (at your
 *  option) any later version.
 *
 *  You should have received a copy of the  GNU General Public License along
 *  with this program; if not, write  to the Free Software Foundation, Inc.,
 *  675 Mass Ave, Cambridge, MA 02139, USA.
 *
 */

#include <linux/bitops.h>
#include <linux/clk.h>
#include <linux/delay.h>
#include <linux/dmaengine.h>
#include <linux/dma-mapping.h>
#include <linux/err.h>
#include <linux/gpio.h>
#include <linux/interrupt.h>
#include <linux/io.h>
#include <linux/irq.h>
#include <linux/mmc/host.h>
#include <linux/mmc/slot-gpio.h>
#include <linux/module.h>
#include <linux/of_device.h>
#include <linux/pinctrl/consumer.h>
#include <linux/platform_device.h>
#include <linux/scatterlist.h>

#include <asm/cacheflush.h>

#include <asm/mach-jz4740/dma.h>
#include <asm/mach-jz4740/jz4740_mmc.h>

#define JZ_REG_MMC_STRPCL	0x00
#define JZ_REG_MMC_STATUS	0x04
#define JZ_REG_MMC_CLKRT	0x08
#define JZ_REG_MMC_CMDAT	0x0C
#define JZ_REG_MMC_RESTO	0x10
#define JZ_REG_MMC_RDTO		0x14
#define JZ_REG_MMC_BLKLEN	0x18
#define JZ_REG_MMC_NOB		0x1C
#define JZ_REG_MMC_SNOB		0x20
#define JZ_REG_MMC_IMASK	0x24
#define JZ_REG_MMC_IREG		0x28
#define JZ_REG_MMC_CMD		0x2C
#define JZ_REG_MMC_ARG		0x30
#define JZ_REG_MMC_RESP_FIFO	0x34
#define JZ_REG_MMC_RXFIFO	0x38
#define JZ_REG_MMC_TXFIFO	0x3C
#define JZ_REG_MMC_DMAC		0x44

#define JZ_MMC_STRPCL_EXIT_MULTIPLE BIT(7)
#define JZ_MMC_STRPCL_EXIT_TRANSFER BIT(6)
#define JZ_MMC_STRPCL_START_READWAIT BIT(5)
#define JZ_MMC_STRPCL_STOP_READWAIT BIT(4)
#define JZ_MMC_STRPCL_RESET BIT(3)
#define JZ_MMC_STRPCL_START_OP BIT(2)
#define JZ_MMC_STRPCL_CLOCK_CONTROL (BIT(1) | BIT(0))
#define JZ_MMC_STRPCL_CLOCK_STOP BIT(0)
#define JZ_MMC_STRPCL_CLOCK_START BIT(1)


#define JZ_MMC_STATUS_IS_RESETTING BIT(15)
#define JZ_MMC_STATUS_SDIO_INT_ACTIVE BIT(14)
#define JZ_MMC_STATUS_PRG_DONE BIT(13)
#define JZ_MMC_STATUS_DATA_TRAN_DONE BIT(12)
#define JZ_MMC_STATUS_END_CMD_RES BIT(11)
#define JZ_MMC_STATUS_DATA_FIFO_AFULL BIT(10)
#define JZ_MMC_STATUS_IS_READWAIT BIT(9)
#define JZ_MMC_STATUS_CLK_EN BIT(8)
#define JZ_MMC_STATUS_DATA_FIFO_FULL BIT(7)
#define JZ_MMC_STATUS_DATA_FIFO_EMPTY BIT(6)
#define JZ_MMC_STATUS_CRC_RES_ERR BIT(5)
#define JZ_MMC_STATUS_CRC_READ_ERROR BIT(4)
#define JZ_MMC_STATUS_TIMEOUT_WRITE BIT(3)
#define JZ_MMC_STATUS_CRC_WRITE_ERROR BIT(2)
#define JZ_MMC_STATUS_TIMEOUT_RES BIT(1)
#define JZ_MMC_STATUS_TIMEOUT_READ BIT(0)

#define JZ_MMC_STATUS_READ_ERROR_MASK (BIT(4) | BIT(0))
#define JZ_MMC_STATUS_WRITE_ERROR_MASK (BIT(3) | BIT(2))


#define JZ_MMC_CMDAT_IO_ABORT BIT(11)
#define JZ_MMC_CMDAT_BUS_WIDTH_4BIT BIT(10)
#define JZ_MMC_CMDAT_DMA_EN BIT(8)
#define JZ_MMC_CMDAT_INIT BIT(7)
#define JZ_MMC_CMDAT_BUSY BIT(6)
#define JZ_MMC_CMDAT_STREAM BIT(5)
#define JZ_MMC_CMDAT_WRITE BIT(4)
#define JZ_MMC_CMDAT_DATA_EN BIT(3)
#define JZ_MMC_CMDAT_RESPONSE_FORMAT (BIT(2) | BIT(1) | BIT(0))
#define JZ_MMC_CMDAT_RSP_R1 1
#define JZ_MMC_CMDAT_RSP_R2 2
#define JZ_MMC_CMDAT_RSP_R3 3

#define JZ_MMC_IRQ_SDIO BIT(7)
#define JZ_MMC_IRQ_TXFIFO_WR_REQ BIT(6)
#define JZ_MMC_IRQ_RXFIFO_RD_REQ BIT(5)
#define JZ_MMC_IRQ_END_CMD_RES BIT(2)
#define JZ_MMC_IRQ_PRG_DONE BIT(1)
#define JZ_MMC_IRQ_DATA_TRAN_DONE BIT(0)

#define JZ_MMC_DMAC_DMA_SEL BIT(1)
#define JZ_MMC_DMAC_DMA_EN BIT(0)

#define JZ_MMC_CLK_RATE 24000000

enum jz4740_mmc_version {
	JZ_MMC_JZ4740,
	JZ_MMC_JZ4750,
	JZ_MMC_JZ4780,
};

enum jz4740_mmc_state {
	JZ4740_MMC_STATE_READ_RESPONSE,
	JZ4740_MMC_STATE_TRANSFER_DATA,
	JZ4740_MMC_STATE_SEND_STOP,
	JZ4740_MMC_STATE_DONE,
};

struct jz4740_mmc_host_next {
	int sg_len;
	s32 cookie;
};

struct jz4740_mmc_host {
	struct mmc_host *mmc;
	struct platform_device *pdev;
	struct jz4740_mmc_platform_data *pdata;
	struct clk *clk;

	enum jz4740_mmc_version version;

	int irq;
	int card_detect_irq;

	void __iomem *base;
	struct resource *mem_res;
	struct mmc_request *req;
	struct mmc_command *cmd;

	unsigned long waiting;

	uint32_t cmdat;

	uint32_t irq_mask;

	spinlock_t lock;

	struct timer_list timeout_timer;
	struct sg_mapping_iter miter;
	enum jz4740_mmc_state state;

	/* DMA support */
	struct dma_chan *dma_rx;
	struct dma_chan *dma_tx;
	struct jz4740_mmc_host_next next_data;
	bool use_dma;
	int sg_len;

/* The DMA trigger level is 8 words, that is to say, the DMA read
 * trigger is when data words in MSC_RXFIFO is >= 8 and the DMA write
 * trigger is when data words in MSC_TXFIFO is < 8.
 */
#define JZ4740_MMC_FIFO_HALF_SIZE 8
};

static void jz4740_mmc_write_irq_mask(struct jz4740_mmc_host *host,
				      uint32_t val)
{
	if (host->version >= JZ_MMC_JZ4750)
		return writel(val, host->base + JZ_REG_MMC_IMASK);
	else
		return writew(val, host->base + JZ_REG_MMC_IMASK);
}

static void jz4740_mmc_write_irq_reg(struct jz4740_mmc_host *host,
				     uint32_t val)
{
	if (host->version >= JZ_MMC_JZ4780)
		return writel(val, host->base + JZ_REG_MMC_IREG);
	else
		return writew(val, host->base + JZ_REG_MMC_IREG);
}

static uint32_t jz4740_mmc_read_irq_reg(struct jz4740_mmc_host *host)
{
	if (host->version >= JZ_MMC_JZ4780)
		return readl(host->base + JZ_REG_MMC_IREG);
	else
		return readw(host->base + JZ_REG_MMC_IREG);
}

/*----------------------------------------------------------------------------*/
/* DMA infrastructure */

static void jz4740_mmc_release_dma_channels(struct jz4740_mmc_host *host)
{
	if (!host->use_dma)
		return;

	dma_release_channel(host->dma_tx);
	dma_release_channel(host->dma_rx);
}

static int jz4740_mmc_acquire_dma_channels(struct jz4740_mmc_host *host)
{
	host->dma_tx = dma_request_chan(mmc_dev(host->mmc), "tx");
	if (IS_ERR(host->dma_tx)) {
		dev_err(mmc_dev(host->mmc), "Failed to get dma_tx channel\n");
		return PTR_ERR(host->dma_tx);
	}

	host->dma_rx = dma_request_chan(mmc_dev(host->mmc), "rx");
	if (IS_ERR(host->dma_rx)) {
		dev_err(mmc_dev(host->mmc), "Failed to get dma_rx channel\n");
		dma_release_channel(host->dma_tx);
		return PTR_ERR(host->dma_rx);
	}

	/* Initialize DMA pre request cookie */
	host->next_data.cookie = 1;

	return 0;
}

static inline struct dma_chan *jz4740_mmc_get_dma_chan(struct jz4740_mmc_host *host,
						       struct mmc_data *data)
{
	return (data->flags & MMC_DATA_READ) ? host->dma_rx : host->dma_tx;
}

static void jz4740_mmc_dma_unmap(struct jz4740_mmc_host *host,
				 struct mmc_data *data)
{
	struct dma_chan *chan = jz4740_mmc_get_dma_chan(host, data);
	enum dma_data_direction dir = mmc_get_dma_dir(data);

	dma_unmap_sg(chan->device->dev, data->sg, data->sg_len, dir);
}

/* Prepares DMA data for current/next transfer, returns non-zero on failure */
static int jz4740_mmc_prepare_dma_data(struct jz4740_mmc_host *host,
				       struct mmc_data *data,
				       struct jz4740_mmc_host_next *next,
				       struct dma_chan *chan)
{
	struct jz4740_mmc_host_next *next_data = &host->next_data;
	enum dma_data_direction dir = mmc_get_dma_dir(data);
	int sg_len;

	if (!next && data->host_cookie &&
	    data->host_cookie != host->next_data.cookie) {
		dev_warn(mmc_dev(host->mmc),
			 "[%s] invalid cookie: data->host_cookie %d host->next_data.cookie %d\n",
			 __func__,
			 data->host_cookie,
			 host->next_data.cookie);
		data->host_cookie = 0;
	}

	/* Check if next job is already prepared */
	if (next || data->host_cookie != host->next_data.cookie) {
		sg_len = dma_map_sg(chan->device->dev,
				    data->sg,
				    data->sg_len,
				    dir);

	} else {
		sg_len = next_data->sg_len;
		next_data->sg_len = 0;
	}

	if (sg_len <= 0) {
		dev_err(mmc_dev(host->mmc),
			"Failed to map scatterlist for DMA operation\n");
		return -EINVAL;
	}

	if (next) {
		next->sg_len = sg_len;
		data->host_cookie = ++next->cookie < 0 ? 1 : next->cookie;
	} else
		host->sg_len = sg_len;

	return 0;
}

static int jz4740_mmc_start_dma_transfer(struct jz4740_mmc_host *host,
					 struct mmc_data *data)
{
	int ret;
	struct dma_chan *chan;
	struct dma_async_tx_descriptor *desc;
	struct dma_slave_config conf = {
		.src_addr_width = DMA_SLAVE_BUSWIDTH_4_BYTES,
		.dst_addr_width = DMA_SLAVE_BUSWIDTH_4_BYTES,
		.src_maxburst = JZ4740_MMC_FIFO_HALF_SIZE,
		.dst_maxburst = JZ4740_MMC_FIFO_HALF_SIZE,
	};

	if (data->flags & MMC_DATA_WRITE) {
		conf.direction = DMA_MEM_TO_DEV;
		conf.dst_addr = host->mem_res->start + JZ_REG_MMC_TXFIFO;
		conf.slave_id = JZ4740_DMA_TYPE_MMC_TRANSMIT;
		chan = host->dma_tx;
	} else {
		conf.direction = DMA_DEV_TO_MEM;
		conf.src_addr = host->mem_res->start + JZ_REG_MMC_RXFIFO;
		conf.slave_id = JZ4740_DMA_TYPE_MMC_RECEIVE;
		chan = host->dma_rx;
	}

	ret = jz4740_mmc_prepare_dma_data(host, data, NULL, chan);
	if (ret)
		return ret;

	dmaengine_slave_config(chan, &conf);
	desc = dmaengine_prep_slave_sg(chan,
				       data->sg,
				       host->sg_len,
				       conf.direction,
				       DMA_PREP_INTERRUPT | DMA_CTRL_ACK);
	if (!desc) {
		dev_err(mmc_dev(host->mmc),
			"Failed to allocate DMA %s descriptor",
			 conf.direction == DMA_MEM_TO_DEV ? "TX" : "RX");
		goto dma_unmap;
	}

	dmaengine_submit(desc);
	dma_async_issue_pending(chan);

	return 0;

dma_unmap:
	jz4740_mmc_dma_unmap(host, data);
	return -ENOMEM;
}

static void jz4740_mmc_pre_request(struct mmc_host *mmc,
				   struct mmc_request *mrq)
{
	struct jz4740_mmc_host *host = mmc_priv(mmc);
	struct mmc_data *data = mrq->data;
	struct jz4740_mmc_host_next *next_data = &host->next_data;

	BUG_ON(data->host_cookie);

	if (host->use_dma) {
		struct dma_chan *chan = jz4740_mmc_get_dma_chan(host, data);

		if (jz4740_mmc_prepare_dma_data(host, data, next_data, chan))
			data->host_cookie = 0;
	}
}

static void jz4740_mmc_post_request(struct mmc_host *mmc,
				    struct mmc_request *mrq,
				    int err)
{
	struct jz4740_mmc_host *host = mmc_priv(mmc);
	struct mmc_data *data = mrq->data;

	if (host->use_dma && data->host_cookie) {
		jz4740_mmc_dma_unmap(host, data);
		data->host_cookie = 0;
	}

	if (err) {
		struct dma_chan *chan = jz4740_mmc_get_dma_chan(host, data);

		dmaengine_terminate_all(chan);
	}
}

/*----------------------------------------------------------------------------*/

static void jz4740_mmc_set_irq_enabled(struct jz4740_mmc_host *host,
	unsigned int irq, bool enabled)
{
	unsigned long flags;

	spin_lock_irqsave(&host->lock, flags);
	if (enabled)
		host->irq_mask &= ~irq;
	else
		host->irq_mask |= irq;

<<<<<<< HEAD
	writew(host->irq_mask, host->base + JZ_REG_MMC_IMASK);
=======
	jz4740_mmc_write_irq_mask(host, host->irq_mask);
>>>>>>> e021bb4f
	spin_unlock_irqrestore(&host->lock, flags);
}

static void jz4740_mmc_clock_enable(struct jz4740_mmc_host *host,
	bool start_transfer)
{
	uint16_t val = JZ_MMC_STRPCL_CLOCK_START;

	if (start_transfer)
		val |= JZ_MMC_STRPCL_START_OP;

	writew(val, host->base + JZ_REG_MMC_STRPCL);
}

static void jz4740_mmc_clock_disable(struct jz4740_mmc_host *host)
{
	uint32_t status;
	unsigned int timeout = 1000;

	writew(JZ_MMC_STRPCL_CLOCK_STOP, host->base + JZ_REG_MMC_STRPCL);
	do {
		status = readl(host->base + JZ_REG_MMC_STATUS);
	} while (status & JZ_MMC_STATUS_CLK_EN && --timeout);
}

static void jz4740_mmc_reset(struct jz4740_mmc_host *host)
{
	uint32_t status;
	unsigned int timeout = 1000;

	writew(JZ_MMC_STRPCL_RESET, host->base + JZ_REG_MMC_STRPCL);
	udelay(10);
	do {
		status = readl(host->base + JZ_REG_MMC_STATUS);
	} while (status & JZ_MMC_STATUS_IS_RESETTING && --timeout);
}

static void jz4740_mmc_request_done(struct jz4740_mmc_host *host)
{
	struct mmc_request *req;

	req = host->req;
	host->req = NULL;

	mmc_request_done(host->mmc, req);
}

static unsigned int jz4740_mmc_poll_irq(struct jz4740_mmc_host *host,
	unsigned int irq)
{
	unsigned int timeout = 0x800;
	uint32_t status;

	do {
		status = jz4740_mmc_read_irq_reg(host);
	} while (!(status & irq) && --timeout);

	if (timeout == 0) {
		set_bit(0, &host->waiting);
		mod_timer(&host->timeout_timer, jiffies + 5*HZ);
		jz4740_mmc_set_irq_enabled(host, irq, true);
		return true;
	}

	return false;
}

static void jz4740_mmc_transfer_check_state(struct jz4740_mmc_host *host,
	struct mmc_data *data)
{
	int status;

	status = readl(host->base + JZ_REG_MMC_STATUS);
	if (status & JZ_MMC_STATUS_WRITE_ERROR_MASK) {
		if (status & (JZ_MMC_STATUS_TIMEOUT_WRITE)) {
			host->req->cmd->error = -ETIMEDOUT;
			data->error = -ETIMEDOUT;
		} else {
			host->req->cmd->error = -EIO;
			data->error = -EIO;
		}
	} else if (status & JZ_MMC_STATUS_READ_ERROR_MASK) {
		if (status & (JZ_MMC_STATUS_TIMEOUT_READ)) {
			host->req->cmd->error = -ETIMEDOUT;
			data->error = -ETIMEDOUT;
		} else {
			host->req->cmd->error = -EIO;
			data->error = -EIO;
		}
	}
}

static bool jz4740_mmc_write_data(struct jz4740_mmc_host *host,
	struct mmc_data *data)
{
	struct sg_mapping_iter *miter = &host->miter;
	void __iomem *fifo_addr = host->base + JZ_REG_MMC_TXFIFO;
	uint32_t *buf;
	bool timeout;
	size_t i, j;

	while (sg_miter_next(miter)) {
		buf = miter->addr;
		i = miter->length / 4;
		j = i / 8;
		i = i & 0x7;
		while (j) {
			timeout = jz4740_mmc_poll_irq(host, JZ_MMC_IRQ_TXFIFO_WR_REQ);
			if (unlikely(timeout))
				goto poll_timeout;

			writel(buf[0], fifo_addr);
			writel(buf[1], fifo_addr);
			writel(buf[2], fifo_addr);
			writel(buf[3], fifo_addr);
			writel(buf[4], fifo_addr);
			writel(buf[5], fifo_addr);
			writel(buf[6], fifo_addr);
			writel(buf[7], fifo_addr);
			buf += 8;
			--j;
		}
		if (unlikely(i)) {
			timeout = jz4740_mmc_poll_irq(host, JZ_MMC_IRQ_TXFIFO_WR_REQ);
			if (unlikely(timeout))
				goto poll_timeout;

			while (i) {
				writel(*buf, fifo_addr);
				++buf;
				--i;
			}
		}
		data->bytes_xfered += miter->length;
	}
	sg_miter_stop(miter);

	return false;

poll_timeout:
	miter->consumed = (void *)buf - miter->addr;
	data->bytes_xfered += miter->consumed;
	sg_miter_stop(miter);

	return true;
}

static bool jz4740_mmc_read_data(struct jz4740_mmc_host *host,
				struct mmc_data *data)
{
	struct sg_mapping_iter *miter = &host->miter;
	void __iomem *fifo_addr = host->base + JZ_REG_MMC_RXFIFO;
	uint32_t *buf;
	uint32_t d;
	uint32_t status;
	size_t i, j;
	unsigned int timeout;

	while (sg_miter_next(miter)) {
		buf = miter->addr;
		i = miter->length;
		j = i / 32;
		i = i & 0x1f;
		while (j) {
			timeout = jz4740_mmc_poll_irq(host, JZ_MMC_IRQ_RXFIFO_RD_REQ);
			if (unlikely(timeout))
				goto poll_timeout;

			buf[0] = readl(fifo_addr);
			buf[1] = readl(fifo_addr);
			buf[2] = readl(fifo_addr);
			buf[3] = readl(fifo_addr);
			buf[4] = readl(fifo_addr);
			buf[5] = readl(fifo_addr);
			buf[6] = readl(fifo_addr);
			buf[7] = readl(fifo_addr);

			buf += 8;
			--j;
		}

		if (unlikely(i)) {
			timeout = jz4740_mmc_poll_irq(host, JZ_MMC_IRQ_RXFIFO_RD_REQ);
			if (unlikely(timeout))
				goto poll_timeout;

			while (i >= 4) {
				*buf++ = readl(fifo_addr);
				i -= 4;
			}
			if (unlikely(i > 0)) {
				d = readl(fifo_addr);
				memcpy(buf, &d, i);
			}
		}
		data->bytes_xfered += miter->length;

		/* This can go away once MIPS implements
		 * flush_kernel_dcache_page */
		flush_dcache_page(miter->page);
	}
	sg_miter_stop(miter);

	/* For whatever reason there is sometime one word more in the fifo then
	 * requested */
	timeout = 1000;
	status = readl(host->base + JZ_REG_MMC_STATUS);
	while (!(status & JZ_MMC_STATUS_DATA_FIFO_EMPTY) && --timeout) {
		d = readl(fifo_addr);
		status = readl(host->base + JZ_REG_MMC_STATUS);
	}

	return false;

poll_timeout:
	miter->consumed = (void *)buf - miter->addr;
	data->bytes_xfered += miter->consumed;
	sg_miter_stop(miter);

	return true;
}

static void jz4740_mmc_timeout(struct timer_list *t)
{
	struct jz4740_mmc_host *host = from_timer(host, t, timeout_timer);

	if (!test_and_clear_bit(0, &host->waiting))
		return;

	jz4740_mmc_set_irq_enabled(host, JZ_MMC_IRQ_END_CMD_RES, false);

	host->req->cmd->error = -ETIMEDOUT;
	jz4740_mmc_request_done(host);
}

static void jz4740_mmc_read_response(struct jz4740_mmc_host *host,
	struct mmc_command *cmd)
{
	int i;
	uint16_t tmp;
	void __iomem *fifo_addr = host->base + JZ_REG_MMC_RESP_FIFO;

	if (cmd->flags & MMC_RSP_136) {
		tmp = readw(fifo_addr);
		for (i = 0; i < 4; ++i) {
			cmd->resp[i] = tmp << 24;
			tmp = readw(fifo_addr);
			cmd->resp[i] |= tmp << 8;
			tmp = readw(fifo_addr);
			cmd->resp[i] |= tmp >> 8;
		}
	} else {
		cmd->resp[0] = readw(fifo_addr) << 24;
		cmd->resp[0] |= readw(fifo_addr) << 8;
		cmd->resp[0] |= readw(fifo_addr) & 0xff;
	}
}

static void jz4740_mmc_send_command(struct jz4740_mmc_host *host,
	struct mmc_command *cmd)
{
	uint32_t cmdat = host->cmdat;

	host->cmdat &= ~JZ_MMC_CMDAT_INIT;
	jz4740_mmc_clock_disable(host);

	host->cmd = cmd;

	if (cmd->flags & MMC_RSP_BUSY)
		cmdat |= JZ_MMC_CMDAT_BUSY;

	switch (mmc_resp_type(cmd)) {
	case MMC_RSP_R1B:
	case MMC_RSP_R1:
		cmdat |= JZ_MMC_CMDAT_RSP_R1;
		break;
	case MMC_RSP_R2:
		cmdat |= JZ_MMC_CMDAT_RSP_R2;
		break;
	case MMC_RSP_R3:
		cmdat |= JZ_MMC_CMDAT_RSP_R3;
		break;
	default:
		break;
	}

	if (cmd->data) {
		cmdat |= JZ_MMC_CMDAT_DATA_EN;
		if (cmd->data->flags & MMC_DATA_WRITE)
			cmdat |= JZ_MMC_CMDAT_WRITE;
		if (host->use_dma) {
			/*
			 * The 4780's MMC controller has integrated DMA ability
			 * in addition to being able to use the external DMA
			 * controller. It moves DMA control bits to a separate
			 * register. The DMA_SEL bit chooses the external
			 * controller over the integrated one. Earlier SoCs
			 * can only use the external controller, and have a
			 * single DMA enable bit in CMDAT.
			 */
			if (host->version >= JZ_MMC_JZ4780) {
				writel(JZ_MMC_DMAC_DMA_EN | JZ_MMC_DMAC_DMA_SEL,
				       host->base + JZ_REG_MMC_DMAC);
			} else {
				cmdat |= JZ_MMC_CMDAT_DMA_EN;
			}
		} else if (host->version >= JZ_MMC_JZ4780) {
			writel(0, host->base + JZ_REG_MMC_DMAC);
		}

		writew(cmd->data->blksz, host->base + JZ_REG_MMC_BLKLEN);
		writew(cmd->data->blocks, host->base + JZ_REG_MMC_NOB);
	}

	writeb(cmd->opcode, host->base + JZ_REG_MMC_CMD);
	writel(cmd->arg, host->base + JZ_REG_MMC_ARG);
	writel(cmdat, host->base + JZ_REG_MMC_CMDAT);

	jz4740_mmc_clock_enable(host, 1);
}

static void jz_mmc_prepare_data_transfer(struct jz4740_mmc_host *host)
{
	struct mmc_command *cmd = host->req->cmd;
	struct mmc_data *data = cmd->data;
	int direction;

	if (data->flags & MMC_DATA_READ)
		direction = SG_MITER_TO_SG;
	else
		direction = SG_MITER_FROM_SG;

	sg_miter_start(&host->miter, data->sg, data->sg_len, direction);
}


static irqreturn_t jz_mmc_irq_worker(int irq, void *devid)
{
	struct jz4740_mmc_host *host = (struct jz4740_mmc_host *)devid;
	struct mmc_command *cmd = host->req->cmd;
	struct mmc_request *req = host->req;
	struct mmc_data *data = cmd->data;
	bool timeout = false;

	if (cmd->error)
		host->state = JZ4740_MMC_STATE_DONE;

	switch (host->state) {
	case JZ4740_MMC_STATE_READ_RESPONSE:
		if (cmd->flags & MMC_RSP_PRESENT)
			jz4740_mmc_read_response(host, cmd);

		if (!data)
			break;

		jz_mmc_prepare_data_transfer(host);

	case JZ4740_MMC_STATE_TRANSFER_DATA:
		if (host->use_dma) {
			/* Use DMA if enabled.
			 * Data transfer direction is defined later by
			 * relying on data flags in
			 * jz4740_mmc_prepare_dma_data() and
			 * jz4740_mmc_start_dma_transfer().
			 */
			timeout = jz4740_mmc_start_dma_transfer(host, data);
			data->bytes_xfered = data->blocks * data->blksz;
		} else if (data->flags & MMC_DATA_READ)
			/* Use PIO if DMA is not enabled.
			 * Data transfer direction was defined before
			 * by relying on data flags in
			 * jz_mmc_prepare_data_transfer().
			 */
			timeout = jz4740_mmc_read_data(host, data);
		else
			timeout = jz4740_mmc_write_data(host, data);

		if (unlikely(timeout)) {
			host->state = JZ4740_MMC_STATE_TRANSFER_DATA;
			break;
		}

		jz4740_mmc_transfer_check_state(host, data);

		timeout = jz4740_mmc_poll_irq(host, JZ_MMC_IRQ_DATA_TRAN_DONE);
		if (unlikely(timeout)) {
			host->state = JZ4740_MMC_STATE_SEND_STOP;
			break;
		}
		jz4740_mmc_write_irq_reg(host, JZ_MMC_IRQ_DATA_TRAN_DONE);

	case JZ4740_MMC_STATE_SEND_STOP:
		if (!req->stop)
			break;

		jz4740_mmc_send_command(host, req->stop);

		if (mmc_resp_type(req->stop) & MMC_RSP_BUSY) {
			timeout = jz4740_mmc_poll_irq(host,
						      JZ_MMC_IRQ_PRG_DONE);
			if (timeout) {
				host->state = JZ4740_MMC_STATE_DONE;
				break;
			}
		}
	case JZ4740_MMC_STATE_DONE:
		break;
	}

	if (!timeout)
		jz4740_mmc_request_done(host);

	return IRQ_HANDLED;
}

static irqreturn_t jz_mmc_irq(int irq, void *devid)
{
	struct jz4740_mmc_host *host = devid;
	struct mmc_command *cmd = host->cmd;
	uint32_t irq_reg, status, tmp;

	status = readl(host->base + JZ_REG_MMC_STATUS);
	irq_reg = jz4740_mmc_read_irq_reg(host);

	tmp = irq_reg;
	irq_reg &= ~host->irq_mask;

	tmp &= ~(JZ_MMC_IRQ_TXFIFO_WR_REQ | JZ_MMC_IRQ_RXFIFO_RD_REQ |
		JZ_MMC_IRQ_PRG_DONE | JZ_MMC_IRQ_DATA_TRAN_DONE);

	if (tmp != irq_reg)
		jz4740_mmc_write_irq_reg(host, tmp & ~irq_reg);

	if (irq_reg & JZ_MMC_IRQ_SDIO) {
		jz4740_mmc_write_irq_reg(host, JZ_MMC_IRQ_SDIO);
		mmc_signal_sdio_irq(host->mmc);
		irq_reg &= ~JZ_MMC_IRQ_SDIO;
	}

	if (host->req && cmd && irq_reg) {
		if (test_and_clear_bit(0, &host->waiting)) {
			del_timer(&host->timeout_timer);

			if (status & JZ_MMC_STATUS_TIMEOUT_RES) {
					cmd->error = -ETIMEDOUT;
			} else if (status & JZ_MMC_STATUS_CRC_RES_ERR) {
					cmd->error = -EIO;
			} else if (status & (JZ_MMC_STATUS_CRC_READ_ERROR |
				    JZ_MMC_STATUS_CRC_WRITE_ERROR)) {
					if (cmd->data)
							cmd->data->error = -EIO;
					cmd->error = -EIO;
			}

			jz4740_mmc_set_irq_enabled(host, irq_reg, false);
			jz4740_mmc_write_irq_reg(host, irq_reg);

			return IRQ_WAKE_THREAD;
		}
	}

	return IRQ_HANDLED;
}

static int jz4740_mmc_set_clock_rate(struct jz4740_mmc_host *host, int rate)
{
	int div = 0;
	int real_rate;

	jz4740_mmc_clock_disable(host);
	clk_set_rate(host->clk, host->mmc->f_max);

	real_rate = clk_get_rate(host->clk);

	while (real_rate > rate && div < 7) {
		++div;
		real_rate >>= 1;
	}

	writew(div, host->base + JZ_REG_MMC_CLKRT);
	return real_rate;
}

static void jz4740_mmc_request(struct mmc_host *mmc, struct mmc_request *req)
{
	struct jz4740_mmc_host *host = mmc_priv(mmc);

	host->req = req;

	jz4740_mmc_write_irq_reg(host, ~0);
	jz4740_mmc_set_irq_enabled(host, JZ_MMC_IRQ_END_CMD_RES, true);

	host->state = JZ4740_MMC_STATE_READ_RESPONSE;
	set_bit(0, &host->waiting);
	mod_timer(&host->timeout_timer, jiffies + 5*HZ);
	jz4740_mmc_send_command(host, req->cmd);
}

static void jz4740_mmc_set_ios(struct mmc_host *mmc, struct mmc_ios *ios)
{
	struct jz4740_mmc_host *host = mmc_priv(mmc);
	if (ios->clock)
		jz4740_mmc_set_clock_rate(host, ios->clock);

	switch (ios->power_mode) {
	case MMC_POWER_UP:
		jz4740_mmc_reset(host);
		if (host->pdata && gpio_is_valid(host->pdata->gpio_power))
			gpio_set_value(host->pdata->gpio_power,
					!host->pdata->power_active_low);
		host->cmdat |= JZ_MMC_CMDAT_INIT;
		clk_prepare_enable(host->clk);
		break;
	case MMC_POWER_ON:
		break;
	default:
		if (host->pdata && gpio_is_valid(host->pdata->gpio_power))
			gpio_set_value(host->pdata->gpio_power,
					host->pdata->power_active_low);
		clk_disable_unprepare(host->clk);
		break;
	}

	switch (ios->bus_width) {
	case MMC_BUS_WIDTH_1:
		host->cmdat &= ~JZ_MMC_CMDAT_BUS_WIDTH_4BIT;
		break;
	case MMC_BUS_WIDTH_4:
		host->cmdat |= JZ_MMC_CMDAT_BUS_WIDTH_4BIT;
		break;
	default:
		break;
	}
}

static void jz4740_mmc_enable_sdio_irq(struct mmc_host *mmc, int enable)
{
	struct jz4740_mmc_host *host = mmc_priv(mmc);
	jz4740_mmc_set_irq_enabled(host, JZ_MMC_IRQ_SDIO, enable);
}

static const struct mmc_host_ops jz4740_mmc_ops = {
	.request	= jz4740_mmc_request,
	.pre_req	= jz4740_mmc_pre_request,
	.post_req	= jz4740_mmc_post_request,
	.set_ios	= jz4740_mmc_set_ios,
	.get_ro		= mmc_gpio_get_ro,
	.get_cd		= mmc_gpio_get_cd,
	.enable_sdio_irq = jz4740_mmc_enable_sdio_irq,
};

static int jz4740_mmc_request_gpio(struct device *dev, int gpio,
	const char *name, bool output, int value)
{
	int ret;

	if (!gpio_is_valid(gpio))
		return 0;

	ret = gpio_request(gpio, name);
	if (ret) {
		dev_err(dev, "Failed to request %s gpio: %d\n", name, ret);
		return ret;
	}

	if (output)
		gpio_direction_output(gpio, value);
	else
		gpio_direction_input(gpio);

	return 0;
}

static int jz4740_mmc_request_gpios(struct mmc_host *mmc,
	struct platform_device *pdev)
{
	struct jz4740_mmc_platform_data *pdata = dev_get_platdata(&pdev->dev);
	int ret = 0;

	if (!pdata)
		return 0;

	if (!pdata->card_detect_active_low)
		mmc->caps2 |= MMC_CAP2_CD_ACTIVE_HIGH;
	if (!pdata->read_only_active_low)
		mmc->caps2 |= MMC_CAP2_RO_ACTIVE_HIGH;

	/*
	 * Get optional card detect and write protect GPIOs,
	 * only back out on probe deferral.
	 */
	ret = mmc_gpiod_request_cd(mmc, "cd", 0, false, 0, NULL);
	if (ret == -EPROBE_DEFER)
		return ret;

	ret = mmc_gpiod_request_ro(mmc, "wp", 0, false, 0, NULL);
	if (ret == -EPROBE_DEFER)
		return ret;

	return jz4740_mmc_request_gpio(&pdev->dev, pdata->gpio_power,
			"MMC read only", true, pdata->power_active_low);
}

static void jz4740_mmc_free_gpios(struct platform_device *pdev)
{
	struct jz4740_mmc_platform_data *pdata = dev_get_platdata(&pdev->dev);

	if (!pdata)
		return;

	if (gpio_is_valid(pdata->gpio_power))
		gpio_free(pdata->gpio_power);
}

static const struct of_device_id jz4740_mmc_of_match[] = {
	{ .compatible = "ingenic,jz4740-mmc", .data = (void *) JZ_MMC_JZ4740 },
	{ .compatible = "ingenic,jz4780-mmc", .data = (void *) JZ_MMC_JZ4780 },
	{},
};
MODULE_DEVICE_TABLE(of, jz4740_mmc_of_match);

static int jz4740_mmc_probe(struct platform_device* pdev)
{
	int ret;
	struct mmc_host *mmc;
	struct jz4740_mmc_host *host;
	const struct of_device_id *match;
	struct jz4740_mmc_platform_data *pdata;

	pdata = dev_get_platdata(&pdev->dev);

	mmc = mmc_alloc_host(sizeof(struct jz4740_mmc_host), &pdev->dev);
	if (!mmc) {
		dev_err(&pdev->dev, "Failed to alloc mmc host structure\n");
		return -ENOMEM;
	}

	host = mmc_priv(mmc);
	host->pdata = pdata;

	match = of_match_device(jz4740_mmc_of_match, &pdev->dev);
	if (match) {
		host->version = (enum jz4740_mmc_version)match->data;
		ret = mmc_of_parse(mmc);
		if (ret) {
			if (ret != -EPROBE_DEFER)
				dev_err(&pdev->dev,
					"could not parse of data: %d\n", ret);
			goto err_free_host;
		}
	} else {
		/* JZ4740 should be the only one using legacy probe */
		host->version = JZ_MMC_JZ4740;
		mmc->caps |= MMC_CAP_SDIO_IRQ;
		if (!(pdata && pdata->data_1bit))
			mmc->caps |= MMC_CAP_4_BIT_DATA;
		ret = jz4740_mmc_request_gpios(mmc, pdev);
		if (ret)
			goto err_free_host;
	}

	host->irq = platform_get_irq(pdev, 0);
	if (host->irq < 0) {
		ret = host->irq;
		dev_err(&pdev->dev, "Failed to get platform irq: %d\n", ret);
		goto err_free_host;
	}

	host->clk = devm_clk_get(&pdev->dev, "mmc");
	if (IS_ERR(host->clk)) {
		ret = PTR_ERR(host->clk);
		dev_err(&pdev->dev, "Failed to get mmc clock\n");
		goto err_free_host;
	}

	host->mem_res = platform_get_resource(pdev, IORESOURCE_MEM, 0);
	host->base = devm_ioremap_resource(&pdev->dev, host->mem_res);
	if (IS_ERR(host->base)) {
		ret = PTR_ERR(host->base);
		dev_err(&pdev->dev, "Failed to ioremap base memory\n");
		goto err_free_host;
	}

	mmc->ops = &jz4740_mmc_ops;
	if (!mmc->f_max)
		mmc->f_max = JZ_MMC_CLK_RATE;
	mmc->f_min = mmc->f_max / 128;
	mmc->ocr_avail = MMC_VDD_32_33 | MMC_VDD_33_34;

	mmc->max_blk_size = (1 << 10) - 1;
	mmc->max_blk_count = (1 << 15) - 1;
	mmc->max_req_size = mmc->max_blk_size * mmc->max_blk_count;

	mmc->max_segs = 128;
	mmc->max_seg_size = mmc->max_req_size;

	host->mmc = mmc;
	host->pdev = pdev;
	spin_lock_init(&host->lock);
	host->irq_mask = ~0;

	jz4740_mmc_reset(host);

	ret = request_threaded_irq(host->irq, jz_mmc_irq, jz_mmc_irq_worker, 0,
			dev_name(&pdev->dev), host);
	if (ret) {
		dev_err(&pdev->dev, "Failed to request irq: %d\n", ret);
		goto err_free_gpios;
	}

	jz4740_mmc_clock_disable(host);
	timer_setup(&host->timeout_timer, jz4740_mmc_timeout, 0);

	ret = jz4740_mmc_acquire_dma_channels(host);
	if (ret == -EPROBE_DEFER)
		goto err_free_irq;
	host->use_dma = !ret;

	platform_set_drvdata(pdev, host);
	ret = mmc_add_host(mmc);

	if (ret) {
		dev_err(&pdev->dev, "Failed to add mmc host: %d\n", ret);
		goto err_release_dma;
	}
	dev_info(&pdev->dev, "JZ SD/MMC card driver registered\n");

	dev_info(&pdev->dev, "Using %s, %d-bit mode\n",
		 host->use_dma ? "DMA" : "PIO",
		 (mmc->caps & MMC_CAP_4_BIT_DATA) ? 4 : 1);

	return 0;

err_release_dma:
	if (host->use_dma)
		jz4740_mmc_release_dma_channels(host);
err_free_irq:
	free_irq(host->irq, host);
err_free_gpios:
	jz4740_mmc_free_gpios(pdev);
err_free_host:
	mmc_free_host(mmc);

	return ret;
}

static int jz4740_mmc_remove(struct platform_device *pdev)
{
	struct jz4740_mmc_host *host = platform_get_drvdata(pdev);

	del_timer_sync(&host->timeout_timer);
	jz4740_mmc_set_irq_enabled(host, 0xff, false);
	jz4740_mmc_reset(host);

	mmc_remove_host(host->mmc);

	free_irq(host->irq, host);

	jz4740_mmc_free_gpios(pdev);

	if (host->use_dma)
		jz4740_mmc_release_dma_channels(host);

	mmc_free_host(host->mmc);

	return 0;
}

#ifdef CONFIG_PM_SLEEP

static int jz4740_mmc_suspend(struct device *dev)
{
	return pinctrl_pm_select_sleep_state(dev);
}

static int jz4740_mmc_resume(struct device *dev)
{
	return pinctrl_pm_select_default_state(dev);
}

static SIMPLE_DEV_PM_OPS(jz4740_mmc_pm_ops, jz4740_mmc_suspend,
	jz4740_mmc_resume);
#define JZ4740_MMC_PM_OPS (&jz4740_mmc_pm_ops)
#else
#define JZ4740_MMC_PM_OPS NULL
#endif

static struct platform_driver jz4740_mmc_driver = {
	.probe = jz4740_mmc_probe,
	.remove = jz4740_mmc_remove,
	.driver = {
		.name = "jz4740-mmc",
		.of_match_table = of_match_ptr(jz4740_mmc_of_match),
		.pm = JZ4740_MMC_PM_OPS,
	},
};

module_platform_driver(jz4740_mmc_driver);

MODULE_DESCRIPTION("JZ4740 SD/MMC controller driver");
MODULE_LICENSE("GPL");
MODULE_AUTHOR("Lars-Peter Clausen <lars@metafoo.de>");<|MERGE_RESOLUTION|>--- conflicted
+++ resolved
@@ -395,11 +395,7 @@
 	else
 		host->irq_mask |= irq;
 
-<<<<<<< HEAD
-	writew(host->irq_mask, host->base + JZ_REG_MMC_IMASK);
-=======
 	jz4740_mmc_write_irq_mask(host, host->irq_mask);
->>>>>>> e021bb4f
 	spin_unlock_irqrestore(&host->lock, flags);
 }
 
