// SPDX-License-Identifier: GPL-2.0-only
/*
 * Amlogic SD/eMMC driver for the GX/S905 family SoCs
 *
 * Copyright (c) 2016 BayLibre, SAS.
 * Author: Kevin Hilman <khilman@baylibre.com>
 */
#include <linux/kernel.h>
#include <linux/module.h>
#include <linux/init.h>
#include <linux/delay.h>
#include <linux/device.h>
#include <linux/iopoll.h>
#include <linux/of_device.h>
#include <linux/platform_device.h>
#include <linux/ioport.h>
#include <linux/dma-mapping.h>
#include <linux/mmc/host.h>
#include <linux/mmc/mmc.h>
#include <linux/mmc/sdio.h>
#include <linux/mmc/slot-gpio.h>
#include <linux/io.h>
#include <linux/clk.h>
#include <linux/clk-provider.h>
#include <linux/regulator/consumer.h>
#include <linux/reset.h>
#include <linux/interrupt.h>
#include <linux/bitfield.h>
#include <linux/pinctrl/consumer.h>

#define DRIVER_NAME "meson-gx-mmc"

#define SD_EMMC_CLOCK 0x0
#define   CLK_DIV_MASK GENMASK(5, 0)
#define   CLK_SRC_MASK GENMASK(7, 6)
#define   CLK_CORE_PHASE_MASK GENMASK(9, 8)
#define   CLK_TX_PHASE_MASK GENMASK(11, 10)
#define   CLK_RX_PHASE_MASK GENMASK(13, 12)
#define   CLK_PHASE_0 0
#define   CLK_PHASE_180 2
#define   CLK_V2_TX_DELAY_MASK GENMASK(19, 16)
#define   CLK_V2_RX_DELAY_MASK GENMASK(23, 20)
#define   CLK_V2_ALWAYS_ON BIT(24)

#define   CLK_V3_TX_DELAY_MASK GENMASK(21, 16)
#define   CLK_V3_RX_DELAY_MASK GENMASK(27, 22)
#define   CLK_V3_ALWAYS_ON BIT(28)

#define   CLK_TX_DELAY_MASK(h)		(h->data->tx_delay_mask)
#define   CLK_RX_DELAY_MASK(h)		(h->data->rx_delay_mask)
#define   CLK_ALWAYS_ON(h)		(h->data->always_on)

#define SD_EMMC_DELAY 0x4
#define SD_EMMC_ADJUST 0x8
#define   ADJUST_ADJ_DELAY_MASK GENMASK(21, 16)
#define   ADJUST_DS_EN BIT(15)
#define   ADJUST_ADJ_EN BIT(13)

#define SD_EMMC_DELAY1 0x4
#define SD_EMMC_DELAY2 0x8
#define SD_EMMC_V3_ADJUST 0xc

#define SD_EMMC_CALOUT 0x10
#define SD_EMMC_START 0x40
#define   START_DESC_INIT BIT(0)
#define   START_DESC_BUSY BIT(1)
#define   START_DESC_ADDR_MASK GENMASK(31, 2)

#define SD_EMMC_CFG 0x44
#define   CFG_BUS_WIDTH_MASK GENMASK(1, 0)
#define   CFG_BUS_WIDTH_1 0x0
#define   CFG_BUS_WIDTH_4 0x1
#define   CFG_BUS_WIDTH_8 0x2
#define   CFG_DDR BIT(2)
#define   CFG_BLK_LEN_MASK GENMASK(7, 4)
#define   CFG_RESP_TIMEOUT_MASK GENMASK(11, 8)
#define   CFG_RC_CC_MASK GENMASK(15, 12)
#define   CFG_STOP_CLOCK BIT(22)
#define   CFG_CLK_ALWAYS_ON BIT(18)
#define   CFG_CHK_DS BIT(20)
#define   CFG_AUTO_CLK BIT(23)
#define   CFG_ERR_ABORT BIT(27)

#define SD_EMMC_STATUS 0x48
#define   STATUS_BUSY BIT(31)
#define   STATUS_DESC_BUSY BIT(30)
#define   STATUS_DATI GENMASK(23, 16)

#define SD_EMMC_IRQ_EN 0x4c
#define   IRQ_RXD_ERR_MASK GENMASK(7, 0)
#define   IRQ_TXD_ERR BIT(8)
#define   IRQ_DESC_ERR BIT(9)
#define   IRQ_RESP_ERR BIT(10)
#define   IRQ_CRC_ERR \
	(IRQ_RXD_ERR_MASK | IRQ_TXD_ERR | IRQ_DESC_ERR | IRQ_RESP_ERR)
#define   IRQ_RESP_TIMEOUT BIT(11)
#define   IRQ_DESC_TIMEOUT BIT(12)
#define   IRQ_TIMEOUTS \
	(IRQ_RESP_TIMEOUT | IRQ_DESC_TIMEOUT)
#define   IRQ_END_OF_CHAIN BIT(13)
#define   IRQ_RESP_STATUS BIT(14)
#define   IRQ_SDIO BIT(15)
#define   IRQ_EN_MASK \
	(IRQ_CRC_ERR | IRQ_TIMEOUTS | IRQ_END_OF_CHAIN | IRQ_RESP_STATUS |\
	 IRQ_SDIO)

#define SD_EMMC_CMD_CFG 0x50
#define SD_EMMC_CMD_ARG 0x54
#define SD_EMMC_CMD_DAT 0x58
#define SD_EMMC_CMD_RSP 0x5c
#define SD_EMMC_CMD_RSP1 0x60
#define SD_EMMC_CMD_RSP2 0x64
#define SD_EMMC_CMD_RSP3 0x68

#define SD_EMMC_RXD 0x94
#define SD_EMMC_TXD 0x94
#define SD_EMMC_LAST_REG SD_EMMC_TXD

#define SD_EMMC_SRAM_DATA_BUF_LEN 1536
#define SD_EMMC_SRAM_DATA_BUF_OFF 0x200

#define SD_EMMC_CFG_BLK_SIZE 512 /* internal buffer max: 512 bytes */
#define SD_EMMC_CFG_RESP_TIMEOUT 256 /* in clock cycles */
#define SD_EMMC_CMD_TIMEOUT 1024 /* in ms */
#define SD_EMMC_CMD_TIMEOUT_DATA 4096 /* in ms */
#define SD_EMMC_CFG_CMD_GAP 16 /* in clock cycles */
#define SD_EMMC_DESC_BUF_LEN PAGE_SIZE

#define SD_EMMC_PRE_REQ_DONE BIT(0)
#define SD_EMMC_DESC_CHAIN_MODE BIT(1)

#define MUX_CLK_NUM_PARENTS 2

struct meson_mmc_data {
	unsigned int tx_delay_mask;
	unsigned int rx_delay_mask;
	unsigned int always_on;
	unsigned int adjust;
};

struct sd_emmc_desc {
	u32 cmd_cfg;
	u32 cmd_arg;
	u32 cmd_data;
	u32 cmd_resp;
};

struct meson_host {
	struct	device		*dev;
	struct	meson_mmc_data *data;
	struct	mmc_host	*mmc;
	struct	mmc_command	*cmd;

	void __iomem *regs;
	struct clk *core_clk;
	struct clk *mux_clk;
	struct clk *mmc_clk;
	unsigned long req_rate;
	bool ddr;

	bool dram_access_quirk;

	struct pinctrl *pinctrl;
	struct pinctrl_state *pins_default;
	struct pinctrl_state *pins_clk_gate;

	unsigned int bounce_buf_size;
	void *bounce_buf;
	dma_addr_t bounce_dma_addr;
	struct sd_emmc_desc *descs;
	dma_addr_t descs_dma_addr;

	int irq;

	bool vqmmc_enabled;
};

#define CMD_CFG_LENGTH_MASK GENMASK(8, 0)
#define CMD_CFG_BLOCK_MODE BIT(9)
#define CMD_CFG_R1B BIT(10)
#define CMD_CFG_END_OF_CHAIN BIT(11)
#define CMD_CFG_TIMEOUT_MASK GENMASK(15, 12)
#define CMD_CFG_NO_RESP BIT(16)
#define CMD_CFG_NO_CMD BIT(17)
#define CMD_CFG_DATA_IO BIT(18)
#define CMD_CFG_DATA_WR BIT(19)
#define CMD_CFG_RESP_NOCRC BIT(20)
#define CMD_CFG_RESP_128 BIT(21)
#define CMD_CFG_RESP_NUM BIT(22)
#define CMD_CFG_DATA_NUM BIT(23)
#define CMD_CFG_CMD_INDEX_MASK GENMASK(29, 24)
#define CMD_CFG_ERROR BIT(30)
#define CMD_CFG_OWNER BIT(31)

#define CMD_DATA_MASK GENMASK(31, 2)
#define CMD_DATA_BIG_ENDIAN BIT(1)
#define CMD_DATA_SRAM BIT(0)
#define CMD_RESP_MASK GENMASK(31, 1)
#define CMD_RESP_SRAM BIT(0)

static unsigned int meson_mmc_get_timeout_msecs(struct mmc_data *data)
{
	unsigned int timeout = data->timeout_ns / NSEC_PER_MSEC;

	if (!timeout)
		return SD_EMMC_CMD_TIMEOUT_DATA;

	timeout = roundup_pow_of_two(timeout);

	return min(timeout, 32768U); /* max. 2^15 ms */
}

static struct mmc_command *meson_mmc_get_next_command(struct mmc_command *cmd)
{
	if (cmd->opcode == MMC_SET_BLOCK_COUNT && !cmd->error)
		return cmd->mrq->cmd;
	else if (mmc_op_multi(cmd->opcode) &&
		 (!cmd->mrq->sbc || cmd->error || cmd->data->error))
		return cmd->mrq->stop;
	else
		return NULL;
}

static void meson_mmc_get_transfer_mode(struct mmc_host *mmc,
					struct mmc_request *mrq)
{
	struct meson_host *host = mmc_priv(mmc);
	struct mmc_data *data = mrq->data;
	struct scatterlist *sg;
	int i;
	bool use_desc_chain_mode = true;

	/*
	 * When Controller DMA cannot directly access DDR memory, disable
	 * support for Chain Mode to directly use the internal SRAM using
	 * the bounce buffer mode.
	 */
	if (host->dram_access_quirk)
		return;

	/*
	 * Broken SDIO with AP6255-based WiFi on Khadas VIM Pro has been
	 * reported. For some strange reason this occurs in descriptor
	 * chain mode only. So let's fall back to bounce buffer mode
	 * for command SD_IO_RW_EXTENDED.
	 */
	if (mrq->cmd->opcode == SD_IO_RW_EXTENDED)
		return;

	for_each_sg(data->sg, sg, data->sg_len, i)
		/* check for 8 byte alignment */
		if (sg->offset & 7) {
			WARN_ONCE(1, "unaligned scatterlist buffer\n");
			use_desc_chain_mode = false;
			break;
		}

	if (use_desc_chain_mode)
		data->host_cookie |= SD_EMMC_DESC_CHAIN_MODE;
}

static inline bool meson_mmc_desc_chain_mode(const struct mmc_data *data)
{
	return data->host_cookie & SD_EMMC_DESC_CHAIN_MODE;
}

static inline bool meson_mmc_bounce_buf_read(const struct mmc_data *data)
{
	return data && data->flags & MMC_DATA_READ &&
	       !meson_mmc_desc_chain_mode(data);
}

static void meson_mmc_pre_req(struct mmc_host *mmc, struct mmc_request *mrq)
{
	struct mmc_data *data = mrq->data;

	if (!data)
		return;

	meson_mmc_get_transfer_mode(mmc, mrq);
	data->host_cookie |= SD_EMMC_PRE_REQ_DONE;

	if (!meson_mmc_desc_chain_mode(data))
		return;

	data->sg_count = dma_map_sg(mmc_dev(mmc), data->sg, data->sg_len,
                                   mmc_get_dma_dir(data));
	if (!data->sg_count)
		dev_err(mmc_dev(mmc), "dma_map_sg failed");
}

static void meson_mmc_post_req(struct mmc_host *mmc, struct mmc_request *mrq,
			       int err)
{
	struct mmc_data *data = mrq->data;

	if (data && meson_mmc_desc_chain_mode(data) && data->sg_count)
		dma_unmap_sg(mmc_dev(mmc), data->sg, data->sg_len,
			     mmc_get_dma_dir(data));
}

/*
 * Gating the clock on this controller is tricky.  It seems the mmc clock
 * is also used by the controller.  It may crash during some operation if the
 * clock is stopped.  The safest thing to do, whenever possible, is to keep
 * clock running at stop it at the pad using the pinmux.
 */
static void meson_mmc_clk_gate(struct meson_host *host)
{
	u32 cfg;

	if (host->pins_clk_gate) {
		pinctrl_select_state(host->pinctrl, host->pins_clk_gate);
	} else {
		/*
		 * If the pinmux is not provided - default to the classic and
		 * unsafe method
		 */
		cfg = readl(host->regs + SD_EMMC_CFG);
		cfg |= CFG_STOP_CLOCK;
		writel(cfg, host->regs + SD_EMMC_CFG);
	}
}

static void meson_mmc_clk_ungate(struct meson_host *host)
{
	u32 cfg;

	if (host->pins_clk_gate)
		pinctrl_select_state(host->pinctrl, host->pins_default);

	/* Make sure the clock is not stopped in the controller */
	cfg = readl(host->regs + SD_EMMC_CFG);
	cfg &= ~CFG_STOP_CLOCK;
	writel(cfg, host->regs + SD_EMMC_CFG);
}

static int meson_mmc_clk_set(struct meson_host *host, unsigned long rate,
			     bool ddr)
{
	struct mmc_host *mmc = host->mmc;
	int ret;
	u32 cfg;

	/* Same request - bail-out */
	if (host->ddr == ddr && host->req_rate == rate)
		return 0;

	/* stop clock */
	meson_mmc_clk_gate(host);
	host->req_rate = 0;
	mmc->actual_clock = 0;

	/* return with clock being stopped */
	if (!rate)
		return 0;

	/* Stop the clock during rate change to avoid glitches */
	cfg = readl(host->regs + SD_EMMC_CFG);
	cfg |= CFG_STOP_CLOCK;
	writel(cfg, host->regs + SD_EMMC_CFG);

	if (ddr) {
		/* DDR modes require higher module clock */
		rate <<= 1;
		cfg |= CFG_DDR;
	} else {
		cfg &= ~CFG_DDR;
	}
	writel(cfg, host->regs + SD_EMMC_CFG);
	host->ddr = ddr;

	ret = clk_set_rate(host->mmc_clk, rate);
	if (ret) {
		dev_err(host->dev, "Unable to set cfg_div_clk to %lu. ret=%d\n",
			rate, ret);
		return ret;
	}

	host->req_rate = rate;
	mmc->actual_clock = clk_get_rate(host->mmc_clk);

	/* We should report the real output frequency of the controller */
	if (ddr) {
		host->req_rate >>= 1;
		mmc->actual_clock >>= 1;
	}

	dev_dbg(host->dev, "clk rate: %u Hz\n", mmc->actual_clock);
	if (rate != mmc->actual_clock)
		dev_dbg(host->dev, "requested rate was %lu\n", rate);

	/* (re)start clock */
	meson_mmc_clk_ungate(host);

	return 0;
}

/*
 * The SD/eMMC IP block has an internal mux and divider used for
 * generating the MMC clock.  Use the clock framework to create and
 * manage these clocks.
 */
static int meson_mmc_clk_init(struct meson_host *host)
{
	struct clk_init_data init;
	struct clk_mux *mux;
	struct clk_divider *div;
	char clk_name[32];
	int i, ret = 0;
	const char *mux_parent_names[MUX_CLK_NUM_PARENTS];
	const char *clk_parent[1];
	u32 clk_reg;

	/* init SD_EMMC_CLOCK to sane defaults w/min clock rate */
	clk_reg = CLK_ALWAYS_ON(host);
	clk_reg |= CLK_DIV_MASK;
	clk_reg |= FIELD_PREP(CLK_CORE_PHASE_MASK, CLK_PHASE_180);
	clk_reg |= FIELD_PREP(CLK_TX_PHASE_MASK, CLK_PHASE_0);
	clk_reg |= FIELD_PREP(CLK_RX_PHASE_MASK, CLK_PHASE_0);
	writel(clk_reg, host->regs + SD_EMMC_CLOCK);

	/* get the mux parents */
	for (i = 0; i < MUX_CLK_NUM_PARENTS; i++) {
		struct clk *clk;
		char name[16];

		snprintf(name, sizeof(name), "clkin%d", i);
		clk = devm_clk_get(host->dev, name);
		if (IS_ERR(clk)) {
			if (clk != ERR_PTR(-EPROBE_DEFER))
				dev_err(host->dev, "Missing clock %s\n", name);
			return PTR_ERR(clk);
		}

		mux_parent_names[i] = __clk_get_name(clk);
	}

	/* create the mux */
	mux = devm_kzalloc(host->dev, sizeof(*mux), GFP_KERNEL);
	if (!mux)
		return -ENOMEM;

	snprintf(clk_name, sizeof(clk_name), "%s#mux", dev_name(host->dev));
	init.name = clk_name;
	init.ops = &clk_mux_ops;
	init.flags = 0;
	init.parent_names = mux_parent_names;
	init.num_parents = MUX_CLK_NUM_PARENTS;

	mux->reg = host->regs + SD_EMMC_CLOCK;
	mux->shift = __ffs(CLK_SRC_MASK);
	mux->mask = CLK_SRC_MASK >> mux->shift;
	mux->hw.init = &init;

	host->mux_clk = devm_clk_register(host->dev, &mux->hw);
	if (WARN_ON(IS_ERR(host->mux_clk)))
		return PTR_ERR(host->mux_clk);

	/* create the divider */
	div = devm_kzalloc(host->dev, sizeof(*div), GFP_KERNEL);
	if (!div)
		return -ENOMEM;

	snprintf(clk_name, sizeof(clk_name), "%s#div", dev_name(host->dev));
	init.name = clk_name;
	init.ops = &clk_divider_ops;
	init.flags = CLK_SET_RATE_PARENT;
	clk_parent[0] = __clk_get_name(host->mux_clk);
	init.parent_names = clk_parent;
	init.num_parents = 1;

	div->reg = host->regs + SD_EMMC_CLOCK;
	div->shift = __ffs(CLK_DIV_MASK);
	div->width = __builtin_popcountl(CLK_DIV_MASK);
	div->hw.init = &init;
	div->flags = CLK_DIVIDER_ONE_BASED;

	host->mmc_clk = devm_clk_register(host->dev, &div->hw);
	if (WARN_ON(IS_ERR(host->mmc_clk)))
		return PTR_ERR(host->mmc_clk);

	/* init SD_EMMC_CLOCK to sane defaults w/min clock rate */
	host->mmc->f_min = clk_round_rate(host->mmc_clk, 400000);
	ret = clk_set_rate(host->mmc_clk, host->mmc->f_min);
	if (ret)
		return ret;

	return clk_prepare_enable(host->mmc_clk);
}

static void meson_mmc_disable_resampling(struct meson_host *host)
{
	unsigned int val = readl(host->regs + host->data->adjust);

	val &= ~ADJUST_ADJ_EN;
	writel(val, host->regs + host->data->adjust);
}

static void meson_mmc_reset_resampling(struct meson_host *host)
{
	unsigned int val;

	meson_mmc_disable_resampling(host);

	val = readl(host->regs + host->data->adjust);
	val &= ~ADJUST_ADJ_DELAY_MASK;
	writel(val, host->regs + host->data->adjust);
}

static int meson_mmc_resampling_tuning(struct mmc_host *mmc, u32 opcode)
{
	struct meson_host *host = mmc_priv(mmc);
	unsigned int val, dly, max_dly, i;
	int ret;

	/* Resampling is done using the source clock */
	max_dly = DIV_ROUND_UP(clk_get_rate(host->mux_clk),
			       clk_get_rate(host->mmc_clk));

	val = readl(host->regs + host->data->adjust);
	val |= ADJUST_ADJ_EN;
	writel(val, host->regs + host->data->adjust);

	if (mmc->doing_retune)
		dly = FIELD_GET(ADJUST_ADJ_DELAY_MASK, val) + 1;
	else
		dly = 0;

	for (i = 0; i < max_dly; i++) {
		val &= ~ADJUST_ADJ_DELAY_MASK;
		val |= FIELD_PREP(ADJUST_ADJ_DELAY_MASK, (dly + i) % max_dly);
		writel(val, host->regs + host->data->adjust);

		ret = mmc_send_tuning(mmc, opcode, NULL);
		if (!ret) {
			dev_dbg(mmc_dev(mmc), "resampling delay: %u\n",
				(dly + i) % max_dly);
			return 0;
		}
	}

	meson_mmc_reset_resampling(host);
	return -EIO;
}

static int meson_mmc_prepare_ios_clock(struct meson_host *host,
				       struct mmc_ios *ios)
{
	bool ddr;

	switch (ios->timing) {
	case MMC_TIMING_MMC_DDR52:
	case MMC_TIMING_UHS_DDR50:
		ddr = true;
		break;

	default:
		ddr = false;
		break;
	}

	return meson_mmc_clk_set(host, ios->clock, ddr);
}

static void meson_mmc_check_resampling(struct meson_host *host,
				       struct mmc_ios *ios)
{
	switch (ios->timing) {
	case MMC_TIMING_LEGACY:
	case MMC_TIMING_MMC_HS:
	case MMC_TIMING_SD_HS:
	case MMC_TIMING_MMC_DDR52:
		meson_mmc_disable_resampling(host);
		break;
	}
}

static void meson_mmc_set_ios(struct mmc_host *mmc, struct mmc_ios *ios)
{
	struct meson_host *host = mmc_priv(mmc);
	u32 bus_width, val;
	int err;

	/*
	 * GPIO regulator, only controls switching between 1v8 and
	 * 3v3, doesn't support MMC_POWER_OFF, MMC_POWER_ON.
	 */
	switch (ios->power_mode) {
	case MMC_POWER_OFF:
		if (!IS_ERR(mmc->supply.vmmc))
			mmc_regulator_set_ocr(mmc, mmc->supply.vmmc, 0);

		if (!IS_ERR(mmc->supply.vqmmc) && host->vqmmc_enabled) {
			regulator_disable(mmc->supply.vqmmc);
			host->vqmmc_enabled = false;
		}

		break;

	case MMC_POWER_UP:
		if (!IS_ERR(mmc->supply.vmmc))
			mmc_regulator_set_ocr(mmc, mmc->supply.vmmc, ios->vdd);

		break;

	case MMC_POWER_ON:
		if (!IS_ERR(mmc->supply.vqmmc) && !host->vqmmc_enabled) {
			int ret = regulator_enable(mmc->supply.vqmmc);

			if (ret < 0)
				dev_err(host->dev,
					"failed to enable vqmmc regulator\n");
			else
				host->vqmmc_enabled = true;
		}

		break;
	}

	/* Bus width */
	switch (ios->bus_width) {
	case MMC_BUS_WIDTH_1:
		bus_width = CFG_BUS_WIDTH_1;
		break;
	case MMC_BUS_WIDTH_4:
		bus_width = CFG_BUS_WIDTH_4;
		break;
	case MMC_BUS_WIDTH_8:
		bus_width = CFG_BUS_WIDTH_8;
		break;
	default:
		dev_err(host->dev, "Invalid ios->bus_width: %u.  Setting to 4.\n",
			ios->bus_width);
		bus_width = CFG_BUS_WIDTH_4;
	}

	val = readl(host->regs + SD_EMMC_CFG);
	val &= ~CFG_BUS_WIDTH_MASK;
	val |= FIELD_PREP(CFG_BUS_WIDTH_MASK, bus_width);
	writel(val, host->regs + SD_EMMC_CFG);

	meson_mmc_check_resampling(host, ios);
	err = meson_mmc_prepare_ios_clock(host, ios);
	if (err)
		dev_err(host->dev, "Failed to set clock: %d\n,", err);

	dev_dbg(host->dev, "SD_EMMC_CFG:  0x%08x\n", val);
}

static void meson_mmc_request_done(struct mmc_host *mmc,
				   struct mmc_request *mrq)
{
	struct meson_host *host = mmc_priv(mmc);

	host->cmd = NULL;
	mmc_request_done(host->mmc, mrq);
}

static void meson_mmc_set_blksz(struct mmc_host *mmc, unsigned int blksz)
{
	struct meson_host *host = mmc_priv(mmc);
	u32 cfg, blksz_old;

	cfg = readl(host->regs + SD_EMMC_CFG);
	blksz_old = FIELD_GET(CFG_BLK_LEN_MASK, cfg);

	if (!is_power_of_2(blksz))
		dev_err(host->dev, "blksz %u is not a power of 2\n", blksz);

	blksz = ilog2(blksz);

	/* check if block-size matches, if not update */
	if (blksz == blksz_old)
		return;

	dev_dbg(host->dev, "%s: update blk_len %d -> %d\n", __func__,
		blksz_old, blksz);

	cfg &= ~CFG_BLK_LEN_MASK;
	cfg |= FIELD_PREP(CFG_BLK_LEN_MASK, blksz);
	writel(cfg, host->regs + SD_EMMC_CFG);
}

static void meson_mmc_set_response_bits(struct mmc_command *cmd, u32 *cmd_cfg)
{
	if (cmd->flags & MMC_RSP_PRESENT) {
		if (cmd->flags & MMC_RSP_136)
			*cmd_cfg |= CMD_CFG_RESP_128;
		*cmd_cfg |= CMD_CFG_RESP_NUM;

		if (!(cmd->flags & MMC_RSP_CRC))
			*cmd_cfg |= CMD_CFG_RESP_NOCRC;

		if (cmd->flags & MMC_RSP_BUSY)
			*cmd_cfg |= CMD_CFG_R1B;
	} else {
		*cmd_cfg |= CMD_CFG_NO_RESP;
	}
}

static void meson_mmc_desc_chain_transfer(struct mmc_host *mmc, u32 cmd_cfg)
{
	struct meson_host *host = mmc_priv(mmc);
	struct sd_emmc_desc *desc = host->descs;
	struct mmc_data *data = host->cmd->data;
	struct scatterlist *sg;
	u32 start;
	int i;

	if (data->flags & MMC_DATA_WRITE)
		cmd_cfg |= CMD_CFG_DATA_WR;

	if (data->blocks > 1) {
		cmd_cfg |= CMD_CFG_BLOCK_MODE;
		meson_mmc_set_blksz(mmc, data->blksz);
	}

	for_each_sg(data->sg, sg, data->sg_count, i) {
		unsigned int len = sg_dma_len(sg);

		if (data->blocks > 1)
			len /= data->blksz;

		desc[i].cmd_cfg = cmd_cfg;
		desc[i].cmd_cfg |= FIELD_PREP(CMD_CFG_LENGTH_MASK, len);
		if (i > 0)
			desc[i].cmd_cfg |= CMD_CFG_NO_CMD;
		desc[i].cmd_arg = host->cmd->arg;
		desc[i].cmd_resp = 0;
		desc[i].cmd_data = sg_dma_address(sg);
	}
	desc[data->sg_count - 1].cmd_cfg |= CMD_CFG_END_OF_CHAIN;

	dma_wmb(); /* ensure descriptor is written before kicked */
	start = host->descs_dma_addr | START_DESC_BUSY;
	writel(start, host->regs + SD_EMMC_START);
}

static void meson_mmc_start_cmd(struct mmc_host *mmc, struct mmc_command *cmd)
{
	struct meson_host *host = mmc_priv(mmc);
	struct mmc_data *data = cmd->data;
	u32 cmd_cfg = 0, cmd_data = 0;
	unsigned int xfer_bytes = 0;

	/* Setup descriptors */
	dma_rmb();

	host->cmd = cmd;

	cmd_cfg |= FIELD_PREP(CMD_CFG_CMD_INDEX_MASK, cmd->opcode);
	cmd_cfg |= CMD_CFG_OWNER;  /* owned by CPU */
	cmd_cfg |= CMD_CFG_ERROR; /* stop in case of error */

	meson_mmc_set_response_bits(cmd, &cmd_cfg);

	/* data? */
	if (data) {
		data->bytes_xfered = 0;
		cmd_cfg |= CMD_CFG_DATA_IO;
		cmd_cfg |= FIELD_PREP(CMD_CFG_TIMEOUT_MASK,
				      ilog2(meson_mmc_get_timeout_msecs(data)));

		if (meson_mmc_desc_chain_mode(data)) {
			meson_mmc_desc_chain_transfer(mmc, cmd_cfg);
			return;
		}

		if (data->blocks > 1) {
			cmd_cfg |= CMD_CFG_BLOCK_MODE;
			cmd_cfg |= FIELD_PREP(CMD_CFG_LENGTH_MASK,
					      data->blocks);
			meson_mmc_set_blksz(mmc, data->blksz);
		} else {
			cmd_cfg |= FIELD_PREP(CMD_CFG_LENGTH_MASK, data->blksz);
		}

		xfer_bytes = data->blksz * data->blocks;
		if (data->flags & MMC_DATA_WRITE) {
			cmd_cfg |= CMD_CFG_DATA_WR;
			WARN_ON(xfer_bytes > host->bounce_buf_size);
			sg_copy_to_buffer(data->sg, data->sg_len,
					  host->bounce_buf, xfer_bytes);
			dma_wmb();
		}

		cmd_data = host->bounce_dma_addr & CMD_DATA_MASK;
	} else {
		cmd_cfg |= FIELD_PREP(CMD_CFG_TIMEOUT_MASK,
				      ilog2(SD_EMMC_CMD_TIMEOUT));
	}

	/* Last descriptor */
	cmd_cfg |= CMD_CFG_END_OF_CHAIN;
	writel(cmd_cfg, host->regs + SD_EMMC_CMD_CFG);
	writel(cmd_data, host->regs + SD_EMMC_CMD_DAT);
	writel(0, host->regs + SD_EMMC_CMD_RSP);
	wmb(); /* ensure descriptor is written before kicked */
	writel(cmd->arg, host->regs + SD_EMMC_CMD_ARG);
}

static void meson_mmc_request(struct mmc_host *mmc, struct mmc_request *mrq)
{
	struct meson_host *host = mmc_priv(mmc);
	bool needs_pre_post_req = mrq->data &&
			!(mrq->data->host_cookie & SD_EMMC_PRE_REQ_DONE);

	if (needs_pre_post_req) {
		meson_mmc_get_transfer_mode(mmc, mrq);
		if (!meson_mmc_desc_chain_mode(mrq->data))
			needs_pre_post_req = false;
	}

	if (needs_pre_post_req)
		meson_mmc_pre_req(mmc, mrq);

	/* Stop execution */
	writel(0, host->regs + SD_EMMC_START);

	meson_mmc_start_cmd(mmc, mrq->sbc ?: mrq->cmd);

	if (needs_pre_post_req)
		meson_mmc_post_req(mmc, mrq, 0);
}

static void meson_mmc_read_resp(struct mmc_host *mmc, struct mmc_command *cmd)
{
	struct meson_host *host = mmc_priv(mmc);

	if (cmd->flags & MMC_RSP_136) {
		cmd->resp[0] = readl(host->regs + SD_EMMC_CMD_RSP3);
		cmd->resp[1] = readl(host->regs + SD_EMMC_CMD_RSP2);
		cmd->resp[2] = readl(host->regs + SD_EMMC_CMD_RSP1);
		cmd->resp[3] = readl(host->regs + SD_EMMC_CMD_RSP);
	} else if (cmd->flags & MMC_RSP_PRESENT) {
		cmd->resp[0] = readl(host->regs + SD_EMMC_CMD_RSP);
	}
}

static irqreturn_t meson_mmc_irq(int irq, void *dev_id)
{
	struct meson_host *host = dev_id;
	struct mmc_command *cmd;
	struct mmc_data *data;
	u32 irq_en, status, raw_status;
	irqreturn_t ret = IRQ_NONE;

	irq_en = readl(host->regs + SD_EMMC_IRQ_EN);
	raw_status = readl(host->regs + SD_EMMC_STATUS);
	status = raw_status & irq_en;

	if (!status) {
		dev_dbg(host->dev,
			"Unexpected IRQ! irq_en 0x%08x - status 0x%08x\n",
			 irq_en, raw_status);
		return IRQ_NONE;
	}

	if (WARN_ON(!host) || WARN_ON(!host->cmd))
		return IRQ_NONE;

	/* ack all raised interrupts */
	writel(status, host->regs + SD_EMMC_STATUS);

	cmd = host->cmd;
	data = cmd->data;
	cmd->error = 0;
	if (status & IRQ_CRC_ERR) {
		dev_dbg(host->dev, "CRC Error - status 0x%08x\n", status);
		cmd->error = -EILSEQ;
		ret = IRQ_WAKE_THREAD;
		goto out;
	}

	if (status & IRQ_TIMEOUTS) {
		dev_dbg(host->dev, "Timeout - status 0x%08x\n", status);
		cmd->error = -ETIMEDOUT;
		ret = IRQ_WAKE_THREAD;
		goto out;
	}

	meson_mmc_read_resp(host->mmc, cmd);

	if (status & IRQ_SDIO) {
		dev_dbg(host->dev, "IRQ: SDIO TODO.\n");
		ret = IRQ_HANDLED;
	}

	if (status & (IRQ_END_OF_CHAIN | IRQ_RESP_STATUS)) {
		if (data && !cmd->error)
			data->bytes_xfered = data->blksz * data->blocks;
		if (meson_mmc_bounce_buf_read(data) ||
		    meson_mmc_get_next_command(cmd))
			ret = IRQ_WAKE_THREAD;
		else
			ret = IRQ_HANDLED;
	}

out:
	if (cmd->error) {
		/* Stop desc in case of errors */
		u32 start = readl(host->regs + SD_EMMC_START);

		start &= ~START_DESC_BUSY;
		writel(start, host->regs + SD_EMMC_START);
	}

	if (ret == IRQ_HANDLED)
		meson_mmc_request_done(host->mmc, cmd->mrq);

	return ret;
}

static int meson_mmc_wait_desc_stop(struct meson_host *host)
{
	u32 status;

	/*
	 * It may sometimes take a while for it to actually halt. Here, we
	 * are giving it 5ms to comply
	 *
	 * If we don't confirm the descriptor is stopped, it might raise new
	 * IRQs after we have called mmc_request_done() which is bad.
	 */

	return readl_poll_timeout(host->regs + SD_EMMC_STATUS, status,
				  !(status & (STATUS_BUSY | STATUS_DESC_BUSY)),
				  100, 5000);
}

static irqreturn_t meson_mmc_irq_thread(int irq, void *dev_id)
{
	struct meson_host *host = dev_id;
	struct mmc_command *next_cmd, *cmd = host->cmd;
	struct mmc_data *data;
	unsigned int xfer_bytes;

	if (WARN_ON(!cmd))
		return IRQ_NONE;

	if (cmd->error) {
		meson_mmc_wait_desc_stop(host);
		meson_mmc_request_done(host->mmc, cmd->mrq);

		return IRQ_HANDLED;
	}

	data = cmd->data;
	if (meson_mmc_bounce_buf_read(data)) {
		xfer_bytes = data->blksz * data->blocks;
		WARN_ON(xfer_bytes > host->bounce_buf_size);
		sg_copy_from_buffer(data->sg, data->sg_len,
				    host->bounce_buf, xfer_bytes);
	}

	next_cmd = meson_mmc_get_next_command(cmd);
	if (next_cmd)
		meson_mmc_start_cmd(host->mmc, next_cmd);
	else
		meson_mmc_request_done(host->mmc, cmd->mrq);

	return IRQ_HANDLED;
}

/*
 * NOTE: we only need this until the GPIO/pinctrl driver can handle
 * interrupts.  For now, the MMC core will use this for polling.
 */
static int meson_mmc_get_cd(struct mmc_host *mmc)
{
	int status = mmc_gpio_get_cd(mmc);

	if (status == -ENOSYS)
		return 1; /* assume present */

	return status;
}

static void meson_mmc_cfg_init(struct meson_host *host)
{
	u32 cfg = 0;

	cfg |= FIELD_PREP(CFG_RESP_TIMEOUT_MASK,
			  ilog2(SD_EMMC_CFG_RESP_TIMEOUT));
	cfg |= FIELD_PREP(CFG_RC_CC_MASK, ilog2(SD_EMMC_CFG_CMD_GAP));
	cfg |= FIELD_PREP(CFG_BLK_LEN_MASK, ilog2(SD_EMMC_CFG_BLK_SIZE));

	/* abort chain on R/W errors */
	cfg |= CFG_ERR_ABORT;

	writel(cfg, host->regs + SD_EMMC_CFG);
}

static int meson_mmc_card_busy(struct mmc_host *mmc)
{
	struct meson_host *host = mmc_priv(mmc);
	u32 regval;

	regval = readl(host->regs + SD_EMMC_STATUS);

	/* We are only interrested in lines 0 to 3, so mask the other ones */
	return !(FIELD_GET(STATUS_DATI, regval) & 0xf);
}

static int meson_mmc_voltage_switch(struct mmc_host *mmc, struct mmc_ios *ios)
{
	/* vqmmc regulator is available */
	if (!IS_ERR(mmc->supply.vqmmc)) {
		/*
		 * The usual amlogic setup uses a GPIO to switch from one
		 * regulator to the other. While the voltage ramp up is
		 * pretty fast, care must be taken when switching from 3.3v
		 * to 1.8v. Please make sure the regulator framework is aware
		 * of your own regulator constraints
		 */
		return mmc_regulator_set_vqmmc(mmc, ios);
	}

	/* no vqmmc regulator, assume fixed regulator at 3/3.3V */
	if (ios->signal_voltage == MMC_SIGNAL_VOLTAGE_330)
		return 0;

	return -EINVAL;
}

static const struct mmc_host_ops meson_mmc_ops = {
	.request	= meson_mmc_request,
	.set_ios	= meson_mmc_set_ios,
	.get_cd         = meson_mmc_get_cd,
	.pre_req	= meson_mmc_pre_req,
	.post_req	= meson_mmc_post_req,
	.execute_tuning = meson_mmc_resampling_tuning,
	.card_busy	= meson_mmc_card_busy,
	.start_signal_voltage_switch = meson_mmc_voltage_switch,
};

static int meson_mmc_probe(struct platform_device *pdev)
{
	struct resource *res;
	struct meson_host *host;
	struct mmc_host *mmc;
	int ret;

	mmc = mmc_alloc_host(sizeof(struct meson_host), &pdev->dev);
	if (!mmc)
		return -ENOMEM;
	host = mmc_priv(mmc);
	host->mmc = mmc;
	host->dev = &pdev->dev;
	dev_set_drvdata(&pdev->dev, host);

	/* The G12A SDIO Controller needs an SRAM bounce buffer */
	host->dram_access_quirk = device_property_read_bool(&pdev->dev,
					"amlogic,dram-access-quirk");

	/* Get regulators and the supported OCR mask */
	host->vqmmc_enabled = false;
	ret = mmc_regulator_get_supply(mmc);
	if (ret)
		goto free_host;

	ret = mmc_of_parse(mmc);
	if (ret) {
		if (ret != -EPROBE_DEFER)
			dev_warn(&pdev->dev, "error parsing DT: %d\n", ret);
		goto free_host;
	}

	host->data = (struct meson_mmc_data *)
		of_device_get_match_data(&pdev->dev);
	if (!host->data) {
		ret = -EINVAL;
		goto free_host;
	}

	ret = device_reset_optional(&pdev->dev);
	if (ret) {
		if (ret != -EPROBE_DEFER)
			dev_err(&pdev->dev, "device reset failed: %d\n", ret);

		return ret;
	}

	res = platform_get_resource(pdev, IORESOURCE_MEM, 0);
	host->regs = devm_ioremap_resource(&pdev->dev, res);
	if (IS_ERR(host->regs)) {
		ret = PTR_ERR(host->regs);
		goto free_host;
	}

	host->irq = platform_get_irq(pdev, 0);
	if (host->irq <= 0) {
<<<<<<< HEAD
		dev_err(&pdev->dev, "failed to get interrupt resource.\n");
=======
>>>>>>> fa578e9d
		ret = -EINVAL;
		goto free_host;
	}

	host->pinctrl = devm_pinctrl_get(&pdev->dev);
	if (IS_ERR(host->pinctrl)) {
		ret = PTR_ERR(host->pinctrl);
		goto free_host;
	}

	host->pins_default = pinctrl_lookup_state(host->pinctrl,
						  PINCTRL_STATE_DEFAULT);
	if (IS_ERR(host->pins_default)) {
		ret = PTR_ERR(host->pins_default);
		goto free_host;
	}

	host->pins_clk_gate = pinctrl_lookup_state(host->pinctrl,
						   "clk-gate");
	if (IS_ERR(host->pins_clk_gate)) {
		dev_warn(&pdev->dev,
			 "can't get clk-gate pinctrl, using clk_stop bit\n");
		host->pins_clk_gate = NULL;
	}

	host->core_clk = devm_clk_get(&pdev->dev, "core");
	if (IS_ERR(host->core_clk)) {
		ret = PTR_ERR(host->core_clk);
		goto free_host;
	}

	ret = clk_prepare_enable(host->core_clk);
	if (ret)
		goto free_host;

	ret = meson_mmc_clk_init(host);
	if (ret)
		goto err_core_clk;

	/* set config to sane default */
	meson_mmc_cfg_init(host);

	/* Stop execution */
	writel(0, host->regs + SD_EMMC_START);

	/* clear, ack and enable interrupts */
	writel(0, host->regs + SD_EMMC_IRQ_EN);
	writel(IRQ_CRC_ERR | IRQ_TIMEOUTS | IRQ_END_OF_CHAIN,
	       host->regs + SD_EMMC_STATUS);
	writel(IRQ_CRC_ERR | IRQ_TIMEOUTS | IRQ_END_OF_CHAIN,
	       host->regs + SD_EMMC_IRQ_EN);

	ret = request_threaded_irq(host->irq, meson_mmc_irq,
<<<<<<< HEAD
				   meson_mmc_irq_thread, IRQF_SHARED,
=======
				   meson_mmc_irq_thread, IRQF_ONESHOT,
>>>>>>> fa578e9d
				   dev_name(&pdev->dev), host);
	if (ret)
		goto err_init_clk;

	mmc->caps |= MMC_CAP_CMD23;
	if (host->dram_access_quirk) {
		/* Limit to the available sram memory */
		mmc->max_segs = SD_EMMC_SRAM_DATA_BUF_LEN / mmc->max_blk_size;
		mmc->max_blk_count = mmc->max_segs;
	} else {
		mmc->max_blk_count = CMD_CFG_LENGTH_MASK;
		mmc->max_segs = SD_EMMC_DESC_BUF_LEN /
				sizeof(struct sd_emmc_desc);
	}
	mmc->max_req_size = mmc->max_blk_count * mmc->max_blk_size;
	mmc->max_seg_size = mmc->max_req_size;

<<<<<<< HEAD
	/* data bounce buffer */
	host->bounce_buf_size = mmc->max_req_size;
	host->bounce_buf =
		dma_alloc_coherent(host->dev, host->bounce_buf_size,
				   &host->bounce_dma_addr, GFP_KERNEL);
	if (host->bounce_buf == NULL) {
		dev_err(host->dev, "Unable to map allocate DMA bounce buffer.\n");
		ret = -ENOMEM;
		goto err_free_irq;
=======
	/*
	 * At the moment, we don't know how to reliably enable HS400.
	 * From the different datasheets, it is not even clear if this mode
	 * is officially supported by any of the SoCs
	 */
	mmc->caps2 &= ~MMC_CAP2_HS400;

	if (host->dram_access_quirk) {
		/*
		 * The MMC Controller embeds 1,5KiB of internal SRAM
		 * that can be used to be used as bounce buffer.
		 * In the case of the G12A SDIO controller, use these
		 * instead of the DDR memory
		 */
		host->bounce_buf_size = SD_EMMC_SRAM_DATA_BUF_LEN;
		host->bounce_buf = host->regs + SD_EMMC_SRAM_DATA_BUF_OFF;
		host->bounce_dma_addr = res->start + SD_EMMC_SRAM_DATA_BUF_OFF;
	} else {
		/* data bounce buffer */
		host->bounce_buf_size = mmc->max_req_size;
		host->bounce_buf =
			dma_alloc_coherent(host->dev, host->bounce_buf_size,
					   &host->bounce_dma_addr, GFP_KERNEL);
		if (host->bounce_buf == NULL) {
			dev_err(host->dev, "Unable to map allocate DMA bounce buffer.\n");
			ret = -ENOMEM;
			goto err_free_irq;
		}
>>>>>>> fa578e9d
	}

	host->descs = dma_alloc_coherent(host->dev, SD_EMMC_DESC_BUF_LEN,
		      &host->descs_dma_addr, GFP_KERNEL);
	if (!host->descs) {
		dev_err(host->dev, "Allocating descriptor DMA buffer failed\n");
		ret = -ENOMEM;
		goto err_bounce_buf;
	}

	mmc->ops = &meson_mmc_ops;
	mmc_add_host(mmc);

	return 0;

err_bounce_buf:
<<<<<<< HEAD
	dma_free_coherent(host->dev, host->bounce_buf_size,
			  host->bounce_buf, host->bounce_dma_addr);
=======
	if (!host->dram_access_quirk)
		dma_free_coherent(host->dev, host->bounce_buf_size,
				  host->bounce_buf, host->bounce_dma_addr);
>>>>>>> fa578e9d
err_free_irq:
	free_irq(host->irq, host);
err_init_clk:
	clk_disable_unprepare(host->mmc_clk);
err_core_clk:
	clk_disable_unprepare(host->core_clk);
free_host:
	mmc_free_host(mmc);
	return ret;
}

static int meson_mmc_remove(struct platform_device *pdev)
{
	struct meson_host *host = dev_get_drvdata(&pdev->dev);

	mmc_remove_host(host->mmc);

	/* disable interrupts */
	writel(0, host->regs + SD_EMMC_IRQ_EN);
	free_irq(host->irq, host);

	dma_free_coherent(host->dev, SD_EMMC_DESC_BUF_LEN,
			  host->descs, host->descs_dma_addr);

	if (!host->dram_access_quirk)
		dma_free_coherent(host->dev, host->bounce_buf_size,
				  host->bounce_buf, host->bounce_dma_addr);

	clk_disable_unprepare(host->mmc_clk);
	clk_disable_unprepare(host->core_clk);

	mmc_free_host(host->mmc);
	return 0;
}

static const struct meson_mmc_data meson_gx_data = {
	.tx_delay_mask	= CLK_V2_TX_DELAY_MASK,
	.rx_delay_mask	= CLK_V2_RX_DELAY_MASK,
	.always_on	= CLK_V2_ALWAYS_ON,
	.adjust		= SD_EMMC_ADJUST,
};

static const struct meson_mmc_data meson_axg_data = {
	.tx_delay_mask	= CLK_V3_TX_DELAY_MASK,
	.rx_delay_mask	= CLK_V3_RX_DELAY_MASK,
	.always_on	= CLK_V3_ALWAYS_ON,
	.adjust		= SD_EMMC_V3_ADJUST,
};

static const struct of_device_id meson_mmc_of_match[] = {
	{ .compatible = "amlogic,meson-gx-mmc",		.data = &meson_gx_data },
	{ .compatible = "amlogic,meson-gxbb-mmc", 	.data = &meson_gx_data },
	{ .compatible = "amlogic,meson-gxl-mmc",	.data = &meson_gx_data },
	{ .compatible = "amlogic,meson-gxm-mmc",	.data = &meson_gx_data },
	{ .compatible = "amlogic,meson-axg-mmc",	.data = &meson_axg_data },
	{}
};
MODULE_DEVICE_TABLE(of, meson_mmc_of_match);

static struct platform_driver meson_mmc_driver = {
	.probe		= meson_mmc_probe,
	.remove		= meson_mmc_remove,
	.driver		= {
		.name = DRIVER_NAME,
		.of_match_table = of_match_ptr(meson_mmc_of_match),
	},
};

module_platform_driver(meson_mmc_driver);

MODULE_DESCRIPTION("Amlogic S905*/GX*/AXG SD/eMMC driver");
MODULE_AUTHOR("Kevin Hilman <khilman@baylibre.com>");
MODULE_LICENSE("GPL v2");<|MERGE_RESOLUTION|>--- conflicted
+++ resolved
@@ -1091,10 +1091,6 @@
 
 	host->irq = platform_get_irq(pdev, 0);
 	if (host->irq <= 0) {
-<<<<<<< HEAD
-		dev_err(&pdev->dev, "failed to get interrupt resource.\n");
-=======
->>>>>>> fa578e9d
 		ret = -EINVAL;
 		goto free_host;
 	}
@@ -1148,11 +1144,7 @@
 	       host->regs + SD_EMMC_IRQ_EN);
 
 	ret = request_threaded_irq(host->irq, meson_mmc_irq,
-<<<<<<< HEAD
-				   meson_mmc_irq_thread, IRQF_SHARED,
-=======
 				   meson_mmc_irq_thread, IRQF_ONESHOT,
->>>>>>> fa578e9d
 				   dev_name(&pdev->dev), host);
 	if (ret)
 		goto err_init_clk;
@@ -1170,17 +1162,6 @@
 	mmc->max_req_size = mmc->max_blk_count * mmc->max_blk_size;
 	mmc->max_seg_size = mmc->max_req_size;
 
-<<<<<<< HEAD
-	/* data bounce buffer */
-	host->bounce_buf_size = mmc->max_req_size;
-	host->bounce_buf =
-		dma_alloc_coherent(host->dev, host->bounce_buf_size,
-				   &host->bounce_dma_addr, GFP_KERNEL);
-	if (host->bounce_buf == NULL) {
-		dev_err(host->dev, "Unable to map allocate DMA bounce buffer.\n");
-		ret = -ENOMEM;
-		goto err_free_irq;
-=======
 	/*
 	 * At the moment, we don't know how to reliably enable HS400.
 	 * From the different datasheets, it is not even clear if this mode
@@ -1209,7 +1190,6 @@
 			ret = -ENOMEM;
 			goto err_free_irq;
 		}
->>>>>>> fa578e9d
 	}
 
 	host->descs = dma_alloc_coherent(host->dev, SD_EMMC_DESC_BUF_LEN,
@@ -1226,14 +1206,9 @@
 	return 0;
 
 err_bounce_buf:
-<<<<<<< HEAD
-	dma_free_coherent(host->dev, host->bounce_buf_size,
-			  host->bounce_buf, host->bounce_dma_addr);
-=======
 	if (!host->dram_access_quirk)
 		dma_free_coherent(host->dev, host->bounce_buf_size,
 				  host->bounce_buf, host->bounce_dma_addr);
->>>>>>> fa578e9d
 err_free_irq:
 	free_irq(host->irq, host);
 err_init_clk:
