--- conflicted
+++ resolved
@@ -163,12 +163,6 @@
 	seq_printf(s, "CLKENA:\t0x%08x\n", mci_readl(host, CLKENA));
 
 	pm_runtime_put_autosuspend(host->dev);
-<<<<<<< HEAD
-
-	return 0;
-}
-=======
->>>>>>> e021bb4f
 
 	return 0;
 }
@@ -2774,7 +2768,6 @@
 }
 
 static int dw_mci_init_slot_caps(struct dw_mci_slot *slot)
-<<<<<<< HEAD
 {
 	struct dw_mci *host = slot->host;
 	const struct dw_mci_drv_data *drv_data = host->drv_data;
@@ -2813,101 +2806,13 @@
 	if (host->pdata->caps2)
 		mmc->caps2 = host->pdata->caps2;
 
+	mmc->f_min = DW_MCI_FREQ_MIN;
+	if (!mmc->f_max)
+		mmc->f_max = DW_MCI_FREQ_MAX;
+
 	/* Process SDIO IRQs through the sdio_irq_work. */
 	if (mmc->caps & MMC_CAP_SDIO_IRQ)
 		mmc->caps2 |= MMC_CAP2_SDIO_IRQ_NOTHREAD;
-
-	return 0;
-}
-
-static int dw_mci_init_slot(struct dw_mci *host)
-{
-	struct mmc_host *mmc;
-	struct dw_mci_slot *slot;
-	int ret;
-	u32 freq[2];
-
-	mmc = mmc_alloc_host(sizeof(struct dw_mci_slot), host->dev);
-	if (!mmc)
-		return -ENOMEM;
-
-	slot = mmc_priv(mmc);
-	slot->id = 0;
-	slot->sdio_id = host->sdio_id0 + slot->id;
-	slot->mmc = mmc;
-	slot->host = host;
-	host->slot = slot;
-
-	mmc->ops = &dw_mci_ops;
-	if (device_property_read_u32_array(host->dev, "clock-freq-min-max",
-					   freq, 2)) {
-		mmc->f_min = DW_MCI_FREQ_MIN;
-		mmc->f_max = DW_MCI_FREQ_MAX;
-	} else {
-		dev_info(host->dev,
-			"'clock-freq-min-max' property was deprecated.\n");
-		mmc->f_min = freq[0];
-		mmc->f_max = freq[1];
-	}
-
-	/*if there are external regulators, get them*/
-	ret = mmc_regulator_get_supply(mmc);
-	if (ret == -EPROBE_DEFER)
-		goto err_host_allocated;
-
-	if (!mmc->ocr_avail)
-		mmc->ocr_avail = MMC_VDD_32_33 | MMC_VDD_33_34;
-
-	ret = mmc_of_parse(mmc);
-	if (ret)
-		goto err_host_allocated;
-=======
-{
-	struct dw_mci *host = slot->host;
-	const struct dw_mci_drv_data *drv_data = host->drv_data;
-	struct mmc_host *mmc = slot->mmc;
-	int ctrl_id;
-
-	if (host->pdata->caps)
-		mmc->caps = host->pdata->caps;
-
-	/*
-	 * Support MMC_CAP_ERASE by default.
-	 * It needs to use trim/discard/erase commands.
-	 */
-	mmc->caps |= MMC_CAP_ERASE;
-
-	if (host->pdata->pm_caps)
-		mmc->pm_caps = host->pdata->pm_caps;
-
-	if (host->dev->of_node) {
-		ctrl_id = of_alias_get_id(host->dev->of_node, "mshc");
-		if (ctrl_id < 0)
-			ctrl_id = 0;
-	} else {
-		ctrl_id = to_platform_device(host->dev)->id;
-	}
-
-	if (drv_data && drv_data->caps) {
-		if (ctrl_id >= drv_data->num_caps) {
-			dev_err(host->dev, "invalid controller id %d\n",
-				ctrl_id);
-			return -EINVAL;
-		}
-		mmc->caps |= drv_data->caps[ctrl_id];
-	}
-
-	if (host->pdata->caps2)
-		mmc->caps2 = host->pdata->caps2;
-
-	mmc->f_min = DW_MCI_FREQ_MIN;
-	if (!mmc->f_max)
-		mmc->f_max = DW_MCI_FREQ_MAX;
->>>>>>> e021bb4f
-
-	ret = dw_mci_init_slot_caps(slot);
-	if (ret)
-		goto err_host_allocated;
 
 	return 0;
 }
