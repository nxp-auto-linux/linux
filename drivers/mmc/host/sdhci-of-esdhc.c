// SPDX-License-Identifier: GPL-2.0-or-later
/*
 * Freescale eSDHC controller driver.
 *
 * Copyright (c) 2007, 2010, 2012 Freescale Semiconductor, Inc.
 * Copyright (c) 2009 MontaVista Software, Inc.
 *
 * Authors: Xiaobo Xie <X.Xie@freescale.com>
 *	    Anton Vorontsov <avorontsov@ru.mvista.com>
 */

#include <linux/err.h>
#include <linux/io.h>
#include <linux/of.h>
#include <linux/of_address.h>
#include <linux/delay.h>
#include <linux/module.h>
#include <linux/sys_soc.h>
#include <linux/clk.h>
#include <linux/ktime.h>
#include <linux/dma-mapping.h>
#include <linux/mmc/host.h>
#include <linux/mmc/mmc.h>
#include "sdhci-pltfm.h"
#include "sdhci-esdhc.h"

#define VENDOR_V_22	0x12
#define VENDOR_V_23	0x13

#define MMC_TIMING_NUM (MMC_TIMING_MMC_HS400 + 1)

struct esdhc_clk_fixup {
	const unsigned int sd_dflt_max_clk;
	const unsigned int max_clk[MMC_TIMING_NUM];
};

static const struct esdhc_clk_fixup ls1021a_esdhc_clk = {
	.sd_dflt_max_clk = 25000000,
	.max_clk[MMC_TIMING_MMC_HS] = 46500000,
	.max_clk[MMC_TIMING_SD_HS] = 46500000,
};

static const struct esdhc_clk_fixup ls1046a_esdhc_clk = {
	.sd_dflt_max_clk = 25000000,
	.max_clk[MMC_TIMING_UHS_SDR104] = 167000000,
	.max_clk[MMC_TIMING_MMC_HS200] = 167000000,
};

static const struct esdhc_clk_fixup ls1012a_esdhc_clk = {
	.sd_dflt_max_clk = 25000000,
	.max_clk[MMC_TIMING_UHS_SDR104] = 125000000,
	.max_clk[MMC_TIMING_MMC_HS200] = 125000000,
};

static const struct esdhc_clk_fixup p1010_esdhc_clk = {
	.sd_dflt_max_clk = 20000000,
	.max_clk[MMC_TIMING_LEGACY] = 20000000,
	.max_clk[MMC_TIMING_MMC_HS] = 42000000,
	.max_clk[MMC_TIMING_SD_HS] = 40000000,
};

static const struct of_device_id sdhci_esdhc_of_match[] = {
	{ .compatible = "fsl,ls1021a-esdhc", .data = &ls1021a_esdhc_clk},
	{ .compatible = "fsl,ls1046a-esdhc", .data = &ls1046a_esdhc_clk},
	{ .compatible = "fsl,ls1012a-esdhc", .data = &ls1012a_esdhc_clk},
	{ .compatible = "fsl,p1010-esdhc",   .data = &p1010_esdhc_clk},
	{ .compatible = "fsl,mpc8379-esdhc" },
	{ .compatible = "fsl,mpc8536-esdhc" },
	{ .compatible = "fsl,esdhc" },
	{ }
};
MODULE_DEVICE_TABLE(of, sdhci_esdhc_of_match);

struct sdhci_esdhc {
	u8 vendor_ver;
	u8 spec_ver;
	bool quirk_incorrect_hostver;
	bool quirk_limited_clk_division;
	bool quirk_unreliable_pulse_detection;
	bool quirk_tuning_erratum_type1;
	bool quirk_tuning_erratum_type2;
	bool quirk_ignore_data_inhibit;
	bool quirk_delay_before_data_reset;
	bool quirk_trans_complete_erratum;
	bool in_sw_tuning;
	unsigned int peripheral_clock;
	const struct esdhc_clk_fixup *clk_fixup;
	u32 div_ratio;
};

/**
 * esdhc_read*_fixup - Fixup the value read from incompatible eSDHC register
 *		       to make it compatible with SD spec.
 *
 * @host: pointer to sdhci_host
 * @spec_reg: SD spec register address
 * @value: 32bit eSDHC register value on spec_reg address
 *
 * In SD spec, there are 8/16/32/64 bits registers, while all of eSDHC
 * registers are 32 bits. There are differences in register size, register
 * address, register function, bit position and function between eSDHC spec
 * and SD spec.
 *
 * Return a fixed up register value
 */
static u32 esdhc_readl_fixup(struct sdhci_host *host,
				     int spec_reg, u32 value)
{
	struct sdhci_pltfm_host *pltfm_host = sdhci_priv(host);
	struct sdhci_esdhc *esdhc = sdhci_pltfm_priv(pltfm_host);
	u32 ret;

	/*
	 * The bit of ADMA flag in eSDHC is not compatible with standard
	 * SDHC register, so set fake flag SDHCI_CAN_DO_ADMA2 when ADMA is
	 * supported by eSDHC.
	 * And for many FSL eSDHC controller, the reset value of field
	 * SDHCI_CAN_DO_ADMA1 is 1, but some of them can't support ADMA,
	 * only these vendor version is greater than 2.2/0x12 support ADMA.
	 */
	if ((spec_reg == SDHCI_CAPABILITIES) && (value & SDHCI_CAN_DO_ADMA1)) {
		if (esdhc->vendor_ver > VENDOR_V_22) {
			ret = value | SDHCI_CAN_DO_ADMA2;
			return ret;
		}
	}
	/*
	 * The DAT[3:0] line signal levels and the CMD line signal level are
	 * not compatible with standard SDHC register. The line signal levels
	 * DAT[7:0] are at bits 31:24 and the command line signal level is at
	 * bit 23. All other bits are the same as in the standard SDHC
	 * register.
	 */
	if (spec_reg == SDHCI_PRESENT_STATE) {
		ret = value & 0x000fffff;
		ret |= (value >> 4) & SDHCI_DATA_LVL_MASK;
		ret |= (value << 1) & SDHCI_CMD_LVL;
		return ret;
	}

	/*
	 * DTS properties of mmc host are used to enable each speed mode
	 * according to soc and board capability. So clean up
	 * SDR50/SDR104/DDR50 support bits here.
	 */
	if (spec_reg == SDHCI_CAPABILITIES_1) {
		ret = value & ~(SDHCI_SUPPORT_SDR50 | SDHCI_SUPPORT_SDR104 |
				SDHCI_SUPPORT_DDR50);
		return ret;
	}

	/*
	 * Some controllers have unreliable Data Line Active
	 * bit for commands with busy signal. This affects
	 * Command Inhibit (data) bit. Just ignore it since
	 * MMC core driver has already polled card status
	 * with CMD13 after any command with busy siganl.
	 */
	if ((spec_reg == SDHCI_PRESENT_STATE) &&
	(esdhc->quirk_ignore_data_inhibit == true)) {
		ret = value & ~SDHCI_DATA_INHIBIT;
		return ret;
	}

	ret = value;
	return ret;
}

static u16 esdhc_readw_fixup(struct sdhci_host *host,
				     int spec_reg, u32 value)
{
	struct sdhci_pltfm_host *pltfm_host = sdhci_priv(host);
	struct sdhci_esdhc *esdhc = sdhci_pltfm_priv(pltfm_host);
	u16 ret;
	int shift = (spec_reg & 0x2) * 8;

	if (spec_reg == SDHCI_HOST_VERSION)
		ret = value & 0xffff;
	else
		ret = (value >> shift) & 0xffff;
	/* Workaround for T4240-R1.0-R2.0 eSDHC which has incorrect
	 * vendor version and spec version information.
	 */
	if ((spec_reg == SDHCI_HOST_VERSION) &&
	    (esdhc->quirk_incorrect_hostver))
		ret = (VENDOR_V_23 << SDHCI_VENDOR_VER_SHIFT) | SDHCI_SPEC_200;
	return ret;
}

static u8 esdhc_readb_fixup(struct sdhci_host *host,
				     int spec_reg, u32 value)
{
	u8 ret;
	u8 dma_bits;
	int shift = (spec_reg & 0x3) * 8;

	ret = (value >> shift) & 0xff;

	/*
	 * "DMA select" locates at offset 0x28 in SD specification, but on
	 * P5020 or P3041, it locates at 0x29.
	 */
	if (spec_reg == SDHCI_HOST_CONTROL) {
		/* DMA select is 22,23 bits in Protocol Control Register */
		dma_bits = (value >> 5) & SDHCI_CTRL_DMA_MASK;
		/* fixup the result */
		ret &= ~SDHCI_CTRL_DMA_MASK;
		ret |= dma_bits;
	}
	return ret;
}

/**
 * esdhc_write*_fixup - Fixup the SD spec register value so that it could be
 *			written into eSDHC register.
 *
 * @host: pointer to sdhci_host
 * @spec_reg: SD spec register address
 * @value: 8/16/32bit SD spec register value that would be written
 * @old_value: 32bit eSDHC register value on spec_reg address
 *
 * In SD spec, there are 8/16/32/64 bits registers, while all of eSDHC
 * registers are 32 bits. There are differences in register size, register
 * address, register function, bit position and function between eSDHC spec
 * and SD spec.
 *
 * Return a fixed up register value
 */
static u32 esdhc_writel_fixup(struct sdhci_host *host,
				     int spec_reg, u32 value, u32 old_value)
{
	u32 ret;

	/*
	 * Enabling IRQSTATEN[BGESEN] is just to set IRQSTAT[BGE]
	 * when SYSCTL[RSTD] is set for some special operations.
	 * No any impact on other operation.
	 */
	if (spec_reg == SDHCI_INT_ENABLE)
		ret = value | SDHCI_INT_BLK_GAP;
	else
		ret = value;

	return ret;
}

static u32 esdhc_writew_fixup(struct sdhci_host *host,
				     int spec_reg, u16 value, u32 old_value)
{
	struct sdhci_pltfm_host *pltfm_host = sdhci_priv(host);
	int shift = (spec_reg & 0x2) * 8;
	u32 ret;

	switch (spec_reg) {
	case SDHCI_TRANSFER_MODE:
		/*
		 * Postpone this write, we must do it together with a
		 * command write that is down below. Return old value.
		 */
		pltfm_host->xfer_mode_shadow = value;
		return old_value;
	case SDHCI_COMMAND:
		ret = (value << 16) | pltfm_host->xfer_mode_shadow;
		return ret;
	}

	ret = old_value & (~(0xffff << shift));
	ret |= (value << shift);

	if (spec_reg == SDHCI_BLOCK_SIZE) {
		/*
		 * Two last DMA bits are reserved, and first one is used for
		 * non-standard blksz of 4096 bytes that we don't support
		 * yet. So clear the DMA boundary bits.
		 */
		ret &= (~SDHCI_MAKE_BLKSZ(0x7, 0));
	}
	return ret;
}

static u32 esdhc_writeb_fixup(struct sdhci_host *host,
				     int spec_reg, u8 value, u32 old_value)
{
	u32 ret;
	u32 dma_bits;
	u8 tmp;
	int shift = (spec_reg & 0x3) * 8;

	/*
	 * eSDHC doesn't have a standard power control register, so we do
	 * nothing here to avoid incorrect operation.
	 */
	if (spec_reg == SDHCI_POWER_CONTROL)
		return old_value;
	/*
	 * "DMA select" location is offset 0x28 in SD specification, but on
	 * P5020 or P3041, it's located at 0x29.
	 */
	if (spec_reg == SDHCI_HOST_CONTROL) {
		/*
		 * If host control register is not standard, exit
		 * this function
		 */
		if (host->quirks2 & SDHCI_QUIRK2_BROKEN_HOST_CONTROL)
			return old_value;

		/* DMA select is 22,23 bits in Protocol Control Register */
		dma_bits = (value & SDHCI_CTRL_DMA_MASK) << 5;
		ret = (old_value & (~(SDHCI_CTRL_DMA_MASK << 5))) | dma_bits;
		tmp = (value & (~SDHCI_CTRL_DMA_MASK)) |
		      (old_value & SDHCI_CTRL_DMA_MASK);
		ret = (ret & (~0xff)) | tmp;

		/* Prevent SDHCI core from writing reserved bits (e.g. HISPD) */
		ret &= ~ESDHC_HOST_CONTROL_RES;
		return ret;
	}

	ret = (old_value & (~(0xff << shift))) | (value << shift);
	return ret;
}

static u32 esdhc_be_readl(struct sdhci_host *host, int reg)
{
	u32 ret;
	u32 value;

	if (reg == SDHCI_CAPABILITIES_1)
		value = ioread32be(host->ioaddr + ESDHC_CAPABILITIES_1);
	else
		value = ioread32be(host->ioaddr + reg);

	ret = esdhc_readl_fixup(host, reg, value);

	return ret;
}

static u32 esdhc_le_readl(struct sdhci_host *host, int reg)
{
	u32 ret;
	u32 value;

	if (reg == SDHCI_CAPABILITIES_1)
		value = ioread32(host->ioaddr + ESDHC_CAPABILITIES_1);
	else
		value = ioread32(host->ioaddr + reg);

	ret = esdhc_readl_fixup(host, reg, value);

	return ret;
}

static u16 esdhc_be_readw(struct sdhci_host *host, int reg)
{
	u16 ret;
	u32 value;
	int base = reg & ~0x3;

	value = ioread32be(host->ioaddr + base);
	ret = esdhc_readw_fixup(host, reg, value);
	return ret;
}

static u16 esdhc_le_readw(struct sdhci_host *host, int reg)
{
	u16 ret;
	u32 value;
	int base = reg & ~0x3;

	value = ioread32(host->ioaddr + base);
	ret = esdhc_readw_fixup(host, reg, value);
	return ret;
}

static u8 esdhc_be_readb(struct sdhci_host *host, int reg)
{
	u8 ret;
	u32 value;
	int base = reg & ~0x3;

	value = ioread32be(host->ioaddr + base);
	ret = esdhc_readb_fixup(host, reg, value);
	return ret;
}

static u8 esdhc_le_readb(struct sdhci_host *host, int reg)
{
	u8 ret;
	u32 value;
	int base = reg & ~0x3;

	value = ioread32(host->ioaddr + base);
	ret = esdhc_readb_fixup(host, reg, value);
	return ret;
}

static void esdhc_be_writel(struct sdhci_host *host, u32 val, int reg)
{
	u32 value;

	value = esdhc_writel_fixup(host, reg, val, 0);
	iowrite32be(value, host->ioaddr + reg);
}

static void esdhc_le_writel(struct sdhci_host *host, u32 val, int reg)
{
	u32 value;

	value = esdhc_writel_fixup(host, reg, val, 0);
	iowrite32(value, host->ioaddr + reg);
}

static void esdhc_be_writew(struct sdhci_host *host, u16 val, int reg)
{
	struct sdhci_pltfm_host *pltfm_host = sdhci_priv(host);
	struct sdhci_esdhc *esdhc = sdhci_pltfm_priv(pltfm_host);
	int base = reg & ~0x3;
	u32 value;
	u32 ret;

	value = ioread32be(host->ioaddr + base);
	ret = esdhc_writew_fixup(host, reg, val, value);
	if (reg != SDHCI_TRANSFER_MODE)
		iowrite32be(ret, host->ioaddr + base);

	/* Starting SW tuning requires ESDHC_SMPCLKSEL to be set
	 * 1us later after ESDHC_EXTN is set.
	 */
	if (base == ESDHC_SYSTEM_CONTROL_2) {
		if (!(value & ESDHC_EXTN) && (ret & ESDHC_EXTN) &&
		    esdhc->in_sw_tuning) {
			udelay(1);
			ret |= ESDHC_SMPCLKSEL;
			iowrite32be(ret, host->ioaddr + base);
		}
	}
}

static void esdhc_le_writew(struct sdhci_host *host, u16 val, int reg)
{
	struct sdhci_pltfm_host *pltfm_host = sdhci_priv(host);
	struct sdhci_esdhc *esdhc = sdhci_pltfm_priv(pltfm_host);
	int base = reg & ~0x3;
	u32 value;
	u32 ret;

	value = ioread32(host->ioaddr + base);
	ret = esdhc_writew_fixup(host, reg, val, value);
	if (reg != SDHCI_TRANSFER_MODE)
		iowrite32(ret, host->ioaddr + base);

	/* Starting SW tuning requires ESDHC_SMPCLKSEL to be set
	 * 1us later after ESDHC_EXTN is set.
	 */
	if (base == ESDHC_SYSTEM_CONTROL_2) {
		if (!(value & ESDHC_EXTN) && (ret & ESDHC_EXTN) &&
		    esdhc->in_sw_tuning) {
			udelay(1);
			ret |= ESDHC_SMPCLKSEL;
			iowrite32(ret, host->ioaddr + base);
		}
	}
}

static void esdhc_be_writeb(struct sdhci_host *host, u8 val, int reg)
{
	int base = reg & ~0x3;
	u32 value;
	u32 ret;

	value = ioread32be(host->ioaddr + base);
	ret = esdhc_writeb_fixup(host, reg, val, value);
	iowrite32be(ret, host->ioaddr + base);
}

static void esdhc_le_writeb(struct sdhci_host *host, u8 val, int reg)
{
	int base = reg & ~0x3;
	u32 value;
	u32 ret;

	value = ioread32(host->ioaddr + base);
	ret = esdhc_writeb_fixup(host, reg, val, value);
	iowrite32(ret, host->ioaddr + base);
}

/*
 * For Abort or Suspend after Stop at Block Gap, ignore the ADMA
 * error(IRQSTAT[ADMAE]) if both Transfer Complete(IRQSTAT[TC])
 * and Block Gap Event(IRQSTAT[BGE]) are also set.
 * For Continue, apply soft reset for data(SYSCTL[RSTD]);
 * and re-issue the entire read transaction from beginning.
 */
static void esdhc_of_adma_workaround(struct sdhci_host *host, u32 intmask)
{
	struct sdhci_pltfm_host *pltfm_host = sdhci_priv(host);
	struct sdhci_esdhc *esdhc = sdhci_pltfm_priv(pltfm_host);
	bool applicable;
	dma_addr_t dmastart;
	dma_addr_t dmanow;

	applicable = (intmask & SDHCI_INT_DATA_END) &&
		     (intmask & SDHCI_INT_BLK_GAP) &&
		     (esdhc->vendor_ver == VENDOR_V_23);
	if (!applicable)
		return;

	host->data->error = 0;
	dmastart = sg_dma_address(host->data->sg);
	dmanow = dmastart + host->data->bytes_xfered;
	/*
	 * Force update to the next DMA block boundary.
	 */
	dmanow = (dmanow & ~(SDHCI_DEFAULT_BOUNDARY_SIZE - 1)) +
		SDHCI_DEFAULT_BOUNDARY_SIZE;
	host->data->bytes_xfered = dmanow - dmastart;
	sdhci_writel(host, dmanow, SDHCI_DMA_ADDRESS);
}

static int esdhc_of_enable_dma(struct sdhci_host *host)
{
	u32 value;
	struct device *dev = mmc_dev(host->mmc);

	if (of_device_is_compatible(dev->of_node, "fsl,ls1043a-esdhc") ||
	    of_device_is_compatible(dev->of_node, "fsl,ls1046a-esdhc"))
		dma_set_mask_and_coherent(dev, DMA_BIT_MASK(40));

	value = sdhci_readl(host, ESDHC_DMA_SYSCTL);

	if (of_dma_is_coherent(dev->of_node))
		value |= ESDHC_DMA_SNOOP;
	else
		value &= ~ESDHC_DMA_SNOOP;

	sdhci_writel(host, value, ESDHC_DMA_SYSCTL);
	return 0;
}

static unsigned int esdhc_of_get_max_clock(struct sdhci_host *host)
{
	struct sdhci_pltfm_host *pltfm_host = sdhci_priv(host);
	struct sdhci_esdhc *esdhc = sdhci_pltfm_priv(pltfm_host);

	if (esdhc->peripheral_clock)
		return esdhc->peripheral_clock;
	else
		return pltfm_host->clock;
}

static unsigned int esdhc_of_get_min_clock(struct sdhci_host *host)
{
	struct sdhci_pltfm_host *pltfm_host = sdhci_priv(host);
	struct sdhci_esdhc *esdhc = sdhci_pltfm_priv(pltfm_host);
	unsigned int clock;

	if (esdhc->peripheral_clock)
		clock = esdhc->peripheral_clock;
	else
		clock = pltfm_host->clock;
	return clock / 256 / 16;
}

static void esdhc_clock_enable(struct sdhci_host *host, bool enable)
{
	u32 val;
	ktime_t timeout;

	val = sdhci_readl(host, ESDHC_SYSTEM_CONTROL);

	if (enable)
		val |= ESDHC_CLOCK_SDCLKEN;
	else
		val &= ~ESDHC_CLOCK_SDCLKEN;

	sdhci_writel(host, val, ESDHC_SYSTEM_CONTROL);

	/* Wait max 20 ms */
	timeout = ktime_add_ms(ktime_get(), 20);
	val = ESDHC_CLOCK_STABLE;
	while  (1) {
		bool timedout = ktime_after(ktime_get(), timeout);

		if (sdhci_readl(host, ESDHC_PRSSTAT) & val)
			break;
		if (timedout) {
			pr_err("%s: Internal clock never stabilised.\n",
				mmc_hostname(host->mmc));
			break;
		}
		udelay(10);
	}
}

static void esdhc_of_set_clock(struct sdhci_host *host, unsigned int clock)
{
	struct sdhci_pltfm_host *pltfm_host = sdhci_priv(host);
	struct sdhci_esdhc *esdhc = sdhci_pltfm_priv(pltfm_host);
	int pre_div = 1;
	int div = 1;
	int division;
	ktime_t timeout;
	long fixup = 0;
	u32 temp;

	host->mmc->actual_clock = 0;

	if (clock == 0) {
		esdhc_clock_enable(host, false);
		return;
	}

	/* Workaround to start pre_div at 2 for VNN < VENDOR_V_23 */
	if (esdhc->vendor_ver < VENDOR_V_23)
		pre_div = 2;

	if (host->mmc->card && mmc_card_sd(host->mmc->card) &&
		esdhc->clk_fixup && host->mmc->ios.timing == MMC_TIMING_LEGACY)
		fixup = esdhc->clk_fixup->sd_dflt_max_clk;
	else if (esdhc->clk_fixup)
		fixup = esdhc->clk_fixup->max_clk[host->mmc->ios.timing];

	if (fixup && clock > fixup)
		clock = fixup;

	temp = sdhci_readl(host, ESDHC_SYSTEM_CONTROL);
	temp &= ~(ESDHC_CLOCK_SDCLKEN | ESDHC_CLOCK_IPGEN | ESDHC_CLOCK_HCKEN |
		  ESDHC_CLOCK_PEREN | ESDHC_CLOCK_MASK);
	sdhci_writel(host, temp, ESDHC_SYSTEM_CONTROL);

	while (host->max_clk / pre_div / 16 > clock && pre_div < 256)
		pre_div *= 2;

	while (host->max_clk / pre_div / div > clock && div < 16)
		div++;

	if (esdhc->quirk_limited_clk_division &&
	    clock == MMC_HS200_MAX_DTR &&
	    (host->mmc->ios.timing == MMC_TIMING_MMC_HS400 ||
	     host->flags & SDHCI_HS400_TUNING)) {
		division = pre_div * div;
		if (division <= 4) {
			pre_div = 4;
			div = 1;
		} else if (division <= 8) {
			pre_div = 4;
			div = 2;
		} else if (division <= 12) {
			pre_div = 4;
			div = 3;
		} else {
			pr_warn("%s: using unsupported clock division.\n",
				mmc_hostname(host->mmc));
		}
	}

	dev_dbg(mmc_dev(host->mmc), "desired SD clock: %d, actual: %d\n",
		clock, host->max_clk / pre_div / div);
	host->mmc->actual_clock = host->max_clk / pre_div / div;
	esdhc->div_ratio = pre_div * div;
	pre_div >>= 1;
	div--;

	temp = sdhci_readl(host, ESDHC_SYSTEM_CONTROL);
	temp |= (ESDHC_CLOCK_IPGEN | ESDHC_CLOCK_HCKEN | ESDHC_CLOCK_PEREN
		| (div << ESDHC_DIVIDER_SHIFT)
		| (pre_div << ESDHC_PREDIV_SHIFT));
	sdhci_writel(host, temp, ESDHC_SYSTEM_CONTROL);

	if (host->mmc->ios.timing == MMC_TIMING_MMC_HS400 &&
	    clock == MMC_HS200_MAX_DTR) {
		temp = sdhci_readl(host, ESDHC_TBCTL);
		sdhci_writel(host, temp | ESDHC_HS400_MODE, ESDHC_TBCTL);
		temp = sdhci_readl(host, ESDHC_SDCLKCTL);
		sdhci_writel(host, temp | ESDHC_CMD_CLK_CTL, ESDHC_SDCLKCTL);
		esdhc_clock_enable(host, true);

		temp = sdhci_readl(host, ESDHC_DLLCFG0);
		temp |= ESDHC_DLL_ENABLE;
		if (host->mmc->actual_clock == MMC_HS200_MAX_DTR)
			temp |= ESDHC_DLL_FREQ_SEL;
		sdhci_writel(host, temp, ESDHC_DLLCFG0);
		temp = sdhci_readl(host, ESDHC_TBCTL);
		sdhci_writel(host, temp | ESDHC_HS400_WNDW_ADJUST, ESDHC_TBCTL);

		esdhc_clock_enable(host, false);
		temp = sdhci_readl(host, ESDHC_DMA_SYSCTL);
		temp |= ESDHC_FLUSH_ASYNC_FIFO;
		sdhci_writel(host, temp, ESDHC_DMA_SYSCTL);
	}

	/* Wait max 20 ms */
	timeout = ktime_add_ms(ktime_get(), 20);
	while (1) {
		bool timedout = ktime_after(ktime_get(), timeout);

		if (sdhci_readl(host, ESDHC_PRSSTAT) & ESDHC_CLOCK_STABLE)
			break;
		if (timedout) {
			pr_err("%s: Internal clock never stabilised.\n",
				mmc_hostname(host->mmc));
			return;
		}
		udelay(10);
	}

	temp = sdhci_readl(host, ESDHC_SYSTEM_CONTROL);
	temp |= ESDHC_CLOCK_SDCLKEN;
	sdhci_writel(host, temp, ESDHC_SYSTEM_CONTROL);
}

static void esdhc_pltfm_set_bus_width(struct sdhci_host *host, int width)
{
	u32 ctrl;

	ctrl = sdhci_readl(host, ESDHC_PROCTL);
	ctrl &= (~ESDHC_CTRL_BUSWIDTH_MASK);
	switch (width) {
	case MMC_BUS_WIDTH_8:
		ctrl |= ESDHC_CTRL_8BITBUS;
		break;

	case MMC_BUS_WIDTH_4:
		ctrl |= ESDHC_CTRL_4BITBUS;
		break;

	default:
		break;
	}

	sdhci_writel(host, ctrl, ESDHC_PROCTL);
}

static void esdhc_reset(struct sdhci_host *host, u8 mask)
{
	struct sdhci_pltfm_host *pltfm_host = sdhci_priv(host);
	struct sdhci_esdhc *esdhc = sdhci_pltfm_priv(pltfm_host);
	u32 val, bus_width = 0;

	/*
	 * Add delay to make sure all the DMA transfers are finished
	 * for quirk.
	 */
	if (esdhc->quirk_delay_before_data_reset &&
	    (mask & SDHCI_RESET_DATA) &&
	    (host->flags & SDHCI_REQ_USE_DMA))
		mdelay(5);

	/*
	 * Save bus-width for eSDHC whose vendor version is 2.2
	 * or lower for data reset.
	 */
	if ((mask & SDHCI_RESET_DATA) &&
	    (esdhc->vendor_ver <= VENDOR_V_22)) {
		val = sdhci_readl(host, ESDHC_PROCTL);
		bus_width = val & ESDHC_CTRL_BUSWIDTH_MASK;
	}

	sdhci_reset(host, mask);

	/*
	 * Restore bus-width setting and interrupt registers for eSDHC
	 * whose vendor version is 2.2 or lower for data reset.
	 */
	if ((mask & SDHCI_RESET_DATA) &&
	    (esdhc->vendor_ver <= VENDOR_V_22)) {
		val = sdhci_readl(host, ESDHC_PROCTL);
		val &= ~ESDHC_CTRL_BUSWIDTH_MASK;
		val |= bus_width;
		sdhci_writel(host, val, ESDHC_PROCTL);

		sdhci_writel(host, host->ier, SDHCI_INT_ENABLE);
		sdhci_writel(host, host->ier, SDHCI_SIGNAL_ENABLE);
	}

<<<<<<< HEAD
	if (of_find_compatible_node(NULL, NULL, "fsl,p2020-esdhc"))
		mdelay(5);

	if (mask & SDHCI_RESET_ALL) {
=======
	/*
	 * Some bits have to be cleaned manually for eSDHC whose spec
	 * version is higher than 3.0 for all reset.
	 */
	if ((mask & SDHCI_RESET_ALL) &&
	    (esdhc->spec_ver >= SDHCI_SPEC_300)) {
>>>>>>> 89246321
		val = sdhci_readl(host, ESDHC_TBCTL);
		val &= ~ESDHC_TB_EN;
		sdhci_writel(host, val, ESDHC_TBCTL);

		/*
		 * Initialize eSDHC_DLLCFG1[DLL_PD_PULSE_STRETCH_SEL] to
		 * 0 for quirk.
		 */
		if (esdhc->quirk_unreliable_pulse_detection) {
			val = sdhci_readl(host, ESDHC_DLLCFG1);
			val &= ~ESDHC_DLL_PD_PULSE_STRETCH_SEL;
			sdhci_writel(host, val, ESDHC_DLLCFG1);
		}
	}
}

/* The SCFG, Supplemental Configuration Unit, provides SoC specific
 * configuration and status registers for the device. There is a
 * SDHC IO VSEL control register on SCFG for some platforms. It's
 * used to support SDHC IO voltage switching.
 */
static const struct of_device_id scfg_device_ids[] = {
	{ .compatible = "fsl,t1040-scfg", },
	{ .compatible = "fsl,ls1012a-scfg", },
	{ .compatible = "fsl,ls1046a-scfg", },
	{}
};

/* SDHC IO VSEL control register definition */
#define SCFG_SDHCIOVSELCR	0x408
#define SDHCIOVSELCR_TGLEN	0x80000000
#define SDHCIOVSELCR_VSELVAL	0x60000000
#define SDHCIOVSELCR_SDHC_VS	0x00000001

static int esdhc_signal_voltage_switch(struct mmc_host *mmc,
				       struct mmc_ios *ios)
{
	struct sdhci_host *host = mmc_priv(mmc);
	struct device_node *scfg_node;
	void __iomem *scfg_base = NULL;
	u32 sdhciovselcr;
	u32 val;

	/*
	 * Signal Voltage Switching is only applicable for Host Controllers
	 * v3.00 and above.
	 */
	if (host->version < SDHCI_SPEC_300)
		return 0;

	val = sdhci_readl(host, ESDHC_PROCTL);

	switch (ios->signal_voltage) {
	case MMC_SIGNAL_VOLTAGE_330:
		val &= ~ESDHC_VOLT_SEL;
		sdhci_writel(host, val, ESDHC_PROCTL);
		return 0;
	case MMC_SIGNAL_VOLTAGE_180:
		scfg_node = of_find_matching_node(NULL, scfg_device_ids);
		if (scfg_node)
			scfg_base = of_iomap(scfg_node, 0);
		if (scfg_base) {
			sdhciovselcr = SDHCIOVSELCR_TGLEN |
				       SDHCIOVSELCR_VSELVAL;
			iowrite32be(sdhciovselcr,
				scfg_base + SCFG_SDHCIOVSELCR);

			val |= ESDHC_VOLT_SEL;
			sdhci_writel(host, val, ESDHC_PROCTL);
			mdelay(5);

			sdhciovselcr = SDHCIOVSELCR_TGLEN |
				       SDHCIOVSELCR_SDHC_VS;
			iowrite32be(sdhciovselcr,
				scfg_base + SCFG_SDHCIOVSELCR);
			iounmap(scfg_base);
		} else {
			val |= ESDHC_VOLT_SEL;
			sdhci_writel(host, val, ESDHC_PROCTL);
		}
		return 0;
	default:
		return 0;
	}
}

static struct soc_device_attribute soc_tuning_erratum_type1[] = {
	{ .family = "QorIQ T1023", .revision = "1.0", },
	{ .family = "QorIQ T1040", .revision = "1.0", },
	{ .family = "QorIQ T2080", .revision = "1.0", },
	{ .family = "QorIQ LS1021A", .revision = "1.0", },
	{ },
};

static struct soc_device_attribute soc_tuning_erratum_type2[] = {
	{ .family = "QorIQ LS1012A", .revision = "1.0", },
	{ .family = "QorIQ LS1043A", .revision = "1.*", },
	{ .family = "QorIQ LS1046A", .revision = "1.0", },
	{ .family = "QorIQ LS1080A", .revision = "1.0", },
	{ .family = "QorIQ LS2080A", .revision = "1.0", },
	{ .family = "QorIQ LA1575A", .revision = "1.0", },
	{ },
};

static void esdhc_tuning_block_enable(struct sdhci_host *host, bool enable)
{
	u32 val;

	esdhc_clock_enable(host, false);

	val = sdhci_readl(host, ESDHC_DMA_SYSCTL);
	val |= ESDHC_FLUSH_ASYNC_FIFO;
	sdhci_writel(host, val, ESDHC_DMA_SYSCTL);

	val = sdhci_readl(host, ESDHC_TBCTL);
	if (enable)
		val |= ESDHC_TB_EN;
	else
		val &= ~ESDHC_TB_EN;
	sdhci_writel(host, val, ESDHC_TBCTL);

	esdhc_clock_enable(host, true);
}

static void esdhc_prepare_sw_tuning(struct sdhci_host *host, u8 *window_start,
				    u8 *window_end)
{
	struct sdhci_pltfm_host *pltfm_host = sdhci_priv(host);
	struct sdhci_esdhc *esdhc = sdhci_pltfm_priv(pltfm_host);
	u8 tbstat_15_8, tbstat_7_0;
	u32 val;

	if (esdhc->quirk_tuning_erratum_type1) {
		*window_start = 5 * esdhc->div_ratio;
		*window_end = 3 * esdhc->div_ratio;
		return;
	}

	/* Write TBCTL[11:8]=4'h8 */
	val = sdhci_readl(host, ESDHC_TBCTL);
	val &= ~(0xf << 8);
	val |= 8 << 8;
	sdhci_writel(host, val, ESDHC_TBCTL);

	mdelay(1);

	/* Read TBCTL[31:0] register and rewrite again */
	val = sdhci_readl(host, ESDHC_TBCTL);
	sdhci_writel(host, val, ESDHC_TBCTL);

	mdelay(1);

	/* Read the TBSTAT[31:0] register twice */
	val = sdhci_readl(host, ESDHC_TBSTAT);
	val = sdhci_readl(host, ESDHC_TBSTAT);

	/* Reset data lines by setting ESDHCCTL[RSTD] */
	sdhci_reset(host, SDHCI_RESET_DATA);
	/* Write 32'hFFFF_FFFF to IRQSTAT register */
	sdhci_writel(host, 0xFFFFFFFF, SDHCI_INT_STATUS);

	/* If TBSTAT[15:8]-TBSTAT[7:0] > 4 * div_ratio
	 * or TBSTAT[7:0]-TBSTAT[15:8] > 4 * div_ratio,
	 * then program TBPTR[TB_WNDW_END_PTR] = 4 * div_ratio
	 * and program TBPTR[TB_WNDW_START_PTR] = 8 * div_ratio.
	 */
	tbstat_7_0 = val & 0xff;
	tbstat_15_8 = (val >> 8) & 0xff;

	if (abs(tbstat_15_8 - tbstat_7_0) > (4 * esdhc->div_ratio)) {
		*window_start = 8 * esdhc->div_ratio;
		*window_end = 4 * esdhc->div_ratio;
	} else {
		*window_start = 5 * esdhc->div_ratio;
		*window_end = 3 * esdhc->div_ratio;
	}
}

static int esdhc_execute_sw_tuning(struct mmc_host *mmc, u32 opcode,
				   u8 window_start, u8 window_end)
{
	struct sdhci_host *host = mmc_priv(mmc);
	struct sdhci_pltfm_host *pltfm_host = sdhci_priv(host);
	struct sdhci_esdhc *esdhc = sdhci_pltfm_priv(pltfm_host);
	u32 val;
	int ret;

	/* Program TBPTR[TB_WNDW_END_PTR] and TBPTR[TB_WNDW_START_PTR] */
	val = ((u32)window_start << ESDHC_WNDW_STRT_PTR_SHIFT) &
	      ESDHC_WNDW_STRT_PTR_MASK;
	val |= window_end & ESDHC_WNDW_END_PTR_MASK;
	sdhci_writel(host, val, ESDHC_TBPTR);

	/* Program the software tuning mode by setting TBCTL[TB_MODE]=2'h3 */
	val = sdhci_readl(host, ESDHC_TBCTL);
	val &= ~ESDHC_TB_MODE_MASK;
	val |= ESDHC_TB_MODE_SW;
	sdhci_writel(host, val, ESDHC_TBCTL);

	esdhc->in_sw_tuning = true;
	ret = sdhci_execute_tuning(mmc, opcode);
	esdhc->in_sw_tuning = false;
	return ret;
}

static int esdhc_execute_tuning(struct mmc_host *mmc, u32 opcode)
{
	struct sdhci_host *host = mmc_priv(mmc);
	struct sdhci_pltfm_host *pltfm_host = sdhci_priv(host);
	struct sdhci_esdhc *esdhc = sdhci_pltfm_priv(pltfm_host);
	u8 window_start, window_end;
	int ret, retries = 1;
	bool hs400_tuning;
	unsigned int clk;
	u32 val;

	/* For tuning mode, the sd clock divisor value
	 * must be larger than 3 according to reference manual.
	 */
	clk = esdhc->peripheral_clock / 3;
	if (host->clock > clk)
		esdhc_of_set_clock(host, clk);

	esdhc_tuning_block_enable(host, true);

	hs400_tuning = host->flags & SDHCI_HS400_TUNING;

	do {
		if (esdhc->quirk_limited_clk_division &&
		    hs400_tuning)
			esdhc_of_set_clock(host, host->clock);

		/* Do HW tuning */
		val = sdhci_readl(host, ESDHC_TBCTL);
		val &= ~ESDHC_TB_MODE_MASK;
		val |= ESDHC_TB_MODE_3;
		sdhci_writel(host, val, ESDHC_TBCTL);

		ret = sdhci_execute_tuning(mmc, opcode);
		if (ret)
			break;

		/* If HW tuning fails and triggers erratum,
		 * try workaround.
		 */
		ret = host->tuning_err;
		if (ret == -EAGAIN &&
		    (esdhc->quirk_tuning_erratum_type1 ||
		     esdhc->quirk_tuning_erratum_type2)) {
			/* Recover HS400 tuning flag */
			if (hs400_tuning)
				host->flags |= SDHCI_HS400_TUNING;
			pr_info("%s: Hold on to use fixed sampling clock. Try SW tuning!\n",
				mmc_hostname(mmc));
			/* Do SW tuning */
			esdhc_prepare_sw_tuning(host, &window_start,
						&window_end);
			ret = esdhc_execute_sw_tuning(mmc, opcode,
						      window_start,
						      window_end);
			if (ret)
				break;

			/* Retry both HW/SW tuning with reduced clock. */
			ret = host->tuning_err;
			if (ret == -EAGAIN && retries) {
				/* Recover HS400 tuning flag */
				if (hs400_tuning)
					host->flags |= SDHCI_HS400_TUNING;

				clk = host->max_clk / (esdhc->div_ratio + 1);
				esdhc_of_set_clock(host, clk);
				pr_info("%s: Hold on to use fixed sampling clock. Try tuning with reduced clock!\n",
					mmc_hostname(mmc));
			} else {
				break;
			}
		} else {
			break;
		}
	} while (retries--);

	if (ret) {
		esdhc_tuning_block_enable(host, false);
	} else if (hs400_tuning) {
		val = sdhci_readl(host, ESDHC_SDTIMNGCTL);
		val |= ESDHC_FLW_CTL_BG;
		sdhci_writel(host, val, ESDHC_SDTIMNGCTL);
	}

	return ret;
}

static void esdhc_set_uhs_signaling(struct sdhci_host *host,
				   unsigned int timing)
{
	if (timing == MMC_TIMING_MMC_HS400)
		esdhc_tuning_block_enable(host, true);
	else
		sdhci_set_uhs_signaling(host, timing);
}

static u32 esdhc_irq(struct sdhci_host *host, u32 intmask)
{
	struct sdhci_pltfm_host *pltfm_host = sdhci_priv(host);
	struct sdhci_esdhc *esdhc = sdhci_pltfm_priv(pltfm_host);
	u32 command;

	if (esdhc->quirk_trans_complete_erratum) {
		command = SDHCI_GET_CMD(sdhci_readw(host,
					SDHCI_COMMAND));
		if (command == MMC_WRITE_MULTIPLE_BLOCK &&
				sdhci_readw(host, SDHCI_BLOCK_COUNT) &&
				intmask & SDHCI_INT_DATA_END) {
			intmask &= ~SDHCI_INT_DATA_END;
			sdhci_writel(host, SDHCI_INT_DATA_END,
					SDHCI_INT_STATUS);
		}
	}
	return intmask;
}

#ifdef CONFIG_PM_SLEEP
static u32 esdhc_proctl;
static int esdhc_of_suspend(struct device *dev)
{
	struct sdhci_host *host = dev_get_drvdata(dev);

	esdhc_proctl = sdhci_readl(host, SDHCI_HOST_CONTROL);

	if (host->tuning_mode != SDHCI_TUNING_MODE_3)
		mmc_retune_needed(host->mmc);

	return sdhci_suspend_host(host);
}

static int esdhc_of_resume(struct device *dev)
{
	struct sdhci_host *host = dev_get_drvdata(dev);
	int ret = sdhci_resume_host(host);

	if (ret == 0) {
		/* Isn't this already done by sdhci_resume_host() ? --rmk */
		esdhc_of_enable_dma(host);
		sdhci_writel(host, esdhc_proctl, SDHCI_HOST_CONTROL);
	}
	return ret;
}
#endif

static SIMPLE_DEV_PM_OPS(esdhc_of_dev_pm_ops,
			esdhc_of_suspend,
			esdhc_of_resume);

static const struct sdhci_ops sdhci_esdhc_be_ops = {
	.read_l = esdhc_be_readl,
	.read_w = esdhc_be_readw,
	.read_b = esdhc_be_readb,
	.write_l = esdhc_be_writel,
	.write_w = esdhc_be_writew,
	.write_b = esdhc_be_writeb,
	.set_clock = esdhc_of_set_clock,
	.enable_dma = esdhc_of_enable_dma,
	.get_max_clock = esdhc_of_get_max_clock,
	.get_min_clock = esdhc_of_get_min_clock,
	.adma_workaround = esdhc_of_adma_workaround,
	.set_bus_width = esdhc_pltfm_set_bus_width,
	.reset = esdhc_reset,
	.set_uhs_signaling = esdhc_set_uhs_signaling,
	.irq = esdhc_irq,
};

static const struct sdhci_ops sdhci_esdhc_le_ops = {
	.read_l = esdhc_le_readl,
	.read_w = esdhc_le_readw,
	.read_b = esdhc_le_readb,
	.write_l = esdhc_le_writel,
	.write_w = esdhc_le_writew,
	.write_b = esdhc_le_writeb,
	.set_clock = esdhc_of_set_clock,
	.enable_dma = esdhc_of_enable_dma,
	.get_max_clock = esdhc_of_get_max_clock,
	.get_min_clock = esdhc_of_get_min_clock,
	.adma_workaround = esdhc_of_adma_workaround,
	.set_bus_width = esdhc_pltfm_set_bus_width,
	.reset = esdhc_reset,
	.set_uhs_signaling = esdhc_set_uhs_signaling,
	.irq = esdhc_irq,
};

static const struct sdhci_pltfm_data sdhci_esdhc_be_pdata = {
	.quirks = ESDHC_DEFAULT_QUIRKS |
#ifdef CONFIG_PPC
		  SDHCI_QUIRK_BROKEN_CARD_DETECTION |
#endif
		  SDHCI_QUIRK_NO_CARD_NO_RESET |
		  SDHCI_QUIRK_NO_ENDATTR_IN_NOPDESC,
	.ops = &sdhci_esdhc_be_ops,
};

static const struct sdhci_pltfm_data sdhci_esdhc_le_pdata = {
	.quirks = ESDHC_DEFAULT_QUIRKS |
		  SDHCI_QUIRK_NO_CARD_NO_RESET |
		  SDHCI_QUIRK_NO_ENDATTR_IN_NOPDESC,
	.ops = &sdhci_esdhc_le_ops,
};

static struct soc_device_attribute soc_incorrect_hostver[] = {
	{ .family = "QorIQ T4240", .revision = "1.0", },
	{ .family = "QorIQ T4240", .revision = "2.0", },
	{ },
};

static struct soc_device_attribute soc_fixup_sdhc_clkdivs[] = {
	{ .family = "QorIQ LX2160A", .revision = "1.0", },
	{ .family = "QorIQ LX2160A", .revision = "2.0", },
	{ .family = "QorIQ LS1028A", .revision = "1.0", },
	{ },
};

static struct soc_device_attribute soc_unreliable_pulse_detection[] = {
	{ .family = "QorIQ LX2160A", .revision = "1.0", },
	{ },
};

static void esdhc_init(struct platform_device *pdev, struct sdhci_host *host)
{
	const struct of_device_id *match;
	struct sdhci_pltfm_host *pltfm_host;
	struct sdhci_esdhc *esdhc;
	struct device_node *np;
	struct clk *clk;
	u32 val;
	u16 host_ver;

	pltfm_host = sdhci_priv(host);
	esdhc = sdhci_pltfm_priv(pltfm_host);

	host_ver = sdhci_readw(host, SDHCI_HOST_VERSION);
	esdhc->vendor_ver = (host_ver & SDHCI_VENDOR_VER_MASK) >>
			     SDHCI_VENDOR_VER_SHIFT;
	esdhc->spec_ver = host_ver & SDHCI_SPEC_VER_MASK;
	if (soc_device_match(soc_incorrect_hostver))
		esdhc->quirk_incorrect_hostver = true;
	else
		esdhc->quirk_incorrect_hostver = false;

	if (soc_device_match(soc_fixup_sdhc_clkdivs))
		esdhc->quirk_limited_clk_division = true;
	else
		esdhc->quirk_limited_clk_division = false;

	if (soc_device_match(soc_unreliable_pulse_detection))
		esdhc->quirk_unreliable_pulse_detection = true;
	else
		esdhc->quirk_unreliable_pulse_detection = false;

	match = of_match_node(sdhci_esdhc_of_match, pdev->dev.of_node);
	if (match)
		esdhc->clk_fixup = match->data;
	np = pdev->dev.of_node;

	if (of_device_is_compatible(np, "fsl,p2020-esdhc")) {
		esdhc->quirk_delay_before_data_reset = true;
		esdhc->quirk_trans_complete_erratum = true;
	}

	clk = of_clk_get(np, 0);
	if (!IS_ERR(clk)) {
		/*
		 * esdhc->peripheral_clock would be assigned with a value
		 * which is eSDHC base clock when use periperal clock.
		 * For some platforms, the clock value got by common clk
		 * API is peripheral clock while the eSDHC base clock is
		 * 1/2 peripheral clock.
		 */
		if (of_device_is_compatible(np, "fsl,ls1046a-esdhc") ||
		    of_device_is_compatible(np, "fsl,ls1028a-esdhc"))
			esdhc->peripheral_clock = clk_get_rate(clk) / 2;
		else
			esdhc->peripheral_clock = clk_get_rate(clk);

		clk_put(clk);
	}

	if (esdhc->peripheral_clock) {
		esdhc_clock_enable(host, false);
		val = sdhci_readl(host, ESDHC_DMA_SYSCTL);
		val |= ESDHC_PERIPHERAL_CLK_SEL;
		sdhci_writel(host, val, ESDHC_DMA_SYSCTL);
		esdhc_clock_enable(host, true);
	}
}

static int esdhc_hs400_prepare_ddr(struct mmc_host *mmc)
{
	esdhc_tuning_block_enable(mmc_priv(mmc), false);
	return 0;
}

static int sdhci_esdhc_probe(struct platform_device *pdev)
{
	struct sdhci_host *host;
	struct device_node *np;
	struct sdhci_pltfm_host *pltfm_host;
	struct sdhci_esdhc *esdhc;
	int ret;

	np = pdev->dev.of_node;

	if (of_property_read_bool(np, "little-endian"))
		host = sdhci_pltfm_init(pdev, &sdhci_esdhc_le_pdata,
					sizeof(struct sdhci_esdhc));
	else
		host = sdhci_pltfm_init(pdev, &sdhci_esdhc_be_pdata,
					sizeof(struct sdhci_esdhc));

	if (IS_ERR(host))
		return PTR_ERR(host);

	host->mmc_host_ops.start_signal_voltage_switch =
		esdhc_signal_voltage_switch;
	host->mmc_host_ops.execute_tuning = esdhc_execute_tuning;
	host->mmc_host_ops.hs400_prepare_ddr = esdhc_hs400_prepare_ddr;
	host->tuning_delay = 1;

	esdhc_init(pdev, host);

	sdhci_get_of_property(pdev);

	pltfm_host = sdhci_priv(host);
	esdhc = sdhci_pltfm_priv(pltfm_host);
	if (soc_device_match(soc_tuning_erratum_type1))
		esdhc->quirk_tuning_erratum_type1 = true;
	else
		esdhc->quirk_tuning_erratum_type1 = false;

	if (soc_device_match(soc_tuning_erratum_type2))
		esdhc->quirk_tuning_erratum_type2 = true;
	else
		esdhc->quirk_tuning_erratum_type2 = false;

	if (esdhc->vendor_ver == VENDOR_V_22)
		host->quirks2 |= SDHCI_QUIRK2_HOST_NO_CMD23;

	if (esdhc->vendor_ver > VENDOR_V_22)
		host->quirks &= ~SDHCI_QUIRK_NO_BUSY_IRQ;

	if (of_find_compatible_node(NULL, NULL, "fsl,p2020-esdhc")) {
		host->quirks |= SDHCI_QUIRK_RESET_AFTER_REQUEST;
		host->quirks |= SDHCI_QUIRK_BROKEN_TIMEOUT_VAL;
	}

	if (of_device_is_compatible(np, "fsl,p5040-esdhc") ||
	    of_device_is_compatible(np, "fsl,p5020-esdhc") ||
	    of_device_is_compatible(np, "fsl,p4080-esdhc") ||
	    of_device_is_compatible(np, "fsl,p1020-esdhc") ||
	    of_device_is_compatible(np, "fsl,t1040-esdhc"))
		host->quirks &= ~SDHCI_QUIRK_BROKEN_CARD_DETECTION;

	if (of_device_is_compatible(np, "fsl,ls1021a-esdhc"))
		host->quirks |= SDHCI_QUIRK_BROKEN_TIMEOUT_VAL;

	esdhc->quirk_ignore_data_inhibit = false;
	if (of_device_is_compatible(np, "fsl,p2020-esdhc")) {
		/*
		 * Freescale messed up with P2020 as it has a non-standard
		 * host control register
		 */
		host->quirks2 |= SDHCI_QUIRK2_BROKEN_HOST_CONTROL;
		esdhc->quirk_ignore_data_inhibit = true;
	}

	/* call to generic mmc_of_parse to support additional capabilities */
	ret = mmc_of_parse(host->mmc);
	if (ret)
		goto err;

	mmc_of_parse_voltage(np, &host->ocr_mask);

	ret = sdhci_add_host(host);
	if (ret)
		goto err;

	return 0;
 err:
	sdhci_pltfm_free(pdev);
	return ret;
}

static struct platform_driver sdhci_esdhc_driver = {
	.driver = {
		.name = "sdhci-esdhc",
		.of_match_table = sdhci_esdhc_of_match,
		.pm = &esdhc_of_dev_pm_ops,
	},
	.probe = sdhci_esdhc_probe,
	.remove = sdhci_pltfm_unregister,
};

module_platform_driver(sdhci_esdhc_driver);

MODULE_DESCRIPTION("SDHCI OF driver for Freescale MPC eSDHC");
MODULE_AUTHOR("Xiaobo Xie <X.Xie@freescale.com>, "
	      "Anton Vorontsov <avorontsov@ru.mvista.com>");
MODULE_LICENSE("GPL v2");<|MERGE_RESOLUTION|>--- conflicted
+++ resolved
@@ -773,19 +773,12 @@
 		sdhci_writel(host, host->ier, SDHCI_SIGNAL_ENABLE);
 	}
 
-<<<<<<< HEAD
-	if (of_find_compatible_node(NULL, NULL, "fsl,p2020-esdhc"))
-		mdelay(5);
-
-	if (mask & SDHCI_RESET_ALL) {
-=======
 	/*
 	 * Some bits have to be cleaned manually for eSDHC whose spec
 	 * version is higher than 3.0 for all reset.
 	 */
 	if ((mask & SDHCI_RESET_ALL) &&
 	    (esdhc->spec_ver >= SDHCI_SPEC_300)) {
->>>>>>> 89246321
 		val = sdhci_readl(host, ESDHC_TBCTL);
 		val &= ~ESDHC_TB_EN;
 		sdhci_writel(host, val, ESDHC_TBCTL);
