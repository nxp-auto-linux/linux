// SPDX-License-Identifier: GPL-2.0-or-later
/*
 * Freescale eSDHC controller driver.
 *
 * Copyright (c) 2007, 2010, 2012 Freescale Semiconductor, Inc.
 * Copyright (c) 2009 MontaVista Software, Inc.
 *
 * Authors: Xiaobo Xie <X.Xie@freescale.com>
 *	    Anton Vorontsov <avorontsov@ru.mvista.com>
 */

#include <linux/err.h>
#include <linux/io.h>
#include <linux/of.h>
#include <linux/of_address.h>
#include <linux/delay.h>
#include <linux/module.h>
#include <linux/sys_soc.h>
#include <linux/clk.h>
#include <linux/ktime.h>
#include <linux/dma-mapping.h>
#include <linux/mmc/host.h>
#include <linux/mmc/mmc.h>
#include "sdhci-pltfm.h"
#include "sdhci-esdhc.h"

#define VENDOR_V_22	0x12
#define VENDOR_V_23	0x13

#define MMC_TIMING_NUM (MMC_TIMING_MMC_HS400 + 1)

struct esdhc_clk_fixup {
	const unsigned int sd_dflt_max_clk;
	const unsigned int max_clk[MMC_TIMING_NUM];
};

static const struct esdhc_clk_fixup ls1021a_esdhc_clk = {
	.sd_dflt_max_clk = 25000000,
	.max_clk[MMC_TIMING_MMC_HS] = 46500000,
	.max_clk[MMC_TIMING_SD_HS] = 46500000,
};

static const struct esdhc_clk_fixup ls1046a_esdhc_clk = {
	.sd_dflt_max_clk = 25000000,
	.max_clk[MMC_TIMING_UHS_SDR104] = 167000000,
	.max_clk[MMC_TIMING_MMC_HS200] = 167000000,
};

static const struct esdhc_clk_fixup ls1012a_esdhc_clk = {
	.sd_dflt_max_clk = 25000000,
	.max_clk[MMC_TIMING_UHS_SDR104] = 125000000,
	.max_clk[MMC_TIMING_MMC_HS200] = 125000000,
};

static const struct esdhc_clk_fixup p1010_esdhc_clk = {
	.sd_dflt_max_clk = 20000000,
	.max_clk[MMC_TIMING_LEGACY] = 20000000,
	.max_clk[MMC_TIMING_MMC_HS] = 42000000,
	.max_clk[MMC_TIMING_SD_HS] = 40000000,
};

static const struct of_device_id sdhci_esdhc_of_match[] = {
	{ .compatible = "fsl,ls1021a-esdhc", .data = &ls1021a_esdhc_clk},
	{ .compatible = "fsl,ls1046a-esdhc", .data = &ls1046a_esdhc_clk},
	{ .compatible = "fsl,ls1012a-esdhc", .data = &ls1012a_esdhc_clk},
	{ .compatible = "fsl,p1010-esdhc",   .data = &p1010_esdhc_clk},
	{ .compatible = "fsl,mpc8379-esdhc" },
	{ .compatible = "fsl,mpc8536-esdhc" },
	{ .compatible = "fsl,esdhc" },
	{ }
};
MODULE_DEVICE_TABLE(of, sdhci_esdhc_of_match);

struct sdhci_esdhc {
	u8 vendor_ver;
	u8 spec_ver;
	bool quirk_incorrect_hostver;
	bool quirk_limited_clk_division;
	bool quirk_unreliable_pulse_detection;
	bool quirk_tuning_erratum_type1;
	bool quirk_tuning_erratum_type2;
	bool quirk_ignore_data_inhibit;
	bool quirk_delay_before_data_reset;
	bool in_sw_tuning;
	unsigned int peripheral_clock;
	const struct esdhc_clk_fixup *clk_fixup;
	u32 div_ratio;
};

/**
 * esdhc_read*_fixup - Fixup the value read from incompatible eSDHC register
 *		       to make it compatible with SD spec.
 *
 * @host: pointer to sdhci_host
 * @spec_reg: SD spec register address
 * @value: 32bit eSDHC register value on spec_reg address
 *
 * In SD spec, there are 8/16/32/64 bits registers, while all of eSDHC
 * registers are 32 bits. There are differences in register size, register
 * address, register function, bit position and function between eSDHC spec
 * and SD spec.
 *
 * Return a fixed up register value
 */
static u32 esdhc_readl_fixup(struct sdhci_host *host,
				     int spec_reg, u32 value)
{
	struct sdhci_pltfm_host *pltfm_host = sdhci_priv(host);
	struct sdhci_esdhc *esdhc = sdhci_pltfm_priv(pltfm_host);
	u32 ret;

	/*
	 * The bit of ADMA flag in eSDHC is not compatible with standard
	 * SDHC register, so set fake flag SDHCI_CAN_DO_ADMA2 when ADMA is
	 * supported by eSDHC.
	 * And for many FSL eSDHC controller, the reset value of field
	 * SDHCI_CAN_DO_ADMA1 is 1, but some of them can't support ADMA,
	 * only these vendor version is greater than 2.2/0x12 support ADMA.
	 */
	if ((spec_reg == SDHCI_CAPABILITIES) && (value & SDHCI_CAN_DO_ADMA1)) {
		if (esdhc->vendor_ver > VENDOR_V_22) {
			ret = value | SDHCI_CAN_DO_ADMA2;
			return ret;
		}
	}
	/*
	 * The DAT[3:0] line signal levels and the CMD line signal level are
	 * not compatible with standard SDHC register. The line signal levels
	 * DAT[7:0] are at bits 31:24 and the command line signal level is at
	 * bit 23. All other bits are the same as in the standard SDHC
	 * register.
	 */
	if (spec_reg == SDHCI_PRESENT_STATE) {
		ret = value & 0x000fffff;
		ret |= (value >> 4) & SDHCI_DATA_LVL_MASK;
		ret |= (value << 1) & SDHCI_CMD_LVL;
		return ret;
	}

	/*
	 * DTS properties of mmc host are used to enable each speed mode
	 * according to soc and board capability. So clean up
	 * SDR50/SDR104/DDR50 support bits here.
	 */
	if (spec_reg == SDHCI_CAPABILITIES_1) {
		ret = value & ~(SDHCI_SUPPORT_SDR50 | SDHCI_SUPPORT_SDR104 |
				SDHCI_SUPPORT_DDR50);
		return ret;
	}

	/*
	 * Some controllers have unreliable Data Line Active
	 * bit for commands with busy signal. This affects
	 * Command Inhibit (data) bit. Just ignore it since
	 * MMC core driver has already polled card status
	 * with CMD13 after any command with busy siganl.
	 */
	if ((spec_reg == SDHCI_PRESENT_STATE) &&
	(esdhc->quirk_ignore_data_inhibit == true)) {
		ret = value & ~SDHCI_DATA_INHIBIT;
		return ret;
	}

	ret = value;
	return ret;
}

static u16 esdhc_readw_fixup(struct sdhci_host *host,
				     int spec_reg, u32 value)
{
	struct sdhci_pltfm_host *pltfm_host = sdhci_priv(host);
	struct sdhci_esdhc *esdhc = sdhci_pltfm_priv(pltfm_host);
	u16 ret;
	int shift = (spec_reg & 0x2) * 8;

	if (spec_reg == SDHCI_HOST_VERSION)
		ret = value & 0xffff;
	else
		ret = (value >> shift) & 0xffff;
	/* Workaround for T4240-R1.0-R2.0 eSDHC which has incorrect
	 * vendor version and spec version information.
	 */
	if ((spec_reg == SDHCI_HOST_VERSION) &&
	    (esdhc->quirk_incorrect_hostver))
		ret = (VENDOR_V_23 << SDHCI_VENDOR_VER_SHIFT) | SDHCI_SPEC_200;
	return ret;
}

static u8 esdhc_readb_fixup(struct sdhci_host *host,
				     int spec_reg, u32 value)
{
	u8 ret;
	u8 dma_bits;
	int shift = (spec_reg & 0x3) * 8;

	ret = (value >> shift) & 0xff;

	/*
	 * "DMA select" locates at offset 0x28 in SD specification, but on
	 * P5020 or P3041, it locates at 0x29.
	 */
	if (spec_reg == SDHCI_HOST_CONTROL) {
		/* DMA select is 22,23 bits in Protocol Control Register */
		dma_bits = (value >> 5) & SDHCI_CTRL_DMA_MASK;
		/* fixup the result */
		ret &= ~SDHCI_CTRL_DMA_MASK;
		ret |= dma_bits;
	}
	return ret;
}

/**
 * esdhc_write*_fixup - Fixup the SD spec register value so that it could be
 *			written into eSDHC register.
 *
 * @host: pointer to sdhci_host
 * @spec_reg: SD spec register address
 * @value: 8/16/32bit SD spec register value that would be written
 * @old_value: 32bit eSDHC register value on spec_reg address
 *
 * In SD spec, there are 8/16/32/64 bits registers, while all of eSDHC
 * registers are 32 bits. There are differences in register size, register
 * address, register function, bit position and function between eSDHC spec
 * and SD spec.
 *
 * Return a fixed up register value
 */
static u32 esdhc_writel_fixup(struct sdhci_host *host,
				     int spec_reg, u32 value, u32 old_value)
{
	u32 ret;

	/*
	 * Enabling IRQSTATEN[BGESEN] is just to set IRQSTAT[BGE]
	 * when SYSCTL[RSTD] is set for some special operations.
	 * No any impact on other operation.
	 */
	if (spec_reg == SDHCI_INT_ENABLE)
		ret = value | SDHCI_INT_BLK_GAP;
	else
		ret = value;

	return ret;
}

static u32 esdhc_writew_fixup(struct sdhci_host *host,
				     int spec_reg, u16 value, u32 old_value)
{
	struct sdhci_pltfm_host *pltfm_host = sdhci_priv(host);
	int shift = (spec_reg & 0x2) * 8;
	u32 ret;

	switch (spec_reg) {
	case SDHCI_TRANSFER_MODE:
		/*
		 * Postpone this write, we must do it together with a
		 * command write that is down below. Return old value.
		 */
		pltfm_host->xfer_mode_shadow = value;
		return old_value;
	case SDHCI_COMMAND:
		ret = (value << 16) | pltfm_host->xfer_mode_shadow;
		return ret;
	}

	ret = old_value & (~(0xffff << shift));
	ret |= (value << shift);

	if (spec_reg == SDHCI_BLOCK_SIZE) {
		/*
		 * Two last DMA bits are reserved, and first one is used for
		 * non-standard blksz of 4096 bytes that we don't support
		 * yet. So clear the DMA boundary bits.
		 */
		ret &= (~SDHCI_MAKE_BLKSZ(0x7, 0));
	}
	return ret;
}

static u32 esdhc_writeb_fixup(struct sdhci_host *host,
				     int spec_reg, u8 value, u32 old_value)
{
	u32 ret;
	u32 dma_bits;
	u8 tmp;
	int shift = (spec_reg & 0x3) * 8;

	/*
	 * eSDHC doesn't have a standard power control register, so we do
	 * nothing here to avoid incorrect operation.
	 */
	if (spec_reg == SDHCI_POWER_CONTROL)
		return old_value;
	/*
	 * "DMA select" location is offset 0x28 in SD specification, but on
	 * P5020 or P3041, it's located at 0x29.
	 */
	if (spec_reg == SDHCI_HOST_CONTROL) {
		/*
		 * If host control register is not standard, exit
		 * this function
		 */
		if (host->quirks2 & SDHCI_QUIRK2_BROKEN_HOST_CONTROL)
			return old_value;

		/* DMA select is 22,23 bits in Protocol Control Register */
		dma_bits = (value & SDHCI_CTRL_DMA_MASK) << 5;
		ret = (old_value & (~(SDHCI_CTRL_DMA_MASK << 5))) | dma_bits;
		tmp = (value & (~SDHCI_CTRL_DMA_MASK)) |
		      (old_value & SDHCI_CTRL_DMA_MASK);
		ret = (ret & (~0xff)) | tmp;

		/* Prevent SDHCI core from writing reserved bits (e.g. HISPD) */
		ret &= ~ESDHC_HOST_CONTROL_RES;
		return ret;
	}

	ret = (old_value & (~(0xff << shift))) | (value << shift);
	return ret;
}

static u32 esdhc_be_readl(struct sdhci_host *host, int reg)
{
	u32 ret;
	u32 value;

	if (reg == SDHCI_CAPABILITIES_1)
		value = ioread32be(host->ioaddr + ESDHC_CAPABILITIES_1);
	else
		value = ioread32be(host->ioaddr + reg);

	ret = esdhc_readl_fixup(host, reg, value);

	return ret;
}

static u32 esdhc_le_readl(struct sdhci_host *host, int reg)
{
	u32 ret;
	u32 value;

	if (reg == SDHCI_CAPABILITIES_1)
		value = ioread32(host->ioaddr + ESDHC_CAPABILITIES_1);
	else
		value = ioread32(host->ioaddr + reg);

	ret = esdhc_readl_fixup(host, reg, value);

	return ret;
}

static u16 esdhc_be_readw(struct sdhci_host *host, int reg)
{
	u16 ret;
	u32 value;
	int base = reg & ~0x3;

	value = ioread32be(host->ioaddr + base);
	ret = esdhc_readw_fixup(host, reg, value);
	return ret;
}

static u16 esdhc_le_readw(struct sdhci_host *host, int reg)
{
	u16 ret;
	u32 value;
	int base = reg & ~0x3;

	value = ioread32(host->ioaddr + base);
	ret = esdhc_readw_fixup(host, reg, value);
	return ret;
}

static u8 esdhc_be_readb(struct sdhci_host *host, int reg)
{
	u8 ret;
	u32 value;
	int base = reg & ~0x3;

	value = ioread32be(host->ioaddr + base);
	ret = esdhc_readb_fixup(host, reg, value);
	return ret;
}

static u8 esdhc_le_readb(struct sdhci_host *host, int reg)
{
	u8 ret;
	u32 value;
	int base = reg & ~0x3;

	value = ioread32(host->ioaddr + base);
	ret = esdhc_readb_fixup(host, reg, value);
	return ret;
}

static void esdhc_be_writel(struct sdhci_host *host, u32 val, int reg)
{
	u32 value;

	value = esdhc_writel_fixup(host, reg, val, 0);
	iowrite32be(value, host->ioaddr + reg);
}

static void esdhc_le_writel(struct sdhci_host *host, u32 val, int reg)
{
	u32 value;

	value = esdhc_writel_fixup(host, reg, val, 0);
	iowrite32(value, host->ioaddr + reg);
}

static void esdhc_be_writew(struct sdhci_host *host, u16 val, int reg)
{
	struct sdhci_pltfm_host *pltfm_host = sdhci_priv(host);
	struct sdhci_esdhc *esdhc = sdhci_pltfm_priv(pltfm_host);
	int base = reg & ~0x3;
	u32 value;
	u32 ret;

	value = ioread32be(host->ioaddr + base);
	ret = esdhc_writew_fixup(host, reg, val, value);
	if (reg != SDHCI_TRANSFER_MODE)
		iowrite32be(ret, host->ioaddr + base);

	/* Starting SW tuning requires ESDHC_SMPCLKSEL to be set
	 * 1us later after ESDHC_EXTN is set.
	 */
	if (base == ESDHC_SYSTEM_CONTROL_2) {
		if (!(value & ESDHC_EXTN) && (ret & ESDHC_EXTN) &&
		    esdhc->in_sw_tuning) {
			udelay(1);
			ret |= ESDHC_SMPCLKSEL;
			iowrite32be(ret, host->ioaddr + base);
		}
	}
}

static void esdhc_le_writew(struct sdhci_host *host, u16 val, int reg)
{
	struct sdhci_pltfm_host *pltfm_host = sdhci_priv(host);
	struct sdhci_esdhc *esdhc = sdhci_pltfm_priv(pltfm_host);
	int base = reg & ~0x3;
	u32 value;
	u32 ret;

	value = ioread32(host->ioaddr + base);
	ret = esdhc_writew_fixup(host, reg, val, value);
	if (reg != SDHCI_TRANSFER_MODE)
		iowrite32(ret, host->ioaddr + base);

	/* Starting SW tuning requires ESDHC_SMPCLKSEL to be set
	 * 1us later after ESDHC_EXTN is set.
	 */
	if (base == ESDHC_SYSTEM_CONTROL_2) {
		if (!(value & ESDHC_EXTN) && (ret & ESDHC_EXTN) &&
		    esdhc->in_sw_tuning) {
			udelay(1);
			ret |= ESDHC_SMPCLKSEL;
			iowrite32(ret, host->ioaddr + base);
		}
	}
}

static void esdhc_be_writeb(struct sdhci_host *host, u8 val, int reg)
{
	int base = reg & ~0x3;
	u32 value;
	u32 ret;

	value = ioread32be(host->ioaddr + base);
	ret = esdhc_writeb_fixup(host, reg, val, value);
	iowrite32be(ret, host->ioaddr + base);
}

static void esdhc_le_writeb(struct sdhci_host *host, u8 val, int reg)
{
	int base = reg & ~0x3;
	u32 value;
	u32 ret;

	value = ioread32(host->ioaddr + base);
	ret = esdhc_writeb_fixup(host, reg, val, value);
	iowrite32(ret, host->ioaddr + base);
}

/*
 * For Abort or Suspend after Stop at Block Gap, ignore the ADMA
 * error(IRQSTAT[ADMAE]) if both Transfer Complete(IRQSTAT[TC])
 * and Block Gap Event(IRQSTAT[BGE]) are also set.
 * For Continue, apply soft reset for data(SYSCTL[RSTD]);
 * and re-issue the entire read transaction from beginning.
 */
static void esdhc_of_adma_workaround(struct sdhci_host *host, u32 intmask)
{
	struct sdhci_pltfm_host *pltfm_host = sdhci_priv(host);
	struct sdhci_esdhc *esdhc = sdhci_pltfm_priv(pltfm_host);
	bool applicable;
	dma_addr_t dmastart;
	dma_addr_t dmanow;

	applicable = (intmask & SDHCI_INT_DATA_END) &&
		     (intmask & SDHCI_INT_BLK_GAP) &&
		     (esdhc->vendor_ver == VENDOR_V_23);
	if (!applicable)
		return;

	host->data->error = 0;
	dmastart = sg_dma_address(host->data->sg);
	dmanow = dmastart + host->data->bytes_xfered;
	/*
	 * Force update to the next DMA block boundary.
	 */
	dmanow = (dmanow & ~(SDHCI_DEFAULT_BOUNDARY_SIZE - 1)) +
		SDHCI_DEFAULT_BOUNDARY_SIZE;
	host->data->bytes_xfered = dmanow - dmastart;
	sdhci_writel(host, dmanow, SDHCI_DMA_ADDRESS);
}

static int esdhc_of_enable_dma(struct sdhci_host *host)
{
	u32 value;
	struct device *dev = mmc_dev(host->mmc);

	if (of_device_is_compatible(dev->of_node, "fsl,ls1043a-esdhc") ||
	    of_device_is_compatible(dev->of_node, "fsl,ls1046a-esdhc"))
		dma_set_mask_and_coherent(dev, DMA_BIT_MASK(40));

	value = sdhci_readl(host, ESDHC_DMA_SYSCTL);

	if (of_dma_is_coherent(dev->of_node))
		value |= ESDHC_DMA_SNOOP;
	else
		value &= ~ESDHC_DMA_SNOOP;

	sdhci_writel(host, value, ESDHC_DMA_SYSCTL);
	return 0;
}

static unsigned int esdhc_of_get_max_clock(struct sdhci_host *host)
{
	struct sdhci_pltfm_host *pltfm_host = sdhci_priv(host);
	struct sdhci_esdhc *esdhc = sdhci_pltfm_priv(pltfm_host);

	if (esdhc->peripheral_clock)
		return esdhc->peripheral_clock;
	else
		return pltfm_host->clock;
}

static unsigned int esdhc_of_get_min_clock(struct sdhci_host *host)
{
	struct sdhci_pltfm_host *pltfm_host = sdhci_priv(host);
	struct sdhci_esdhc *esdhc = sdhci_pltfm_priv(pltfm_host);
	unsigned int clock;

	if (esdhc->peripheral_clock)
		clock = esdhc->peripheral_clock;
	else
		clock = pltfm_host->clock;
	return clock / 256 / 16;
}

static void esdhc_clock_enable(struct sdhci_host *host, bool enable)
{
	u32 val;
	ktime_t timeout;

	val = sdhci_readl(host, ESDHC_SYSTEM_CONTROL);

	if (enable)
		val |= ESDHC_CLOCK_SDCLKEN;
	else
		val &= ~ESDHC_CLOCK_SDCLKEN;

	sdhci_writel(host, val, ESDHC_SYSTEM_CONTROL);

	/* Wait max 20 ms */
	timeout = ktime_add_ms(ktime_get(), 20);
	val = ESDHC_CLOCK_STABLE;
	while  (1) {
		bool timedout = ktime_after(ktime_get(), timeout);

		if (sdhci_readl(host, ESDHC_PRSSTAT) & val)
			break;
		if (timedout) {
			pr_err("%s: Internal clock never stabilised.\n",
				mmc_hostname(host->mmc));
			break;
		}
		udelay(10);
	}
}

static void esdhc_of_set_clock(struct sdhci_host *host, unsigned int clock)
{
	struct sdhci_pltfm_host *pltfm_host = sdhci_priv(host);
	struct sdhci_esdhc *esdhc = sdhci_pltfm_priv(pltfm_host);
	int pre_div = 1;
	int div = 1;
	int division;
	ktime_t timeout;
	long fixup = 0;
	u32 temp;

	host->mmc->actual_clock = 0;

	if (clock == 0) {
		esdhc_clock_enable(host, false);
		return;
	}

	/* Workaround to start pre_div at 2 for VNN < VENDOR_V_23 */
	if (esdhc->vendor_ver < VENDOR_V_23)
		pre_div = 2;

	if (host->mmc->card && mmc_card_sd(host->mmc->card) &&
		esdhc->clk_fixup && host->mmc->ios.timing == MMC_TIMING_LEGACY)
		fixup = esdhc->clk_fixup->sd_dflt_max_clk;
	else if (esdhc->clk_fixup)
		fixup = esdhc->clk_fixup->max_clk[host->mmc->ios.timing];

	if (fixup && clock > fixup)
		clock = fixup;

	temp = sdhci_readl(host, ESDHC_SYSTEM_CONTROL);
	temp &= ~(ESDHC_CLOCK_SDCLKEN | ESDHC_CLOCK_IPGEN | ESDHC_CLOCK_HCKEN |
		  ESDHC_CLOCK_PEREN | ESDHC_CLOCK_MASK);
	sdhci_writel(host, temp, ESDHC_SYSTEM_CONTROL);

	while (host->max_clk / pre_div / 16 > clock && pre_div < 256)
		pre_div *= 2;

	while (host->max_clk / pre_div / div > clock && div < 16)
		div++;

	if (esdhc->quirk_limited_clk_division &&
	    clock == MMC_HS200_MAX_DTR &&
	    (host->mmc->ios.timing == MMC_TIMING_MMC_HS400 ||
	     host->flags & SDHCI_HS400_TUNING)) {
		division = pre_div * div;
		if (division <= 4) {
			pre_div = 4;
			div = 1;
		} else if (division <= 8) {
			pre_div = 4;
			div = 2;
		} else if (division <= 12) {
			pre_div = 4;
			div = 3;
		} else {
			pr_warn("%s: using unsupported clock division.\n",
				mmc_hostname(host->mmc));
		}
	}

	dev_dbg(mmc_dev(host->mmc), "desired SD clock: %d, actual: %d\n",
		clock, host->max_clk / pre_div / div);
	host->mmc->actual_clock = host->max_clk / pre_div / div;
	esdhc->div_ratio = pre_div * div;
	pre_div >>= 1;
	div--;

	temp = sdhci_readl(host, ESDHC_SYSTEM_CONTROL);
	temp |= (ESDHC_CLOCK_IPGEN | ESDHC_CLOCK_HCKEN | ESDHC_CLOCK_PEREN
		| (div << ESDHC_DIVIDER_SHIFT)
		| (pre_div << ESDHC_PREDIV_SHIFT));
	sdhci_writel(host, temp, ESDHC_SYSTEM_CONTROL);

	if (host->mmc->ios.timing == MMC_TIMING_MMC_HS400 &&
	    clock == MMC_HS200_MAX_DTR) {
		temp = sdhci_readl(host, ESDHC_TBCTL);
		sdhci_writel(host, temp | ESDHC_HS400_MODE, ESDHC_TBCTL);
		temp = sdhci_readl(host, ESDHC_SDCLKCTL);
		sdhci_writel(host, temp | ESDHC_CMD_CLK_CTL, ESDHC_SDCLKCTL);
		esdhc_clock_enable(host, true);

		temp = sdhci_readl(host, ESDHC_DLLCFG0);
		temp |= ESDHC_DLL_ENABLE;
		if (host->mmc->actual_clock == MMC_HS200_MAX_DTR)
			temp |= ESDHC_DLL_FREQ_SEL;
		sdhci_writel(host, temp, ESDHC_DLLCFG0);
		temp = sdhci_readl(host, ESDHC_TBCTL);
		sdhci_writel(host, temp | ESDHC_HS400_WNDW_ADJUST, ESDHC_TBCTL);

		esdhc_clock_enable(host, false);
		temp = sdhci_readl(host, ESDHC_DMA_SYSCTL);
		temp |= ESDHC_FLUSH_ASYNC_FIFO;
		sdhci_writel(host, temp, ESDHC_DMA_SYSCTL);
	}

	/* Wait max 20 ms */
	timeout = ktime_add_ms(ktime_get(), 20);
	while (1) {
		bool timedout = ktime_after(ktime_get(), timeout);

		if (sdhci_readl(host, ESDHC_PRSSTAT) & ESDHC_CLOCK_STABLE)
			break;
		if (timedout) {
			pr_err("%s: Internal clock never stabilised.\n",
				mmc_hostname(host->mmc));
			return;
		}
		udelay(10);
	}

	temp = sdhci_readl(host, ESDHC_SYSTEM_CONTROL);
	temp |= ESDHC_CLOCK_SDCLKEN;
	sdhci_writel(host, temp, ESDHC_SYSTEM_CONTROL);
}

static void esdhc_pltfm_set_bus_width(struct sdhci_host *host, int width)
{
	u32 ctrl;

	ctrl = sdhci_readl(host, ESDHC_PROCTL);
	ctrl &= (~ESDHC_CTRL_BUSWIDTH_MASK);
	switch (width) {
	case MMC_BUS_WIDTH_8:
		ctrl |= ESDHC_CTRL_8BITBUS;
		break;

	case MMC_BUS_WIDTH_4:
		ctrl |= ESDHC_CTRL_4BITBUS;
		break;

	default:
		break;
	}

	sdhci_writel(host, ctrl, ESDHC_PROCTL);
}

static void esdhc_reset(struct sdhci_host *host, u8 mask)
{
	struct sdhci_pltfm_host *pltfm_host = sdhci_priv(host);
	struct sdhci_esdhc *esdhc = sdhci_pltfm_priv(pltfm_host);
	u32 val;

	if (esdhc->quirk_delay_before_data_reset &&
	    (mask & SDHCI_RESET_DATA) &&
	    (host->flags & SDHCI_REQ_USE_DMA))
		mdelay(5);

	sdhci_reset(host, mask);

	sdhci_writel(host, host->ier, SDHCI_INT_ENABLE);
	sdhci_writel(host, host->ier, SDHCI_SIGNAL_ENABLE);

	if (of_find_compatible_node(NULL, NULL, "fsl,p2020-esdhc"))
		mdelay(5);

	if (mask & SDHCI_RESET_ALL) {
		val = sdhci_readl(host, ESDHC_TBCTL);
		val &= ~ESDHC_TB_EN;
		sdhci_writel(host, val, ESDHC_TBCTL);

		if (esdhc->quirk_unreliable_pulse_detection) {
			val = sdhci_readl(host, ESDHC_DLLCFG1);
			val &= ~ESDHC_DLL_PD_PULSE_STRETCH_SEL;
			sdhci_writel(host, val, ESDHC_DLLCFG1);
		}
	}
}

/* The SCFG, Supplemental Configuration Unit, provides SoC specific
 * configuration and status registers for the device. There is a
 * SDHC IO VSEL control register on SCFG for some platforms. It's
 * used to support SDHC IO voltage switching.
 */
static const struct of_device_id scfg_device_ids[] = {
	{ .compatible = "fsl,t1040-scfg", },
	{ .compatible = "fsl,ls1012a-scfg", },
	{ .compatible = "fsl,ls1046a-scfg", },
	{}
};

/* SDHC IO VSEL control register definition */
#define SCFG_SDHCIOVSELCR	0x408
#define SDHCIOVSELCR_TGLEN	0x80000000
#define SDHCIOVSELCR_VSELVAL	0x60000000
#define SDHCIOVSELCR_SDHC_VS	0x00000001

static int esdhc_signal_voltage_switch(struct mmc_host *mmc,
				       struct mmc_ios *ios)
{
	struct sdhci_host *host = mmc_priv(mmc);
	struct device_node *scfg_node;
	void __iomem *scfg_base = NULL;
	u32 sdhciovselcr;
	u32 val;

	/*
	 * Signal Voltage Switching is only applicable for Host Controllers
	 * v3.00 and above.
	 */
	if (host->version < SDHCI_SPEC_300)
		return 0;

	val = sdhci_readl(host, ESDHC_PROCTL);

	switch (ios->signal_voltage) {
	case MMC_SIGNAL_VOLTAGE_330:
		val &= ~ESDHC_VOLT_SEL;
		sdhci_writel(host, val, ESDHC_PROCTL);
		return 0;
	case MMC_SIGNAL_VOLTAGE_180:
		scfg_node = of_find_matching_node(NULL, scfg_device_ids);
		if (scfg_node)
			scfg_base = of_iomap(scfg_node, 0);
		if (scfg_base) {
			sdhciovselcr = SDHCIOVSELCR_TGLEN |
				       SDHCIOVSELCR_VSELVAL;
			iowrite32be(sdhciovselcr,
				scfg_base + SCFG_SDHCIOVSELCR);

			val |= ESDHC_VOLT_SEL;
			sdhci_writel(host, val, ESDHC_PROCTL);
			mdelay(5);

			sdhciovselcr = SDHCIOVSELCR_TGLEN |
				       SDHCIOVSELCR_SDHC_VS;
			iowrite32be(sdhciovselcr,
				scfg_base + SCFG_SDHCIOVSELCR);
			iounmap(scfg_base);
		} else {
			val |= ESDHC_VOLT_SEL;
			sdhci_writel(host, val, ESDHC_PROCTL);
		}
		return 0;
	default:
		return 0;
	}
}

static struct soc_device_attribute soc_tuning_erratum_type1[] = {
	{ .family = "QorIQ T1023", .revision = "1.0", },
	{ .family = "QorIQ T1040", .revision = "1.0", },
	{ .family = "QorIQ T2080", .revision = "1.0", },
	{ .family = "QorIQ LS1021A", .revision = "1.0", },
	{ },
};

static struct soc_device_attribute soc_tuning_erratum_type2[] = {
	{ .family = "QorIQ LS1012A", .revision = "1.0", },
	{ .family = "QorIQ LS1043A", .revision = "1.*", },
	{ .family = "QorIQ LS1046A", .revision = "1.0", },
	{ .family = "QorIQ LS1080A", .revision = "1.0", },
	{ .family = "QorIQ LS2080A", .revision = "1.0", },
	{ .family = "QorIQ LA1575A", .revision = "1.0", },
	{ },
};

static void esdhc_tuning_block_enable(struct sdhci_host *host, bool enable)
{
	u32 val;

	esdhc_clock_enable(host, false);

	val = sdhci_readl(host, ESDHC_DMA_SYSCTL);
	val |= ESDHC_FLUSH_ASYNC_FIFO;
	sdhci_writel(host, val, ESDHC_DMA_SYSCTL);

	val = sdhci_readl(host, ESDHC_TBCTL);
	if (enable)
		val |= ESDHC_TB_EN;
	else
		val &= ~ESDHC_TB_EN;
	sdhci_writel(host, val, ESDHC_TBCTL);

	esdhc_clock_enable(host, true);
}

static void esdhc_prepare_sw_tuning(struct sdhci_host *host, u8 *window_start,
				    u8 *window_end)
{
	struct sdhci_pltfm_host *pltfm_host = sdhci_priv(host);
	struct sdhci_esdhc *esdhc = sdhci_pltfm_priv(pltfm_host);
	u8 tbstat_15_8, tbstat_7_0;
	u32 val;

	if (esdhc->quirk_tuning_erratum_type1) {
		*window_start = 5 * esdhc->div_ratio;
		*window_end = 3 * esdhc->div_ratio;
		return;
	}

	/* Write TBCTL[11:8]=4'h8 */
	val = sdhci_readl(host, ESDHC_TBCTL);
	val &= ~(0xf << 8);
	val |= 8 << 8;
	sdhci_writel(host, val, ESDHC_TBCTL);

	mdelay(1);

	/* Read TBCTL[31:0] register and rewrite again */
	val = sdhci_readl(host, ESDHC_TBCTL);
	sdhci_writel(host, val, ESDHC_TBCTL);

	mdelay(1);

	/* Read the TBSTAT[31:0] register twice */
	val = sdhci_readl(host, ESDHC_TBSTAT);
	val = sdhci_readl(host, ESDHC_TBSTAT);

	/* Reset data lines by setting ESDHCCTL[RSTD] */
	sdhci_reset(host, SDHCI_RESET_DATA);
	/* Write 32'hFFFF_FFFF to IRQSTAT register */
	sdhci_writel(host, 0xFFFFFFFF, SDHCI_INT_STATUS);

	/* If TBSTAT[15:8]-TBSTAT[7:0] > 4 * div_ratio
	 * or TBSTAT[7:0]-TBSTAT[15:8] > 4 * div_ratio,
	 * then program TBPTR[TB_WNDW_END_PTR] = 4 * div_ratio
	 * and program TBPTR[TB_WNDW_START_PTR] = 8 * div_ratio.
	 */
	tbstat_7_0 = val & 0xff;
	tbstat_15_8 = (val >> 8) & 0xff;

	if (abs(tbstat_15_8 - tbstat_7_0) > (4 * esdhc->div_ratio)) {
		*window_start = 8 * esdhc->div_ratio;
		*window_end = 4 * esdhc->div_ratio;
	} else {
		*window_start = 5 * esdhc->div_ratio;
		*window_end = 3 * esdhc->div_ratio;
	}
}

static int esdhc_execute_sw_tuning(struct mmc_host *mmc, u32 opcode,
				   u8 window_start, u8 window_end)
{
	struct sdhci_host *host = mmc_priv(mmc);
	struct sdhci_pltfm_host *pltfm_host = sdhci_priv(host);
	struct sdhci_esdhc *esdhc = sdhci_pltfm_priv(pltfm_host);
	u32 val;
	int ret;

	/* Program TBPTR[TB_WNDW_END_PTR] and TBPTR[TB_WNDW_START_PTR] */
	val = ((u32)window_start << ESDHC_WNDW_STRT_PTR_SHIFT) &
	      ESDHC_WNDW_STRT_PTR_MASK;
	val |= window_end & ESDHC_WNDW_END_PTR_MASK;
	sdhci_writel(host, val, ESDHC_TBPTR);

	/* Program the software tuning mode by setting TBCTL[TB_MODE]=2'h3 */
	val = sdhci_readl(host, ESDHC_TBCTL);
	val &= ~ESDHC_TB_MODE_MASK;
	val |= ESDHC_TB_MODE_SW;
	sdhci_writel(host, val, ESDHC_TBCTL);

	esdhc->in_sw_tuning = true;
	ret = sdhci_execute_tuning(mmc, opcode);
	esdhc->in_sw_tuning = false;
	return ret;
}

static int esdhc_execute_tuning(struct mmc_host *mmc, u32 opcode)
{
	struct sdhci_host *host = mmc_priv(mmc);
	struct sdhci_pltfm_host *pltfm_host = sdhci_priv(host);
	struct sdhci_esdhc *esdhc = sdhci_pltfm_priv(pltfm_host);
	u8 window_start, window_end;
	int ret, retries = 1;
	bool hs400_tuning;
	unsigned int clk;
	u32 val;

	/* For tuning mode, the sd clock divisor value
	 * must be larger than 3 according to reference manual.
	 */
	clk = esdhc->peripheral_clock / 3;
	if (host->clock > clk)
		esdhc_of_set_clock(host, clk);

	esdhc_tuning_block_enable(host, true);

	hs400_tuning = host->flags & SDHCI_HS400_TUNING;

	do {
		if (esdhc->quirk_limited_clk_division &&
		    hs400_tuning)
			esdhc_of_set_clock(host, host->clock);

		/* Do HW tuning */
		val = sdhci_readl(host, ESDHC_TBCTL);
		val &= ~ESDHC_TB_MODE_MASK;
		val |= ESDHC_TB_MODE_3;
		sdhci_writel(host, val, ESDHC_TBCTL);

		ret = sdhci_execute_tuning(mmc, opcode);
		if (ret)
			break;

		/* If HW tuning fails and triggers erratum,
		 * try workaround.
		 */
		ret = host->tuning_err;
		if (ret == -EAGAIN &&
		    (esdhc->quirk_tuning_erratum_type1 ||
		     esdhc->quirk_tuning_erratum_type2)) {
			/* Recover HS400 tuning flag */
			if (hs400_tuning)
				host->flags |= SDHCI_HS400_TUNING;
			pr_info("%s: Hold on to use fixed sampling clock. Try SW tuning!\n",
				mmc_hostname(mmc));
			/* Do SW tuning */
			esdhc_prepare_sw_tuning(host, &window_start,
						&window_end);
			ret = esdhc_execute_sw_tuning(mmc, opcode,
						      window_start,
						      window_end);
			if (ret)
				break;

			/* Retry both HW/SW tuning with reduced clock. */
			ret = host->tuning_err;
			if (ret == -EAGAIN && retries) {
				/* Recover HS400 tuning flag */
				if (hs400_tuning)
					host->flags |= SDHCI_HS400_TUNING;

				clk = host->max_clk / (esdhc->div_ratio + 1);
				esdhc_of_set_clock(host, clk);
				pr_info("%s: Hold on to use fixed sampling clock. Try tuning with reduced clock!\n",
					mmc_hostname(mmc));
			} else {
				break;
			}
		} else {
			break;
		}
	} while (retries--);

	if (ret) {
		esdhc_tuning_block_enable(host, false);
	} else if (hs400_tuning) {
		val = sdhci_readl(host, ESDHC_SDTIMNGCTL);
		val |= ESDHC_FLW_CTL_BG;
		sdhci_writel(host, val, ESDHC_SDTIMNGCTL);
	}

	return ret;
}

static void esdhc_set_uhs_signaling(struct sdhci_host *host,
				   unsigned int timing)
{
	if (timing == MMC_TIMING_MMC_HS400)
		esdhc_tuning_block_enable(host, true);
	else
		sdhci_set_uhs_signaling(host, timing);
}

static u32 esdhc_irq(struct sdhci_host *host, u32 intmask)
{
	u32 command;

	if (of_find_compatible_node(NULL, NULL,
				"fsl,p2020-esdhc")) {
		command = SDHCI_GET_CMD(sdhci_readw(host,
					SDHCI_COMMAND));
		if (command == MMC_WRITE_MULTIPLE_BLOCK &&
				sdhci_readw(host, SDHCI_BLOCK_COUNT) &&
				intmask & SDHCI_INT_DATA_END) {
			intmask &= ~SDHCI_INT_DATA_END;
			sdhci_writel(host, SDHCI_INT_DATA_END,
					SDHCI_INT_STATUS);
		}
	}
	return intmask;
}

#ifdef CONFIG_PM_SLEEP
static u32 esdhc_proctl;
static int esdhc_of_suspend(struct device *dev)
{
	struct sdhci_host *host = dev_get_drvdata(dev);

	esdhc_proctl = sdhci_readl(host, SDHCI_HOST_CONTROL);

	if (host->tuning_mode != SDHCI_TUNING_MODE_3)
		mmc_retune_needed(host->mmc);

	return sdhci_suspend_host(host);
}

static int esdhc_of_resume(struct device *dev)
{
	struct sdhci_host *host = dev_get_drvdata(dev);
	int ret = sdhci_resume_host(host);

	if (ret == 0) {
		/* Isn't this already done by sdhci_resume_host() ? --rmk */
		esdhc_of_enable_dma(host);
		sdhci_writel(host, esdhc_proctl, SDHCI_HOST_CONTROL);
	}
	return ret;
}
#endif

static SIMPLE_DEV_PM_OPS(esdhc_of_dev_pm_ops,
			esdhc_of_suspend,
			esdhc_of_resume);

static const struct sdhci_ops sdhci_esdhc_be_ops = {
	.read_l = esdhc_be_readl,
	.read_w = esdhc_be_readw,
	.read_b = esdhc_be_readb,
	.write_l = esdhc_be_writel,
	.write_w = esdhc_be_writew,
	.write_b = esdhc_be_writeb,
	.set_clock = esdhc_of_set_clock,
	.enable_dma = esdhc_of_enable_dma,
	.get_max_clock = esdhc_of_get_max_clock,
	.get_min_clock = esdhc_of_get_min_clock,
	.adma_workaround = esdhc_of_adma_workaround,
	.set_bus_width = esdhc_pltfm_set_bus_width,
	.reset = esdhc_reset,
	.set_uhs_signaling = esdhc_set_uhs_signaling,
	.irq = esdhc_irq,
};

static const struct sdhci_ops sdhci_esdhc_le_ops = {
	.read_l = esdhc_le_readl,
	.read_w = esdhc_le_readw,
	.read_b = esdhc_le_readb,
	.write_l = esdhc_le_writel,
	.write_w = esdhc_le_writew,
	.write_b = esdhc_le_writeb,
	.set_clock = esdhc_of_set_clock,
	.enable_dma = esdhc_of_enable_dma,
	.get_max_clock = esdhc_of_get_max_clock,
	.get_min_clock = esdhc_of_get_min_clock,
	.adma_workaround = esdhc_of_adma_workaround,
	.set_bus_width = esdhc_pltfm_set_bus_width,
	.reset = esdhc_reset,
	.set_uhs_signaling = esdhc_set_uhs_signaling,
	.irq = esdhc_irq,
};

static const struct sdhci_pltfm_data sdhci_esdhc_be_pdata = {
	.quirks = ESDHC_DEFAULT_QUIRKS |
#ifdef CONFIG_PPC
		  SDHCI_QUIRK_BROKEN_CARD_DETECTION |
#endif
		  SDHCI_QUIRK_NO_CARD_NO_RESET |
		  SDHCI_QUIRK_NO_ENDATTR_IN_NOPDESC,
	.ops = &sdhci_esdhc_be_ops,
};

static const struct sdhci_pltfm_data sdhci_esdhc_le_pdata = {
	.quirks = ESDHC_DEFAULT_QUIRKS |
		  SDHCI_QUIRK_NO_CARD_NO_RESET |
		  SDHCI_QUIRK_NO_ENDATTR_IN_NOPDESC,
	.ops = &sdhci_esdhc_le_ops,
};

static struct soc_device_attribute soc_incorrect_hostver[] = {
	{ .family = "QorIQ T4240", .revision = "1.0", },
	{ .family = "QorIQ T4240", .revision = "2.0", },
	{ },
};

static struct soc_device_attribute soc_fixup_sdhc_clkdivs[] = {
	{ .family = "QorIQ LX2160A", .revision = "1.0", },
	{ .family = "QorIQ LX2160A", .revision = "2.0", },
	{ .family = "QorIQ LS1028A", .revision = "1.0", },
	{ },
};

static struct soc_device_attribute soc_unreliable_pulse_detection[] = {
	{ .family = "QorIQ LX2160A", .revision = "1.0", },
	{ },
};

static void esdhc_init(struct platform_device *pdev, struct sdhci_host *host)
{
	const struct of_device_id *match;
	struct sdhci_pltfm_host *pltfm_host;
	struct sdhci_esdhc *esdhc;
	struct device_node *np;
	struct clk *clk;
	u32 val;
	u16 host_ver;

	pltfm_host = sdhci_priv(host);
	esdhc = sdhci_pltfm_priv(pltfm_host);

	host_ver = sdhci_readw(host, SDHCI_HOST_VERSION);
	esdhc->vendor_ver = (host_ver & SDHCI_VENDOR_VER_MASK) >>
			     SDHCI_VENDOR_VER_SHIFT;
	esdhc->spec_ver = host_ver & SDHCI_SPEC_VER_MASK;
	if (soc_device_match(soc_incorrect_hostver))
		esdhc->quirk_incorrect_hostver = true;
	else
		esdhc->quirk_incorrect_hostver = false;

	if (soc_device_match(soc_fixup_sdhc_clkdivs))
		esdhc->quirk_limited_clk_division = true;
	else
		esdhc->quirk_limited_clk_division = false;

	if (soc_device_match(soc_unreliable_pulse_detection))
		esdhc->quirk_unreliable_pulse_detection = true;
	else
		esdhc->quirk_unreliable_pulse_detection = false;

	match = of_match_node(sdhci_esdhc_of_match, pdev->dev.of_node);
	if (match)
		esdhc->clk_fixup = match->data;
	np = pdev->dev.of_node;

	if (of_device_is_compatible(np, "fsl,p2020-esdhc"))
		esdhc->quirk_delay_before_data_reset = true;

	clk = of_clk_get(np, 0);
	if (!IS_ERR(clk)) {
		/*
		 * esdhc->peripheral_clock would be assigned with a value
		 * which is eSDHC base clock when use periperal clock.
		 * For some platforms, the clock value got by common clk
		 * API is peripheral clock while the eSDHC base clock is
		 * 1/2 peripheral clock.
		 */
		if (of_device_is_compatible(np, "fsl,ls1046a-esdhc") ||
		    of_device_is_compatible(np, "fsl,ls1028a-esdhc"))
			esdhc->peripheral_clock = clk_get_rate(clk) / 2;
		else
			esdhc->peripheral_clock = clk_get_rate(clk);

		clk_put(clk);
	}

	if (esdhc->peripheral_clock) {
		esdhc_clock_enable(host, false);
		val = sdhci_readl(host, ESDHC_DMA_SYSCTL);
		val |= ESDHC_PERIPHERAL_CLK_SEL;
		sdhci_writel(host, val, ESDHC_DMA_SYSCTL);
		esdhc_clock_enable(host, true);
	}
}

static int esdhc_hs400_prepare_ddr(struct mmc_host *mmc)
{
	esdhc_tuning_block_enable(mmc_priv(mmc), false);
	return 0;
}

static int sdhci_esdhc_probe(struct platform_device *pdev)
{
	struct sdhci_host *host;
	struct device_node *np;
	struct sdhci_pltfm_host *pltfm_host;
	struct sdhci_esdhc *esdhc;
	int ret;

	np = pdev->dev.of_node;

	if (of_property_read_bool(np, "little-endian"))
		host = sdhci_pltfm_init(pdev, &sdhci_esdhc_le_pdata,
					sizeof(struct sdhci_esdhc));
	else
		host = sdhci_pltfm_init(pdev, &sdhci_esdhc_be_pdata,
					sizeof(struct sdhci_esdhc));

	if (IS_ERR(host))
		return PTR_ERR(host);

	host->mmc_host_ops.start_signal_voltage_switch =
		esdhc_signal_voltage_switch;
	host->mmc_host_ops.execute_tuning = esdhc_execute_tuning;
	host->mmc_host_ops.hs400_prepare_ddr = esdhc_hs400_prepare_ddr;
	host->tuning_delay = 1;

	esdhc_init(pdev, host);

	sdhci_get_of_property(pdev);

	pltfm_host = sdhci_priv(host);
	esdhc = sdhci_pltfm_priv(pltfm_host);
	if (soc_device_match(soc_tuning_erratum_type1))
		esdhc->quirk_tuning_erratum_type1 = true;
	else
		esdhc->quirk_tuning_erratum_type1 = false;

	if (soc_device_match(soc_tuning_erratum_type2))
		esdhc->quirk_tuning_erratum_type2 = true;
	else
		esdhc->quirk_tuning_erratum_type2 = false;

	if (esdhc->vendor_ver == VENDOR_V_22)
		host->quirks2 |= SDHCI_QUIRK2_HOST_NO_CMD23;

	if (esdhc->vendor_ver > VENDOR_V_22)
		host->quirks &= ~SDHCI_QUIRK_NO_BUSY_IRQ;

	if (of_find_compatible_node(NULL, NULL, "fsl,p2020-esdhc")) {
<<<<<<< HEAD
		host->quirks2 |= SDHCI_QUIRK_RESET_AFTER_REQUEST;
		host->quirks2 |= SDHCI_QUIRK_BROKEN_TIMEOUT_VAL;
=======
		host->quirks |= SDHCI_QUIRK_RESET_AFTER_REQUEST;
		host->quirks |= SDHCI_QUIRK_BROKEN_TIMEOUT_VAL;
>>>>>>> fa578e9d
	}

	if (of_device_is_compatible(np, "fsl,p5040-esdhc") ||
	    of_device_is_compatible(np, "fsl,p5020-esdhc") ||
	    of_device_is_compatible(np, "fsl,p4080-esdhc") ||
	    of_device_is_compatible(np, "fsl,p1020-esdhc") ||
	    of_device_is_compatible(np, "fsl,t1040-esdhc"))
		host->quirks &= ~SDHCI_QUIRK_BROKEN_CARD_DETECTION;

	if (of_device_is_compatible(np, "fsl,ls1021a-esdhc"))
		host->quirks |= SDHCI_QUIRK_BROKEN_TIMEOUT_VAL;

	esdhc->quirk_ignore_data_inhibit = false;
	if (of_device_is_compatible(np, "fsl,p2020-esdhc")) {
		/*
		 * Freescale messed up with P2020 as it has a non-standard
		 * host control register
		 */
		host->quirks2 |= SDHCI_QUIRK2_BROKEN_HOST_CONTROL;
		esdhc->quirk_ignore_data_inhibit = true;
	}

	/* call to generic mmc_of_parse to support additional capabilities */
	ret = mmc_of_parse(host->mmc);
	if (ret)
		goto err;

	mmc_of_parse_voltage(np, &host->ocr_mask);

	ret = sdhci_add_host(host);
	if (ret)
		goto err;

	return 0;
 err:
	sdhci_pltfm_free(pdev);
	return ret;
}

static struct platform_driver sdhci_esdhc_driver = {
	.driver = {
		.name = "sdhci-esdhc",
		.of_match_table = sdhci_esdhc_of_match,
		.pm = &esdhc_of_dev_pm_ops,
	},
	.probe = sdhci_esdhc_probe,
	.remove = sdhci_pltfm_unregister,
};

module_platform_driver(sdhci_esdhc_driver);

MODULE_DESCRIPTION("SDHCI OF driver for Freescale MPC eSDHC");
MODULE_AUTHOR("Xiaobo Xie <X.Xie@freescale.com>, "
	      "Anton Vorontsov <avorontsov@ru.mvista.com>");
MODULE_LICENSE("GPL v2");<|MERGE_RESOLUTION|>--- conflicted
+++ resolved
@@ -1292,13 +1292,8 @@
 		host->quirks &= ~SDHCI_QUIRK_NO_BUSY_IRQ;
 
 	if (of_find_compatible_node(NULL, NULL, "fsl,p2020-esdhc")) {
-<<<<<<< HEAD
-		host->quirks2 |= SDHCI_QUIRK_RESET_AFTER_REQUEST;
-		host->quirks2 |= SDHCI_QUIRK_BROKEN_TIMEOUT_VAL;
-=======
 		host->quirks |= SDHCI_QUIRK_RESET_AFTER_REQUEST;
 		host->quirks |= SDHCI_QUIRK_BROKEN_TIMEOUT_VAL;
->>>>>>> fa578e9d
 	}
 
 	if (of_device_is_compatible(np, "fsl,p5040-esdhc") ||
