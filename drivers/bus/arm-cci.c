/*
 * CCI cache coherent interconnect driver
 *
 * Copyright (C) 2013 ARM Ltd.
 * Author: Lorenzo Pieralisi <lorenzo.pieralisi@arm.com>
 *
 * This program is free software; you can redistribute it and/or modify
 * it under the terms of the GNU General Public License version 2 as
 * published by the Free Software Foundation.
 *
 * This program is distributed "as is" WITHOUT ANY WARRANTY of any
 * kind, whether express or implied; without even the implied warranty
 * of MERCHANTABILITY or FITNESS FOR A PARTICULAR PURPOSE.  See the
 * GNU General Public License for more details.
 */

#include <linux/arm-cci.h>
#include <linux/io.h>
#include <linux/module.h>
#include <linux/of_address.h>
#include <linux/of_platform.h>
#include <linux/platform_device.h>
#include <linux/slab.h>

#include <asm/cacheflush.h>
#include <asm/smp_plat.h>

static void __iomem *cci_ctrl_base __ro_after_init;
static unsigned long cci_ctrl_phys __ro_after_init;

#ifdef CONFIG_ARM_CCI400_PORT_CTRL
struct cci_nb_ports {
	unsigned int nb_ace;
	unsigned int nb_ace_lite;
};

static const struct cci_nb_ports cci400_ports = {
	.nb_ace = 2,
	.nb_ace_lite = 3
};

#define CCI400_PORTS_DATA	(&cci400_ports)
#else
#define CCI400_PORTS_DATA	(NULL)
#endif

static const struct of_device_id arm_cci_matches[] = {
#ifdef CONFIG_ARM_CCI400_COMMON
	{.compatible = "arm,cci-400", .data = CCI400_PORTS_DATA },
#endif
#ifdef CONFIG_ARM_CCI5xx_PMU
	{ .compatible = "arm,cci-500", },
	{ .compatible = "arm,cci-550", },
#endif
	{},
};

static const struct of_dev_auxdata arm_cci_auxdata[] = {
	OF_DEV_AUXDATA("arm,cci-400-pmu", 0, NULL, &cci_ctrl_base),
	OF_DEV_AUXDATA("arm,cci-400-pmu,r0", 0, NULL, &cci_ctrl_base),
	OF_DEV_AUXDATA("arm,cci-400-pmu,r1", 0, NULL, &cci_ctrl_base),
	OF_DEV_AUXDATA("arm,cci-500-pmu,r0", 0, NULL, &cci_ctrl_base),
	OF_DEV_AUXDATA("arm,cci-550-pmu,r0", 0, NULL, &cci_ctrl_base),
	{}
};

<<<<<<< HEAD
static inline const struct cci_pmu_model *get_cci_model(struct platform_device *pdev)
{
	const struct of_device_id *match = of_match_node(arm_cci_pmu_matches,
							pdev->dev.of_node);
	if (!match)
		return NULL;
	if (match->data)
		return match->data;

	dev_warn(&pdev->dev, "DEPRECATED compatible property,"
			 "requires secure access to CCI registers");
	return probe_cci_model(pdev);
}

static bool is_duplicate_irq(int irq, int *irqs, int nr_irqs)
{
	int i;

	for (i = 0; i < nr_irqs; i++)
		if (irq == irqs[i])
			return true;

	return false;
}

static struct cci_pmu *cci_pmu_alloc(struct platform_device *pdev)
{
	struct cci_pmu *cci_pmu;
	const struct cci_pmu_model *model;

	/*
	 * All allocations are devm_* hence we don't have to free
	 * them explicitly on an error, as it would end up in driver
	 * detach.
	 */
	model = get_cci_model(pdev);
	if (!model) {
		dev_warn(&pdev->dev, "CCI PMU version not supported\n");
		return ERR_PTR(-ENODEV);
	}

	cci_pmu = devm_kzalloc(&pdev->dev, sizeof(*cci_pmu), GFP_KERNEL);
	if (!cci_pmu)
		return ERR_PTR(-ENOMEM);

	cci_pmu->model = model;
	cci_pmu->irqs = devm_kcalloc(&pdev->dev, CCI_PMU_MAX_HW_CNTRS(model),
					sizeof(*cci_pmu->irqs), GFP_KERNEL);
	if (!cci_pmu->irqs)
		return ERR_PTR(-ENOMEM);
	cci_pmu->hw_events.events = devm_kcalloc(&pdev->dev,
					     CCI_PMU_MAX_HW_CNTRS(model),
					     sizeof(*cci_pmu->hw_events.events),
					     GFP_KERNEL);
	if (!cci_pmu->hw_events.events)
		return ERR_PTR(-ENOMEM);
	cci_pmu->hw_events.used_mask = devm_kcalloc(&pdev->dev,
						BITS_TO_LONGS(CCI_PMU_MAX_HW_CNTRS(model)),
						sizeof(*cci_pmu->hw_events.used_mask),
						GFP_KERNEL);
	if (!cci_pmu->hw_events.used_mask)
		return ERR_PTR(-ENOMEM);

	return cci_pmu;
}


static int cci_pmu_probe(struct platform_device *pdev)
{
	struct resource *res;
	struct cci_pmu *cci_pmu;
	int i, ret, irq;

	cci_pmu = cci_pmu_alloc(pdev);
	if (IS_ERR(cci_pmu))
		return PTR_ERR(cci_pmu);

	res = platform_get_resource(pdev, IORESOURCE_MEM, 0);
	cci_pmu->base = devm_ioremap_resource(&pdev->dev, res);
	if (IS_ERR(cci_pmu->base))
		return -ENOMEM;

	/*
	 * CCI PMU has one overflow interrupt per counter; but some may be tied
	 * together to a common interrupt.
	 */
	cci_pmu->nr_irqs = 0;
	for (i = 0; i < CCI_PMU_MAX_HW_CNTRS(cci_pmu->model); i++) {
		irq = platform_get_irq(pdev, i);
		if (irq < 0)
			break;

		if (is_duplicate_irq(irq, cci_pmu->irqs, cci_pmu->nr_irqs))
			continue;

		cci_pmu->irqs[cci_pmu->nr_irqs++] = irq;
	}

	/*
	 * Ensure that the device tree has as many interrupts as the number
	 * of counters.
	 */
	if (i < CCI_PMU_MAX_HW_CNTRS(cci_pmu->model)) {
		dev_warn(&pdev->dev, "In-correct number of interrupts: %d, should be %d\n",
			i, CCI_PMU_MAX_HW_CNTRS(cci_pmu->model));
		return -EINVAL;
	}

	raw_spin_lock_init(&cci_pmu->hw_events.pmu_lock);
	mutex_init(&cci_pmu->reserve_mutex);
	atomic_set(&cci_pmu->active_events, 0);
	cpumask_set_cpu(get_cpu(), &cci_pmu->cpus);

	ret = cci_pmu_init(cci_pmu, pdev);
	if (ret) {
		put_cpu();
		return ret;
	}

	cpuhp_state_add_instance_nocalls(CPUHP_AP_PERF_ARM_CCI_ONLINE,
					 &cci_pmu->node);
	put_cpu();
	pr_info("ARM %s PMU driver probed", cci_pmu->model->name);
	return 0;
}
=======
#define DRIVER_NAME		"ARM-CCI"
>>>>>>> e021bb4f

static int cci_platform_probe(struct platform_device *pdev)
{
	if (!cci_probed())
		return -ENODEV;

	return of_platform_populate(pdev->dev.of_node, NULL,
				    arm_cci_auxdata, &pdev->dev);
}

static struct platform_driver cci_platform_driver = {
	.driver = {
		   .name = DRIVER_NAME,
		   .of_match_table = arm_cci_matches,
		  },
	.probe = cci_platform_probe,
};

static int __init cci_platform_init(void)
{
	return platform_driver_register(&cci_platform_driver);
}

#ifdef CONFIG_ARM_CCI400_PORT_CTRL

#define CCI_PORT_CTRL		0x0
#define CCI_CTRL_STATUS		0xc

#define CCI_ENABLE_SNOOP_REQ	0x1
#define CCI_ENABLE_DVM_REQ	0x2
#define CCI_ENABLE_REQ		(CCI_ENABLE_SNOOP_REQ | CCI_ENABLE_DVM_REQ)

enum cci_ace_port_type {
	ACE_INVALID_PORT = 0x0,
	ACE_PORT,
	ACE_LITE_PORT,
};

struct cci_ace_port {
	void __iomem *base;
	unsigned long phys;
	enum cci_ace_port_type type;
	struct device_node *dn;
};

static struct cci_ace_port *ports;
static unsigned int nb_cci_ports;

struct cpu_port {
	u64 mpidr;
	u32 port;
};

/*
 * Use the port MSB as valid flag, shift can be made dynamic
 * by computing number of bits required for port indexes.
 * Code disabling CCI cpu ports runs with D-cache invalidated
 * and SCTLR bit clear so data accesses must be kept to a minimum
 * to improve performance; for now shift is left static to
 * avoid one more data access while disabling the CCI port.
 */
#define PORT_VALID_SHIFT	31
#define PORT_VALID		(0x1 << PORT_VALID_SHIFT)

static inline void init_cpu_port(struct cpu_port *port, u32 index, u64 mpidr)
{
	port->port = PORT_VALID | index;
	port->mpidr = mpidr;
}

static inline bool cpu_port_is_valid(struct cpu_port *port)
{
	return !!(port->port & PORT_VALID);
}

static inline bool cpu_port_match(struct cpu_port *port, u64 mpidr)
{
	return port->mpidr == (mpidr & MPIDR_HWID_BITMASK);
}

static struct cpu_port cpu_port[NR_CPUS];

/**
 * __cci_ace_get_port - Function to retrieve the port index connected to
 *			a cpu or device.
 *
 * @dn: device node of the device to look-up
 * @type: port type
 *
 * Return value:
 *	- CCI port index if success
 *	- -ENODEV if failure
 */
static int __cci_ace_get_port(struct device_node *dn, int type)
{
	int i;
	bool ace_match;
	struct device_node *cci_portn;

	cci_portn = of_parse_phandle(dn, "cci-control-port", 0);
	for (i = 0; i < nb_cci_ports; i++) {
		ace_match = ports[i].type == type;
		if (ace_match && cci_portn == ports[i].dn)
			return i;
	}
	return -ENODEV;
}

int cci_ace_get_port(struct device_node *dn)
{
	return __cci_ace_get_port(dn, ACE_LITE_PORT);
}
EXPORT_SYMBOL_GPL(cci_ace_get_port);

static void cci_ace_init_ports(void)
{
	int port, cpu;
	struct device_node *cpun;

	/*
	 * Port index look-up speeds up the function disabling ports by CPU,
	 * since the logical to port index mapping is done once and does
	 * not change after system boot.
	 * The stashed index array is initialized for all possible CPUs
	 * at probe time.
	 */
	for_each_possible_cpu(cpu) {
		/* too early to use cpu->of_node */
		cpun = of_get_cpu_node(cpu, NULL);

		if (WARN(!cpun, "Missing cpu device node\n"))
			continue;

		port = __cci_ace_get_port(cpun, ACE_PORT);
		if (port < 0)
			continue;

		init_cpu_port(&cpu_port[cpu], port, cpu_logical_map(cpu));
	}

	for_each_possible_cpu(cpu) {
		WARN(!cpu_port_is_valid(&cpu_port[cpu]),
			"CPU %u does not have an associated CCI port\n",
			cpu);
	}
}
/*
 * Functions to enable/disable a CCI interconnect slave port
 *
 * They are called by low-level power management code to disable slave
 * interfaces snoops and DVM broadcast.
 * Since they may execute with cache data allocation disabled and
 * after the caches have been cleaned and invalidated the functions provide
 * no explicit locking since they may run with D-cache disabled, so normal
 * cacheable kernel locks based on ldrex/strex may not work.
 * Locking has to be provided by BSP implementations to ensure proper
 * operations.
 */

/**
 * cci_port_control() - function to control a CCI port
 *
 * @port: index of the port to setup
 * @enable: if true enables the port, if false disables it
 */
static void notrace cci_port_control(unsigned int port, bool enable)
{
	void __iomem *base = ports[port].base;

	writel_relaxed(enable ? CCI_ENABLE_REQ : 0, base + CCI_PORT_CTRL);
	/*
	 * This function is called from power down procedures
	 * and must not execute any instruction that might
	 * cause the processor to be put in a quiescent state
	 * (eg wfi). Hence, cpu_relax() can not be added to this
	 * read loop to optimize power, since it might hide possibly
	 * disruptive operations.
	 */
	while (readl_relaxed(cci_ctrl_base + CCI_CTRL_STATUS) & 0x1)
			;
}

/**
 * cci_disable_port_by_cpu() - function to disable a CCI port by CPU
 *			       reference
 *
 * @mpidr: mpidr of the CPU whose CCI port should be disabled
 *
 * Disabling a CCI port for a CPU implies disabling the CCI port
 * controlling that CPU cluster. Code disabling CPU CCI ports
 * must make sure that the CPU running the code is the last active CPU
 * in the cluster ie all other CPUs are quiescent in a low power state.
 *
 * Return:
 *	0 on success
 *	-ENODEV on port look-up failure
 */
int notrace cci_disable_port_by_cpu(u64 mpidr)
{
	int cpu;
	bool is_valid;
	for (cpu = 0; cpu < nr_cpu_ids; cpu++) {
		is_valid = cpu_port_is_valid(&cpu_port[cpu]);
		if (is_valid && cpu_port_match(&cpu_port[cpu], mpidr)) {
			cci_port_control(cpu_port[cpu].port, false);
			return 0;
		}
	}
	return -ENODEV;
}
EXPORT_SYMBOL_GPL(cci_disable_port_by_cpu);

/**
 * cci_enable_port_for_self() - enable a CCI port for calling CPU
 *
 * Enabling a CCI port for the calling CPU implies enabling the CCI
 * port controlling that CPU's cluster. Caller must make sure that the
 * CPU running the code is the first active CPU in the cluster and all
 * other CPUs are quiescent in a low power state  or waiting for this CPU
 * to complete the CCI initialization.
 *
 * Because this is called when the MMU is still off and with no stack,
 * the code must be position independent and ideally rely on callee
 * clobbered registers only.  To achieve this we must code this function
 * entirely in assembler.
 *
 * On success this returns with the proper CCI port enabled.  In case of
 * any failure this never returns as the inability to enable the CCI is
 * fatal and there is no possible recovery at this stage.
 */
asmlinkage void __naked cci_enable_port_for_self(void)
{
	asm volatile ("\n"
"	.arch armv7-a\n"
"	mrc	p15, 0, r0, c0, c0, 5	@ get MPIDR value \n"
"	and	r0, r0, #"__stringify(MPIDR_HWID_BITMASK)" \n"
"	adr	r1, 5f \n"
"	ldr	r2, [r1] \n"
"	add	r1, r1, r2		@ &cpu_port \n"
"	add	ip, r1, %[sizeof_cpu_port] \n"

	/* Loop over the cpu_port array looking for a matching MPIDR */
"1:	ldr	r2, [r1, %[offsetof_cpu_port_mpidr_lsb]] \n"
"	cmp	r2, r0 			@ compare MPIDR \n"
"	bne	2f \n"

	/* Found a match, now test port validity */
"	ldr	r3, [r1, %[offsetof_cpu_port_port]] \n"
"	tst	r3, #"__stringify(PORT_VALID)" \n"
"	bne	3f \n"

	/* no match, loop with the next cpu_port entry */
"2:	add	r1, r1, %[sizeof_struct_cpu_port] \n"
"	cmp	r1, ip			@ done? \n"
"	blo	1b \n"

	/* CCI port not found -- cheaply try to stall this CPU */
"cci_port_not_found: \n"
"	wfi \n"
"	wfe \n"
"	b	cci_port_not_found \n"

	/* Use matched port index to look up the corresponding ports entry */
"3:	bic	r3, r3, #"__stringify(PORT_VALID)" \n"
"	adr	r0, 6f \n"
"	ldmia	r0, {r1, r2} \n"
"	sub	r1, r1, r0 		@ virt - phys \n"
"	ldr	r0, [r0, r2] 		@ *(&ports) \n"
"	mov	r2, %[sizeof_struct_ace_port] \n"
"	mla	r0, r2, r3, r0		@ &ports[index] \n"
"	sub	r0, r0, r1		@ virt_to_phys() \n"

	/* Enable the CCI port */
"	ldr	r0, [r0, %[offsetof_port_phys]] \n"
"	mov	r3, %[cci_enable_req]\n"		   
"	str	r3, [r0, #"__stringify(CCI_PORT_CTRL)"] \n"

	/* poll the status reg for completion */
"	adr	r1, 7f \n"
"	ldr	r0, [r1] \n"
"	ldr	r0, [r0, r1]		@ cci_ctrl_base \n"
"4:	ldr	r1, [r0, #"__stringify(CCI_CTRL_STATUS)"] \n"
"	tst	r1, %[cci_control_status_bits] \n"			
"	bne	4b \n"

"	mov	r0, #0 \n"
"	bx	lr \n"

"	.align	2 \n"
"5:	.word	cpu_port - . \n"
"6:	.word	. \n"
"	.word	ports - 6b \n"
"7:	.word	cci_ctrl_phys - . \n"
	: :
	[sizeof_cpu_port] "i" (sizeof(cpu_port)),
	[cci_enable_req] "i" cpu_to_le32(CCI_ENABLE_REQ),
	[cci_control_status_bits] "i" cpu_to_le32(1),
#ifndef __ARMEB__
	[offsetof_cpu_port_mpidr_lsb] "i" (offsetof(struct cpu_port, mpidr)),
#else
	[offsetof_cpu_port_mpidr_lsb] "i" (offsetof(struct cpu_port, mpidr)+4),
#endif
	[offsetof_cpu_port_port] "i" (offsetof(struct cpu_port, port)),
	[sizeof_struct_cpu_port] "i" (sizeof(struct cpu_port)),
	[sizeof_struct_ace_port] "i" (sizeof(struct cci_ace_port)),
	[offsetof_port_phys] "i" (offsetof(struct cci_ace_port, phys)) );
}

/**
 * __cci_control_port_by_device() - function to control a CCI port by device
 *				    reference
 *
 * @dn: device node pointer of the device whose CCI port should be
 *      controlled
 * @enable: if true enables the port, if false disables it
 *
 * Return:
 *	0 on success
 *	-ENODEV on port look-up failure
 */
int notrace __cci_control_port_by_device(struct device_node *dn, bool enable)
{
	int port;

	if (!dn)
		return -ENODEV;

	port = __cci_ace_get_port(dn, ACE_LITE_PORT);
	if (WARN_ONCE(port < 0, "node %pOF ACE lite port look-up failure\n",
				dn))
		return -ENODEV;
	cci_port_control(port, enable);
	return 0;
}
EXPORT_SYMBOL_GPL(__cci_control_port_by_device);

/**
 * __cci_control_port_by_index() - function to control a CCI port by port index
 *
 * @port: port index previously retrieved with cci_ace_get_port()
 * @enable: if true enables the port, if false disables it
 *
 * Return:
 *	0 on success
 *	-ENODEV on port index out of range
 *	-EPERM if operation carried out on an ACE PORT
 */
int notrace __cci_control_port_by_index(u32 port, bool enable)
{
	if (port >= nb_cci_ports || ports[port].type == ACE_INVALID_PORT)
		return -ENODEV;
	/*
	 * CCI control for ports connected to CPUS is extremely fragile
	 * and must be made to go through a specific and controlled
	 * interface (ie cci_disable_port_by_cpu(); control by general purpose
	 * indexing is therefore disabled for ACE ports.
	 */
	if (ports[port].type == ACE_PORT)
		return -EPERM;

	cci_port_control(port, enable);
	return 0;
}
EXPORT_SYMBOL_GPL(__cci_control_port_by_index);

static const struct of_device_id arm_cci_ctrl_if_matches[] = {
	{.compatible = "arm,cci-400-ctrl-if", },
	{},
};

static int cci_probe_ports(struct device_node *np)
{
	struct cci_nb_ports const *cci_config;
	int ret, i, nb_ace = 0, nb_ace_lite = 0;
	struct device_node *cp;
	struct resource res;
	const char *match_str;
	bool is_ace;


	cci_config = of_match_node(arm_cci_matches, np)->data;
	if (!cci_config)
		return -ENODEV;

	nb_cci_ports = cci_config->nb_ace + cci_config->nb_ace_lite;

	ports = kcalloc(nb_cci_ports, sizeof(*ports), GFP_KERNEL);
	if (!ports)
		return -ENOMEM;

	for_each_available_child_of_node(np, cp) {
		if (!of_match_node(arm_cci_ctrl_if_matches, cp))
			continue;

		i = nb_ace + nb_ace_lite;

		if (i >= nb_cci_ports)
			break;

		if (of_property_read_string(cp, "interface-type",
					&match_str)) {
			WARN(1, "node %pOF missing interface-type property\n",
				  cp);
			continue;
		}
		is_ace = strcmp(match_str, "ace") == 0;
		if (!is_ace && strcmp(match_str, "ace-lite")) {
			WARN(1, "node %pOF containing invalid interface-type property, skipping it\n",
					cp);
			continue;
		}

		ret = of_address_to_resource(cp, 0, &res);
		if (!ret) {
			ports[i].base = ioremap(res.start, resource_size(&res));
			ports[i].phys = res.start;
		}
		if (ret || !ports[i].base) {
			WARN(1, "unable to ioremap CCI port %d\n", i);
			continue;
		}

		if (is_ace) {
			if (WARN_ON(nb_ace >= cci_config->nb_ace))
				continue;
			ports[i].type = ACE_PORT;
			++nb_ace;
		} else {
			if (WARN_ON(nb_ace_lite >= cci_config->nb_ace_lite))
				continue;
			ports[i].type = ACE_LITE_PORT;
			++nb_ace_lite;
		}
		ports[i].dn = cp;
	}

	/*
	 * If there is no CCI port that is under kernel control
	 * return early and report probe status.
	 */
	if (!nb_ace && !nb_ace_lite)
		return -ENODEV;

	 /* initialize a stashed array of ACE ports to speed-up look-up */
	cci_ace_init_ports();

	/*
	 * Multi-cluster systems may need this data when non-coherent, during
	 * cluster power-up/power-down. Make sure it reaches main memory.
	 */
	sync_cache_w(&cci_ctrl_base);
	sync_cache_w(&cci_ctrl_phys);
	sync_cache_w(&ports);
	sync_cache_w(&cpu_port);
	__sync_cache_range_w(ports, sizeof(*ports) * nb_cci_ports);
	pr_info("ARM CCI driver probed\n");

	return 0;
}
#else /* !CONFIG_ARM_CCI400_PORT_CTRL */
static inline int cci_probe_ports(struct device_node *np)
{
	return 0;
}
#endif /* CONFIG_ARM_CCI400_PORT_CTRL */

static int cci_probe(void)
{
	int ret;
	struct device_node *np;
	struct resource res;

	np = of_find_matching_node(NULL, arm_cci_matches);
	if (!of_device_is_available(np))
		return -ENODEV;

	ret = of_address_to_resource(np, 0, &res);
	if (!ret) {
		cci_ctrl_base = ioremap(res.start, resource_size(&res));
		cci_ctrl_phys =	res.start;
	}
	if (ret || !cci_ctrl_base) {
		WARN(1, "unable to ioremap CCI ctrl\n");
		return -ENXIO;
	}

	return cci_probe_ports(np);
}

static int cci_init_status = -EAGAIN;
static DEFINE_MUTEX(cci_probing);

static int cci_init(void)
{
	if (cci_init_status != -EAGAIN)
		return cci_init_status;

	mutex_lock(&cci_probing);
	if (cci_init_status == -EAGAIN)
		cci_init_status = cci_probe();
	mutex_unlock(&cci_probing);
	return cci_init_status;
}

/*
 * To sort out early init calls ordering a helper function is provided to
 * check if the CCI driver has beed initialized. Function check if the driver
 * has been initialized, if not it calls the init function that probes
 * the driver and updates the return value.
 */
bool cci_probed(void)
{
	return cci_init() == 0;
}
EXPORT_SYMBOL_GPL(cci_probed);

early_initcall(cci_init);
core_initcall(cci_platform_init);
MODULE_LICENSE("GPL");
MODULE_DESCRIPTION("ARM CCI support");<|MERGE_RESOLUTION|>--- conflicted
+++ resolved
@@ -64,135 +64,7 @@
 	{}
 };
 
-<<<<<<< HEAD
-static inline const struct cci_pmu_model *get_cci_model(struct platform_device *pdev)
-{
-	const struct of_device_id *match = of_match_node(arm_cci_pmu_matches,
-							pdev->dev.of_node);
-	if (!match)
-		return NULL;
-	if (match->data)
-		return match->data;
-
-	dev_warn(&pdev->dev, "DEPRECATED compatible property,"
-			 "requires secure access to CCI registers");
-	return probe_cci_model(pdev);
-}
-
-static bool is_duplicate_irq(int irq, int *irqs, int nr_irqs)
-{
-	int i;
-
-	for (i = 0; i < nr_irqs; i++)
-		if (irq == irqs[i])
-			return true;
-
-	return false;
-}
-
-static struct cci_pmu *cci_pmu_alloc(struct platform_device *pdev)
-{
-	struct cci_pmu *cci_pmu;
-	const struct cci_pmu_model *model;
-
-	/*
-	 * All allocations are devm_* hence we don't have to free
-	 * them explicitly on an error, as it would end up in driver
-	 * detach.
-	 */
-	model = get_cci_model(pdev);
-	if (!model) {
-		dev_warn(&pdev->dev, "CCI PMU version not supported\n");
-		return ERR_PTR(-ENODEV);
-	}
-
-	cci_pmu = devm_kzalloc(&pdev->dev, sizeof(*cci_pmu), GFP_KERNEL);
-	if (!cci_pmu)
-		return ERR_PTR(-ENOMEM);
-
-	cci_pmu->model = model;
-	cci_pmu->irqs = devm_kcalloc(&pdev->dev, CCI_PMU_MAX_HW_CNTRS(model),
-					sizeof(*cci_pmu->irqs), GFP_KERNEL);
-	if (!cci_pmu->irqs)
-		return ERR_PTR(-ENOMEM);
-	cci_pmu->hw_events.events = devm_kcalloc(&pdev->dev,
-					     CCI_PMU_MAX_HW_CNTRS(model),
-					     sizeof(*cci_pmu->hw_events.events),
-					     GFP_KERNEL);
-	if (!cci_pmu->hw_events.events)
-		return ERR_PTR(-ENOMEM);
-	cci_pmu->hw_events.used_mask = devm_kcalloc(&pdev->dev,
-						BITS_TO_LONGS(CCI_PMU_MAX_HW_CNTRS(model)),
-						sizeof(*cci_pmu->hw_events.used_mask),
-						GFP_KERNEL);
-	if (!cci_pmu->hw_events.used_mask)
-		return ERR_PTR(-ENOMEM);
-
-	return cci_pmu;
-}
-
-
-static int cci_pmu_probe(struct platform_device *pdev)
-{
-	struct resource *res;
-	struct cci_pmu *cci_pmu;
-	int i, ret, irq;
-
-	cci_pmu = cci_pmu_alloc(pdev);
-	if (IS_ERR(cci_pmu))
-		return PTR_ERR(cci_pmu);
-
-	res = platform_get_resource(pdev, IORESOURCE_MEM, 0);
-	cci_pmu->base = devm_ioremap_resource(&pdev->dev, res);
-	if (IS_ERR(cci_pmu->base))
-		return -ENOMEM;
-
-	/*
-	 * CCI PMU has one overflow interrupt per counter; but some may be tied
-	 * together to a common interrupt.
-	 */
-	cci_pmu->nr_irqs = 0;
-	for (i = 0; i < CCI_PMU_MAX_HW_CNTRS(cci_pmu->model); i++) {
-		irq = platform_get_irq(pdev, i);
-		if (irq < 0)
-			break;
-
-		if (is_duplicate_irq(irq, cci_pmu->irqs, cci_pmu->nr_irqs))
-			continue;
-
-		cci_pmu->irqs[cci_pmu->nr_irqs++] = irq;
-	}
-
-	/*
-	 * Ensure that the device tree has as many interrupts as the number
-	 * of counters.
-	 */
-	if (i < CCI_PMU_MAX_HW_CNTRS(cci_pmu->model)) {
-		dev_warn(&pdev->dev, "In-correct number of interrupts: %d, should be %d\n",
-			i, CCI_PMU_MAX_HW_CNTRS(cci_pmu->model));
-		return -EINVAL;
-	}
-
-	raw_spin_lock_init(&cci_pmu->hw_events.pmu_lock);
-	mutex_init(&cci_pmu->reserve_mutex);
-	atomic_set(&cci_pmu->active_events, 0);
-	cpumask_set_cpu(get_cpu(), &cci_pmu->cpus);
-
-	ret = cci_pmu_init(cci_pmu, pdev);
-	if (ret) {
-		put_cpu();
-		return ret;
-	}
-
-	cpuhp_state_add_instance_nocalls(CPUHP_AP_PERF_ARM_CCI_ONLINE,
-					 &cci_pmu->node);
-	put_cpu();
-	pr_info("ARM %s PMU driver probed", cci_pmu->model->name);
-	return 0;
-}
-=======
 #define DRIVER_NAME		"ARM-CCI"
->>>>>>> e021bb4f
 
 static int cci_platform_probe(struct platform_device *pdev)
 {
