/**
 * Host side test driver to test endpoint functionality
 *
 * Copyright (C) 2017 Texas Instruments
 * Author: Kishon Vijay Abraham I <kishon@ti.com>
 *
 * This program is free software: you can redistribute it and/or modify
 * it under the terms of the GNU General Public License version 2 of
 * the License as published by the Free Software Foundation.
 *
 * This program is distributed in the hope that it will be useful,
 * but WITHOUT ANY WARRANTY; without even the implied warranty of
 * MERCHANTABILITY or FITNESS FOR A PARTICULAR PURPOSE.  See the
 * GNU General Public License for more details.
 *
 * You should have received a copy of the GNU General Public License
 * along with this program.  If not, see <http://www.gnu.org/licenses/>.
 */

#include <linux/crc32.h>
#include <linux/delay.h>
#include <linux/fs.h>
#include <linux/io.h>
#include <linux/interrupt.h>
#include <linux/irq.h>
#include <linux/miscdevice.h>
#include <linux/module.h>
#include <linux/mutex.h>
#include <linux/random.h>
#include <linux/slab.h>
#include <linux/pci.h>
#include <linux/pci_ids.h>

#include <linux/pci_regs.h>

#include <uapi/linux/pcitest.h>

#define DRV_MODULE_NAME				"pci-endpoint-test"

#define IRQ_TYPE_UNDEFINED			-1
#define IRQ_TYPE_LEGACY				0
#define IRQ_TYPE_MSI				1
#define IRQ_TYPE_MSIX				2

#define PCI_ENDPOINT_TEST_MAGIC			0x0

#define PCI_ENDPOINT_TEST_COMMAND		0x4
#define COMMAND_RAISE_LEGACY_IRQ		BIT(0)
#define COMMAND_RAISE_MSI_IRQ			BIT(1)
#define COMMAND_RAISE_MSIX_IRQ			BIT(2)
#define COMMAND_READ				BIT(3)
#define COMMAND_WRITE				BIT(4)
#define COMMAND_COPY				BIT(5)

#define PCI_ENDPOINT_TEST_STATUS		0x8
#define STATUS_READ_SUCCESS			BIT(0)
#define STATUS_READ_FAIL			BIT(1)
#define STATUS_WRITE_SUCCESS			BIT(2)
#define STATUS_WRITE_FAIL			BIT(3)
#define STATUS_COPY_SUCCESS			BIT(4)
#define STATUS_COPY_FAIL			BIT(5)
#define STATUS_IRQ_RAISED			BIT(6)
#define STATUS_SRC_ADDR_INVALID			BIT(7)
#define STATUS_DST_ADDR_INVALID			BIT(8)

#define PCI_ENDPOINT_TEST_LOWER_SRC_ADDR	0x0c
#define PCI_ENDPOINT_TEST_UPPER_SRC_ADDR	0x10

#define PCI_ENDPOINT_TEST_LOWER_DST_ADDR	0x14
#define PCI_ENDPOINT_TEST_UPPER_DST_ADDR	0x18

#define PCI_ENDPOINT_TEST_SIZE			0x1c
#define PCI_ENDPOINT_TEST_CHECKSUM		0x20

#define PCI_ENDPOINT_TEST_IRQ_TYPE		0x24
#define PCI_ENDPOINT_TEST_IRQ_NUMBER		0x28

static DEFINE_IDA(pci_endpoint_test_ida);

#define to_endpoint_test(priv) container_of((priv), struct pci_endpoint_test, \
					    miscdev)

static bool no_msi;
module_param(no_msi, bool, 0444);
MODULE_PARM_DESC(no_msi, "Disable MSI interrupt in pci_endpoint_test");

static int irq_type = IRQ_TYPE_MSI;
module_param(irq_type, int, 0444);
MODULE_PARM_DESC(irq_type, "IRQ mode selection in pci_endpoint_test (0 - Legacy, 1 - MSI, 2 - MSI-X)");

enum pci_barno {
	BAR_0,
	BAR_1,
	BAR_2,
	BAR_3,
	BAR_4,
	BAR_5,
};

struct pci_endpoint_test {
	struct pci_dev	*pdev;
	void __iomem	*base;
	void __iomem	*bar[6];
	struct completion irq_raised;
	int		last_irq;
	int		num_irqs;
	/* mutex to protect the ioctls */
	struct mutex	mutex;
	struct miscdevice miscdev;
	enum pci_barno test_reg_bar;
	size_t alignment;
};

struct pci_endpoint_test_data {
	enum pci_barno test_reg_bar;
	size_t alignment;
	int irq_type;
};

static inline u32 pci_endpoint_test_readl(struct pci_endpoint_test *test,
					  u32 offset)
{
	return readl(test->base + offset);
}

static inline void pci_endpoint_test_writel(struct pci_endpoint_test *test,
					    u32 offset, u32 value)
{
	writel(value, test->base + offset);
}

static inline u32 pci_endpoint_test_bar_readl(struct pci_endpoint_test *test,
					      int bar, int offset)
{
	return readl(test->bar[bar] + offset);
}

static inline void pci_endpoint_test_bar_writel(struct pci_endpoint_test *test,
						int bar, u32 offset, u32 value)
{
	writel(value, test->bar[bar] + offset);
}

static irqreturn_t pci_endpoint_test_irqhandler(int irq, void *dev_id)
{
	struct pci_endpoint_test *test = dev_id;
	u32 reg;

	reg = pci_endpoint_test_readl(test, PCI_ENDPOINT_TEST_STATUS);
	if (reg & STATUS_IRQ_RAISED) {
		test->last_irq = irq;
		complete(&test->irq_raised);
		reg &= ~STATUS_IRQ_RAISED;
	}
	pci_endpoint_test_writel(test, PCI_ENDPOINT_TEST_STATUS,
				 reg);

	return IRQ_HANDLED;
}

static void pci_endpoint_test_free_irq_vectors(struct pci_endpoint_test *test)
{
	struct pci_dev *pdev = test->pdev;

	pci_free_irq_vectors(pdev);
}

static bool pci_endpoint_test_alloc_irq_vectors(struct pci_endpoint_test *test,
						int type)
{
	int irq = -1;
	struct pci_dev *pdev = test->pdev;
	struct device *dev = &pdev->dev;
	bool res = true;

	switch (type) {
	case IRQ_TYPE_LEGACY:
		irq = pci_alloc_irq_vectors(pdev, 1, 1, PCI_IRQ_LEGACY);
		if (irq < 0)
			dev_err(dev, "Failed to get Legacy interrupt\n");
		break;
	case IRQ_TYPE_MSI:
		irq = pci_alloc_irq_vectors(pdev, 1, 32, PCI_IRQ_MSI);
		if (irq < 0)
			dev_err(dev, "Failed to get MSI interrupts\n");
		break;
	case IRQ_TYPE_MSIX:
		irq = pci_alloc_irq_vectors(pdev, 1, 2048, PCI_IRQ_MSIX);
		if (irq < 0)
			dev_err(dev, "Failed to get MSI-X interrupts\n");
		break;
	default:
		dev_err(dev, "Invalid IRQ type selected\n");
	}

	if (irq < 0) {
		irq = 0;
		res = false;
	}
	test->num_irqs = irq;

	return res;
}

static void pci_endpoint_test_release_irq(struct pci_endpoint_test *test)
{
	int i;
	struct pci_dev *pdev = test->pdev;
	struct device *dev = &pdev->dev;

	for (i = 0; i < test->num_irqs; i++)
		devm_free_irq(dev, pci_irq_vector(pdev, i), test);

	test->num_irqs = 0;
}

static bool pci_endpoint_test_request_irq(struct pci_endpoint_test *test)
{
	int i;
	int err;
	struct pci_dev *pdev = test->pdev;
	struct device *dev = &pdev->dev;

	for (i = 0; i < test->num_irqs; i++) {
		err = devm_request_irq(dev, pci_irq_vector(pdev, i),
				       pci_endpoint_test_irqhandler,
				       IRQF_SHARED, DRV_MODULE_NAME, test);
		if (err)
			goto fail;
	}

	return true;

fail:
	switch (irq_type) {
	case IRQ_TYPE_LEGACY:
		dev_err(dev, "Failed to request IRQ %d for Legacy\n",
			pci_irq_vector(pdev, i));
		break;
	case IRQ_TYPE_MSI:
		dev_err(dev, "Failed to request IRQ %d for MSI %d\n",
			pci_irq_vector(pdev, i),
			i + 1);
		break;
	case IRQ_TYPE_MSIX:
		dev_err(dev, "Failed to request IRQ %d for MSI-X %d\n",
			pci_irq_vector(pdev, i),
			i + 1);
		break;
	}

	return false;
}

static bool pci_endpoint_test_bar(struct pci_endpoint_test *test,
				  enum pci_barno barno)
{
	int j;
	u32 val;
	int size;
	struct pci_dev *pdev = test->pdev;

	if (!test->bar[barno])
		return false;

	size = pci_resource_len(pdev, barno);

	if (barno == test->test_reg_bar)
		size = 0x4;

	for (j = 0; j < size; j += 4)
		pci_endpoint_test_bar_writel(test, barno, j, 0xA0A0A0A0);

	for (j = 0; j < size; j += 4) {
		val = pci_endpoint_test_bar_readl(test, barno, j);
		if (val != 0xA0A0A0A0)
			return false;
	}

	return true;
}

static bool pci_endpoint_test_legacy_irq(struct pci_endpoint_test *test)
{
	u32 val;

	pci_endpoint_test_writel(test, PCI_ENDPOINT_TEST_IRQ_TYPE,
				 IRQ_TYPE_LEGACY);
	pci_endpoint_test_writel(test, PCI_ENDPOINT_TEST_IRQ_NUMBER, 0);
	pci_endpoint_test_writel(test, PCI_ENDPOINT_TEST_COMMAND,
				 COMMAND_RAISE_LEGACY_IRQ);
	val = wait_for_completion_timeout(&test->irq_raised,
					  msecs_to_jiffies(1000));
	if (!val)
		return false;

	return true;
}

static bool pci_endpoint_test_msi_irq(struct pci_endpoint_test *test,
				       u16 msi_num, bool msix)
{
	u32 val;
	struct pci_dev *pdev = test->pdev;

	pci_endpoint_test_writel(test, PCI_ENDPOINT_TEST_IRQ_TYPE,
				 msix == false ? IRQ_TYPE_MSI :
				 IRQ_TYPE_MSIX);
	pci_endpoint_test_writel(test, PCI_ENDPOINT_TEST_IRQ_NUMBER, msi_num);
	pci_endpoint_test_writel(test, PCI_ENDPOINT_TEST_COMMAND,
				 msix == false ? COMMAND_RAISE_MSI_IRQ :
				 COMMAND_RAISE_MSIX_IRQ);
	val = wait_for_completion_timeout(&test->irq_raised,
					  msecs_to_jiffies(1000));
	if (!val)
		return false;

	if (pci_irq_vector(pdev, msi_num - 1) == test->last_irq)
		return true;

	return false;
}

static bool pci_endpoint_test_copy(struct pci_endpoint_test *test, size_t size)
{
	bool ret = false;
	void *src_addr;
	void *dst_addr;
	dma_addr_t src_phys_addr;
	dma_addr_t dst_phys_addr;
	struct pci_dev *pdev = test->pdev;
	struct device *dev = &pdev->dev;
	void *orig_src_addr;
	dma_addr_t orig_src_phys_addr;
	void *orig_dst_addr;
	dma_addr_t orig_dst_phys_addr;
	size_t offset;
	size_t alignment = test->alignment;
	u32 src_crc32;
	u32 dst_crc32;

	if (size > SIZE_MAX - alignment)
		goto err;

	if (irq_type < IRQ_TYPE_LEGACY || irq_type > IRQ_TYPE_MSIX) {
		dev_err(dev, "Invalid IRQ type option\n");
		goto err;
	}

	orig_src_addr = dma_alloc_coherent(dev, size + alignment,
					   &orig_src_phys_addr, GFP_KERNEL);
	if (!orig_src_addr) {
		dev_err(dev, "Failed to allocate source buffer\n");
		ret = false;
		goto err;
	}

	if (alignment && !IS_ALIGNED(orig_src_phys_addr, alignment)) {
		src_phys_addr = PTR_ALIGN(orig_src_phys_addr, alignment);
		offset = src_phys_addr - orig_src_phys_addr;
		src_addr = orig_src_addr + offset;
	} else {
		src_phys_addr = orig_src_phys_addr;
		src_addr = orig_src_addr;
	}

	pci_endpoint_test_writel(test, PCI_ENDPOINT_TEST_LOWER_SRC_ADDR,
				 lower_32_bits(src_phys_addr));

	pci_endpoint_test_writel(test, PCI_ENDPOINT_TEST_UPPER_SRC_ADDR,
				 upper_32_bits(src_phys_addr));

	get_random_bytes(src_addr, size);
	src_crc32 = crc32_le(~0, src_addr, size);

	orig_dst_addr = dma_alloc_coherent(dev, size + alignment,
					   &orig_dst_phys_addr, GFP_KERNEL);
	if (!orig_dst_addr) {
		dev_err(dev, "Failed to allocate destination address\n");
		ret = false;
		goto err_orig_src_addr;
	}

	if (alignment && !IS_ALIGNED(orig_dst_phys_addr, alignment)) {
		dst_phys_addr = PTR_ALIGN(orig_dst_phys_addr, alignment);
		offset = dst_phys_addr - orig_dst_phys_addr;
		dst_addr = orig_dst_addr + offset;
	} else {
		dst_phys_addr = orig_dst_phys_addr;
		dst_addr = orig_dst_addr;
	}

	pci_endpoint_test_writel(test, PCI_ENDPOINT_TEST_LOWER_DST_ADDR,
				 lower_32_bits(dst_phys_addr));
	pci_endpoint_test_writel(test, PCI_ENDPOINT_TEST_UPPER_DST_ADDR,
				 upper_32_bits(dst_phys_addr));

	pci_endpoint_test_writel(test, PCI_ENDPOINT_TEST_SIZE,
				 size);

	pci_endpoint_test_writel(test, PCI_ENDPOINT_TEST_IRQ_TYPE, irq_type);
	pci_endpoint_test_writel(test, PCI_ENDPOINT_TEST_IRQ_NUMBER, 1);
	pci_endpoint_test_writel(test, PCI_ENDPOINT_TEST_COMMAND,
				 COMMAND_COPY);

	wait_for_completion(&test->irq_raised);

	dst_crc32 = crc32_le(~0, dst_addr, size);
	if (dst_crc32 == src_crc32)
		ret = true;

	dma_free_coherent(dev, size + alignment, orig_dst_addr,
			  orig_dst_phys_addr);

err_orig_src_addr:
	dma_free_coherent(dev, size + alignment, orig_src_addr,
			  orig_src_phys_addr);

err:
	return ret;
}

static bool pci_endpoint_test_write(struct pci_endpoint_test *test, size_t size)
{
	bool ret = false;
	u32 reg;
	void *addr;
	dma_addr_t phys_addr;
	struct pci_dev *pdev = test->pdev;
	struct device *dev = &pdev->dev;
	void *orig_addr;
	dma_addr_t orig_phys_addr;
	size_t offset;
	size_t alignment = test->alignment;
	u32 crc32;

	if (size > SIZE_MAX - alignment)
		goto err;

	if (irq_type < IRQ_TYPE_LEGACY || irq_type > IRQ_TYPE_MSIX) {
		dev_err(dev, "Invalid IRQ type option\n");
		goto err;
	}

	orig_addr = dma_alloc_coherent(dev, size + alignment, &orig_phys_addr,
				       GFP_KERNEL);
	if (!orig_addr) {
		dev_err(dev, "Failed to allocate address\n");
		ret = false;
		goto err;
	}

	if (alignment && !IS_ALIGNED(orig_phys_addr, alignment)) {
		phys_addr =  PTR_ALIGN(orig_phys_addr, alignment);
		offset = phys_addr - orig_phys_addr;
		addr = orig_addr + offset;
	} else {
		phys_addr = orig_phys_addr;
		addr = orig_addr;
	}

	get_random_bytes(addr, size);

	crc32 = crc32_le(~0, addr, size);
	pci_endpoint_test_writel(test, PCI_ENDPOINT_TEST_CHECKSUM,
				 crc32);

	pci_endpoint_test_writel(test, PCI_ENDPOINT_TEST_LOWER_SRC_ADDR,
				 lower_32_bits(phys_addr));
	pci_endpoint_test_writel(test, PCI_ENDPOINT_TEST_UPPER_SRC_ADDR,
				 upper_32_bits(phys_addr));

	pci_endpoint_test_writel(test, PCI_ENDPOINT_TEST_SIZE, size);

	pci_endpoint_test_writel(test, PCI_ENDPOINT_TEST_IRQ_TYPE, irq_type);
	pci_endpoint_test_writel(test, PCI_ENDPOINT_TEST_IRQ_NUMBER, 1);
	pci_endpoint_test_writel(test, PCI_ENDPOINT_TEST_COMMAND,
				 COMMAND_READ);

	wait_for_completion(&test->irq_raised);

	reg = pci_endpoint_test_readl(test, PCI_ENDPOINT_TEST_STATUS);
	if (reg & STATUS_READ_SUCCESS)
		ret = true;

	dma_free_coherent(dev, size + alignment, orig_addr, orig_phys_addr);

err:
	return ret;
}

static bool pci_endpoint_test_read(struct pci_endpoint_test *test, size_t size)
{
	bool ret = false;
	void *addr;
	dma_addr_t phys_addr;
	struct pci_dev *pdev = test->pdev;
	struct device *dev = &pdev->dev;
	void *orig_addr;
	dma_addr_t orig_phys_addr;
	size_t offset;
	size_t alignment = test->alignment;
	u32 crc32;

	if (size > SIZE_MAX - alignment)
		goto err;

	if (irq_type < IRQ_TYPE_LEGACY || irq_type > IRQ_TYPE_MSIX) {
		dev_err(dev, "Invalid IRQ type option\n");
		goto err;
	}

	orig_addr = dma_alloc_coherent(dev, size + alignment, &orig_phys_addr,
				       GFP_KERNEL);
	if (!orig_addr) {
		dev_err(dev, "Failed to allocate destination address\n");
		ret = false;
		goto err;
	}

	if (alignment && !IS_ALIGNED(orig_phys_addr, alignment)) {
		phys_addr = PTR_ALIGN(orig_phys_addr, alignment);
		offset = phys_addr - orig_phys_addr;
		addr = orig_addr + offset;
	} else {
		phys_addr = orig_phys_addr;
		addr = orig_addr;
	}

	pci_endpoint_test_writel(test, PCI_ENDPOINT_TEST_LOWER_DST_ADDR,
				 lower_32_bits(phys_addr));
	pci_endpoint_test_writel(test, PCI_ENDPOINT_TEST_UPPER_DST_ADDR,
				 upper_32_bits(phys_addr));

	pci_endpoint_test_writel(test, PCI_ENDPOINT_TEST_SIZE, size);

	pci_endpoint_test_writel(test, PCI_ENDPOINT_TEST_IRQ_TYPE, irq_type);
	pci_endpoint_test_writel(test, PCI_ENDPOINT_TEST_IRQ_NUMBER, 1);
	pci_endpoint_test_writel(test, PCI_ENDPOINT_TEST_COMMAND,
				 COMMAND_WRITE);

	wait_for_completion(&test->irq_raised);

	crc32 = crc32_le(~0, addr, size);
	if (crc32 == pci_endpoint_test_readl(test, PCI_ENDPOINT_TEST_CHECKSUM))
		ret = true;

	dma_free_coherent(dev, size + alignment, orig_addr, orig_phys_addr);
err:
	return ret;
}

static bool pci_endpoint_test_set_irq(struct pci_endpoint_test *test,
				      int req_irq_type)
{
	struct pci_dev *pdev = test->pdev;
	struct device *dev = &pdev->dev;

	if (req_irq_type < IRQ_TYPE_LEGACY || req_irq_type > IRQ_TYPE_MSIX) {
		dev_err(dev, "Invalid IRQ type option\n");
		return false;
	}

	if (irq_type == req_irq_type)
		return true;

	pci_endpoint_test_release_irq(test);
	pci_endpoint_test_free_irq_vectors(test);

	if (!pci_endpoint_test_alloc_irq_vectors(test, req_irq_type))
		goto err;

	if (!pci_endpoint_test_request_irq(test))
		goto err;

	irq_type = req_irq_type;
	return true;

err:
	pci_endpoint_test_free_irq_vectors(test);
	irq_type = IRQ_TYPE_UNDEFINED;
	return false;
}

static long pci_endpoint_test_ioctl(struct file *file, unsigned int cmd,
				    unsigned long arg)
{
	int ret = -EINVAL;
	enum pci_barno bar;
	struct pci_endpoint_test *test = to_endpoint_test(file->private_data);

	mutex_lock(&test->mutex);
	switch (cmd) {
	case PCITEST_BAR:
		bar = arg;
		if (bar < 0 || bar > 5)
			goto ret;
		ret = pci_endpoint_test_bar(test, bar);
		break;
	case PCITEST_LEGACY_IRQ:
		ret = pci_endpoint_test_legacy_irq(test);
		break;
	case PCITEST_MSI:
	case PCITEST_MSIX:
		ret = pci_endpoint_test_msi_irq(test, arg, cmd == PCITEST_MSIX);
		break;
	case PCITEST_WRITE:
		ret = pci_endpoint_test_write(test, arg);
		break;
	case PCITEST_READ:
		ret = pci_endpoint_test_read(test, arg);
		break;
	case PCITEST_COPY:
		ret = pci_endpoint_test_copy(test, arg);
		break;
	case PCITEST_SET_IRQTYPE:
		ret = pci_endpoint_test_set_irq(test, arg);
		break;
	case PCITEST_GET_IRQTYPE:
		ret = irq_type;
		break;
	}

ret:
	mutex_unlock(&test->mutex);
	return ret;
}

static const struct file_operations pci_endpoint_test_fops = {
	.owner = THIS_MODULE,
	.unlocked_ioctl = pci_endpoint_test_ioctl,
};

static int pci_endpoint_test_probe(struct pci_dev *pdev,
				   const struct pci_device_id *ent)
{
	int err;
	int id;
	char name[20];
	enum pci_barno bar;
	void __iomem *base;
	struct device *dev = &pdev->dev;
	struct pci_endpoint_test *test;
	struct pci_endpoint_test_data *data;
	enum pci_barno test_reg_bar = BAR_0;
	struct miscdevice *misc_device;

	if (pci_is_bridge(pdev))
		return -ENODEV;

	test = devm_kzalloc(dev, sizeof(*test), GFP_KERNEL);
	if (!test)
		return -ENOMEM;

	test->test_reg_bar = 0;
	test->alignment = 0;
	test->pdev = pdev;

	if (no_msi)
		irq_type = IRQ_TYPE_LEGACY;

	data = (struct pci_endpoint_test_data *)ent->driver_data;
	if (data) {
		test_reg_bar = data->test_reg_bar;
		test->alignment = data->alignment;
		irq_type = data->irq_type;
	}

	init_completion(&test->irq_raised);
	mutex_init(&test->mutex);

	err = pci_enable_device(pdev);
	if (err) {
		dev_err(dev, "Cannot enable PCI device\n");
		return err;
	}

	err = pci_request_regions(pdev, DRV_MODULE_NAME);
	if (err) {
		dev_err(dev, "Cannot obtain PCI resources\n");
		goto err_disable_pdev;
	}

	pci_set_master(pdev);

	if (!pci_endpoint_test_alloc_irq_vectors(test, irq_type))
		goto err_disable_irq;

	if (!pci_endpoint_test_request_irq(test))
		goto err_disable_irq;

	for (bar = BAR_0; bar <= BAR_5; bar++) {
		if (pci_resource_flags(pdev, bar) & IORESOURCE_MEM) {
			base = pci_ioremap_bar(pdev, bar);
			if (!base) {
				dev_err(dev, "Failed to read BAR%d\n", bar);
				WARN_ON(bar == test_reg_bar);
			}
			test->bar[bar] = base;
		}
	}

	test->base = test->bar[test_reg_bar];
	if (!test->base) {
		err = -ENOMEM;
		dev_err(dev, "Cannot perform PCI test without BAR%d\n",
			test_reg_bar);
		goto err_iounmap;
	}

	pci_set_drvdata(pdev, test);

	id = ida_simple_get(&pci_endpoint_test_ida, 0, 0, GFP_KERNEL);
	if (id < 0) {
		err = id;
<<<<<<< HEAD
		dev_err(dev, "unable to get id\n");
=======
		dev_err(dev, "Unable to get id\n");
>>>>>>> e021bb4f
		goto err_iounmap;
	}

	snprintf(name, sizeof(name), DRV_MODULE_NAME ".%d", id);
	misc_device = &test->miscdev;
	misc_device->minor = MISC_DYNAMIC_MINOR;
	misc_device->name = kstrdup(name, GFP_KERNEL);
	if (!misc_device->name) {
		err = -ENOMEM;
		goto err_ida_remove;
	}
	misc_device->fops = &pci_endpoint_test_fops,

	err = misc_register(misc_device);
	if (err) {
		dev_err(dev, "Failed to register device\n");
		goto err_kfree_name;
	}

	return 0;

err_kfree_name:
	kfree(misc_device->name);

err_ida_remove:
	ida_simple_remove(&pci_endpoint_test_ida, id);

err_iounmap:
	for (bar = BAR_0; bar <= BAR_5; bar++) {
		if (test->bar[bar])
			pci_iounmap(pdev, test->bar[bar]);
	}
	pci_endpoint_test_release_irq(test);

err_disable_irq:
	pci_endpoint_test_free_irq_vectors(test);
	pci_release_regions(pdev);

err_disable_pdev:
	pci_disable_device(pdev);

	return err;
}

static void pci_endpoint_test_remove(struct pci_dev *pdev)
{
	int id;
	enum pci_barno bar;
	struct pci_endpoint_test *test = pci_get_drvdata(pdev);
	struct miscdevice *misc_device = &test->miscdev;

	if (sscanf(misc_device->name, DRV_MODULE_NAME ".%d", &id) != 1)
		return;
	if (id < 0)
		return;

	misc_deregister(&test->miscdev);
	kfree(misc_device->name);
	ida_simple_remove(&pci_endpoint_test_ida, id);
	for (bar = BAR_0; bar <= BAR_5; bar++) {
		if (test->bar[bar])
			pci_iounmap(pdev, test->bar[bar]);
	}

	pci_endpoint_test_release_irq(test);
	pci_endpoint_test_free_irq_vectors(test);

	pci_release_regions(pdev);
	pci_disable_device(pdev);
}

static const struct pci_device_id pci_endpoint_test_tbl[] = {
	{ PCI_DEVICE(PCI_VENDOR_ID_TI, PCI_DEVICE_ID_TI_DRA74x) },
	{ PCI_DEVICE(PCI_VENDOR_ID_TI, PCI_DEVICE_ID_TI_DRA72x) },
	{ PCI_DEVICE(PCI_VENDOR_ID_SYNOPSYS, 0xedda) },
	{ }
};
MODULE_DEVICE_TABLE(pci, pci_endpoint_test_tbl);

static struct pci_driver pci_endpoint_test_driver = {
	.name		= DRV_MODULE_NAME,
	.id_table	= pci_endpoint_test_tbl,
	.probe		= pci_endpoint_test_probe,
	.remove		= pci_endpoint_test_remove,
};
module_pci_driver(pci_endpoint_test_driver);

MODULE_DESCRIPTION("PCI ENDPOINT TEST HOST DRIVER");
MODULE_AUTHOR("Kishon Vijay Abraham I <kishon@ti.com>");
MODULE_LICENSE("GPL v2");<|MERGE_RESOLUTION|>--- conflicted
+++ resolved
@@ -713,11 +713,7 @@
 	id = ida_simple_get(&pci_endpoint_test_ida, 0, 0, GFP_KERNEL);
 	if (id < 0) {
 		err = id;
-<<<<<<< HEAD
-		dev_err(dev, "unable to get id\n");
-=======
 		dev_err(dev, "Unable to get id\n");
->>>>>>> e021bb4f
 		goto err_iounmap;
 	}
 
