--- conflicted
+++ resolved
@@ -311,42 +311,11 @@
 	/* adjust offset for mac and serial read ops */
 	offset += at24->offset_adj;
 
-<<<<<<< HEAD
-	return -ETIMEDOUT;
-}
-
-static ssize_t at24_eeprom_read_mac(struct at24_data *at24, char *buf,
-				    unsigned int offset, size_t count)
-{
-	unsigned long timeout, read_time;
-	struct i2c_client *client;
-	struct i2c_msg msg[2];
-	u8 addrbuf[2];
-	int status;
-
-	client = at24_translate_offset(at24, &offset);
-
-	memset(msg, 0, sizeof(msg));
-	msg[0].addr = client->addr;
-	msg[0].buf = addrbuf;
-	/* EUI-48 starts from 0x9a, EUI-64 from 0x98 */
-	addrbuf[0] = 0xa0 - at24->chip.byte_len + offset;
-	msg[0].len = 1;
-	msg[1].addr = client->addr;
-	msg[1].flags = I2C_M_RD;
-	msg[1].buf = buf;
-	msg[1].len = count;
-
-	loop_until_timeout(timeout, read_time) {
-		status = i2c_transfer(client->adapter, msg, 2);
-		if (status == 2)
-=======
 	at24_loop_until_timeout(timeout, read_time) {
 		ret = regmap_bulk_read(regmap, offset, buf, count);
 		dev_dbg(&client->dev, "read %zu@%d --> %d (%ld)\n",
 			count, offset, ret, jiffies);
 		if (!ret)
->>>>>>> e021bb4f
 			return count;
 	}
 
@@ -417,11 +386,6 @@
 	if (unlikely(!count))
 		return count;
 
-<<<<<<< HEAD
-	if (off + count > at24->chip.byte_len)
-		return -EINVAL;
-
-=======
 	if (off + count > at24->byte_len)
 		return -EINVAL;
 
@@ -431,7 +395,6 @@
 		return ret;
 	}
 
->>>>>>> e021bb4f
 	/*
 	 * Read data from chip, protecting against concurrent updates
 	 * from this host, but not from other I2C masters.
@@ -470,11 +433,6 @@
 	if (unlikely(!count))
 		return -EINVAL;
 
-<<<<<<< HEAD
-	if (off + count > at24->chip.byte_len)
-		return -EINVAL;
-
-=======
 	if (off + count > at24->byte_len)
 		return -EINVAL;
 
@@ -484,7 +442,6 @@
 		return ret;
 	}
 
->>>>>>> e021bb4f
 	/*
 	 * Write data to chip, protecting against concurrent updates
 	 * from this host, but not from other I2C masters.
@@ -627,40 +584,6 @@
 		i2c_unregister_device(dummy_client);
 		return PTR_ERR(regmap);
 	}
-<<<<<<< HEAD
-	if (!is_power_of_2(chip.page_size))
-		dev_warn(&client->dev,
-			"page_size looks suspicious (no power of 2)!\n");
-
-	/*
-	 * REVISIT: the size of the EUI-48 byte array is 6 in at24mac402, while
-	 * the call to ilog2() in AT24_DEVICE_MAGIC() rounds it down to 4.
-	 *
-	 * Eventually we'll get rid of the magic values altoghether in favor of
-	 * real structs, but for now just manually set the right size.
-	 */
-	if (chip.flags & AT24_FLAG_MAC && chip.byte_len == 4)
-		chip.byte_len = 6;
-
-	/* Use I2C operations unless we're stuck with SMBus extensions. */
-	if (!i2c_check_functionality(client->adapter, I2C_FUNC_I2C)) {
-		if (chip.flags & AT24_FLAG_ADDR16)
-			return -EPFNOSUPPORT;
-
-		if (i2c_check_functionality(client->adapter,
-				I2C_FUNC_SMBUS_READ_I2C_BLOCK)) {
-			use_smbus = I2C_SMBUS_I2C_BLOCK_DATA;
-		} else if (i2c_check_functionality(client->adapter,
-				I2C_FUNC_SMBUS_READ_WORD_DATA)) {
-			use_smbus = I2C_SMBUS_WORD_DATA;
-		} else if (i2c_check_functionality(client->adapter,
-				I2C_FUNC_SMBUS_READ_BYTE_DATA)) {
-			use_smbus = I2C_SMBUS_BYTE_DATA;
-		} else {
-			return -EPFNOSUPPORT;
-		}
-=======
->>>>>>> e021bb4f
 
 	at24->client[index].client = dummy_client;
 	at24->client[index].regmap = regmap;
@@ -797,24 +720,6 @@
 		goto err_clients;
 	}
 
-<<<<<<< HEAD
-	at24->nvmem_config.name = dev_name(&client->dev);
-	at24->nvmem_config.dev = &client->dev;
-	at24->nvmem_config.read_only = !writable;
-	at24->nvmem_config.root_only = true;
-	at24->nvmem_config.owner = THIS_MODULE;
-	at24->nvmem_config.compat = true;
-	at24->nvmem_config.base_dev = &client->dev;
-	at24->nvmem_config.reg_read = at24_read;
-	at24->nvmem_config.reg_write = at24_write;
-	at24->nvmem_config.priv = at24;
-	at24->nvmem_config.stride = 1;
-	at24->nvmem_config.word_size = 1;
-	at24->nvmem_config.size = chip.byte_len;
-
-	at24->nvmem = nvmem_register(&at24->nvmem_config);
-
-=======
 	nvmem_config.name = dev_name(dev);
 	nvmem_config.dev = dev;
 	nvmem_config.read_only = !writable;
@@ -830,7 +735,6 @@
 	nvmem_config.size = pdata.byte_len;
 
 	at24->nvmem = devm_nvmem_register(dev, &nvmem_config);
->>>>>>> e021bb4f
 	if (IS_ERR(at24->nvmem)) {
 		err = PTR_ERR(at24->nvmem);
 		goto err_clients;
