--- conflicted
+++ resolved
@@ -93,18 +93,6 @@
 	if (IS_ERR(file))
 		goto err_inode;
 
-<<<<<<< HEAD
-	path.mnt = mntget(cxl_vfs_mount);
-	d_instantiate(path.dentry, inode);
-
-	file = alloc_file(&path, OPEN_FMODE(flags), fops);
-	if (IS_ERR(file)) {
-		path_put(&path);
-		goto err_fs;
-	}
-	file->f_flags = flags & (O_ACCMODE | O_NONBLOCK);
-=======
->>>>>>> e021bb4f
 	file->private_data = priv;
 
 	return file;
