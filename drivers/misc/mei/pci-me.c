/*
 *
 * Intel Management Engine Interface (Intel MEI) Linux driver
 * Copyright (c) 2003-2012, Intel Corporation.
 *
 * This program is free software; you can redistribute it and/or modify it
 * under the terms and conditions of the GNU General Public License,
 * version 2, as published by the Free Software Foundation.
 *
 * This program is distributed in the hope it will be useful, but WITHOUT
 * ANY WARRANTY; without even the implied warranty of MERCHANTABILITY or
 * FITNESS FOR A PARTICULAR PURPOSE.  See the GNU General Public License for
 * more details.
 *
 */
#include <linux/module.h>
#include <linux/moduleparam.h>
#include <linux/kernel.h>
#include <linux/device.h>
#include <linux/fs.h>
#include <linux/errno.h>
#include <linux/types.h>
#include <linux/fcntl.h>
#include <linux/pci.h>
#include <linux/poll.h>
#include <linux/ioctl.h>
#include <linux/cdev.h>
#include <linux/sched.h>
#include <linux/uuid.h>
#include <linux/compat.h>
#include <linux/jiffies.h>
#include <linux/interrupt.h>

#include <linux/pm_domain.h>
#include <linux/pm_runtime.h>

#include <linux/mei.h>

#include "mei_dev.h"
#include "client.h"
#include "hw-me-regs.h"
#include "hw-me.h"

/* mei_pci_tbl - PCI Device ID Table */
static const struct pci_device_id mei_me_pci_tbl[] = {
	{MEI_PCI_DEVICE(MEI_DEV_ID_82946GZ, MEI_ME_ICH_CFG)},
	{MEI_PCI_DEVICE(MEI_DEV_ID_82G35, MEI_ME_ICH_CFG)},
	{MEI_PCI_DEVICE(MEI_DEV_ID_82Q965, MEI_ME_ICH_CFG)},
	{MEI_PCI_DEVICE(MEI_DEV_ID_82G965, MEI_ME_ICH_CFG)},
	{MEI_PCI_DEVICE(MEI_DEV_ID_82GM965, MEI_ME_ICH_CFG)},
	{MEI_PCI_DEVICE(MEI_DEV_ID_82GME965, MEI_ME_ICH_CFG)},
	{MEI_PCI_DEVICE(MEI_DEV_ID_ICH9_82Q35, MEI_ME_ICH_CFG)},
	{MEI_PCI_DEVICE(MEI_DEV_ID_ICH9_82G33, MEI_ME_ICH_CFG)},
	{MEI_PCI_DEVICE(MEI_DEV_ID_ICH9_82Q33, MEI_ME_ICH_CFG)},
	{MEI_PCI_DEVICE(MEI_DEV_ID_ICH9_82X38, MEI_ME_ICH_CFG)},
	{MEI_PCI_DEVICE(MEI_DEV_ID_ICH9_3200, MEI_ME_ICH_CFG)},

	{MEI_PCI_DEVICE(MEI_DEV_ID_ICH9_6, MEI_ME_ICH_CFG)},
	{MEI_PCI_DEVICE(MEI_DEV_ID_ICH9_7, MEI_ME_ICH_CFG)},
	{MEI_PCI_DEVICE(MEI_DEV_ID_ICH9_8, MEI_ME_ICH_CFG)},
	{MEI_PCI_DEVICE(MEI_DEV_ID_ICH9_9, MEI_ME_ICH_CFG)},
	{MEI_PCI_DEVICE(MEI_DEV_ID_ICH9_10, MEI_ME_ICH_CFG)},
	{MEI_PCI_DEVICE(MEI_DEV_ID_ICH9M_1, MEI_ME_ICH_CFG)},
	{MEI_PCI_DEVICE(MEI_DEV_ID_ICH9M_2, MEI_ME_ICH_CFG)},
	{MEI_PCI_DEVICE(MEI_DEV_ID_ICH9M_3, MEI_ME_ICH_CFG)},
	{MEI_PCI_DEVICE(MEI_DEV_ID_ICH9M_4, MEI_ME_ICH_CFG)},

	{MEI_PCI_DEVICE(MEI_DEV_ID_ICH10_1, MEI_ME_ICH10_CFG)},
	{MEI_PCI_DEVICE(MEI_DEV_ID_ICH10_2, MEI_ME_ICH10_CFG)},
	{MEI_PCI_DEVICE(MEI_DEV_ID_ICH10_3, MEI_ME_ICH10_CFG)},
	{MEI_PCI_DEVICE(MEI_DEV_ID_ICH10_4, MEI_ME_ICH10_CFG)},

	{MEI_PCI_DEVICE(MEI_DEV_ID_IBXPK_1, MEI_ME_PCH_CFG)},
	{MEI_PCI_DEVICE(MEI_DEV_ID_IBXPK_2, MEI_ME_PCH_CFG)},
	{MEI_PCI_DEVICE(MEI_DEV_ID_CPT_1, MEI_ME_PCH_CPT_PBG_CFG)},
	{MEI_PCI_DEVICE(MEI_DEV_ID_PBG_1, MEI_ME_PCH_CPT_PBG_CFG)},
	{MEI_PCI_DEVICE(MEI_DEV_ID_PPT_1, MEI_ME_PCH_CFG)},
	{MEI_PCI_DEVICE(MEI_DEV_ID_PPT_2, MEI_ME_PCH_CFG)},
	{MEI_PCI_DEVICE(MEI_DEV_ID_PPT_3, MEI_ME_PCH_CFG)},
	{MEI_PCI_DEVICE(MEI_DEV_ID_LPT_H, MEI_ME_PCH8_SPS_CFG)},
	{MEI_PCI_DEVICE(MEI_DEV_ID_LPT_W, MEI_ME_PCH8_SPS_CFG)},
	{MEI_PCI_DEVICE(MEI_DEV_ID_LPT_LP, MEI_ME_PCH8_CFG)},
	{MEI_PCI_DEVICE(MEI_DEV_ID_LPT_HR, MEI_ME_PCH8_SPS_CFG)},
	{MEI_PCI_DEVICE(MEI_DEV_ID_WPT_LP, MEI_ME_PCH8_CFG)},
	{MEI_PCI_DEVICE(MEI_DEV_ID_WPT_LP_2, MEI_ME_PCH8_CFG)},

	{MEI_PCI_DEVICE(MEI_DEV_ID_SPT, MEI_ME_PCH8_CFG)},
	{MEI_PCI_DEVICE(MEI_DEV_ID_SPT_2, MEI_ME_PCH8_CFG)},
	{MEI_PCI_DEVICE(MEI_DEV_ID_SPT_H, MEI_ME_PCH8_SPS_CFG)},
	{MEI_PCI_DEVICE(MEI_DEV_ID_SPT_H_2, MEI_ME_PCH8_SPS_CFG)},
	{MEI_PCI_DEVICE(MEI_DEV_ID_LBG, MEI_ME_PCH12_CFG)},

	{MEI_PCI_DEVICE(MEI_DEV_ID_BXT_M, MEI_ME_PCH8_CFG)},
	{MEI_PCI_DEVICE(MEI_DEV_ID_APL_I, MEI_ME_PCH8_CFG)},

	{MEI_PCI_DEVICE(MEI_DEV_ID_DNV_IE, MEI_ME_PCH8_CFG)},

	{MEI_PCI_DEVICE(MEI_DEV_ID_GLK, MEI_ME_PCH8_CFG)},

	{MEI_PCI_DEVICE(MEI_DEV_ID_KBP, MEI_ME_PCH8_CFG)},
	{MEI_PCI_DEVICE(MEI_DEV_ID_KBP_2, MEI_ME_PCH8_CFG)},

	{MEI_PCI_DEVICE(MEI_DEV_ID_CNP_LP, MEI_ME_PCH8_CFG)},
	{MEI_PCI_DEVICE(MEI_DEV_ID_CNP_LP_4, MEI_ME_PCH8_CFG)},
	{MEI_PCI_DEVICE(MEI_DEV_ID_CNP_H, MEI_ME_PCH8_CFG)},
	{MEI_PCI_DEVICE(MEI_DEV_ID_CNP_H_4, MEI_ME_PCH8_CFG)},

<<<<<<< HEAD
=======
	{MEI_PCI_DEVICE(MEI_DEV_ID_ICP_LP, MEI_ME_PCH12_CFG)},

>>>>>>> e021bb4f
	/* required last entry */
	{0, }
};

MODULE_DEVICE_TABLE(pci, mei_me_pci_tbl);

#ifdef CONFIG_PM
static inline void mei_me_set_pm_domain(struct mei_device *dev);
static inline void mei_me_unset_pm_domain(struct mei_device *dev);
#else
static inline void mei_me_set_pm_domain(struct mei_device *dev) {}
static inline void mei_me_unset_pm_domain(struct mei_device *dev) {}
#endif /* CONFIG_PM */

/**
 * mei_me_quirk_probe - probe for devices that doesn't valid ME interface
 *
 * @pdev: PCI device structure
 * @cfg: per generation config
 *
 * Return: true if ME Interface is valid, false otherwise
 */
static bool mei_me_quirk_probe(struct pci_dev *pdev,
				const struct mei_cfg *cfg)
{
	if (cfg->quirk_probe && cfg->quirk_probe(pdev)) {
		dev_info(&pdev->dev, "Device doesn't have valid ME Interface\n");
		return false;
	}

	return true;
}

/**
 * mei_me_probe - Device Initialization Routine
 *
 * @pdev: PCI device structure
 * @ent: entry in kcs_pci_tbl
 *
 * Return: 0 on success, <0 on failure.
 */
static int mei_me_probe(struct pci_dev *pdev, const struct pci_device_id *ent)
{
	const struct mei_cfg *cfg;
	struct mei_device *dev;
	struct mei_me_hw *hw;
	unsigned int irqflags;
	int err;

	cfg = mei_me_get_cfg(ent->driver_data);
	if (!cfg)
		return -ENODEV;

	if (!mei_me_quirk_probe(pdev, cfg))
		return -ENODEV;

	/* enable pci dev */
	err = pcim_enable_device(pdev);
	if (err) {
		dev_err(&pdev->dev, "failed to enable pci device.\n");
		goto end;
	}
	/* set PCI host mastering  */
	pci_set_master(pdev);
	/* pci request regions and mapping IO device memory for mei driver */
	err = pcim_iomap_regions(pdev, BIT(0), KBUILD_MODNAME);
	if (err) {
		dev_err(&pdev->dev, "failed to get pci regions.\n");
		goto end;
	}

	if (dma_set_mask(&pdev->dev, DMA_BIT_MASK(64)) ||
	    dma_set_coherent_mask(&pdev->dev, DMA_BIT_MASK(64))) {

		err = dma_set_mask(&pdev->dev, DMA_BIT_MASK(32));
		if (err)
			err = dma_set_coherent_mask(&pdev->dev,
						    DMA_BIT_MASK(32));
	}
	if (err) {
		dev_err(&pdev->dev, "No usable DMA configuration, aborting\n");
		goto end;
	}

	/* allocates and initializes the mei dev structure */
	dev = mei_me_dev_init(pdev, cfg);
	if (!dev) {
		err = -ENOMEM;
		goto end;
	}
	hw = to_me_hw(dev);
	hw->mem_addr = pcim_iomap_table(pdev)[0];

	pci_enable_msi(pdev);

	 /* request and enable interrupt */
	irqflags = pci_dev_msi_enabled(pdev) ? IRQF_ONESHOT : IRQF_SHARED;

	err = request_threaded_irq(pdev->irq,
			mei_me_irq_quick_handler,
			mei_me_irq_thread_handler,
			irqflags, KBUILD_MODNAME, dev);
	if (err) {
		dev_err(&pdev->dev, "request_threaded_irq failure. irq = %d\n",
		       pdev->irq);
		goto end;
	}

	if (mei_start(dev)) {
		dev_err(&pdev->dev, "init hw failure.\n");
		err = -ENODEV;
		goto release_irq;
	}

	pm_runtime_set_autosuspend_delay(&pdev->dev, MEI_ME_RPM_TIMEOUT);
	pm_runtime_use_autosuspend(&pdev->dev);

	err = mei_register(dev, &pdev->dev);
	if (err)
		goto stop;

	pci_set_drvdata(pdev, dev);

	/*
	 * MEI requires to resume from runtime suspend mode
	 * in order to perform link reset flow upon system suspend.
	 */
	dev_pm_set_driver_flags(&pdev->dev, DPM_FLAG_NEVER_SKIP);

	/*
	 * ME maps runtime suspend/resume to D0i states,
	 * hence we need to go around native PCI runtime service which
	 * eventually brings the device into D3cold/hot state,
	 * but the mei device cannot wake up from D3 unlike from D0i3.
	 * To get around the PCI device native runtime pm,
	 * ME uses runtime pm domain handlers which take precedence
	 * over the driver's pm handlers.
	 */
	mei_me_set_pm_domain(dev);

	if (mei_pg_is_enabled(dev)) {
		pm_runtime_put_noidle(&pdev->dev);
		if (hw->d0i3_supported)
			pm_runtime_allow(&pdev->dev);
	}

	dev_dbg(&pdev->dev, "initialization successful.\n");

	return 0;

stop:
	mei_stop(dev);
release_irq:
	mei_cancel_work(dev);
	mei_disable_interrupts(dev);
	free_irq(pdev->irq, dev);
end:
	dev_err(&pdev->dev, "initialization failed.\n");
	return err;
}

/**
 * mei_me_shutdown - Device Removal Routine
 *
 * @pdev: PCI device structure
 *
 * mei_me_shutdown is called from the reboot notifier
 * it's a simplified version of remove so we go down
 * faster.
 */
static void mei_me_shutdown(struct pci_dev *pdev)
{
	struct mei_device *dev;

	dev = pci_get_drvdata(pdev);
	if (!dev)
		return;

	dev_dbg(&pdev->dev, "shutdown\n");
	mei_stop(dev);

	mei_me_unset_pm_domain(dev);

	mei_disable_interrupts(dev);
	free_irq(pdev->irq, dev);
}

/**
 * mei_me_remove - Device Removal Routine
 *
 * @pdev: PCI device structure
 *
 * mei_me_remove is called by the PCI subsystem to alert the driver
 * that it should release a PCI device.
 */
static void mei_me_remove(struct pci_dev *pdev)
{
	struct mei_device *dev;

	dev = pci_get_drvdata(pdev);
	if (!dev)
		return;

	if (mei_pg_is_enabled(dev))
		pm_runtime_get_noresume(&pdev->dev);

	dev_dbg(&pdev->dev, "stop\n");
	mei_stop(dev);

	mei_me_unset_pm_domain(dev);

	mei_disable_interrupts(dev);

	free_irq(pdev->irq, dev);

	mei_deregister(dev);
}

#ifdef CONFIG_PM_SLEEP
static int mei_me_pci_suspend(struct device *device)
{
	struct pci_dev *pdev = to_pci_dev(device);
	struct mei_device *dev = pci_get_drvdata(pdev);

	if (!dev)
		return -ENODEV;

	dev_dbg(&pdev->dev, "suspend\n");

	mei_stop(dev);

	mei_disable_interrupts(dev);

	free_irq(pdev->irq, dev);
	pci_disable_msi(pdev);

	return 0;
}

static int mei_me_pci_resume(struct device *device)
{
	struct pci_dev *pdev = to_pci_dev(device);
	struct mei_device *dev;
	unsigned int irqflags;
	int err;

	dev = pci_get_drvdata(pdev);
	if (!dev)
		return -ENODEV;

	pci_enable_msi(pdev);

	irqflags = pci_dev_msi_enabled(pdev) ? IRQF_ONESHOT : IRQF_SHARED;

	/* request and enable interrupt */
	err = request_threaded_irq(pdev->irq,
			mei_me_irq_quick_handler,
			mei_me_irq_thread_handler,
			irqflags, KBUILD_MODNAME, dev);

	if (err) {
		dev_err(&pdev->dev, "request_threaded_irq failed: irq = %d.\n",
				pdev->irq);
		return err;
	}

	err = mei_restart(dev);
	if (err)
		return err;

	/* Start timer if stopped in suspend */
	schedule_delayed_work(&dev->timer_work, HZ);

	return 0;
}
#endif /* CONFIG_PM_SLEEP */

#ifdef CONFIG_PM
static int mei_me_pm_runtime_idle(struct device *device)
{
	struct pci_dev *pdev = to_pci_dev(device);
	struct mei_device *dev;

	dev_dbg(&pdev->dev, "rpm: me: runtime_idle\n");

	dev = pci_get_drvdata(pdev);
	if (!dev)
		return -ENODEV;
	if (mei_write_is_idle(dev))
		pm_runtime_autosuspend(device);

	return -EBUSY;
}

static int mei_me_pm_runtime_suspend(struct device *device)
{
	struct pci_dev *pdev = to_pci_dev(device);
	struct mei_device *dev;
	int ret;

	dev_dbg(&pdev->dev, "rpm: me: runtime suspend\n");

	dev = pci_get_drvdata(pdev);
	if (!dev)
		return -ENODEV;

	mutex_lock(&dev->device_lock);

	if (mei_write_is_idle(dev))
		ret = mei_me_pg_enter_sync(dev);
	else
		ret = -EAGAIN;

	mutex_unlock(&dev->device_lock);

	dev_dbg(&pdev->dev, "rpm: me: runtime suspend ret=%d\n", ret);

	if (ret && ret != -EAGAIN)
		schedule_work(&dev->reset_work);

	return ret;
}

static int mei_me_pm_runtime_resume(struct device *device)
{
	struct pci_dev *pdev = to_pci_dev(device);
	struct mei_device *dev;
	int ret;

	dev_dbg(&pdev->dev, "rpm: me: runtime resume\n");

	dev = pci_get_drvdata(pdev);
	if (!dev)
		return -ENODEV;

	mutex_lock(&dev->device_lock);

	ret = mei_me_pg_exit_sync(dev);

	mutex_unlock(&dev->device_lock);

	dev_dbg(&pdev->dev, "rpm: me: runtime resume ret = %d\n", ret);

	if (ret)
		schedule_work(&dev->reset_work);

	return ret;
}

/**
 * mei_me_set_pm_domain - fill and set pm domain structure for device
 *
 * @dev: mei_device
 */
static inline void mei_me_set_pm_domain(struct mei_device *dev)
{
	struct pci_dev *pdev  = to_pci_dev(dev->dev);

	if (pdev->dev.bus && pdev->dev.bus->pm) {
		dev->pg_domain.ops = *pdev->dev.bus->pm;

		dev->pg_domain.ops.runtime_suspend = mei_me_pm_runtime_suspend;
		dev->pg_domain.ops.runtime_resume = mei_me_pm_runtime_resume;
		dev->pg_domain.ops.runtime_idle = mei_me_pm_runtime_idle;

		dev_pm_domain_set(&pdev->dev, &dev->pg_domain);
	}
}

/**
 * mei_me_unset_pm_domain - clean pm domain structure for device
 *
 * @dev: mei_device
 */
static inline void mei_me_unset_pm_domain(struct mei_device *dev)
{
	/* stop using pm callbacks if any */
	dev_pm_domain_set(dev->dev, NULL);
}

static const struct dev_pm_ops mei_me_pm_ops = {
	SET_SYSTEM_SLEEP_PM_OPS(mei_me_pci_suspend,
				mei_me_pci_resume)
	SET_RUNTIME_PM_OPS(
		mei_me_pm_runtime_suspend,
		mei_me_pm_runtime_resume,
		mei_me_pm_runtime_idle)
};

#define MEI_ME_PM_OPS	(&mei_me_pm_ops)
#else
#define MEI_ME_PM_OPS	NULL
#endif /* CONFIG_PM */
/*
 *  PCI driver structure
 */
static struct pci_driver mei_me_driver = {
	.name = KBUILD_MODNAME,
	.id_table = mei_me_pci_tbl,
	.probe = mei_me_probe,
	.remove = mei_me_remove,
	.shutdown = mei_me_shutdown,
	.driver.pm = MEI_ME_PM_OPS,
	.driver.probe_type = PROBE_PREFER_ASYNCHRONOUS,
};

module_pci_driver(mei_me_driver);

MODULE_AUTHOR("Intel Corporation");
MODULE_DESCRIPTION("Intel(R) Management Engine Interface");
MODULE_LICENSE("GPL v2");<|MERGE_RESOLUTION|>--- conflicted
+++ resolved
@@ -105,11 +105,8 @@
 	{MEI_PCI_DEVICE(MEI_DEV_ID_CNP_H, MEI_ME_PCH8_CFG)},
 	{MEI_PCI_DEVICE(MEI_DEV_ID_CNP_H_4, MEI_ME_PCH8_CFG)},
 
-<<<<<<< HEAD
-=======
 	{MEI_PCI_DEVICE(MEI_DEV_ID_ICP_LP, MEI_ME_PCH12_CFG)},
 
->>>>>>> e021bb4f
 	/* required last entry */
 	{0, }
 };
