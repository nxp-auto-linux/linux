/*
 *
 * Intel Management Engine Interface (Intel MEI) Linux driver
 * Copyright (c) 2003-2018, Intel Corporation.
 *
 * This program is free software; you can redistribute it and/or modify it
 * under the terms and conditions of the GNU General Public License,
 * version 2, as published by the Free Software Foundation.
 *
 * This program is distributed in the hope it will be useful, but WITHOUT
 * ANY WARRANTY; without even the implied warranty of MERCHANTABILITY or
 * FITNESS FOR A PARTICULAR PURPOSE.  See the GNU General Public License for
 * more details.
 *
 */
#include <linux/module.h>
#include <linux/moduleparam.h>
#include <linux/kernel.h>
#include <linux/device.h>
#include <linux/slab.h>
#include <linux/fs.h>
#include <linux/errno.h>
#include <linux/types.h>
#include <linux/fcntl.h>
#include <linux/poll.h>
#include <linux/init.h>
#include <linux/ioctl.h>
#include <linux/cdev.h>
#include <linux/sched/signal.h>
#include <linux/uuid.h>
#include <linux/compat.h>
#include <linux/jiffies.h>
#include <linux/interrupt.h>

#include <linux/mei.h>

#include "mei_dev.h"
#include "client.h"

/**
 * mei_open - the open function
 *
 * @inode: pointer to inode structure
 * @file: pointer to file structure
 *
 * Return: 0 on success, <0 on error
 */
static int mei_open(struct inode *inode, struct file *file)
{
	struct mei_device *dev;
	struct mei_cl *cl;

	int err;

	dev = container_of(inode->i_cdev, struct mei_device, cdev);
	if (!dev)
		return -ENODEV;

	mutex_lock(&dev->device_lock);

	if (dev->dev_state != MEI_DEV_ENABLED) {
		dev_dbg(dev->dev, "dev_state != MEI_ENABLED  dev_state = %s\n",
		    mei_dev_state_str(dev->dev_state));
		err = -ENODEV;
		goto err_unlock;
	}

	cl = mei_cl_alloc_linked(dev);
	if (IS_ERR(cl)) {
		err = PTR_ERR(cl);
		goto err_unlock;
	}

	cl->fp = file;
	file->private_data = cl;

	mutex_unlock(&dev->device_lock);

	return nonseekable_open(inode, file);

err_unlock:
	mutex_unlock(&dev->device_lock);
	return err;
}

/**
 * mei_release - the release function
 *
 * @inode: pointer to inode structure
 * @file: pointer to file structure
 *
 * Return: 0 on success, <0 on error
 */
static int mei_release(struct inode *inode, struct file *file)
{
	struct mei_cl *cl = file->private_data;
	struct mei_device *dev;
	int rets;

	if (WARN_ON(!cl || !cl->dev))
		return -ENODEV;

	dev = cl->dev;

	mutex_lock(&dev->device_lock);

	rets = mei_cl_disconnect(cl);

	mei_cl_flush_queues(cl, file);
	cl_dbg(dev, cl, "removing\n");

	mei_cl_unlink(cl);

	file->private_data = NULL;

	kfree(cl);

	mutex_unlock(&dev->device_lock);
	return rets;
}


/**
 * mei_read - the read function.
 *
 * @file: pointer to file structure
 * @ubuf: pointer to user buffer
 * @length: buffer length
 * @offset: data offset in buffer
 *
 * Return: >=0 data length on success , <0 on error
 */
static ssize_t mei_read(struct file *file, char __user *ubuf,
			size_t length, loff_t *offset)
{
	struct mei_cl *cl = file->private_data;
	struct mei_device *dev;
	struct mei_cl_cb *cb = NULL;
	bool nonblock = !!(file->f_flags & O_NONBLOCK);
	ssize_t rets;

	if (WARN_ON(!cl || !cl->dev))
		return -ENODEV;

	dev = cl->dev;


	mutex_lock(&dev->device_lock);
	if (dev->dev_state != MEI_DEV_ENABLED) {
		rets = -ENODEV;
		goto out;
	}

	if (length == 0) {
		rets = 0;
		goto out;
	}

	if (ubuf == NULL) {
		rets = -EMSGSIZE;
		goto out;
	}

	cb = mei_cl_read_cb(cl, file);
	if (cb)
		goto copy_buffer;

	if (*offset > 0)
		*offset = 0;

	rets = mei_cl_read_start(cl, length, file);
	if (rets && rets != -EBUSY) {
		cl_dbg(dev, cl, "mei start read failure status = %zd\n", rets);
		goto out;
	}

	if (nonblock) {
		rets = -EAGAIN;
		goto out;
	}

	mutex_unlock(&dev->device_lock);
	if (wait_event_interruptible(cl->rx_wait,
				     !list_empty(&cl->rd_completed) ||
				     !mei_cl_is_connected(cl))) {
		if (signal_pending(current))
			return -EINTR;
		return -ERESTARTSYS;
	}
	mutex_lock(&dev->device_lock);

	if (!mei_cl_is_connected(cl)) {
		rets = -ENODEV;
		goto out;
	}

	cb = mei_cl_read_cb(cl, file);
	if (!cb) {
		rets = 0;
		goto out;
	}

copy_buffer:
	/* now copy the data to user space */
	if (cb->status) {
		rets = cb->status;
		cl_dbg(dev, cl, "read operation failed %zd\n", rets);
		goto free;
	}

	cl_dbg(dev, cl, "buf.size = %zu buf.idx = %zu offset = %lld\n",
	       cb->buf.size, cb->buf_idx, *offset);
	if (*offset >= cb->buf_idx) {
		rets = 0;
		goto free;
	}

	/* length is being truncated to PAGE_SIZE,
	 * however buf_idx may point beyond that */
	length = min_t(size_t, length, cb->buf_idx - *offset);

	if (copy_to_user(ubuf, cb->buf.data + *offset, length)) {
		dev_dbg(dev->dev, "failed to copy data to userland\n");
		rets = -EFAULT;
		goto free;
	}

	rets = length;
	*offset += length;
	/* not all data was read, keep the cb */
	if (*offset < cb->buf_idx)
		goto out;

free:
	mei_io_cb_free(cb);
	*offset = 0;

out:
	cl_dbg(dev, cl, "end mei read rets = %zd\n", rets);
	mutex_unlock(&dev->device_lock);
	return rets;
}
/**
 * mei_write - the write function.
 *
 * @file: pointer to file structure
 * @ubuf: pointer to user buffer
 * @length: buffer length
 * @offset: data offset in buffer
 *
 * Return: >=0 data length on success , <0 on error
 */
static ssize_t mei_write(struct file *file, const char __user *ubuf,
			 size_t length, loff_t *offset)
{
	struct mei_cl *cl = file->private_data;
	struct mei_cl_cb *cb;
	struct mei_device *dev;
	ssize_t rets;

	if (WARN_ON(!cl || !cl->dev))
		return -ENODEV;

	dev = cl->dev;

	mutex_lock(&dev->device_lock);

	if (dev->dev_state != MEI_DEV_ENABLED) {
		rets = -ENODEV;
		goto out;
	}

	if (!mei_cl_is_connected(cl)) {
		cl_err(dev, cl, "is not connected");
		rets = -ENODEV;
		goto out;
	}

	if (!mei_me_cl_is_active(cl->me_cl)) {
		rets = -ENOTTY;
		goto out;
	}

	if (length > mei_cl_mtu(cl)) {
		rets = -EFBIG;
		goto out;
	}

	if (length == 0) {
		rets = 0;
		goto out;
	}

<<<<<<< HEAD
=======
	while (cl->tx_cb_queued >= dev->tx_queue_limit) {
		if (file->f_flags & O_NONBLOCK) {
			rets = -EAGAIN;
			goto out;
		}
		mutex_unlock(&dev->device_lock);
		rets = wait_event_interruptible(cl->tx_wait,
				cl->writing_state == MEI_WRITE_COMPLETE ||
				(!mei_cl_is_connected(cl)));
		mutex_lock(&dev->device_lock);
		if (rets) {
			if (signal_pending(current))
				rets = -EINTR;
			goto out;
		}
		if (!mei_cl_is_connected(cl)) {
			rets = -ENODEV;
			goto out;
		}
	}

>>>>>>> e021bb4f
	cb = mei_cl_alloc_cb(cl, length, MEI_FOP_WRITE, file);
	if (!cb) {
		rets = -ENOMEM;
		goto out;
	}

	rets = copy_from_user(cb->buf.data, ubuf, length);
	if (rets) {
		dev_dbg(dev->dev, "failed to copy data from userland\n");
		rets = -EFAULT;
		mei_io_cb_free(cb);
		goto out;
	}

	rets = mei_cl_write(cl, cb);
out:
	mutex_unlock(&dev->device_lock);
	return rets;
}

/**
 * mei_ioctl_connect_client - the connect to fw client IOCTL function
 *
 * @file: private data of the file object
 * @data: IOCTL connect data, input and output parameters
 *
 * Locking: called under "dev->device_lock" lock
 *
 * Return: 0 on success, <0 on failure.
 */
static int mei_ioctl_connect_client(struct file *file,
			struct mei_connect_client_data *data)
{
	struct mei_device *dev;
	struct mei_client *client;
	struct mei_me_client *me_cl;
	struct mei_cl *cl;
	int rets;

	cl = file->private_data;
	dev = cl->dev;

	if (dev->dev_state != MEI_DEV_ENABLED)
		return -ENODEV;

	if (cl->state != MEI_FILE_INITIALIZING &&
	    cl->state != MEI_FILE_DISCONNECTED)
		return  -EBUSY;

	/* find ME client we're trying to connect to */
	me_cl = mei_me_cl_by_uuid(dev, &data->in_client_uuid);
	if (!me_cl) {
		dev_dbg(dev->dev, "Cannot connect to FW Client UUID = %pUl\n",
			&data->in_client_uuid);
		rets = -ENOTTY;
		goto end;
	}

	if (me_cl->props.fixed_address) {
		bool forbidden = dev->override_fixed_address ?
			 !dev->allow_fixed_address : !dev->hbm_f_fa_supported;
		if (forbidden) {
			dev_dbg(dev->dev, "Connection forbidden to FW Client UUID = %pUl\n",
				&data->in_client_uuid);
			rets = -ENOTTY;
			goto end;
		}
	}

	dev_dbg(dev->dev, "Connect to FW Client ID = %d\n",
			me_cl->client_id);
	dev_dbg(dev->dev, "FW Client - Protocol Version = %d\n",
			me_cl->props.protocol_version);
	dev_dbg(dev->dev, "FW Client - Max Msg Len = %d\n",
			me_cl->props.max_msg_length);

	/* prepare the output buffer */
	client = &data->out_client_properties;
	client->max_msg_length = me_cl->props.max_msg_length;
	client->protocol_version = me_cl->props.protocol_version;
	dev_dbg(dev->dev, "Can connect?\n");

	rets = mei_cl_connect(cl, me_cl, file);

end:
	mei_me_cl_put(me_cl);
	return rets;
}

/**
 * mei_ioctl_client_notify_request -
 *     propagate event notification request to client
 *
 * @file: pointer to file structure
 * @request: 0 - disable, 1 - enable
 *
 * Return: 0 on success , <0 on error
 */
static int mei_ioctl_client_notify_request(const struct file *file, u32 request)
{
	struct mei_cl *cl = file->private_data;

	if (request != MEI_HBM_NOTIFICATION_START &&
	    request != MEI_HBM_NOTIFICATION_STOP)
		return -EINVAL;

	return mei_cl_notify_request(cl, file, (u8)request);
}

/**
 * mei_ioctl_client_notify_get -  wait for notification request
 *
 * @file: pointer to file structure
 * @notify_get: 0 - disable, 1 - enable
 *
 * Return: 0 on success , <0 on error
 */
static int mei_ioctl_client_notify_get(const struct file *file, u32 *notify_get)
{
	struct mei_cl *cl = file->private_data;
	bool notify_ev;
	bool block = (file->f_flags & O_NONBLOCK) == 0;
	int rets;

	rets = mei_cl_notify_get(cl, block, &notify_ev);
	if (rets)
		return rets;

	*notify_get = notify_ev ? 1 : 0;
	return 0;
}

/**
 * mei_ioctl - the IOCTL function
 *
 * @file: pointer to file structure
 * @cmd: ioctl command
 * @data: pointer to mei message structure
 *
 * Return: 0 on success , <0 on error
 */
static long mei_ioctl(struct file *file, unsigned int cmd, unsigned long data)
{
	struct mei_device *dev;
	struct mei_cl *cl = file->private_data;
	struct mei_connect_client_data connect_data;
	u32 notify_get, notify_req;
	int rets;


	if (WARN_ON(!cl || !cl->dev))
		return -ENODEV;

	dev = cl->dev;

	dev_dbg(dev->dev, "IOCTL cmd = 0x%x", cmd);

	mutex_lock(&dev->device_lock);
	if (dev->dev_state != MEI_DEV_ENABLED) {
		rets = -ENODEV;
		goto out;
	}

	switch (cmd) {
	case IOCTL_MEI_CONNECT_CLIENT:
		dev_dbg(dev->dev, ": IOCTL_MEI_CONNECT_CLIENT.\n");
		if (copy_from_user(&connect_data, (char __user *)data,
				sizeof(struct mei_connect_client_data))) {
			dev_dbg(dev->dev, "failed to copy data from userland\n");
			rets = -EFAULT;
			goto out;
		}

		rets = mei_ioctl_connect_client(file, &connect_data);
		if (rets)
			goto out;

		/* if all is ok, copying the data back to user. */
		if (copy_to_user((char __user *)data, &connect_data,
				sizeof(struct mei_connect_client_data))) {
			dev_dbg(dev->dev, "failed to copy data to userland\n");
			rets = -EFAULT;
			goto out;
		}

		break;

	case IOCTL_MEI_NOTIFY_SET:
		dev_dbg(dev->dev, ": IOCTL_MEI_NOTIFY_SET.\n");
		if (copy_from_user(&notify_req,
				   (char __user *)data, sizeof(notify_req))) {
			dev_dbg(dev->dev, "failed to copy data from userland\n");
			rets = -EFAULT;
			goto out;
		}
		rets = mei_ioctl_client_notify_request(file, notify_req);
		break;

	case IOCTL_MEI_NOTIFY_GET:
		dev_dbg(dev->dev, ": IOCTL_MEI_NOTIFY_GET.\n");
		rets = mei_ioctl_client_notify_get(file, &notify_get);
		if (rets)
			goto out;

		dev_dbg(dev->dev, "copy connect data to user\n");
		if (copy_to_user((char __user *)data,
				&notify_get, sizeof(notify_get))) {
			dev_dbg(dev->dev, "failed to copy data to userland\n");
			rets = -EFAULT;
			goto out;

		}
		break;

	default:
		rets = -ENOIOCTLCMD;
	}

out:
	mutex_unlock(&dev->device_lock);
	return rets;
}

/**
 * mei_compat_ioctl - the compat IOCTL function
 *
 * @file: pointer to file structure
 * @cmd: ioctl command
 * @data: pointer to mei message structure
 *
 * Return: 0 on success , <0 on error
 */
#ifdef CONFIG_COMPAT
static long mei_compat_ioctl(struct file *file,
			unsigned int cmd, unsigned long data)
{
	return mei_ioctl(file, cmd, (unsigned long)compat_ptr(data));
}
#endif


/**
 * mei_poll - the poll function
 *
 * @file: pointer to file structure
 * @wait: pointer to poll_table structure
 *
 * Return: poll mask
 */
static __poll_t mei_poll(struct file *file, poll_table *wait)
{
	__poll_t req_events = poll_requested_events(wait);
	struct mei_cl *cl = file->private_data;
	struct mei_device *dev;
	__poll_t mask = 0;
	bool notify_en;

	if (WARN_ON(!cl || !cl->dev))
		return EPOLLERR;

	dev = cl->dev;

	mutex_lock(&dev->device_lock);

	notify_en = cl->notify_en && (req_events & EPOLLPRI);

	if (dev->dev_state != MEI_DEV_ENABLED ||
	    !mei_cl_is_connected(cl)) {
		mask = EPOLLERR;
		goto out;
	}

	if (notify_en) {
		poll_wait(file, &cl->ev_wait, wait);
		if (cl->notify_ev)
			mask |= EPOLLPRI;
	}

	if (req_events & (EPOLLIN | EPOLLRDNORM)) {
		poll_wait(file, &cl->rx_wait, wait);

		if (!list_empty(&cl->rd_completed))
			mask |= EPOLLIN | EPOLLRDNORM;
		else
			mei_cl_read_start(cl, mei_cl_mtu(cl), file);
	}

	if (req_events & (POLLOUT | POLLWRNORM)) {
		poll_wait(file, &cl->tx_wait, wait);
		if (cl->tx_cb_queued < dev->tx_queue_limit)
			mask |= POLLOUT | POLLWRNORM;
	}

out:
	mutex_unlock(&dev->device_lock);
	return mask;
}

/**
 * mei_cl_is_write_queued - check if the client has pending writes.
 *
 * @cl: writing host client
 *
 * Return: true if client is writing, false otherwise.
 */
static bool mei_cl_is_write_queued(struct mei_cl *cl)
{
	struct mei_device *dev = cl->dev;
	struct mei_cl_cb *cb;

	list_for_each_entry(cb, &dev->write_list, list)
		if (cb->cl == cl)
			return true;
	list_for_each_entry(cb, &dev->write_waiting_list, list)
		if (cb->cl == cl)
			return true;
	return false;
}

/**
 * mei_fsync - the fsync handler
 *
 * @fp:       pointer to file structure
 * @start:    unused
 * @end:      unused
 * @datasync: unused
 *
 * Return: 0 on success, -ENODEV if client is not connected
 */
static int mei_fsync(struct file *fp, loff_t start, loff_t end, int datasync)
{
	struct mei_cl *cl = fp->private_data;
	struct mei_device *dev;
	int rets;

	if (WARN_ON(!cl || !cl->dev))
		return -ENODEV;

	dev = cl->dev;

	mutex_lock(&dev->device_lock);

	if (dev->dev_state != MEI_DEV_ENABLED || !mei_cl_is_connected(cl)) {
		rets = -ENODEV;
		goto out;
	}

	while (mei_cl_is_write_queued(cl)) {
		mutex_unlock(&dev->device_lock);
		rets = wait_event_interruptible(cl->tx_wait,
				cl->writing_state == MEI_WRITE_COMPLETE ||
				!mei_cl_is_connected(cl));
		mutex_lock(&dev->device_lock);
		if (rets) {
			if (signal_pending(current))
				rets = -EINTR;
			goto out;
		}
		if (!mei_cl_is_connected(cl)) {
			rets = -ENODEV;
			goto out;
		}
	}
	rets = 0;
out:
	mutex_unlock(&dev->device_lock);
	return rets;
}

/**
 * mei_fasync - asynchronous io support
 *
 * @fd: file descriptor
 * @file: pointer to file structure
 * @band: band bitmap
 *
 * Return: negative on error,
 *         0 if it did no changes,
 *         and positive a process was added or deleted
 */
static int mei_fasync(int fd, struct file *file, int band)
{

	struct mei_cl *cl = file->private_data;

	if (!mei_cl_is_connected(cl))
		return -ENODEV;

	return fasync_helper(fd, file, band, &cl->ev_async);
}

/**
 * fw_status_show - mei device fw_status attribute show method
 *
 * @device: device pointer
 * @attr: attribute pointer
 * @buf:  char out buffer
 *
 * Return: number of the bytes printed into buf or error
 */
static ssize_t fw_status_show(struct device *device,
		struct device_attribute *attr, char *buf)
{
	struct mei_device *dev = dev_get_drvdata(device);
	struct mei_fw_status fw_status;
	int err, i;
	ssize_t cnt = 0;

	mutex_lock(&dev->device_lock);
	err = mei_fw_status(dev, &fw_status);
	mutex_unlock(&dev->device_lock);
	if (err) {
		dev_err(device, "read fw_status error = %d\n", err);
		return err;
	}

	for (i = 0; i < fw_status.count; i++)
		cnt += scnprintf(buf + cnt, PAGE_SIZE - cnt, "%08X\n",
				fw_status.status[i]);
	return cnt;
}
static DEVICE_ATTR_RO(fw_status);

/**
 * hbm_ver_show - display HBM protocol version negotiated with FW
 *
 * @device: device pointer
 * @attr: attribute pointer
 * @buf:  char out buffer
 *
 * Return: number of the bytes printed into buf or error
 */
static ssize_t hbm_ver_show(struct device *device,
			    struct device_attribute *attr, char *buf)
{
	struct mei_device *dev = dev_get_drvdata(device);
	struct hbm_version ver;

	mutex_lock(&dev->device_lock);
	ver = dev->version;
	mutex_unlock(&dev->device_lock);

	return sprintf(buf, "%u.%u\n", ver.major_version, ver.minor_version);
}
static DEVICE_ATTR_RO(hbm_ver);

/**
 * hbm_ver_drv_show - display HBM protocol version advertised by driver
 *
 * @device: device pointer
 * @attr: attribute pointer
 * @buf:  char out buffer
 *
 * Return: number of the bytes printed into buf or error
 */
static ssize_t hbm_ver_drv_show(struct device *device,
				struct device_attribute *attr, char *buf)
{
	return sprintf(buf, "%u.%u\n", HBM_MAJOR_VERSION, HBM_MINOR_VERSION);
}
static DEVICE_ATTR_RO(hbm_ver_drv);

static ssize_t tx_queue_limit_show(struct device *device,
				   struct device_attribute *attr, char *buf)
{
	struct mei_device *dev = dev_get_drvdata(device);
	u8 size = 0;

	mutex_lock(&dev->device_lock);
	size = dev->tx_queue_limit;
	mutex_unlock(&dev->device_lock);

	return snprintf(buf, PAGE_SIZE, "%u\n", size);
}

static ssize_t tx_queue_limit_store(struct device *device,
				    struct device_attribute *attr,
				    const char *buf, size_t count)
{
	struct mei_device *dev = dev_get_drvdata(device);
	u8 limit;
	unsigned int inp;
	int err;

	err = kstrtouint(buf, 10, &inp);
	if (err)
		return err;
	if (inp > MEI_TX_QUEUE_LIMIT_MAX || inp < MEI_TX_QUEUE_LIMIT_MIN)
		return -EINVAL;
	limit = inp;

	mutex_lock(&dev->device_lock);
	dev->tx_queue_limit = limit;
	mutex_unlock(&dev->device_lock);

	return count;
}
static DEVICE_ATTR_RW(tx_queue_limit);

/**
 * fw_ver_show - display ME FW version
 *
 * @device: device pointer
 * @attr: attribute pointer
 * @buf:  char out buffer
 *
 * Return: number of the bytes printed into buf or error
 */
static ssize_t fw_ver_show(struct device *device,
			   struct device_attribute *attr, char *buf)
{
	struct mei_device *dev = dev_get_drvdata(device);
	struct mei_fw_version *ver;
	ssize_t cnt = 0;
	int i;

	ver = dev->fw_ver;

	for (i = 0; i < MEI_MAX_FW_VER_BLOCKS; i++)
		cnt += scnprintf(buf + cnt, PAGE_SIZE - cnt, "%u:%u.%u.%u.%u\n",
				 ver[i].platform, ver[i].major, ver[i].minor,
				 ver[i].hotfix, ver[i].buildno);
	return cnt;
}
static DEVICE_ATTR_RO(fw_ver);

static struct attribute *mei_attrs[] = {
	&dev_attr_fw_status.attr,
	&dev_attr_hbm_ver.attr,
	&dev_attr_hbm_ver_drv.attr,
	&dev_attr_tx_queue_limit.attr,
	&dev_attr_fw_ver.attr,
	NULL
};
ATTRIBUTE_GROUPS(mei);

/*
 * file operations structure will be used for mei char device.
 */
static const struct file_operations mei_fops = {
	.owner = THIS_MODULE,
	.read = mei_read,
	.unlocked_ioctl = mei_ioctl,
#ifdef CONFIG_COMPAT
	.compat_ioctl = mei_compat_ioctl,
#endif
	.open = mei_open,
	.release = mei_release,
	.write = mei_write,
	.poll = mei_poll,
	.fsync = mei_fsync,
	.fasync = mei_fasync,
	.llseek = no_llseek
};

static struct class *mei_class;
static dev_t mei_devt;
#define MEI_MAX_DEVS  MINORMASK
static DEFINE_MUTEX(mei_minor_lock);
static DEFINE_IDR(mei_idr);

/**
 * mei_minor_get - obtain next free device minor number
 *
 * @dev:  device pointer
 *
 * Return: allocated minor, or -ENOSPC if no free minor left
 */
static int mei_minor_get(struct mei_device *dev)
{
	int ret;

	mutex_lock(&mei_minor_lock);
	ret = idr_alloc(&mei_idr, dev, 0, MEI_MAX_DEVS, GFP_KERNEL);
	if (ret >= 0)
		dev->minor = ret;
	else if (ret == -ENOSPC)
		dev_err(dev->dev, "too many mei devices\n");

	mutex_unlock(&mei_minor_lock);
	return ret;
}

/**
 * mei_minor_free - mark device minor number as free
 *
 * @dev:  device pointer
 */
static void mei_minor_free(struct mei_device *dev)
{
	mutex_lock(&mei_minor_lock);
	idr_remove(&mei_idr, dev->minor);
	mutex_unlock(&mei_minor_lock);
}

int mei_register(struct mei_device *dev, struct device *parent)
{
	struct device *clsdev; /* class device */
	int ret, devno;

	ret = mei_minor_get(dev);
	if (ret < 0)
		return ret;

	/* Fill in the data structures */
	devno = MKDEV(MAJOR(mei_devt), dev->minor);
	cdev_init(&dev->cdev, &mei_fops);
	dev->cdev.owner = parent->driver->owner;

	/* Add the device */
	ret = cdev_add(&dev->cdev, devno, 1);
	if (ret) {
		dev_err(parent, "unable to add device %d:%d\n",
			MAJOR(mei_devt), dev->minor);
		goto err_dev_add;
	}

	clsdev = device_create_with_groups(mei_class, parent, devno,
					   dev, mei_groups,
					   "mei%d", dev->minor);

	if (IS_ERR(clsdev)) {
		dev_err(parent, "unable to create device %d:%d\n",
			MAJOR(mei_devt), dev->minor);
		ret = PTR_ERR(clsdev);
		goto err_dev_create;
	}

	ret = mei_dbgfs_register(dev, dev_name(clsdev));
	if (ret) {
		dev_err(clsdev, "cannot register debugfs ret = %d\n", ret);
		goto err_dev_dbgfs;
	}

	return 0;

err_dev_dbgfs:
	device_destroy(mei_class, devno);
err_dev_create:
	cdev_del(&dev->cdev);
err_dev_add:
	mei_minor_free(dev);
	return ret;
}
EXPORT_SYMBOL_GPL(mei_register);

void mei_deregister(struct mei_device *dev)
{
	int devno;

	devno = dev->cdev.dev;
	cdev_del(&dev->cdev);

	mei_dbgfs_deregister(dev);

	device_destroy(mei_class, devno);

	mei_minor_free(dev);
}
EXPORT_SYMBOL_GPL(mei_deregister);

static int __init mei_init(void)
{
	int ret;

	mei_class = class_create(THIS_MODULE, "mei");
	if (IS_ERR(mei_class)) {
		pr_err("couldn't create class\n");
		ret = PTR_ERR(mei_class);
		goto err;
	}

	ret = alloc_chrdev_region(&mei_devt, 0, MEI_MAX_DEVS, "mei");
	if (ret < 0) {
		pr_err("unable to allocate char dev region\n");
		goto err_class;
	}

	ret = mei_cl_bus_init();
	if (ret < 0) {
		pr_err("unable to initialize bus\n");
		goto err_chrdev;
	}

	return 0;

err_chrdev:
	unregister_chrdev_region(mei_devt, MEI_MAX_DEVS);
err_class:
	class_destroy(mei_class);
err:
	return ret;
}

static void __exit mei_exit(void)
{
	unregister_chrdev_region(mei_devt, MEI_MAX_DEVS);
	class_destroy(mei_class);
	mei_cl_bus_exit();
}

module_init(mei_init);
module_exit(mei_exit);

MODULE_AUTHOR("Intel Corporation");
MODULE_DESCRIPTION("Intel(R) Management Engine Interface");
MODULE_LICENSE("GPL v2");
<|MERGE_RESOLUTION|>--- conflicted
+++ resolved
@@ -291,8 +291,6 @@
 		goto out;
 	}
 
-<<<<<<< HEAD
-=======
 	while (cl->tx_cb_queued >= dev->tx_queue_limit) {
 		if (file->f_flags & O_NONBLOCK) {
 			rets = -EAGAIN;
@@ -314,7 +312,6 @@
 		}
 	}
 
->>>>>>> e021bb4f
 	cb = mei_cl_alloc_cb(cl, length, MEI_FOP_WRITE, file);
 	if (!cb) {
 		rets = -ENOMEM;
