--- conflicted
+++ resolved
@@ -891,15 +891,6 @@
 			__func__, response.rap.params[2], ping_byte);
 		return -EPROTO;
 	}
-<<<<<<< HEAD
-
-	hidpp->protocol_major = response.rap.params[0];
-	hidpp->protocol_minor = response.rap.params[1];
-
-	return ret;
-}
-=======
->>>>>>> f7688b48
 
 	hidpp->protocol_major = response.rap.params[0];
 	hidpp->protocol_minor = response.rap.params[1];
