--- conflicted
+++ resolved
@@ -316,12 +316,9 @@
 	{ HID_USB_DEVICE(USB_VENDOR_ID_SYMBOL,
 		USB_DEVICE_ID_SYMBOL_SCANNER_3),
 	  HID_BATTERY_QUIRK_IGNORE },
-<<<<<<< HEAD
-=======
 	{ HID_BLUETOOTH_DEVICE(USB_VENDOR_ID_ASUSTEK,
 		USB_DEVICE_ID_ASUSTEK_T100CHI_KEYBOARD),
 	  HID_BATTERY_QUIRK_IGNORE },
->>>>>>> fa578e9d
 	{}
 };
 
