--- conflicted
+++ resolved
@@ -271,11 +271,8 @@
 	u8 *data;
 	int ret;
 	u32 n;
-<<<<<<< HEAD
-=======
 
 	wacom_hid_usage_quirk(hdev, field, usage);
->>>>>>> e021bb4f
 
 	switch (equivalent_usage) {
 	case HID_DG_CONTACTMAX:
@@ -413,29 +410,7 @@
 
 	wacom_hid_usage_quirk(hdev, field, usage);
 
-<<<<<<< HEAD
-		if (i-4 >= 0 && i+1 < field->maxusage &&
-		    field->usage[i-4].hid == HID_DG_TIPSWITCH &&
-		    field->usage[i-3].hid == HID_DG_BARRELSWITCH &&
-		    field->usage[i-2].hid == HID_DG_ERASER &&
-		    field->usage[i-1].hid == HID_DG_INVERT &&
-		    field->usage[i+1].hid == HID_DG_INRANGE) {
-			usage->hid = HID_DG_BARRELSWITCH2;
-		}
-	}
-
-	/* 2nd-generation Intuos Pro Large has incorrect Y maximum */
-	if (hdev->vendor == USB_VENDOR_ID_WACOM &&
-	    hdev->product == 0x0358 &&
-	    WACOM_PEN_FIELD(field) &&
-	    wacom_equivalent_usage(usage->hid) == HID_GD_Y) {
-		field->logical_maximum = 43200;
-	}
-
-	switch (usage->hid) {
-=======
 	switch (equivalent_usage) {
->>>>>>> e021bb4f
 	case HID_GD_X:
 		features->x_max = field->logical_maximum;
 		if (finger) {
