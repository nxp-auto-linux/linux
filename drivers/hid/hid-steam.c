--- conflicted
+++ resolved
@@ -499,10 +499,7 @@
 static int steam_register(struct steam_device *steam)
 {
 	int ret;
-<<<<<<< HEAD
-=======
 	bool client_opened;
->>>>>>> fa578e9d
 
 	/*
 	 * This function can be called several times in a row with the
@@ -515,17 +512,11 @@
 		 * Unlikely, but getting the serial could fail, and it is not so
 		 * important, so make up a serial number and go on.
 		 */
-<<<<<<< HEAD
-		if (steam_get_serial(steam) < 0)
-			strlcpy(steam->serial_no, "XXXXXXXXXX",
-					sizeof(steam->serial_no));
-=======
 		mutex_lock(&steam->mutex);
 		if (steam_get_serial(steam) < 0)
 			strlcpy(steam->serial_no, "XXXXXXXXXX",
 					sizeof(steam->serial_no));
 		mutex_unlock(&steam->mutex);
->>>>>>> fa578e9d
 
 		hid_info(steam->hdev, "Steam Controller '%s' connected",
 				steam->serial_no);
@@ -540,15 +531,6 @@
 	}
 
 	mutex_lock(&steam->mutex);
-<<<<<<< HEAD
-	if (!steam->client_opened) {
-		steam_set_lizard_mode(steam, lizard_mode);
-		ret = steam_input_register(steam);
-	} else {
-		ret = 0;
-	}
-	mutex_unlock(&steam->mutex);
-=======
 	client_opened = steam->client_opened;
 	if (!client_opened)
 		steam_set_lizard_mode(steam, lizard_mode);
@@ -558,7 +540,6 @@
 		ret = steam_input_register(steam);
 	else
 		ret = 0;
->>>>>>> fa578e9d
 
 	return ret;
 }
@@ -647,11 +628,7 @@
 
 	steam_input_unregister(steam);
 
-<<<<<<< HEAD
-	return ret;
-=======
 	return 0;
->>>>>>> fa578e9d
 }
 
 static void steam_client_ll_close(struct hid_device *hdev)
@@ -667,22 +644,12 @@
 
 	mutex_lock(&steam->mutex);
 	steam->client_opened = false;
-<<<<<<< HEAD
-	mutex_unlock(&steam->mutex);
-
-	hid_hw_close(steam->hdev);
-	if (steam->connected) {
-		steam_set_lizard_mode(steam, lizard_mode);
-		steam_input_register(steam);
-	}
-=======
 	if (connected)
 		steam_set_lizard_mode(steam, lizard_mode);
 	mutex_unlock(&steam->mutex);
 
 	if (connected)
 		steam_input_register(steam);
->>>>>>> fa578e9d
 }
 
 static int steam_client_ll_raw_request(struct hid_device *hdev,
