// SPDX-License-Identifier: GPL-2.0-or-later
/*
 * Linux I2C core
 *
 * Copyright (C) 1995-99 Simon G. Vogl
 *   With some changes from Kyösti Mälkki <kmalkki@cc.hut.fi>
 *   Mux support by Rodolfo Giometti <giometti@enneenne.com> and
 *   Michael Lawnick <michael.lawnick.ext@nsn.com>
 *
 * Copyright (C) 2013-2017 Wolfram Sang <wsa@the-dreams.de>
 */

#define pr_fmt(fmt) "i2c-core: " fmt

#include <dt-bindings/i2c/i2c.h>
#include <linux/acpi.h>
#include <linux/clk/clk-conf.h>
#include <linux/completion.h>
#include <linux/delay.h>
#include <linux/err.h>
#include <linux/errno.h>
#include <linux/gpio/consumer.h>
#include <linux/i2c.h>
#include <linux/i2c-smbus.h>
#include <linux/idr.h>
#include <linux/init.h>
#include <linux/irqflags.h>
#include <linux/jump_label.h>
#include <linux/kernel.h>
#include <linux/module.h>
#include <linux/mutex.h>
#include <linux/of_device.h>
#include <linux/of.h>
#include <linux/of_irq.h>
#include <linux/pm_domain.h>
#include <linux/pm_runtime.h>
#include <linux/pm_wakeirq.h>
#include <linux/property.h>
#include <linux/rwsem.h>
#include <linux/slab.h>

#include "i2c-core.h"

#define CREATE_TRACE_POINTS
#include <trace/events/i2c.h>

#define I2C_ADDR_OFFSET_TEN_BIT	0xa000
#define I2C_ADDR_OFFSET_SLAVE	0x1000

#define I2C_ADDR_7BITS_MAX	0x77
#define I2C_ADDR_7BITS_COUNT	(I2C_ADDR_7BITS_MAX + 1)

#define I2C_ADDR_DEVICE_ID	0x7c

/*
 * core_lock protects i2c_adapter_idr, and guarantees that device detection,
 * deletion of detected devices are serialized
 */
static DEFINE_MUTEX(core_lock);
static DEFINE_IDR(i2c_adapter_idr);

static int i2c_detect(struct i2c_adapter *adapter, struct i2c_driver *driver);

static DEFINE_STATIC_KEY_FALSE(i2c_trace_msg_key);
static bool is_registered;

int i2c_transfer_trace_reg(void)
{
	static_branch_inc(&i2c_trace_msg_key);
	return 0;
}

void i2c_transfer_trace_unreg(void)
{
	static_branch_dec(&i2c_trace_msg_key);
}

const struct i2c_device_id *i2c_match_id(const struct i2c_device_id *id,
						const struct i2c_client *client)
{
	if (!(id && client))
		return NULL;

	while (id->name[0]) {
		if (strcmp(client->name, id->name) == 0)
			return id;
		id++;
	}
	return NULL;
}
EXPORT_SYMBOL_GPL(i2c_match_id);

static int i2c_device_match(struct device *dev, struct device_driver *drv)
{
	struct i2c_client	*client = i2c_verify_client(dev);
	struct i2c_driver	*driver;


	/* Attempt an OF style match */
	if (i2c_of_match_device(drv->of_match_table, client))
		return 1;

	/* Then ACPI style match */
	if (acpi_driver_match_device(dev, drv))
		return 1;

	driver = to_i2c_driver(drv);

	/* Finally an I2C match */
	if (i2c_match_id(driver->id_table, client))
		return 1;

	return 0;
}

static int i2c_device_uevent(struct device *dev, struct kobj_uevent_env *env)
{
	struct i2c_client *client = to_i2c_client(dev);
	int rc;

	rc = of_device_uevent_modalias(dev, env);
	if (rc != -ENODEV)
		return rc;

	rc = acpi_device_uevent_modalias(dev, env);
	if (rc != -ENODEV)
		return rc;

	return add_uevent_var(env, "MODALIAS=%s%s", I2C_MODULE_PREFIX, client->name);
}

/* i2c bus recovery routines */
static int get_scl_gpio_value(struct i2c_adapter *adap)
{
	return gpiod_get_value_cansleep(adap->bus_recovery_info->scl_gpiod);
}

static void set_scl_gpio_value(struct i2c_adapter *adap, int val)
{
	gpiod_set_value_cansleep(adap->bus_recovery_info->scl_gpiod, val);
}

static int get_sda_gpio_value(struct i2c_adapter *adap)
{
	return gpiod_get_value_cansleep(adap->bus_recovery_info->sda_gpiod);
}

static void set_sda_gpio_value(struct i2c_adapter *adap, int val)
{
	gpiod_set_value_cansleep(adap->bus_recovery_info->sda_gpiod, val);
}

static int i2c_generic_bus_free(struct i2c_adapter *adap)
{
	struct i2c_bus_recovery_info *bri = adap->bus_recovery_info;
	int ret = -EOPNOTSUPP;

	if (bri->get_bus_free)
		ret = bri->get_bus_free(adap);
	else if (bri->get_sda)
		ret = bri->get_sda(adap);

	if (ret < 0)
		return ret;

	return ret ? 0 : -EBUSY;
}

/*
 * We are generating clock pulses. ndelay() determines durating of clk pulses.
 * We will generate clock with rate 100 KHz and so duration of both clock levels
 * is: delay in ns = (10^6 / 100) / 2
 */
#define RECOVERY_NDELAY		5000
#define RECOVERY_CLK_CNT	9

int i2c_generic_scl_recovery(struct i2c_adapter *adap)
{
	struct i2c_bus_recovery_info *bri = adap->bus_recovery_info;
	int i = 0, scl = 1, ret = 0;

	if (bri->prepare_recovery)
		bri->prepare_recovery(adap);

	/*
	 * If we can set SDA, we will always create a STOP to ensure additional
	 * pulses will do no harm. This is achieved by letting SDA follow SCL
	 * half a cycle later. Check the 'incomplete_write_byte' fault injector
	 * for details. Note that we must honour tsu:sto, 4us, but lets use 5us
	 * here for simplicity.
	 */
	bri->set_scl(adap, scl);
	ndelay(RECOVERY_NDELAY);
	if (bri->set_sda)
		bri->set_sda(adap, scl);
	ndelay(RECOVERY_NDELAY / 2);

	/*
	 * By this time SCL is high, as we need to give 9 falling-rising edges
	 */
	while (i++ < RECOVERY_CLK_CNT * 2) {
		if (scl) {
			/* SCL shouldn't be low here */
			if (!bri->get_scl(adap)) {
				dev_err(&adap->dev,
					"SCL is stuck low, exit recovery\n");
				ret = -EBUSY;
				break;
			}
		}

		scl = !scl;
		bri->set_scl(adap, scl);
		/* Creating STOP again, see above */
		if (scl)  {
			/* Honour minimum tsu:sto */
			ndelay(RECOVERY_NDELAY);
		} else {
			/* Honour minimum tf and thd:dat */
			ndelay(RECOVERY_NDELAY / 2);
		}
		if (bri->set_sda)
			bri->set_sda(adap, scl);
		ndelay(RECOVERY_NDELAY / 2);

		if (scl) {
			ret = i2c_generic_bus_free(adap);
			if (ret == 0)
				break;
		}
	}

	/* If we can't check bus status, assume recovery worked */
	if (ret == -EOPNOTSUPP)
		ret = 0;

	if (bri->unprepare_recovery)
		bri->unprepare_recovery(adap);

	return ret;
}
EXPORT_SYMBOL_GPL(i2c_generic_scl_recovery);

int i2c_recover_bus(struct i2c_adapter *adap)
{
	if (!adap->bus_recovery_info)
		return -EOPNOTSUPP;

	dev_dbg(&adap->dev, "Trying i2c bus recovery\n");
	return adap->bus_recovery_info->recover_bus(adap);
}
EXPORT_SYMBOL_GPL(i2c_recover_bus);

static void i2c_init_recovery(struct i2c_adapter *adap)
{
	struct i2c_bus_recovery_info *bri = adap->bus_recovery_info;
	char *err_str;

	if (!bri)
		return;

	if (!bri->recover_bus) {
		err_str = "no recover_bus() found";
		goto err;
	}

	if (bri->scl_gpiod && bri->recover_bus == i2c_generic_scl_recovery) {
		bri->get_scl = get_scl_gpio_value;
		bri->set_scl = set_scl_gpio_value;
		if (bri->sda_gpiod) {
			bri->get_sda = get_sda_gpio_value;
			/* FIXME: add proper flag instead of '0' once available */
			if (gpiod_get_direction(bri->sda_gpiod) == 0)
				bri->set_sda = set_sda_gpio_value;
		}
		return;
	}

	if (bri->recover_bus == i2c_generic_scl_recovery) {
		/* Generic SCL recovery */
		if (!bri->set_scl || !bri->get_scl) {
			err_str = "no {get|set}_scl() found";
			goto err;
		}
		if (!bri->set_sda && !bri->get_sda) {
			err_str = "either get_sda() or set_sda() needed";
			goto err;
		}
	}

	return;
 err:
	dev_err(&adap->dev, "Not using recovery: %s\n", err_str);
	adap->bus_recovery_info = NULL;
}

static int i2c_smbus_host_notify_to_irq(const struct i2c_client *client)
{
	struct i2c_adapter *adap = client->adapter;
	unsigned int irq;

	if (!adap->host_notify_domain)
		return -ENXIO;

	if (client->flags & I2C_CLIENT_TEN)
		return -EINVAL;

	irq = irq_create_mapping(adap->host_notify_domain, client->addr);

	return irq > 0 ? irq : -ENXIO;
}

static int i2c_device_probe(struct device *dev)
{
	struct i2c_client	*client = i2c_verify_client(dev);
	struct i2c_driver	*driver;
	int status;

	if (!client)
		return 0;

	driver = to_i2c_driver(dev->driver);

	client->irq = client->init_irq;

	if (!client->irq && !driver->disable_i2c_core_irq_mapping) {
		int irq = -ENOENT;

		if (client->flags & I2C_CLIENT_HOST_NOTIFY) {
			dev_dbg(dev, "Using Host Notify IRQ\n");
			/* Keep adapter active when Host Notify is required */
			pm_runtime_get_sync(&client->adapter->dev);
			irq = i2c_smbus_host_notify_to_irq(client);
		} else if (dev->of_node) {
			irq = of_irq_get_byname(dev->of_node, "irq");
			if (irq == -EINVAL || irq == -ENODATA)
				irq = of_irq_get(dev->of_node, 0);
		} else if (ACPI_COMPANION(dev)) {
			irq = i2c_acpi_get_irq(client);
		}
		if (irq == -EPROBE_DEFER)
			return irq;

		if (irq < 0)
			irq = 0;

		client->irq = irq;
	}

	/*
	 * An I2C ID table is not mandatory, if and only if, a suitable OF
	 * or ACPI ID table is supplied for the probing device.
	 */
	if (!driver->id_table &&
	    !i2c_acpi_match_device(dev->driver->acpi_match_table, client) &&
	    !i2c_of_match_device(dev->driver->of_match_table, client))
		return -ENODEV;

	if (client->flags & I2C_CLIENT_WAKE) {
		int wakeirq;

		wakeirq = of_irq_get_byname(dev->of_node, "wakeup");
		if (wakeirq == -EPROBE_DEFER)
			return wakeirq;

		device_init_wakeup(&client->dev, true);

		if (wakeirq > 0 && wakeirq != client->irq)
			status = dev_pm_set_dedicated_wake_irq(dev, wakeirq);
		else if (client->irq > 0)
			status = dev_pm_set_wake_irq(dev, client->irq);
		else
			status = 0;

		if (status)
			dev_warn(&client->dev, "failed to set up wakeup irq\n");
	}

	dev_dbg(dev, "probe\n");

	status = of_clk_set_defaults(dev->of_node, false);
	if (status < 0)
		goto err_clear_wakeup_irq;

	status = dev_pm_domain_attach(&client->dev, true);
	if (status)
		goto err_clear_wakeup_irq;

	/*
	 * When there are no more users of probe(),
	 * rename probe_new to probe.
	 */
	if (driver->probe_new)
		status = driver->probe_new(client);
	else if (driver->probe)
		status = driver->probe(client,
				       i2c_match_id(driver->id_table, client));
	else
		status = -EINVAL;

	if (status)
		goto err_detach_pm_domain;

	return 0;

err_detach_pm_domain:
	dev_pm_domain_detach(&client->dev, true);
err_clear_wakeup_irq:
	dev_pm_clear_wake_irq(&client->dev);
	device_init_wakeup(&client->dev, false);
	return status;
}

static int i2c_device_remove(struct device *dev)
{
	struct i2c_client	*client = i2c_verify_client(dev);
	struct i2c_driver	*driver;
	int status = 0;

	if (!client || !dev->driver)
		return 0;

	driver = to_i2c_driver(dev->driver);
	if (driver->remove) {
		dev_dbg(dev, "remove\n");
		status = driver->remove(client);
	}

	dev_pm_domain_detach(&client->dev, true);

	dev_pm_clear_wake_irq(&client->dev);
	device_init_wakeup(&client->dev, false);

<<<<<<< HEAD
	client->irq = client->init_irq;
=======
	client->irq = 0;
>>>>>>> fa578e9d
	if (client->flags & I2C_CLIENT_HOST_NOTIFY)
		pm_runtime_put(&client->adapter->dev);

	return status;
}

static void i2c_device_shutdown(struct device *dev)
{
	struct i2c_client *client = i2c_verify_client(dev);
	struct i2c_driver *driver;

	if (!client || !dev->driver)
		return;
	driver = to_i2c_driver(dev->driver);
	if (driver->shutdown)
		driver->shutdown(client);
}

static void i2c_client_dev_release(struct device *dev)
{
	kfree(to_i2c_client(dev));
}

static ssize_t
show_name(struct device *dev, struct device_attribute *attr, char *buf)
{
	return sprintf(buf, "%s\n", dev->type == &i2c_client_type ?
		       to_i2c_client(dev)->name : to_i2c_adapter(dev)->name);
}
static DEVICE_ATTR(name, S_IRUGO, show_name, NULL);

static ssize_t
show_modalias(struct device *dev, struct device_attribute *attr, char *buf)
{
	struct i2c_client *client = to_i2c_client(dev);
	int len;

	len = of_device_modalias(dev, buf, PAGE_SIZE);
	if (len != -ENODEV)
		return len;

	len = acpi_device_modalias(dev, buf, PAGE_SIZE -1);
	if (len != -ENODEV)
		return len;

	return sprintf(buf, "%s%s\n", I2C_MODULE_PREFIX, client->name);
}
static DEVICE_ATTR(modalias, S_IRUGO, show_modalias, NULL);

static struct attribute *i2c_dev_attrs[] = {
	&dev_attr_name.attr,
	/* modalias helps coldplug:  modprobe $(cat .../modalias) */
	&dev_attr_modalias.attr,
	NULL
};
ATTRIBUTE_GROUPS(i2c_dev);

struct bus_type i2c_bus_type = {
	.name		= "i2c",
	.match		= i2c_device_match,
	.probe		= i2c_device_probe,
	.remove		= i2c_device_remove,
	.shutdown	= i2c_device_shutdown,
};
EXPORT_SYMBOL_GPL(i2c_bus_type);

struct device_type i2c_client_type = {
	.groups		= i2c_dev_groups,
	.uevent		= i2c_device_uevent,
	.release	= i2c_client_dev_release,
};
EXPORT_SYMBOL_GPL(i2c_client_type);


/**
 * i2c_verify_client - return parameter as i2c_client, or NULL
 * @dev: device, probably from some driver model iterator
 *
 * When traversing the driver model tree, perhaps using driver model
 * iterators like @device_for_each_child(), you can't assume very much
 * about the nodes you find.  Use this function to avoid oopses caused
 * by wrongly treating some non-I2C device as an i2c_client.
 */
struct i2c_client *i2c_verify_client(struct device *dev)
{
	return (dev->type == &i2c_client_type)
			? to_i2c_client(dev)
			: NULL;
}
EXPORT_SYMBOL(i2c_verify_client);


/* Return a unique address which takes the flags of the client into account */
static unsigned short i2c_encode_flags_to_addr(struct i2c_client *client)
{
	unsigned short addr = client->addr;

	/* For some client flags, add an arbitrary offset to avoid collisions */
	if (client->flags & I2C_CLIENT_TEN)
		addr |= I2C_ADDR_OFFSET_TEN_BIT;

	if (client->flags & I2C_CLIENT_SLAVE)
		addr |= I2C_ADDR_OFFSET_SLAVE;

	return addr;
}

/* This is a permissive address validity check, I2C address map constraints
 * are purposely not enforced, except for the general call address. */
static int i2c_check_addr_validity(unsigned int addr, unsigned short flags)
{
	if (flags & I2C_CLIENT_TEN) {
		/* 10-bit address, all values are valid */
		if (addr > 0x3ff)
			return -EINVAL;
	} else {
		/* 7-bit address, reject the general call address */
		if (addr == 0x00 || addr > 0x7f)
			return -EINVAL;
	}
	return 0;
}

/* And this is a strict address validity check, used when probing. If a
 * device uses a reserved address, then it shouldn't be probed. 7-bit
 * addressing is assumed, 10-bit address devices are rare and should be
 * explicitly enumerated. */
int i2c_check_7bit_addr_validity_strict(unsigned short addr)
{
	/*
	 * Reserved addresses per I2C specification:
	 *  0x00       General call address / START byte
	 *  0x01       CBUS address
	 *  0x02       Reserved for different bus format
	 *  0x03       Reserved for future purposes
	 *  0x04-0x07  Hs-mode master code
	 *  0x78-0x7b  10-bit slave addressing
	 *  0x7c-0x7f  Reserved for future purposes
	 */
	if (addr < 0x08 || addr > 0x77)
		return -EINVAL;
	return 0;
}

static int __i2c_check_addr_busy(struct device *dev, void *addrp)
{
	struct i2c_client	*client = i2c_verify_client(dev);
	int			addr = *(int *)addrp;

	if (client && i2c_encode_flags_to_addr(client) == addr)
		return -EBUSY;
	return 0;
}

/* walk up mux tree */
static int i2c_check_mux_parents(struct i2c_adapter *adapter, int addr)
{
	struct i2c_adapter *parent = i2c_parent_is_i2c_adapter(adapter);
	int result;

	result = device_for_each_child(&adapter->dev, &addr,
					__i2c_check_addr_busy);

	if (!result && parent)
		result = i2c_check_mux_parents(parent, addr);

	return result;
}

/* recurse down mux tree */
static int i2c_check_mux_children(struct device *dev, void *addrp)
{
	int result;

	if (dev->type == &i2c_adapter_type)
		result = device_for_each_child(dev, addrp,
						i2c_check_mux_children);
	else
		result = __i2c_check_addr_busy(dev, addrp);

	return result;
}

static int i2c_check_addr_busy(struct i2c_adapter *adapter, int addr)
{
	struct i2c_adapter *parent = i2c_parent_is_i2c_adapter(adapter);
	int result = 0;

	if (parent)
		result = i2c_check_mux_parents(parent, addr);

	if (!result)
		result = device_for_each_child(&adapter->dev, &addr,
						i2c_check_mux_children);

	return result;
}

/**
 * i2c_adapter_lock_bus - Get exclusive access to an I2C bus segment
 * @adapter: Target I2C bus segment
 * @flags: I2C_LOCK_ROOT_ADAPTER locks the root i2c adapter, I2C_LOCK_SEGMENT
 *	locks only this branch in the adapter tree
 */
static void i2c_adapter_lock_bus(struct i2c_adapter *adapter,
				 unsigned int flags)
{
	rt_mutex_lock_nested(&adapter->bus_lock, i2c_adapter_depth(adapter));
}

/**
 * i2c_adapter_trylock_bus - Try to get exclusive access to an I2C bus segment
 * @adapter: Target I2C bus segment
 * @flags: I2C_LOCK_ROOT_ADAPTER trylocks the root i2c adapter, I2C_LOCK_SEGMENT
 *	trylocks only this branch in the adapter tree
 */
static int i2c_adapter_trylock_bus(struct i2c_adapter *adapter,
				   unsigned int flags)
{
	return rt_mutex_trylock(&adapter->bus_lock);
}

/**
 * i2c_adapter_unlock_bus - Release exclusive access to an I2C bus segment
 * @adapter: Target I2C bus segment
 * @flags: I2C_LOCK_ROOT_ADAPTER unlocks the root i2c adapter, I2C_LOCK_SEGMENT
 *	unlocks only this branch in the adapter tree
 */
static void i2c_adapter_unlock_bus(struct i2c_adapter *adapter,
				   unsigned int flags)
{
	rt_mutex_unlock(&adapter->bus_lock);
}

static void i2c_dev_set_name(struct i2c_adapter *adap,
			     struct i2c_client *client,
			     struct i2c_board_info const *info)
{
	struct acpi_device *adev = ACPI_COMPANION(&client->dev);

	if (info && info->dev_name) {
		dev_set_name(&client->dev, "i2c-%s", info->dev_name);
		return;
	}

	if (adev) {
		dev_set_name(&client->dev, "i2c-%s", acpi_dev_name(adev));
		return;
	}

	dev_set_name(&client->dev, "%d-%04x", i2c_adapter_id(adap),
		     i2c_encode_flags_to_addr(client));
}

int i2c_dev_irq_from_resources(const struct resource *resources,
			       unsigned int num_resources)
{
	struct irq_data *irqd;
	int i;

	for (i = 0; i < num_resources; i++) {
		const struct resource *r = &resources[i];

		if (resource_type(r) != IORESOURCE_IRQ)
			continue;

		if (r->flags & IORESOURCE_BITS) {
			irqd = irq_get_irq_data(r->start);
			if (!irqd)
				break;

			irqd_set_trigger_type(irqd, r->flags & IORESOURCE_BITS);
		}

		return r->start;
	}

	return 0;
}

/**
 * i2c_new_client_device - instantiate an i2c device
 * @adap: the adapter managing the device
 * @info: describes one I2C device; bus_num is ignored
 * Context: can sleep
 *
 * Create an i2c device. Binding is handled through driver model
 * probe()/remove() methods.  A driver may be bound to this device when we
 * return from this function, or any later moment (e.g. maybe hotplugging will
 * load the driver module).  This call is not appropriate for use by mainboard
 * initialization logic, which usually runs during an arch_initcall() long
 * before any i2c_adapter could exist.
 *
 * This returns the new i2c client, which may be saved for later use with
 * i2c_unregister_device(); or an ERR_PTR to describe the error.
 */
struct i2c_client *
i2c_new_client_device(struct i2c_adapter *adap, struct i2c_board_info const *info)
{
	struct i2c_client	*client;
	int			status;

	client = kzalloc(sizeof *client, GFP_KERNEL);
	if (!client)
		return ERR_PTR(-ENOMEM);

	client->adapter = adap;

	client->dev.platform_data = info->platform_data;
	client->flags = info->flags;
	client->addr = info->addr;

	client->init_irq = info->irq;
	if (!client->init_irq)
		client->init_irq = i2c_dev_irq_from_resources(info->resources,
							 info->num_resources);
	client->irq = client->init_irq;

	strlcpy(client->name, info->type, sizeof(client->name));

	status = i2c_check_addr_validity(client->addr, client->flags);
	if (status) {
		dev_err(&adap->dev, "Invalid %d-bit I2C address 0x%02hx\n",
			client->flags & I2C_CLIENT_TEN ? 10 : 7, client->addr);
		goto out_err_silent;
	}

	/* Check for address business */
	status = i2c_check_addr_busy(adap, i2c_encode_flags_to_addr(client));
	if (status)
		goto out_err;

	client->dev.parent = &client->adapter->dev;
	client->dev.bus = &i2c_bus_type;
	client->dev.type = &i2c_client_type;
	client->dev.of_node = of_node_get(info->of_node);
	client->dev.fwnode = info->fwnode;

	i2c_dev_set_name(adap, client, info);

	if (info->properties) {
		status = device_add_properties(&client->dev, info->properties);
		if (status) {
			dev_err(&adap->dev,
				"Failed to add properties to client %s: %d\n",
				client->name, status);
			goto out_err_put_of_node;
		}
	}

	status = device_register(&client->dev);
	if (status)
		goto out_free_props;

	dev_dbg(&adap->dev, "client [%s] registered with bus id %s\n",
		client->name, dev_name(&client->dev));

	return client;

out_free_props:
	if (info->properties)
		device_remove_properties(&client->dev);
out_err_put_of_node:
	of_node_put(info->of_node);
out_err:
	dev_err(&adap->dev,
		"Failed to register i2c client %s at 0x%02x (%d)\n",
		client->name, client->addr, status);
out_err_silent:
	kfree(client);
	return ERR_PTR(status);
}
EXPORT_SYMBOL_GPL(i2c_new_client_device);

/**
 * i2c_new_device - instantiate an i2c device
 * @adap: the adapter managing the device
 * @info: describes one I2C device; bus_num is ignored
 * Context: can sleep
 *
 * This deprecated function has the same functionality as
 * @i2c_new_client_device, it just returns NULL instead of an ERR_PTR in case of
 * an error for compatibility with current I2C API. It will be removed once all
 * users are converted.
 *
 * This returns the new i2c client, which may be saved for later use with
 * i2c_unregister_device(); or NULL to indicate an error.
 */
struct i2c_client *
i2c_new_device(struct i2c_adapter *adap, struct i2c_board_info const *info)
{
	struct i2c_client *ret;

	ret = i2c_new_client_device(adap, info);
	return IS_ERR(ret) ? NULL : ret;
}
EXPORT_SYMBOL_GPL(i2c_new_device);


/**
 * i2c_unregister_device - reverse effect of i2c_new_device()
 * @client: value returned from i2c_new_device()
 * Context: can sleep
 */
void i2c_unregister_device(struct i2c_client *client)
{
	if (IS_ERR_OR_NULL(client))
		return;

	if (client->dev.of_node) {
		of_node_clear_flag(client->dev.of_node, OF_POPULATED);
		of_node_put(client->dev.of_node);
	}

	if (ACPI_COMPANION(&client->dev))
		acpi_device_clear_enumerated(ACPI_COMPANION(&client->dev));
	device_unregister(&client->dev);
}
EXPORT_SYMBOL_GPL(i2c_unregister_device);


static const struct i2c_device_id dummy_id[] = {
	{ "dummy", 0 },
	{ },
};

static int dummy_probe(struct i2c_client *client,
		       const struct i2c_device_id *id)
{
	return 0;
}

static int dummy_remove(struct i2c_client *client)
{
	return 0;
}

static struct i2c_driver dummy_driver = {
	.driver.name	= "dummy",
	.probe		= dummy_probe,
	.remove		= dummy_remove,
	.id_table	= dummy_id,
};

/**
 * i2c_new_dummy_device - return a new i2c device bound to a dummy driver
 * @adapter: the adapter managing the device
 * @address: seven bit address to be used
 * Context: can sleep
 *
 * This returns an I2C client bound to the "dummy" driver, intended for use
 * with devices that consume multiple addresses.  Examples of such chips
 * include various EEPROMS (like 24c04 and 24c08 models).
 *
 * These dummy devices have two main uses.  First, most I2C and SMBus calls
 * except i2c_transfer() need a client handle; the dummy will be that handle.
 * And second, this prevents the specified address from being bound to a
 * different driver.
 *
 * This returns the new i2c client, which should be saved for later use with
 * i2c_unregister_device(); or an ERR_PTR to describe the error.
 */
struct i2c_client *i2c_new_dummy_device(struct i2c_adapter *adapter, u16 address)
{
	struct i2c_board_info info = {
		I2C_BOARD_INFO("dummy", address),
	};

	return i2c_new_client_device(adapter, &info);
}
EXPORT_SYMBOL_GPL(i2c_new_dummy_device);

/**
 * i2c_new_dummy - return a new i2c device bound to a dummy driver
 * @adapter: the adapter managing the device
 * @address: seven bit address to be used
 * Context: can sleep
 *
 * This deprecated function has the same functionality as @i2c_new_dummy_device,
 * it just returns NULL instead of an ERR_PTR in case of an error for
 * compatibility with current I2C API. It will be removed once all users are
 * converted.
 *
 * This returns the new i2c client, which should be saved for later use with
 * i2c_unregister_device(); or NULL to indicate an error.
 */
struct i2c_client *i2c_new_dummy(struct i2c_adapter *adapter, u16 address)
{
	struct i2c_client *ret;

	ret = i2c_new_dummy_device(adapter, address);
	return IS_ERR(ret) ? NULL : ret;
}
EXPORT_SYMBOL_GPL(i2c_new_dummy);

struct i2c_dummy_devres {
	struct i2c_client *client;
};

static void devm_i2c_release_dummy(struct device *dev, void *res)
{
	struct i2c_dummy_devres *this = res;

	i2c_unregister_device(this->client);
}

/**
 * devm_i2c_new_dummy_device - return a new i2c device bound to a dummy driver
 * @dev: device the managed resource is bound to
 * @adapter: the adapter managing the device
 * @address: seven bit address to be used
 * Context: can sleep
 *
 * This is the device-managed version of @i2c_new_dummy_device. It returns the
 * new i2c client or an ERR_PTR in case of an error.
 */
struct i2c_client *devm_i2c_new_dummy_device(struct device *dev,
					     struct i2c_adapter *adapter,
					     u16 address)
{
	struct i2c_dummy_devres *dr;
	struct i2c_client *client;

	dr = devres_alloc(devm_i2c_release_dummy, sizeof(*dr), GFP_KERNEL);
	if (!dr)
		return ERR_PTR(-ENOMEM);

	client = i2c_new_dummy_device(adapter, address);
	if (IS_ERR(client)) {
		devres_free(dr);
	} else {
		dr->client = client;
		devres_add(dev, dr);
	}

	return client;
}
EXPORT_SYMBOL_GPL(devm_i2c_new_dummy_device);

/**
 * i2c_new_ancillary_device - Helper to get the instantiated secondary address
 * and create the associated device
 * @client: Handle to the primary client
 * @name: Handle to specify which secondary address to get
 * @default_addr: Used as a fallback if no secondary address was specified
 * Context: can sleep
 *
 * I2C clients can be composed of multiple I2C slaves bound together in a single
 * component. The I2C client driver then binds to the master I2C slave and needs
 * to create I2C dummy clients to communicate with all the other slaves.
 *
 * This function creates and returns an I2C dummy client whose I2C address is
 * retrieved from the platform firmware based on the given slave name. If no
 * address is specified by the firmware default_addr is used.
 *
 * On DT-based platforms the address is retrieved from the "reg" property entry
 * cell whose "reg-names" value matches the slave name.
 *
 * This returns the new i2c client, which should be saved for later use with
 * i2c_unregister_device(); or an ERR_PTR to describe the error.
 */
struct i2c_client *i2c_new_ancillary_device(struct i2c_client *client,
						const char *name,
						u16 default_addr)
{
	struct device_node *np = client->dev.of_node;
	u32 addr = default_addr;
	int i;

	if (np) {
		i = of_property_match_string(np, "reg-names", name);
		if (i >= 0)
			of_property_read_u32_index(np, "reg", i, &addr);
	}

	dev_dbg(&client->adapter->dev, "Address for %s : 0x%x\n", name, addr);
	return i2c_new_dummy_device(client->adapter, addr);
}
EXPORT_SYMBOL_GPL(i2c_new_ancillary_device);

/* ------------------------------------------------------------------------- */

/* I2C bus adapters -- one roots each I2C or SMBUS segment */

static void i2c_adapter_dev_release(struct device *dev)
{
	struct i2c_adapter *adap = to_i2c_adapter(dev);
	complete(&adap->dev_released);
}

unsigned int i2c_adapter_depth(struct i2c_adapter *adapter)
{
	unsigned int depth = 0;

	while ((adapter = i2c_parent_is_i2c_adapter(adapter)))
		depth++;

	WARN_ONCE(depth >= MAX_LOCKDEP_SUBCLASSES,
		  "adapter depth exceeds lockdep subclass limit\n");

	return depth;
}
EXPORT_SYMBOL_GPL(i2c_adapter_depth);

/*
 * Let users instantiate I2C devices through sysfs. This can be used when
 * platform initialization code doesn't contain the proper data for
 * whatever reason. Also useful for drivers that do device detection and
 * detection fails, either because the device uses an unexpected address,
 * or this is a compatible device with different ID register values.
 *
 * Parameter checking may look overzealous, but we really don't want
 * the user to provide incorrect parameters.
 */
static ssize_t
i2c_sysfs_new_device(struct device *dev, struct device_attribute *attr,
		     const char *buf, size_t count)
{
	struct i2c_adapter *adap = to_i2c_adapter(dev);
	struct i2c_board_info info;
	struct i2c_client *client;
	char *blank, end;
	int res;

	memset(&info, 0, sizeof(struct i2c_board_info));

	blank = strchr(buf, ' ');
	if (!blank) {
		dev_err(dev, "%s: Missing parameters\n", "new_device");
		return -EINVAL;
	}
	if (blank - buf > I2C_NAME_SIZE - 1) {
		dev_err(dev, "%s: Invalid device name\n", "new_device");
		return -EINVAL;
	}
	memcpy(info.type, buf, blank - buf);

	/* Parse remaining parameters, reject extra parameters */
	res = sscanf(++blank, "%hi%c", &info.addr, &end);
	if (res < 1) {
		dev_err(dev, "%s: Can't parse I2C address\n", "new_device");
		return -EINVAL;
	}
	if (res > 1  && end != '\n') {
		dev_err(dev, "%s: Extra parameters\n", "new_device");
		return -EINVAL;
	}

	if ((info.addr & I2C_ADDR_OFFSET_TEN_BIT) == I2C_ADDR_OFFSET_TEN_BIT) {
		info.addr &= ~I2C_ADDR_OFFSET_TEN_BIT;
		info.flags |= I2C_CLIENT_TEN;
	}

	if (info.addr & I2C_ADDR_OFFSET_SLAVE) {
		info.addr &= ~I2C_ADDR_OFFSET_SLAVE;
		info.flags |= I2C_CLIENT_SLAVE;
	}

	client = i2c_new_client_device(adap, &info);
	if (IS_ERR(client))
		return PTR_ERR(client);

	/* Keep track of the added device */
	mutex_lock(&adap->userspace_clients_lock);
	list_add_tail(&client->detected, &adap->userspace_clients);
	mutex_unlock(&adap->userspace_clients_lock);
	dev_info(dev, "%s: Instantiated device %s at 0x%02hx\n", "new_device",
		 info.type, info.addr);

	return count;
}
static DEVICE_ATTR(new_device, S_IWUSR, NULL, i2c_sysfs_new_device);

/*
 * And of course let the users delete the devices they instantiated, if
 * they got it wrong. This interface can only be used to delete devices
 * instantiated by i2c_sysfs_new_device above. This guarantees that we
 * don't delete devices to which some kernel code still has references.
 *
 * Parameter checking may look overzealous, but we really don't want
 * the user to delete the wrong device.
 */
static ssize_t
i2c_sysfs_delete_device(struct device *dev, struct device_attribute *attr,
			const char *buf, size_t count)
{
	struct i2c_adapter *adap = to_i2c_adapter(dev);
	struct i2c_client *client, *next;
	unsigned short addr;
	char end;
	int res;

	/* Parse parameters, reject extra parameters */
	res = sscanf(buf, "%hi%c", &addr, &end);
	if (res < 1) {
		dev_err(dev, "%s: Can't parse I2C address\n", "delete_device");
		return -EINVAL;
	}
	if (res > 1  && end != '\n') {
		dev_err(dev, "%s: Extra parameters\n", "delete_device");
		return -EINVAL;
	}

	/* Make sure the device was added through sysfs */
	res = -ENOENT;
	mutex_lock_nested(&adap->userspace_clients_lock,
			  i2c_adapter_depth(adap));
	list_for_each_entry_safe(client, next, &adap->userspace_clients,
				 detected) {
		if (i2c_encode_flags_to_addr(client) == addr) {
			dev_info(dev, "%s: Deleting device %s at 0x%02hx\n",
				 "delete_device", client->name, client->addr);

			list_del(&client->detected);
			i2c_unregister_device(client);
			res = count;
			break;
		}
	}
	mutex_unlock(&adap->userspace_clients_lock);

	if (res < 0)
		dev_err(dev, "%s: Can't find device in list\n",
			"delete_device");
	return res;
}
static DEVICE_ATTR_IGNORE_LOCKDEP(delete_device, S_IWUSR, NULL,
				   i2c_sysfs_delete_device);

static struct attribute *i2c_adapter_attrs[] = {
	&dev_attr_name.attr,
	&dev_attr_new_device.attr,
	&dev_attr_delete_device.attr,
	NULL
};
ATTRIBUTE_GROUPS(i2c_adapter);

struct device_type i2c_adapter_type = {
	.groups		= i2c_adapter_groups,
	.release	= i2c_adapter_dev_release,
};
EXPORT_SYMBOL_GPL(i2c_adapter_type);

/**
 * i2c_verify_adapter - return parameter as i2c_adapter or NULL
 * @dev: device, probably from some driver model iterator
 *
 * When traversing the driver model tree, perhaps using driver model
 * iterators like @device_for_each_child(), you can't assume very much
 * about the nodes you find.  Use this function to avoid oopses caused
 * by wrongly treating some non-I2C device as an i2c_adapter.
 */
struct i2c_adapter *i2c_verify_adapter(struct device *dev)
{
	return (dev->type == &i2c_adapter_type)
			? to_i2c_adapter(dev)
			: NULL;
}
EXPORT_SYMBOL(i2c_verify_adapter);

#ifdef CONFIG_I2C_COMPAT
static struct class_compat *i2c_adapter_compat_class;
#endif

static void i2c_scan_static_board_info(struct i2c_adapter *adapter)
{
	struct i2c_devinfo	*devinfo;

	down_read(&__i2c_board_lock);
	list_for_each_entry(devinfo, &__i2c_board_list, list) {
		if (devinfo->busnum == adapter->nr
				&& !i2c_new_device(adapter,
						&devinfo->board_info))
			dev_err(&adapter->dev,
				"Can't create device at 0x%02x\n",
				devinfo->board_info.addr);
	}
	up_read(&__i2c_board_lock);
}

static int i2c_do_add_adapter(struct i2c_driver *driver,
			      struct i2c_adapter *adap)
{
	/* Detect supported devices on that bus, and instantiate them */
	i2c_detect(adap, driver);

	return 0;
}

static int __process_new_adapter(struct device_driver *d, void *data)
{
	return i2c_do_add_adapter(to_i2c_driver(d), data);
}

static const struct i2c_lock_operations i2c_adapter_lock_ops = {
	.lock_bus =    i2c_adapter_lock_bus,
	.trylock_bus = i2c_adapter_trylock_bus,
	.unlock_bus =  i2c_adapter_unlock_bus,
};

static void i2c_host_notify_irq_teardown(struct i2c_adapter *adap)
{
	struct irq_domain *domain = adap->host_notify_domain;
	irq_hw_number_t hwirq;

	if (!domain)
		return;

	for (hwirq = 0 ; hwirq < I2C_ADDR_7BITS_COUNT ; hwirq++)
		irq_dispose_mapping(irq_find_mapping(domain, hwirq));

	irq_domain_remove(domain);
	adap->host_notify_domain = NULL;
}

static int i2c_host_notify_irq_map(struct irq_domain *h,
					  unsigned int virq,
					  irq_hw_number_t hw_irq_num)
{
	irq_set_chip_and_handler(virq, &dummy_irq_chip, handle_simple_irq);

	return 0;
}

static const struct irq_domain_ops i2c_host_notify_irq_ops = {
	.map = i2c_host_notify_irq_map,
};

static int i2c_setup_host_notify_irq_domain(struct i2c_adapter *adap)
{
	struct irq_domain *domain;

	if (!i2c_check_functionality(adap, I2C_FUNC_SMBUS_HOST_NOTIFY))
		return 0;

	domain = irq_domain_create_linear(adap->dev.fwnode,
					  I2C_ADDR_7BITS_COUNT,
					  &i2c_host_notify_irq_ops, adap);
	if (!domain)
		return -ENOMEM;

	adap->host_notify_domain = domain;

	return 0;
}

/**
 * i2c_handle_smbus_host_notify - Forward a Host Notify event to the correct
 * I2C client.
 * @adap: the adapter
 * @addr: the I2C address of the notifying device
 * Context: can't sleep
 *
 * Helper function to be called from an I2C bus driver's interrupt
 * handler. It will schedule the Host Notify IRQ.
 */
int i2c_handle_smbus_host_notify(struct i2c_adapter *adap, unsigned short addr)
{
	int irq;

	if (!adap)
		return -EINVAL;

	irq = irq_find_mapping(adap->host_notify_domain, addr);
	if (irq <= 0)
		return -ENXIO;

	generic_handle_irq(irq);

	return 0;
}
EXPORT_SYMBOL_GPL(i2c_handle_smbus_host_notify);

static int i2c_register_adapter(struct i2c_adapter *adap)
{
	int res = -EINVAL;

	/* Can't register until after driver model init */
	if (WARN_ON(!is_registered)) {
		res = -EAGAIN;
		goto out_list;
	}

	/* Sanity checks */
	if (WARN(!adap->name[0], "i2c adapter has no name"))
		goto out_list;

	if (!adap->algo) {
		pr_err("adapter '%s': no algo supplied!\n", adap->name);
		goto out_list;
	}

	if (!adap->lock_ops)
		adap->lock_ops = &i2c_adapter_lock_ops;

	adap->locked_flags = 0;
	rt_mutex_init(&adap->bus_lock);
	rt_mutex_init(&adap->mux_lock);
	mutex_init(&adap->userspace_clients_lock);
	INIT_LIST_HEAD(&adap->userspace_clients);

	/* Set default timeout to 1 second if not already set */
	if (adap->timeout == 0)
		adap->timeout = HZ;

	/* register soft irqs for Host Notify */
	res = i2c_setup_host_notify_irq_domain(adap);
	if (res) {
		pr_err("adapter '%s': can't create Host Notify IRQs (%d)\n",
		       adap->name, res);
		goto out_list;
	}

	dev_set_name(&adap->dev, "i2c-%d", adap->nr);
	adap->dev.bus = &i2c_bus_type;
	adap->dev.type = &i2c_adapter_type;
	res = device_register(&adap->dev);
	if (res) {
		pr_err("adapter '%s': can't register device (%d)\n", adap->name, res);
		goto out_list;
	}

	res = of_i2c_setup_smbus_alert(adap);
	if (res)
		goto out_reg;

	dev_dbg(&adap->dev, "adapter [%s] registered\n", adap->name);

	pm_runtime_no_callbacks(&adap->dev);
	pm_suspend_ignore_children(&adap->dev, true);
	pm_runtime_enable(&adap->dev);

#ifdef CONFIG_I2C_COMPAT
	res = class_compat_create_link(i2c_adapter_compat_class, &adap->dev,
				       adap->dev.parent);
	if (res)
		dev_warn(&adap->dev,
			 "Failed to create compatibility class link\n");
#endif

	i2c_init_recovery(adap);

	/* create pre-declared device nodes */
	of_i2c_register_devices(adap);
	i2c_acpi_register_devices(adap);
	i2c_acpi_install_space_handler(adap);

	if (adap->nr < __i2c_first_dynamic_bus_num)
		i2c_scan_static_board_info(adap);

	/* Notify drivers */
	mutex_lock(&core_lock);
	bus_for_each_drv(&i2c_bus_type, NULL, adap, __process_new_adapter);
	mutex_unlock(&core_lock);

	return 0;

out_reg:
	init_completion(&adap->dev_released);
	device_unregister(&adap->dev);
	wait_for_completion(&adap->dev_released);
out_list:
	mutex_lock(&core_lock);
	idr_remove(&i2c_adapter_idr, adap->nr);
	mutex_unlock(&core_lock);
	return res;
}

/**
 * __i2c_add_numbered_adapter - i2c_add_numbered_adapter where nr is never -1
 * @adap: the adapter to register (with adap->nr initialized)
 * Context: can sleep
 *
 * See i2c_add_numbered_adapter() for details.
 */
static int __i2c_add_numbered_adapter(struct i2c_adapter *adap)
{
	int id;

	mutex_lock(&core_lock);
	id = idr_alloc(&i2c_adapter_idr, adap, adap->nr, adap->nr + 1, GFP_KERNEL);
	mutex_unlock(&core_lock);
	if (WARN(id < 0, "couldn't get idr"))
		return id == -ENOSPC ? -EBUSY : id;

	return i2c_register_adapter(adap);
}

/**
 * i2c_add_adapter - declare i2c adapter, use dynamic bus number
 * @adapter: the adapter to add
 * Context: can sleep
 *
 * This routine is used to declare an I2C adapter when its bus number
 * doesn't matter or when its bus number is specified by an dt alias.
 * Examples of bases when the bus number doesn't matter: I2C adapters
 * dynamically added by USB links or PCI plugin cards.
 *
 * When this returns zero, a new bus number was allocated and stored
 * in adap->nr, and the specified adapter became available for clients.
 * Otherwise, a negative errno value is returned.
 */
int i2c_add_adapter(struct i2c_adapter *adapter)
{
	struct device *dev = &adapter->dev;
	int id;

	if (dev->of_node) {
		id = of_alias_get_id(dev->of_node, "i2c");
		if (id >= 0) {
			adapter->nr = id;
			return __i2c_add_numbered_adapter(adapter);
		}
	}

	mutex_lock(&core_lock);
	id = idr_alloc(&i2c_adapter_idr, adapter,
		       __i2c_first_dynamic_bus_num, 0, GFP_KERNEL);
	mutex_unlock(&core_lock);
	if (WARN(id < 0, "couldn't get idr"))
		return id;

	adapter->nr = id;

	return i2c_register_adapter(adapter);
}
EXPORT_SYMBOL(i2c_add_adapter);

/**
 * i2c_add_numbered_adapter - declare i2c adapter, use static bus number
 * @adap: the adapter to register (with adap->nr initialized)
 * Context: can sleep
 *
 * This routine is used to declare an I2C adapter when its bus number
 * matters.  For example, use it for I2C adapters from system-on-chip CPUs,
 * or otherwise built in to the system's mainboard, and where i2c_board_info
 * is used to properly configure I2C devices.
 *
 * If the requested bus number is set to -1, then this function will behave
 * identically to i2c_add_adapter, and will dynamically assign a bus number.
 *
 * If no devices have pre-been declared for this bus, then be sure to
 * register the adapter before any dynamically allocated ones.  Otherwise
 * the required bus ID may not be available.
 *
 * When this returns zero, the specified adapter became available for
 * clients using the bus number provided in adap->nr.  Also, the table
 * of I2C devices pre-declared using i2c_register_board_info() is scanned,
 * and the appropriate driver model device nodes are created.  Otherwise, a
 * negative errno value is returned.
 */
int i2c_add_numbered_adapter(struct i2c_adapter *adap)
{
	if (adap->nr == -1) /* -1 means dynamically assign bus id */
		return i2c_add_adapter(adap);

	return __i2c_add_numbered_adapter(adap);
}
EXPORT_SYMBOL_GPL(i2c_add_numbered_adapter);

static void i2c_do_del_adapter(struct i2c_driver *driver,
			      struct i2c_adapter *adapter)
{
	struct i2c_client *client, *_n;

	/* Remove the devices we created ourselves as the result of hardware
	 * probing (using a driver's detect method) */
	list_for_each_entry_safe(client, _n, &driver->clients, detected) {
		if (client->adapter == adapter) {
			dev_dbg(&adapter->dev, "Removing %s at 0x%x\n",
				client->name, client->addr);
			list_del(&client->detected);
			i2c_unregister_device(client);
		}
	}
}

static int __unregister_client(struct device *dev, void *dummy)
{
	struct i2c_client *client = i2c_verify_client(dev);
	if (client && strcmp(client->name, "dummy"))
		i2c_unregister_device(client);
	return 0;
}

static int __unregister_dummy(struct device *dev, void *dummy)
{
	struct i2c_client *client = i2c_verify_client(dev);
	i2c_unregister_device(client);
	return 0;
}

static int __process_removed_adapter(struct device_driver *d, void *data)
{
	i2c_do_del_adapter(to_i2c_driver(d), data);
	return 0;
}

/**
 * i2c_del_adapter - unregister I2C adapter
 * @adap: the adapter being unregistered
 * Context: can sleep
 *
 * This unregisters an I2C adapter which was previously registered
 * by @i2c_add_adapter or @i2c_add_numbered_adapter.
 */
void i2c_del_adapter(struct i2c_adapter *adap)
{
	struct i2c_adapter *found;
	struct i2c_client *client, *next;

	/* First make sure that this adapter was ever added */
	mutex_lock(&core_lock);
	found = idr_find(&i2c_adapter_idr, adap->nr);
	mutex_unlock(&core_lock);
	if (found != adap) {
		pr_debug("attempting to delete unregistered adapter [%s]\n", adap->name);
		return;
	}

	i2c_acpi_remove_space_handler(adap);
	/* Tell drivers about this removal */
	mutex_lock(&core_lock);
	bus_for_each_drv(&i2c_bus_type, NULL, adap,
			       __process_removed_adapter);
	mutex_unlock(&core_lock);

	/* Remove devices instantiated from sysfs */
	mutex_lock_nested(&adap->userspace_clients_lock,
			  i2c_adapter_depth(adap));
	list_for_each_entry_safe(client, next, &adap->userspace_clients,
				 detected) {
		dev_dbg(&adap->dev, "Removing %s at 0x%x\n", client->name,
			client->addr);
		list_del(&client->detected);
		i2c_unregister_device(client);
	}
	mutex_unlock(&adap->userspace_clients_lock);

	/* Detach any active clients. This can't fail, thus we do not
	 * check the returned value. This is a two-pass process, because
	 * we can't remove the dummy devices during the first pass: they
	 * could have been instantiated by real devices wishing to clean
	 * them up properly, so we give them a chance to do that first. */
	device_for_each_child(&adap->dev, NULL, __unregister_client);
	device_for_each_child(&adap->dev, NULL, __unregister_dummy);

#ifdef CONFIG_I2C_COMPAT
	class_compat_remove_link(i2c_adapter_compat_class, &adap->dev,
				 adap->dev.parent);
#endif

	/* device name is gone after device_unregister */
	dev_dbg(&adap->dev, "adapter [%s] unregistered\n", adap->name);

	pm_runtime_disable(&adap->dev);

	i2c_host_notify_irq_teardown(adap);

	/* wait until all references to the device are gone
	 *
	 * FIXME: This is old code and should ideally be replaced by an
	 * alternative which results in decoupling the lifetime of the struct
	 * device from the i2c_adapter, like spi or netdev do. Any solution
	 * should be thoroughly tested with DEBUG_KOBJECT_RELEASE enabled!
	 */
	init_completion(&adap->dev_released);
	device_unregister(&adap->dev);
	wait_for_completion(&adap->dev_released);

	/* free bus id */
	mutex_lock(&core_lock);
	idr_remove(&i2c_adapter_idr, adap->nr);
	mutex_unlock(&core_lock);

	/* Clear the device structure in case this adapter is ever going to be
	   added again */
	memset(&adap->dev, 0, sizeof(adap->dev));
}
EXPORT_SYMBOL(i2c_del_adapter);

/**
 * i2c_parse_fw_timings - get I2C related timing parameters from firmware
 * @dev: The device to scan for I2C timing properties
 * @t: the i2c_timings struct to be filled with values
 * @use_defaults: bool to use sane defaults derived from the I2C specification
 *		  when properties are not found, otherwise use 0
 *
 * Scan the device for the generic I2C properties describing timing parameters
 * for the signal and fill the given struct with the results. If a property was
 * not found and use_defaults was true, then maximum timings are assumed which
 * are derived from the I2C specification. If use_defaults is not used, the
 * results will be 0, so drivers can apply their own defaults later. The latter
 * is mainly intended for avoiding regressions of existing drivers which want
 * to switch to this function. New drivers almost always should use the defaults.
 */

void i2c_parse_fw_timings(struct device *dev, struct i2c_timings *t, bool use_defaults)
{
	int ret;

	memset(t, 0, sizeof(*t));

	ret = device_property_read_u32(dev, "clock-frequency", &t->bus_freq_hz);
	if (ret && use_defaults)
		t->bus_freq_hz = 100000;

	ret = device_property_read_u32(dev, "i2c-scl-rising-time-ns", &t->scl_rise_ns);
	if (ret && use_defaults) {
		if (t->bus_freq_hz <= 100000)
			t->scl_rise_ns = 1000;
		else if (t->bus_freq_hz <= 400000)
			t->scl_rise_ns = 300;
		else
			t->scl_rise_ns = 120;
	}

	ret = device_property_read_u32(dev, "i2c-scl-falling-time-ns", &t->scl_fall_ns);
	if (ret && use_defaults) {
		if (t->bus_freq_hz <= 400000)
			t->scl_fall_ns = 300;
		else
			t->scl_fall_ns = 120;
	}

	device_property_read_u32(dev, "i2c-scl-internal-delay-ns", &t->scl_int_delay_ns);

	ret = device_property_read_u32(dev, "i2c-sda-falling-time-ns", &t->sda_fall_ns);
	if (ret && use_defaults)
		t->sda_fall_ns = t->scl_fall_ns;

	device_property_read_u32(dev, "i2c-sda-hold-time-ns", &t->sda_hold_ns);
}
EXPORT_SYMBOL_GPL(i2c_parse_fw_timings);

/* ------------------------------------------------------------------------- */

int i2c_for_each_dev(void *data, int (*fn)(struct device *dev, void *data))
{
	int res;

	mutex_lock(&core_lock);
	res = bus_for_each_dev(&i2c_bus_type, NULL, data, fn);
	mutex_unlock(&core_lock);

	return res;
}
EXPORT_SYMBOL_GPL(i2c_for_each_dev);

static int __process_new_driver(struct device *dev, void *data)
{
	if (dev->type != &i2c_adapter_type)
		return 0;
	return i2c_do_add_adapter(data, to_i2c_adapter(dev));
}

/*
 * An i2c_driver is used with one or more i2c_client (device) nodes to access
 * i2c slave chips, on a bus instance associated with some i2c_adapter.
 */

int i2c_register_driver(struct module *owner, struct i2c_driver *driver)
{
	int res;

	/* Can't register until after driver model init */
	if (WARN_ON(!is_registered))
		return -EAGAIN;

	/* add the driver to the list of i2c drivers in the driver core */
	driver->driver.owner = owner;
	driver->driver.bus = &i2c_bus_type;
	INIT_LIST_HEAD(&driver->clients);

	/* When registration returns, the driver core
	 * will have called probe() for all matching-but-unbound devices.
	 */
	res = driver_register(&driver->driver);
	if (res)
		return res;

	pr_debug("driver [%s] registered\n", driver->driver.name);

	/* Walk the adapters that are already present */
	i2c_for_each_dev(driver, __process_new_driver);

	return 0;
}
EXPORT_SYMBOL(i2c_register_driver);

static int __process_removed_driver(struct device *dev, void *data)
{
	if (dev->type == &i2c_adapter_type)
		i2c_do_del_adapter(data, to_i2c_adapter(dev));
	return 0;
}

/**
 * i2c_del_driver - unregister I2C driver
 * @driver: the driver being unregistered
 * Context: can sleep
 */
void i2c_del_driver(struct i2c_driver *driver)
{
	i2c_for_each_dev(driver, __process_removed_driver);

	driver_unregister(&driver->driver);
	pr_debug("driver [%s] unregistered\n", driver->driver.name);
}
EXPORT_SYMBOL(i2c_del_driver);

/* ------------------------------------------------------------------------- */

/**
 * i2c_use_client - increments the reference count of the i2c client structure
 * @client: the client being referenced
 *
 * Each live reference to a client should be refcounted. The driver model does
 * that automatically as part of driver binding, so that most drivers don't
 * need to do this explicitly: they hold a reference until they're unbound
 * from the device.
 *
 * A pointer to the client with the incremented reference counter is returned.
 */
struct i2c_client *i2c_use_client(struct i2c_client *client)
{
	if (client && get_device(&client->dev))
		return client;
	return NULL;
}
EXPORT_SYMBOL(i2c_use_client);

/**
 * i2c_release_client - release a use of the i2c client structure
 * @client: the client being no longer referenced
 *
 * Must be called when a user of a client is finished with it.
 */
void i2c_release_client(struct i2c_client *client)
{
	if (client)
		put_device(&client->dev);
}
EXPORT_SYMBOL(i2c_release_client);

struct i2c_cmd_arg {
	unsigned	cmd;
	void		*arg;
};

static int i2c_cmd(struct device *dev, void *_arg)
{
	struct i2c_client	*client = i2c_verify_client(dev);
	struct i2c_cmd_arg	*arg = _arg;
	struct i2c_driver	*driver;

	if (!client || !client->dev.driver)
		return 0;

	driver = to_i2c_driver(client->dev.driver);
	if (driver->command)
		driver->command(client, arg->cmd, arg->arg);
	return 0;
}

void i2c_clients_command(struct i2c_adapter *adap, unsigned int cmd, void *arg)
{
	struct i2c_cmd_arg	cmd_arg;

	cmd_arg.cmd = cmd;
	cmd_arg.arg = arg;
	device_for_each_child(&adap->dev, &cmd_arg, i2c_cmd);
}
EXPORT_SYMBOL(i2c_clients_command);

static int __init i2c_init(void)
{
	int retval;

	retval = of_alias_get_highest_id("i2c");

	down_write(&__i2c_board_lock);
	if (retval >= __i2c_first_dynamic_bus_num)
		__i2c_first_dynamic_bus_num = retval + 1;
	up_write(&__i2c_board_lock);

	retval = bus_register(&i2c_bus_type);
	if (retval)
		return retval;

	is_registered = true;

#ifdef CONFIG_I2C_COMPAT
	i2c_adapter_compat_class = class_compat_register("i2c-adapter");
	if (!i2c_adapter_compat_class) {
		retval = -ENOMEM;
		goto bus_err;
	}
#endif
	retval = i2c_add_driver(&dummy_driver);
	if (retval)
		goto class_err;

	if (IS_ENABLED(CONFIG_OF_DYNAMIC))
		WARN_ON(of_reconfig_notifier_register(&i2c_of_notifier));
	if (IS_ENABLED(CONFIG_ACPI))
		WARN_ON(acpi_reconfig_notifier_register(&i2c_acpi_notifier));

	return 0;

class_err:
#ifdef CONFIG_I2C_COMPAT
	class_compat_unregister(i2c_adapter_compat_class);
bus_err:
#endif
	is_registered = false;
	bus_unregister(&i2c_bus_type);
	return retval;
}

static void __exit i2c_exit(void)
{
	if (IS_ENABLED(CONFIG_ACPI))
		WARN_ON(acpi_reconfig_notifier_unregister(&i2c_acpi_notifier));
	if (IS_ENABLED(CONFIG_OF_DYNAMIC))
		WARN_ON(of_reconfig_notifier_unregister(&i2c_of_notifier));
	i2c_del_driver(&dummy_driver);
#ifdef CONFIG_I2C_COMPAT
	class_compat_unregister(i2c_adapter_compat_class);
#endif
	bus_unregister(&i2c_bus_type);
	tracepoint_synchronize_unregister();
}

/* We must initialize early, because some subsystems register i2c drivers
 * in subsys_initcall() code, but are linked (and initialized) before i2c.
 */
postcore_initcall(i2c_init);
module_exit(i2c_exit);

/* ----------------------------------------------------
 * the functional interface to the i2c busses.
 * ----------------------------------------------------
 */

/* Check if val is exceeding the quirk IFF quirk is non 0 */
#define i2c_quirk_exceeded(val, quirk) ((quirk) && ((val) > (quirk)))

static int i2c_quirk_error(struct i2c_adapter *adap, struct i2c_msg *msg, char *err_msg)
{
	dev_err_ratelimited(&adap->dev, "adapter quirk: %s (addr 0x%04x, size %u, %s)\n",
			    err_msg, msg->addr, msg->len,
			    msg->flags & I2C_M_RD ? "read" : "write");
	return -EOPNOTSUPP;
}

static int i2c_check_for_quirks(struct i2c_adapter *adap, struct i2c_msg *msgs, int num)
{
	const struct i2c_adapter_quirks *q = adap->quirks;
	int max_num = q->max_num_msgs, i;
	bool do_len_check = true;

	if (q->flags & I2C_AQ_COMB) {
		max_num = 2;

		/* special checks for combined messages */
		if (num == 2) {
			if (q->flags & I2C_AQ_COMB_WRITE_FIRST && msgs[0].flags & I2C_M_RD)
				return i2c_quirk_error(adap, &msgs[0], "1st comb msg must be write");

			if (q->flags & I2C_AQ_COMB_READ_SECOND && !(msgs[1].flags & I2C_M_RD))
				return i2c_quirk_error(adap, &msgs[1], "2nd comb msg must be read");

			if (q->flags & I2C_AQ_COMB_SAME_ADDR && msgs[0].addr != msgs[1].addr)
				return i2c_quirk_error(adap, &msgs[0], "comb msg only to same addr");

			if (i2c_quirk_exceeded(msgs[0].len, q->max_comb_1st_msg_len))
				return i2c_quirk_error(adap, &msgs[0], "msg too long");

			if (i2c_quirk_exceeded(msgs[1].len, q->max_comb_2nd_msg_len))
				return i2c_quirk_error(adap, &msgs[1], "msg too long");

			do_len_check = false;
		}
	}

	if (i2c_quirk_exceeded(num, max_num))
		return i2c_quirk_error(adap, &msgs[0], "too many messages");

	for (i = 0; i < num; i++) {
		u16 len = msgs[i].len;

		if (msgs[i].flags & I2C_M_RD) {
			if (do_len_check && i2c_quirk_exceeded(len, q->max_read_len))
				return i2c_quirk_error(adap, &msgs[i], "msg too long");

			if (q->flags & I2C_AQ_NO_ZERO_LEN_READ && len == 0)
				return i2c_quirk_error(adap, &msgs[i], "no zero length");
		} else {
			if (do_len_check && i2c_quirk_exceeded(len, q->max_write_len))
				return i2c_quirk_error(adap, &msgs[i], "msg too long");

			if (q->flags & I2C_AQ_NO_ZERO_LEN_WRITE && len == 0)
				return i2c_quirk_error(adap, &msgs[i], "no zero length");
		}
	}

	return 0;
}

/**
 * __i2c_transfer - unlocked flavor of i2c_transfer
 * @adap: Handle to I2C bus
 * @msgs: One or more messages to execute before STOP is issued to
 *	terminate the operation; each message begins with a START.
 * @num: Number of messages to be executed.
 *
 * Returns negative errno, else the number of messages executed.
 *
 * Adapter lock must be held when calling this function. No debug logging
 * takes place. adap->algo->master_xfer existence isn't checked.
 */
int __i2c_transfer(struct i2c_adapter *adap, struct i2c_msg *msgs, int num)
{
	unsigned long orig_jiffies;
	int ret, try;

	if (WARN_ON(!msgs || num < 1))
		return -EINVAL;

	ret = __i2c_check_suspended(adap);
	if (ret)
		return ret;

	if (adap->quirks && i2c_check_for_quirks(adap, msgs, num))
		return -EOPNOTSUPP;

	/*
	 * i2c_trace_msg_key gets enabled when tracepoint i2c_transfer gets
	 * enabled.  This is an efficient way of keeping the for-loop from
	 * being executed when not needed.
	 */
	if (static_branch_unlikely(&i2c_trace_msg_key)) {
		int i;
		for (i = 0; i < num; i++)
			if (msgs[i].flags & I2C_M_RD)
				trace_i2c_read(adap, &msgs[i], i);
			else
				trace_i2c_write(adap, &msgs[i], i);
	}

	/* Retry automatically on arbitration loss */
	orig_jiffies = jiffies;
	for (ret = 0, try = 0; try <= adap->retries; try++) {
		if (i2c_in_atomic_xfer_mode() && adap->algo->master_xfer_atomic)
			ret = adap->algo->master_xfer_atomic(adap, msgs, num);
		else
			ret = adap->algo->master_xfer(adap, msgs, num);

		if (ret != -EAGAIN)
			break;
		if (time_after(jiffies, orig_jiffies + adap->timeout))
			break;
	}

	if (static_branch_unlikely(&i2c_trace_msg_key)) {
		int i;
		for (i = 0; i < ret; i++)
			if (msgs[i].flags & I2C_M_RD)
				trace_i2c_reply(adap, &msgs[i], i);
		trace_i2c_result(adap, num, ret);
	}

	return ret;
}
EXPORT_SYMBOL(__i2c_transfer);

/**
 * i2c_transfer - execute a single or combined I2C message
 * @adap: Handle to I2C bus
 * @msgs: One or more messages to execute before STOP is issued to
 *	terminate the operation; each message begins with a START.
 * @num: Number of messages to be executed.
 *
 * Returns negative errno, else the number of messages executed.
 *
 * Note that there is no requirement that each message be sent to
 * the same slave address, although that is the most common model.
 */
int i2c_transfer(struct i2c_adapter *adap, struct i2c_msg *msgs, int num)
{
	int ret;

	if (!adap->algo->master_xfer) {
		dev_dbg(&adap->dev, "I2C level transfers not supported\n");
		return -EOPNOTSUPP;
	}

	/* REVISIT the fault reporting model here is weak:
	 *
	 *  - When we get an error after receiving N bytes from a slave,
	 *    there is no way to report "N".
	 *
	 *  - When we get a NAK after transmitting N bytes to a slave,
	 *    there is no way to report "N" ... or to let the master
	 *    continue executing the rest of this combined message, if
	 *    that's the appropriate response.
	 *
	 *  - When for example "num" is two and we successfully complete
	 *    the first message but get an error part way through the
	 *    second, it's unclear whether that should be reported as
	 *    one (discarding status on the second message) or errno
	 *    (discarding status on the first one).
	 */
	ret = __i2c_lock_bus_helper(adap);
	if (ret)
		return ret;

	ret = __i2c_transfer(adap, msgs, num);
	i2c_unlock_bus(adap, I2C_LOCK_SEGMENT);

	return ret;
}
EXPORT_SYMBOL(i2c_transfer);

/**
 * i2c_transfer_buffer_flags - issue a single I2C message transferring data
 *			       to/from a buffer
 * @client: Handle to slave device
 * @buf: Where the data is stored
 * @count: How many bytes to transfer, must be less than 64k since msg.len is u16
 * @flags: The flags to be used for the message, e.g. I2C_M_RD for reads
 *
 * Returns negative errno, or else the number of bytes transferred.
 */
int i2c_transfer_buffer_flags(const struct i2c_client *client, char *buf,
			      int count, u16 flags)
{
	int ret;
	struct i2c_msg msg = {
		.addr = client->addr,
		.flags = flags | (client->flags & I2C_M_TEN),
		.len = count,
		.buf = buf,
	};

	ret = i2c_transfer(client->adapter, &msg, 1);

	/*
	 * If everything went ok (i.e. 1 msg transferred), return #bytes
	 * transferred, else error code.
	 */
	return (ret == 1) ? count : ret;
}
EXPORT_SYMBOL(i2c_transfer_buffer_flags);

/**
 * i2c_get_device_id - get manufacturer, part id and die revision of a device
 * @client: The device to query
 * @id: The queried information
 *
 * Returns negative errno on error, zero on success.
 */
int i2c_get_device_id(const struct i2c_client *client,
		      struct i2c_device_identity *id)
{
	struct i2c_adapter *adap = client->adapter;
	union i2c_smbus_data raw_id;
	int ret;

	if (!i2c_check_functionality(adap, I2C_FUNC_SMBUS_READ_I2C_BLOCK))
		return -EOPNOTSUPP;

	raw_id.block[0] = 3;
	ret = i2c_smbus_xfer(adap, I2C_ADDR_DEVICE_ID, 0,
			     I2C_SMBUS_READ, client->addr << 1,
			     I2C_SMBUS_I2C_BLOCK_DATA, &raw_id);
	if (ret)
		return ret;

	id->manufacturer_id = (raw_id.block[1] << 4) | (raw_id.block[2] >> 4);
	id->part_id = ((raw_id.block[2] & 0xf) << 5) | (raw_id.block[3] >> 3);
	id->die_revision = raw_id.block[3] & 0x7;
	return 0;
}
EXPORT_SYMBOL_GPL(i2c_get_device_id);

/* ----------------------------------------------------
 * the i2c address scanning function
 * Will not work for 10-bit addresses!
 * ----------------------------------------------------
 */

/*
 * Legacy default probe function, mostly relevant for SMBus. The default
 * probe method is a quick write, but it is known to corrupt the 24RF08
 * EEPROMs due to a state machine bug, and could also irreversibly
 * write-protect some EEPROMs, so for address ranges 0x30-0x37 and 0x50-0x5f,
 * we use a short byte read instead. Also, some bus drivers don't implement
 * quick write, so we fallback to a byte read in that case too.
 * On x86, there is another special case for FSC hardware monitoring chips,
 * which want regular byte reads (address 0x73.) Fortunately, these are the
 * only known chips using this I2C address on PC hardware.
 * Returns 1 if probe succeeded, 0 if not.
 */
static int i2c_default_probe(struct i2c_adapter *adap, unsigned short addr)
{
	int err;
	union i2c_smbus_data dummy;

#ifdef CONFIG_X86
	if (addr == 0x73 && (adap->class & I2C_CLASS_HWMON)
	 && i2c_check_functionality(adap, I2C_FUNC_SMBUS_READ_BYTE_DATA))
		err = i2c_smbus_xfer(adap, addr, 0, I2C_SMBUS_READ, 0,
				     I2C_SMBUS_BYTE_DATA, &dummy);
	else
#endif
	if (!((addr & ~0x07) == 0x30 || (addr & ~0x0f) == 0x50)
	 && i2c_check_functionality(adap, I2C_FUNC_SMBUS_QUICK))
		err = i2c_smbus_xfer(adap, addr, 0, I2C_SMBUS_WRITE, 0,
				     I2C_SMBUS_QUICK, NULL);
	else if (i2c_check_functionality(adap, I2C_FUNC_SMBUS_READ_BYTE))
		err = i2c_smbus_xfer(adap, addr, 0, I2C_SMBUS_READ, 0,
				     I2C_SMBUS_BYTE, &dummy);
	else {
		dev_warn(&adap->dev, "No suitable probing method supported for address 0x%02X\n",
			 addr);
		err = -EOPNOTSUPP;
	}

	return err >= 0;
}

static int i2c_detect_address(struct i2c_client *temp_client,
			      struct i2c_driver *driver)
{
	struct i2c_board_info info;
	struct i2c_adapter *adapter = temp_client->adapter;
	int addr = temp_client->addr;
	int err;

	/* Make sure the address is valid */
	err = i2c_check_7bit_addr_validity_strict(addr);
	if (err) {
		dev_warn(&adapter->dev, "Invalid probe address 0x%02x\n",
			 addr);
		return err;
	}

	/* Skip if already in use (7 bit, no need to encode flags) */
	if (i2c_check_addr_busy(adapter, addr))
		return 0;

	/* Make sure there is something at this address */
	if (!i2c_default_probe(adapter, addr))
		return 0;

	/* Finally call the custom detection function */
	memset(&info, 0, sizeof(struct i2c_board_info));
	info.addr = addr;
	err = driver->detect(temp_client, &info);
	if (err) {
		/* -ENODEV is returned if the detection fails. We catch it
		   here as this isn't an error. */
		return err == -ENODEV ? 0 : err;
	}

	/* Consistency check */
	if (info.type[0] == '\0') {
		dev_err(&adapter->dev,
			"%s detection function provided no name for 0x%x\n",
			driver->driver.name, addr);
	} else {
		struct i2c_client *client;

		/* Detection succeeded, instantiate the device */
		if (adapter->class & I2C_CLASS_DEPRECATED)
			dev_warn(&adapter->dev,
				"This adapter will soon drop class based instantiation of devices. "
				"Please make sure client 0x%02x gets instantiated by other means. "
				"Check 'Documentation/i2c/instantiating-devices.rst' for details.\n",
				info.addr);

		dev_dbg(&adapter->dev, "Creating %s at 0x%02x\n",
			info.type, info.addr);
		client = i2c_new_device(adapter, &info);
		if (client)
			list_add_tail(&client->detected, &driver->clients);
		else
			dev_err(&adapter->dev, "Failed creating %s at 0x%02x\n",
				info.type, info.addr);
	}
	return 0;
}

static int i2c_detect(struct i2c_adapter *adapter, struct i2c_driver *driver)
{
	const unsigned short *address_list;
	struct i2c_client *temp_client;
	int i, err = 0;
	int adap_id = i2c_adapter_id(adapter);

	address_list = driver->address_list;
	if (!driver->detect || !address_list)
		return 0;

	/* Warn that the adapter lost class based instantiation */
	if (adapter->class == I2C_CLASS_DEPRECATED) {
		dev_dbg(&adapter->dev,
			"This adapter dropped support for I2C classes and won't auto-detect %s devices anymore. "
			"If you need it, check 'Documentation/i2c/instantiating-devices.rst' for alternatives.\n",
			driver->driver.name);
		return 0;
	}

	/* Stop here if the classes do not match */
	if (!(adapter->class & driver->class))
		return 0;

	/* Set up a temporary client to help detect callback */
	temp_client = kzalloc(sizeof(struct i2c_client), GFP_KERNEL);
	if (!temp_client)
		return -ENOMEM;
	temp_client->adapter = adapter;

	for (i = 0; address_list[i] != I2C_CLIENT_END; i += 1) {
		dev_dbg(&adapter->dev,
			"found normal entry for adapter %d, addr 0x%02x\n",
			adap_id, address_list[i]);
		temp_client->addr = address_list[i];
		err = i2c_detect_address(temp_client, driver);
		if (unlikely(err))
			break;
	}

	kfree(temp_client);
	return err;
}

int i2c_probe_func_quick_read(struct i2c_adapter *adap, unsigned short addr)
{
	return i2c_smbus_xfer(adap, addr, 0, I2C_SMBUS_READ, 0,
			      I2C_SMBUS_QUICK, NULL) >= 0;
}
EXPORT_SYMBOL_GPL(i2c_probe_func_quick_read);

struct i2c_client *
i2c_new_probed_device(struct i2c_adapter *adap,
		      struct i2c_board_info *info,
		      unsigned short const *addr_list,
		      int (*probe)(struct i2c_adapter *adap, unsigned short addr))
{
	int i;

	if (!probe)
		probe = i2c_default_probe;

	for (i = 0; addr_list[i] != I2C_CLIENT_END; i++) {
		/* Check address validity */
		if (i2c_check_7bit_addr_validity_strict(addr_list[i]) < 0) {
			dev_warn(&adap->dev, "Invalid 7-bit address 0x%02x\n",
				 addr_list[i]);
			continue;
		}

		/* Check address availability (7 bit, no need to encode flags) */
		if (i2c_check_addr_busy(adap, addr_list[i])) {
			dev_dbg(&adap->dev,
				"Address 0x%02x already in use, not probing\n",
				addr_list[i]);
			continue;
		}

		/* Test address responsiveness */
		if (probe(adap, addr_list[i]))
			break;
	}

	if (addr_list[i] == I2C_CLIENT_END) {
		dev_dbg(&adap->dev, "Probing failed, no device found\n");
		return NULL;
	}

	info->addr = addr_list[i];
	return i2c_new_device(adap, info);
}
EXPORT_SYMBOL_GPL(i2c_new_probed_device);

struct i2c_adapter *i2c_get_adapter(int nr)
{
	struct i2c_adapter *adapter;

	mutex_lock(&core_lock);
	adapter = idr_find(&i2c_adapter_idr, nr);
	if (!adapter)
		goto exit;

	if (try_module_get(adapter->owner))
		get_device(&adapter->dev);
	else
		adapter = NULL;

 exit:
	mutex_unlock(&core_lock);
	return adapter;
}
EXPORT_SYMBOL(i2c_get_adapter);

void i2c_put_adapter(struct i2c_adapter *adap)
{
	if (!adap)
		return;

	put_device(&adap->dev);
	module_put(adap->owner);
}
EXPORT_SYMBOL(i2c_put_adapter);

/**
 * i2c_get_dma_safe_msg_buf() - get a DMA safe buffer for the given i2c_msg
 * @msg: the message to be checked
 * @threshold: the minimum number of bytes for which using DMA makes sense.
 *	       Should at least be 1.
 *
 * Return: NULL if a DMA safe buffer was not obtained. Use msg->buf with PIO.
 *	   Or a valid pointer to be used with DMA. After use, release it by
 *	   calling i2c_put_dma_safe_msg_buf().
 *
 * This function must only be called from process context!
 */
u8 *i2c_get_dma_safe_msg_buf(struct i2c_msg *msg, unsigned int threshold)
{
	/* also skip 0-length msgs for bogus thresholds of 0 */
	if (!threshold)
		pr_debug("DMA buffer for addr=0x%02x with length 0 is bogus\n",
			 msg->addr);
	if (msg->len < threshold || msg->len == 0)
		return NULL;

	if (msg->flags & I2C_M_DMA_SAFE)
		return msg->buf;

	pr_debug("using bounce buffer for addr=0x%02x, len=%d\n",
		 msg->addr, msg->len);

	if (msg->flags & I2C_M_RD)
		return kzalloc(msg->len, GFP_KERNEL);
	else
		return kmemdup(msg->buf, msg->len, GFP_KERNEL);
}
EXPORT_SYMBOL_GPL(i2c_get_dma_safe_msg_buf);

/**
 * i2c_put_dma_safe_msg_buf - release DMA safe buffer and sync with i2c_msg
 * @buf: the buffer obtained from i2c_get_dma_safe_msg_buf(). May be NULL.
 * @msg: the message which the buffer corresponds to
 * @xferred: bool saying if the message was transferred
 */
void i2c_put_dma_safe_msg_buf(u8 *buf, struct i2c_msg *msg, bool xferred)
{
	if (!buf || buf == msg->buf)
		return;

	if (xferred && msg->flags & I2C_M_RD)
		memcpy(msg->buf, buf, msg->len);

	kfree(buf);
}
EXPORT_SYMBOL_GPL(i2c_put_dma_safe_msg_buf);

MODULE_AUTHOR("Simon G. Vogl <simon@tk.uni-linz.ac.at>");
MODULE_DESCRIPTION("I2C-Bus main module");
MODULE_LICENSE("GPL");<|MERGE_RESOLUTION|>--- conflicted
+++ resolved
@@ -431,11 +431,7 @@
 	dev_pm_clear_wake_irq(&client->dev);
 	device_init_wakeup(&client->dev, false);
 
-<<<<<<< HEAD
-	client->irq = client->init_irq;
-=======
 	client->irq = 0;
->>>>>>> fa578e9d
 	if (client->flags & I2C_CLIENT_HOST_NOTIFY)
 		pm_runtime_put(&client->adapter->dev);
 
