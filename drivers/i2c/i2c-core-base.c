/*
 * Linux I2C core
 *
 * Copyright (C) 1995-99 Simon G. Vogl
 *   With some changes from Kyösti Mälkki <kmalkki@cc.hut.fi>
 *   Mux support by Rodolfo Giometti <giometti@enneenne.com> and
 *   Michael Lawnick <michael.lawnick.ext@nsn.com>
 *
 * Copyright (C) 2013-2017 Wolfram Sang <wsa@the-dreams.de>
 *
 * This program is free software; you can redistribute it and/or modify it
 * under the terms of the GNU General Public License as published by the Free
 * Software Foundation; either version 2 of the License, or (at your option)
 * any later version.
 *
 * This program is distributed in the hope that it will be useful, but WITHOUT
 * ANY WARRANTY; without even the implied warranty of MERCHANTABILITY or FITNESS
 * FOR A PARTICULAR PURPOSE. See the GNU General Public License for more details.
 */

#define pr_fmt(fmt) "i2c-core: " fmt

#include <dt-bindings/i2c/i2c.h>
#include <linux/acpi.h>
#include <linux/clk/clk-conf.h>
#include <linux/completion.h>
#include <linux/delay.h>
#include <linux/err.h>
#include <linux/errno.h>
#include <linux/gpio/consumer.h>
#include <linux/i2c.h>
#include <linux/i2c-smbus.h>
#include <linux/idr.h>
#include <linux/init.h>
#include <linux/irqflags.h>
#include <linux/jump_label.h>
#include <linux/kernel.h>
#include <linux/module.h>
#include <linux/mutex.h>
#include <linux/of_device.h>
#include <linux/of.h>
#include <linux/of_irq.h>
#include <linux/pm_domain.h>
#include <linux/pm_runtime.h>
#include <linux/pm_wakeirq.h>
#include <linux/property.h>
#include <linux/rwsem.h>
#include <linux/slab.h>

#include "i2c-core.h"

#define CREATE_TRACE_POINTS
#include <trace/events/i2c.h>

#define I2C_ADDR_OFFSET_TEN_BIT	0xa000
#define I2C_ADDR_OFFSET_SLAVE	0x1000

#define I2C_ADDR_7BITS_MAX	0x77
#define I2C_ADDR_7BITS_COUNT	(I2C_ADDR_7BITS_MAX + 1)

#define I2C_ADDR_DEVICE_ID	0x7c

/*
 * core_lock protects i2c_adapter_idr, and guarantees that device detection,
 * deletion of detected devices are serialized
 */
static DEFINE_MUTEX(core_lock);
static DEFINE_IDR(i2c_adapter_idr);

static int i2c_detect(struct i2c_adapter *adapter, struct i2c_driver *driver);

static DEFINE_STATIC_KEY_FALSE(i2c_trace_msg_key);
static bool is_registered;

int i2c_transfer_trace_reg(void)
{
	static_branch_inc(&i2c_trace_msg_key);
	return 0;
}

void i2c_transfer_trace_unreg(void)
{
	static_branch_dec(&i2c_trace_msg_key);
}

const struct i2c_device_id *i2c_match_id(const struct i2c_device_id *id,
						const struct i2c_client *client)
{
	if (!(id && client))
		return NULL;

	while (id->name[0]) {
		if (strcmp(client->name, id->name) == 0)
			return id;
		id++;
	}
	return NULL;
}
EXPORT_SYMBOL_GPL(i2c_match_id);

static int i2c_device_match(struct device *dev, struct device_driver *drv)
{
	struct i2c_client	*client = i2c_verify_client(dev);
	struct i2c_driver	*driver;


	/* Attempt an OF style match */
	if (i2c_of_match_device(drv->of_match_table, client))
		return 1;

	/* Then ACPI style match */
	if (acpi_driver_match_device(dev, drv))
		return 1;

	driver = to_i2c_driver(drv);

	/* Finally an I2C match */
	if (i2c_match_id(driver->id_table, client))
		return 1;

	return 0;
}

static int i2c_device_uevent(struct device *dev, struct kobj_uevent_env *env)
{
	struct i2c_client *client = to_i2c_client(dev);
	int rc;

	rc = of_device_uevent_modalias(dev, env);
	if (rc != -ENODEV)
		return rc;

	rc = acpi_device_uevent_modalias(dev, env);
	if (rc != -ENODEV)
		return rc;

	return add_uevent_var(env, "MODALIAS=%s%s", I2C_MODULE_PREFIX, client->name);
}

/* i2c bus recovery routines */
static int get_scl_gpio_value(struct i2c_adapter *adap)
{
	return gpiod_get_value_cansleep(adap->bus_recovery_info->scl_gpiod);
}

static void set_scl_gpio_value(struct i2c_adapter *adap, int val)
{
	gpiod_set_value_cansleep(adap->bus_recovery_info->scl_gpiod, val);
}

static int get_sda_gpio_value(struct i2c_adapter *adap)
{
	return gpiod_get_value_cansleep(adap->bus_recovery_info->sda_gpiod);
}

static void set_sda_gpio_value(struct i2c_adapter *adap, int val)
{
	gpiod_set_value_cansleep(adap->bus_recovery_info->sda_gpiod, val);
}

static int i2c_generic_bus_free(struct i2c_adapter *adap)
{
	struct i2c_bus_recovery_info *bri = adap->bus_recovery_info;
	int ret = -EOPNOTSUPP;

	if (bri->get_bus_free)
		ret = bri->get_bus_free(adap);
	else if (bri->get_sda)
		ret = bri->get_sda(adap);

	if (ret < 0)
		return ret;

	return ret ? 0 : -EBUSY;
}

/*
 * We are generating clock pulses. ndelay() determines durating of clk pulses.
 * We will generate clock with rate 100 KHz and so duration of both clock levels
 * is: delay in ns = (10^6 / 100) / 2
 */
#define RECOVERY_NDELAY		5000
#define RECOVERY_CLK_CNT	9

int i2c_generic_scl_recovery(struct i2c_adapter *adap)
{
	struct i2c_bus_recovery_info *bri = adap->bus_recovery_info;
	int i = 0, scl = 1, ret;

	if (bri->prepare_recovery)
		bri->prepare_recovery(adap);

	/*
	 * If we can set SDA, we will always create a STOP to ensure additional
	 * pulses will do no harm. This is achieved by letting SDA follow SCL
	 * half a cycle later. Check the 'incomplete_write_byte' fault injector
	 * for details.
	 */
	bri->set_scl(adap, scl);
	ndelay(RECOVERY_NDELAY / 2);
	if (bri->set_sda)
		bri->set_sda(adap, scl);
	ndelay(RECOVERY_NDELAY / 2);

	/*
	 * By this time SCL is high, as we need to give 9 falling-rising edges
	 */
	while (i++ < RECOVERY_CLK_CNT * 2) {
		if (scl) {
			/* SCL shouldn't be low here */
			if (!bri->get_scl(adap)) {
				dev_err(&adap->dev,
					"SCL is stuck low, exit recovery\n");
				ret = -EBUSY;
				break;
			}
		}

		scl = !scl;
		bri->set_scl(adap, scl);
		/* Creating STOP again, see above */
		ndelay(RECOVERY_NDELAY / 2);
		if (bri->set_sda)
			bri->set_sda(adap, scl);
		ndelay(RECOVERY_NDELAY / 2);

		if (scl) {
			ret = i2c_generic_bus_free(adap);
			if (ret == 0)
				break;
		}
	}

	/* If we can't check bus status, assume recovery worked */
	if (ret == -EOPNOTSUPP)
		ret = 0;

	if (bri->unprepare_recovery)
		bri->unprepare_recovery(adap);

	return ret;
}
EXPORT_SYMBOL_GPL(i2c_generic_scl_recovery);

int i2c_recover_bus(struct i2c_adapter *adap)
{
	if (!adap->bus_recovery_info)
		return -EOPNOTSUPP;

	dev_dbg(&adap->dev, "Trying i2c bus recovery\n");
	return adap->bus_recovery_info->recover_bus(adap);
}
EXPORT_SYMBOL_GPL(i2c_recover_bus);

static void i2c_init_recovery(struct i2c_adapter *adap)
{
	struct i2c_bus_recovery_info *bri = adap->bus_recovery_info;
	char *err_str;

	if (!bri)
		return;

	if (!bri->recover_bus) {
		err_str = "no recover_bus() found";
		goto err;
	}

	if (bri->scl_gpiod && bri->recover_bus == i2c_generic_scl_recovery) {
		bri->get_scl = get_scl_gpio_value;
		bri->set_scl = set_scl_gpio_value;
		if (bri->sda_gpiod) {
			bri->get_sda = get_sda_gpio_value;
			/* FIXME: add proper flag instead of '0' once available */
			if (gpiod_get_direction(bri->sda_gpiod) == 0)
				bri->set_sda = set_sda_gpio_value;
		}
		return;
	}

	if (bri->recover_bus == i2c_generic_scl_recovery) {
		/* Generic SCL recovery */
		if (!bri->set_scl || !bri->get_scl) {
			err_str = "no {get|set}_scl() found";
			goto err;
		}
		if (!bri->set_sda && !bri->get_sda) {
			err_str = "either get_sda() or set_sda() needed";
			goto err;
		}
	}

	return;
 err:
	dev_err(&adap->dev, "Not using recovery: %s\n", err_str);
	adap->bus_recovery_info = NULL;
}

static int i2c_smbus_host_notify_to_irq(const struct i2c_client *client)
{
	struct i2c_adapter *adap = client->adapter;
	unsigned int irq;

	if (!adap->host_notify_domain)
		return -ENXIO;

	if (client->flags & I2C_CLIENT_TEN)
		return -EINVAL;

	irq = irq_find_mapping(adap->host_notify_domain, client->addr);
	if (!irq)
		irq = irq_create_mapping(adap->host_notify_domain,
					 client->addr);

	return irq > 0 ? irq : -ENXIO;
}

static int i2c_device_probe(struct device *dev)
{
	struct i2c_client	*client = i2c_verify_client(dev);
	struct i2c_driver	*driver;
	int status;

	if (!client)
		return 0;

	driver = to_i2c_driver(dev->driver);

	if (!client->irq && !driver->disable_i2c_core_irq_mapping) {
		int irq = -ENOENT;

		if (client->flags & I2C_CLIENT_HOST_NOTIFY) {
			dev_dbg(dev, "Using Host Notify IRQ\n");
			irq = i2c_smbus_host_notify_to_irq(client);
		} else if (dev->of_node) {
			irq = of_irq_get_byname(dev->of_node, "irq");
			if (irq == -EINVAL || irq == -ENODATA)
				irq = of_irq_get(dev->of_node, 0);
		} else if (ACPI_COMPANION(dev)) {
			irq = acpi_dev_gpio_irq_get(ACPI_COMPANION(dev), 0);
		}
		if (irq == -EPROBE_DEFER)
			return irq;

		if (irq < 0)
			irq = 0;

		client->irq = irq;
	}

	/*
	 * An I2C ID table is not mandatory, if and only if, a suitable OF
	 * or ACPI ID table is supplied for the probing device.
	 */
	if (!driver->id_table &&
	    !i2c_acpi_match_device(dev->driver->acpi_match_table, client) &&
	    !i2c_of_match_device(dev->driver->of_match_table, client))
		return -ENODEV;

	if (client->flags & I2C_CLIENT_WAKE) {
		int wakeirq = -ENOENT;

		if (dev->of_node) {
			wakeirq = of_irq_get_byname(dev->of_node, "wakeup");
			if (wakeirq == -EPROBE_DEFER)
				return wakeirq;
		}

		device_init_wakeup(&client->dev, true);

		if (wakeirq > 0 && wakeirq != client->irq)
			status = dev_pm_set_dedicated_wake_irq(dev, wakeirq);
		else if (client->irq > 0)
			status = dev_pm_set_wake_irq(dev, client->irq);
		else
			status = 0;

		if (status)
			dev_warn(&client->dev, "failed to set up wakeup irq\n");
	}

	dev_dbg(dev, "probe\n");

	status = of_clk_set_defaults(dev->of_node, false);
	if (status < 0)
		goto err_clear_wakeup_irq;

	status = dev_pm_domain_attach(&client->dev, true);
	if (status)
		goto err_clear_wakeup_irq;

	/*
	 * When there are no more users of probe(),
	 * rename probe_new to probe.
	 */
	if (driver->probe_new)
		status = driver->probe_new(client);
	else if (driver->probe)
		status = driver->probe(client,
				       i2c_match_id(driver->id_table, client));
	else
		status = -EINVAL;

	if (status)
		goto err_detach_pm_domain;

	return 0;

err_detach_pm_domain:
	dev_pm_domain_detach(&client->dev, true);
err_clear_wakeup_irq:
	dev_pm_clear_wake_irq(&client->dev);
	device_init_wakeup(&client->dev, false);
	return status;
}

static int i2c_device_remove(struct device *dev)
{
	struct i2c_client	*client = i2c_verify_client(dev);
	struct i2c_driver	*driver;
	int status = 0;

	if (!client || !dev->driver)
		return 0;

	driver = to_i2c_driver(dev->driver);
	if (driver->remove) {
		dev_dbg(dev, "remove\n");
		status = driver->remove(client);
	}

	dev_pm_domain_detach(&client->dev, true);

	dev_pm_clear_wake_irq(&client->dev);
	device_init_wakeup(&client->dev, false);

	return status;
}

static void i2c_device_shutdown(struct device *dev)
{
	struct i2c_client *client = i2c_verify_client(dev);
	struct i2c_driver *driver;

	if (!client || !dev->driver)
		return;
	driver = to_i2c_driver(dev->driver);
	if (driver->shutdown)
		driver->shutdown(client);
}

static void i2c_client_dev_release(struct device *dev)
{
	kfree(to_i2c_client(dev));
}

static ssize_t
show_name(struct device *dev, struct device_attribute *attr, char *buf)
{
	return sprintf(buf, "%s\n", dev->type == &i2c_client_type ?
		       to_i2c_client(dev)->name : to_i2c_adapter(dev)->name);
}
static DEVICE_ATTR(name, S_IRUGO, show_name, NULL);

static ssize_t
show_modalias(struct device *dev, struct device_attribute *attr, char *buf)
{
	struct i2c_client *client = to_i2c_client(dev);
	int len;

	len = of_device_modalias(dev, buf, PAGE_SIZE);
	if (len != -ENODEV)
		return len;

	len = acpi_device_modalias(dev, buf, PAGE_SIZE -1);
	if (len != -ENODEV)
		return len;

	return sprintf(buf, "%s%s\n", I2C_MODULE_PREFIX, client->name);
}
static DEVICE_ATTR(modalias, S_IRUGO, show_modalias, NULL);

static struct attribute *i2c_dev_attrs[] = {
	&dev_attr_name.attr,
	/* modalias helps coldplug:  modprobe $(cat .../modalias) */
	&dev_attr_modalias.attr,
	NULL
};
ATTRIBUTE_GROUPS(i2c_dev);

struct bus_type i2c_bus_type = {
	.name		= "i2c",
	.match		= i2c_device_match,
	.probe		= i2c_device_probe,
	.remove		= i2c_device_remove,
	.shutdown	= i2c_device_shutdown,
};
EXPORT_SYMBOL_GPL(i2c_bus_type);

struct device_type i2c_client_type = {
	.groups		= i2c_dev_groups,
	.uevent		= i2c_device_uevent,
	.release	= i2c_client_dev_release,
};
EXPORT_SYMBOL_GPL(i2c_client_type);


/**
 * i2c_verify_client - return parameter as i2c_client, or NULL
 * @dev: device, probably from some driver model iterator
 *
 * When traversing the driver model tree, perhaps using driver model
 * iterators like @device_for_each_child(), you can't assume very much
 * about the nodes you find.  Use this function to avoid oopses caused
 * by wrongly treating some non-I2C device as an i2c_client.
 */
struct i2c_client *i2c_verify_client(struct device *dev)
{
	return (dev->type == &i2c_client_type)
			? to_i2c_client(dev)
			: NULL;
}
EXPORT_SYMBOL(i2c_verify_client);


/* Return a unique address which takes the flags of the client into account */
static unsigned short i2c_encode_flags_to_addr(struct i2c_client *client)
{
	unsigned short addr = client->addr;

	/* For some client flags, add an arbitrary offset to avoid collisions */
	if (client->flags & I2C_CLIENT_TEN)
		addr |= I2C_ADDR_OFFSET_TEN_BIT;

	if (client->flags & I2C_CLIENT_SLAVE)
		addr |= I2C_ADDR_OFFSET_SLAVE;

	return addr;
}

/* This is a permissive address validity check, I2C address map constraints
 * are purposely not enforced, except for the general call address. */
static int i2c_check_addr_validity(unsigned int addr, unsigned short flags)
{
	if (flags & I2C_CLIENT_TEN) {
		/* 10-bit address, all values are valid */
		if (addr > 0x3ff)
			return -EINVAL;
	} else {
		/* 7-bit address, reject the general call address */
		if (addr == 0x00 || addr > 0x7f)
			return -EINVAL;
	}
	return 0;
}

/* And this is a strict address validity check, used when probing. If a
 * device uses a reserved address, then it shouldn't be probed. 7-bit
 * addressing is assumed, 10-bit address devices are rare and should be
 * explicitly enumerated. */
int i2c_check_7bit_addr_validity_strict(unsigned short addr)
{
	/*
	 * Reserved addresses per I2C specification:
	 *  0x00       General call address / START byte
	 *  0x01       CBUS address
	 *  0x02       Reserved for different bus format
	 *  0x03       Reserved for future purposes
	 *  0x04-0x07  Hs-mode master code
	 *  0x78-0x7b  10-bit slave addressing
	 *  0x7c-0x7f  Reserved for future purposes
	 */
	if (addr < 0x08 || addr > 0x77)
		return -EINVAL;
	return 0;
}

static int __i2c_check_addr_busy(struct device *dev, void *addrp)
{
	struct i2c_client	*client = i2c_verify_client(dev);
	int			addr = *(int *)addrp;

	if (client && i2c_encode_flags_to_addr(client) == addr)
		return -EBUSY;
	return 0;
}

/* walk up mux tree */
static int i2c_check_mux_parents(struct i2c_adapter *adapter, int addr)
{
	struct i2c_adapter *parent = i2c_parent_is_i2c_adapter(adapter);
	int result;

	result = device_for_each_child(&adapter->dev, &addr,
					__i2c_check_addr_busy);

	if (!result && parent)
		result = i2c_check_mux_parents(parent, addr);

	return result;
}

/* recurse down mux tree */
static int i2c_check_mux_children(struct device *dev, void *addrp)
{
	int result;

	if (dev->type == &i2c_adapter_type)
		result = device_for_each_child(dev, addrp,
						i2c_check_mux_children);
	else
		result = __i2c_check_addr_busy(dev, addrp);

	return result;
}

static int i2c_check_addr_busy(struct i2c_adapter *adapter, int addr)
{
	struct i2c_adapter *parent = i2c_parent_is_i2c_adapter(adapter);
	int result = 0;

	if (parent)
		result = i2c_check_mux_parents(parent, addr);

	if (!result)
		result = device_for_each_child(&adapter->dev, &addr,
						i2c_check_mux_children);

	return result;
}

/**
 * i2c_adapter_lock_bus - Get exclusive access to an I2C bus segment
 * @adapter: Target I2C bus segment
 * @flags: I2C_LOCK_ROOT_ADAPTER locks the root i2c adapter, I2C_LOCK_SEGMENT
 *	locks only this branch in the adapter tree
 */
static void i2c_adapter_lock_bus(struct i2c_adapter *adapter,
				 unsigned int flags)
{
	rt_mutex_lock_nested(&adapter->bus_lock, i2c_adapter_depth(adapter));
}

/**
 * i2c_adapter_trylock_bus - Try to get exclusive access to an I2C bus segment
 * @adapter: Target I2C bus segment
 * @flags: I2C_LOCK_ROOT_ADAPTER trylocks the root i2c adapter, I2C_LOCK_SEGMENT
 *	trylocks only this branch in the adapter tree
 */
static int i2c_adapter_trylock_bus(struct i2c_adapter *adapter,
				   unsigned int flags)
{
	return rt_mutex_trylock(&adapter->bus_lock);
}

/**
 * i2c_adapter_unlock_bus - Release exclusive access to an I2C bus segment
 * @adapter: Target I2C bus segment
 * @flags: I2C_LOCK_ROOT_ADAPTER unlocks the root i2c adapter, I2C_LOCK_SEGMENT
 *	unlocks only this branch in the adapter tree
 */
static void i2c_adapter_unlock_bus(struct i2c_adapter *adapter,
				   unsigned int flags)
{
	rt_mutex_unlock(&adapter->bus_lock);
}

static void i2c_dev_set_name(struct i2c_adapter *adap,
			     struct i2c_client *client,
			     struct i2c_board_info const *info)
{
	struct acpi_device *adev = ACPI_COMPANION(&client->dev);

	if (info && info->dev_name) {
		dev_set_name(&client->dev, "i2c-%s", info->dev_name);
		return;
	}

	if (adev) {
		dev_set_name(&client->dev, "i2c-%s", acpi_dev_name(adev));
		return;
	}

	dev_set_name(&client->dev, "%d-%04x", i2c_adapter_id(adap),
		     i2c_encode_flags_to_addr(client));
}

static int i2c_dev_irq_from_resources(const struct resource *resources,
				      unsigned int num_resources)
{
	struct irq_data *irqd;
	int i;

	for (i = 0; i < num_resources; i++) {
		const struct resource *r = &resources[i];

		if (resource_type(r) != IORESOURCE_IRQ)
			continue;

		if (r->flags & IORESOURCE_BITS) {
			irqd = irq_get_irq_data(r->start);
			if (!irqd)
				break;

			irqd_set_trigger_type(irqd, r->flags & IORESOURCE_BITS);
		}

		return r->start;
	}

	return 0;
}

/**
 * i2c_new_device - instantiate an i2c device
 * @adap: the adapter managing the device
 * @info: describes one I2C device; bus_num is ignored
 * Context: can sleep
 *
 * Create an i2c device. Binding is handled through driver model
 * probe()/remove() methods.  A driver may be bound to this device when we
 * return from this function, or any later moment (e.g. maybe hotplugging will
 * load the driver module).  This call is not appropriate for use by mainboard
 * initialization logic, which usually runs during an arch_initcall() long
 * before any i2c_adapter could exist.
 *
 * This returns the new i2c client, which may be saved for later use with
 * i2c_unregister_device(); or NULL to indicate an error.
 */
struct i2c_client *
i2c_new_device(struct i2c_adapter *adap, struct i2c_board_info const *info)
{
	struct i2c_client	*client;
	int			status;

	client = kzalloc(sizeof *client, GFP_KERNEL);
	if (!client)
		return NULL;

	client->adapter = adap;

	client->dev.platform_data = info->platform_data;
	client->flags = info->flags;
	client->addr = info->addr;

	client->irq = info->irq;
	if (!client->irq)
		client->irq = i2c_dev_irq_from_resources(info->resources,
							 info->num_resources);

	strlcpy(client->name, info->type, sizeof(client->name));

	status = i2c_check_addr_validity(client->addr, client->flags);
	if (status) {
		dev_err(&adap->dev, "Invalid %d-bit I2C address 0x%02hx\n",
			client->flags & I2C_CLIENT_TEN ? 10 : 7, client->addr);
		goto out_err_silent;
	}

	/* Check for address business */
	status = i2c_check_addr_busy(adap, i2c_encode_flags_to_addr(client));
	if (status)
		goto out_err;

	client->dev.parent = &client->adapter->dev;
	client->dev.bus = &i2c_bus_type;
	client->dev.type = &i2c_client_type;
	client->dev.of_node = of_node_get(info->of_node);
	client->dev.fwnode = info->fwnode;

	i2c_dev_set_name(adap, client, info);

	if (info->properties) {
		status = device_add_properties(&client->dev, info->properties);
		if (status) {
			dev_err(&adap->dev,
				"Failed to add properties to client %s: %d\n",
				client->name, status);
			goto out_err_put_of_node;
		}
	}

	status = device_register(&client->dev);
	if (status)
		goto out_free_props;

	dev_dbg(&adap->dev, "client [%s] registered with bus id %s\n",
		client->name, dev_name(&client->dev));

	return client;

out_free_props:
	if (info->properties)
		device_remove_properties(&client->dev);
out_err_put_of_node:
	of_node_put(info->of_node);
out_err:
	dev_err(&adap->dev,
		"Failed to register i2c client %s at 0x%02x (%d)\n",
		client->name, client->addr, status);
out_err_silent:
	kfree(client);
	return NULL;
}
EXPORT_SYMBOL_GPL(i2c_new_device);


/**
 * i2c_unregister_device - reverse effect of i2c_new_device()
 * @client: value returned from i2c_new_device()
 * Context: can sleep
 */
void i2c_unregister_device(struct i2c_client *client)
{
<<<<<<< HEAD
=======
	if (!client)
		return;

>>>>>>> e021bb4f
	if (client->dev.of_node) {
		of_node_clear_flag(client->dev.of_node, OF_POPULATED);
		of_node_put(client->dev.of_node);
	}

	if (ACPI_COMPANION(&client->dev))
		acpi_device_clear_enumerated(ACPI_COMPANION(&client->dev));
	device_unregister(&client->dev);
}
EXPORT_SYMBOL_GPL(i2c_unregister_device);


static const struct i2c_device_id dummy_id[] = {
	{ "dummy", 0 },
	{ },
};

static int dummy_probe(struct i2c_client *client,
		       const struct i2c_device_id *id)
{
	return 0;
}

static int dummy_remove(struct i2c_client *client)
{
	return 0;
}

static struct i2c_driver dummy_driver = {
	.driver.name	= "dummy",
	.probe		= dummy_probe,
	.remove		= dummy_remove,
	.id_table	= dummy_id,
};

/**
 * i2c_new_dummy - return a new i2c device bound to a dummy driver
 * @adapter: the adapter managing the device
 * @address: seven bit address to be used
 * Context: can sleep
 *
 * This returns an I2C client bound to the "dummy" driver, intended for use
 * with devices that consume multiple addresses.  Examples of such chips
 * include various EEPROMS (like 24c04 and 24c08 models).
 *
 * These dummy devices have two main uses.  First, most I2C and SMBus calls
 * except i2c_transfer() need a client handle; the dummy will be that handle.
 * And second, this prevents the specified address from being bound to a
 * different driver.
 *
 * This returns the new i2c client, which should be saved for later use with
 * i2c_unregister_device(); or NULL to indicate an error.
 */
struct i2c_client *i2c_new_dummy(struct i2c_adapter *adapter, u16 address)
{
	struct i2c_board_info info = {
		I2C_BOARD_INFO("dummy", address),
	};

	return i2c_new_device(adapter, &info);
}
EXPORT_SYMBOL_GPL(i2c_new_dummy);

/**
 * i2c_new_secondary_device - Helper to get the instantiated secondary address
 * and create the associated device
 * @client: Handle to the primary client
 * @name: Handle to specify which secondary address to get
 * @default_addr: Used as a fallback if no secondary address was specified
 * Context: can sleep
 *
 * I2C clients can be composed of multiple I2C slaves bound together in a single
 * component. The I2C client driver then binds to the master I2C slave and needs
 * to create I2C dummy clients to communicate with all the other slaves.
 *
 * This function creates and returns an I2C dummy client whose I2C address is
 * retrieved from the platform firmware based on the given slave name. If no
 * address is specified by the firmware default_addr is used.
 *
 * On DT-based platforms the address is retrieved from the "reg" property entry
 * cell whose "reg-names" value matches the slave name.
 *
 * This returns the new i2c client, which should be saved for later use with
 * i2c_unregister_device(); or NULL to indicate an error.
 */
struct i2c_client *i2c_new_secondary_device(struct i2c_client *client,
						const char *name,
						u16 default_addr)
{
	struct device_node *np = client->dev.of_node;
	u32 addr = default_addr;
	int i;

	if (np) {
		i = of_property_match_string(np, "reg-names", name);
		if (i >= 0)
			of_property_read_u32_index(np, "reg", i, &addr);
	}

	dev_dbg(&client->adapter->dev, "Address for %s : 0x%x\n", name, addr);
	return i2c_new_dummy(client->adapter, addr);
}
EXPORT_SYMBOL_GPL(i2c_new_secondary_device);

/* ------------------------------------------------------------------------- */

/* I2C bus adapters -- one roots each I2C or SMBUS segment */

static void i2c_adapter_dev_release(struct device *dev)
{
	struct i2c_adapter *adap = to_i2c_adapter(dev);
	complete(&adap->dev_released);
}

unsigned int i2c_adapter_depth(struct i2c_adapter *adapter)
{
	unsigned int depth = 0;

	while ((adapter = i2c_parent_is_i2c_adapter(adapter)))
		depth++;

	WARN_ONCE(depth >= MAX_LOCKDEP_SUBCLASSES,
		  "adapter depth exceeds lockdep subclass limit\n");

	return depth;
}
EXPORT_SYMBOL_GPL(i2c_adapter_depth);

/*
 * Let users instantiate I2C devices through sysfs. This can be used when
 * platform initialization code doesn't contain the proper data for
 * whatever reason. Also useful for drivers that do device detection and
 * detection fails, either because the device uses an unexpected address,
 * or this is a compatible device with different ID register values.
 *
 * Parameter checking may look overzealous, but we really don't want
 * the user to provide incorrect parameters.
 */
static ssize_t
i2c_sysfs_new_device(struct device *dev, struct device_attribute *attr,
		     const char *buf, size_t count)
{
	struct i2c_adapter *adap = to_i2c_adapter(dev);
	struct i2c_board_info info;
	struct i2c_client *client;
	char *blank, end;
	int res;

	memset(&info, 0, sizeof(struct i2c_board_info));

	blank = strchr(buf, ' ');
	if (!blank) {
		dev_err(dev, "%s: Missing parameters\n", "new_device");
		return -EINVAL;
	}
	if (blank - buf > I2C_NAME_SIZE - 1) {
		dev_err(dev, "%s: Invalid device name\n", "new_device");
		return -EINVAL;
	}
	memcpy(info.type, buf, blank - buf);

	/* Parse remaining parameters, reject extra parameters */
	res = sscanf(++blank, "%hi%c", &info.addr, &end);
	if (res < 1) {
		dev_err(dev, "%s: Can't parse I2C address\n", "new_device");
		return -EINVAL;
	}
	if (res > 1  && end != '\n') {
		dev_err(dev, "%s: Extra parameters\n", "new_device");
		return -EINVAL;
	}

	if ((info.addr & I2C_ADDR_OFFSET_TEN_BIT) == I2C_ADDR_OFFSET_TEN_BIT) {
		info.addr &= ~I2C_ADDR_OFFSET_TEN_BIT;
		info.flags |= I2C_CLIENT_TEN;
	}

	if (info.addr & I2C_ADDR_OFFSET_SLAVE) {
		info.addr &= ~I2C_ADDR_OFFSET_SLAVE;
		info.flags |= I2C_CLIENT_SLAVE;
	}

	client = i2c_new_device(adap, &info);
	if (!client)
		return -EINVAL;

	/* Keep track of the added device */
	mutex_lock(&adap->userspace_clients_lock);
	list_add_tail(&client->detected, &adap->userspace_clients);
	mutex_unlock(&adap->userspace_clients_lock);
	dev_info(dev, "%s: Instantiated device %s at 0x%02hx\n", "new_device",
		 info.type, info.addr);

	return count;
}
static DEVICE_ATTR(new_device, S_IWUSR, NULL, i2c_sysfs_new_device);

/*
 * And of course let the users delete the devices they instantiated, if
 * they got it wrong. This interface can only be used to delete devices
 * instantiated by i2c_sysfs_new_device above. This guarantees that we
 * don't delete devices to which some kernel code still has references.
 *
 * Parameter checking may look overzealous, but we really don't want
 * the user to delete the wrong device.
 */
static ssize_t
i2c_sysfs_delete_device(struct device *dev, struct device_attribute *attr,
			const char *buf, size_t count)
{
	struct i2c_adapter *adap = to_i2c_adapter(dev);
	struct i2c_client *client, *next;
	unsigned short addr;
	char end;
	int res;

	/* Parse parameters, reject extra parameters */
	res = sscanf(buf, "%hi%c", &addr, &end);
	if (res < 1) {
		dev_err(dev, "%s: Can't parse I2C address\n", "delete_device");
		return -EINVAL;
	}
	if (res > 1  && end != '\n') {
		dev_err(dev, "%s: Extra parameters\n", "delete_device");
		return -EINVAL;
	}

	/* Make sure the device was added through sysfs */
	res = -ENOENT;
	mutex_lock_nested(&adap->userspace_clients_lock,
			  i2c_adapter_depth(adap));
	list_for_each_entry_safe(client, next, &adap->userspace_clients,
				 detected) {
		if (i2c_encode_flags_to_addr(client) == addr) {
			dev_info(dev, "%s: Deleting device %s at 0x%02hx\n",
				 "delete_device", client->name, client->addr);

			list_del(&client->detected);
			i2c_unregister_device(client);
			res = count;
			break;
		}
	}
	mutex_unlock(&adap->userspace_clients_lock);

	if (res < 0)
		dev_err(dev, "%s: Can't find device in list\n",
			"delete_device");
	return res;
}
static DEVICE_ATTR_IGNORE_LOCKDEP(delete_device, S_IWUSR, NULL,
				   i2c_sysfs_delete_device);

static struct attribute *i2c_adapter_attrs[] = {
	&dev_attr_name.attr,
	&dev_attr_new_device.attr,
	&dev_attr_delete_device.attr,
	NULL
};
ATTRIBUTE_GROUPS(i2c_adapter);

struct device_type i2c_adapter_type = {
	.groups		= i2c_adapter_groups,
	.release	= i2c_adapter_dev_release,
};
EXPORT_SYMBOL_GPL(i2c_adapter_type);

/**
 * i2c_verify_adapter - return parameter as i2c_adapter or NULL
 * @dev: device, probably from some driver model iterator
 *
 * When traversing the driver model tree, perhaps using driver model
 * iterators like @device_for_each_child(), you can't assume very much
 * about the nodes you find.  Use this function to avoid oopses caused
 * by wrongly treating some non-I2C device as an i2c_adapter.
 */
struct i2c_adapter *i2c_verify_adapter(struct device *dev)
{
	return (dev->type == &i2c_adapter_type)
			? to_i2c_adapter(dev)
			: NULL;
}
EXPORT_SYMBOL(i2c_verify_adapter);

#ifdef CONFIG_I2C_COMPAT
static struct class_compat *i2c_adapter_compat_class;
#endif

static void i2c_scan_static_board_info(struct i2c_adapter *adapter)
{
	struct i2c_devinfo	*devinfo;

	down_read(&__i2c_board_lock);
	list_for_each_entry(devinfo, &__i2c_board_list, list) {
		if (devinfo->busnum == adapter->nr
				&& !i2c_new_device(adapter,
						&devinfo->board_info))
			dev_err(&adapter->dev,
				"Can't create device at 0x%02x\n",
				devinfo->board_info.addr);
	}
	up_read(&__i2c_board_lock);
}

static int i2c_do_add_adapter(struct i2c_driver *driver,
			      struct i2c_adapter *adap)
{
	/* Detect supported devices on that bus, and instantiate them */
	i2c_detect(adap, driver);

	return 0;
}

static int __process_new_adapter(struct device_driver *d, void *data)
{
	return i2c_do_add_adapter(to_i2c_driver(d), data);
}

static const struct i2c_lock_operations i2c_adapter_lock_ops = {
	.lock_bus =    i2c_adapter_lock_bus,
	.trylock_bus = i2c_adapter_trylock_bus,
	.unlock_bus =  i2c_adapter_unlock_bus,
};

static void i2c_host_notify_irq_teardown(struct i2c_adapter *adap)
{
	struct irq_domain *domain = adap->host_notify_domain;
	irq_hw_number_t hwirq;

	if (!domain)
		return;

	for (hwirq = 0 ; hwirq < I2C_ADDR_7BITS_COUNT ; hwirq++)
		irq_dispose_mapping(irq_find_mapping(domain, hwirq));

	irq_domain_remove(domain);
	adap->host_notify_domain = NULL;
}

static int i2c_host_notify_irq_map(struct irq_domain *h,
					  unsigned int virq,
					  irq_hw_number_t hw_irq_num)
{
	irq_set_chip_and_handler(virq, &dummy_irq_chip, handle_simple_irq);

	return 0;
}

static const struct irq_domain_ops i2c_host_notify_irq_ops = {
	.map = i2c_host_notify_irq_map,
};

static int i2c_setup_host_notify_irq_domain(struct i2c_adapter *adap)
{
	struct irq_domain *domain;

	if (!i2c_check_functionality(adap, I2C_FUNC_SMBUS_HOST_NOTIFY))
		return 0;

	domain = irq_domain_create_linear(adap->dev.fwnode,
					  I2C_ADDR_7BITS_COUNT,
					  &i2c_host_notify_irq_ops, adap);
	if (!domain)
		return -ENOMEM;

	adap->host_notify_domain = domain;

	return 0;
}

/**
 * i2c_handle_smbus_host_notify - Forward a Host Notify event to the correct
 * I2C client.
 * @adap: the adapter
 * @addr: the I2C address of the notifying device
 * Context: can't sleep
 *
 * Helper function to be called from an I2C bus driver's interrupt
 * handler. It will schedule the Host Notify IRQ.
 */
int i2c_handle_smbus_host_notify(struct i2c_adapter *adap, unsigned short addr)
{
	int irq;

	if (!adap)
		return -EINVAL;

	irq = irq_find_mapping(adap->host_notify_domain, addr);
	if (irq <= 0)
		return -ENXIO;

	generic_handle_irq(irq);

	return 0;
}
EXPORT_SYMBOL_GPL(i2c_handle_smbus_host_notify);

static int i2c_register_adapter(struct i2c_adapter *adap)
{
	int res = -EINVAL;

	/* Can't register until after driver model init */
	if (WARN_ON(!is_registered)) {
		res = -EAGAIN;
		goto out_list;
	}

	/* Sanity checks */
	if (WARN(!adap->name[0], "i2c adapter has no name"))
		goto out_list;

	if (!adap->algo) {
		pr_err("adapter '%s': no algo supplied!\n", adap->name);
		goto out_list;
	}

	if (!adap->lock_ops)
		adap->lock_ops = &i2c_adapter_lock_ops;

	rt_mutex_init(&adap->bus_lock);
	rt_mutex_init(&adap->mux_lock);
	mutex_init(&adap->userspace_clients_lock);
	INIT_LIST_HEAD(&adap->userspace_clients);

	/* Set default timeout to 1 second if not already set */
	if (adap->timeout == 0)
		adap->timeout = HZ;

	/* register soft irqs for Host Notify */
	res = i2c_setup_host_notify_irq_domain(adap);
	if (res) {
		pr_err("adapter '%s': can't create Host Notify IRQs (%d)\n",
		       adap->name, res);
		goto out_list;
	}

	dev_set_name(&adap->dev, "i2c-%d", adap->nr);
	adap->dev.bus = &i2c_bus_type;
	adap->dev.type = &i2c_adapter_type;
	res = device_register(&adap->dev);
	if (res) {
		pr_err("adapter '%s': can't register device (%d)\n", adap->name, res);
		goto out_list;
	}

	res = of_i2c_setup_smbus_alert(adap);
	if (res)
		goto out_reg;

	dev_dbg(&adap->dev, "adapter [%s] registered\n", adap->name);

	pm_runtime_no_callbacks(&adap->dev);
	pm_suspend_ignore_children(&adap->dev, true);
	pm_runtime_enable(&adap->dev);

#ifdef CONFIG_I2C_COMPAT
	res = class_compat_create_link(i2c_adapter_compat_class, &adap->dev,
				       adap->dev.parent);
	if (res)
		dev_warn(&adap->dev,
			 "Failed to create compatibility class link\n");
#endif

	i2c_init_recovery(adap);

	/* create pre-declared device nodes */
	of_i2c_register_devices(adap);
	i2c_acpi_register_devices(adap);
	i2c_acpi_install_space_handler(adap);

	if (adap->nr < __i2c_first_dynamic_bus_num)
		i2c_scan_static_board_info(adap);

	/* Notify drivers */
	mutex_lock(&core_lock);
	bus_for_each_drv(&i2c_bus_type, NULL, adap, __process_new_adapter);
	mutex_unlock(&core_lock);

	return 0;

out_reg:
	init_completion(&adap->dev_released);
	device_unregister(&adap->dev);
	wait_for_completion(&adap->dev_released);
out_list:
	mutex_lock(&core_lock);
	idr_remove(&i2c_adapter_idr, adap->nr);
	mutex_unlock(&core_lock);
	return res;
}

/**
 * __i2c_add_numbered_adapter - i2c_add_numbered_adapter where nr is never -1
 * @adap: the adapter to register (with adap->nr initialized)
 * Context: can sleep
 *
 * See i2c_add_numbered_adapter() for details.
 */
static int __i2c_add_numbered_adapter(struct i2c_adapter *adap)
{
	int id;

	mutex_lock(&core_lock);
	id = idr_alloc(&i2c_adapter_idr, adap, adap->nr, adap->nr + 1, GFP_KERNEL);
	mutex_unlock(&core_lock);
	if (WARN(id < 0, "couldn't get idr"))
		return id == -ENOSPC ? -EBUSY : id;

	return i2c_register_adapter(adap);
}

/**
 * i2c_add_adapter - declare i2c adapter, use dynamic bus number
 * @adapter: the adapter to add
 * Context: can sleep
 *
 * This routine is used to declare an I2C adapter when its bus number
 * doesn't matter or when its bus number is specified by an dt alias.
 * Examples of bases when the bus number doesn't matter: I2C adapters
 * dynamically added by USB links or PCI plugin cards.
 *
 * When this returns zero, a new bus number was allocated and stored
 * in adap->nr, and the specified adapter became available for clients.
 * Otherwise, a negative errno value is returned.
 */
int i2c_add_adapter(struct i2c_adapter *adapter)
{
	struct device *dev = &adapter->dev;
	int id;

	if (dev->of_node) {
		id = of_alias_get_id(dev->of_node, "i2c");
		if (id >= 0) {
			adapter->nr = id;
			return __i2c_add_numbered_adapter(adapter);
		}
	}

	mutex_lock(&core_lock);
	id = idr_alloc(&i2c_adapter_idr, adapter,
		       __i2c_first_dynamic_bus_num, 0, GFP_KERNEL);
	mutex_unlock(&core_lock);
	if (WARN(id < 0, "couldn't get idr"))
		return id;

	adapter->nr = id;

	return i2c_register_adapter(adapter);
}
EXPORT_SYMBOL(i2c_add_adapter);

/**
 * i2c_add_numbered_adapter - declare i2c adapter, use static bus number
 * @adap: the adapter to register (with adap->nr initialized)
 * Context: can sleep
 *
 * This routine is used to declare an I2C adapter when its bus number
 * matters.  For example, use it for I2C adapters from system-on-chip CPUs,
 * or otherwise built in to the system's mainboard, and where i2c_board_info
 * is used to properly configure I2C devices.
 *
 * If the requested bus number is set to -1, then this function will behave
 * identically to i2c_add_adapter, and will dynamically assign a bus number.
 *
 * If no devices have pre-been declared for this bus, then be sure to
 * register the adapter before any dynamically allocated ones.  Otherwise
 * the required bus ID may not be available.
 *
 * When this returns zero, the specified adapter became available for
 * clients using the bus number provided in adap->nr.  Also, the table
 * of I2C devices pre-declared using i2c_register_board_info() is scanned,
 * and the appropriate driver model device nodes are created.  Otherwise, a
 * negative errno value is returned.
 */
int i2c_add_numbered_adapter(struct i2c_adapter *adap)
{
	if (adap->nr == -1) /* -1 means dynamically assign bus id */
		return i2c_add_adapter(adap);

	return __i2c_add_numbered_adapter(adap);
}
EXPORT_SYMBOL_GPL(i2c_add_numbered_adapter);

static void i2c_do_del_adapter(struct i2c_driver *driver,
			      struct i2c_adapter *adapter)
{
	struct i2c_client *client, *_n;

	/* Remove the devices we created ourselves as the result of hardware
	 * probing (using a driver's detect method) */
	list_for_each_entry_safe(client, _n, &driver->clients, detected) {
		if (client->adapter == adapter) {
			dev_dbg(&adapter->dev, "Removing %s at 0x%x\n",
				client->name, client->addr);
			list_del(&client->detected);
			i2c_unregister_device(client);
		}
	}
}

static int __unregister_client(struct device *dev, void *dummy)
{
	struct i2c_client *client = i2c_verify_client(dev);
	if (client && strcmp(client->name, "dummy"))
		i2c_unregister_device(client);
	return 0;
}

static int __unregister_dummy(struct device *dev, void *dummy)
{
	struct i2c_client *client = i2c_verify_client(dev);
	i2c_unregister_device(client);
	return 0;
}

static int __process_removed_adapter(struct device_driver *d, void *data)
{
	i2c_do_del_adapter(to_i2c_driver(d), data);
	return 0;
}

/**
 * i2c_del_adapter - unregister I2C adapter
 * @adap: the adapter being unregistered
 * Context: can sleep
 *
 * This unregisters an I2C adapter which was previously registered
 * by @i2c_add_adapter or @i2c_add_numbered_adapter.
 */
void i2c_del_adapter(struct i2c_adapter *adap)
{
	struct i2c_adapter *found;
	struct i2c_client *client, *next;

	/* First make sure that this adapter was ever added */
	mutex_lock(&core_lock);
	found = idr_find(&i2c_adapter_idr, adap->nr);
	mutex_unlock(&core_lock);
	if (found != adap) {
		pr_debug("attempting to delete unregistered adapter [%s]\n", adap->name);
		return;
	}

	i2c_acpi_remove_space_handler(adap);
	/* Tell drivers about this removal */
	mutex_lock(&core_lock);
	bus_for_each_drv(&i2c_bus_type, NULL, adap,
			       __process_removed_adapter);
	mutex_unlock(&core_lock);

	/* Remove devices instantiated from sysfs */
	mutex_lock_nested(&adap->userspace_clients_lock,
			  i2c_adapter_depth(adap));
	list_for_each_entry_safe(client, next, &adap->userspace_clients,
				 detected) {
		dev_dbg(&adap->dev, "Removing %s at 0x%x\n", client->name,
			client->addr);
		list_del(&client->detected);
		i2c_unregister_device(client);
	}
	mutex_unlock(&adap->userspace_clients_lock);

	/* Detach any active clients. This can't fail, thus we do not
	 * check the returned value. This is a two-pass process, because
	 * we can't remove the dummy devices during the first pass: they
	 * could have been instantiated by real devices wishing to clean
	 * them up properly, so we give them a chance to do that first. */
	device_for_each_child(&adap->dev, NULL, __unregister_client);
	device_for_each_child(&adap->dev, NULL, __unregister_dummy);

#ifdef CONFIG_I2C_COMPAT
	class_compat_remove_link(i2c_adapter_compat_class, &adap->dev,
				 adap->dev.parent);
#endif

	/* device name is gone after device_unregister */
	dev_dbg(&adap->dev, "adapter [%s] unregistered\n", adap->name);

	pm_runtime_disable(&adap->dev);

	i2c_host_notify_irq_teardown(adap);

	/* wait until all references to the device are gone
	 *
	 * FIXME: This is old code and should ideally be replaced by an
	 * alternative which results in decoupling the lifetime of the struct
	 * device from the i2c_adapter, like spi or netdev do. Any solution
	 * should be thoroughly tested with DEBUG_KOBJECT_RELEASE enabled!
	 */
	init_completion(&adap->dev_released);
	device_unregister(&adap->dev);
	wait_for_completion(&adap->dev_released);

	/* free bus id */
	mutex_lock(&core_lock);
	idr_remove(&i2c_adapter_idr, adap->nr);
	mutex_unlock(&core_lock);

	/* Clear the device structure in case this adapter is ever going to be
	   added again */
	memset(&adap->dev, 0, sizeof(adap->dev));
}
EXPORT_SYMBOL(i2c_del_adapter);

/**
 * i2c_parse_fw_timings - get I2C related timing parameters from firmware
 * @dev: The device to scan for I2C timing properties
 * @t: the i2c_timings struct to be filled with values
 * @use_defaults: bool to use sane defaults derived from the I2C specification
 *		  when properties are not found, otherwise use 0
 *
 * Scan the device for the generic I2C properties describing timing parameters
 * for the signal and fill the given struct with the results. If a property was
 * not found and use_defaults was true, then maximum timings are assumed which
 * are derived from the I2C specification. If use_defaults is not used, the
 * results will be 0, so drivers can apply their own defaults later. The latter
 * is mainly intended for avoiding regressions of existing drivers which want
 * to switch to this function. New drivers almost always should use the defaults.
 */

void i2c_parse_fw_timings(struct device *dev, struct i2c_timings *t, bool use_defaults)
{
	int ret;

	memset(t, 0, sizeof(*t));

	ret = device_property_read_u32(dev, "clock-frequency", &t->bus_freq_hz);
	if (ret && use_defaults)
		t->bus_freq_hz = 100000;

	ret = device_property_read_u32(dev, "i2c-scl-rising-time-ns", &t->scl_rise_ns);
	if (ret && use_defaults) {
		if (t->bus_freq_hz <= 100000)
			t->scl_rise_ns = 1000;
		else if (t->bus_freq_hz <= 400000)
			t->scl_rise_ns = 300;
		else
			t->scl_rise_ns = 120;
	}

	ret = device_property_read_u32(dev, "i2c-scl-falling-time-ns", &t->scl_fall_ns);
	if (ret && use_defaults) {
		if (t->bus_freq_hz <= 400000)
			t->scl_fall_ns = 300;
		else
			t->scl_fall_ns = 120;
	}

	device_property_read_u32(dev, "i2c-scl-internal-delay-ns", &t->scl_int_delay_ns);

	ret = device_property_read_u32(dev, "i2c-sda-falling-time-ns", &t->sda_fall_ns);
	if (ret && use_defaults)
		t->sda_fall_ns = t->scl_fall_ns;

	device_property_read_u32(dev, "i2c-sda-hold-time-ns", &t->sda_hold_ns);
}
EXPORT_SYMBOL_GPL(i2c_parse_fw_timings);

/* ------------------------------------------------------------------------- */

int i2c_for_each_dev(void *data, int (*fn)(struct device *, void *))
{
	int res;

	mutex_lock(&core_lock);
	res = bus_for_each_dev(&i2c_bus_type, NULL, data, fn);
	mutex_unlock(&core_lock);

	return res;
}
EXPORT_SYMBOL_GPL(i2c_for_each_dev);

static int __process_new_driver(struct device *dev, void *data)
{
	if (dev->type != &i2c_adapter_type)
		return 0;
	return i2c_do_add_adapter(data, to_i2c_adapter(dev));
}

/*
 * An i2c_driver is used with one or more i2c_client (device) nodes to access
 * i2c slave chips, on a bus instance associated with some i2c_adapter.
 */

int i2c_register_driver(struct module *owner, struct i2c_driver *driver)
{
	int res;

	/* Can't register until after driver model init */
	if (WARN_ON(!is_registered))
		return -EAGAIN;

	/* add the driver to the list of i2c drivers in the driver core */
	driver->driver.owner = owner;
	driver->driver.bus = &i2c_bus_type;
	INIT_LIST_HEAD(&driver->clients);

	/* When registration returns, the driver core
	 * will have called probe() for all matching-but-unbound devices.
	 */
	res = driver_register(&driver->driver);
	if (res)
		return res;

	pr_debug("driver [%s] registered\n", driver->driver.name);

	/* Walk the adapters that are already present */
	i2c_for_each_dev(driver, __process_new_driver);

	return 0;
}
EXPORT_SYMBOL(i2c_register_driver);

static int __process_removed_driver(struct device *dev, void *data)
{
	if (dev->type == &i2c_adapter_type)
		i2c_do_del_adapter(data, to_i2c_adapter(dev));
	return 0;
}

/**
 * i2c_del_driver - unregister I2C driver
 * @driver: the driver being unregistered
 * Context: can sleep
 */
void i2c_del_driver(struct i2c_driver *driver)
{
	i2c_for_each_dev(driver, __process_removed_driver);

	driver_unregister(&driver->driver);
	pr_debug("driver [%s] unregistered\n", driver->driver.name);
}
EXPORT_SYMBOL(i2c_del_driver);

/* ------------------------------------------------------------------------- */

/**
 * i2c_use_client - increments the reference count of the i2c client structure
 * @client: the client being referenced
 *
 * Each live reference to a client should be refcounted. The driver model does
 * that automatically as part of driver binding, so that most drivers don't
 * need to do this explicitly: they hold a reference until they're unbound
 * from the device.
 *
 * A pointer to the client with the incremented reference counter is returned.
 */
struct i2c_client *i2c_use_client(struct i2c_client *client)
{
	if (client && get_device(&client->dev))
		return client;
	return NULL;
}
EXPORT_SYMBOL(i2c_use_client);

/**
 * i2c_release_client - release a use of the i2c client structure
 * @client: the client being no longer referenced
 *
 * Must be called when a user of a client is finished with it.
 */
void i2c_release_client(struct i2c_client *client)
{
	if (client)
		put_device(&client->dev);
}
EXPORT_SYMBOL(i2c_release_client);

struct i2c_cmd_arg {
	unsigned	cmd;
	void		*arg;
};

static int i2c_cmd(struct device *dev, void *_arg)
{
	struct i2c_client	*client = i2c_verify_client(dev);
	struct i2c_cmd_arg	*arg = _arg;
	struct i2c_driver	*driver;

	if (!client || !client->dev.driver)
		return 0;

	driver = to_i2c_driver(client->dev.driver);
	if (driver->command)
		driver->command(client, arg->cmd, arg->arg);
	return 0;
}

void i2c_clients_command(struct i2c_adapter *adap, unsigned int cmd, void *arg)
{
	struct i2c_cmd_arg	cmd_arg;

	cmd_arg.cmd = cmd;
	cmd_arg.arg = arg;
	device_for_each_child(&adap->dev, &cmd_arg, i2c_cmd);
}
EXPORT_SYMBOL(i2c_clients_command);

static int __init i2c_init(void)
{
	int retval;

	retval = of_alias_get_highest_id("i2c");

	down_write(&__i2c_board_lock);
	if (retval >= __i2c_first_dynamic_bus_num)
		__i2c_first_dynamic_bus_num = retval + 1;
	up_write(&__i2c_board_lock);

	retval = bus_register(&i2c_bus_type);
	if (retval)
		return retval;

	is_registered = true;

#ifdef CONFIG_I2C_COMPAT
	i2c_adapter_compat_class = class_compat_register("i2c-adapter");
	if (!i2c_adapter_compat_class) {
		retval = -ENOMEM;
		goto bus_err;
	}
#endif
	retval = i2c_add_driver(&dummy_driver);
	if (retval)
		goto class_err;

	if (IS_ENABLED(CONFIG_OF_DYNAMIC))
		WARN_ON(of_reconfig_notifier_register(&i2c_of_notifier));
	if (IS_ENABLED(CONFIG_ACPI))
		WARN_ON(acpi_reconfig_notifier_register(&i2c_acpi_notifier));

	return 0;

class_err:
#ifdef CONFIG_I2C_COMPAT
	class_compat_unregister(i2c_adapter_compat_class);
bus_err:
#endif
	is_registered = false;
	bus_unregister(&i2c_bus_type);
	return retval;
}

static void __exit i2c_exit(void)
{
	if (IS_ENABLED(CONFIG_ACPI))
		WARN_ON(acpi_reconfig_notifier_unregister(&i2c_acpi_notifier));
	if (IS_ENABLED(CONFIG_OF_DYNAMIC))
		WARN_ON(of_reconfig_notifier_unregister(&i2c_of_notifier));
	i2c_del_driver(&dummy_driver);
#ifdef CONFIG_I2C_COMPAT
	class_compat_unregister(i2c_adapter_compat_class);
#endif
	bus_unregister(&i2c_bus_type);
	tracepoint_synchronize_unregister();
}

/* We must initialize early, because some subsystems register i2c drivers
 * in subsys_initcall() code, but are linked (and initialized) before i2c.
 */
postcore_initcall(i2c_init);
module_exit(i2c_exit);

/* ----------------------------------------------------
 * the functional interface to the i2c busses.
 * ----------------------------------------------------
 */

/* Check if val is exceeding the quirk IFF quirk is non 0 */
#define i2c_quirk_exceeded(val, quirk) ((quirk) && ((val) > (quirk)))

static int i2c_quirk_error(struct i2c_adapter *adap, struct i2c_msg *msg, char *err_msg)
{
	dev_err_ratelimited(&adap->dev, "adapter quirk: %s (addr 0x%04x, size %u, %s)\n",
			    err_msg, msg->addr, msg->len,
			    msg->flags & I2C_M_RD ? "read" : "write");
	return -EOPNOTSUPP;
}

static int i2c_check_for_quirks(struct i2c_adapter *adap, struct i2c_msg *msgs, int num)
{
	const struct i2c_adapter_quirks *q = adap->quirks;
	int max_num = q->max_num_msgs, i;
	bool do_len_check = true;

	if (q->flags & I2C_AQ_COMB) {
		max_num = 2;

		/* special checks for combined messages */
		if (num == 2) {
			if (q->flags & I2C_AQ_COMB_WRITE_FIRST && msgs[0].flags & I2C_M_RD)
				return i2c_quirk_error(adap, &msgs[0], "1st comb msg must be write");

			if (q->flags & I2C_AQ_COMB_READ_SECOND && !(msgs[1].flags & I2C_M_RD))
				return i2c_quirk_error(adap, &msgs[1], "2nd comb msg must be read");

			if (q->flags & I2C_AQ_COMB_SAME_ADDR && msgs[0].addr != msgs[1].addr)
				return i2c_quirk_error(adap, &msgs[0], "comb msg only to same addr");

			if (i2c_quirk_exceeded(msgs[0].len, q->max_comb_1st_msg_len))
				return i2c_quirk_error(adap, &msgs[0], "msg too long");

			if (i2c_quirk_exceeded(msgs[1].len, q->max_comb_2nd_msg_len))
				return i2c_quirk_error(adap, &msgs[1], "msg too long");

			do_len_check = false;
		}
	}

	if (i2c_quirk_exceeded(num, max_num))
		return i2c_quirk_error(adap, &msgs[0], "too many messages");

	for (i = 0; i < num; i++) {
		u16 len = msgs[i].len;

		if (msgs[i].flags & I2C_M_RD) {
			if (do_len_check && i2c_quirk_exceeded(len, q->max_read_len))
				return i2c_quirk_error(adap, &msgs[i], "msg too long");

			if (q->flags & I2C_AQ_NO_ZERO_LEN_READ && len == 0)
				return i2c_quirk_error(adap, &msgs[i], "no zero length");
		} else {
			if (do_len_check && i2c_quirk_exceeded(len, q->max_write_len))
				return i2c_quirk_error(adap, &msgs[i], "msg too long");

			if (q->flags & I2C_AQ_NO_ZERO_LEN_WRITE && len == 0)
				return i2c_quirk_error(adap, &msgs[i], "no zero length");
		}
	}

	return 0;
}

/**
 * __i2c_transfer - unlocked flavor of i2c_transfer
 * @adap: Handle to I2C bus
 * @msgs: One or more messages to execute before STOP is issued to
 *	terminate the operation; each message begins with a START.
 * @num: Number of messages to be executed.
 *
 * Returns negative errno, else the number of messages executed.
 *
 * Adapter lock must be held when calling this function. No debug logging
 * takes place. adap->algo->master_xfer existence isn't checked.
 */
int __i2c_transfer(struct i2c_adapter *adap, struct i2c_msg *msgs, int num)
{
	unsigned long orig_jiffies;
	int ret, try;

	if (WARN_ON(!msgs || num < 1))
		return -EINVAL;

	if (adap->quirks && i2c_check_for_quirks(adap, msgs, num))
		return -EOPNOTSUPP;

	/*
	 * i2c_trace_msg_key gets enabled when tracepoint i2c_transfer gets
	 * enabled.  This is an efficient way of keeping the for-loop from
	 * being executed when not needed.
	 */
	if (static_branch_unlikely(&i2c_trace_msg_key)) {
		int i;
		for (i = 0; i < num; i++)
			if (msgs[i].flags & I2C_M_RD)
				trace_i2c_read(adap, &msgs[i], i);
			else
				trace_i2c_write(adap, &msgs[i], i);
	}

	/* Retry automatically on arbitration loss */
	orig_jiffies = jiffies;
	for (ret = 0, try = 0; try <= adap->retries; try++) {
		ret = adap->algo->master_xfer(adap, msgs, num);
		if (ret != -EAGAIN)
			break;
		if (time_after(jiffies, orig_jiffies + adap->timeout))
			break;
	}

	if (static_branch_unlikely(&i2c_trace_msg_key)) {
		int i;
		for (i = 0; i < ret; i++)
			if (msgs[i].flags & I2C_M_RD)
				trace_i2c_reply(adap, &msgs[i], i);
		trace_i2c_result(adap, num, ret);
	}

	return ret;
}
EXPORT_SYMBOL(__i2c_transfer);

/**
 * i2c_transfer - execute a single or combined I2C message
 * @adap: Handle to I2C bus
 * @msgs: One or more messages to execute before STOP is issued to
 *	terminate the operation; each message begins with a START.
 * @num: Number of messages to be executed.
 *
 * Returns negative errno, else the number of messages executed.
 *
 * Note that there is no requirement that each message be sent to
 * the same slave address, although that is the most common model.
 */
int i2c_transfer(struct i2c_adapter *adap, struct i2c_msg *msgs, int num)
{
	int ret;

	/* REVISIT the fault reporting model here is weak:
	 *
	 *  - When we get an error after receiving N bytes from a slave,
	 *    there is no way to report "N".
	 *
	 *  - When we get a NAK after transmitting N bytes to a slave,
	 *    there is no way to report "N" ... or to let the master
	 *    continue executing the rest of this combined message, if
	 *    that's the appropriate response.
	 *
	 *  - When for example "num" is two and we successfully complete
	 *    the first message but get an error part way through the
	 *    second, it's unclear whether that should be reported as
	 *    one (discarding status on the second message) or errno
	 *    (discarding status on the first one).
	 */

	if (adap->algo->master_xfer) {
#ifdef DEBUG
		for (ret = 0; ret < num; ret++) {
			dev_dbg(&adap->dev,
				"master_xfer[%d] %c, addr=0x%02x, len=%d%s\n",
				ret, (msgs[ret].flags & I2C_M_RD) ? 'R' : 'W',
				msgs[ret].addr, msgs[ret].len,
				(msgs[ret].flags & I2C_M_RECV_LEN) ? "+" : "");
		}
#endif

		if (in_atomic() || irqs_disabled()) {
			ret = i2c_trylock_bus(adap, I2C_LOCK_SEGMENT);
			if (!ret)
				/* I2C activity is ongoing. */
				return -EAGAIN;
		} else {
			i2c_lock_bus(adap, I2C_LOCK_SEGMENT);
		}

		ret = __i2c_transfer(adap, msgs, num);
		i2c_unlock_bus(adap, I2C_LOCK_SEGMENT);

		return ret;
	} else {
		dev_dbg(&adap->dev, "I2C level transfers not supported\n");
		return -EOPNOTSUPP;
	}
}
EXPORT_SYMBOL(i2c_transfer);

/**
 * i2c_transfer_buffer_flags - issue a single I2C message transferring data
 *			       to/from a buffer
 * @client: Handle to slave device
 * @buf: Where the data is stored
 * @count: How many bytes to transfer, must be less than 64k since msg.len is u16
 * @flags: The flags to be used for the message, e.g. I2C_M_RD for reads
 *
 * Returns negative errno, or else the number of bytes transferred.
 */
int i2c_transfer_buffer_flags(const struct i2c_client *client, char *buf,
			      int count, u16 flags)
{
	int ret;
	struct i2c_msg msg = {
		.addr = client->addr,
		.flags = flags | (client->flags & I2C_M_TEN),
		.len = count,
		.buf = buf,
	};

	ret = i2c_transfer(client->adapter, &msg, 1);

	/*
	 * If everything went ok (i.e. 1 msg transferred), return #bytes
	 * transferred, else error code.
	 */
	return (ret == 1) ? count : ret;
}
EXPORT_SYMBOL(i2c_transfer_buffer_flags);

/**
 * i2c_get_device_id - get manufacturer, part id and die revision of a device
 * @client: The device to query
 * @id: The queried information
 *
 * Returns negative errno on error, zero on success.
 */
int i2c_get_device_id(const struct i2c_client *client,
		      struct i2c_device_identity *id)
{
	struct i2c_adapter *adap = client->adapter;
	union i2c_smbus_data raw_id;
	int ret;

	if (!i2c_check_functionality(adap, I2C_FUNC_SMBUS_READ_I2C_BLOCK))
		return -EOPNOTSUPP;

	raw_id.block[0] = 3;
	ret = i2c_smbus_xfer(adap, I2C_ADDR_DEVICE_ID, 0,
			     I2C_SMBUS_READ, client->addr << 1,
			     I2C_SMBUS_I2C_BLOCK_DATA, &raw_id);
	if (ret)
		return ret;

	id->manufacturer_id = (raw_id.block[1] << 4) | (raw_id.block[2] >> 4);
	id->part_id = ((raw_id.block[2] & 0xf) << 5) | (raw_id.block[3] >> 3);
	id->die_revision = raw_id.block[3] & 0x7;
	return 0;
}
EXPORT_SYMBOL_GPL(i2c_get_device_id);

/* ----------------------------------------------------
 * the i2c address scanning function
 * Will not work for 10-bit addresses!
 * ----------------------------------------------------
 */

/*
 * Legacy default probe function, mostly relevant for SMBus. The default
 * probe method is a quick write, but it is known to corrupt the 24RF08
 * EEPROMs due to a state machine bug, and could also irreversibly
 * write-protect some EEPROMs, so for address ranges 0x30-0x37 and 0x50-0x5f,
 * we use a short byte read instead. Also, some bus drivers don't implement
 * quick write, so we fallback to a byte read in that case too.
 * On x86, there is another special case for FSC hardware monitoring chips,
 * which want regular byte reads (address 0x73.) Fortunately, these are the
 * only known chips using this I2C address on PC hardware.
 * Returns 1 if probe succeeded, 0 if not.
 */
static int i2c_default_probe(struct i2c_adapter *adap, unsigned short addr)
{
	int err;
	union i2c_smbus_data dummy;

#ifdef CONFIG_X86
	if (addr == 0x73 && (adap->class & I2C_CLASS_HWMON)
	 && i2c_check_functionality(adap, I2C_FUNC_SMBUS_READ_BYTE_DATA))
		err = i2c_smbus_xfer(adap, addr, 0, I2C_SMBUS_READ, 0,
				     I2C_SMBUS_BYTE_DATA, &dummy);
	else
#endif
	if (!((addr & ~0x07) == 0x30 || (addr & ~0x0f) == 0x50)
	 && i2c_check_functionality(adap, I2C_FUNC_SMBUS_QUICK))
		err = i2c_smbus_xfer(adap, addr, 0, I2C_SMBUS_WRITE, 0,
				     I2C_SMBUS_QUICK, NULL);
	else if (i2c_check_functionality(adap, I2C_FUNC_SMBUS_READ_BYTE))
		err = i2c_smbus_xfer(adap, addr, 0, I2C_SMBUS_READ, 0,
				     I2C_SMBUS_BYTE, &dummy);
	else {
		dev_warn(&adap->dev, "No suitable probing method supported for address 0x%02X\n",
			 addr);
		err = -EOPNOTSUPP;
	}

	return err >= 0;
}

static int i2c_detect_address(struct i2c_client *temp_client,
			      struct i2c_driver *driver)
{
	struct i2c_board_info info;
	struct i2c_adapter *adapter = temp_client->adapter;
	int addr = temp_client->addr;
	int err;

	/* Make sure the address is valid */
	err = i2c_check_7bit_addr_validity_strict(addr);
	if (err) {
		dev_warn(&adapter->dev, "Invalid probe address 0x%02x\n",
			 addr);
		return err;
	}

	/* Skip if already in use (7 bit, no need to encode flags) */
	if (i2c_check_addr_busy(adapter, addr))
		return 0;

	/* Make sure there is something at this address */
	if (!i2c_default_probe(adapter, addr))
		return 0;

	/* Finally call the custom detection function */
	memset(&info, 0, sizeof(struct i2c_board_info));
	info.addr = addr;
	err = driver->detect(temp_client, &info);
	if (err) {
		/* -ENODEV is returned if the detection fails. We catch it
		   here as this isn't an error. */
		return err == -ENODEV ? 0 : err;
	}

	/* Consistency check */
	if (info.type[0] == '\0') {
		dev_err(&adapter->dev,
			"%s detection function provided no name for 0x%x\n",
			driver->driver.name, addr);
	} else {
		struct i2c_client *client;

		/* Detection succeeded, instantiate the device */
		if (adapter->class & I2C_CLASS_DEPRECATED)
			dev_warn(&adapter->dev,
				"This adapter will soon drop class based instantiation of devices. "
				"Please make sure client 0x%02x gets instantiated by other means. "
				"Check 'Documentation/i2c/instantiating-devices' for details.\n",
				info.addr);

		dev_dbg(&adapter->dev, "Creating %s at 0x%02x\n",
			info.type, info.addr);
		client = i2c_new_device(adapter, &info);
		if (client)
			list_add_tail(&client->detected, &driver->clients);
		else
			dev_err(&adapter->dev, "Failed creating %s at 0x%02x\n",
				info.type, info.addr);
	}
	return 0;
}

static int i2c_detect(struct i2c_adapter *adapter, struct i2c_driver *driver)
{
	const unsigned short *address_list;
	struct i2c_client *temp_client;
	int i, err = 0;
	int adap_id = i2c_adapter_id(adapter);

	address_list = driver->address_list;
	if (!driver->detect || !address_list)
		return 0;

	/* Warn that the adapter lost class based instantiation */
	if (adapter->class == I2C_CLASS_DEPRECATED) {
		dev_dbg(&adapter->dev,
			"This adapter dropped support for I2C classes and won't auto-detect %s devices anymore. "
			"If you need it, check 'Documentation/i2c/instantiating-devices' for alternatives.\n",
			driver->driver.name);
		return 0;
	}

	/* Stop here if the classes do not match */
	if (!(adapter->class & driver->class))
		return 0;

	/* Set up a temporary client to help detect callback */
	temp_client = kzalloc(sizeof(struct i2c_client), GFP_KERNEL);
	if (!temp_client)
		return -ENOMEM;
	temp_client->adapter = adapter;

	for (i = 0; address_list[i] != I2C_CLIENT_END; i += 1) {
		dev_dbg(&adapter->dev,
			"found normal entry for adapter %d, addr 0x%02x\n",
			adap_id, address_list[i]);
		temp_client->addr = address_list[i];
		err = i2c_detect_address(temp_client, driver);
		if (unlikely(err))
			break;
	}

	kfree(temp_client);
	return err;
}

int i2c_probe_func_quick_read(struct i2c_adapter *adap, unsigned short addr)
{
	return i2c_smbus_xfer(adap, addr, 0, I2C_SMBUS_READ, 0,
			      I2C_SMBUS_QUICK, NULL) >= 0;
}
EXPORT_SYMBOL_GPL(i2c_probe_func_quick_read);

struct i2c_client *
i2c_new_probed_device(struct i2c_adapter *adap,
		      struct i2c_board_info *info,
		      unsigned short const *addr_list,
		      int (*probe)(struct i2c_adapter *, unsigned short addr))
{
	int i;

	if (!probe)
		probe = i2c_default_probe;

	for (i = 0; addr_list[i] != I2C_CLIENT_END; i++) {
		/* Check address validity */
		if (i2c_check_7bit_addr_validity_strict(addr_list[i]) < 0) {
			dev_warn(&adap->dev, "Invalid 7-bit address 0x%02x\n",
				 addr_list[i]);
			continue;
		}

		/* Check address availability (7 bit, no need to encode flags) */
		if (i2c_check_addr_busy(adap, addr_list[i])) {
			dev_dbg(&adap->dev,
				"Address 0x%02x already in use, not probing\n",
				addr_list[i]);
			continue;
		}

		/* Test address responsiveness */
		if (probe(adap, addr_list[i]))
			break;
	}

	if (addr_list[i] == I2C_CLIENT_END) {
		dev_dbg(&adap->dev, "Probing failed, no device found\n");
		return NULL;
	}

	info->addr = addr_list[i];
	return i2c_new_device(adap, info);
}
EXPORT_SYMBOL_GPL(i2c_new_probed_device);

struct i2c_adapter *i2c_get_adapter(int nr)
{
	struct i2c_adapter *adapter;

	mutex_lock(&core_lock);
	adapter = idr_find(&i2c_adapter_idr, nr);
	if (!adapter)
		goto exit;

	if (try_module_get(adapter->owner))
		get_device(&adapter->dev);
	else
		adapter = NULL;

 exit:
	mutex_unlock(&core_lock);
	return adapter;
}
EXPORT_SYMBOL(i2c_get_adapter);

void i2c_put_adapter(struct i2c_adapter *adap)
{
	if (!adap)
		return;

	put_device(&adap->dev);
	module_put(adap->owner);
}
EXPORT_SYMBOL(i2c_put_adapter);

/**
 * i2c_get_dma_safe_msg_buf() - get a DMA safe buffer for the given i2c_msg
 * @msg: the message to be checked
 * @threshold: the minimum number of bytes for which using DMA makes sense
 *
 * Return: NULL if a DMA safe buffer was not obtained. Use msg->buf with PIO.
 *	   Or a valid pointer to be used with DMA. After use, release it by
 *	   calling i2c_put_dma_safe_msg_buf().
 *
 * This function must only be called from process context!
 */
u8 *i2c_get_dma_safe_msg_buf(struct i2c_msg *msg, unsigned int threshold)
{
	if (msg->len < threshold)
		return NULL;

	if (msg->flags & I2C_M_DMA_SAFE)
		return msg->buf;

	pr_debug("using bounce buffer for addr=0x%02x, len=%d\n",
		 msg->addr, msg->len);

	if (msg->flags & I2C_M_RD)
		return kzalloc(msg->len, GFP_KERNEL);
	else
		return kmemdup(msg->buf, msg->len, GFP_KERNEL);
}
EXPORT_SYMBOL_GPL(i2c_get_dma_safe_msg_buf);

/**
 * i2c_put_dma_safe_msg_buf - release DMA safe buffer and sync with i2c_msg
 * @buf: the buffer obtained from i2c_get_dma_safe_msg_buf(). May be NULL.
 * @msg: the message which the buffer corresponds to
 * @xferred: bool saying if the message was transferred
 */
void i2c_put_dma_safe_msg_buf(u8 *buf, struct i2c_msg *msg, bool xferred)
{
	if (!buf || buf == msg->buf)
		return;

	if (xferred && msg->flags & I2C_M_RD)
		memcpy(msg->buf, buf, msg->len);

	kfree(buf);
}
EXPORT_SYMBOL_GPL(i2c_put_dma_safe_msg_buf);

MODULE_AUTHOR("Simon G. Vogl <simon@tk.uni-linz.ac.at>");
MODULE_DESCRIPTION("I2C-Bus main module");
MODULE_LICENSE("GPL");<|MERGE_RESOLUTION|>--- conflicted
+++ resolved
@@ -811,12 +811,9 @@
  */
 void i2c_unregister_device(struct i2c_client *client)
 {
-<<<<<<< HEAD
-=======
 	if (!client)
 		return;
 
->>>>>>> e021bb4f
 	if (client->dev.of_node) {
 		of_node_clear_flag(client->dev.of_node, OF_POPULATED);
 		of_node_put(client->dev.of_node);
