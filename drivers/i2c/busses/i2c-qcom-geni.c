--- conflicted
+++ resolved
@@ -592,8 +592,6 @@
 	pm_runtime_set_autosuspend_delay(gi2c->se.dev, I2C_AUTO_SUSPEND_DELAY);
 	pm_runtime_use_autosuspend(gi2c->se.dev);
 	pm_runtime_enable(gi2c->se.dev);
-<<<<<<< HEAD
-=======
 
 	ret = i2c_add_adapter(&gi2c->adap);
 	if (ret) {
@@ -603,7 +601,6 @@
 	}
 
 	dev_dbg(&pdev->dev, "Geni-I2C adaptor successfully added\n");
->>>>>>> fa578e9d
 
 	ret = i2c_add_adapter(&gi2c->adap);
 	if (ret) {
