/*
    Copyright (c) 1998 - 2002  Frodo Looijaard <frodol@dds.nl>,
    Philip Edelbrock <phil@netroedge.com>, and Mark D. Studebaker
    <mdsxyz123@yahoo.com>
    Copyright (C) 2007 - 2014  Jean Delvare <jdelvare@suse.de>
    Copyright (C) 2010         Intel Corporation,
                               David Woodhouse <dwmw2@infradead.org>

    This program is free software; you can redistribute it and/or modify
    it under the terms of the GNU General Public License as published by
    the Free Software Foundation; either version 2 of the License, or
    (at your option) any later version.

    This program is distributed in the hope that it will be useful,
    but WITHOUT ANY WARRANTY; without even the implied warranty of
    MERCHANTABILITY or FITNESS FOR A PARTICULAR PURPOSE.  See the
    GNU General Public License for more details.
*/

/*
 * Supports the following Intel I/O Controller Hubs (ICH):
 *
 *					I/O			Block	I2C
 *					region	SMBus	Block	proc.	block
 * Chip name			PCI ID	size	PEC	buffer	call	read
 * ---------------------------------------------------------------------------
 * 82801AA (ICH)		0x2413	16	no	no	no	no
 * 82801AB (ICH0)		0x2423	16	no	no	no	no
 * 82801BA (ICH2)		0x2443	16	no	no	no	no
 * 82801CA (ICH3)		0x2483	32	soft	no	no	no
 * 82801DB (ICH4)		0x24c3	32	hard	yes	no	no
 * 82801E (ICH5)		0x24d3	32	hard	yes	yes	yes
 * 6300ESB			0x25a4	32	hard	yes	yes	yes
 * 82801F (ICH6)		0x266a	32	hard	yes	yes	yes
 * 6310ESB/6320ESB		0x269b	32	hard	yes	yes	yes
 * 82801G (ICH7)		0x27da	32	hard	yes	yes	yes
 * 82801H (ICH8)		0x283e	32	hard	yes	yes	yes
 * 82801I (ICH9)		0x2930	32	hard	yes	yes	yes
 * EP80579 (Tolapai)		0x5032	32	hard	yes	yes	yes
 * ICH10			0x3a30	32	hard	yes	yes	yes
 * ICH10			0x3a60	32	hard	yes	yes	yes
 * 5/3400 Series (PCH)		0x3b30	32	hard	yes	yes	yes
 * 6 Series (PCH)		0x1c22	32	hard	yes	yes	yes
 * Patsburg (PCH)		0x1d22	32	hard	yes	yes	yes
 * Patsburg (PCH) IDF		0x1d70	32	hard	yes	yes	yes
 * Patsburg (PCH) IDF		0x1d71	32	hard	yes	yes	yes
 * Patsburg (PCH) IDF		0x1d72	32	hard	yes	yes	yes
 * DH89xxCC (PCH)		0x2330	32	hard	yes	yes	yes
 * Panther Point (PCH)		0x1e22	32	hard	yes	yes	yes
 * Lynx Point (PCH)		0x8c22	32	hard	yes	yes	yes
 * Lynx Point-LP (PCH)		0x9c22	32	hard	yes	yes	yes
 * Avoton (SOC)			0x1f3c	32	hard	yes	yes	yes
 * Wellsburg (PCH)		0x8d22	32	hard	yes	yes	yes
 * Wellsburg (PCH) MS		0x8d7d	32	hard	yes	yes	yes
 * Wellsburg (PCH) MS		0x8d7e	32	hard	yes	yes	yes
 * Wellsburg (PCH) MS		0x8d7f	32	hard	yes	yes	yes
 * Coleto Creek (PCH)		0x23b0	32	hard	yes	yes	yes
 * Wildcat Point (PCH)		0x8ca2	32	hard	yes	yes	yes
 * Wildcat Point-LP (PCH)	0x9ca2	32	hard	yes	yes	yes
 * BayTrail (SOC)		0x0f12	32	hard	yes	yes	yes
 * Braswell (SOC)		0x2292	32	hard	yes	yes	yes
 * Sunrise Point-H (PCH) 	0xa123  32	hard	yes	yes	yes
 * Sunrise Point-LP (PCH)	0x9d23	32	hard	yes	yes	yes
 * DNV (SOC)			0x19df	32	hard	yes	yes	yes
 * Broxton (SOC)		0x5ad4	32	hard	yes	yes	yes
 * Lewisburg (PCH)		0xa1a3	32	hard	yes	yes	yes
 * Lewisburg Supersku (PCH)	0xa223	32	hard	yes	yes	yes
 * Kaby Lake PCH-H (PCH)	0xa2a3	32	hard	yes	yes	yes
 * Gemini Lake (SOC)		0x31d4	32	hard	yes	yes	yes
 * Cannon Lake-H (PCH)		0xa323	32	hard	yes	yes	yes
 * Cannon Lake-LP (PCH)		0x9da3	32	hard	yes	yes	yes
 * Cedar Fork (PCH)		0x18df	32	hard	yes	yes	yes
 * Ice Lake-LP (PCH)		0x34a3	32	hard	yes	yes	yes
 *
 * Features supported by this driver:
 * Software PEC				no
 * Hardware PEC				yes
 * Block buffer				yes
 * Block process call transaction	no
 * I2C block read transaction		yes (doesn't use the block buffer)
 * Slave mode				no
 * SMBus Host Notify			yes
 * Interrupt processing			yes
 *
 * See the file Documentation/i2c/busses/i2c-i801 for details.
 */

#include <linux/interrupt.h>
#include <linux/module.h>
#include <linux/pci.h>
#include <linux/kernel.h>
#include <linux/stddef.h>
#include <linux/delay.h>
#include <linux/ioport.h>
#include <linux/init.h>
#include <linux/i2c.h>
#include <linux/i2c-smbus.h>
#include <linux/acpi.h>
#include <linux/io.h>
#include <linux/dmi.h>
#include <linux/slab.h>
#include <linux/wait.h>
#include <linux/err.h>
#include <linux/platform_device.h>
#include <linux/platform_data/itco_wdt.h>
#include <linux/pm_runtime.h>

#if IS_ENABLED(CONFIG_I2C_MUX_GPIO) && defined CONFIG_DMI
#include <linux/gpio.h>
#include <linux/platform_data/i2c-mux-gpio.h>
#endif

/* I801 SMBus address offsets */
#define SMBHSTSTS(p)	(0 + (p)->smba)
#define SMBHSTCNT(p)	(2 + (p)->smba)
#define SMBHSTCMD(p)	(3 + (p)->smba)
#define SMBHSTADD(p)	(4 + (p)->smba)
#define SMBHSTDAT0(p)	(5 + (p)->smba)
#define SMBHSTDAT1(p)	(6 + (p)->smba)
#define SMBBLKDAT(p)	(7 + (p)->smba)
#define SMBPEC(p)	(8 + (p)->smba)		/* ICH3 and later */
#define SMBAUXSTS(p)	(12 + (p)->smba)	/* ICH4 and later */
#define SMBAUXCTL(p)	(13 + (p)->smba)	/* ICH4 and later */
#define SMBSLVSTS(p)	(16 + (p)->smba)	/* ICH3 and later */
#define SMBSLVCMD(p)	(17 + (p)->smba)	/* ICH3 and later */
#define SMBNTFDADD(p)	(20 + (p)->smba)	/* ICH3 and later */

/* PCI Address Constants */
#define SMBBAR		4
#define SMBPCICTL	0x004
#define SMBPCISTS	0x006
#define SMBHSTCFG	0x040
#define TCOBASE		0x050
#define TCOCTL		0x054

#define ACPIBASE		0x040
#define ACPIBASE_SMI_OFF	0x030
#define ACPICTRL		0x044
#define ACPICTRL_EN		0x080

#define SBREG_BAR		0x10
#define SBREG_SMBCTRL		0xc6000c
#define SBREG_SMBCTRL_DNV	0xcf000c

/* Host status bits for SMBPCISTS */
#define SMBPCISTS_INTS		BIT(3)

/* Control bits for SMBPCICTL */
#define SMBPCICTL_INTDIS	BIT(10)

/* Host configuration bits for SMBHSTCFG */
#define SMBHSTCFG_HST_EN	BIT(0)
#define SMBHSTCFG_SMB_SMI_EN	BIT(1)
#define SMBHSTCFG_I2C_EN	BIT(2)
#define SMBHSTCFG_SPD_WD	BIT(4)

/* TCO configuration bits for TCOCTL */
#define TCOCTL_EN		BIT(8)

/* Auxiliary status register bits, ICH4+ only */
#define SMBAUXSTS_CRCE		BIT(0)
#define SMBAUXSTS_STCO		BIT(1)

/* Auxiliary control register bits, ICH4+ only */
#define SMBAUXCTL_CRC		BIT(0)
#define SMBAUXCTL_E32B		BIT(1)

/* Other settings */
#define MAX_RETRIES		400

/* I801 command constants */
#define I801_QUICK		0x00
#define I801_BYTE		0x04
#define I801_BYTE_DATA		0x08
#define I801_WORD_DATA		0x0C
#define I801_PROC_CALL		0x10	/* unimplemented */
#define I801_BLOCK_DATA		0x14
#define I801_I2C_BLOCK_DATA	0x18	/* ICH5 and later */

/* I801 Host Control register bits */
#define SMBHSTCNT_INTREN	BIT(0)
#define SMBHSTCNT_KILL		BIT(1)
#define SMBHSTCNT_LAST_BYTE	BIT(5)
#define SMBHSTCNT_START		BIT(6)
#define SMBHSTCNT_PEC_EN	BIT(7)	/* ICH3 and later */

/* I801 Hosts Status register bits */
#define SMBHSTSTS_BYTE_DONE	BIT(7)
#define SMBHSTSTS_INUSE_STS	BIT(6)
#define SMBHSTSTS_SMBALERT_STS	BIT(5)
#define SMBHSTSTS_FAILED	BIT(4)
#define SMBHSTSTS_BUS_ERR	BIT(3)
#define SMBHSTSTS_DEV_ERR	BIT(2)
#define SMBHSTSTS_INTR		BIT(1)
#define SMBHSTSTS_HOST_BUSY	BIT(0)

/* Host Notify Status register bits */
#define SMBSLVSTS_HST_NTFY_STS	BIT(0)

/* Host Notify Command register bits */
#define SMBSLVCMD_HST_NTFY_INTREN	BIT(0)

#define STATUS_ERROR_FLAGS	(SMBHSTSTS_FAILED | SMBHSTSTS_BUS_ERR | \
				 SMBHSTSTS_DEV_ERR)

#define STATUS_FLAGS		(SMBHSTSTS_BYTE_DONE | SMBHSTSTS_INTR | \
				 STATUS_ERROR_FLAGS)

/* Older devices have their ID defined in <linux/pci_ids.h> */
#define PCI_DEVICE_ID_INTEL_BAYTRAIL_SMBUS		0x0f12
#define PCI_DEVICE_ID_INTEL_CDF_SMBUS			0x18df
#define PCI_DEVICE_ID_INTEL_DNV_SMBUS			0x19df
#define PCI_DEVICE_ID_INTEL_COUGARPOINT_SMBUS		0x1c22
#define PCI_DEVICE_ID_INTEL_PATSBURG_SMBUS		0x1d22
/* Patsburg also has three 'Integrated Device Function' SMBus controllers */
#define PCI_DEVICE_ID_INTEL_PATSBURG_SMBUS_IDF0		0x1d70
#define PCI_DEVICE_ID_INTEL_PATSBURG_SMBUS_IDF1		0x1d71
#define PCI_DEVICE_ID_INTEL_PATSBURG_SMBUS_IDF2		0x1d72
#define PCI_DEVICE_ID_INTEL_PANTHERPOINT_SMBUS		0x1e22
#define PCI_DEVICE_ID_INTEL_AVOTON_SMBUS		0x1f3c
#define PCI_DEVICE_ID_INTEL_BRASWELL_SMBUS		0x2292
#define PCI_DEVICE_ID_INTEL_DH89XXCC_SMBUS		0x2330
#define PCI_DEVICE_ID_INTEL_COLETOCREEK_SMBUS		0x23b0
#define PCI_DEVICE_ID_INTEL_GEMINILAKE_SMBUS		0x31d4
#define PCI_DEVICE_ID_INTEL_ICELAKE_LP_SMBUS		0x34a3
#define PCI_DEVICE_ID_INTEL_5_3400_SERIES_SMBUS		0x3b30
#define PCI_DEVICE_ID_INTEL_BROXTON_SMBUS		0x5ad4
#define PCI_DEVICE_ID_INTEL_LYNXPOINT_SMBUS		0x8c22
#define PCI_DEVICE_ID_INTEL_WILDCATPOINT_SMBUS		0x8ca2
#define PCI_DEVICE_ID_INTEL_WELLSBURG_SMBUS		0x8d22
#define PCI_DEVICE_ID_INTEL_WELLSBURG_SMBUS_MS0		0x8d7d
#define PCI_DEVICE_ID_INTEL_WELLSBURG_SMBUS_MS1		0x8d7e
#define PCI_DEVICE_ID_INTEL_WELLSBURG_SMBUS_MS2		0x8d7f
#define PCI_DEVICE_ID_INTEL_LYNXPOINT_LP_SMBUS		0x9c22
#define PCI_DEVICE_ID_INTEL_WILDCATPOINT_LP_SMBUS	0x9ca2
#define PCI_DEVICE_ID_INTEL_SUNRISEPOINT_LP_SMBUS	0x9d23
#define PCI_DEVICE_ID_INTEL_CANNONLAKE_LP_SMBUS		0x9da3
#define PCI_DEVICE_ID_INTEL_SUNRISEPOINT_H_SMBUS	0xa123
#define PCI_DEVICE_ID_INTEL_LEWISBURG_SMBUS		0xa1a3
#define PCI_DEVICE_ID_INTEL_LEWISBURG_SSKU_SMBUS	0xa223
#define PCI_DEVICE_ID_INTEL_KABYLAKE_PCH_H_SMBUS	0xa2a3
#define PCI_DEVICE_ID_INTEL_CANNONLAKE_H_SMBUS		0xa323

struct i801_mux_config {
	char *gpio_chip;
	unsigned values[3];
	int n_values;
	unsigned classes[3];
	unsigned gpios[2];		/* Relative to gpio_chip->base */
	int n_gpios;
};

struct i801_priv {
	struct i2c_adapter adapter;
	unsigned long smba;
	unsigned char original_hstcfg;
	unsigned char original_slvcmd;
	struct pci_dev *pci_dev;
	unsigned int features;

	/* isr processing */
	wait_queue_head_t waitq;
	u8 status;

	/* Command state used by isr for byte-by-byte block transactions */
	u8 cmd;
	bool is_read;
	int count;
	int len;
	u8 *data;

#if IS_ENABLED(CONFIG_I2C_MUX_GPIO) && defined CONFIG_DMI
	const struct i801_mux_config *mux_drvdata;
	struct platform_device *mux_pdev;
#endif
	struct platform_device *tco_pdev;

	/*
	 * If set to true the host controller registers are reserved for
	 * ACPI AML use. Protected by acpi_lock.
	 */
	bool acpi_reserved;
	struct mutex acpi_lock;
};

#define FEATURE_SMBUS_PEC	BIT(0)
#define FEATURE_BLOCK_BUFFER	BIT(1)
#define FEATURE_BLOCK_PROC	BIT(2)
#define FEATURE_I2C_BLOCK_READ	BIT(3)
#define FEATURE_IRQ		BIT(4)
#define FEATURE_HOST_NOTIFY	BIT(5)
/* Not really a feature, but it's convenient to handle it as such */
#define FEATURE_IDF		BIT(15)
#define FEATURE_TCO		BIT(16)

static const char *i801_feature_names[] = {
	"SMBus PEC",
	"Block buffer",
	"Block process call",
	"I2C block read",
	"Interrupt",
	"SMBus Host Notify",
};

static unsigned int disable_features;
module_param(disable_features, uint, S_IRUGO | S_IWUSR);
MODULE_PARM_DESC(disable_features, "Disable selected driver features:\n"
	"\t\t  0x01  disable SMBus PEC\n"
	"\t\t  0x02  disable the block buffer\n"
	"\t\t  0x08  disable the I2C block read functionality\n"
	"\t\t  0x10  don't use interrupts\n"
	"\t\t  0x20  disable SMBus Host Notify ");

/* Make sure the SMBus host is ready to start transmitting.
   Return 0 if it is, -EBUSY if it is not. */
static int i801_check_pre(struct i801_priv *priv)
{
	int status;

	status = inb_p(SMBHSTSTS(priv));
	if (status & SMBHSTSTS_HOST_BUSY) {
		dev_err(&priv->pci_dev->dev, "SMBus is busy, can't use it!\n");
		return -EBUSY;
	}

	status &= STATUS_FLAGS;
	if (status) {
		dev_dbg(&priv->pci_dev->dev, "Clearing status flags (%02x)\n",
			status);
		outb_p(status, SMBHSTSTS(priv));
		status = inb_p(SMBHSTSTS(priv)) & STATUS_FLAGS;
		if (status) {
			dev_err(&priv->pci_dev->dev,
				"Failed clearing status flags (%02x)\n",
				status);
			return -EBUSY;
		}
	}

	/*
	 * Clear CRC status if needed.
	 * During normal operation, i801_check_post() takes care
	 * of it after every operation.  We do it here only in case
	 * the hardware was already in this state when the driver
	 * started.
	 */
	if (priv->features & FEATURE_SMBUS_PEC) {
		status = inb_p(SMBAUXSTS(priv)) & SMBAUXSTS_CRCE;
		if (status) {
			dev_dbg(&priv->pci_dev->dev,
				"Clearing aux status flags (%02x)\n", status);
			outb_p(status, SMBAUXSTS(priv));
			status = inb_p(SMBAUXSTS(priv)) & SMBAUXSTS_CRCE;
			if (status) {
				dev_err(&priv->pci_dev->dev,
					"Failed clearing aux status flags (%02x)\n",
					status);
				return -EBUSY;
			}
		}
	}

	return 0;
}

/*
 * Convert the status register to an error code, and clear it.
 * Note that status only contains the bits we want to clear, not the
 * actual register value.
 */
static int i801_check_post(struct i801_priv *priv, int status)
{
	int result = 0;

	/*
	 * If the SMBus is still busy, we give up
	 * Note: This timeout condition only happens when using polling
	 * transactions.  For interrupt operation, NAK/timeout is indicated by
	 * DEV_ERR.
	 */
	if (unlikely(status < 0)) {
		dev_err(&priv->pci_dev->dev, "Transaction timeout\n");
		/* try to stop the current command */
		dev_dbg(&priv->pci_dev->dev, "Terminating the current operation\n");
		outb_p(inb_p(SMBHSTCNT(priv)) | SMBHSTCNT_KILL,
		       SMBHSTCNT(priv));
		usleep_range(1000, 2000);
		outb_p(inb_p(SMBHSTCNT(priv)) & (~SMBHSTCNT_KILL),
		       SMBHSTCNT(priv));

		/* Check if it worked */
		status = inb_p(SMBHSTSTS(priv));
		if ((status & SMBHSTSTS_HOST_BUSY) ||
		    !(status & SMBHSTSTS_FAILED))
			dev_err(&priv->pci_dev->dev,
				"Failed terminating the transaction\n");
		outb_p(STATUS_FLAGS, SMBHSTSTS(priv));
		return -ETIMEDOUT;
	}

	if (status & SMBHSTSTS_FAILED) {
		result = -EIO;
		dev_err(&priv->pci_dev->dev, "Transaction failed\n");
	}
	if (status & SMBHSTSTS_DEV_ERR) {
		/*
		 * This may be a PEC error, check and clear it.
		 *
		 * AUXSTS is handled differently from HSTSTS.
		 * For HSTSTS, i801_isr() or i801_wait_intr()
		 * has already cleared the error bits in hardware,
		 * and we are passed a copy of the original value
		 * in "status".
		 * For AUXSTS, the hardware register is left
		 * for us to handle here.
		 * This is asymmetric, slightly iffy, but safe,
		 * since all this code is serialized and the CRCE
		 * bit is harmless as long as it's cleared before
		 * the next operation.
		 */
		if ((priv->features & FEATURE_SMBUS_PEC) &&
		    (inb_p(SMBAUXSTS(priv)) & SMBAUXSTS_CRCE)) {
			outb_p(SMBAUXSTS_CRCE, SMBAUXSTS(priv));
			result = -EBADMSG;
			dev_dbg(&priv->pci_dev->dev, "PEC error\n");
		} else {
			result = -ENXIO;
			dev_dbg(&priv->pci_dev->dev, "No response\n");
		}
	}
	if (status & SMBHSTSTS_BUS_ERR) {
		result = -EAGAIN;
		dev_dbg(&priv->pci_dev->dev, "Lost arbitration\n");
	}

	/* Clear status flags except BYTE_DONE, to be cleared by caller */
	outb_p(status, SMBHSTSTS(priv));

	return result;
}

/* Wait for BUSY being cleared and either INTR or an error flag being set */
static int i801_wait_intr(struct i801_priv *priv)
{
	int timeout = 0;
	int status;

	/* We will always wait for a fraction of a second! */
	do {
		usleep_range(250, 500);
		status = inb_p(SMBHSTSTS(priv));
	} while (((status & SMBHSTSTS_HOST_BUSY) ||
		  !(status & (STATUS_ERROR_FLAGS | SMBHSTSTS_INTR))) &&
		 (timeout++ < MAX_RETRIES));

	if (timeout > MAX_RETRIES) {
		dev_dbg(&priv->pci_dev->dev, "INTR Timeout!\n");
		return -ETIMEDOUT;
	}
	return status & (STATUS_ERROR_FLAGS | SMBHSTSTS_INTR);
}

/* Wait for either BYTE_DONE or an error flag being set */
static int i801_wait_byte_done(struct i801_priv *priv)
{
	int timeout = 0;
	int status;

	/* We will always wait for a fraction of a second! */
	do {
		usleep_range(250, 500);
		status = inb_p(SMBHSTSTS(priv));
	} while (!(status & (STATUS_ERROR_FLAGS | SMBHSTSTS_BYTE_DONE)) &&
		 (timeout++ < MAX_RETRIES));

	if (timeout > MAX_RETRIES) {
		dev_dbg(&priv->pci_dev->dev, "BYTE_DONE Timeout!\n");
		return -ETIMEDOUT;
	}
	return status & STATUS_ERROR_FLAGS;
}

static int i801_transaction(struct i801_priv *priv, int xact)
{
	int status;
	int result;
	const struct i2c_adapter *adap = &priv->adapter;

	result = i801_check_pre(priv);
	if (result < 0)
		return result;

	if (priv->features & FEATURE_IRQ) {
		outb_p(xact | SMBHSTCNT_INTREN | SMBHSTCNT_START,
		       SMBHSTCNT(priv));
		result = wait_event_timeout(priv->waitq,
					    (status = priv->status),
					    adap->timeout);
		if (!result) {
			status = -ETIMEDOUT;
			dev_warn(&priv->pci_dev->dev,
				 "Timeout waiting for interrupt!\n");
		}
		priv->status = 0;
		return i801_check_post(priv, status);
	}

	/* the current contents of SMBHSTCNT can be overwritten, since PEC,
	 * SMBSCMD are passed in xact */
	outb_p(xact | SMBHSTCNT_START, SMBHSTCNT(priv));

	status = i801_wait_intr(priv);
	return i801_check_post(priv, status);
}

static int i801_block_transaction_by_block(struct i801_priv *priv,
					   union i2c_smbus_data *data,
					   char read_write, int hwpec)
{
	int i, len;
	int status;

	inb_p(SMBHSTCNT(priv)); /* reset the data buffer index */

	/* Use 32-byte buffer to process this transaction */
	if (read_write == I2C_SMBUS_WRITE) {
		len = data->block[0];
		outb_p(len, SMBHSTDAT0(priv));
		for (i = 0; i < len; i++)
			outb_p(data->block[i+1], SMBBLKDAT(priv));
	}

	status = i801_transaction(priv, I801_BLOCK_DATA |
				  (hwpec ? SMBHSTCNT_PEC_EN : 0));
	if (status)
		return status;

	if (read_write == I2C_SMBUS_READ) {
		len = inb_p(SMBHSTDAT0(priv));
		if (len < 1 || len > I2C_SMBUS_BLOCK_MAX)
			return -EPROTO;

		data->block[0] = len;
		for (i = 0; i < len; i++)
			data->block[i + 1] = inb_p(SMBBLKDAT(priv));
	}
	return 0;
}

static void i801_isr_byte_done(struct i801_priv *priv)
{
	if (priv->is_read) {
		/* For SMBus block reads, length is received with first byte */
		if (((priv->cmd & 0x1c) == I801_BLOCK_DATA) &&
		    (priv->count == 0)) {
			priv->len = inb_p(SMBHSTDAT0(priv));
			if (priv->len < 1 || priv->len > I2C_SMBUS_BLOCK_MAX) {
				dev_err(&priv->pci_dev->dev,
					"Illegal SMBus block read size %d\n",
					priv->len);
				/* FIXME: Recover */
				priv->len = I2C_SMBUS_BLOCK_MAX;
			} else {
				dev_dbg(&priv->pci_dev->dev,
					"SMBus block read size is %d\n",
					priv->len);
			}
			priv->data[-1] = priv->len;
		}

		/* Read next byte */
		if (priv->count < priv->len)
			priv->data[priv->count++] = inb(SMBBLKDAT(priv));
		else
			dev_dbg(&priv->pci_dev->dev,
				"Discarding extra byte on block read\n");

		/* Set LAST_BYTE for last byte of read transaction */
		if (priv->count == priv->len - 1)
			outb_p(priv->cmd | SMBHSTCNT_LAST_BYTE,
			       SMBHSTCNT(priv));
	} else if (priv->count < priv->len - 1) {
		/* Write next byte, except for IRQ after last byte */
		outb_p(priv->data[++priv->count], SMBBLKDAT(priv));
	}

	/* Clear BYTE_DONE to continue with next byte */
	outb_p(SMBHSTSTS_BYTE_DONE, SMBHSTSTS(priv));
}

static irqreturn_t i801_host_notify_isr(struct i801_priv *priv)
{
	unsigned short addr;

	addr = inb_p(SMBNTFDADD(priv)) >> 1;

	/*
	 * With the tested platforms, reading SMBNTFDDAT (22 + (p)->smba)
	 * always returns 0. Our current implementation doesn't provide
	 * data, so we just ignore it.
	 */
	i2c_handle_smbus_host_notify(&priv->adapter, addr);

	/* clear Host Notify bit and return */
	outb_p(SMBSLVSTS_HST_NTFY_STS, SMBSLVSTS(priv));
	return IRQ_HANDLED;
}

/*
 * There are three kinds of interrupts:
 *
 * 1) i801 signals transaction completion with one of these interrupts:
 *      INTR - Success
 *      DEV_ERR - Invalid command, NAK or communication timeout
 *      BUS_ERR - SMI# transaction collision
 *      FAILED - transaction was canceled due to a KILL request
 *    When any of these occur, update ->status and wake up the waitq.
 *    ->status must be cleared before kicking off the next transaction.
 *
 * 2) For byte-by-byte (I2C read/write) transactions, one BYTE_DONE interrupt
 *    occurs for each byte of a byte-by-byte to prepare the next byte.
 *
 * 3) Host Notify interrupts
 */
static irqreturn_t i801_isr(int irq, void *dev_id)
{
	struct i801_priv *priv = dev_id;
	u16 pcists;
	u8 status;

	/* Confirm this is our interrupt */
	pci_read_config_word(priv->pci_dev, SMBPCISTS, &pcists);
	if (!(pcists & SMBPCISTS_INTS))
		return IRQ_NONE;

	if (priv->features & FEATURE_HOST_NOTIFY) {
		status = inb_p(SMBSLVSTS(priv));
		if (status & SMBSLVSTS_HST_NTFY_STS)
			return i801_host_notify_isr(priv);
	}

	status = inb_p(SMBHSTSTS(priv));
	if (status & SMBHSTSTS_BYTE_DONE)
		i801_isr_byte_done(priv);

	/*
	 * Clear irq sources and report transaction result.
	 * ->status must be cleared before the next transaction is started.
	 */
	status &= SMBHSTSTS_INTR | STATUS_ERROR_FLAGS;
	if (status) {
		outb_p(status, SMBHSTSTS(priv));
		priv->status = status;
		wake_up(&priv->waitq);
	}

	return IRQ_HANDLED;
}

/*
 * For "byte-by-byte" block transactions:
 *   I2C write uses cmd=I801_BLOCK_DATA, I2C_EN=1
 *   I2C read uses cmd=I801_I2C_BLOCK_DATA
 */
static int i801_block_transaction_byte_by_byte(struct i801_priv *priv,
					       union i2c_smbus_data *data,
					       char read_write, int command,
					       int hwpec)
{
	int i, len;
	int smbcmd;
	int status;
	int result;
	const struct i2c_adapter *adap = &priv->adapter;

	result = i801_check_pre(priv);
	if (result < 0)
		return result;

	len = data->block[0];

	if (read_write == I2C_SMBUS_WRITE) {
		outb_p(len, SMBHSTDAT0(priv));
		outb_p(data->block[1], SMBBLKDAT(priv));
	}

	if (command == I2C_SMBUS_I2C_BLOCK_DATA &&
	    read_write == I2C_SMBUS_READ)
		smbcmd = I801_I2C_BLOCK_DATA;
	else
		smbcmd = I801_BLOCK_DATA;

	if (priv->features & FEATURE_IRQ) {
		priv->is_read = (read_write == I2C_SMBUS_READ);
		if (len == 1 && priv->is_read)
			smbcmd |= SMBHSTCNT_LAST_BYTE;
		priv->cmd = smbcmd | SMBHSTCNT_INTREN;
		priv->len = len;
		priv->count = 0;
		priv->data = &data->block[1];

		outb_p(priv->cmd | SMBHSTCNT_START, SMBHSTCNT(priv));
		result = wait_event_timeout(priv->waitq,
					    (status = priv->status),
					    adap->timeout);
		if (!result) {
			status = -ETIMEDOUT;
			dev_warn(&priv->pci_dev->dev,
				 "Timeout waiting for interrupt!\n");
		}
		priv->status = 0;
		return i801_check_post(priv, status);
	}

	for (i = 1; i <= len; i++) {
		if (i == len && read_write == I2C_SMBUS_READ)
			smbcmd |= SMBHSTCNT_LAST_BYTE;
		outb_p(smbcmd, SMBHSTCNT(priv));

		if (i == 1)
			outb_p(inb(SMBHSTCNT(priv)) | SMBHSTCNT_START,
			       SMBHSTCNT(priv));

		status = i801_wait_byte_done(priv);
		if (status)
			goto exit;

		if (i == 1 && read_write == I2C_SMBUS_READ
		 && command != I2C_SMBUS_I2C_BLOCK_DATA) {
			len = inb_p(SMBHSTDAT0(priv));
			if (len < 1 || len > I2C_SMBUS_BLOCK_MAX) {
				dev_err(&priv->pci_dev->dev,
					"Illegal SMBus block read size %d\n",
					len);
				/* Recover */
				while (inb_p(SMBHSTSTS(priv)) &
				       SMBHSTSTS_HOST_BUSY)
					outb_p(SMBHSTSTS_BYTE_DONE,
					       SMBHSTSTS(priv));
				outb_p(SMBHSTSTS_INTR, SMBHSTSTS(priv));
				return -EPROTO;
			}
			data->block[0] = len;
		}

		/* Retrieve/store value in SMBBLKDAT */
		if (read_write == I2C_SMBUS_READ)
			data->block[i] = inb_p(SMBBLKDAT(priv));
		if (read_write == I2C_SMBUS_WRITE && i+1 <= len)
			outb_p(data->block[i+1], SMBBLKDAT(priv));

		/* signals SMBBLKDAT ready */
		outb_p(SMBHSTSTS_BYTE_DONE, SMBHSTSTS(priv));
	}

	status = i801_wait_intr(priv);
exit:
	return i801_check_post(priv, status);
}

static int i801_set_block_buffer_mode(struct i801_priv *priv)
{
	outb_p(inb_p(SMBAUXCTL(priv)) | SMBAUXCTL_E32B, SMBAUXCTL(priv));
	if ((inb_p(SMBAUXCTL(priv)) & SMBAUXCTL_E32B) == 0)
		return -EIO;
	return 0;
}

/* Block transaction function */
static int i801_block_transaction(struct i801_priv *priv,
				  union i2c_smbus_data *data, char read_write,
				  int command, int hwpec)
{
	int result = 0;
	unsigned char hostc;

	if (command == I2C_SMBUS_I2C_BLOCK_DATA) {
		if (read_write == I2C_SMBUS_WRITE) {
			/* set I2C_EN bit in configuration register */
			pci_read_config_byte(priv->pci_dev, SMBHSTCFG, &hostc);
			pci_write_config_byte(priv->pci_dev, SMBHSTCFG,
					      hostc | SMBHSTCFG_I2C_EN);
		} else if (!(priv->features & FEATURE_I2C_BLOCK_READ)) {
			dev_err(&priv->pci_dev->dev,
				"I2C block read is unsupported!\n");
			return -EOPNOTSUPP;
		}
	}

	if (read_write == I2C_SMBUS_WRITE
	 || command == I2C_SMBUS_I2C_BLOCK_DATA) {
		if (data->block[0] < 1)
			data->block[0] = 1;
		if (data->block[0] > I2C_SMBUS_BLOCK_MAX)
			data->block[0] = I2C_SMBUS_BLOCK_MAX;
	} else {
		data->block[0] = 32;	/* max for SMBus block reads */
	}

	/* Experience has shown that the block buffer can only be used for
	   SMBus (not I2C) block transactions, even though the datasheet
	   doesn't mention this limitation. */
	if ((priv->features & FEATURE_BLOCK_BUFFER)
	 && command != I2C_SMBUS_I2C_BLOCK_DATA
	 && i801_set_block_buffer_mode(priv) == 0)
		result = i801_block_transaction_by_block(priv, data,
							 read_write, hwpec);
	else
		result = i801_block_transaction_byte_by_byte(priv, data,
							     read_write,
							     command, hwpec);

	if (command == I2C_SMBUS_I2C_BLOCK_DATA
	 && read_write == I2C_SMBUS_WRITE) {
		/* restore saved configuration register value */
		pci_write_config_byte(priv->pci_dev, SMBHSTCFG, hostc);
	}
	return result;
}

/* Return negative errno on error. */
static s32 i801_access(struct i2c_adapter *adap, u16 addr,
		       unsigned short flags, char read_write, u8 command,
		       int size, union i2c_smbus_data *data)
{
	int hwpec;
	int block = 0;
	int ret = 0, xact = 0;
	struct i801_priv *priv = i2c_get_adapdata(adap);

	mutex_lock(&priv->acpi_lock);
	if (priv->acpi_reserved) {
		mutex_unlock(&priv->acpi_lock);
		return -EBUSY;
	}

	pm_runtime_get_sync(&priv->pci_dev->dev);

	hwpec = (priv->features & FEATURE_SMBUS_PEC) && (flags & I2C_CLIENT_PEC)
		&& size != I2C_SMBUS_QUICK
		&& size != I2C_SMBUS_I2C_BLOCK_DATA;

	switch (size) {
	case I2C_SMBUS_QUICK:
		outb_p(((addr & 0x7f) << 1) | (read_write & 0x01),
		       SMBHSTADD(priv));
		xact = I801_QUICK;
		break;
	case I2C_SMBUS_BYTE:
		outb_p(((addr & 0x7f) << 1) | (read_write & 0x01),
		       SMBHSTADD(priv));
		if (read_write == I2C_SMBUS_WRITE)
			outb_p(command, SMBHSTCMD(priv));
		xact = I801_BYTE;
		break;
	case I2C_SMBUS_BYTE_DATA:
		outb_p(((addr & 0x7f) << 1) | (read_write & 0x01),
		       SMBHSTADD(priv));
		outb_p(command, SMBHSTCMD(priv));
		if (read_write == I2C_SMBUS_WRITE)
			outb_p(data->byte, SMBHSTDAT0(priv));
		xact = I801_BYTE_DATA;
		break;
	case I2C_SMBUS_WORD_DATA:
		outb_p(((addr & 0x7f) << 1) | (read_write & 0x01),
		       SMBHSTADD(priv));
		outb_p(command, SMBHSTCMD(priv));
		if (read_write == I2C_SMBUS_WRITE) {
			outb_p(data->word & 0xff, SMBHSTDAT0(priv));
			outb_p((data->word & 0xff00) >> 8, SMBHSTDAT1(priv));
		}
		xact = I801_WORD_DATA;
		break;
	case I2C_SMBUS_BLOCK_DATA:
		outb_p(((addr & 0x7f) << 1) | (read_write & 0x01),
		       SMBHSTADD(priv));
		outb_p(command, SMBHSTCMD(priv));
		block = 1;
		break;
	case I2C_SMBUS_I2C_BLOCK_DATA:
		/*
		 * NB: page 240 of ICH5 datasheet shows that the R/#W
		 * bit should be cleared here, even when reading.
		 * However if SPD Write Disable is set (Lynx Point and later),
		 * the read will fail if we don't set the R/#W bit.
		 */
		outb_p(((addr & 0x7f) << 1) |
		       ((priv->original_hstcfg & SMBHSTCFG_SPD_WD) ?
			(read_write & 0x01) : 0),
		       SMBHSTADD(priv));
		if (read_write == I2C_SMBUS_READ) {
			/* NB: page 240 of ICH5 datasheet also shows
			 * that DATA1 is the cmd field when reading */
			outb_p(command, SMBHSTDAT1(priv));
		} else
			outb_p(command, SMBHSTCMD(priv));
		block = 1;
		break;
	default:
		dev_err(&priv->pci_dev->dev, "Unsupported transaction %d\n",
			size);
		ret = -EOPNOTSUPP;
		goto out;
	}

	if (hwpec)	/* enable/disable hardware PEC */
		outb_p(inb_p(SMBAUXCTL(priv)) | SMBAUXCTL_CRC, SMBAUXCTL(priv));
	else
		outb_p(inb_p(SMBAUXCTL(priv)) & (~SMBAUXCTL_CRC),
		       SMBAUXCTL(priv));

	if (block)
		ret = i801_block_transaction(priv, data, read_write, size,
					     hwpec);
	else
		ret = i801_transaction(priv, xact);

	/* Some BIOSes don't like it when PEC is enabled at reboot or resume
	   time, so we forcibly disable it after every transaction. Turn off
	   E32B for the same reason. */
	if (hwpec || block)
		outb_p(inb_p(SMBAUXCTL(priv)) &
		       ~(SMBAUXCTL_CRC | SMBAUXCTL_E32B), SMBAUXCTL(priv));

	if (block)
		goto out;
	if (ret)
		goto out;
	if ((read_write == I2C_SMBUS_WRITE) || (xact == I801_QUICK))
		goto out;

	switch (xact & 0x7f) {
	case I801_BYTE:	/* Result put in SMBHSTDAT0 */
	case I801_BYTE_DATA:
		data->byte = inb_p(SMBHSTDAT0(priv));
		break;
	case I801_WORD_DATA:
		data->word = inb_p(SMBHSTDAT0(priv)) +
			     (inb_p(SMBHSTDAT1(priv)) << 8);
		break;
	}

out:
	pm_runtime_mark_last_busy(&priv->pci_dev->dev);
	pm_runtime_put_autosuspend(&priv->pci_dev->dev);
	mutex_unlock(&priv->acpi_lock);
	return ret;
}


static u32 i801_func(struct i2c_adapter *adapter)
{
	struct i801_priv *priv = i2c_get_adapdata(adapter);

	return I2C_FUNC_SMBUS_QUICK | I2C_FUNC_SMBUS_BYTE |
	       I2C_FUNC_SMBUS_BYTE_DATA | I2C_FUNC_SMBUS_WORD_DATA |
	       I2C_FUNC_SMBUS_BLOCK_DATA | I2C_FUNC_SMBUS_WRITE_I2C_BLOCK |
	       ((priv->features & FEATURE_SMBUS_PEC) ? I2C_FUNC_SMBUS_PEC : 0) |
	       ((priv->features & FEATURE_I2C_BLOCK_READ) ?
		I2C_FUNC_SMBUS_READ_I2C_BLOCK : 0) |
	       ((priv->features & FEATURE_HOST_NOTIFY) ?
		I2C_FUNC_SMBUS_HOST_NOTIFY : 0);
}

static void i801_enable_host_notify(struct i2c_adapter *adapter)
{
	struct i801_priv *priv = i2c_get_adapdata(adapter);

	if (!(priv->features & FEATURE_HOST_NOTIFY))
		return;

	if (!(SMBSLVCMD_HST_NTFY_INTREN & priv->original_slvcmd))
		outb_p(SMBSLVCMD_HST_NTFY_INTREN | priv->original_slvcmd,
		       SMBSLVCMD(priv));

	/* clear Host Notify bit to allow a new notification */
	outb_p(SMBSLVSTS_HST_NTFY_STS, SMBSLVSTS(priv));
}

static void i801_disable_host_notify(struct i801_priv *priv)
{
	if (!(priv->features & FEATURE_HOST_NOTIFY))
		return;

	outb_p(priv->original_slvcmd, SMBSLVCMD(priv));
}

static const struct i2c_algorithm smbus_algorithm = {
	.smbus_xfer	= i801_access,
	.functionality	= i801_func,
};

static const struct pci_device_id i801_ids[] = {
	{ PCI_DEVICE(PCI_VENDOR_ID_INTEL, PCI_DEVICE_ID_INTEL_82801AA_3) },
	{ PCI_DEVICE(PCI_VENDOR_ID_INTEL, PCI_DEVICE_ID_INTEL_82801AB_3) },
	{ PCI_DEVICE(PCI_VENDOR_ID_INTEL, PCI_DEVICE_ID_INTEL_82801BA_2) },
	{ PCI_DEVICE(PCI_VENDOR_ID_INTEL, PCI_DEVICE_ID_INTEL_82801CA_3) },
	{ PCI_DEVICE(PCI_VENDOR_ID_INTEL, PCI_DEVICE_ID_INTEL_82801DB_3) },
	{ PCI_DEVICE(PCI_VENDOR_ID_INTEL, PCI_DEVICE_ID_INTEL_82801EB_3) },
	{ PCI_DEVICE(PCI_VENDOR_ID_INTEL, PCI_DEVICE_ID_INTEL_ESB_4) },
	{ PCI_DEVICE(PCI_VENDOR_ID_INTEL, PCI_DEVICE_ID_INTEL_ICH6_16) },
	{ PCI_DEVICE(PCI_VENDOR_ID_INTEL, PCI_DEVICE_ID_INTEL_ICH7_17) },
	{ PCI_DEVICE(PCI_VENDOR_ID_INTEL, PCI_DEVICE_ID_INTEL_ESB2_17) },
	{ PCI_DEVICE(PCI_VENDOR_ID_INTEL, PCI_DEVICE_ID_INTEL_ICH8_5) },
	{ PCI_DEVICE(PCI_VENDOR_ID_INTEL, PCI_DEVICE_ID_INTEL_ICH9_6) },
	{ PCI_DEVICE(PCI_VENDOR_ID_INTEL, PCI_DEVICE_ID_INTEL_EP80579_1) },
	{ PCI_DEVICE(PCI_VENDOR_ID_INTEL, PCI_DEVICE_ID_INTEL_ICH10_4) },
	{ PCI_DEVICE(PCI_VENDOR_ID_INTEL, PCI_DEVICE_ID_INTEL_ICH10_5) },
	{ PCI_DEVICE(PCI_VENDOR_ID_INTEL, PCI_DEVICE_ID_INTEL_5_3400_SERIES_SMBUS) },
	{ PCI_DEVICE(PCI_VENDOR_ID_INTEL, PCI_DEVICE_ID_INTEL_COUGARPOINT_SMBUS) },
	{ PCI_DEVICE(PCI_VENDOR_ID_INTEL, PCI_DEVICE_ID_INTEL_PATSBURG_SMBUS) },
	{ PCI_DEVICE(PCI_VENDOR_ID_INTEL, PCI_DEVICE_ID_INTEL_PATSBURG_SMBUS_IDF0) },
	{ PCI_DEVICE(PCI_VENDOR_ID_INTEL, PCI_DEVICE_ID_INTEL_PATSBURG_SMBUS_IDF1) },
	{ PCI_DEVICE(PCI_VENDOR_ID_INTEL, PCI_DEVICE_ID_INTEL_PATSBURG_SMBUS_IDF2) },
	{ PCI_DEVICE(PCI_VENDOR_ID_INTEL, PCI_DEVICE_ID_INTEL_DH89XXCC_SMBUS) },
	{ PCI_DEVICE(PCI_VENDOR_ID_INTEL, PCI_DEVICE_ID_INTEL_PANTHERPOINT_SMBUS) },
	{ PCI_DEVICE(PCI_VENDOR_ID_INTEL, PCI_DEVICE_ID_INTEL_LYNXPOINT_SMBUS) },
	{ PCI_DEVICE(PCI_VENDOR_ID_INTEL, PCI_DEVICE_ID_INTEL_LYNXPOINT_LP_SMBUS) },
	{ PCI_DEVICE(PCI_VENDOR_ID_INTEL, PCI_DEVICE_ID_INTEL_AVOTON_SMBUS) },
	{ PCI_DEVICE(PCI_VENDOR_ID_INTEL, PCI_DEVICE_ID_INTEL_WELLSBURG_SMBUS) },
	{ PCI_DEVICE(PCI_VENDOR_ID_INTEL, PCI_DEVICE_ID_INTEL_WELLSBURG_SMBUS_MS0) },
	{ PCI_DEVICE(PCI_VENDOR_ID_INTEL, PCI_DEVICE_ID_INTEL_WELLSBURG_SMBUS_MS1) },
	{ PCI_DEVICE(PCI_VENDOR_ID_INTEL, PCI_DEVICE_ID_INTEL_WELLSBURG_SMBUS_MS2) },
	{ PCI_DEVICE(PCI_VENDOR_ID_INTEL, PCI_DEVICE_ID_INTEL_COLETOCREEK_SMBUS) },
	{ PCI_DEVICE(PCI_VENDOR_ID_INTEL, PCI_DEVICE_ID_INTEL_GEMINILAKE_SMBUS) },
	{ PCI_DEVICE(PCI_VENDOR_ID_INTEL, PCI_DEVICE_ID_INTEL_WILDCATPOINT_SMBUS) },
	{ PCI_DEVICE(PCI_VENDOR_ID_INTEL, PCI_DEVICE_ID_INTEL_WILDCATPOINT_LP_SMBUS) },
	{ PCI_DEVICE(PCI_VENDOR_ID_INTEL, PCI_DEVICE_ID_INTEL_BAYTRAIL_SMBUS) },
	{ PCI_DEVICE(PCI_VENDOR_ID_INTEL, PCI_DEVICE_ID_INTEL_BRASWELL_SMBUS) },
	{ PCI_DEVICE(PCI_VENDOR_ID_INTEL, PCI_DEVICE_ID_INTEL_SUNRISEPOINT_H_SMBUS) },
	{ PCI_DEVICE(PCI_VENDOR_ID_INTEL, PCI_DEVICE_ID_INTEL_SUNRISEPOINT_LP_SMBUS) },
	{ PCI_DEVICE(PCI_VENDOR_ID_INTEL, PCI_DEVICE_ID_INTEL_CDF_SMBUS) },
	{ PCI_DEVICE(PCI_VENDOR_ID_INTEL, PCI_DEVICE_ID_INTEL_DNV_SMBUS) },
	{ PCI_DEVICE(PCI_VENDOR_ID_INTEL, PCI_DEVICE_ID_INTEL_BROXTON_SMBUS) },
	{ PCI_DEVICE(PCI_VENDOR_ID_INTEL, PCI_DEVICE_ID_INTEL_LEWISBURG_SMBUS) },
	{ PCI_DEVICE(PCI_VENDOR_ID_INTEL, PCI_DEVICE_ID_INTEL_LEWISBURG_SSKU_SMBUS) },
	{ PCI_DEVICE(PCI_VENDOR_ID_INTEL, PCI_DEVICE_ID_INTEL_KABYLAKE_PCH_H_SMBUS) },
	{ PCI_DEVICE(PCI_VENDOR_ID_INTEL, PCI_DEVICE_ID_INTEL_CANNONLAKE_H_SMBUS) },
	{ PCI_DEVICE(PCI_VENDOR_ID_INTEL, PCI_DEVICE_ID_INTEL_CANNONLAKE_LP_SMBUS) },
	{ PCI_DEVICE(PCI_VENDOR_ID_INTEL, PCI_DEVICE_ID_INTEL_ICELAKE_LP_SMBUS) },
	{ 0, }
};

MODULE_DEVICE_TABLE(pci, i801_ids);

#if defined CONFIG_X86 && defined CONFIG_DMI
static unsigned char apanel_addr;

/* Scan the system ROM for the signature "FJKEYINF" */
static __init const void __iomem *bios_signature(const void __iomem *bios)
{
	ssize_t offset;
	const unsigned char signature[] = "FJKEYINF";

	for (offset = 0; offset < 0x10000; offset += 0x10) {
		if (check_signature(bios + offset, signature,
				    sizeof(signature)-1))
			return bios + offset;
	}
	return NULL;
}

static void __init input_apanel_init(void)
{
	void __iomem *bios;
	const void __iomem *p;

	bios = ioremap(0xF0000, 0x10000); /* Can't fail */
	p = bios_signature(bios);
	if (p) {
		/* just use the first address */
		apanel_addr = readb(p + 8 + 3) >> 1;
	}
	iounmap(bios);
}

struct dmi_onboard_device_info {
	const char *name;
	u8 type;
	unsigned short i2c_addr;
	const char *i2c_type;
};

static const struct dmi_onboard_device_info dmi_devices[] = {
	{ "Syleus", DMI_DEV_TYPE_OTHER, 0x73, "fscsyl" },
	{ "Hermes", DMI_DEV_TYPE_OTHER, 0x73, "fscher" },
	{ "Hades",  DMI_DEV_TYPE_OTHER, 0x73, "fschds" },
};

static void dmi_check_onboard_device(u8 type, const char *name,
				     struct i2c_adapter *adap)
{
	int i;
	struct i2c_board_info info;

	for (i = 0; i < ARRAY_SIZE(dmi_devices); i++) {
		/* & ~0x80, ignore enabled/disabled bit */
		if ((type & ~0x80) != dmi_devices[i].type)
			continue;
		if (strcasecmp(name, dmi_devices[i].name))
			continue;

		memset(&info, 0, sizeof(struct i2c_board_info));
		info.addr = dmi_devices[i].i2c_addr;
		strlcpy(info.type, dmi_devices[i].i2c_type, I2C_NAME_SIZE);
		i2c_new_device(adap, &info);
		break;
	}
}

/* We use our own function to check for onboard devices instead of
   dmi_find_device() as some buggy BIOS's have the devices we are interested
   in marked as disabled */
static void dmi_check_onboard_devices(const struct dmi_header *dm, void *adap)
{
	int i, count;

	if (dm->type != 10)
		return;

	count = (dm->length - sizeof(struct dmi_header)) / 2;
	for (i = 0; i < count; i++) {
		const u8 *d = (char *)(dm + 1) + (i * 2);
		const char *name = ((char *) dm) + dm->length;
		u8 type = d[0];
		u8 s = d[1];

		if (!s)
			continue;
		s--;
		while (s > 0 && name[0]) {
			name += strlen(name) + 1;
			s--;
		}
		if (name[0] == 0) /* Bogus string reference */
			continue;

		dmi_check_onboard_device(type, name, adap);
	}
}

/* Register optional slaves */
static void i801_probe_optional_slaves(struct i801_priv *priv)
{
	/* Only register slaves on main SMBus channel */
	if (priv->features & FEATURE_IDF)
		return;

	if (apanel_addr) {
		struct i2c_board_info info;

		memset(&info, 0, sizeof(struct i2c_board_info));
		info.addr = apanel_addr;
		strlcpy(info.type, "fujitsu_apanel", I2C_NAME_SIZE);
		i2c_new_device(&priv->adapter, &info);
	}

	if (dmi_name_in_vendors("FUJITSU"))
		dmi_walk(dmi_check_onboard_devices, &priv->adapter);
}
#else
static void __init input_apanel_init(void) {}
static void i801_probe_optional_slaves(struct i801_priv *priv) {}
#endif	/* CONFIG_X86 && CONFIG_DMI */

#if IS_ENABLED(CONFIG_I2C_MUX_GPIO) && defined CONFIG_DMI
static struct i801_mux_config i801_mux_config_asus_z8_d12 = {
	.gpio_chip = "gpio_ich",
	.values = { 0x02, 0x03 },
	.n_values = 2,
	.classes = { I2C_CLASS_SPD, I2C_CLASS_SPD },
	.gpios = { 52, 53 },
	.n_gpios = 2,
};

static struct i801_mux_config i801_mux_config_asus_z8_d18 = {
	.gpio_chip = "gpio_ich",
	.values = { 0x02, 0x03, 0x01 },
	.n_values = 3,
	.classes = { I2C_CLASS_SPD, I2C_CLASS_SPD, I2C_CLASS_SPD },
	.gpios = { 52, 53 },
	.n_gpios = 2,
};

static const struct dmi_system_id mux_dmi_table[] = {
	{
		.matches = {
			DMI_MATCH(DMI_BOARD_VENDOR, "ASUSTeK Computer INC."),
			DMI_MATCH(DMI_BOARD_NAME, "Z8NA-D6(C)"),
		},
		.driver_data = &i801_mux_config_asus_z8_d12,
	},
	{
		.matches = {
			DMI_MATCH(DMI_BOARD_VENDOR, "ASUSTeK Computer INC."),
			DMI_MATCH(DMI_BOARD_NAME, "Z8P(N)E-D12(X)"),
		},
		.driver_data = &i801_mux_config_asus_z8_d12,
	},
	{
		.matches = {
			DMI_MATCH(DMI_BOARD_VENDOR, "ASUSTeK Computer INC."),
			DMI_MATCH(DMI_BOARD_NAME, "Z8NH-D12"),
		},
		.driver_data = &i801_mux_config_asus_z8_d12,
	},
	{
		.matches = {
			DMI_MATCH(DMI_BOARD_VENDOR, "ASUSTeK Computer INC."),
			DMI_MATCH(DMI_BOARD_NAME, "Z8PH-D12/IFB"),
		},
		.driver_data = &i801_mux_config_asus_z8_d12,
	},
	{
		.matches = {
			DMI_MATCH(DMI_BOARD_VENDOR, "ASUSTeK Computer INC."),
			DMI_MATCH(DMI_BOARD_NAME, "Z8NR-D12"),
		},
		.driver_data = &i801_mux_config_asus_z8_d12,
	},
	{
		.matches = {
			DMI_MATCH(DMI_BOARD_VENDOR, "ASUSTeK Computer INC."),
			DMI_MATCH(DMI_BOARD_NAME, "Z8P(N)H-D12"),
		},
		.driver_data = &i801_mux_config_asus_z8_d12,
	},
	{
		.matches = {
			DMI_MATCH(DMI_BOARD_VENDOR, "ASUSTeK Computer INC."),
			DMI_MATCH(DMI_BOARD_NAME, "Z8PG-D18"),
		},
		.driver_data = &i801_mux_config_asus_z8_d18,
	},
	{
		.matches = {
			DMI_MATCH(DMI_BOARD_VENDOR, "ASUSTeK Computer INC."),
			DMI_MATCH(DMI_BOARD_NAME, "Z8PE-D18"),
		},
		.driver_data = &i801_mux_config_asus_z8_d18,
	},
	{
		.matches = {
			DMI_MATCH(DMI_BOARD_VENDOR, "ASUSTeK Computer INC."),
			DMI_MATCH(DMI_BOARD_NAME, "Z8PS-D12"),
		},
		.driver_data = &i801_mux_config_asus_z8_d12,
	},
	{ }
};

/* Setup multiplexing if needed */
static int i801_add_mux(struct i801_priv *priv)
{
	struct device *dev = &priv->adapter.dev;
	const struct i801_mux_config *mux_config;
	struct i2c_mux_gpio_platform_data gpio_data;
	int err;

	if (!priv->mux_drvdata)
		return 0;
	mux_config = priv->mux_drvdata;

	/* Prepare the platform data */
	memset(&gpio_data, 0, sizeof(struct i2c_mux_gpio_platform_data));
	gpio_data.parent = priv->adapter.nr;
	gpio_data.values = mux_config->values;
	gpio_data.n_values = mux_config->n_values;
	gpio_data.classes = mux_config->classes;
	gpio_data.gpio_chip = mux_config->gpio_chip;
	gpio_data.gpios = mux_config->gpios;
	gpio_data.n_gpios = mux_config->n_gpios;
	gpio_data.idle = I2C_MUX_GPIO_NO_IDLE;

	/* Register the mux device */
	priv->mux_pdev = platform_device_register_data(dev, "i2c-mux-gpio",
				PLATFORM_DEVID_AUTO, &gpio_data,
				sizeof(struct i2c_mux_gpio_platform_data));
	if (IS_ERR(priv->mux_pdev)) {
		err = PTR_ERR(priv->mux_pdev);
		priv->mux_pdev = NULL;
		dev_err(dev, "Failed to register i2c-mux-gpio device\n");
		return err;
	}

	return 0;
}

static void i801_del_mux(struct i801_priv *priv)
{
	if (priv->mux_pdev)
		platform_device_unregister(priv->mux_pdev);
}

static unsigned int i801_get_adapter_class(struct i801_priv *priv)
{
	const struct dmi_system_id *id;
	const struct i801_mux_config *mux_config;
	unsigned int class = I2C_CLASS_HWMON | I2C_CLASS_SPD;
	int i;

	id = dmi_first_match(mux_dmi_table);
	if (id) {
		/* Remove branch classes from trunk */
		mux_config = id->driver_data;
		for (i = 0; i < mux_config->n_values; i++)
			class &= ~mux_config->classes[i];

		/* Remember for later */
		priv->mux_drvdata = mux_config;
	}

	return class;
}
#else
static inline int i801_add_mux(struct i801_priv *priv) { return 0; }
static inline void i801_del_mux(struct i801_priv *priv) { }

static inline unsigned int i801_get_adapter_class(struct i801_priv *priv)
{
	return I2C_CLASS_HWMON | I2C_CLASS_SPD;
}
#endif

static const struct itco_wdt_platform_data tco_platform_data = {
	.name = "Intel PCH",
	.version = 4,
};

static DEFINE_SPINLOCK(p2sb_spinlock);

static void i801_add_tco(struct i801_priv *priv)
{
	struct pci_dev *pci_dev = priv->pci_dev;
	struct resource tco_res[3], *res;
	struct platform_device *pdev;
	unsigned int devfn;
	u32 tco_base, tco_ctl;
	u32 base_addr, ctrl_val;
	u64 base64_addr;
	u8 hidden;

	if (!(priv->features & FEATURE_TCO))
		return;

	pci_read_config_dword(pci_dev, TCOBASE, &tco_base);
	pci_read_config_dword(pci_dev, TCOCTL, &tco_ctl);
	if (!(tco_ctl & TCOCTL_EN))
		return;

	memset(tco_res, 0, sizeof(tco_res));

	res = &tco_res[ICH_RES_IO_TCO];
	res->start = tco_base & ~1;
	res->end = res->start + 32 - 1;
	res->flags = IORESOURCE_IO;

	/*
	 * Power Management registers.
	 */
	devfn = PCI_DEVFN(PCI_SLOT(pci_dev->devfn), 2);
	pci_bus_read_config_dword(pci_dev->bus, devfn, ACPIBASE, &base_addr);

	res = &tco_res[ICH_RES_IO_SMI];
	res->start = (base_addr & ~1) + ACPIBASE_SMI_OFF;
	res->end = res->start + 3;
	res->flags = IORESOURCE_IO;

	/*
	 * Enable the ACPI I/O space.
	 */
	pci_bus_read_config_dword(pci_dev->bus, devfn, ACPICTRL, &ctrl_val);
	ctrl_val |= ACPICTRL_EN;
	pci_bus_write_config_dword(pci_dev->bus, devfn, ACPICTRL, ctrl_val);

	/*
	 * We must access the NO_REBOOT bit over the Primary to Sideband
	 * bridge (P2SB). The BIOS prevents the P2SB device from being
	 * enumerated by the PCI subsystem, so we need to unhide/hide it
	 * to lookup the P2SB BAR.
	 */
	spin_lock(&p2sb_spinlock);

	devfn = PCI_DEVFN(PCI_SLOT(pci_dev->devfn), 1);

	/* Unhide the P2SB device, if it is hidden */
	pci_bus_read_config_byte(pci_dev->bus, devfn, 0xe1, &hidden);
	if (hidden)
		pci_bus_write_config_byte(pci_dev->bus, devfn, 0xe1, 0x0);

	pci_bus_read_config_dword(pci_dev->bus, devfn, SBREG_BAR, &base_addr);
	base64_addr = base_addr & 0xfffffff0;

	pci_bus_read_config_dword(pci_dev->bus, devfn, SBREG_BAR + 0x4, &base_addr);
	base64_addr |= (u64)base_addr << 32;

	/* Hide the P2SB device, if it was hidden before */
	if (hidden)
		pci_bus_write_config_byte(pci_dev->bus, devfn, 0xe1, hidden);
	spin_unlock(&p2sb_spinlock);

	res = &tco_res[ICH_RES_MEM_OFF];
	if (pci_dev->device == PCI_DEVICE_ID_INTEL_DNV_SMBUS)
		res->start = (resource_size_t)base64_addr + SBREG_SMBCTRL_DNV;
	else
		res->start = (resource_size_t)base64_addr + SBREG_SMBCTRL;

	res->end = res->start + 3;
	res->flags = IORESOURCE_MEM;

	pdev = platform_device_register_resndata(&pci_dev->dev, "iTCO_wdt", -1,
						 tco_res, 3, &tco_platform_data,
						 sizeof(tco_platform_data));
	if (IS_ERR(pdev)) {
		dev_warn(&pci_dev->dev, "failed to create iTCO device\n");
		return;
	}

	priv->tco_pdev = pdev;
}

#ifdef CONFIG_ACPI
static bool i801_acpi_is_smbus_ioport(const struct i801_priv *priv,
				      acpi_physical_address address)
{
	return address >= priv->smba &&
	       address <= pci_resource_end(priv->pci_dev, SMBBAR);
}

static acpi_status
i801_acpi_io_handler(u32 function, acpi_physical_address address, u32 bits,
		     u64 *value, void *handler_context, void *region_context)
{
	struct i801_priv *priv = handler_context;
	struct pci_dev *pdev = priv->pci_dev;
	acpi_status status;

	/*
	 * Once BIOS AML code touches the OpRegion we warn and inhibit any
	 * further access from the driver itself. This device is now owned
	 * by the system firmware.
	 */
	mutex_lock(&priv->acpi_lock);

	if (!priv->acpi_reserved && i801_acpi_is_smbus_ioport(priv, address)) {
		priv->acpi_reserved = true;

		dev_warn(&pdev->dev, "BIOS is accessing SMBus registers\n");
		dev_warn(&pdev->dev, "Driver SMBus register access inhibited\n");

		/*
		 * BIOS is accessing the host controller so prevent it from
		 * suspending automatically from now on.
		 */
		pm_runtime_get_sync(&pdev->dev);
	}

	if ((function & ACPI_IO_MASK) == ACPI_READ)
		status = acpi_os_read_port(address, (u32 *)value, bits);
	else
		status = acpi_os_write_port(address, (u32)*value, bits);

	mutex_unlock(&priv->acpi_lock);

	return status;
}

static int i801_acpi_probe(struct i801_priv *priv)
{
	struct acpi_device *adev;
	acpi_status status;

	adev = ACPI_COMPANION(&priv->pci_dev->dev);
	if (adev) {
		status = acpi_install_address_space_handler(adev->handle,
				ACPI_ADR_SPACE_SYSTEM_IO, i801_acpi_io_handler,
				NULL, priv);
		if (ACPI_SUCCESS(status))
			return 0;
	}

	return acpi_check_resource_conflict(&priv->pci_dev->resource[SMBBAR]);
}

static void i801_acpi_remove(struct i801_priv *priv)
{
	struct acpi_device *adev;

	adev = ACPI_COMPANION(&priv->pci_dev->dev);
	if (!adev)
		return;

	acpi_remove_address_space_handler(adev->handle,
		ACPI_ADR_SPACE_SYSTEM_IO, i801_acpi_io_handler);

	mutex_lock(&priv->acpi_lock);
	if (priv->acpi_reserved)
		pm_runtime_put(&priv->pci_dev->dev);
	mutex_unlock(&priv->acpi_lock);
}
#else
static inline int i801_acpi_probe(struct i801_priv *priv) { return 0; }
static inline void i801_acpi_remove(struct i801_priv *priv) { }
#endif

static int i801_probe(struct pci_dev *dev, const struct pci_device_id *id)
{
	unsigned char temp;
	int err, i;
	struct i801_priv *priv;

	priv = devm_kzalloc(&dev->dev, sizeof(*priv), GFP_KERNEL);
	if (!priv)
		return -ENOMEM;

	i2c_set_adapdata(&priv->adapter, priv);
	priv->adapter.owner = THIS_MODULE;
	priv->adapter.class = i801_get_adapter_class(priv);
	priv->adapter.algo = &smbus_algorithm;
	priv->adapter.dev.parent = &dev->dev;
	ACPI_COMPANION_SET(&priv->adapter.dev, ACPI_COMPANION(&dev->dev));
	priv->adapter.retries = 3;
	mutex_init(&priv->acpi_lock);

	priv->pci_dev = dev;
	switch (dev->device) {
	case PCI_DEVICE_ID_INTEL_SUNRISEPOINT_H_SMBUS:
	case PCI_DEVICE_ID_INTEL_SUNRISEPOINT_LP_SMBUS:
	case PCI_DEVICE_ID_INTEL_CANNONLAKE_H_SMBUS:
	case PCI_DEVICE_ID_INTEL_CANNONLAKE_LP_SMBUS:
	case PCI_DEVICE_ID_INTEL_LEWISBURG_SMBUS:
	case PCI_DEVICE_ID_INTEL_LEWISBURG_SSKU_SMBUS:
	case PCI_DEVICE_ID_INTEL_CDF_SMBUS:
	case PCI_DEVICE_ID_INTEL_DNV_SMBUS:
	case PCI_DEVICE_ID_INTEL_KABYLAKE_PCH_H_SMBUS:
	case PCI_DEVICE_ID_INTEL_ICELAKE_LP_SMBUS:
		priv->features |= FEATURE_I2C_BLOCK_READ;
		priv->features |= FEATURE_IRQ;
		priv->features |= FEATURE_SMBUS_PEC;
		priv->features |= FEATURE_BLOCK_BUFFER;
		/* If we have ACPI based watchdog use that instead */
		if (!acpi_has_watchdog())
			priv->features |= FEATURE_TCO;
		priv->features |= FEATURE_HOST_NOTIFY;
		break;

	case PCI_DEVICE_ID_INTEL_PATSBURG_SMBUS_IDF0:
	case PCI_DEVICE_ID_INTEL_PATSBURG_SMBUS_IDF1:
	case PCI_DEVICE_ID_INTEL_PATSBURG_SMBUS_IDF2:
	case PCI_DEVICE_ID_INTEL_WELLSBURG_SMBUS_MS0:
	case PCI_DEVICE_ID_INTEL_WELLSBURG_SMBUS_MS1:
	case PCI_DEVICE_ID_INTEL_WELLSBURG_SMBUS_MS2:
		priv->features |= FEATURE_IDF;
		/* fall through */
	default:
		priv->features |= FEATURE_I2C_BLOCK_READ;
		priv->features |= FEATURE_IRQ;
		/* fall through */
	case PCI_DEVICE_ID_INTEL_82801DB_3:
		priv->features |= FEATURE_SMBUS_PEC;
		priv->features |= FEATURE_BLOCK_BUFFER;
		/* fall through */
	case PCI_DEVICE_ID_INTEL_82801CA_3:
		priv->features |= FEATURE_HOST_NOTIFY;
		/* fall through */
	case PCI_DEVICE_ID_INTEL_82801BA_2:
	case PCI_DEVICE_ID_INTEL_82801AB_3:
	case PCI_DEVICE_ID_INTEL_82801AA_3:
		break;
	}

	/* Disable features on user request */
	for (i = 0; i < ARRAY_SIZE(i801_feature_names); i++) {
		if (priv->features & disable_features & (1 << i))
			dev_notice(&dev->dev, "%s disabled by user\n",
				   i801_feature_names[i]);
	}
	priv->features &= ~disable_features;

	err = pcim_enable_device(dev);
	if (err) {
		dev_err(&dev->dev, "Failed to enable SMBus PCI device (%d)\n",
			err);
		return err;
	}
	pcim_pin_device(dev);

	/* Determine the address of the SMBus area */
	priv->smba = pci_resource_start(dev, SMBBAR);
	if (!priv->smba) {
		dev_err(&dev->dev,
			"SMBus base address uninitialized, upgrade BIOS\n");
		return -ENODEV;
	}

	if (i801_acpi_probe(priv))
		return -ENODEV;

	err = pcim_iomap_regions(dev, 1 << SMBBAR,
				 dev_driver_string(&dev->dev));
	if (err) {
		dev_err(&dev->dev,
			"Failed to request SMBus region 0x%lx-0x%Lx\n",
			priv->smba,
			(unsigned long long)pci_resource_end(dev, SMBBAR));
		i801_acpi_remove(priv);
		return err;
	}

	pci_read_config_byte(priv->pci_dev, SMBHSTCFG, &temp);
	priv->original_hstcfg = temp;
	temp &= ~SMBHSTCFG_I2C_EN;	/* SMBus timing */
	if (!(temp & SMBHSTCFG_HST_EN)) {
		dev_info(&dev->dev, "Enabling SMBus device\n");
		temp |= SMBHSTCFG_HST_EN;
	}
	pci_write_config_byte(priv->pci_dev, SMBHSTCFG, temp);

	if (temp & SMBHSTCFG_SMB_SMI_EN) {
		dev_dbg(&dev->dev, "SMBus using interrupt SMI#\n");
		/* Disable SMBus interrupt feature if SMBus using SMI# */
		priv->features &= ~FEATURE_IRQ;
	}
	if (temp & SMBHSTCFG_SPD_WD)
		dev_info(&dev->dev, "SPD Write Disable is set\n");

	/* Clear special mode bits */
	if (priv->features & (FEATURE_SMBUS_PEC | FEATURE_BLOCK_BUFFER))
		outb_p(inb_p(SMBAUXCTL(priv)) &
		       ~(SMBAUXCTL_CRC | SMBAUXCTL_E32B), SMBAUXCTL(priv));

	/* Remember original Host Notify setting */
	if (priv->features & FEATURE_HOST_NOTIFY)
		priv->original_slvcmd = inb_p(SMBSLVCMD(priv));

	/* Default timeout in interrupt mode: 200 ms */
	priv->adapter.timeout = HZ / 5;

	if (dev->irq == IRQ_NOTCONNECTED)
		priv->features &= ~FEATURE_IRQ;

	if (priv->features & FEATURE_IRQ) {
		u16 pcictl, pcists;

		/* Complain if an interrupt is already pending */
		pci_read_config_word(priv->pci_dev, SMBPCISTS, &pcists);
		if (pcists & SMBPCISTS_INTS)
			dev_warn(&dev->dev, "An interrupt is pending!\n");

		/* Check if interrupts have been disabled */
		pci_read_config_word(priv->pci_dev, SMBPCICTL, &pcictl);
		if (pcictl & SMBPCICTL_INTDIS) {
			dev_info(&dev->dev, "Interrupts are disabled\n");
			priv->features &= ~FEATURE_IRQ;
		}
	}

	if (priv->features & FEATURE_IRQ) {
		init_waitqueue_head(&priv->waitq);

		err = devm_request_irq(&dev->dev, dev->irq, i801_isr,
				       IRQF_SHARED,
				       dev_driver_string(&dev->dev), priv);
		if (err) {
			dev_err(&dev->dev, "Failed to allocate irq %d: %d\n",
				dev->irq, err);
			priv->features &= ~FEATURE_IRQ;
		}
	}
	dev_info(&dev->dev, "SMBus using %s\n",
		 priv->features & FEATURE_IRQ ? "PCI interrupt" : "polling");

	i801_add_tco(priv);

	snprintf(priv->adapter.name, sizeof(priv->adapter.name),
		"SMBus I801 adapter at %04lx", priv->smba);
	err = i2c_add_adapter(&priv->adapter);
	if (err) {
		i801_acpi_remove(priv);
		return err;
	}

	i801_enable_host_notify(&priv->adapter);

	i801_probe_optional_slaves(priv);
	/* We ignore errors - multiplexing is optional */
	i801_add_mux(priv);

	pci_set_drvdata(dev, priv);

	pm_runtime_set_autosuspend_delay(&dev->dev, 1000);
	pm_runtime_use_autosuspend(&dev->dev);
	pm_runtime_put_autosuspend(&dev->dev);
	pm_runtime_allow(&dev->dev);

	return 0;
}

static void i801_remove(struct pci_dev *dev)
{
	struct i801_priv *priv = pci_get_drvdata(dev);

	pm_runtime_forbid(&dev->dev);
	pm_runtime_get_noresume(&dev->dev);

	i801_disable_host_notify(priv);
	i801_del_mux(priv);
	i2c_del_adapter(&priv->adapter);
	i801_acpi_remove(priv);
	pci_write_config_byte(dev, SMBHSTCFG, priv->original_hstcfg);

	platform_device_unregister(priv->tco_pdev);

	/*
	 * do not call pci_disable_device(dev) since it can cause hard hangs on
	 * some systems during power-off (eg. Fujitsu-Siemens Lifebook E8010)
	 */
}

static void i801_shutdown(struct pci_dev *dev)
{
	struct i801_priv *priv = pci_get_drvdata(dev);

	/* Restore config registers to avoid hard hang on some systems */
	i801_disable_host_notify(priv);
	pci_write_config_byte(dev, SMBHSTCFG, priv->original_hstcfg);
}

<<<<<<< HEAD
#ifdef CONFIG_PM
=======
#ifdef CONFIG_PM_SLEEP
>>>>>>> e021bb4f
static int i801_suspend(struct device *dev)
{
	struct pci_dev *pci_dev = to_pci_dev(dev);
	struct i801_priv *priv = pci_get_drvdata(pci_dev);

	pci_write_config_byte(pci_dev, SMBHSTCFG, priv->original_hstcfg);
	return 0;
}

static int i801_resume(struct device *dev)
{
	struct pci_dev *pci_dev = to_pci_dev(dev);
	struct i801_priv *priv = pci_get_drvdata(pci_dev);

	i801_enable_host_notify(&priv->adapter);

	return 0;
}
#endif

static SIMPLE_DEV_PM_OPS(i801_pm_ops, i801_suspend, i801_resume);

static struct pci_driver i801_driver = {
	.name		= "i801_smbus",
	.id_table	= i801_ids,
	.probe		= i801_probe,
	.remove		= i801_remove,
	.shutdown	= i801_shutdown,
	.driver		= {
		.pm	= &i801_pm_ops,
	},
};

static int __init i2c_i801_init(void)
{
	if (dmi_name_in_vendors("FUJITSU"))
		input_apanel_init();
	return pci_register_driver(&i801_driver);
}

static void __exit i2c_i801_exit(void)
{
	pci_unregister_driver(&i801_driver);
}

MODULE_AUTHOR("Mark D. Studebaker <mdsxyz123@yahoo.com>, Jean Delvare <jdelvare@suse.de>");
MODULE_DESCRIPTION("I801 SMBus driver");
MODULE_LICENSE("GPL");

module_init(i2c_i801_init);
module_exit(i2c_i801_exit);<|MERGE_RESOLUTION|>--- conflicted
+++ resolved
@@ -1726,11 +1726,7 @@
 	pci_write_config_byte(dev, SMBHSTCFG, priv->original_hstcfg);
 }
 
-<<<<<<< HEAD
-#ifdef CONFIG_PM
-=======
 #ifdef CONFIG_PM_SLEEP
->>>>>>> e021bb4f
 static int i801_suspend(struct device *dev)
 {
 	struct pci_dev *pci_dev = to_pci_dev(dev);
