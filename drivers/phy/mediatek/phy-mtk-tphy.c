--- conflicted
+++ resolved
@@ -1069,12 +1069,7 @@
 		break;
 	default:
 		dev_err(tphy->dev, "incompatible PHY type\n");
-<<<<<<< HEAD
-		clk_disable_unprepare(instance->ref_clk);
-		clk_disable_unprepare(instance->da_ref_clk);
-=======
 		clk_bulk_disable_unprepare(TPHY_CLKS_CNT, instance->clks);
->>>>>>> 3b17187f
 		return -EINVAL;
 	}
 
