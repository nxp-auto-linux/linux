--- conflicted
+++ resolved
@@ -76,19 +76,11 @@
 tegra_xusb_find_pad_node(struct tegra_xusb_padctl *padctl, const char *name)
 {
 	struct device_node *pads, *np;
-<<<<<<< HEAD
 
 	pads = of_get_child_by_name(padctl->dev->of_node, "pads");
 	if (!pads)
 		return NULL;
 
-=======
-
-	pads = of_get_child_by_name(padctl->dev->of_node, "pads");
-	if (!pads)
-		return NULL;
-
->>>>>>> e021bb4f
 	np = of_get_child_by_name(pads, name);
 	of_node_put(pads);
 
@@ -106,22 +98,6 @@
 
 	np = of_get_child_by_name(lanes, pad->soc->lanes[index].name);
 	of_node_put(lanes);
-<<<<<<< HEAD
-
-	return np;
-}
-
-static int
-tegra_xusb_lane_lookup_function(struct tegra_xusb_lane *lane,
-				    const char *function)
-{
-	unsigned int i;
-
-	for (i = 0; i < lane->soc->num_funcs; i++)
-		if (strcmp(function, lane->soc->funcs[i]) == 0)
-			return i;
-=======
->>>>>>> e021bb4f
 
 	return np;
 }
