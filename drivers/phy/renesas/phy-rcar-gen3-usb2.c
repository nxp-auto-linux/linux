// SPDX-License-Identifier: GPL-2.0
/*
 * Renesas R-Car Gen3 for USB2.0 PHY driver
 *
 * Copyright (C) 2015-2017 Renesas Electronics Corporation
 *
 * This is based on the phy-rcar-gen2 driver:
 * Copyright (C) 2014 Renesas Solutions Corp.
 * Copyright (C) 2014 Cogent Embedded, Inc.
 */

#include <linux/extcon-provider.h>
#include <linux/interrupt.h>
#include <linux/io.h>
#include <linux/module.h>
#include <linux/mutex.h>
#include <linux/of.h>
#include <linux/of_address.h>
#include <linux/of_device.h>
#include <linux/phy/phy.h>
#include <linux/platform_device.h>
#include <linux/pm_runtime.h>
#include <linux/regulator/consumer.h>
#include <linux/string.h>
#include <linux/usb/of.h>
#include <linux/workqueue.h>

/******* USB2.0 Host registers (original offset is +0x200) *******/
#define USB2_INT_ENABLE		0x000
#define USB2_USBCTR		0x00c
#define USB2_SPD_RSM_TIMSET	0x10c
#define USB2_OC_TIMSET		0x110
#define USB2_COMMCTRL		0x600
#define USB2_OBINTSTA		0x604
#define USB2_OBINTEN		0x608
#define USB2_VBCTRL		0x60c
#define USB2_LINECTRL1		0x610
#define USB2_ADPCTRL		0x630

/* INT_ENABLE */
#define USB2_INT_ENABLE_UCOM_INTEN	BIT(3)
#define USB2_INT_ENABLE_USBH_INTB_EN	BIT(2)	/* For EHCI */
#define USB2_INT_ENABLE_USBH_INTA_EN	BIT(1)	/* For OHCI */

/* USBCTR */
#define USB2_USBCTR_DIRPD	BIT(2)
#define USB2_USBCTR_PLL_RST	BIT(1)

/* SPD_RSM_TIMSET */
#define USB2_SPD_RSM_TIMSET_INIT	0x014e029b

/* OC_TIMSET */
#define USB2_OC_TIMSET_INIT		0x000209ab

/* COMMCTRL */
#define USB2_COMMCTRL_OTG_PERI		BIT(31)	/* 1 = Peripheral mode */

/* OBINTSTA and OBINTEN */
#define USB2_OBINT_SESSVLDCHG		BIT(12)
#define USB2_OBINT_IDDIGCHG		BIT(11)
#define USB2_OBINT_BITS			(USB2_OBINT_SESSVLDCHG | \
					 USB2_OBINT_IDDIGCHG)

/* VBCTRL */
#define USB2_VBCTRL_OCCLREN		BIT(16)
#define USB2_VBCTRL_DRVVBUSSEL		BIT(8)
#define USB2_VBCTRL_VBOUT		BIT(0)

/* LINECTRL1 */
#define USB2_LINECTRL1_DPRPD_EN		BIT(19)
#define USB2_LINECTRL1_DP_RPD		BIT(18)
#define USB2_LINECTRL1_DMRPD_EN		BIT(17)
#define USB2_LINECTRL1_DM_RPD		BIT(16)
#define USB2_LINECTRL1_OPMODE_NODRV	BIT(6)

/* ADPCTRL */
#define USB2_ADPCTRL_OTGSESSVLD		BIT(20)
#define USB2_ADPCTRL_IDDIG		BIT(19)
#define USB2_ADPCTRL_IDPULLUP		BIT(5)	/* 1 = ID sampling is enabled */
#define USB2_ADPCTRL_DRVVBUS		BIT(4)

/*  RZ/G2L specific */
#define USB2_OBINT_IDCHG_EN		BIT(0)
#define USB2_LINECTRL1_USB2_IDMON	BIT(0)

#define NUM_OF_PHYS			4
enum rcar_gen3_phy_index {
	PHY_INDEX_BOTH_HC,
	PHY_INDEX_OHCI,
	PHY_INDEX_EHCI,
	PHY_INDEX_HSUSB
};

static const u32 rcar_gen3_int_enable[NUM_OF_PHYS] = {
	USB2_INT_ENABLE_USBH_INTB_EN | USB2_INT_ENABLE_USBH_INTA_EN,
	USB2_INT_ENABLE_USBH_INTA_EN,
	USB2_INT_ENABLE_USBH_INTB_EN,
	0
};

struct rcar_gen3_phy {
	struct phy *phy;
	struct rcar_gen3_chan *ch;
	u32 int_enable_bits;
	bool initialized;
	bool otg_initialized;
	bool powered;
};

struct rcar_gen3_chan {
	void __iomem *base;
	struct device *dev;	/* platform_device's device */
	struct extcon_dev *extcon;
	struct rcar_gen3_phy rphys[NUM_OF_PHYS];
	struct regulator *vbus;
	struct work_struct work;
	struct mutex lock;	/* protects rphys[...].powered */
	enum usb_dr_mode dr_mode;
	int irq;
	u32 obint_enable_bits;
	bool extcon_host;
	bool is_otg_channel;
	bool uses_otg_pins;
	bool soc_no_adp_ctrl;
};

struct rcar_gen3_phy_drv_data {
	const struct phy_ops *phy_usb2_ops;
	bool no_adp_ctrl;
};

/*
 * Combination about is_otg_channel and uses_otg_pins:
 *
 * Parameters				|| Behaviors
 * is_otg_channel	| uses_otg_pins	|| irqs		| role sysfs
 * ---------------------+---------------++--------------+------------
 * true			| true		|| enabled	| enabled
 * true                 | false		|| disabled	| enabled
 * false                | any		|| disabled	| disabled
 */

static void rcar_gen3_phy_usb2_work(struct work_struct *work)
{
	struct rcar_gen3_chan *ch = container_of(work, struct rcar_gen3_chan,
						 work);

	if (ch->extcon_host) {
		extcon_set_state_sync(ch->extcon, EXTCON_USB_HOST, true);
		extcon_set_state_sync(ch->extcon, EXTCON_USB, false);
	} else {
		extcon_set_state_sync(ch->extcon, EXTCON_USB_HOST, false);
		extcon_set_state_sync(ch->extcon, EXTCON_USB, true);
	}
}

static void rcar_gen3_set_host_mode(struct rcar_gen3_chan *ch, int host)
{
	void __iomem *usb2_base = ch->base;
	u32 val = readl(usb2_base + USB2_COMMCTRL);

	dev_vdbg(ch->dev, "%s: %08x, %d\n", __func__, val, host);
	if (host)
		val &= ~USB2_COMMCTRL_OTG_PERI;
	else
		val |= USB2_COMMCTRL_OTG_PERI;
	writel(val, usb2_base + USB2_COMMCTRL);
}

static void rcar_gen3_set_linectrl(struct rcar_gen3_chan *ch, int dp, int dm)
{
	void __iomem *usb2_base = ch->base;
	u32 val = readl(usb2_base + USB2_LINECTRL1);

	dev_vdbg(ch->dev, "%s: %08x, %d, %d\n", __func__, val, dp, dm);
	val &= ~(USB2_LINECTRL1_DP_RPD | USB2_LINECTRL1_DM_RPD);
	if (dp)
		val |= USB2_LINECTRL1_DP_RPD;
	if (dm)
		val |= USB2_LINECTRL1_DM_RPD;
	writel(val, usb2_base + USB2_LINECTRL1);
}

static void rcar_gen3_enable_vbus_ctrl(struct rcar_gen3_chan *ch, int vbus)
{
	void __iomem *usb2_base = ch->base;
	u32 vbus_ctrl_reg = USB2_ADPCTRL;
	u32 vbus_ctrl_val = USB2_ADPCTRL_DRVVBUS;
	u32 val;

	dev_vdbg(ch->dev, "%s: %08x, %d\n", __func__, val, vbus);
	if (ch->soc_no_adp_ctrl) {
		vbus_ctrl_reg = USB2_VBCTRL;
		vbus_ctrl_val = USB2_VBCTRL_VBOUT;
	}

	val = readl(usb2_base + vbus_ctrl_reg);
	if (vbus)
		val |= vbus_ctrl_val;
	else
		val &= ~vbus_ctrl_val;
	writel(val, usb2_base + vbus_ctrl_reg);
}

static void rcar_gen3_control_otg_irq(struct rcar_gen3_chan *ch, int enable)
{
	void __iomem *usb2_base = ch->base;
	u32 val = readl(usb2_base + USB2_OBINTEN);

	if (ch->uses_otg_pins && enable)
		val |= ch->obint_enable_bits;
	else
		val &= ~ch->obint_enable_bits;
	writel(val, usb2_base + USB2_OBINTEN);
}

static void rcar_gen3_init_for_host(struct rcar_gen3_chan *ch)
{
	rcar_gen3_set_linectrl(ch, 1, 1);
	rcar_gen3_set_host_mode(ch, 1);
	rcar_gen3_enable_vbus_ctrl(ch, 1);

	ch->extcon_host = true;
	schedule_work(&ch->work);
}

static void rcar_gen3_init_for_peri(struct rcar_gen3_chan *ch)
{
	rcar_gen3_set_linectrl(ch, 0, 1);
	rcar_gen3_set_host_mode(ch, 0);
	rcar_gen3_enable_vbus_ctrl(ch, 0);

	ch->extcon_host = false;
	schedule_work(&ch->work);
}

static void rcar_gen3_init_for_b_host(struct rcar_gen3_chan *ch)
{
	void __iomem *usb2_base = ch->base;
	u32 val;

	val = readl(usb2_base + USB2_LINECTRL1);
	writel(val | USB2_LINECTRL1_OPMODE_NODRV, usb2_base + USB2_LINECTRL1);

	rcar_gen3_set_linectrl(ch, 1, 1);
	rcar_gen3_set_host_mode(ch, 1);
	rcar_gen3_enable_vbus_ctrl(ch, 0);

	val = readl(usb2_base + USB2_LINECTRL1);
	writel(val & ~USB2_LINECTRL1_OPMODE_NODRV, usb2_base + USB2_LINECTRL1);
}

static void rcar_gen3_init_for_a_peri(struct rcar_gen3_chan *ch)
{
	rcar_gen3_set_linectrl(ch, 0, 1);
	rcar_gen3_set_host_mode(ch, 0);
	rcar_gen3_enable_vbus_ctrl(ch, 1);
}

static void rcar_gen3_init_from_a_peri_to_a_host(struct rcar_gen3_chan *ch)
{
	rcar_gen3_control_otg_irq(ch, 0);

	rcar_gen3_enable_vbus_ctrl(ch, 1);
	rcar_gen3_init_for_host(ch);

	rcar_gen3_control_otg_irq(ch, 1);
}

static bool rcar_gen3_check_id(struct rcar_gen3_chan *ch)
{
	if (!ch->uses_otg_pins)
		return (ch->dr_mode == USB_DR_MODE_HOST) ? false : true;

	if (ch->soc_no_adp_ctrl)
		return !!(readl(ch->base + USB2_LINECTRL1) & USB2_LINECTRL1_USB2_IDMON);

	return !!(readl(ch->base + USB2_ADPCTRL) & USB2_ADPCTRL_IDDIG);
}

static void rcar_gen3_device_recognition(struct rcar_gen3_chan *ch)
{
	if (!rcar_gen3_check_id(ch))
		rcar_gen3_init_for_host(ch);
	else
		rcar_gen3_init_for_peri(ch);
}

static bool rcar_gen3_is_host(struct rcar_gen3_chan *ch)
{
	return !(readl(ch->base + USB2_COMMCTRL) & USB2_COMMCTRL_OTG_PERI);
}

static enum phy_mode rcar_gen3_get_phy_mode(struct rcar_gen3_chan *ch)
{
	if (rcar_gen3_is_host(ch))
		return PHY_MODE_USB_HOST;

	return PHY_MODE_USB_DEVICE;
}

static bool rcar_gen3_is_any_rphy_initialized(struct rcar_gen3_chan *ch)
{
	int i;

	for (i = 0; i < NUM_OF_PHYS; i++) {
		if (ch->rphys[i].initialized)
			return true;
	}

	return false;
}

static bool rcar_gen3_needs_init_otg(struct rcar_gen3_chan *ch)
{
	int i;

	for (i = 0; i < NUM_OF_PHYS; i++) {
		if (ch->rphys[i].otg_initialized)
			return false;
	}

	return true;
}

static bool rcar_gen3_are_all_rphys_power_off(struct rcar_gen3_chan *ch)
{
	int i;

	for (i = 0; i < NUM_OF_PHYS; i++) {
		if (ch->rphys[i].powered)
			return false;
	}

	return true;
}

static ssize_t role_store(struct device *dev, struct device_attribute *attr,
			  const char *buf, size_t count)
{
	struct rcar_gen3_chan *ch = dev_get_drvdata(dev);
	bool is_b_device;
	enum phy_mode cur_mode, new_mode;

	if (!ch->is_otg_channel || !rcar_gen3_is_any_rphy_initialized(ch))
		return -EIO;

	if (sysfs_streq(buf, "host"))
		new_mode = PHY_MODE_USB_HOST;
	else if (sysfs_streq(buf, "peripheral"))
		new_mode = PHY_MODE_USB_DEVICE;
	else
		return -EINVAL;

	/* is_b_device: true is B-Device. false is A-Device. */
	is_b_device = rcar_gen3_check_id(ch);
	cur_mode = rcar_gen3_get_phy_mode(ch);

	/* If current and new mode is the same, this returns the error */
	if (cur_mode == new_mode)
		return -EINVAL;

	if (new_mode == PHY_MODE_USB_HOST) { /* And is_host must be false */
		if (!is_b_device)	/* A-Peripheral */
			rcar_gen3_init_from_a_peri_to_a_host(ch);
		else			/* B-Peripheral */
			rcar_gen3_init_for_b_host(ch);
	} else {			/* And is_host must be true */
		if (!is_b_device)	/* A-Host */
			rcar_gen3_init_for_a_peri(ch);
		else			/* B-Host */
			rcar_gen3_init_for_peri(ch);
	}

	return count;
}

static ssize_t role_show(struct device *dev, struct device_attribute *attr,
			 char *buf)
{
	struct rcar_gen3_chan *ch = dev_get_drvdata(dev);

	if (!ch->is_otg_channel || !rcar_gen3_is_any_rphy_initialized(ch))
		return -EIO;

	return sprintf(buf, "%s\n", rcar_gen3_is_host(ch) ? "host" :
							    "peripheral");
}
static DEVICE_ATTR_RW(role);

static void rcar_gen3_init_otg(struct rcar_gen3_chan *ch)
{
	void __iomem *usb2_base = ch->base;
	u32 val;

	/* Should not use functions of read-modify-write a register */
	val = readl(usb2_base + USB2_LINECTRL1);
	val = (val & ~USB2_LINECTRL1_DP_RPD) | USB2_LINECTRL1_DPRPD_EN |
	      USB2_LINECTRL1_DMRPD_EN | USB2_LINECTRL1_DM_RPD;
	writel(val, usb2_base + USB2_LINECTRL1);

	if (!ch->soc_no_adp_ctrl) {
		val = readl(usb2_base + USB2_VBCTRL);
		val &= ~USB2_VBCTRL_OCCLREN;
		writel(val | USB2_VBCTRL_DRVVBUSSEL, usb2_base + USB2_VBCTRL);
		val = readl(usb2_base + USB2_ADPCTRL);
		writel(val | USB2_ADPCTRL_IDPULLUP, usb2_base + USB2_ADPCTRL);
	}
	msleep(20);

	writel(0xffffffff, usb2_base + USB2_OBINTSTA);
	writel(ch->obint_enable_bits, usb2_base + USB2_OBINTEN);

	rcar_gen3_device_recognition(ch);
}

static irqreturn_t rcar_gen3_phy_usb2_irq(int irq, void *_ch)
{
	struct rcar_gen3_chan *ch = _ch;
	void __iomem *usb2_base = ch->base;
	u32 status = readl(usb2_base + USB2_OBINTSTA);
	irqreturn_t ret = IRQ_NONE;

	if (status & ch->obint_enable_bits) {
		dev_vdbg(ch->dev, "%s: %08x\n", __func__, status);
		writel(ch->obint_enable_bits, usb2_base + USB2_OBINTSTA);
		rcar_gen3_device_recognition(ch);
		ret = IRQ_HANDLED;
	}

	return ret;
}

static int rcar_gen3_phy_usb2_init(struct phy *p)
{
	struct rcar_gen3_phy *rphy = phy_get_drvdata(p);
	struct rcar_gen3_chan *channel = rphy->ch;
	void __iomem *usb2_base = channel->base;
	u32 val;
	int ret;

	if (!rcar_gen3_is_any_rphy_initialized(channel) && channel->irq >= 0) {
		INIT_WORK(&channel->work, rcar_gen3_phy_usb2_work);
		ret = request_irq(channel->irq, rcar_gen3_phy_usb2_irq,
				  IRQF_SHARED, dev_name(channel->dev), channel);
		if (ret < 0) {
			dev_err(channel->dev, "No irq handler (%d)\n", channel->irq);
			return ret;
		}
	}

	/* Initialize USB2 part */
	val = readl(usb2_base + USB2_INT_ENABLE);
	val |= USB2_INT_ENABLE_UCOM_INTEN | rphy->int_enable_bits;
	writel(val, usb2_base + USB2_INT_ENABLE);
	writel(USB2_SPD_RSM_TIMSET_INIT, usb2_base + USB2_SPD_RSM_TIMSET);
	writel(USB2_OC_TIMSET_INIT, usb2_base + USB2_OC_TIMSET);

	/* Initialize otg part */
	if (channel->is_otg_channel) {
		if (rcar_gen3_needs_init_otg(channel))
			rcar_gen3_init_otg(channel);
		rphy->otg_initialized = true;
	}

	rphy->initialized = true;

	return 0;
}

static int rcar_gen3_phy_usb2_exit(struct phy *p)
{
	struct rcar_gen3_phy *rphy = phy_get_drvdata(p);
	struct rcar_gen3_chan *channel = rphy->ch;
	void __iomem *usb2_base = channel->base;
	u32 val;

	rphy->initialized = false;

	if (channel->is_otg_channel)
		rphy->otg_initialized = false;

	val = readl(usb2_base + USB2_INT_ENABLE);
	val &= ~rphy->int_enable_bits;
	if (!rcar_gen3_is_any_rphy_initialized(channel))
		val &= ~USB2_INT_ENABLE_UCOM_INTEN;
	writel(val, usb2_base + USB2_INT_ENABLE);

	if (channel->irq >= 0 && !rcar_gen3_is_any_rphy_initialized(channel))
		free_irq(channel->irq, channel);

	return 0;
}

static int rcar_gen3_phy_usb2_power_on(struct phy *p)
{
	struct rcar_gen3_phy *rphy = phy_get_drvdata(p);
	struct rcar_gen3_chan *channel = rphy->ch;
	void __iomem *usb2_base = channel->base;
	u32 val;
	int ret = 0;

	mutex_lock(&channel->lock);
	if (!rcar_gen3_are_all_rphys_power_off(channel))
		goto out;

	if (channel->vbus) {
		ret = regulator_enable(channel->vbus);
		if (ret)
			goto out;
	}

	val = readl(usb2_base + USB2_USBCTR);
	val |= USB2_USBCTR_PLL_RST;
	writel(val, usb2_base + USB2_USBCTR);
	val &= ~USB2_USBCTR_PLL_RST;
	writel(val, usb2_base + USB2_USBCTR);

out:
	/* The powered flag should be set for any other phys anyway */
	rphy->powered = true;
	mutex_unlock(&channel->lock);

	return 0;
}

static int rcar_gen3_phy_usb2_power_off(struct phy *p)
{
	struct rcar_gen3_phy *rphy = phy_get_drvdata(p);
	struct rcar_gen3_chan *channel = rphy->ch;
	int ret = 0;

	mutex_lock(&channel->lock);
	rphy->powered = false;

	if (!rcar_gen3_are_all_rphys_power_off(channel))
		goto out;

	if (channel->vbus)
		ret = regulator_disable(channel->vbus);

out:
	mutex_unlock(&channel->lock);

	return ret;
}

static const struct phy_ops rcar_gen3_phy_usb2_ops = {
	.init		= rcar_gen3_phy_usb2_init,
	.exit		= rcar_gen3_phy_usb2_exit,
	.power_on	= rcar_gen3_phy_usb2_power_on,
	.power_off	= rcar_gen3_phy_usb2_power_off,
	.owner		= THIS_MODULE,
};

static const struct phy_ops rz_g1c_phy_usb2_ops = {
	.init		= rcar_gen3_phy_usb2_init,
	.exit		= rcar_gen3_phy_usb2_exit,
	.owner		= THIS_MODULE,
};

static const struct rcar_gen3_phy_drv_data rcar_gen3_phy_usb2_data = {
	.phy_usb2_ops = &rcar_gen3_phy_usb2_ops,
	.no_adp_ctrl = false,
};

static const struct rcar_gen3_phy_drv_data rz_g1c_phy_usb2_data = {
	.phy_usb2_ops = &rz_g1c_phy_usb2_ops,
	.no_adp_ctrl = false,
};

static const struct rcar_gen3_phy_drv_data rz_g2l_phy_usb2_data = {
	.phy_usb2_ops = &rcar_gen3_phy_usb2_ops,
	.no_adp_ctrl = true,
};

static const struct of_device_id rcar_gen3_phy_usb2_match_table[] = {
	{
		.compatible = "renesas,usb2-phy-r8a77470",
		.data = &rz_g1c_phy_usb2_data,
	},
	{
		.compatible = "renesas,usb2-phy-r8a7795",
		.data = &rcar_gen3_phy_usb2_data,
	},
	{
		.compatible = "renesas,usb2-phy-r8a7796",
		.data = &rcar_gen3_phy_usb2_data,
	},
	{
		.compatible = "renesas,usb2-phy-r8a77965",
		.data = &rcar_gen3_phy_usb2_data,
	},
	{
		.compatible = "renesas,rzg2l-usb2-phy",
		.data = &rz_g2l_phy_usb2_data,
	},
	{
		.compatible = "renesas,rcar-gen3-usb2-phy",
		.data = &rcar_gen3_phy_usb2_data,
	},
	{ /* sentinel */ },
};
MODULE_DEVICE_TABLE(of, rcar_gen3_phy_usb2_match_table);

static const unsigned int rcar_gen3_phy_cable[] = {
	EXTCON_USB,
	EXTCON_USB_HOST,
	EXTCON_NONE,
};

static struct phy *rcar_gen3_phy_usb2_xlate(struct device *dev,
					    struct of_phandle_args *args)
{
	struct rcar_gen3_chan *ch = dev_get_drvdata(dev);

	if (args->args_count == 0)	/* For old version dts */
		return ch->rphys[PHY_INDEX_BOTH_HC].phy;
	else if (args->args_count > 1)	/* Prevent invalid args count */
		return ERR_PTR(-ENODEV);

	if (args->args[0] >= NUM_OF_PHYS)
		return ERR_PTR(-ENODEV);

	return ch->rphys[args->args[0]].phy;
}

static enum usb_dr_mode rcar_gen3_get_dr_mode(struct device_node *np)
{
	enum usb_dr_mode candidate = USB_DR_MODE_UNKNOWN;
	int i;

	/*
	 * If one of device nodes has other dr_mode except UNKNOWN,
	 * this function returns UNKNOWN. To achieve backward compatibility,
	 * this loop starts the index as 0.
	 */
	for (i = 0; i < NUM_OF_PHYS; i++) {
		enum usb_dr_mode mode = of_usb_get_dr_mode_by_phy(np, i);

		if (mode != USB_DR_MODE_UNKNOWN) {
			if (candidate == USB_DR_MODE_UNKNOWN)
				candidate = mode;
			else if (candidate != mode)
				return USB_DR_MODE_UNKNOWN;
		}
	}

	return candidate;
}

static int rcar_gen3_phy_usb2_probe(struct platform_device *pdev)
{
	const struct rcar_gen3_phy_drv_data *phy_data;
	struct device *dev = &pdev->dev;
	struct rcar_gen3_chan *channel;
	struct phy_provider *provider;
	int ret = 0, i;

	if (!dev->of_node) {
		dev_err(dev, "This driver needs device tree\n");
		return -EINVAL;
	}

	channel = devm_kzalloc(dev, sizeof(*channel), GFP_KERNEL);
	if (!channel)
		return -ENOMEM;

	channel->base = devm_platform_ioremap_resource(pdev, 0);
	if (IS_ERR(channel->base))
		return PTR_ERR(channel->base);

	channel->obint_enable_bits = USB2_OBINT_BITS;
	/* get irq number here and request_irq for OTG in phy_init */
	channel->irq = platform_get_irq_optional(pdev, 0);
	channel->dr_mode = rcar_gen3_get_dr_mode(dev->of_node);
	if (channel->dr_mode != USB_DR_MODE_UNKNOWN) {
		int ret;

		channel->is_otg_channel = true;
		channel->uses_otg_pins = !of_property_read_bool(dev->of_node,
							"renesas,no-otg-pins");
		channel->extcon = devm_extcon_dev_allocate(dev,
							rcar_gen3_phy_cable);
		if (IS_ERR(channel->extcon))
			return PTR_ERR(channel->extcon);

		ret = devm_extcon_dev_register(dev, channel->extcon);
		if (ret < 0) {
			dev_err(dev, "Failed to register extcon\n");
			return ret;
		}
	}

	/*
	 * devm_phy_create() will call pm_runtime_enable(&phy->dev);
	 * And then, phy-core will manage runtime pm for this device.
	 */
	pm_runtime_enable(dev);
<<<<<<< HEAD
	phy_usb2_ops = of_device_get_match_data(dev);
	if (!phy_usb2_ops) {
		ret = -EINVAL;
		goto error;
	}
=======

	phy_data = of_device_get_match_data(dev);
	if (!phy_data) {
		ret = -EINVAL;
		goto error;
	}

	channel->soc_no_adp_ctrl = phy_data->no_adp_ctrl;
	if (phy_data->no_adp_ctrl)
		channel->obint_enable_bits = USB2_OBINT_IDCHG_EN;
>>>>>>> 3b17187f

	mutex_init(&channel->lock);
	for (i = 0; i < NUM_OF_PHYS; i++) {
		channel->rphys[i].phy = devm_phy_create(dev, NULL,
							phy_data->phy_usb2_ops);
		if (IS_ERR(channel->rphys[i].phy)) {
			dev_err(dev, "Failed to create USB2 PHY\n");
			ret = PTR_ERR(channel->rphys[i].phy);
			goto error;
		}
		channel->rphys[i].ch = channel;
		channel->rphys[i].int_enable_bits = rcar_gen3_int_enable[i];
		phy_set_drvdata(channel->rphys[i].phy, &channel->rphys[i]);
	}

	channel->vbus = devm_regulator_get_optional(dev, "vbus");
	if (IS_ERR(channel->vbus)) {
		if (PTR_ERR(channel->vbus) == -EPROBE_DEFER) {
			ret = PTR_ERR(channel->vbus);
			goto error;
		}
		channel->vbus = NULL;
	}

	platform_set_drvdata(pdev, channel);
	channel->dev = dev;

	provider = devm_of_phy_provider_register(dev, rcar_gen3_phy_usb2_xlate);
	if (IS_ERR(provider)) {
		dev_err(dev, "Failed to register PHY provider\n");
		ret = PTR_ERR(provider);
		goto error;
	} else if (channel->is_otg_channel) {
		int ret;

		ret = device_create_file(dev, &dev_attr_role);
		if (ret < 0)
			goto error;
	}

	return 0;

error:
	pm_runtime_disable(dev);

	return ret;
}

static int rcar_gen3_phy_usb2_remove(struct platform_device *pdev)
{
	struct rcar_gen3_chan *channel = platform_get_drvdata(pdev);

	if (channel->is_otg_channel)
		device_remove_file(&pdev->dev, &dev_attr_role);

	pm_runtime_disable(&pdev->dev);

	return 0;
};

static struct platform_driver rcar_gen3_phy_usb2_driver = {
	.driver = {
		.name		= "phy_rcar_gen3_usb2",
		.of_match_table	= rcar_gen3_phy_usb2_match_table,
	},
	.probe	= rcar_gen3_phy_usb2_probe,
	.remove = rcar_gen3_phy_usb2_remove,
};
module_platform_driver(rcar_gen3_phy_usb2_driver);

MODULE_LICENSE("GPL v2");
MODULE_DESCRIPTION("Renesas R-Car Gen3 USB 2.0 PHY");
MODULE_AUTHOR("Yoshihiro Shimoda <yoshihiro.shimoda.uh@renesas.com>");<|MERGE_RESOLUTION|>--- conflicted
+++ resolved
@@ -697,13 +697,6 @@
 	 * And then, phy-core will manage runtime pm for this device.
 	 */
 	pm_runtime_enable(dev);
-<<<<<<< HEAD
-	phy_usb2_ops = of_device_get_match_data(dev);
-	if (!phy_usb2_ops) {
-		ret = -EINVAL;
-		goto error;
-	}
-=======
 
 	phy_data = of_device_get_match_data(dev);
 	if (!phy_data) {
@@ -714,7 +707,6 @@
 	channel->soc_no_adp_ctrl = phy_data->no_adp_ctrl;
 	if (phy_data->no_adp_ctrl)
 		channel->obint_enable_bits = USB2_OBINT_IDCHG_EN;
->>>>>>> 3b17187f
 
 	mutex_init(&channel->lock);
 	for (i = 0; i < NUM_OF_PHYS; i++) {
