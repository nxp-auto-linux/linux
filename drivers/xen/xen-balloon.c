/******************************************************************************
 * Xen balloon driver - enables returning/claiming memory to/from Xen.
 *
 * Copyright (c) 2003, B Dragovic
 * Copyright (c) 2003-2004, M Williamson, K Fraser
 * Copyright (c) 2005 Dan M. Smith, IBM Corporation
 *
 * This program is free software; you can redistribute it and/or
 * modify it under the terms of the GNU General Public License version 2
 * as published by the Free Software Foundation; or, when distributed
 * separately from the Linux kernel or incorporated into other
 * software packages, subject to the following license:
 *
 * Permission is hereby granted, free of charge, to any person obtaining a copy
 * of this source file (the "Software"), to deal in the Software without
 * restriction, including without limitation the rights to use, copy, modify,
 * merge, publish, distribute, sublicense, and/or sell copies of the Software,
 * and to permit persons to whom the Software is furnished to do so, subject to
 * the following conditions:
 *
 * The above copyright notice and this permission notice shall be included in
 * all copies or substantial portions of the Software.
 *
 * THE SOFTWARE IS PROVIDED "AS IS", WITHOUT WARRANTY OF ANY KIND, EXPRESS OR
 * IMPLIED, INCLUDING BUT NOT LIMITED TO THE WARRANTIES OF MERCHANTABILITY,
 * FITNESS FOR A PARTICULAR PURPOSE AND NONINFRINGEMENT. IN NO EVENT SHALL THE
 * AUTHORS OR COPYRIGHT HOLDERS BE LIABLE FOR ANY CLAIM, DAMAGES OR OTHER
 * LIABILITY, WHETHER IN AN ACTION OF CONTRACT, TORT OR OTHERWISE, ARISING
 * FROM, OUT OF OR IN CONNECTION WITH THE SOFTWARE OR THE USE OR OTHER DEALINGS
 * IN THE SOFTWARE.
 */

#define pr_fmt(fmt) KBUILD_MODNAME ": " fmt

#include <linux/kernel.h>
#include <linux/errno.h>
#include <linux/mm_types.h>
#include <linux/init.h>
#include <linux/capability.h>

#include <xen/xen.h>
#include <xen/interface/xen.h>
#include <xen/balloon.h>
#include <xen/xenbus.h>
#include <xen/features.h>
#include <xen/page.h>
#include <xen/mem-reservation.h>

#define PAGES2KB(_p) ((_p)<<(PAGE_SHIFT-10))

#define BALLOON_CLASS_NAME "xen_memory"

static struct device balloon_dev;

static int register_balloon(struct device *dev);

/* React to a change in the target key */
static void watch_target(struct xenbus_watch *watch,
			 const char *path, const char *token)
{
	unsigned long long new_target, static_max;
	int err;
	static bool watch_fired;
	static long target_diff;

	err = xenbus_scanf(XBT_NIL, "memory", "target", "%llu", &new_target);
	if (err != 1) {
		/* This is ok (for domain0 at least) - so just return */
		return;
	}

	/* The given memory/target value is in KiB, so it needs converting to
	 * pages. PAGE_SHIFT converts bytes to pages, hence PAGE_SHIFT - 10.
	 */
	new_target >>= PAGE_SHIFT - 10;

	if (!watch_fired) {
		watch_fired = true;

		if ((xenbus_scanf(XBT_NIL, "memory", "static-max",
				  "%llu", &static_max) == 1) ||
		    (xenbus_scanf(XBT_NIL, "memory", "memory_static_max",
				  "%llu", &static_max) == 1))
			static_max >>= PAGE_SHIFT - 10;
<<<<<<< HEAD
=======
		else
			static_max = new_target;

>>>>>>> e021bb4f
		target_diff = (xen_pv_domain() || xen_initial_domain()) ? 0
				: static_max - balloon_stats.target_pages;
	}

	balloon_set_new_target(new_target - target_diff);
}
static struct xenbus_watch target_watch = {
	.node = "memory/target",
	.callback = watch_target,
};


static int balloon_init_watcher(struct notifier_block *notifier,
				unsigned long event,
				void *data)
{
	int err;

	err = register_xenbus_watch(&target_watch);
	if (err)
		pr_err("Failed to set balloon watcher\n");

	return NOTIFY_DONE;
}

static struct notifier_block xenstore_notifier = {
	.notifier_call = balloon_init_watcher,
};

void xen_balloon_init(void)
{
	register_balloon(&balloon_dev);

	register_xen_selfballooning(&balloon_dev);

	register_xenstore_notifier(&xenstore_notifier);
}
EXPORT_SYMBOL_GPL(xen_balloon_init);

#define BALLOON_SHOW(name, format, args...)				\
	static ssize_t show_##name(struct device *dev,			\
				   struct device_attribute *attr,	\
				   char *buf)				\
	{								\
		return sprintf(buf, format, ##args);			\
	}								\
	static DEVICE_ATTR(name, S_IRUGO, show_##name, NULL)

BALLOON_SHOW(current_kb, "%lu\n", PAGES2KB(balloon_stats.current_pages));
BALLOON_SHOW(low_kb, "%lu\n", PAGES2KB(balloon_stats.balloon_low));
BALLOON_SHOW(high_kb, "%lu\n", PAGES2KB(balloon_stats.balloon_high));

static DEVICE_ULONG_ATTR(schedule_delay, 0444, balloon_stats.schedule_delay);
static DEVICE_ULONG_ATTR(max_schedule_delay, 0644, balloon_stats.max_schedule_delay);
static DEVICE_ULONG_ATTR(retry_count, 0444, balloon_stats.retry_count);
static DEVICE_ULONG_ATTR(max_retry_count, 0644, balloon_stats.max_retry_count);
static DEVICE_BOOL_ATTR(scrub_pages, 0644, xen_scrub_pages);

static ssize_t show_target_kb(struct device *dev, struct device_attribute *attr,
			      char *buf)
{
	return sprintf(buf, "%lu\n", PAGES2KB(balloon_stats.target_pages));
}

static ssize_t store_target_kb(struct device *dev,
			       struct device_attribute *attr,
			       const char *buf,
			       size_t count)
{
	char *endchar;
	unsigned long long target_bytes;

	if (!capable(CAP_SYS_ADMIN))
		return -EPERM;

	target_bytes = simple_strtoull(buf, &endchar, 0) * 1024;

	balloon_set_new_target(target_bytes >> PAGE_SHIFT);

	return count;
}

static DEVICE_ATTR(target_kb, S_IRUGO | S_IWUSR,
		   show_target_kb, store_target_kb);


static ssize_t show_target(struct device *dev, struct device_attribute *attr,
			      char *buf)
{
	return sprintf(buf, "%llu\n",
		       (unsigned long long)balloon_stats.target_pages
		       << PAGE_SHIFT);
}

static ssize_t store_target(struct device *dev,
			    struct device_attribute *attr,
			    const char *buf,
			    size_t count)
{
	char *endchar;
	unsigned long long target_bytes;

	if (!capable(CAP_SYS_ADMIN))
		return -EPERM;

	target_bytes = memparse(buf, &endchar);

	balloon_set_new_target(target_bytes >> PAGE_SHIFT);

	return count;
}

static DEVICE_ATTR(target, S_IRUGO | S_IWUSR,
		   show_target, store_target);


static struct attribute *balloon_attrs[] = {
	&dev_attr_target_kb.attr,
	&dev_attr_target.attr,
	&dev_attr_schedule_delay.attr.attr,
	&dev_attr_max_schedule_delay.attr.attr,
	&dev_attr_retry_count.attr.attr,
	&dev_attr_max_retry_count.attr.attr,
	&dev_attr_scrub_pages.attr.attr,
	NULL
};

static const struct attribute_group balloon_group = {
	.attrs = balloon_attrs
};

static struct attribute *balloon_info_attrs[] = {
	&dev_attr_current_kb.attr,
	&dev_attr_low_kb.attr,
	&dev_attr_high_kb.attr,
	NULL
};

static const struct attribute_group balloon_info_group = {
	.name = "info",
	.attrs = balloon_info_attrs
};

static const struct attribute_group *balloon_groups[] = {
	&balloon_group,
	&balloon_info_group,
	NULL
};

static struct bus_type balloon_subsys = {
	.name = BALLOON_CLASS_NAME,
	.dev_name = BALLOON_CLASS_NAME,
};

static int register_balloon(struct device *dev)
{
	int error;

	error = subsys_system_register(&balloon_subsys, NULL);
	if (error)
		return error;

	dev->id = 0;
	dev->bus = &balloon_subsys;
	dev->groups = balloon_groups;

	error = device_register(dev);
	if (error) {
		bus_unregister(&balloon_subsys);
		return error;
	}

	return 0;
}<|MERGE_RESOLUTION|>--- conflicted
+++ resolved
@@ -82,12 +82,9 @@
 		    (xenbus_scanf(XBT_NIL, "memory", "memory_static_max",
 				  "%llu", &static_max) == 1))
 			static_max >>= PAGE_SHIFT - 10;
-<<<<<<< HEAD
-=======
 		else
 			static_max = new_target;
 
->>>>>>> e021bb4f
 		target_diff = (xen_pv_domain() || xen_initial_domain()) ? 0
 				: static_max - balloon_stats.target_pages;
 	}
