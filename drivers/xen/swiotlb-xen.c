--- conflicted
+++ resolved
@@ -354,12 +354,9 @@
 	 * physical address */
 	phys = xen_bus_to_phys(dev_addr);
 
-<<<<<<< HEAD
-=======
 	/* Convert the size to actually allocated. */
 	size = 1UL << (order + XEN_PAGE_SHIFT);
 
->>>>>>> e021bb4f
 	if (((dev_addr + size - 1 <= dma_mask)) ||
 	    range_straddles_page_boundary(phys, size))
 		xen_destroy_contiguous_region(phys, order);
