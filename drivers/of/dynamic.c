--- conflicted
+++ resolved
@@ -207,16 +207,8 @@
 
 	if (!of_node_check_flag(np, OF_OVERLAY)) {
 		np->name = __of_get_property(np, "name", NULL);
-<<<<<<< HEAD
-		np->type = __of_get_property(np, "device_type", NULL);
 		if (!np->name)
 			np->name = "<NULL>";
-		if (!np->type)
-			np->type = "<NULL>";
-=======
-		if (!np->name)
-			np->name = "<NULL>";
->>>>>>> fa578e9d
 
 		phandle = __of_get_property(np, "phandle", &sz);
 		if (!phandle)
@@ -284,11 +276,7 @@
 	of_node_set_flag(np, OF_DETACHED);
 
 	/* race with of_find_node_by_phandle() prevented by devtree_lock */
-<<<<<<< HEAD
-	__of_free_phandle_cache_entry(np->phandle);
-=======
 	__of_phandle_cache_inv_entry(np->phandle);
->>>>>>> fa578e9d
 }
 
 /**
