// SPDX-License-Identifier: GPL-2.0
#include <linux/cpumask.h>
#include <linux/dma-mapping.h>
#include <linux/dmapool.h>
#include <linux/delay.h>
#include <linux/gfp.h>
#include <linux/kernel.h>
#include <linux/module.h>
#include <linux/pci_regs.h>
#include <linux/vmalloc.h>
#include <linux/pci.h>

#include "nitrox_dev.h"
#include "nitrox_common.h"
#include "nitrox_req.h"
#include "nitrox_csr.h"

#define CRYPTO_CTX_SIZE	256

/* packet inuput ring alignments */
#define PKTIN_Q_ALIGN_BYTES 16
/* AQM Queue input alignments */
#define AQM_Q_ALIGN_BYTES 32

static int nitrox_cmdq_init(struct nitrox_cmdq *cmdq, int align_bytes)
{
	struct nitrox_device *ndev = cmdq->ndev;

	cmdq->qsize = (ndev->qlen * cmdq->instr_size) + align_bytes;
	cmdq->unalign_base = dma_alloc_coherent(DEV(ndev), cmdq->qsize,
						&cmdq->unalign_dma,
						GFP_KERNEL);
	if (!cmdq->unalign_base)
		return -ENOMEM;

	cmdq->dma = PTR_ALIGN(cmdq->unalign_dma, align_bytes);
	cmdq->base = cmdq->unalign_base + (cmdq->dma - cmdq->unalign_dma);
	cmdq->write_idx = 0;

	spin_lock_init(&cmdq->cmd_qlock);
	spin_lock_init(&cmdq->resp_qlock);
	spin_lock_init(&cmdq->backlog_qlock);

	INIT_LIST_HEAD(&cmdq->response_head);
	INIT_LIST_HEAD(&cmdq->backlog_head);
	INIT_WORK(&cmdq->backlog_qflush, backlog_qflush_work);

	atomic_set(&cmdq->pending_count, 0);
	atomic_set(&cmdq->backlog_count, 0);
	return 0;
}

static void nitrox_cmdq_reset(struct nitrox_cmdq *cmdq)
{
	cmdq->write_idx = 0;
	atomic_set(&cmdq->pending_count, 0);
	atomic_set(&cmdq->backlog_count, 0);
}

static void nitrox_cmdq_cleanup(struct nitrox_cmdq *cmdq)
{
	struct nitrox_device *ndev;

	if (!cmdq)
		return;

	if (!cmdq->unalign_base)
		return;

	ndev = cmdq->ndev;
	cancel_work_sync(&cmdq->backlog_qflush);

	dma_free_coherent(DEV(ndev), cmdq->qsize,
			  cmdq->unalign_base, cmdq->unalign_dma);
	nitrox_cmdq_reset(cmdq);

	cmdq->dbell_csr_addr = NULL;
	cmdq->compl_cnt_csr_addr = NULL;
	cmdq->unalign_base = NULL;
	cmdq->base = NULL;
	cmdq->unalign_dma = 0;
	cmdq->dma = 0;
	cmdq->qsize = 0;
	cmdq->instr_size = 0;
}

static void nitrox_free_aqm_queues(struct nitrox_device *ndev)
{
	int i;

	for (i = 0; i < ndev->nr_queues; i++) {
		nitrox_cmdq_cleanup(ndev->aqmq[i]);
		kzfree(ndev->aqmq[i]);
		ndev->aqmq[i] = NULL;
	}
}

static int nitrox_alloc_aqm_queues(struct nitrox_device *ndev)
{
	int i, err;

	for (i = 0; i < ndev->nr_queues; i++) {
		struct nitrox_cmdq *cmdq;
		u64 offset;

		cmdq = kzalloc_node(sizeof(*cmdq), GFP_KERNEL, ndev->node);
		if (!cmdq) {
			err = -ENOMEM;
			goto aqmq_fail;
		}

		cmdq->ndev = ndev;
		cmdq->qno = i;
		cmdq->instr_size = sizeof(struct aqmq_command_s);

		/* AQM Queue Doorbell Counter Register Address */
		offset = AQMQ_DRBLX(i);
		cmdq->dbell_csr_addr = NITROX_CSR_ADDR(ndev, offset);
		/* AQM Queue Commands Completed Count Register Address */
		offset = AQMQ_CMD_CNTX(i);
		cmdq->compl_cnt_csr_addr = NITROX_CSR_ADDR(ndev, offset);

		err = nitrox_cmdq_init(cmdq, AQM_Q_ALIGN_BYTES);
		if (err) {
			kzfree(cmdq);
			goto aqmq_fail;
		}
		ndev->aqmq[i] = cmdq;
	}

	return 0;

aqmq_fail:
	nitrox_free_aqm_queues(ndev);
	return err;
}

static void nitrox_free_pktin_queues(struct nitrox_device *ndev)
{
	int i;

	for (i = 0; i < ndev->nr_queues; i++) {
		struct nitrox_cmdq *cmdq = &ndev->pkt_inq[i];

		nitrox_cmdq_cleanup(cmdq);
	}
	kfree(ndev->pkt_inq);
	ndev->pkt_inq = NULL;
}

static int nitrox_alloc_pktin_queues(struct nitrox_device *ndev)
{
	int i, err;

	ndev->pkt_inq = kcalloc_node(ndev->nr_queues,
				     sizeof(struct nitrox_cmdq),
				     GFP_KERNEL, ndev->node);
	if (!ndev->pkt_inq)
		return -ENOMEM;

	for (i = 0; i < ndev->nr_queues; i++) {
		struct nitrox_cmdq *cmdq;
		u64 offset;

		cmdq = &ndev->pkt_inq[i];
		cmdq->ndev = ndev;
		cmdq->qno = i;
		cmdq->instr_size = sizeof(struct nps_pkt_instr);

		/* packet input ring doorbell address */
		offset = NPS_PKT_IN_INSTR_BAOFF_DBELLX(i);
		cmdq->dbell_csr_addr = NITROX_CSR_ADDR(ndev, offset);
		/* packet solicit port completion count address */
		offset = NPS_PKT_SLC_CNTSX(i);
		cmdq->compl_cnt_csr_addr = NITROX_CSR_ADDR(ndev, offset);

		err = nitrox_cmdq_init(cmdq, PKTIN_Q_ALIGN_BYTES);
		if (err)
			goto pktq_fail;
	}
	return 0;

pktq_fail:
	nitrox_free_pktin_queues(ndev);
	return err;
}

static int create_crypto_dma_pool(struct nitrox_device *ndev)
{
	size_t size;

	/* Crypto context pool, 16 byte aligned */
	size = CRYPTO_CTX_SIZE + sizeof(struct ctx_hdr);
	ndev->ctx_pool = dma_pool_create("nitrox-context",
					 DEV(ndev), size, 16, 0);
	if (!ndev->ctx_pool)
		return -ENOMEM;

	return 0;
}

static void destroy_crypto_dma_pool(struct nitrox_device *ndev)
{
	if (!ndev->ctx_pool)
		return;

	dma_pool_destroy(ndev->ctx_pool);
	ndev->ctx_pool = NULL;
}

/*
 * crypto_alloc_context - Allocate crypto context from pool
 * @ndev: NITROX Device
 */
void *crypto_alloc_context(struct nitrox_device *ndev)
{
	struct ctx_hdr *ctx;
	struct crypto_ctx_hdr *chdr;
	void *vaddr;
	dma_addr_t dma;

	chdr = kmalloc(sizeof(*chdr), GFP_KERNEL);
	if (!chdr)
<<<<<<< HEAD
		return NULL;

	vaddr = dma_pool_alloc(ndev->ctx_pool, (GFP_KERNEL | __GFP_ZERO), &dma);
	if (!vaddr) {
		kfree(chdr);
=======
>>>>>>> f7688b48
		return NULL;
	}

	vaddr = dma_pool_zalloc(ndev->ctx_pool, GFP_KERNEL, &dma);
	if (!vaddr) {
		kfree(chdr);
		return NULL;
	}

	/* fill meta data */
	ctx = vaddr;
	ctx->pool = ndev->ctx_pool;
	ctx->dma = dma;
	ctx->ctx_dma = dma + sizeof(struct ctx_hdr);

	chdr->pool = ndev->ctx_pool;
	chdr->dma = dma;
	chdr->vaddr = vaddr;

	return chdr;
}

/**
 * crypto_free_context - Free crypto context to pool
 * @ctx: context to free
 */
void crypto_free_context(void *ctx)
{
	struct crypto_ctx_hdr *ctxp;

	if (!ctx)
		return;

	ctxp = ctx;
	dma_pool_free(ctxp->pool, ctxp->vaddr, ctxp->dma);
	kfree(ctxp);
}

/**
 * nitrox_common_sw_init - allocate software resources.
 * @ndev: NITROX device
 *
 * Allocates crypto context pools and command queues etc.
 *
 * Return: 0 on success, or a negative error code on error.
 */
int nitrox_common_sw_init(struct nitrox_device *ndev)
{
	int err = 0;

	/* per device crypto context pool */
	err = create_crypto_dma_pool(ndev);
	if (err)
		return err;

	err = nitrox_alloc_pktin_queues(ndev);
	if (err)
		destroy_crypto_dma_pool(ndev);

	err = nitrox_alloc_aqm_queues(ndev);
	if (err) {
		nitrox_free_pktin_queues(ndev);
		destroy_crypto_dma_pool(ndev);
	}

	return err;
}

/**
 * nitrox_common_sw_cleanup - free software resources.
 * @ndev: NITROX device
 */
void nitrox_common_sw_cleanup(struct nitrox_device *ndev)
{
	nitrox_free_aqm_queues(ndev);
	nitrox_free_pktin_queues(ndev);
	destroy_crypto_dma_pool(ndev);
}<|MERGE_RESOLUTION|>--- conflicted
+++ resolved
@@ -221,16 +221,7 @@
 
 	chdr = kmalloc(sizeof(*chdr), GFP_KERNEL);
 	if (!chdr)
-<<<<<<< HEAD
 		return NULL;
-
-	vaddr = dma_pool_alloc(ndev->ctx_pool, (GFP_KERNEL | __GFP_ZERO), &dma);
-	if (!vaddr) {
-		kfree(chdr);
-=======
->>>>>>> f7688b48
-		return NULL;
-	}
 
 	vaddr = dma_pool_zalloc(ndev->ctx_pool, GFP_KERNEL, &dma);
 	if (!vaddr) {
