--- conflicted
+++ resolved
@@ -221,14 +221,6 @@
 
 	chdr = kmalloc(sizeof(*chdr), GFP_KERNEL);
 	if (!chdr)
-<<<<<<< HEAD
-		return NULL;
-
-	vaddr = dma_pool_alloc(ndev->ctx_pool, (GFP_KERNEL | __GFP_ZERO), &dma);
-	if (!vaddr) {
-		kfree(chdr);
-=======
->>>>>>> fa578e9d
 		return NULL;
 	}
 
