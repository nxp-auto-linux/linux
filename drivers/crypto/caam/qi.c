--- conflicted
+++ resolved
@@ -503,11 +503,7 @@
 void caam_qi_shutdown(struct device *qidev)
 {
 	int i;
-<<<<<<< HEAD
-	struct caam_qi_priv *priv = dev_get_drvdata(qidev);
-=======
 	struct caam_qi_priv *priv = &qipriv;
->>>>>>> fa578e9d
 	const cpumask_t *cpus = qman_affine_cpus();
 
 	for_each_cpu(i, cpus) {
@@ -525,11 +521,6 @@
 	qman_release_cgrid(priv->cgr.cgrid);
 
 	kmem_cache_destroy(qi_cache);
-<<<<<<< HEAD
-
-	platform_device_unregister(priv->qi_pdev);
-=======
->>>>>>> fa578e9d
 }
 
 static void cgr_cb(struct qman_portal *qm, struct qman_cgr *cgr, int congested)
@@ -719,20 +710,6 @@
 	struct device *ctrldev = &caam_pdev->dev, *qidev;
 	struct caam_drv_private *ctrlpriv;
 	const cpumask_t *cpus = qman_affine_cpus();
-<<<<<<< HEAD
-	static struct platform_device_info qi_pdev_info = {
-		.name = "caam_qi",
-		.id = PLATFORM_DEVID_NONE
-	};
-
-	qi_pdev_info.parent = ctrldev;
-	qi_pdev_info.dma_mask = dma_get_mask(ctrldev);
-	qi_pdev = platform_device_register_full(&qi_pdev_info);
-	if (IS_ERR(qi_pdev))
-		return PTR_ERR(qi_pdev);
-	set_dma_ops(&qi_pdev->dev, get_dma_ops(ctrldev));
-=======
->>>>>>> fa578e9d
 
 	ctrlpriv = dev_get_drvdata(ctrldev);
 	qidev = ctrldev;
