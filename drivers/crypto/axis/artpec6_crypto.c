--- conflicted
+++ resolved
@@ -1249,15 +1249,8 @@
 {
 	struct artpec6_cryptotfm_context *ctx = crypto_tfm_ctx(&tfm->base);
 
-<<<<<<< HEAD
-	if (len != 16 && len != 24 && len != 32) {
-		crypto_aead_set_flags(tfm, CRYPTO_TFM_RES_BAD_KEY_LEN);
-		return -EINVAL;
-	}
-=======
 	if (len != 16 && len != 24 && len != 32)
 		return -EINVAL;
->>>>>>> d1988041
 
 	ctx->key_length = len;
 
