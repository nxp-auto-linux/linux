--- conflicted
+++ resolved
@@ -2127,14 +2127,11 @@
 		pr_debug("Completing request %p\n", req);
 
 		list_move_tail(&req->list, &complete_done);
-<<<<<<< HEAD
-=======
 
 		ac->pending_count--;
 	}
 
 	artpec6_crypto_process_queue(ac, &complete_in_progress);
->>>>>>> fa578e9d
 
 	spin_unlock_bh(&ac->queue_lock);
 
@@ -2145,26 +2142,10 @@
 		artpec6_crypto_dma_unmap_all(req);
 		artpec6_crypto_copy_bounce_buffers(req);
 		artpec6_crypto_common_destroy(req);
-<<<<<<< HEAD
-	}
-
-	artpec6_crypto_process_queue(ac, &complete_in_progress);
-
-	spin_unlock_bh(&ac->queue_lock);
-
-	/* Perform the completion callbacks without holding the queue lock
-	 * to allow new request submissions from the callbacks.
-	 */
-	list_for_each_entry_safe(req, n, &complete_done, list) {
+
 		req->complete(req->req);
 	}
 
-=======
-
-		req->complete(req->req);
-	}
-
->>>>>>> fa578e9d
 	list_for_each_entry_safe(req, n, &complete_in_progress,
 				 complete_in_progress) {
 		req->req->complete(req->req, -EINPROGRESS);
