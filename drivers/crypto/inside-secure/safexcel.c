// SPDX-License-Identifier: GPL-2.0
/*
 * Copyright (C) 2017 Marvell
 *
 * Antoine Tenart <antoine.tenart@free-electrons.com>
 */

#include <linux/clk.h>
#include <linux/device.h>
#include <linux/dma-mapping.h>
#include <linux/dmapool.h>
#include <linux/firmware.h>
#include <linux/interrupt.h>
#include <linux/module.h>
#include <linux/of_platform.h>
#include <linux/of_irq.h>
#include <linux/platform_device.h>
#include <linux/workqueue.h>

#include <crypto/internal/aead.h>
#include <crypto/internal/hash.h>
#include <crypto/internal/skcipher.h>

#include "safexcel.h"

static u32 max_rings = EIP197_MAX_RINGS;
module_param(max_rings, uint, 0644);
MODULE_PARM_DESC(max_rings, "Maximum number of rings to use.");

static void eip197_trc_cache_init(struct safexcel_crypto_priv *priv)
{
	u32 val, htable_offset;
	int i, cs_rc_max, cs_ht_wc, cs_trc_rec_wc, cs_trc_lg_rec_wc;

	if (priv->version == EIP197B) {
		cs_rc_max = EIP197B_CS_RC_MAX;
		cs_ht_wc = EIP197B_CS_HT_WC;
		cs_trc_rec_wc = EIP197B_CS_TRC_REC_WC;
		cs_trc_lg_rec_wc = EIP197B_CS_TRC_LG_REC_WC;
	} else {
		cs_rc_max = EIP197D_CS_RC_MAX;
		cs_ht_wc = EIP197D_CS_HT_WC;
		cs_trc_rec_wc = EIP197D_CS_TRC_REC_WC;
		cs_trc_lg_rec_wc = EIP197D_CS_TRC_LG_REC_WC;
	}

	/* Enable the record cache memory access */
	val = readl(priv->base + EIP197_CS_RAM_CTRL);
	val &= ~EIP197_TRC_ENABLE_MASK;
	val |= EIP197_TRC_ENABLE_0;
	writel(val, priv->base + EIP197_CS_RAM_CTRL);

	/* Clear all ECC errors */
	writel(0, priv->base + EIP197_TRC_ECCCTRL);

	/*
	 * Make sure the cache memory is accessible by taking record cache into
	 * reset.
	 */
	val = readl(priv->base + EIP197_TRC_PARAMS);
	val |= EIP197_TRC_PARAMS_SW_RESET;
	val &= ~EIP197_TRC_PARAMS_DATA_ACCESS;
	writel(val, priv->base + EIP197_TRC_PARAMS);

	/* Clear all records */
	for (i = 0; i < cs_rc_max; i++) {
		u32 val, offset = EIP197_CLASSIFICATION_RAMS + i * EIP197_CS_RC_SIZE;

		writel(EIP197_CS_RC_NEXT(EIP197_RC_NULL) |
		       EIP197_CS_RC_PREV(EIP197_RC_NULL),
		       priv->base + offset);

		val = EIP197_CS_RC_NEXT(i+1) | EIP197_CS_RC_PREV(i-1);
		if (i == 0)
			val |= EIP197_CS_RC_PREV(EIP197_RC_NULL);
		else if (i == cs_rc_max - 1)
			val |= EIP197_CS_RC_NEXT(EIP197_RC_NULL);
		writel(val, priv->base + offset + sizeof(u32));
	}

	/* Clear the hash table entries */
	htable_offset = cs_rc_max * EIP197_CS_RC_SIZE;
	for (i = 0; i < cs_ht_wc; i++)
		writel(GENMASK(29, 0),
		       priv->base + EIP197_CLASSIFICATION_RAMS + htable_offset + i * sizeof(u32));

	/* Disable the record cache memory access */
	val = readl(priv->base + EIP197_CS_RAM_CTRL);
	val &= ~EIP197_TRC_ENABLE_MASK;
	writel(val, priv->base + EIP197_CS_RAM_CTRL);

	/* Write head and tail pointers of the record free chain */
	val = EIP197_TRC_FREECHAIN_HEAD_PTR(0) |
	      EIP197_TRC_FREECHAIN_TAIL_PTR(cs_rc_max - 1);
	writel(val, priv->base + EIP197_TRC_FREECHAIN);

	/* Configure the record cache #1 */
	val = EIP197_TRC_PARAMS2_RC_SZ_SMALL(cs_trc_rec_wc) |
	      EIP197_TRC_PARAMS2_HTABLE_PTR(cs_rc_max);
	writel(val, priv->base + EIP197_TRC_PARAMS2);

	/* Configure the record cache #2 */
	val = EIP197_TRC_PARAMS_RC_SZ_LARGE(cs_trc_lg_rec_wc) |
	      EIP197_TRC_PARAMS_BLK_TIMER_SPEED(1) |
	      EIP197_TRC_PARAMS_HTABLE_SZ(2);
	writel(val, priv->base + EIP197_TRC_PARAMS);
}

static void eip197_write_firmware(struct safexcel_crypto_priv *priv,
				  const struct firmware *fw, int pe, u32 ctrl,
				  u32 prog_en)
{
	const u32 *data = (const u32 *)fw->data;
	u32 val;
	int i;

	/* Reset the engine to make its program memory accessible */
	writel(EIP197_PE_ICE_x_CTRL_SW_RESET |
	       EIP197_PE_ICE_x_CTRL_CLR_ECC_CORR |
	       EIP197_PE_ICE_x_CTRL_CLR_ECC_NON_CORR,
	       EIP197_PE(priv) + ctrl);

	/* Enable access to the program memory */
	writel(prog_en, EIP197_PE(priv) + EIP197_PE_ICE_RAM_CTRL(pe));

	/* Write the firmware */
	for (i = 0; i < fw->size / sizeof(u32); i++)
		writel(be32_to_cpu(data[i]),
		       priv->base + EIP197_CLASSIFICATION_RAMS + i * sizeof(u32));

	/* Disable access to the program memory */
	writel(0, EIP197_PE(priv) + EIP197_PE_ICE_RAM_CTRL(pe));

	/* Release engine from reset */
	val = readl(EIP197_PE(priv) + ctrl);
	val &= ~EIP197_PE_ICE_x_CTRL_SW_RESET;
	writel(val, EIP197_PE(priv) + ctrl);
}

static int eip197_load_firmwares(struct safexcel_crypto_priv *priv)
{
	const char *fw_name[] = {"ifpp.bin", "ipue.bin"};
	const struct firmware *fw[FW_NB];
	char fw_path[31], *dir = NULL;
	int i, j, ret = 0, pe;
	u32 val;

	switch (priv->version) {
	case EIP197B:
		dir = "eip197b";
		break;
	case EIP197D:
		dir = "eip197d";
		break;
	default:
		/* No firmware is required */
		return 0;
	}

	for (i = 0; i < FW_NB; i++) {
		snprintf(fw_path, 31, "inside-secure/%s/%s", dir, fw_name[i]);
		ret = request_firmware(&fw[i], fw_path, priv->dev);
		if (ret) {
			if (priv->version != EIP197B)
				goto release_fw;

			/* Fallback to the old firmware location for the
			 * EIP197b.
			 */
			ret = request_firmware(&fw[i], fw_name[i], priv->dev);
			if (ret) {
				dev_err(priv->dev,
					"Failed to request firmware %s (%d)\n",
					fw_name[i], ret);
				goto release_fw;
			}
		}
	}

	for (pe = 0; pe < priv->config.pes; pe++) {
		/* Clear the scratchpad memory */
		val = readl(EIP197_PE(priv) + EIP197_PE_ICE_SCRATCH_CTRL(pe));
		val |= EIP197_PE_ICE_SCRATCH_CTRL_CHANGE_TIMER |
		       EIP197_PE_ICE_SCRATCH_CTRL_TIMER_EN |
		       EIP197_PE_ICE_SCRATCH_CTRL_SCRATCH_ACCESS |
		       EIP197_PE_ICE_SCRATCH_CTRL_CHANGE_ACCESS;
		writel(val, EIP197_PE(priv) + EIP197_PE_ICE_SCRATCH_CTRL(pe));

		memset_io(EIP197_PE(priv) + EIP197_PE_ICE_SCRATCH_RAM(pe), 0,
			  EIP197_NUM_OF_SCRATCH_BLOCKS * sizeof(u32));

		eip197_write_firmware(priv, fw[FW_IFPP], pe,
				      EIP197_PE_ICE_FPP_CTRL(pe),
				      EIP197_PE_ICE_RAM_CTRL_FPP_PROG_EN);

		eip197_write_firmware(priv, fw[FW_IPUE], pe,
				      EIP197_PE_ICE_PUE_CTRL(pe),
				      EIP197_PE_ICE_RAM_CTRL_PUE_PROG_EN);
	}

release_fw:
	for (j = 0; j < i; j++)
		release_firmware(fw[j]);

	return ret;
}

static int safexcel_hw_setup_cdesc_rings(struct safexcel_crypto_priv *priv)
{
	u32 hdw, cd_size_rnd, val;
	int i;

	hdw = readl(EIP197_HIA_AIC_G(priv) + EIP197_HIA_OPTIONS);
	hdw &= GENMASK(27, 25);
	hdw >>= 25;

	cd_size_rnd = (priv->config.cd_size + (BIT(hdw) - 1)) >> hdw;

	for (i = 0; i < priv->config.rings; i++) {
		/* ring base address */
		writel(lower_32_bits(priv->ring[i].cdr.base_dma),
		       EIP197_HIA_CDR(priv, i) + EIP197_HIA_xDR_RING_BASE_ADDR_LO);
		writel(upper_32_bits(priv->ring[i].cdr.base_dma),
		       EIP197_HIA_CDR(priv, i) + EIP197_HIA_xDR_RING_BASE_ADDR_HI);

		writel(EIP197_xDR_DESC_MODE_64BIT | (priv->config.cd_offset << 16) |
		       priv->config.cd_size,
		       EIP197_HIA_CDR(priv, i) + EIP197_HIA_xDR_DESC_SIZE);
		writel(((EIP197_FETCH_COUNT * (cd_size_rnd << hdw)) << 16) |
		       (EIP197_FETCH_COUNT * priv->config.cd_offset),
		       EIP197_HIA_CDR(priv, i) + EIP197_HIA_xDR_CFG);

		/* Configure DMA tx control */
		val = EIP197_HIA_xDR_CFG_WR_CACHE(WR_CACHE_3BITS);
		val |= EIP197_HIA_xDR_CFG_RD_CACHE(RD_CACHE_3BITS);
		writel(val, EIP197_HIA_CDR(priv, i) + EIP197_HIA_xDR_DMA_CFG);

		/* clear any pending interrupt */
		writel(GENMASK(5, 0),
		       EIP197_HIA_CDR(priv, i) + EIP197_HIA_xDR_STAT);
	}

	return 0;
}

static int safexcel_hw_setup_rdesc_rings(struct safexcel_crypto_priv *priv)
{
	u32 hdw, rd_size_rnd, val;
	int i;

	hdw = readl(EIP197_HIA_AIC_G(priv) + EIP197_HIA_OPTIONS);
	hdw &= GENMASK(27, 25);
	hdw >>= 25;

	rd_size_rnd = (priv->config.rd_size + (BIT(hdw) - 1)) >> hdw;

	for (i = 0; i < priv->config.rings; i++) {
		/* ring base address */
		writel(lower_32_bits(priv->ring[i].rdr.base_dma),
		       EIP197_HIA_RDR(priv, i) + EIP197_HIA_xDR_RING_BASE_ADDR_LO);
		writel(upper_32_bits(priv->ring[i].rdr.base_dma),
		       EIP197_HIA_RDR(priv, i) + EIP197_HIA_xDR_RING_BASE_ADDR_HI);

		writel(EIP197_xDR_DESC_MODE_64BIT | (priv->config.rd_offset << 16) |
		       priv->config.rd_size,
		       EIP197_HIA_RDR(priv, i) + EIP197_HIA_xDR_DESC_SIZE);

		writel(((EIP197_FETCH_COUNT * (rd_size_rnd << hdw)) << 16) |
		       (EIP197_FETCH_COUNT * priv->config.rd_offset),
		       EIP197_HIA_RDR(priv, i) + EIP197_HIA_xDR_CFG);

		/* Configure DMA tx control */
		val = EIP197_HIA_xDR_CFG_WR_CACHE(WR_CACHE_3BITS);
		val |= EIP197_HIA_xDR_CFG_RD_CACHE(RD_CACHE_3BITS);
		val |= EIP197_HIA_xDR_WR_RES_BUF | EIP197_HIA_xDR_WR_CTRL_BUF;
		writel(val,
		       EIP197_HIA_RDR(priv, i) + EIP197_HIA_xDR_DMA_CFG);

		/* clear any pending interrupt */
		writel(GENMASK(7, 0),
		       EIP197_HIA_RDR(priv, i) + EIP197_HIA_xDR_STAT);

		/* enable ring interrupt */
		val = readl(EIP197_HIA_AIC_R(priv) + EIP197_HIA_AIC_R_ENABLE_CTRL(i));
		val |= EIP197_RDR_IRQ(i);
		writel(val, EIP197_HIA_AIC_R(priv) + EIP197_HIA_AIC_R_ENABLE_CTRL(i));
	}

	return 0;
}

static int safexcel_hw_init(struct safexcel_crypto_priv *priv)
{
	u32 version, val;
	int i, ret, pe;

	/* Determine endianess and configure byte swap */
	version = readl(EIP197_HIA_AIC(priv) + EIP197_HIA_VERSION);
	val = readl(EIP197_HIA_AIC(priv) + EIP197_HIA_MST_CTRL);

	if ((version & 0xffff) == EIP197_HIA_VERSION_BE)
		val |= EIP197_MST_CTRL_BYTE_SWAP;
	else if (((version >> 16) & 0xffff) == EIP197_HIA_VERSION_LE)
		val |= (EIP197_MST_CTRL_NO_BYTE_SWAP >> 24);

	/* For EIP197 set maximum number of TX commands to 2^5 = 32 */
	if (priv->version == EIP197B || priv->version == EIP197D)
		val |= EIP197_MST_CTRL_TX_MAX_CMD(5);

	writel(val, EIP197_HIA_AIC(priv) + EIP197_HIA_MST_CTRL);

	/* Configure wr/rd cache values */
	writel(EIP197_MST_CTRL_RD_CACHE(RD_CACHE_4BITS) |
	       EIP197_MST_CTRL_WD_CACHE(WR_CACHE_4BITS),
	       EIP197_HIA_GEN_CFG(priv) + EIP197_MST_CTRL);

	/* Interrupts reset */

	/* Disable all global interrupts */
	writel(0, EIP197_HIA_AIC_G(priv) + EIP197_HIA_AIC_G_ENABLE_CTRL);

	/* Clear any pending interrupt */
	writel(GENMASK(31, 0), EIP197_HIA_AIC_G(priv) + EIP197_HIA_AIC_G_ACK);

	/* Processing Engine configuration */
	for (pe = 0; pe < priv->config.pes; pe++) {
		/* Data Fetch Engine configuration */

		/* Reset all DFE threads */
		writel(EIP197_DxE_THR_CTRL_RESET_PE,
		       EIP197_HIA_DFE_THR(priv) + EIP197_HIA_DFE_THR_CTRL(pe));

		if (priv->version == EIP197B || priv->version == EIP197D) {
			/* Reset HIA input interface arbiter */
			writel(EIP197_HIA_RA_PE_CTRL_RESET,
			       EIP197_HIA_AIC(priv) + EIP197_HIA_RA_PE_CTRL(pe));
		}

		/* DMA transfer size to use */
		val = EIP197_HIA_DFE_CFG_DIS_DEBUG;
		val |= EIP197_HIA_DxE_CFG_MIN_DATA_SIZE(6) |
		       EIP197_HIA_DxE_CFG_MAX_DATA_SIZE(9);
		val |= EIP197_HIA_DxE_CFG_MIN_CTRL_SIZE(6) |
		       EIP197_HIA_DxE_CFG_MAX_CTRL_SIZE(7);
		val |= EIP197_HIA_DxE_CFG_DATA_CACHE_CTRL(RD_CACHE_3BITS);
		val |= EIP197_HIA_DxE_CFG_CTRL_CACHE_CTRL(RD_CACHE_3BITS);
		writel(val, EIP197_HIA_DFE(priv) + EIP197_HIA_DFE_CFG(pe));

		/* Leave the DFE threads reset state */
		writel(0, EIP197_HIA_DFE_THR(priv) + EIP197_HIA_DFE_THR_CTRL(pe));

		/* Configure the processing engine thresholds */
		writel(EIP197_PE_IN_xBUF_THRES_MIN(6) |
		       EIP197_PE_IN_xBUF_THRES_MAX(9),
		       EIP197_PE(priv) + EIP197_PE_IN_DBUF_THRES(pe));
		writel(EIP197_PE_IN_xBUF_THRES_MIN(6) |
		       EIP197_PE_IN_xBUF_THRES_MAX(7),
		       EIP197_PE(priv) + EIP197_PE_IN_TBUF_THRES(pe));

		if (priv->version == EIP197B || priv->version == EIP197D) {
			/* enable HIA input interface arbiter and rings */
			writel(EIP197_HIA_RA_PE_CTRL_EN |
			       GENMASK(priv->config.rings - 1, 0),
			       EIP197_HIA_AIC(priv) + EIP197_HIA_RA_PE_CTRL(pe));
		}

		/* Data Store Engine configuration */

		/* Reset all DSE threads */
		writel(EIP197_DxE_THR_CTRL_RESET_PE,
		       EIP197_HIA_DSE_THR(priv) + EIP197_HIA_DSE_THR_CTRL(pe));

		/* Wait for all DSE threads to complete */
		while ((readl(EIP197_HIA_DSE_THR(priv) + EIP197_HIA_DSE_THR_STAT(pe)) &
			GENMASK(15, 12)) != GENMASK(15, 12))
			;

		/* DMA transfer size to use */
		val = EIP197_HIA_DSE_CFG_DIS_DEBUG;
		val |= EIP197_HIA_DxE_CFG_MIN_DATA_SIZE(7) |
		       EIP197_HIA_DxE_CFG_MAX_DATA_SIZE(8);
		val |= EIP197_HIA_DxE_CFG_DATA_CACHE_CTRL(WR_CACHE_3BITS);
		val |= EIP197_HIA_DSE_CFG_ALWAYS_BUFFERABLE;
		/* FIXME: instability issues can occur for EIP97 but disabling it impact
		 * performances.
		 */
		if (priv->version == EIP197B || priv->version == EIP197D)
			val |= EIP197_HIA_DSE_CFG_EN_SINGLE_WR;
		writel(val, EIP197_HIA_DSE(priv) + EIP197_HIA_DSE_CFG(pe));

		/* Leave the DSE threads reset state */
		writel(0, EIP197_HIA_DSE_THR(priv) + EIP197_HIA_DSE_THR_CTRL(pe));

		/* Configure the procesing engine thresholds */
		writel(EIP197_PE_OUT_DBUF_THRES_MIN(7) |
		       EIP197_PE_OUT_DBUF_THRES_MAX(8),
		       EIP197_PE(priv) + EIP197_PE_OUT_DBUF_THRES(pe));

		/* Processing Engine configuration */

		/* H/W capabilities selection */
		val = EIP197_FUNCTION_RSVD;
		val |= EIP197_PROTOCOL_ENCRYPT_ONLY | EIP197_PROTOCOL_HASH_ONLY;
		val |= EIP197_PROTOCOL_ENCRYPT_HASH | EIP197_PROTOCOL_HASH_DECRYPT;
		val |= EIP197_ALG_DES_ECB | EIP197_ALG_DES_CBC;
		val |= EIP197_ALG_3DES_ECB | EIP197_ALG_3DES_CBC;
		val |= EIP197_ALG_AES_ECB | EIP197_ALG_AES_CBC;
		val |= EIP197_ALG_MD5 | EIP197_ALG_HMAC_MD5;
		val |= EIP197_ALG_SHA1 | EIP197_ALG_HMAC_SHA1;
		val |= EIP197_ALG_SHA2 | EIP197_ALG_HMAC_SHA2;
		writel(val, EIP197_PE(priv) + EIP197_PE_EIP96_FUNCTION_EN(pe));
	}

	/* Command Descriptor Rings prepare */
	for (i = 0; i < priv->config.rings; i++) {
		/* Clear interrupts for this ring */
		writel(GENMASK(31, 0),
		       EIP197_HIA_AIC_R(priv) + EIP197_HIA_AIC_R_ENABLE_CLR(i));

		/* Disable external triggering */
		writel(0, EIP197_HIA_CDR(priv, i) + EIP197_HIA_xDR_CFG);

		/* Clear the pending prepared counter */
		writel(EIP197_xDR_PREP_CLR_COUNT,
		       EIP197_HIA_CDR(priv, i) + EIP197_HIA_xDR_PREP_COUNT);

		/* Clear the pending processed counter */
		writel(EIP197_xDR_PROC_CLR_COUNT,
		       EIP197_HIA_CDR(priv, i) + EIP197_HIA_xDR_PROC_COUNT);

		writel(0,
		       EIP197_HIA_CDR(priv, i) + EIP197_HIA_xDR_PREP_PNTR);
		writel(0,
		       EIP197_HIA_CDR(priv, i) + EIP197_HIA_xDR_PROC_PNTR);

		writel((EIP197_DEFAULT_RING_SIZE * priv->config.cd_offset) << 2,
		       EIP197_HIA_CDR(priv, i) + EIP197_HIA_xDR_RING_SIZE);
	}

	/* Result Descriptor Ring prepare */
	for (i = 0; i < priv->config.rings; i++) {
		/* Disable external triggering*/
		writel(0, EIP197_HIA_RDR(priv, i) + EIP197_HIA_xDR_CFG);

		/* Clear the pending prepared counter */
		writel(EIP197_xDR_PREP_CLR_COUNT,
		       EIP197_HIA_RDR(priv, i) + EIP197_HIA_xDR_PREP_COUNT);

		/* Clear the pending processed counter */
		writel(EIP197_xDR_PROC_CLR_COUNT,
		       EIP197_HIA_RDR(priv, i) + EIP197_HIA_xDR_PROC_COUNT);

		writel(0,
		       EIP197_HIA_RDR(priv, i) + EIP197_HIA_xDR_PREP_PNTR);
		writel(0,
		       EIP197_HIA_RDR(priv, i) + EIP197_HIA_xDR_PROC_PNTR);

		/* Ring size */
		writel((EIP197_DEFAULT_RING_SIZE * priv->config.rd_offset) << 2,
		       EIP197_HIA_RDR(priv, i) + EIP197_HIA_xDR_RING_SIZE);
	}

	for (pe = 0; pe < priv->config.pes; pe++) {
		/* Enable command descriptor rings */
		writel(EIP197_DxE_THR_CTRL_EN | GENMASK(priv->config.rings - 1, 0),
		       EIP197_HIA_DFE_THR(priv) + EIP197_HIA_DFE_THR_CTRL(pe));

		/* Enable result descriptor rings */
		writel(EIP197_DxE_THR_CTRL_EN | GENMASK(priv->config.rings - 1, 0),
		       EIP197_HIA_DSE_THR(priv) + EIP197_HIA_DSE_THR_CTRL(pe));
	}

	/* Clear any HIA interrupt */
	writel(GENMASK(30, 20), EIP197_HIA_AIC_G(priv) + EIP197_HIA_AIC_G_ACK);

	if (priv->version == EIP197B || priv->version == EIP197D) {
		eip197_trc_cache_init(priv);

		ret = eip197_load_firmwares(priv);
		if (ret)
			return ret;
	}

	safexcel_hw_setup_cdesc_rings(priv);
	safexcel_hw_setup_rdesc_rings(priv);

	return 0;
}

/* Called with ring's lock taken */
static void safexcel_try_push_requests(struct safexcel_crypto_priv *priv,
				       int ring)
{
	int coal = min_t(int, priv->ring[ring].requests, EIP197_MAX_BATCH_SZ);

	if (!coal)
		return;

	/* Configure when we want an interrupt */
	writel(EIP197_HIA_RDR_THRESH_PKT_MODE |
	       EIP197_HIA_RDR_THRESH_PROC_PKT(coal),
	       EIP197_HIA_RDR(priv, ring) + EIP197_HIA_xDR_THRESH);
}

void safexcel_dequeue(struct safexcel_crypto_priv *priv, int ring)
{
	struct crypto_async_request *req, *backlog;
	struct safexcel_context *ctx;
	int ret, nreq = 0, cdesc = 0, rdesc = 0, commands, results;

	/* If a request wasn't properly dequeued because of a lack of resources,
	 * proceeded it first,
	 */
	req = priv->ring[ring].req;
	backlog = priv->ring[ring].backlog;
	if (req)
		goto handle_req;

	while (true) {
		spin_lock_bh(&priv->ring[ring].queue_lock);
		backlog = crypto_get_backlog(&priv->ring[ring].queue);
		req = crypto_dequeue_request(&priv->ring[ring].queue);
		spin_unlock_bh(&priv->ring[ring].queue_lock);

		if (!req) {
			priv->ring[ring].req = NULL;
			priv->ring[ring].backlog = NULL;
			goto finalize;
		}

handle_req:
		ctx = crypto_tfm_ctx(req->tfm);
		ret = ctx->send(req, ring, &commands, &results);
		if (ret)
			goto request_failed;

		if (backlog)
			backlog->complete(backlog, -EINPROGRESS);

		/* In case the send() helper did not issue any command to push
		 * to the engine because the input data was cached, continue to
		 * dequeue other requests as this is valid and not an error.
		 */
<<<<<<< HEAD
		if (!commands && !results) {
			kfree(request);
			continue;
		}

		spin_lock_bh(&priv->ring[ring].egress_lock);
		list_add_tail(&request->list, &priv->ring[ring].list);
		spin_unlock_bh(&priv->ring[ring].egress_lock);
=======
		if (!commands && !results)
			continue;
>>>>>>> e021bb4f

		cdesc += commands;
		rdesc += results;
		nreq++;
	}

request_failed:
	/* Not enough resources to handle all the requests. Bail out and save
	 * the request and the backlog for the next dequeue call (per-ring).
	 */
	priv->ring[ring].req = req;
	priv->ring[ring].backlog = backlog;

finalize:
	if (!nreq)
		return;

	spin_lock_bh(&priv->ring[ring].lock);

	priv->ring[ring].requests += nreq;

	if (!priv->ring[ring].busy) {
		safexcel_try_push_requests(priv, ring);
		priv->ring[ring].busy = true;
	}

	spin_unlock_bh(&priv->ring[ring].lock);

	/* let the RDR know we have pending descriptors */
	writel((rdesc * priv->config.rd_offset) << 2,
	       EIP197_HIA_RDR(priv, ring) + EIP197_HIA_xDR_PREP_COUNT);

	/* let the CDR know we have pending descriptors */
	writel((cdesc * priv->config.cd_offset) << 2,
	       EIP197_HIA_CDR(priv, ring) + EIP197_HIA_xDR_PREP_COUNT);
}

inline int safexcel_rdesc_check_errors(struct safexcel_crypto_priv *priv,
				       struct safexcel_result_desc *rdesc)
{
	if (likely(!rdesc->result_data.error_code))
		return 0;

	if (rdesc->result_data.error_code & 0x407f) {
		/* Fatal error (bits 0-7, 14) */
		dev_err(priv->dev,
			"cipher: result: result descriptor error (%d)\n",
			rdesc->result_data.error_code);
		return -EIO;
	} else if (rdesc->result_data.error_code == BIT(9)) {
		/* Authentication failed */
		return -EBADMSG;
	}

	/* All other non-fatal errors */
	return -EINVAL;
}

inline void safexcel_rdr_req_set(struct safexcel_crypto_priv *priv,
				 int ring,
				 struct safexcel_result_desc *rdesc,
				 struct crypto_async_request *req)
{
	int i = safexcel_ring_rdr_rdesc_index(priv, ring, rdesc);

	priv->ring[ring].rdr_req[i] = req;
}

inline struct crypto_async_request *
safexcel_rdr_req_get(struct safexcel_crypto_priv *priv, int ring)
{
	int i = safexcel_ring_first_rdr_index(priv, ring);

	return priv->ring[ring].rdr_req[i];
}

void safexcel_complete(struct safexcel_crypto_priv *priv, int ring)
{
	struct safexcel_command_desc *cdesc;

	/* Acknowledge the command descriptors */
	do {
		cdesc = safexcel_ring_next_rptr(priv, &priv->ring[ring].cdr);
		if (IS_ERR(cdesc)) {
			dev_err(priv->dev,
				"Could not retrieve the command descriptor\n");
			return;
		}
	} while (!cdesc->last_seg);
}

void safexcel_inv_complete(struct crypto_async_request *req, int error)
{
	struct safexcel_inv_result *result = req->data;

	if (error == -EINPROGRESS)
		return;

	result->error = error;
	complete(&result->completion);
}

int safexcel_invalidate_cache(struct crypto_async_request *async,
			      struct safexcel_crypto_priv *priv,
			      dma_addr_t ctxr_dma, int ring)
{
	struct safexcel_command_desc *cdesc;
	struct safexcel_result_desc *rdesc;
	int ret = 0;

	/* Prepare command descriptor */
	cdesc = safexcel_add_cdesc(priv, ring, true, true, 0, 0, 0, ctxr_dma);
	if (IS_ERR(cdesc))
		return PTR_ERR(cdesc);

	cdesc->control_data.type = EIP197_TYPE_EXTENDED;
	cdesc->control_data.options = 0;
	cdesc->control_data.refresh = 0;
	cdesc->control_data.control0 = CONTEXT_CONTROL_INV_TR;

	/* Prepare result descriptor */
	rdesc = safexcel_add_rdesc(priv, ring, true, true, 0, 0);

	if (IS_ERR(rdesc)) {
		ret = PTR_ERR(rdesc);
		goto cdesc_rollback;
	}

	safexcel_rdr_req_set(priv, ring, rdesc, async);

	return ret;

cdesc_rollback:
	safexcel_ring_rollback_wptr(priv, &priv->ring[ring].cdr);

	return ret;
}

static inline void safexcel_handle_result_descriptor(struct safexcel_crypto_priv *priv,
						     int ring)
{
	struct crypto_async_request *req;
	struct safexcel_context *ctx;
	int ret, i, nreq, ndesc, tot_descs, handled = 0;
	bool should_complete;

handle_results:
	tot_descs = 0;

	nreq = readl(EIP197_HIA_RDR(priv, ring) + EIP197_HIA_xDR_PROC_COUNT);
	nreq >>= EIP197_xDR_PROC_xD_PKT_OFFSET;
	nreq &= EIP197_xDR_PROC_xD_PKT_MASK;
	if (!nreq)
		goto requests_left;

	for (i = 0; i < nreq; i++) {
		req = safexcel_rdr_req_get(priv, ring);

		ctx = crypto_tfm_ctx(req->tfm);
		ndesc = ctx->handle_result(priv, ring, req,
					   &should_complete, &ret);
		if (ndesc < 0) {
			kfree(sreq);
			dev_err(priv->dev, "failed to handle result (%d)", ndesc);
			goto acknowledge;
		}

		if (should_complete) {
			local_bh_disable();
			req->complete(req, ret);
			local_bh_enable();
		}

		tot_descs += ndesc;
		handled++;
	}

acknowledge:
	if (i) {
		writel(EIP197_xDR_PROC_xD_PKT(i) |
		       EIP197_xDR_PROC_xD_COUNT(tot_descs * priv->config.rd_offset),
		       EIP197_HIA_RDR(priv, ring) + EIP197_HIA_xDR_PROC_COUNT);
	}

	/* If the number of requests overflowed the counter, try to proceed more
	 * requests.
	 */
	if (nreq == EIP197_xDR_PROC_xD_PKT_MASK)
		goto handle_results;

requests_left:
	spin_lock_bh(&priv->ring[ring].lock);

	priv->ring[ring].requests -= handled;
	safexcel_try_push_requests(priv, ring);

	if (!priv->ring[ring].requests)
		priv->ring[ring].busy = false;

	spin_unlock_bh(&priv->ring[ring].lock);
}

static void safexcel_dequeue_work(struct work_struct *work)
{
	struct safexcel_work_data *data =
			container_of(work, struct safexcel_work_data, work);

	safexcel_dequeue(data->priv, data->ring);
}

struct safexcel_ring_irq_data {
	struct safexcel_crypto_priv *priv;
	int ring;
};

static irqreturn_t safexcel_irq_ring(int irq, void *data)
{
	struct safexcel_ring_irq_data *irq_data = data;
	struct safexcel_crypto_priv *priv = irq_data->priv;
	int ring = irq_data->ring, rc = IRQ_NONE;
	u32 status, stat;

	status = readl(EIP197_HIA_AIC_R(priv) + EIP197_HIA_AIC_R_ENABLED_STAT(ring));
	if (!status)
		return rc;

	/* RDR interrupts */
	if (status & EIP197_RDR_IRQ(ring)) {
		stat = readl(EIP197_HIA_RDR(priv, ring) + EIP197_HIA_xDR_STAT);

		if (unlikely(stat & EIP197_xDR_ERR)) {
			/*
			 * Fatal error, the RDR is unusable and must be
			 * reinitialized. This should not happen under
			 * normal circumstances.
			 */
			dev_err(priv->dev, "RDR: fatal error.");
		} else if (likely(stat & EIP197_xDR_THRESH)) {
			rc = IRQ_WAKE_THREAD;
		}

		/* ACK the interrupts */
		writel(stat & 0xff,
		       EIP197_HIA_RDR(priv, ring) + EIP197_HIA_xDR_STAT);
	}

	/* ACK the interrupts */
	writel(status, EIP197_HIA_AIC_R(priv) + EIP197_HIA_AIC_R_ACK(ring));

	return rc;
}

static irqreturn_t safexcel_irq_ring_thread(int irq, void *data)
{
	struct safexcel_ring_irq_data *irq_data = data;
	struct safexcel_crypto_priv *priv = irq_data->priv;
	int ring = irq_data->ring;

	safexcel_handle_result_descriptor(priv, ring);

	queue_work(priv->ring[ring].workqueue,
		   &priv->ring[ring].work_data.work);

	return IRQ_HANDLED;
}

static int safexcel_request_ring_irq(struct platform_device *pdev, const char *name,
				     irq_handler_t handler,
				     irq_handler_t threaded_handler,
				     struct safexcel_ring_irq_data *ring_irq_priv)
{
	int ret, irq = platform_get_irq_byname(pdev, name);

	if (irq < 0) {
		dev_err(&pdev->dev, "unable to get IRQ '%s'\n", name);
		return irq;
	}

	ret = devm_request_threaded_irq(&pdev->dev, irq, handler,
					threaded_handler, IRQF_ONESHOT,
					dev_name(&pdev->dev), ring_irq_priv);
	if (ret) {
		dev_err(&pdev->dev, "unable to request IRQ %d\n", irq);
		return ret;
	}

	return irq;
}

static struct safexcel_alg_template *safexcel_algs[] = {
	&safexcel_alg_ecb_des,
	&safexcel_alg_cbc_des,
	&safexcel_alg_ecb_des3_ede,
	&safexcel_alg_cbc_des3_ede,
	&safexcel_alg_ecb_aes,
	&safexcel_alg_cbc_aes,
	&safexcel_alg_md5,
	&safexcel_alg_sha1,
	&safexcel_alg_sha224,
	&safexcel_alg_sha256,
	&safexcel_alg_sha384,
	&safexcel_alg_sha512,
	&safexcel_alg_hmac_md5,
	&safexcel_alg_hmac_sha1,
	&safexcel_alg_hmac_sha224,
	&safexcel_alg_hmac_sha256,
	&safexcel_alg_hmac_sha384,
	&safexcel_alg_hmac_sha512,
	&safexcel_alg_authenc_hmac_sha1_cbc_aes,
	&safexcel_alg_authenc_hmac_sha224_cbc_aes,
	&safexcel_alg_authenc_hmac_sha256_cbc_aes,
	&safexcel_alg_authenc_hmac_sha384_cbc_aes,
	&safexcel_alg_authenc_hmac_sha512_cbc_aes,
};

static int safexcel_register_algorithms(struct safexcel_crypto_priv *priv)
{
	int i, j, ret = 0;

	for (i = 0; i < ARRAY_SIZE(safexcel_algs); i++) {
		safexcel_algs[i]->priv = priv;

		if (!(safexcel_algs[i]->engines & priv->version))
			continue;

		if (safexcel_algs[i]->type == SAFEXCEL_ALG_TYPE_SKCIPHER)
			ret = crypto_register_skcipher(&safexcel_algs[i]->alg.skcipher);
		else if (safexcel_algs[i]->type == SAFEXCEL_ALG_TYPE_AEAD)
			ret = crypto_register_aead(&safexcel_algs[i]->alg.aead);
		else
			ret = crypto_register_ahash(&safexcel_algs[i]->alg.ahash);

		if (ret)
			goto fail;
	}

	return 0;

fail:
	for (j = 0; j < i; j++) {
		if (!(safexcel_algs[j]->engines & priv->version))
			continue;

		if (safexcel_algs[j]->type == SAFEXCEL_ALG_TYPE_SKCIPHER)
			crypto_unregister_skcipher(&safexcel_algs[j]->alg.skcipher);
		else if (safexcel_algs[j]->type == SAFEXCEL_ALG_TYPE_AEAD)
			crypto_unregister_aead(&safexcel_algs[j]->alg.aead);
		else
			crypto_unregister_ahash(&safexcel_algs[j]->alg.ahash);
	}

	return ret;
}

static void safexcel_unregister_algorithms(struct safexcel_crypto_priv *priv)
{
	int i;

	for (i = 0; i < ARRAY_SIZE(safexcel_algs); i++) {
		if (!(safexcel_algs[i]->engines & priv->version))
			continue;

		if (safexcel_algs[i]->type == SAFEXCEL_ALG_TYPE_SKCIPHER)
			crypto_unregister_skcipher(&safexcel_algs[i]->alg.skcipher);
		else if (safexcel_algs[i]->type == SAFEXCEL_ALG_TYPE_AEAD)
			crypto_unregister_aead(&safexcel_algs[i]->alg.aead);
		else
			crypto_unregister_ahash(&safexcel_algs[i]->alg.ahash);
	}
}

static void safexcel_configure(struct safexcel_crypto_priv *priv)
{
	u32 val, mask = 0;

	val = readl(EIP197_HIA_AIC_G(priv) + EIP197_HIA_OPTIONS);

	/* Read number of PEs from the engine */
	switch (priv->version) {
	case EIP197B:
	case EIP197D:
		mask = EIP197_N_PES_MASK;
		break;
	default:
		mask = EIP97_N_PES_MASK;
	}
	priv->config.pes = (val >> EIP197_N_PES_OFFSET) & mask;

	val = (val & GENMASK(27, 25)) >> 25;
	mask = BIT(val) - 1;

	val = readl(EIP197_HIA_AIC_G(priv) + EIP197_HIA_OPTIONS);
	priv->config.rings = min_t(u32, val & GENMASK(3, 0), max_rings);

	priv->config.cd_size = (sizeof(struct safexcel_command_desc) / sizeof(u32));
	priv->config.cd_offset = (priv->config.cd_size + mask) & ~mask;

	priv->config.rd_size = (sizeof(struct safexcel_result_desc) / sizeof(u32));
	priv->config.rd_offset = (priv->config.rd_size + mask) & ~mask;
}

static void safexcel_init_register_offsets(struct safexcel_crypto_priv *priv)
{
	struct safexcel_register_offsets *offsets = &priv->offsets;

	switch (priv->version) {
	case EIP197B:
	case EIP197D:
		offsets->hia_aic	= EIP197_HIA_AIC_BASE;
		offsets->hia_aic_g	= EIP197_HIA_AIC_G_BASE;
		offsets->hia_aic_r	= EIP197_HIA_AIC_R_BASE;
		offsets->hia_aic_xdr	= EIP197_HIA_AIC_xDR_BASE;
		offsets->hia_dfe	= EIP197_HIA_DFE_BASE;
		offsets->hia_dfe_thr	= EIP197_HIA_DFE_THR_BASE;
		offsets->hia_dse	= EIP197_HIA_DSE_BASE;
		offsets->hia_dse_thr	= EIP197_HIA_DSE_THR_BASE;
		offsets->hia_gen_cfg	= EIP197_HIA_GEN_CFG_BASE;
		offsets->pe		= EIP197_PE_BASE;
		break;
	case EIP97IES:
		offsets->hia_aic	= EIP97_HIA_AIC_BASE;
		offsets->hia_aic_g	= EIP97_HIA_AIC_G_BASE;
		offsets->hia_aic_r	= EIP97_HIA_AIC_R_BASE;
		offsets->hia_aic_xdr	= EIP97_HIA_AIC_xDR_BASE;
		offsets->hia_dfe	= EIP97_HIA_DFE_BASE;
		offsets->hia_dfe_thr	= EIP97_HIA_DFE_THR_BASE;
		offsets->hia_dse	= EIP97_HIA_DSE_BASE;
		offsets->hia_dse_thr	= EIP97_HIA_DSE_THR_BASE;
		offsets->hia_gen_cfg	= EIP97_HIA_GEN_CFG_BASE;
		offsets->pe		= EIP97_PE_BASE;
		break;
	}
}

static int safexcel_probe(struct platform_device *pdev)
{
	struct device *dev = &pdev->dev;
	struct resource *res;
	struct safexcel_crypto_priv *priv;
	int i, ret;

	priv = devm_kzalloc(dev, sizeof(*priv), GFP_KERNEL);
	if (!priv)
		return -ENOMEM;

	priv->dev = dev;
	priv->version = (enum safexcel_eip_version)of_device_get_match_data(dev);

	if (priv->version == EIP197B || priv->version == EIP197D)
		priv->flags |= EIP197_TRC_CACHE;

	safexcel_init_register_offsets(priv);

	res = platform_get_resource(pdev, IORESOURCE_MEM, 0);
	priv->base = devm_ioremap_resource(dev, res);
	if (IS_ERR(priv->base)) {
		dev_err(dev, "failed to get resource\n");
		return PTR_ERR(priv->base);
	}

	priv->clk = devm_clk_get(&pdev->dev, NULL);
<<<<<<< HEAD
	if (!IS_ERR(priv->clk)) {
=======
	ret = PTR_ERR_OR_ZERO(priv->clk);
	/* The clock isn't mandatory */
	if  (ret != -ENOENT) {
		if (ret)
			return ret;

>>>>>>> e021bb4f
		ret = clk_prepare_enable(priv->clk);
		if (ret) {
			dev_err(dev, "unable to enable clk (%d)\n", ret);
			return ret;
		}
	}

	priv->reg_clk = devm_clk_get(&pdev->dev, "reg");
	ret = PTR_ERR_OR_ZERO(priv->reg_clk);
	/* The clock isn't mandatory */
	if  (ret != -ENOENT) {
		if (ret)
			goto err_core_clk;

		ret = clk_prepare_enable(priv->reg_clk);
		if (ret) {
			dev_err(dev, "unable to enable reg clk (%d)\n", ret);
			goto err_core_clk;
		}
	}

	ret = dma_set_mask_and_coherent(dev, DMA_BIT_MASK(64));
	if (ret)
		goto err_reg_clk;

	priv->context_pool = dmam_pool_create("safexcel-context", dev,
					      sizeof(struct safexcel_context_record),
					      1, 0);
	if (!priv->context_pool) {
		ret = -ENOMEM;
		goto err_reg_clk;
	}

	safexcel_configure(priv);

	priv->ring = devm_kcalloc(dev, priv->config.rings,
				  sizeof(*priv->ring),
				  GFP_KERNEL);
	if (!priv->ring) {
		ret = -ENOMEM;
		goto err_reg_clk;
	}

	for (i = 0; i < priv->config.rings; i++) {
		char irq_name[6] = {0}; /* "ringX\0" */
		char wq_name[9] = {0}; /* "wq_ringX\0" */
		int irq;
		struct safexcel_ring_irq_data *ring_irq;

		ret = safexcel_init_ring_descriptors(priv,
						     &priv->ring[i].cdr,
						     &priv->ring[i].rdr);
		if (ret)
			goto err_reg_clk;

		priv->ring[i].rdr_req = devm_kcalloc(dev,
			EIP197_DEFAULT_RING_SIZE,
			sizeof(priv->ring[i].rdr_req),
			GFP_KERNEL);
		if (!priv->ring[i].rdr_req) {
			ret = -ENOMEM;
			goto err_reg_clk;
		}

		ring_irq = devm_kzalloc(dev, sizeof(*ring_irq), GFP_KERNEL);
		if (!ring_irq) {
			ret = -ENOMEM;
			goto err_reg_clk;
		}

		ring_irq->priv = priv;
		ring_irq->ring = i;

		snprintf(irq_name, 6, "ring%d", i);
		irq = safexcel_request_ring_irq(pdev, irq_name, safexcel_irq_ring,
						safexcel_irq_ring_thread,
						ring_irq);
		if (irq < 0) {
			ret = irq;
			goto err_reg_clk;
		}

		priv->ring[i].work_data.priv = priv;
		priv->ring[i].work_data.ring = i;
		INIT_WORK(&priv->ring[i].work_data.work, safexcel_dequeue_work);

		snprintf(wq_name, 9, "wq_ring%d", i);
		priv->ring[i].workqueue = create_singlethread_workqueue(wq_name);
		if (!priv->ring[i].workqueue) {
			ret = -ENOMEM;
			goto err_reg_clk;
		}

		priv->ring[i].requests = 0;
		priv->ring[i].busy = false;

		crypto_init_queue(&priv->ring[i].queue,
				  EIP197_DEFAULT_RING_SIZE);

		spin_lock_init(&priv->ring[i].lock);
		spin_lock_init(&priv->ring[i].queue_lock);
	}

	platform_set_drvdata(pdev, priv);
	atomic_set(&priv->ring_used, 0);

	ret = safexcel_hw_init(priv);
	if (ret) {
		dev_err(dev, "EIP h/w init failed (%d)\n", ret);
		goto err_reg_clk;
	}

	ret = safexcel_register_algorithms(priv);
	if (ret) {
		dev_err(dev, "Failed to register algorithms (%d)\n", ret);
		goto err_reg_clk;
	}

	return 0;

err_reg_clk:
	clk_disable_unprepare(priv->reg_clk);
err_core_clk:
	clk_disable_unprepare(priv->clk);
	return ret;
}

static void safexcel_hw_reset_rings(struct safexcel_crypto_priv *priv)
{
	int i;

	for (i = 0; i < priv->config.rings; i++) {
		/* clear any pending interrupt */
		writel(GENMASK(5, 0), EIP197_HIA_CDR(priv, i) + EIP197_HIA_xDR_STAT);
		writel(GENMASK(7, 0), EIP197_HIA_RDR(priv, i) + EIP197_HIA_xDR_STAT);

		/* Reset the CDR base address */
		writel(0, EIP197_HIA_CDR(priv, i) + EIP197_HIA_xDR_RING_BASE_ADDR_LO);
		writel(0, EIP197_HIA_CDR(priv, i) + EIP197_HIA_xDR_RING_BASE_ADDR_HI);

		/* Reset the RDR base address */
		writel(0, EIP197_HIA_RDR(priv, i) + EIP197_HIA_xDR_RING_BASE_ADDR_LO);
		writel(0, EIP197_HIA_RDR(priv, i) + EIP197_HIA_xDR_RING_BASE_ADDR_HI);
	}
}

static int safexcel_remove(struct platform_device *pdev)
{
	struct safexcel_crypto_priv *priv = platform_get_drvdata(pdev);
	int i;

	safexcel_unregister_algorithms(priv);
	safexcel_hw_reset_rings(priv);

	clk_disable_unprepare(priv->clk);

	for (i = 0; i < priv->config.rings; i++)
		destroy_workqueue(priv->ring[i].workqueue);

	return 0;
}

static const struct of_device_id safexcel_of_match_table[] = {
	{
		.compatible = "inside-secure,safexcel-eip97ies",
		.data = (void *)EIP97IES,
	},
	{
		.compatible = "inside-secure,safexcel-eip197b",
		.data = (void *)EIP197B,
	},
	{
		.compatible = "inside-secure,safexcel-eip197d",
		.data = (void *)EIP197D,
	},
	{
		/* Deprecated. Kept for backward compatibility. */
		.compatible = "inside-secure,safexcel-eip97",
		.data = (void *)EIP97IES,
	},
	{
		/* Deprecated. Kept for backward compatibility. */
		.compatible = "inside-secure,safexcel-eip197",
		.data = (void *)EIP197B,
	},
	{},
};


static struct platform_driver  crypto_safexcel = {
	.probe		= safexcel_probe,
	.remove		= safexcel_remove,
	.driver		= {
		.name	= "crypto-safexcel",
		.of_match_table = safexcel_of_match_table,
	},
};
module_platform_driver(crypto_safexcel);

MODULE_AUTHOR("Antoine Tenart <antoine.tenart@free-electrons.com>");
MODULE_AUTHOR("Ofer Heifetz <oferh@marvell.com>");
MODULE_AUTHOR("Igal Liberman <igall@marvell.com>");
MODULE_DESCRIPTION("Support for SafeXcel cryptographic engine EIP197");
MODULE_LICENSE("GPL v2");<|MERGE_RESOLUTION|>--- conflicted
+++ resolved
@@ -541,19 +541,8 @@
 		 * to the engine because the input data was cached, continue to
 		 * dequeue other requests as this is valid and not an error.
 		 */
-<<<<<<< HEAD
-		if (!commands && !results) {
-			kfree(request);
-			continue;
-		}
-
-		spin_lock_bh(&priv->ring[ring].egress_lock);
-		list_add_tail(&request->list, &priv->ring[ring].list);
-		spin_unlock_bh(&priv->ring[ring].egress_lock);
-=======
 		if (!commands && !results)
 			continue;
->>>>>>> e021bb4f
 
 		cdesc += commands;
 		rdesc += results;
@@ -716,7 +705,6 @@
 		ndesc = ctx->handle_result(priv, ring, req,
 					   &should_complete, &ret);
 		if (ndesc < 0) {
-			kfree(sreq);
 			dev_err(priv->dev, "failed to handle result (%d)", ndesc);
 			goto acknowledge;
 		}
@@ -1015,16 +1003,12 @@
 	}
 
 	priv->clk = devm_clk_get(&pdev->dev, NULL);
-<<<<<<< HEAD
-	if (!IS_ERR(priv->clk)) {
-=======
 	ret = PTR_ERR_OR_ZERO(priv->clk);
 	/* The clock isn't mandatory */
 	if  (ret != -ENOENT) {
 		if (ret)
 			return ret;
 
->>>>>>> e021bb4f
 		ret = clk_prepare_enable(priv->clk);
 		if (ret) {
 			dev_err(dev, "unable to enable clk (%d)\n", ret);
