--- conflicted
+++ resolved
@@ -15,10 +15,7 @@
 #include <crypto/des.h>
 #include <crypto/sha.h>
 #include <crypto/skcipher.h>
-<<<<<<< HEAD
-=======
 #include <crypto/internal/aead.h>
->>>>>>> e021bb4f
 #include <crypto/internal/skcipher.h>
 
 #include "safexcel.h"
@@ -53,15 +50,6 @@
 };
 
 struct safexcel_cipher_req {
-<<<<<<< HEAD
-	bool needs_inv;
-};
-
-static void safexcel_cipher_token(struct safexcel_cipher_ctx *ctx,
-				  struct crypto_async_request *async,
-				  struct safexcel_command_desc *cdesc,
-				  u32 length)
-=======
 	enum safexcel_cipher_direction direction;
 	bool needs_inv;
 };
@@ -69,7 +57,6 @@
 static void safexcel_skcipher_token(struct safexcel_cipher_ctx *ctx, u8 *iv,
 				    struct safexcel_command_desc *cdesc,
 				    u32 length)
->>>>>>> e021bb4f
 {
 	struct safexcel_token *token;
 	unsigned offset = 0;
@@ -335,13 +322,10 @@
 
 static int safexcel_handle_req_result(struct safexcel_crypto_priv *priv, int ring,
 				      struct crypto_async_request *async,
-<<<<<<< HEAD
-=======
 				      struct scatterlist *src,
 				      struct scatterlist *dst,
 				      unsigned int cryptlen,
 				      struct safexcel_cipher_req *sreq,
->>>>>>> e021bb4f
 				      bool *should_complete, int *ret)
 {
 	struct safexcel_result_desc *rdesc;
@@ -485,13 +469,7 @@
 		n_rdesc++;
 	}
 
-<<<<<<< HEAD
-	spin_unlock_bh(&priv->ring[ring].egress_lock);
-
-	request->req = &req->base;
-=======
 	safexcel_rdr_req_set(priv, ring, first_rdesc, base);
->>>>>>> e021bb4f
 
 	*commands = n_cdesc;
 	*results = n_rdesc;
@@ -575,36 +553,10 @@
 	return ndesc;
 }
 
-<<<<<<< HEAD
-static int safexcel_handle_result(struct safexcel_crypto_priv *priv, int ring,
-				  struct crypto_async_request *async,
-				  bool *should_complete, int *ret)
-{
-	struct skcipher_request *req = skcipher_request_cast(async);
-	struct safexcel_cipher_req *sreq = skcipher_request_ctx(req);
-	int err;
-
-	if (sreq->needs_inv) {
-		sreq->needs_inv = false;
-		err = safexcel_handle_inv_result(priv, ring, async,
-						 should_complete, ret);
-	} else {
-		err = safexcel_handle_req_result(priv, ring, async,
-						 should_complete, ret);
-	}
-
-	return err;
-}
-
-static int safexcel_cipher_send_inv(struct crypto_async_request *async,
-				    int ring, struct safexcel_request *request,
-				    int *commands, int *results)
-=======
 static int safexcel_skcipher_handle_result(struct safexcel_crypto_priv *priv,
 					   int ring,
 					   struct crypto_async_request *async,
 					   bool *should_complete, int *ret)
->>>>>>> e021bb4f
 {
 	struct skcipher_request *req = skcipher_request_cast(async);
 	struct safexcel_cipher_req *sreq = skcipher_request_ctx(req);
@@ -654,12 +606,7 @@
 	struct safexcel_crypto_priv *priv = ctx->priv;
 	int ret;
 
-<<<<<<< HEAD
-	ret = safexcel_invalidate_cache(async, &ctx->base, priv,
-					ctx->base.ctxr_dma, ring, request);
-=======
 	ret = safexcel_invalidate_cache(base, priv, ctx->base.ctxr_dma, ring);
->>>>>>> e021bb4f
 	if (unlikely(ret))
 		return ret;
 
@@ -669,21 +616,6 @@
 	return 0;
 }
 
-<<<<<<< HEAD
-static int safexcel_send(struct crypto_async_request *async,
-			 int ring, struct safexcel_request *request,
-			 int *commands, int *results)
-{
-	struct skcipher_request *req = skcipher_request_cast(async);
-	struct safexcel_cipher_req *sreq = skcipher_request_ctx(req);
-	int ret;
-
-	if (sreq->needs_inv)
-		ret = safexcel_cipher_send_inv(async, ring, request,
-					       commands, results);
-	else
-		ret = safexcel_aes_send(async, ring, request,
-=======
 static int safexcel_skcipher_send(struct crypto_async_request *async, int ring,
 				  int *commands, int *results)
 {
@@ -722,31 +654,10 @@
 		ret = safexcel_send_req(async, ring, sreq, req->src, req->dst,
 					req->cryptlen, req->assoclen,
 					crypto_aead_authsize(tfm), req->iv,
->>>>>>> e021bb4f
 					commands, results);
 	return ret;
 }
 
-<<<<<<< HEAD
-static int safexcel_cipher_exit_inv(struct crypto_tfm *tfm)
-{
-	struct safexcel_cipher_ctx *ctx = crypto_tfm_ctx(tfm);
-	struct safexcel_crypto_priv *priv = ctx->priv;
-	SKCIPHER_REQUEST_ON_STACK(req, __crypto_skcipher_cast(tfm));
-	struct safexcel_cipher_req *sreq = skcipher_request_ctx(req);
-	struct safexcel_inv_result result = {};
-	int ring = ctx->base.ring;
-
-	memset(req, 0, sizeof(struct skcipher_request));
-
-	/* create invalidation request */
-	init_completion(&result.completion);
-	skcipher_request_set_callback(req, CRYPTO_TFM_REQ_MAY_BACKLOG,
-				      safexcel_inv_complete, &result);
-
-	skcipher_request_set_tfm(req, __crypto_skcipher_cast(tfm));
-	ctx = crypto_tfm_ctx(req->base.tfm);
-=======
 static int safexcel_cipher_exit_inv(struct crypto_tfm *tfm,
 				    struct crypto_async_request *base,
 				    struct safexcel_cipher_req *sreq,
@@ -759,26 +670,17 @@
 	init_completion(&result->completion);
 
 	ctx = crypto_tfm_ctx(base->tfm);
->>>>>>> e021bb4f
 	ctx->base.exit_inv = true;
 	sreq->needs_inv = true;
 
 	spin_lock_bh(&priv->ring[ring].queue_lock);
-<<<<<<< HEAD
-	crypto_enqueue_request(&priv->ring[ring].queue, &req->base);
-=======
 	crypto_enqueue_request(&priv->ring[ring].queue, base);
->>>>>>> e021bb4f
 	spin_unlock_bh(&priv->ring[ring].queue_lock);
 
 	queue_work(priv->ring[ring].workqueue,
 		   &priv->ring[ring].work_data.work);
 
-<<<<<<< HEAD
-	wait_for_completion(&result.completion);
-=======
 	wait_for_completion(&result->completion);
->>>>>>> e021bb4f
 
 	if (result->error) {
 		dev_warn(priv->dev,
@@ -792,10 +694,6 @@
 
 static int safexcel_skcipher_exit_inv(struct crypto_tfm *tfm)
 {
-<<<<<<< HEAD
-	struct safexcel_cipher_ctx *ctx = crypto_tfm_ctx(req->base.tfm);
-	struct safexcel_cipher_req *sreq = skcipher_request_ctx(req);
-=======
 	EIP197_REQUEST_ON_STACK(req, skcipher, EIP197_SKCIPHER_REQ_SIZE);
 	struct safexcel_cipher_req *sreq = skcipher_request_ctx(req);
 	struct safexcel_inv_result result = {};
@@ -830,25 +728,16 @@
 			enum safexcel_cipher_alg alg)
 {
 	struct safexcel_cipher_ctx *ctx = crypto_tfm_ctx(base->tfm);
->>>>>>> e021bb4f
 	struct safexcel_crypto_priv *priv = ctx->priv;
 	int ret, ring;
 
 	sreq->needs_inv = false;
-<<<<<<< HEAD
-	ctx->direction = dir;
-	ctx->mode = mode;
-
-	if (ctx->base.ctxr) {
-		if (ctx->base.needs_inv) {
-=======
 	sreq->direction = dir;
 	ctx->alg = alg;
 	ctx->mode = mode;
 
 	if (ctx->base.ctxr) {
 		if (priv->flags & EIP197_TRC_CACHE && ctx->base.needs_inv) {
->>>>>>> e021bb4f
 			sreq->needs_inv = true;
 			ctx->base.needs_inv = false;
 		}
@@ -898,11 +787,6 @@
 				    sizeof(struct safexcel_cipher_req));
 
 	ctx->priv = tmpl->priv;
-	ctx->base.send = safexcel_send;
-	ctx->base.handle_result = safexcel_handle_result;
-
-	crypto_skcipher_set_reqsize(__crypto_skcipher_cast(tfm),
-				    sizeof(struct safexcel_cipher_req));
 
 	ctx->base.send = safexcel_skcipher_send;
 	ctx->base.handle_result = safexcel_skcipher_handle_result;
