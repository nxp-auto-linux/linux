--- conflicted
+++ resolved
@@ -917,10 +917,7 @@
 		ret = safexcel_send_req(async, ring, sreq, req->src,
 					req->dst, req->cryptlen, 0, 0, input_iv,
 					commands, results);
-<<<<<<< HEAD
-=======
-	}
->>>>>>> f7688b48
+	}
 
 	sreq->rdescs = *results;
 	return ret;
