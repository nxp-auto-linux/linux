--- conflicted
+++ resolved
@@ -31,12 +31,9 @@
 	bool needs_inv;
 
 	int nents;
-<<<<<<< HEAD
-=======
 	dma_addr_t result_dma;
 
 	u32 digest;
->>>>>>> e021bb4f
 
 	u8 state_sz;    /* expected sate size, only set once */
 	u32 state[SHA512_DIGEST_SIZE / sizeof(u32)] __aligned(sizeof(u32));
@@ -182,16 +179,10 @@
 		sreq->result_dma = 0;
 	}
 
-<<<<<<< HEAD
-	if (sreq->nents) {
-		dma_unmap_sg(priv->dev, areq->src, sreq->nents, DMA_TO_DEVICE);
-		sreq->nents = 0;
-=======
 	if (sreq->cache_dma) {
 		dma_unmap_single(priv->dev, sreq->cache_dma, sreq->cache_sz,
 				 DMA_TO_DEVICE);
 		sreq->cache_dma = 0;
->>>>>>> e021bb4f
 	}
 
 	if (sreq->finish)
@@ -208,10 +199,6 @@
 }
 
 static int safexcel_ahash_send_req(struct crypto_async_request *async, int ring,
-<<<<<<< HEAD
-				   struct safexcel_request *request,
-=======
->>>>>>> e021bb4f
 				   int *commands, int *results)
 {
 	struct ahash_request *areq = ahash_request_cast(async);
@@ -222,16 +209,10 @@
 	struct safexcel_command_desc *cdesc, *first_cdesc = NULL;
 	struct safexcel_result_desc *rdesc;
 	struct scatterlist *sg;
-<<<<<<< HEAD
-	int i, queued, len, cache_len, extra, n_cdesc = 0, ret = 0;
-
-	queued = len = req->len - req->processed;
-=======
 	int i, extra, n_cdesc = 0, ret = 0;
 	u64 queued, len, cache_len;
 
 	queued = len = safexcel_queued_len(req);
->>>>>>> e021bb4f
 	if (queued <= crypto_ahash_blocksize(ahash))
 		cache_len = queued;
 	else
@@ -344,14 +325,9 @@
 
 	safexcel_rdr_req_set(priv, ring, rdesc, &areq->base);
 
-<<<<<<< HEAD
-	req->processed += len;
-	request->req = &areq->base;
-=======
 	req->processed[0] += len;
 	if (req->processed[0] < len)
 		req->processed[1]++;
->>>>>>> e021bb4f
 
 	*commands = n_cdesc;
 	*results = 1;
@@ -454,11 +430,8 @@
 	struct safexcel_ahash_req *req = ahash_request_ctx(areq);
 	int err;
 
-<<<<<<< HEAD
-=======
 	BUG_ON(!(priv->flags & EIP197_TRC_CACHE) && req->needs_inv);
 
->>>>>>> e021bb4f
 	if (req->needs_inv) {
 		req->needs_inv = false;
 		err = safexcel_handle_inv_result(priv, ring, async,
@@ -478,13 +451,8 @@
 	struct safexcel_ahash_ctx *ctx = crypto_ahash_ctx(crypto_ahash_reqtfm(areq));
 	int ret;
 
-<<<<<<< HEAD
-	ret = safexcel_invalidate_cache(async, &ctx->base, ctx->priv,
-					ctx->base.ctxr_dma, ring, request);
-=======
 	ret = safexcel_invalidate_cache(async, ctx->priv,
 					ctx->base.ctxr_dma, ring);
->>>>>>> e021bb4f
 	if (unlikely(ret))
 		return ret;
 
@@ -495,30 +463,17 @@
 }
 
 static int safexcel_ahash_send(struct crypto_async_request *async,
-<<<<<<< HEAD
-			       int ring, struct safexcel_request *request,
-			       int *commands, int *results)
-=======
 			       int ring, int *commands, int *results)
->>>>>>> e021bb4f
 {
 	struct ahash_request *areq = ahash_request_cast(async);
 	struct safexcel_ahash_req *req = ahash_request_ctx(areq);
 	int ret;
 
 	if (req->needs_inv)
-<<<<<<< HEAD
-		ret = safexcel_ahash_send_inv(async, ring, request,
-					      commands, results);
-	else
-		ret = safexcel_ahash_send_req(async, ring, request,
-					      commands, results);
-=======
 		ret = safexcel_ahash_send_inv(async, ring, commands, results);
 	else
 		ret = safexcel_ahash_send_req(async, ring, commands, results);
 
->>>>>>> e021bb4f
 	return ret;
 }
 
@@ -526,11 +481,7 @@
 {
 	struct safexcel_ahash_ctx *ctx = crypto_tfm_ctx(tfm);
 	struct safexcel_crypto_priv *priv = ctx->priv;
-<<<<<<< HEAD
-	AHASH_REQUEST_ON_STACK(req, __crypto_ahash_cast(tfm));
-=======
 	EIP197_REQUEST_ON_STACK(req, ahash, EIP197_AHASH_REQ_SIZE);
->>>>>>> e021bb4f
 	struct safexcel_ahash_req *rctx = ahash_request_ctx(req);
 	struct safexcel_inv_result result = {};
 	int ring = ctx->base.ring;
@@ -607,13 +558,6 @@
 	int ret, ring;
 
 	req->needs_inv = false;
-<<<<<<< HEAD
-
-	if (req->processed && ctx->digest == CONTEXT_CONTROL_DIGEST_PRECOMPUTED)
-		ctx->base.needs_inv = safexcel_ahash_needs_inv_get(areq);
-
-	if (ctx->base.ctxr) {
-=======
 
 	if (ctx->base.ctxr) {
 		if (priv->flags & EIP197_TRC_CACHE && !ctx->base.needs_inv &&
@@ -626,7 +570,6 @@
 			 */
 			ctx->base.needs_inv = safexcel_ahash_needs_inv_get(areq);
 
->>>>>>> e021bb4f
 		if (ctx->base.needs_inv) {
 			ctx->base.needs_inv = false;
 			req->needs_inv = true;
