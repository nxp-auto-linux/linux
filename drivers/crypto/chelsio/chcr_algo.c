--- conflicted
+++ resolved
@@ -2606,11 +2606,7 @@
 		reqctx->b0_dma = 0;
 	if (req->src == req->dst) {
 		error = dma_map_sg(dev, req->src,
-<<<<<<< HEAD
-				sg_nents_for_len(req->src, dst_size),
-=======
 				sg_nents_for_len(req->src, src_len),
->>>>>>> d1988041
 					DMA_BIDIRECTIONAL);
 		if (!error)
 			goto err;
@@ -3430,10 +3426,6 @@
 		ck_size = CHCR_KEYCTX_CIPHER_KEY_SIZE_256;
 		mk_size = CHCR_KEYCTX_MAC_KEY_SIZE_256;
 	} else {
-<<<<<<< HEAD
-		crypto_aead_set_flags(aead, CRYPTO_TFM_RES_BAD_KEY_LEN);
-=======
->>>>>>> d1988041
 		aeadctx->enckey_len = 0;
 		return	-EINVAL;
 	}
@@ -3468,10 +3460,6 @@
 	int error;
 
 	if (keylen < 3) {
-<<<<<<< HEAD
-		crypto_aead_set_flags(aead, CRYPTO_TFM_RES_BAD_KEY_LEN);
-=======
->>>>>>> d1988041
 		aeadctx->enckey_len = 0;
 		return	-EINVAL;
 	}
@@ -3515,10 +3503,6 @@
 	} else if (keylen == AES_KEYSIZE_256) {
 		ck_size = CHCR_KEYCTX_CIPHER_KEY_SIZE_256;
 	} else {
-<<<<<<< HEAD
-		crypto_aead_set_flags(aead, CRYPTO_TFM_RES_BAD_KEY_LEN);
-=======
->>>>>>> d1988041
 		pr_err("GCM: Invalid key length %d\n", keylen);
 		ret = -EINVAL;
 		goto out;
