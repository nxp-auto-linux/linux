--- conflicted
+++ resolved
@@ -359,12 +359,6 @@
 	return 0;
 }
 
-<<<<<<< HEAD
-static void write_phys_cpl(struct cpl_rx_phys_dsgl *phys_cpl,
-			   struct scatterlist *sg,
-			   struct phys_sge_parm *sg_param,
-			   int pci_chan_id)
-=======
 static inline void dsgl_walk_init(struct dsgl_walk *walk,
 				   struct cpl_rx_phys_dsgl *dsgl)
 {
@@ -375,7 +369,6 @@
 
 static inline void dsgl_walk_end(struct dsgl_walk *walk, unsigned short qid,
 				 int pci_chan_id)
->>>>>>> e021bb4f
 {
 	struct cpl_rx_phys_dsgl *phys_cpl;
 
@@ -394,44 +387,14 @@
 	phys_cpl->rss_hdr_int.qid = htons(qid);
 	phys_cpl->rss_hdr_int.hash_val = 0;
 	phys_cpl->rss_hdr_int.channel = pci_chan_id;
-<<<<<<< HEAD
-	to = (struct phys_sge_pairs *)((unsigned char *)phys_cpl +
-				       sizeof(struct cpl_rx_phys_dsgl));
-	for (i = 0; nents && left_size; to++) {
-		for (j = 0; j < 8 && nents && left_size; j++, nents--) {
-			len = min(left_size, sg_dma_len(sg));
-			to->len[j] = htons(len);
-			to->addr[j] = cpu_to_be64(sg_dma_address(sg));
-			left_size -= len;
-			sg = sg_next(sg);
-		}
-	}
-}
-
-static inline int map_writesg_phys_cpl(struct device *dev,
-					struct cpl_rx_phys_dsgl *phys_cpl,
-					struct scatterlist *sg,
-					struct phys_sge_parm *sg_param,
-					int pci_chan_id)
-=======
 }
 
 static inline void dsgl_walk_add_page(struct dsgl_walk *walk,
 					size_t size,
 					dma_addr_t *addr)
->>>>>>> e021bb4f
 {
 	int j;
 
-<<<<<<< HEAD
-	sg_param->nents = dma_map_sg(dev, sg, sg_param->nents, DMA_FROM_DEVICE);
-	if (sg_param->nents == 0) {
-		pr_err("CHCR : DMA mapping failed\n");
-		return -EINVAL;
-	}
-	write_phys_cpl(phys_cpl, sg, sg_param, pci_chan_id);
-	return 0;
-=======
 	if (!size)
 		return;
 	j = walk->nents;
@@ -441,7 +404,6 @@
 	if ((j % 8) == 0)
 		walk->to++;
 	walk->nents = j;
->>>>>>> e021bb4f
 }
 
 static void  dsgl_walk_add_sg(struct dsgl_walk *walk,
@@ -848,20 +810,9 @@
 		}
 	}
 	phys_cpl = (struct cpl_rx_phys_dsgl *)((u8 *)(chcr_req + 1) + kctx_len);
-<<<<<<< HEAD
-	sg_param.nents = reqctx->dst_nents;
-	sg_param.obsize =  wrparam->bytes;
-	sg_param.qid = wrparam->qid;
-	error = map_writesg_phys_cpl(&u_ctx->lldi.pdev->dev, phys_cpl,
-				       reqctx->dst, &sg_param,
-				       ctx->pci_chan_id);
-	if (error)
-		goto map_fail1;
-=======
 	ulptx = (struct ulptx_sgl *)((u8 *)(phys_cpl + 1) + dst_size);
 	chcr_add_cipher_src_ent(wrparam->req, ulptx, wrparam);
 	chcr_add_cipher_dst_ent(wrparam->req, phys_cpl, wrparam, wrparam->qid);
->>>>>>> e021bb4f
 
 	atomic_inc(&adap->chcr_stats.cipher_rqst);
 	temp = sizeof(struct cpl_rx_phys_dsgl) + dst_size + kctx_len + IV
@@ -2671,21 +2622,9 @@
 	if (!req->nbytes)
 		return;
 
-<<<<<<< HEAD
-	phys_cpl = (struct cpl_rx_phys_dsgl *)((u8 *)(chcr_req + 1) + kctx_len);
-	sg_param.nents = reqctx->dst_nents;
-	sg_param.obsize = req->cryptlen + (op_type ? -authsize : authsize);
-	sg_param.qid = qid;
-	error = map_writesg_phys_cpl(&u_ctx->lldi.pdev->dev, phys_cpl,
-					reqctx->dst, &sg_param,
-					ctx->pci_chan_id);
-	if (error)
-		goto dstmap_fail;
-=======
 	dma_unmap_sg(dev, req->src, sg_nents(req->src),
 			   DMA_TO_DEVICE);
 	req_ctx->hctx_wr.is_sg_map = 0;
->>>>>>> e021bb4f
 
 }
 
@@ -2958,20 +2897,8 @@
 			aeadctx->key, aeadctx->enckey_len);
 
 	phys_cpl = (struct cpl_rx_phys_dsgl *)((u8 *)(chcr_req + 1) + kctx_len);
-<<<<<<< HEAD
-	error = ccm_format_packet(req, aeadctx, sub_type, op_type);
-	if (error)
-		goto dstmap_fail;
-
-	sg_param.nents = reqctx->dst_nents;
-	sg_param.obsize = req->cryptlen + (op_type ? -authsize : authsize);
-	sg_param.qid = qid;
-	error = map_writesg_phys_cpl(&u_ctx->lldi.pdev->dev, phys_cpl,
-				 reqctx->dst, &sg_param, ctx->pci_chan_id);
-=======
 	ulptx = (struct ulptx_sgl *)((u8 *)(phys_cpl + 1) + dst_size);
 	error = ccm_format_packet(req, aeadctx, sub_type, reqctx->op, assoclen);
->>>>>>> e021bb4f
 	if (error)
 		goto dstmap_fail;
 	chcr_add_aead_dst_ent(req, phys_cpl, assoclen, qid);
@@ -3087,18 +3014,7 @@
 	*((unsigned int *)(reqctx->iv + 12)) = htonl(0x01);
 
 	phys_cpl = (struct cpl_rx_phys_dsgl *)((u8 *)(chcr_req + 1) + kctx_len);
-<<<<<<< HEAD
-	sg_param.nents = reqctx->dst_nents;
-	sg_param.obsize = req->cryptlen + (op_type ? -authsize : authsize);
-	sg_param.qid = qid;
-	error = map_writesg_phys_cpl(&u_ctx->lldi.pdev->dev, phys_cpl,
-					  reqctx->dst, &sg_param,
-					  ctx->pci_chan_id);
-	if (error)
-		goto dstmap_fail;
-=======
 	ulptx = (struct ulptx_sgl *)((u8 *)(phys_cpl + 1) + dst_size);
->>>>>>> e021bb4f
 
 	chcr_add_aead_dst_ent(req, phys_cpl, assoclen, qid);
 	chcr_add_aead_src_ent(req, ulptx, assoclen);
