/*
 * Copyright (C) 2001 Sistina Software (UK) Limited.
 * Copyright (C) 2004-2008 Red Hat, Inc. All rights reserved.
 *
 * This file is released under the GPL.
 */

#include "dm-core.h"

#include <linux/module.h>
#include <linux/vmalloc.h>
#include <linux/blkdev.h>
#include <linux/namei.h>
#include <linux/ctype.h>
#include <linux/string.h>
#include <linux/slab.h>
#include <linux/interrupt.h>
#include <linux/mutex.h>
#include <linux/delay.h>
#include <linux/atomic.h>
#include <linux/blk-mq.h>
#include <linux/mount.h>
#include <linux/dax.h>

#define DM_MSG_PREFIX "table"

#define MAX_DEPTH 16
#define NODE_SIZE L1_CACHE_BYTES
#define KEYS_PER_NODE (NODE_SIZE / sizeof(sector_t))
#define CHILDREN_PER_NODE (KEYS_PER_NODE + 1)

struct dm_table {
	struct mapped_device *md;
	enum dm_queue_mode type;

	/* btree table */
	unsigned int depth;
	unsigned int counts[MAX_DEPTH];	/* in nodes */
	sector_t *index[MAX_DEPTH];

	unsigned int num_targets;
	unsigned int num_allocated;
	sector_t *highs;
	struct dm_target *targets;

	struct target_type *immutable_target_type;

	bool integrity_supported:1;
	bool singleton:1;
	bool all_blk_mq:1;
	unsigned integrity_added:1;

	/*
	 * Indicates the rw permissions for the new logical
	 * device.  This should be a combination of FMODE_READ
	 * and FMODE_WRITE.
	 */
	fmode_t mode;

	/* a list of devices used by this table */
	struct list_head devices;

	/* events get handed up using this callback */
	void (*event_fn)(void *);
	void *event_context;

	struct dm_md_mempools *mempools;

	struct list_head target_callbacks;
};

/*
 * Similar to ceiling(log_size(n))
 */
static unsigned int int_log(unsigned int n, unsigned int base)
{
	int result = 0;

	while (n > 1) {
		n = dm_div_up(n, base);
		result++;
	}

	return result;
}

/*
 * Calculate the index of the child node of the n'th node k'th key.
 */
static inline unsigned int get_child(unsigned int n, unsigned int k)
{
	return (n * CHILDREN_PER_NODE) + k;
}

/*
 * Return the n'th node of level l from table t.
 */
static inline sector_t *get_node(struct dm_table *t,
				 unsigned int l, unsigned int n)
{
	return t->index[l] + (n * KEYS_PER_NODE);
}

/*
 * Return the highest key that you could lookup from the n'th
 * node on level l of the btree.
 */
static sector_t high(struct dm_table *t, unsigned int l, unsigned int n)
{
	for (; l < t->depth - 1; l++)
		n = get_child(n, CHILDREN_PER_NODE - 1);

	if (n >= t->counts[l])
		return (sector_t) - 1;

	return get_node(t, l, n)[KEYS_PER_NODE - 1];
}

/*
 * Fills in a level of the btree based on the highs of the level
 * below it.
 */
static int setup_btree_index(unsigned int l, struct dm_table *t)
{
	unsigned int n, k;
	sector_t *node;

	for (n = 0U; n < t->counts[l]; n++) {
		node = get_node(t, l, n);

		for (k = 0U; k < KEYS_PER_NODE; k++)
			node[k] = high(t, l + 1, get_child(n, k));
	}

	return 0;
}

void *dm_vcalloc(unsigned long nmemb, unsigned long elem_size)
{
	unsigned long size;
	void *addr;

	/*
	 * Check that we're not going to overflow.
	 */
	if (nmemb > (ULONG_MAX / elem_size))
		return NULL;

	size = nmemb * elem_size;
	addr = vzalloc(size);

	return addr;
}
EXPORT_SYMBOL(dm_vcalloc);

/*
 * highs, and targets are managed as dynamic arrays during a
 * table load.
 */
static int alloc_targets(struct dm_table *t, unsigned int num)
{
	sector_t *n_highs;
	struct dm_target *n_targets;

	/*
	 * Allocate both the target array and offset array at once.
	 * Append an empty entry to catch sectors beyond the end of
	 * the device.
	 */
	n_highs = (sector_t *) dm_vcalloc(num + 1, sizeof(struct dm_target) +
					  sizeof(sector_t));
	if (!n_highs)
		return -ENOMEM;

	n_targets = (struct dm_target *) (n_highs + num);

	memset(n_highs, -1, sizeof(*n_highs) * num);
	vfree(t->highs);

	t->num_allocated = num;
	t->highs = n_highs;
	t->targets = n_targets;

	return 0;
}

int dm_table_create(struct dm_table **result, fmode_t mode,
		    unsigned num_targets, struct mapped_device *md)
{
	struct dm_table *t = kzalloc(sizeof(*t), GFP_KERNEL);

	if (!t)
		return -ENOMEM;

	INIT_LIST_HEAD(&t->devices);
	INIT_LIST_HEAD(&t->target_callbacks);

	if (!num_targets)
		num_targets = KEYS_PER_NODE;

	num_targets = dm_round_up(num_targets, KEYS_PER_NODE);

	if (!num_targets) {
		kfree(t);
		return -ENOMEM;
	}

	if (alloc_targets(t, num_targets)) {
		kfree(t);
		return -ENOMEM;
	}

	t->type = DM_TYPE_NONE;
	t->mode = mode;
	t->md = md;
	*result = t;
	return 0;
}

static void free_devices(struct list_head *devices, struct mapped_device *md)
{
	struct list_head *tmp, *next;

	list_for_each_safe(tmp, next, devices) {
		struct dm_dev_internal *dd =
		    list_entry(tmp, struct dm_dev_internal, list);
		DMWARN("%s: dm_table_destroy: dm_put_device call missing for %s",
		       dm_device_name(md), dd->dm_dev->name);
		dm_put_table_device(md, dd->dm_dev);
		kfree(dd);
	}
}

void dm_table_destroy(struct dm_table *t)
{
	unsigned int i;

	if (!t)
		return;

	/* free the indexes */
	if (t->depth >= 2)
		vfree(t->index[t->depth - 2]);

	/* free the targets */
	for (i = 0; i < t->num_targets; i++) {
		struct dm_target *tgt = t->targets + i;

		if (tgt->type->dtr)
			tgt->type->dtr(tgt);

		dm_put_target_type(tgt->type);
	}

	vfree(t->highs);

	/* free the device list */
	free_devices(&t->devices, t->md);

	dm_free_md_mempools(t->mempools);

	kfree(t);
}

/*
 * See if we've already got a device in the list.
 */
static struct dm_dev_internal *find_device(struct list_head *l, dev_t dev)
{
	struct dm_dev_internal *dd;

	list_for_each_entry (dd, l, list)
		if (dd->dm_dev->bdev->bd_dev == dev)
			return dd;

	return NULL;
}

/*
 * If possible, this checks an area of a destination device is invalid.
 */
static int device_area_is_invalid(struct dm_target *ti, struct dm_dev *dev,
				  sector_t start, sector_t len, void *data)
{
	struct request_queue *q;
	struct queue_limits *limits = data;
	struct block_device *bdev = dev->bdev;
	sector_t dev_size =
		i_size_read(bdev->bd_inode) >> SECTOR_SHIFT;
	unsigned short logical_block_size_sectors =
		limits->logical_block_size >> SECTOR_SHIFT;
	char b[BDEVNAME_SIZE];

	/*
	 * Some devices exist without request functions,
	 * such as loop devices not yet bound to backing files.
	 * Forbid the use of such devices.
	 */
	q = bdev_get_queue(bdev);
	if (!q || !q->make_request_fn) {
		DMWARN("%s: %s is not yet initialised: "
		       "start=%llu, len=%llu, dev_size=%llu",
		       dm_device_name(ti->table->md), bdevname(bdev, b),
		       (unsigned long long)start,
		       (unsigned long long)len,
		       (unsigned long long)dev_size);
		return 1;
	}

	if (!dev_size)
		return 0;

	if ((start >= dev_size) || (start + len > dev_size)) {
		DMWARN("%s: %s too small for target: "
		       "start=%llu, len=%llu, dev_size=%llu",
		       dm_device_name(ti->table->md), bdevname(bdev, b),
		       (unsigned long long)start,
		       (unsigned long long)len,
		       (unsigned long long)dev_size);
		return 1;
	}

	/*
	 * If the target is mapped to zoned block device(s), check
	 * that the zones are not partially mapped.
	 */
	if (bdev_zoned_model(bdev) != BLK_ZONED_NONE) {
		unsigned int zone_sectors = bdev_zone_sectors(bdev);

		if (start & (zone_sectors - 1)) {
			DMWARN("%s: start=%llu not aligned to h/w zone size %u of %s",
			       dm_device_name(ti->table->md),
			       (unsigned long long)start,
			       zone_sectors, bdevname(bdev, b));
			return 1;
		}

		/*
		 * Note: The last zone of a zoned block device may be smaller
		 * than other zones. So for a target mapping the end of a
		 * zoned block device with such a zone, len would not be zone
		 * aligned. We do not allow such last smaller zone to be part
		 * of the mapping here to ensure that mappings with multiple
		 * devices do not end up with a smaller zone in the middle of
		 * the sector range.
		 */
		if (len & (zone_sectors - 1)) {
			DMWARN("%s: len=%llu not aligned to h/w zone size %u of %s",
			       dm_device_name(ti->table->md),
			       (unsigned long long)len,
			       zone_sectors, bdevname(bdev, b));
			return 1;
		}
	}

	if (logical_block_size_sectors <= 1)
		return 0;

	if (start & (logical_block_size_sectors - 1)) {
		DMWARN("%s: start=%llu not aligned to h/w "
		       "logical block size %u of %s",
		       dm_device_name(ti->table->md),
		       (unsigned long long)start,
		       limits->logical_block_size, bdevname(bdev, b));
		return 1;
	}

	if (len & (logical_block_size_sectors - 1)) {
		DMWARN("%s: len=%llu not aligned to h/w "
		       "logical block size %u of %s",
		       dm_device_name(ti->table->md),
		       (unsigned long long)len,
		       limits->logical_block_size, bdevname(bdev, b));
		return 1;
	}

	return 0;
}

/*
 * This upgrades the mode on an already open dm_dev, being
 * careful to leave things as they were if we fail to reopen the
 * device and not to touch the existing bdev field in case
 * it is accessed concurrently inside dm_table_any_congested().
 */
static int upgrade_mode(struct dm_dev_internal *dd, fmode_t new_mode,
			struct mapped_device *md)
{
	int r;
	struct dm_dev *old_dev, *new_dev;

	old_dev = dd->dm_dev;

	r = dm_get_table_device(md, dd->dm_dev->bdev->bd_dev,
				dd->dm_dev->mode | new_mode, &new_dev);
	if (r)
		return r;

	dd->dm_dev = new_dev;
	dm_put_table_device(md, old_dev);

	return 0;
}

/*
 * Convert the path to a device
 */
dev_t dm_get_dev_t(const char *path)
{
	dev_t dev;
	struct block_device *bdev;

	bdev = lookup_bdev(path);
	if (IS_ERR(bdev))
		dev = name_to_dev_t(path);
	else {
		dev = bdev->bd_dev;
		bdput(bdev);
	}

	return dev;
}
EXPORT_SYMBOL_GPL(dm_get_dev_t);

/*
 * Add a device to the list, or just increment the usage count if
 * it's already present.
 */
int dm_get_device(struct dm_target *ti, const char *path, fmode_t mode,
		  struct dm_dev **result)
{
	int r;
	dev_t dev;
	struct dm_dev_internal *dd;
	struct dm_table *t = ti->table;

	BUG_ON(!t);

	dev = dm_get_dev_t(path);
	if (!dev)
		return -ENODEV;

	dd = find_device(&t->devices, dev);
	if (!dd) {
		dd = kmalloc(sizeof(*dd), GFP_KERNEL);
		if (!dd)
			return -ENOMEM;

		if ((r = dm_get_table_device(t->md, dev, mode, &dd->dm_dev))) {
			kfree(dd);
			return r;
		}

		refcount_set(&dd->count, 1);
		list_add(&dd->list, &t->devices);
		goto out;

	} else if (dd->dm_dev->mode != (mode | dd->dm_dev->mode)) {
		r = upgrade_mode(dd, mode, t->md);
		if (r)
			return r;
	}
	refcount_inc(&dd->count);
out:
	*result = dd->dm_dev;
	return 0;
}
EXPORT_SYMBOL(dm_get_device);

static int dm_set_device_limits(struct dm_target *ti, struct dm_dev *dev,
				sector_t start, sector_t len, void *data)
{
	struct queue_limits *limits = data;
	struct block_device *bdev = dev->bdev;
	struct request_queue *q = bdev_get_queue(bdev);
	char b[BDEVNAME_SIZE];

	if (unlikely(!q)) {
		DMWARN("%s: Cannot set limits for nonexistent device %s",
		       dm_device_name(ti->table->md), bdevname(bdev, b));
		return 0;
	}

	if (bdev_stack_limits(limits, bdev, start) < 0)
		DMWARN("%s: adding target device %s caused an alignment inconsistency: "
		       "physical_block_size=%u, logical_block_size=%u, "
		       "alignment_offset=%u, start=%llu",
		       dm_device_name(ti->table->md), bdevname(bdev, b),
		       q->limits.physical_block_size,
		       q->limits.logical_block_size,
		       q->limits.alignment_offset,
		       (unsigned long long) start << SECTOR_SHIFT);

	limits->zoned = blk_queue_zoned_model(q);

	return 0;
}

/*
 * Decrement a device's use count and remove it if necessary.
 */
void dm_put_device(struct dm_target *ti, struct dm_dev *d)
{
	int found = 0;
	struct list_head *devices = &ti->table->devices;
	struct dm_dev_internal *dd;

	list_for_each_entry(dd, devices, list) {
		if (dd->dm_dev == d) {
			found = 1;
			break;
		}
	}
	if (!found) {
		DMWARN("%s: device %s not in table devices list",
		       dm_device_name(ti->table->md), d->name);
		return;
	}
	if (refcount_dec_and_test(&dd->count)) {
		dm_put_table_device(ti->table->md, d);
		list_del(&dd->list);
		kfree(dd);
	}
}
EXPORT_SYMBOL(dm_put_device);

/*
 * Checks to see if the target joins onto the end of the table.
 */
static int adjoin(struct dm_table *table, struct dm_target *ti)
{
	struct dm_target *prev;

	if (!table->num_targets)
		return !ti->begin;

	prev = &table->targets[table->num_targets - 1];
	return (ti->begin == (prev->begin + prev->len));
}

/*
 * Used to dynamically allocate the arg array.
 *
 * We do first allocation with GFP_NOIO because dm-mpath and dm-thin must
 * process messages even if some device is suspended. These messages have a
 * small fixed number of arguments.
 *
 * On the other hand, dm-switch needs to process bulk data using messages and
 * excessive use of GFP_NOIO could cause trouble.
 */
static char **realloc_argv(unsigned *size, char **old_argv)
{
	char **argv;
	unsigned new_size;
	gfp_t gfp;

	if (*size) {
		new_size = *size * 2;
		gfp = GFP_KERNEL;
	} else {
		new_size = 8;
		gfp = GFP_NOIO;
	}
	argv = kmalloc_array(new_size, sizeof(*argv), gfp);
	if (argv) {
		memcpy(argv, old_argv, *size * sizeof(*argv));
		*size = new_size;
	}

	kfree(old_argv);
	return argv;
}

/*
 * Destructively splits up the argument list to pass to ctr.
 */
int dm_split_args(int *argc, char ***argvp, char *input)
{
	char *start, *end = input, *out, **argv = NULL;
	unsigned array_size = 0;

	*argc = 0;

	if (!input) {
		*argvp = NULL;
		return 0;
	}

	argv = realloc_argv(&array_size, argv);
	if (!argv)
		return -ENOMEM;

	while (1) {
		/* Skip whitespace */
		start = skip_spaces(end);

		if (!*start)
			break;	/* success, we hit the end */

		/* 'out' is used to remove any back-quotes */
		end = out = start;
		while (*end) {
			/* Everything apart from '\0' can be quoted */
			if (*end == '\\' && *(end + 1)) {
				*out++ = *(end + 1);
				end += 2;
				continue;
			}

			if (isspace(*end))
				break;	/* end of token */

			*out++ = *end++;
		}

		/* have we already filled the array ? */
		if ((*argc + 1) > array_size) {
			argv = realloc_argv(&array_size, argv);
			if (!argv)
				return -ENOMEM;
		}

		/* we know this is whitespace */
		if (*end)
			end++;

		/* terminate the string and put it in the array */
		*out = '\0';
		argv[*argc] = start;
		(*argc)++;
	}

	*argvp = argv;
	return 0;
}

/*
 * Impose necessary and sufficient conditions on a devices's table such
 * that any incoming bio which respects its logical_block_size can be
 * processed successfully.  If it falls across the boundary between
 * two or more targets, the size of each piece it gets split into must
 * be compatible with the logical_block_size of the target processing it.
 */
static int validate_hardware_logical_block_alignment(struct dm_table *table,
						 struct queue_limits *limits)
{
	/*
	 * This function uses arithmetic modulo the logical_block_size
	 * (in units of 512-byte sectors).
	 */
	unsigned short device_logical_block_size_sects =
		limits->logical_block_size >> SECTOR_SHIFT;

	/*
	 * Offset of the start of the next table entry, mod logical_block_size.
	 */
	unsigned short next_target_start = 0;

	/*
	 * Given an aligned bio that extends beyond the end of a
	 * target, how many sectors must the next target handle?
	 */
	unsigned short remaining = 0;

	struct dm_target *uninitialized_var(ti);
	struct queue_limits ti_limits;
	unsigned i;

	/*
	 * Check each entry in the table in turn.
	 */
	for (i = 0; i < dm_table_get_num_targets(table); i++) {
		ti = dm_table_get_target(table, i);

		blk_set_stacking_limits(&ti_limits);

		/* combine all target devices' limits */
		if (ti->type->iterate_devices)
			ti->type->iterate_devices(ti, dm_set_device_limits,
						  &ti_limits);

		/*
		 * If the remaining sectors fall entirely within this
		 * table entry are they compatible with its logical_block_size?
		 */
		if (remaining < ti->len &&
		    remaining & ((ti_limits.logical_block_size >>
				  SECTOR_SHIFT) - 1))
			break;	/* Error */

		next_target_start =
		    (unsigned short) ((next_target_start + ti->len) &
				      (device_logical_block_size_sects - 1));
		remaining = next_target_start ?
		    device_logical_block_size_sects - next_target_start : 0;
	}

	if (remaining) {
		DMWARN("%s: table line %u (start sect %llu len %llu) "
		       "not aligned to h/w logical block size %u",
		       dm_device_name(table->md), i,
		       (unsigned long long) ti->begin,
		       (unsigned long long) ti->len,
		       limits->logical_block_size);
		return -EINVAL;
	}

	return 0;
}

int dm_table_add_target(struct dm_table *t, const char *type,
			sector_t start, sector_t len, char *params)
{
	int r = -EINVAL, argc;
	char **argv;
	struct dm_target *tgt;

	if (t->singleton) {
		DMERR("%s: target type %s must appear alone in table",
		      dm_device_name(t->md), t->targets->type->name);
		return -EINVAL;
	}

	BUG_ON(t->num_targets >= t->num_allocated);

	tgt = t->targets + t->num_targets;
	memset(tgt, 0, sizeof(*tgt));

	if (!len) {
		DMERR("%s: zero-length target", dm_device_name(t->md));
		return -EINVAL;
	}

	tgt->type = dm_get_target_type(type);
	if (!tgt->type) {
		DMERR("%s: %s: unknown target type", dm_device_name(t->md), type);
		return -EINVAL;
	}

	if (dm_target_needs_singleton(tgt->type)) {
		if (t->num_targets) {
			tgt->error = "singleton target type must appear alone in table";
			goto bad;
		}
		t->singleton = true;
	}

	if (dm_target_always_writeable(tgt->type) && !(t->mode & FMODE_WRITE)) {
		tgt->error = "target type may not be included in a read-only table";
		goto bad;
	}

	if (t->immutable_target_type) {
		if (t->immutable_target_type != tgt->type) {
			tgt->error = "immutable target type cannot be mixed with other target types";
			goto bad;
		}
	} else if (dm_target_is_immutable(tgt->type)) {
		if (t->num_targets) {
			tgt->error = "immutable target type cannot be mixed with other target types";
			goto bad;
		}
		t->immutable_target_type = tgt->type;
	}

	if (dm_target_has_integrity(tgt->type))
		t->integrity_added = 1;

	tgt->table = t;
	tgt->begin = start;
	tgt->len = len;
	tgt->error = "Unknown error";

	/*
	 * Does this target adjoin the previous one ?
	 */
	if (!adjoin(t, tgt)) {
		tgt->error = "Gap in table";
		goto bad;
	}

	r = dm_split_args(&argc, &argv, params);
	if (r) {
		tgt->error = "couldn't split parameters (insufficient memory)";
		goto bad;
	}

	r = tgt->type->ctr(tgt, argc, argv);
	kfree(argv);
	if (r)
		goto bad;

	t->highs[t->num_targets++] = tgt->begin + tgt->len - 1;

	if (!tgt->num_discard_bios && tgt->discards_supported)
		DMWARN("%s: %s: ignoring discards_supported because num_discard_bios is zero.",
		       dm_device_name(t->md), type);

	return 0;

 bad:
	DMERR("%s: %s: %s", dm_device_name(t->md), type, tgt->error);
	dm_put_target_type(tgt->type);
	return r;
}

/*
 * Target argument parsing helpers.
 */
static int validate_next_arg(const struct dm_arg *arg,
			     struct dm_arg_set *arg_set,
			     unsigned *value, char **error, unsigned grouped)
{
	const char *arg_str = dm_shift_arg(arg_set);
	char dummy;

	if (!arg_str ||
	    (sscanf(arg_str, "%u%c", value, &dummy) != 1) ||
	    (*value < arg->min) ||
	    (*value > arg->max) ||
	    (grouped && arg_set->argc < *value)) {
		*error = arg->error;
		return -EINVAL;
	}

	return 0;
}

int dm_read_arg(const struct dm_arg *arg, struct dm_arg_set *arg_set,
		unsigned *value, char **error)
{
	return validate_next_arg(arg, arg_set, value, error, 0);
}
EXPORT_SYMBOL(dm_read_arg);

int dm_read_arg_group(const struct dm_arg *arg, struct dm_arg_set *arg_set,
		      unsigned *value, char **error)
{
	return validate_next_arg(arg, arg_set, value, error, 1);
}
EXPORT_SYMBOL(dm_read_arg_group);

const char *dm_shift_arg(struct dm_arg_set *as)
{
	char *r;

	if (as->argc) {
		as->argc--;
		r = *as->argv;
		as->argv++;
		return r;
	}

	return NULL;
}
EXPORT_SYMBOL(dm_shift_arg);

void dm_consume_args(struct dm_arg_set *as, unsigned num_args)
{
	BUG_ON(as->argc < num_args);
	as->argc -= num_args;
	as->argv += num_args;
}
EXPORT_SYMBOL(dm_consume_args);

static bool __table_type_bio_based(enum dm_queue_mode table_type)
{
	return (table_type == DM_TYPE_BIO_BASED ||
		table_type == DM_TYPE_DAX_BIO_BASED ||
		table_type == DM_TYPE_NVME_BIO_BASED);
}

static bool __table_type_request_based(enum dm_queue_mode table_type)
{
	return (table_type == DM_TYPE_REQUEST_BASED ||
		table_type == DM_TYPE_MQ_REQUEST_BASED);
}

void dm_table_set_type(struct dm_table *t, enum dm_queue_mode type)
{
	t->type = type;
}
EXPORT_SYMBOL_GPL(dm_table_set_type);

static int device_supports_dax(struct dm_target *ti, struct dm_dev *dev,
			       sector_t start, sector_t len, void *data)
{
	return bdev_dax_supported(dev->bdev, PAGE_SIZE);
}

static bool dm_table_supports_dax(struct dm_table *t)
{
	struct dm_target *ti;
	unsigned i;

	/* Ensure that all targets support DAX. */
	for (i = 0; i < dm_table_get_num_targets(t); i++) {
		ti = dm_table_get_target(t, i);

		if (!ti->type->direct_access)
			return false;

		if (!ti->type->iterate_devices ||
		    !ti->type->iterate_devices(ti, device_supports_dax, NULL))
			return false;
	}

	return true;
}

static bool dm_table_does_not_support_partial_completion(struct dm_table *t);

struct verify_rq_based_data {
	unsigned sq_count;
	unsigned mq_count;
};

static int device_is_rq_based(struct dm_target *ti, struct dm_dev *dev,
			      sector_t start, sector_t len, void *data)
{
	struct request_queue *q = bdev_get_queue(dev->bdev);
	struct verify_rq_based_data *v = data;

	if (q->mq_ops)
		v->mq_count++;
	else
		v->sq_count++;

	return queue_is_rq_based(q);
}

static int dm_table_determine_type(struct dm_table *t)
{
	unsigned i;
	unsigned bio_based = 0, request_based = 0, hybrid = 0;
	struct verify_rq_based_data v = {.sq_count = 0, .mq_count = 0};
	struct dm_target *tgt;
	struct list_head *devices = dm_table_get_devices(t);
	enum dm_queue_mode live_md_type = dm_get_md_type(t->md);

	if (t->type != DM_TYPE_NONE) {
		/* target already set the table's type */
		if (t->type == DM_TYPE_BIO_BASED) {
			/* possibly upgrade to a variant of bio-based */
			goto verify_bio_based;
		}
		BUG_ON(t->type == DM_TYPE_DAX_BIO_BASED);
		BUG_ON(t->type == DM_TYPE_NVME_BIO_BASED);
		goto verify_rq_based;
	}

	for (i = 0; i < t->num_targets; i++) {
		tgt = t->targets + i;
		if (dm_target_hybrid(tgt))
			hybrid = 1;
		else if (dm_target_request_based(tgt))
			request_based = 1;
		else
			bio_based = 1;

		if (bio_based && request_based) {
			DMERR("Inconsistent table: different target types"
			      " can't be mixed up");
			return -EINVAL;
		}
	}

	if (hybrid && !bio_based && !request_based) {
		/*
		 * The targets can work either way.
		 * Determine the type from the live device.
		 * Default to bio-based if device is new.
		 */
		if (__table_type_request_based(live_md_type))
			request_based = 1;
		else
			bio_based = 1;
	}

	if (bio_based) {
verify_bio_based:
		/* We must use this table as bio-based */
		t->type = DM_TYPE_BIO_BASED;
		if (dm_table_supports_dax(t) ||
		    (list_empty(devices) && live_md_type == DM_TYPE_DAX_BIO_BASED)) {
			t->type = DM_TYPE_DAX_BIO_BASED;
		} else {
			/* Check if upgrading to NVMe bio-based is valid or required */
			tgt = dm_table_get_immutable_target(t);
			if (tgt && !tgt->max_io_len && dm_table_does_not_support_partial_completion(t)) {
				t->type = DM_TYPE_NVME_BIO_BASED;
				goto verify_rq_based; /* must be stacked directly on NVMe (blk-mq) */
			} else if (list_empty(devices) && live_md_type == DM_TYPE_NVME_BIO_BASED) {
				t->type = DM_TYPE_NVME_BIO_BASED;
			}
		}
		return 0;
	}

	BUG_ON(!request_based); /* No targets in this table */

	/*
	 * The only way to establish DM_TYPE_MQ_REQUEST_BASED is by
	 * having a compatible target use dm_table_set_type.
	 */
	t->type = DM_TYPE_REQUEST_BASED;

verify_rq_based:
	/*
	 * Request-based dm supports only tables that have a single target now.
	 * To support multiple targets, request splitting support is needed,
	 * and that needs lots of changes in the block-layer.
	 * (e.g. request completion process for partial completion.)
	 */
	if (t->num_targets > 1) {
		DMERR("%s DM doesn't support multiple targets",
		      t->type == DM_TYPE_NVME_BIO_BASED ? "nvme bio-based" : "request-based");
		return -EINVAL;
	}

	if (list_empty(devices)) {
		int srcu_idx;
		struct dm_table *live_table = dm_get_live_table(t->md, &srcu_idx);

		/* inherit live table's type and all_blk_mq */
		if (live_table) {
			t->type = live_table->type;
			t->all_blk_mq = live_table->all_blk_mq;
		}
		dm_put_live_table(t->md, srcu_idx);
		return 0;
	}

	tgt = dm_table_get_immutable_target(t);
	if (!tgt) {
		DMERR("table load rejected: immutable target is required");
		return -EINVAL;
	} else if (tgt->max_io_len) {
		DMERR("table load rejected: immutable target that splits IO is not supported");
		return -EINVAL;
	}

	/* Non-request-stackable devices can't be used for request-based dm */
	if (!tgt->type->iterate_devices ||
	    !tgt->type->iterate_devices(tgt, device_is_rq_based, &v)) {
		DMERR("table load rejected: including non-request-stackable devices");
		return -EINVAL;
	}
	if (v.sq_count && v.mq_count) {
		DMERR("table load rejected: not all devices are blk-mq request-stackable");
		return -EINVAL;
	}
	t->all_blk_mq = v.mq_count > 0;

	if (!t->all_blk_mq &&
	    (t->type == DM_TYPE_MQ_REQUEST_BASED || t->type == DM_TYPE_NVME_BIO_BASED)) {
		DMERR("table load rejected: all devices are not blk-mq request-stackable");
		return -EINVAL;
	}

	return 0;
}

enum dm_queue_mode dm_table_get_type(struct dm_table *t)
{
	return t->type;
}

struct target_type *dm_table_get_immutable_target_type(struct dm_table *t)
{
	return t->immutable_target_type;
}

struct dm_target *dm_table_get_immutable_target(struct dm_table *t)
{
	/* Immutable target is implicitly a singleton */
	if (t->num_targets > 1 ||
	    !dm_target_is_immutable(t->targets[0].type))
		return NULL;

	return t->targets;
}

struct dm_target *dm_table_get_wildcard_target(struct dm_table *t)
{
	struct dm_target *ti;
	unsigned i;

	for (i = 0; i < dm_table_get_num_targets(t); i++) {
		ti = dm_table_get_target(t, i);
		if (dm_target_is_wildcard(ti->type))
			return ti;
	}

	return NULL;
}

bool dm_table_bio_based(struct dm_table *t)
{
	return __table_type_bio_based(dm_table_get_type(t));
}

bool dm_table_request_based(struct dm_table *t)
{
	return __table_type_request_based(dm_table_get_type(t));
}

bool dm_table_all_blk_mq_devices(struct dm_table *t)
{
	return t->all_blk_mq;
}

static int dm_table_alloc_md_mempools(struct dm_table *t, struct mapped_device *md)
{
	enum dm_queue_mode type = dm_table_get_type(t);
	unsigned per_io_data_size = 0;
	unsigned min_pool_size = 0;
	struct dm_target *ti;
	unsigned i;

	if (unlikely(type == DM_TYPE_NONE)) {
		DMWARN("no table type is set, can't allocate mempools");
		return -EINVAL;
	}

	if (__table_type_bio_based(type))
		for (i = 0; i < t->num_targets; i++) {
			ti = t->targets + i;
			per_io_data_size = max(per_io_data_size, ti->per_io_data_size);
			min_pool_size = max(min_pool_size, ti->num_flush_bios);
		}

	t->mempools = dm_alloc_md_mempools(md, type, t->integrity_supported,
					   per_io_data_size, min_pool_size);
	if (!t->mempools)
		return -ENOMEM;

	return 0;
}

void dm_table_free_md_mempools(struct dm_table *t)
{
	dm_free_md_mempools(t->mempools);
	t->mempools = NULL;
}

struct dm_md_mempools *dm_table_get_md_mempools(struct dm_table *t)
{
	return t->mempools;
}

static int setup_indexes(struct dm_table *t)
{
	int i;
	unsigned int total = 0;
	sector_t *indexes;

	/* allocate the space for *all* the indexes */
	for (i = t->depth - 2; i >= 0; i--) {
		t->counts[i] = dm_div_up(t->counts[i + 1], CHILDREN_PER_NODE);
		total += t->counts[i];
	}

	indexes = (sector_t *) dm_vcalloc(total, (unsigned long) NODE_SIZE);
	if (!indexes)
		return -ENOMEM;

	/* set up internal nodes, bottom-up */
	for (i = t->depth - 2; i >= 0; i--) {
		t->index[i] = indexes;
		indexes += (KEYS_PER_NODE * t->counts[i]);
		setup_btree_index(i, t);
	}

	return 0;
}

/*
 * Builds the btree to index the map.
 */
static int dm_table_build_index(struct dm_table *t)
{
	int r = 0;
	unsigned int leaf_nodes;

	/* how many indexes will the btree have ? */
	leaf_nodes = dm_div_up(t->num_targets, KEYS_PER_NODE);
	t->depth = 1 + int_log(leaf_nodes, CHILDREN_PER_NODE);

	/* leaf layer has already been set up */
	t->counts[t->depth - 1] = leaf_nodes;
	t->index[t->depth - 1] = t->highs;

	if (t->depth >= 2)
		r = setup_indexes(t);

	return r;
}

static bool integrity_profile_exists(struct gendisk *disk)
{
	return !!blk_get_integrity(disk);
}

/*
 * Get a disk whose integrity profile reflects the table's profile.
 * Returns NULL if integrity support was inconsistent or unavailable.
 */
static struct gendisk * dm_table_get_integrity_disk(struct dm_table *t)
{
	struct list_head *devices = dm_table_get_devices(t);
	struct dm_dev_internal *dd = NULL;
	struct gendisk *prev_disk = NULL, *template_disk = NULL;
	unsigned i;

	for (i = 0; i < dm_table_get_num_targets(t); i++) {
		struct dm_target *ti = dm_table_get_target(t, i);
		if (!dm_target_passes_integrity(ti->type))
			goto no_integrity;
	}

	list_for_each_entry(dd, devices, list) {
		template_disk = dd->dm_dev->bdev->bd_disk;
		if (!integrity_profile_exists(template_disk))
			goto no_integrity;
		else if (prev_disk &&
			 blk_integrity_compare(prev_disk, template_disk) < 0)
			goto no_integrity;
		prev_disk = template_disk;
	}

	return template_disk;

no_integrity:
	if (prev_disk)
		DMWARN("%s: integrity not set: %s and %s profile mismatch",
		       dm_device_name(t->md),
		       prev_disk->disk_name,
		       template_disk->disk_name);
	return NULL;
}

/*
 * Register the mapped device for blk_integrity support if the
 * underlying devices have an integrity profile.  But all devices may
 * not have matching profiles (checking all devices isn't reliable
 * during table load because this table may use other DM device(s) which
 * must be resumed before they will have an initialized integity
 * profile).  Consequently, stacked DM devices force a 2 stage integrity
 * profile validation: First pass during table load, final pass during
 * resume.
 */
static int dm_table_register_integrity(struct dm_table *t)
{
	struct mapped_device *md = t->md;
	struct gendisk *template_disk = NULL;

	/* If target handles integrity itself do not register it here. */
	if (t->integrity_added)
		return 0;

	template_disk = dm_table_get_integrity_disk(t);
	if (!template_disk)
		return 0;

	if (!integrity_profile_exists(dm_disk(md))) {
		t->integrity_supported = true;
		/*
		 * Register integrity profile during table load; we can do
		 * this because the final profile must match during resume.
		 */
		blk_integrity_register(dm_disk(md),
				       blk_get_integrity(template_disk));
		return 0;
	}

	/*
	 * If DM device already has an initialized integrity
	 * profile the new profile should not conflict.
	 */
	if (blk_integrity_compare(dm_disk(md), template_disk) < 0) {
		DMWARN("%s: conflict with existing integrity profile: "
		       "%s profile mismatch",
		       dm_device_name(t->md),
		       template_disk->disk_name);
		return 1;
	}

	/* Preserve existing integrity profile */
	t->integrity_supported = true;
	return 0;
}

/*
 * Prepares the table for use by building the indices,
 * setting the type, and allocating mempools.
 */
int dm_table_complete(struct dm_table *t)
{
	int r;

	r = dm_table_determine_type(t);
	if (r) {
		DMERR("unable to determine table type");
		return r;
	}

	r = dm_table_build_index(t);
	if (r) {
		DMERR("unable to build btrees");
		return r;
	}

	r = dm_table_register_integrity(t);
	if (r) {
		DMERR("could not register integrity profile.");
		return r;
	}

	r = dm_table_alloc_md_mempools(t, t->md);
	if (r)
		DMERR("unable to allocate mempools");

	return r;
}

static DEFINE_MUTEX(_event_lock);
void dm_table_event_callback(struct dm_table *t,
			     void (*fn)(void *), void *context)
{
	mutex_lock(&_event_lock);
	t->event_fn = fn;
	t->event_context = context;
	mutex_unlock(&_event_lock);
}

void dm_table_event(struct dm_table *t)
{
	/*
	 * You can no longer call dm_table_event() from interrupt
	 * context, use a bottom half instead.
	 */
	BUG_ON(in_interrupt());

	mutex_lock(&_event_lock);
	if (t->event_fn)
		t->event_fn(t->event_context);
	mutex_unlock(&_event_lock);
}
EXPORT_SYMBOL(dm_table_event);

sector_t dm_table_get_size(struct dm_table *t)
{
	return t->num_targets ? (t->highs[t->num_targets - 1] + 1) : 0;
}
EXPORT_SYMBOL(dm_table_get_size);

struct dm_target *dm_table_get_target(struct dm_table *t, unsigned int index)
{
	if (index >= t->num_targets)
		return NULL;

	return t->targets + index;
}

/*
 * Search the btree for the correct target.
 *
 * Caller should check returned pointer with dm_target_is_valid()
 * to trap I/O beyond end of device.
 */
struct dm_target *dm_table_find_target(struct dm_table *t, sector_t sector)
{
	unsigned int l, n = 0, k = 0;
	sector_t *node;

	for (l = 0; l < t->depth; l++) {
		n = get_child(n, k);
		node = get_node(t, l, n);

		for (k = 0; k < KEYS_PER_NODE; k++)
			if (node[k] >= sector)
				break;
	}

	return &t->targets[(KEYS_PER_NODE * n) + k];
}

static int count_device(struct dm_target *ti, struct dm_dev *dev,
			sector_t start, sector_t len, void *data)
{
	unsigned *num_devices = data;

	(*num_devices)++;

	return 0;
}

/*
 * Check whether a table has no data devices attached using each
 * target's iterate_devices method.
 * Returns false if the result is unknown because a target doesn't
 * support iterate_devices.
 */
bool dm_table_has_no_data_devices(struct dm_table *table)
{
	struct dm_target *ti;
	unsigned i, num_devices;

	for (i = 0; i < dm_table_get_num_targets(table); i++) {
		ti = dm_table_get_target(table, i);

		if (!ti->type->iterate_devices)
			return false;

		num_devices = 0;
		ti->type->iterate_devices(ti, count_device, &num_devices);
		if (num_devices)
			return false;
	}

	return true;
}

static int device_is_zoned_model(struct dm_target *ti, struct dm_dev *dev,
				 sector_t start, sector_t len, void *data)
{
	struct request_queue *q = bdev_get_queue(dev->bdev);
	enum blk_zoned_model *zoned_model = data;

	return q && blk_queue_zoned_model(q) == *zoned_model;
}

static bool dm_table_supports_zoned_model(struct dm_table *t,
					  enum blk_zoned_model zoned_model)
{
	struct dm_target *ti;
	unsigned i;

	for (i = 0; i < dm_table_get_num_targets(t); i++) {
		ti = dm_table_get_target(t, i);

		if (zoned_model == BLK_ZONED_HM &&
		    !dm_target_supports_zoned_hm(ti->type))
			return false;

		if (!ti->type->iterate_devices ||
		    !ti->type->iterate_devices(ti, device_is_zoned_model, &zoned_model))
			return false;
	}

	return true;
}

static int device_matches_zone_sectors(struct dm_target *ti, struct dm_dev *dev,
				       sector_t start, sector_t len, void *data)
{
	struct request_queue *q = bdev_get_queue(dev->bdev);
	unsigned int *zone_sectors = data;

	return q && blk_queue_zone_sectors(q) == *zone_sectors;
}

static bool dm_table_matches_zone_sectors(struct dm_table *t,
					  unsigned int zone_sectors)
{
	struct dm_target *ti;
	unsigned i;

	for (i = 0; i < dm_table_get_num_targets(t); i++) {
		ti = dm_table_get_target(t, i);

		if (!ti->type->iterate_devices ||
		    !ti->type->iterate_devices(ti, device_matches_zone_sectors, &zone_sectors))
			return false;
	}

	return true;
}

static int validate_hardware_zoned_model(struct dm_table *table,
					 enum blk_zoned_model zoned_model,
					 unsigned int zone_sectors)
{
	if (zoned_model == BLK_ZONED_NONE)
		return 0;

	if (!dm_table_supports_zoned_model(table, zoned_model)) {
		DMERR("%s: zoned model is not consistent across all devices",
		      dm_device_name(table->md));
		return -EINVAL;
	}

	/* Check zone size validity and compatibility */
	if (!zone_sectors || !is_power_of_2(zone_sectors))
		return -EINVAL;

	if (!dm_table_matches_zone_sectors(table, zone_sectors)) {
		DMERR("%s: zone sectors is not consistent across all devices",
		      dm_device_name(table->md));
		return -EINVAL;
	}

	return 0;
}

/*
 * Establish the new table's queue_limits and validate them.
 */
int dm_calculate_queue_limits(struct dm_table *table,
			      struct queue_limits *limits)
{
	struct dm_target *ti;
	struct queue_limits ti_limits;
	unsigned i;
	enum blk_zoned_model zoned_model = BLK_ZONED_NONE;
	unsigned int zone_sectors = 0;

	blk_set_stacking_limits(limits);

	for (i = 0; i < dm_table_get_num_targets(table); i++) {
		blk_set_stacking_limits(&ti_limits);

		ti = dm_table_get_target(table, i);

		if (!ti->type->iterate_devices)
			goto combine_limits;

		/*
		 * Combine queue limits of all the devices this target uses.
		 */
		ti->type->iterate_devices(ti, dm_set_device_limits,
					  &ti_limits);

		if (zoned_model == BLK_ZONED_NONE && ti_limits.zoned != BLK_ZONED_NONE) {
			/*
			 * After stacking all limits, validate all devices
			 * in table support this zoned model and zone sectors.
			 */
			zoned_model = ti_limits.zoned;
			zone_sectors = ti_limits.chunk_sectors;
		}

		/* Set I/O hints portion of queue limits */
		if (ti->type->io_hints)
			ti->type->io_hints(ti, &ti_limits);

		/*
		 * Check each device area is consistent with the target's
		 * overall queue limits.
		 */
		if (ti->type->iterate_devices(ti, device_area_is_invalid,
					      &ti_limits))
			return -EINVAL;

combine_limits:
		/*
		 * Merge this target's queue limits into the overall limits
		 * for the table.
		 */
		if (blk_stack_limits(limits, &ti_limits, 0) < 0)
			DMWARN("%s: adding target device "
			       "(start sect %llu len %llu) "
			       "caused an alignment inconsistency",
			       dm_device_name(table->md),
			       (unsigned long long) ti->begin,
			       (unsigned long long) ti->len);

		/*
		 * FIXME: this should likely be moved to blk_stack_limits(), would
		 * also eliminate limits->zoned stacking hack in dm_set_device_limits()
		 */
		if (limits->zoned == BLK_ZONED_NONE && ti_limits.zoned != BLK_ZONED_NONE) {
			/*
			 * By default, the stacked limits zoned model is set to
			 * BLK_ZONED_NONE in blk_set_stacking_limits(). Update
			 * this model using the first target model reported
			 * that is not BLK_ZONED_NONE. This will be either the
			 * first target device zoned model or the model reported
			 * by the target .io_hints.
			 */
			limits->zoned = ti_limits.zoned;
		}
	}

	/*
	 * Verify that the zoned model and zone sectors, as determined before
	 * any .io_hints override, are the same across all devices in the table.
	 * - this is especially relevant if .io_hints is emulating a disk-managed
	 *   zoned model (aka BLK_ZONED_NONE) on host-managed zoned block devices.
	 * BUT...
	 */
	if (limits->zoned != BLK_ZONED_NONE) {
		/*
		 * ...IF the above limits stacking determined a zoned model
		 * validate that all of the table's devices conform to it.
		 */
		zoned_model = limits->zoned;
		zone_sectors = limits->chunk_sectors;
	}
	if (validate_hardware_zoned_model(table, zoned_model, zone_sectors))
		return -EINVAL;

	return validate_hardware_logical_block_alignment(table, limits);
}

/*
 * Verify that all devices have an integrity profile that matches the
 * DM device's registered integrity profile.  If the profiles don't
 * match then unregister the DM device's integrity profile.
 */
static void dm_table_verify_integrity(struct dm_table *t)
{
	struct gendisk *template_disk = NULL;

	if (t->integrity_added)
		return;

	if (t->integrity_supported) {
		/*
		 * Verify that the original integrity profile
		 * matches all the devices in this table.
		 */
		template_disk = dm_table_get_integrity_disk(t);
		if (template_disk &&
		    blk_integrity_compare(dm_disk(t->md), template_disk) >= 0)
			return;
	}

	if (integrity_profile_exists(dm_disk(t->md))) {
		DMWARN("%s: unable to establish an integrity profile",
		       dm_device_name(t->md));
		blk_integrity_unregister(dm_disk(t->md));
	}
}

static int device_flush_capable(struct dm_target *ti, struct dm_dev *dev,
				sector_t start, sector_t len, void *data)
{
	unsigned long flush = (unsigned long) data;
	struct request_queue *q = bdev_get_queue(dev->bdev);

	return q && (q->queue_flags & flush);
}

static bool dm_table_supports_flush(struct dm_table *t, unsigned long flush)
{
	struct dm_target *ti;
	unsigned i;

	/*
	 * Require at least one underlying device to support flushes.
	 * t->devices includes internal dm devices such as mirror logs
	 * so we need to use iterate_devices here, which targets
	 * supporting flushes must provide.
	 */
	for (i = 0; i < dm_table_get_num_targets(t); i++) {
		ti = dm_table_get_target(t, i);

		if (!ti->num_flush_bios)
			continue;

		if (ti->flush_supported)
			return true;

		if (ti->type->iterate_devices &&
		    ti->type->iterate_devices(ti, device_flush_capable, (void *) flush))
			return true;
	}

	return false;
}

static int device_dax_write_cache_enabled(struct dm_target *ti,
					  struct dm_dev *dev, sector_t start,
					  sector_t len, void *data)
{
	struct dax_device *dax_dev = dev->dax_dev;

	if (!dax_dev)
		return false;

	if (dax_write_cache_enabled(dax_dev))
		return true;
	return false;
}

static int dm_table_supports_dax_write_cache(struct dm_table *t)
{
	struct dm_target *ti;
	unsigned i;

	for (i = 0; i < dm_table_get_num_targets(t); i++) {
		ti = dm_table_get_target(t, i);

		if (ti->type->iterate_devices &&
		    ti->type->iterate_devices(ti,
				device_dax_write_cache_enabled, NULL))
			return true;
	}

	return false;
}

static int device_is_nonrot(struct dm_target *ti, struct dm_dev *dev,
			    sector_t start, sector_t len, void *data)
{
	struct request_queue *q = bdev_get_queue(dev->bdev);

	return q && blk_queue_nonrot(q);
}

static int device_is_not_random(struct dm_target *ti, struct dm_dev *dev,
			     sector_t start, sector_t len, void *data)
{
	struct request_queue *q = bdev_get_queue(dev->bdev);

	return q && !blk_queue_add_random(q);
}

static int queue_supports_sg_merge(struct dm_target *ti, struct dm_dev *dev,
				   sector_t start, sector_t len, void *data)
{
	struct request_queue *q = bdev_get_queue(dev->bdev);

	return q && !test_bit(QUEUE_FLAG_NO_SG_MERGE, &q->queue_flags);
}

static bool dm_table_all_devices_attribute(struct dm_table *t,
					   iterate_devices_callout_fn func)
{
	struct dm_target *ti;
	unsigned i;

	for (i = 0; i < dm_table_get_num_targets(t); i++) {
		ti = dm_table_get_target(t, i);

		if (!ti->type->iterate_devices ||
		    !ti->type->iterate_devices(ti, func, NULL))
			return false;
	}

	return true;
}

static int device_no_partial_completion(struct dm_target *ti, struct dm_dev *dev,
					sector_t start, sector_t len, void *data)
{
	char b[BDEVNAME_SIZE];

	/* For now, NVMe devices are the only devices of this class */
	return (strncmp(bdevname(dev->bdev, b), "nvme", 4) == 0);
}

static bool dm_table_does_not_support_partial_completion(struct dm_table *t)
{
	return dm_table_all_devices_attribute(t, device_no_partial_completion);
}

static int device_not_write_same_capable(struct dm_target *ti, struct dm_dev *dev,
					 sector_t start, sector_t len, void *data)
{
	struct request_queue *q = bdev_get_queue(dev->bdev);

	return q && !q->limits.max_write_same_sectors;
}

static bool dm_table_supports_write_same(struct dm_table *t)
{
	struct dm_target *ti;
	unsigned i;

	for (i = 0; i < dm_table_get_num_targets(t); i++) {
		ti = dm_table_get_target(t, i);

		if (!ti->num_write_same_bios)
			return false;

		if (!ti->type->iterate_devices ||
		    ti->type->iterate_devices(ti, device_not_write_same_capable, NULL))
			return false;
	}

	return true;
}

static int device_not_write_zeroes_capable(struct dm_target *ti, struct dm_dev *dev,
					   sector_t start, sector_t len, void *data)
{
	struct request_queue *q = bdev_get_queue(dev->bdev);

	return q && !q->limits.max_write_zeroes_sectors;
}

static bool dm_table_supports_write_zeroes(struct dm_table *t)
{
	struct dm_target *ti;
	unsigned i = 0;

	while (i < dm_table_get_num_targets(t)) {
		ti = dm_table_get_target(t, i++);

		if (!ti->num_write_zeroes_bios)
			return false;

		if (!ti->type->iterate_devices ||
		    ti->type->iterate_devices(ti, device_not_write_zeroes_capable, NULL))
			return false;
	}

	return true;
}

static int device_not_discard_capable(struct dm_target *ti, struct dm_dev *dev,
				      sector_t start, sector_t len, void *data)
{
	struct request_queue *q = bdev_get_queue(dev->bdev);

	return q && !blk_queue_discard(q);
}

static bool dm_table_supports_discards(struct dm_table *t)
{
	struct dm_target *ti;
	unsigned i;

	for (i = 0; i < dm_table_get_num_targets(t); i++) {
		ti = dm_table_get_target(t, i);

		if (!ti->num_discard_bios)
			return false;
<<<<<<< HEAD

		/*
		 * Either the target provides discard support (as implied by setting
		 * 'discards_supported') or it relies on _all_ data devices having
		 * discard support.
		 */
		if (!ti->discards_supported &&
		    (!ti->type->iterate_devices ||
		     ti->type->iterate_devices(ti, device_not_discard_capable, NULL)))
=======

		/*
		 * Either the target provides discard support (as implied by setting
		 * 'discards_supported') or it relies on _all_ data devices having
		 * discard support.
		 */
		if (!ti->discards_supported &&
		    (!ti->type->iterate_devices ||
		     ti->type->iterate_devices(ti, device_not_discard_capable, NULL)))
			return false;
	}

	return true;
}

static int device_not_secure_erase_capable(struct dm_target *ti,
					   struct dm_dev *dev, sector_t start,
					   sector_t len, void *data)
{
	struct request_queue *q = bdev_get_queue(dev->bdev);

	return q && !blk_queue_secure_erase(q);
}

static bool dm_table_supports_secure_erase(struct dm_table *t)
{
	struct dm_target *ti;
	unsigned int i;

	for (i = 0; i < dm_table_get_num_targets(t); i++) {
		ti = dm_table_get_target(t, i);

		if (!ti->num_secure_erase_bios)
			return false;

		if (!ti->type->iterate_devices ||
		    ti->type->iterate_devices(ti, device_not_secure_erase_capable, NULL))
>>>>>>> e021bb4f
			return false;
	}

	return true;
}

void dm_table_set_restrictions(struct dm_table *t, struct request_queue *q,
			       struct queue_limits *limits)
{
	bool wc = false, fua = false;

	/*
	 * Copy table's limits to the DM device's request_queue
	 */
	q->limits = *limits;

	if (!dm_table_supports_discards(t)) {
		blk_queue_flag_clear(QUEUE_FLAG_DISCARD, q);
		/* Must also clear discard limits... */
		q->limits.max_discard_sectors = 0;
		q->limits.max_hw_discard_sectors = 0;
		q->limits.discard_granularity = 0;
		q->limits.discard_alignment = 0;
		q->limits.discard_misaligned = 0;
	} else
		blk_queue_flag_set(QUEUE_FLAG_DISCARD, q);

	if (dm_table_supports_secure_erase(t))
		blk_queue_flag_set(QUEUE_FLAG_SECERASE, q);

	if (dm_table_supports_flush(t, (1UL << QUEUE_FLAG_WC))) {
		wc = true;
		if (dm_table_supports_flush(t, (1UL << QUEUE_FLAG_FUA)))
			fua = true;
	}
	blk_queue_write_cache(q, wc, fua);

	if (dm_table_supports_dax(t))
<<<<<<< HEAD
		queue_flag_set_unlocked(QUEUE_FLAG_DAX, q);
	else
		queue_flag_clear_unlocked(QUEUE_FLAG_DAX, q);
=======
		blk_queue_flag_set(QUEUE_FLAG_DAX, q);
	else
		blk_queue_flag_clear(QUEUE_FLAG_DAX, q);
>>>>>>> e021bb4f

	if (dm_table_supports_dax_write_cache(t))
		dax_write_cache(t->md->dax_dev, true);

	/* Ensure that all underlying devices are non-rotational. */
	if (dm_table_all_devices_attribute(t, device_is_nonrot))
		blk_queue_flag_set(QUEUE_FLAG_NONROT, q);
	else
		blk_queue_flag_clear(QUEUE_FLAG_NONROT, q);

	if (!dm_table_supports_write_same(t))
		q->limits.max_write_same_sectors = 0;
	if (!dm_table_supports_write_zeroes(t))
		q->limits.max_write_zeroes_sectors = 0;

	if (dm_table_all_devices_attribute(t, queue_supports_sg_merge))
		blk_queue_flag_clear(QUEUE_FLAG_NO_SG_MERGE, q);
	else
		blk_queue_flag_set(QUEUE_FLAG_NO_SG_MERGE, q);

	dm_table_verify_integrity(t);

	/*
	 * Determine whether or not this queue's I/O timings contribute
	 * to the entropy pool, Only request-based targets use this.
	 * Clear QUEUE_FLAG_ADD_RANDOM if any underlying device does not
	 * have it set.
	 */
	if (blk_queue_add_random(q) && dm_table_all_devices_attribute(t, device_is_not_random))
		blk_queue_flag_clear(QUEUE_FLAG_ADD_RANDOM, q);
}

unsigned int dm_table_get_num_targets(struct dm_table *t)
{
	return t->num_targets;
}

struct list_head *dm_table_get_devices(struct dm_table *t)
{
	return &t->devices;
}

fmode_t dm_table_get_mode(struct dm_table *t)
{
	return t->mode;
}
EXPORT_SYMBOL(dm_table_get_mode);

enum suspend_mode {
	PRESUSPEND,
	PRESUSPEND_UNDO,
	POSTSUSPEND,
};

static void suspend_targets(struct dm_table *t, enum suspend_mode mode)
{
	int i = t->num_targets;
	struct dm_target *ti = t->targets;

	lockdep_assert_held(&t->md->suspend_lock);

	while (i--) {
		switch (mode) {
		case PRESUSPEND:
			if (ti->type->presuspend)
				ti->type->presuspend(ti);
			break;
		case PRESUSPEND_UNDO:
			if (ti->type->presuspend_undo)
				ti->type->presuspend_undo(ti);
			break;
		case POSTSUSPEND:
			if (ti->type->postsuspend)
				ti->type->postsuspend(ti);
			break;
		}
		ti++;
	}
}

void dm_table_presuspend_targets(struct dm_table *t)
{
	if (!t)
		return;

	suspend_targets(t, PRESUSPEND);
}

void dm_table_presuspend_undo_targets(struct dm_table *t)
{
	if (!t)
		return;

	suspend_targets(t, PRESUSPEND_UNDO);
}

void dm_table_postsuspend_targets(struct dm_table *t)
{
	if (!t)
		return;

	suspend_targets(t, POSTSUSPEND);
}

int dm_table_resume_targets(struct dm_table *t)
{
	int i, r = 0;

	lockdep_assert_held(&t->md->suspend_lock);

	for (i = 0; i < t->num_targets; i++) {
		struct dm_target *ti = t->targets + i;

		if (!ti->type->preresume)
			continue;

		r = ti->type->preresume(ti);
		if (r) {
			DMERR("%s: %s: preresume failed, error = %d",
			      dm_device_name(t->md), ti->type->name, r);
			return r;
		}
	}

	for (i = 0; i < t->num_targets; i++) {
		struct dm_target *ti = t->targets + i;

		if (ti->type->resume)
			ti->type->resume(ti);
	}

	return 0;
}

void dm_table_add_target_callbacks(struct dm_table *t, struct dm_target_callbacks *cb)
{
	list_add(&cb->list, &t->target_callbacks);
}
EXPORT_SYMBOL_GPL(dm_table_add_target_callbacks);

int dm_table_any_congested(struct dm_table *t, int bdi_bits)
{
	struct dm_dev_internal *dd;
	struct list_head *devices = dm_table_get_devices(t);
	struct dm_target_callbacks *cb;
	int r = 0;

	list_for_each_entry(dd, devices, list) {
		struct request_queue *q = bdev_get_queue(dd->dm_dev->bdev);
		char b[BDEVNAME_SIZE];

		if (likely(q))
			r |= bdi_congested(q->backing_dev_info, bdi_bits);
		else
			DMWARN_LIMIT("%s: any_congested: nonexistent device %s",
				     dm_device_name(t->md),
				     bdevname(dd->dm_dev->bdev, b));
	}

	list_for_each_entry(cb, &t->target_callbacks, list)
		if (cb->congested_fn)
			r |= cb->congested_fn(cb, bdi_bits);

	return r;
}

struct mapped_device *dm_table_get_md(struct dm_table *t)
{
	return t->md;
}
EXPORT_SYMBOL(dm_table_get_md);

void dm_table_run_md_queue_async(struct dm_table *t)
{
	struct mapped_device *md;
	struct request_queue *queue;
	unsigned long flags;

	if (!dm_table_request_based(t))
		return;

	md = dm_table_get_md(t);
	queue = dm_get_md_queue(md);
	if (queue) {
		if (queue->mq_ops)
			blk_mq_run_hw_queues(queue, true);
		else {
			spin_lock_irqsave(queue->queue_lock, flags);
			blk_run_queue_async(queue);
			spin_unlock_irqrestore(queue->queue_lock, flags);
		}
	}
}
EXPORT_SYMBOL(dm_table_run_md_queue_async);
<|MERGE_RESOLUTION|>--- conflicted
+++ resolved
@@ -1829,17 +1829,6 @@
 
 		if (!ti->num_discard_bios)
 			return false;
-<<<<<<< HEAD
-
-		/*
-		 * Either the target provides discard support (as implied by setting
-		 * 'discards_supported') or it relies on _all_ data devices having
-		 * discard support.
-		 */
-		if (!ti->discards_supported &&
-		    (!ti->type->iterate_devices ||
-		     ti->type->iterate_devices(ti, device_not_discard_capable, NULL)))
-=======
 
 		/*
 		 * Either the target provides discard support (as implied by setting
@@ -1877,7 +1866,6 @@
 
 		if (!ti->type->iterate_devices ||
 		    ti->type->iterate_devices(ti, device_not_secure_erase_capable, NULL))
->>>>>>> e021bb4f
 			return false;
 	}
 
@@ -1916,15 +1904,9 @@
 	blk_queue_write_cache(q, wc, fua);
 
 	if (dm_table_supports_dax(t))
-<<<<<<< HEAD
-		queue_flag_set_unlocked(QUEUE_FLAG_DAX, q);
-	else
-		queue_flag_clear_unlocked(QUEUE_FLAG_DAX, q);
-=======
 		blk_queue_flag_set(QUEUE_FLAG_DAX, q);
 	else
 		blk_queue_flag_clear(QUEUE_FLAG_DAX, q);
->>>>>>> e021bb4f
 
 	if (dm_table_supports_dax_write_cache(t))
 		dax_write_cache(t->md->dax_dev, true);
