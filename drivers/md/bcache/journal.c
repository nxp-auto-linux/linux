--- conflicted
+++ resolved
@@ -343,11 +343,7 @@
 	}
 }
 
-<<<<<<< HEAD
-bool is_discard_enabled(struct cache_set *s)
-=======
 static bool is_discard_enabled(struct cache_set *s)
->>>>>>> fa578e9d
 {
 	struct cache *ca;
 	unsigned int i;
