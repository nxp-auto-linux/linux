--- conflicted
+++ resolved
@@ -1215,9 +1215,6 @@
 
 	bch_sectors_dirty_init(&dc->disk);
 
-<<<<<<< HEAD
-	bch_cached_dev_run(dc);
-=======
 	ret = bch_cached_dev_run(dc);
 	if (ret && (ret != -EBUSY)) {
 		up_write(&dc->writeback_lock);
@@ -1234,7 +1231,6 @@
 		return ret;
 	}
 
->>>>>>> fa578e9d
 	bcache_device_link(&dc->disk, c, "bdev");
 	atomic_inc(&c->attached_dev_nr);
 
