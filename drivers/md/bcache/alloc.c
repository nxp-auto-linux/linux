// SPDX-License-Identifier: GPL-2.0
/*
 * Primary bucket allocation code
 *
 * Copyright 2012 Google, Inc.
 *
 * Allocation in bcache is done in terms of buckets:
 *
 * Each bucket has associated an 8 bit gen; this gen corresponds to the gen in
 * btree pointers - they must match for the pointer to be considered valid.
 *
 * Thus (assuming a bucket has no dirty data or metadata in it) we can reuse a
 * bucket simply by incrementing its gen.
 *
 * The gens (along with the priorities; it's really the gens are important but
 * the code is named as if it's the priorities) are written in an arbitrary list
 * of buckets on disk, with a pointer to them in the journal header.
 *
 * When we invalidate a bucket, we have to write its new gen to disk and wait
 * for that write to complete before we use it - otherwise after a crash we
 * could have pointers that appeared to be good but pointed to data that had
 * been overwritten.
 *
 * Since the gens and priorities are all stored contiguously on disk, we can
 * batch this up: We fill up the free_inc list with freshly invalidated buckets,
 * call prio_write(), and when prio_write() finishes we pull buckets off the
 * free_inc list and optionally discard them.
 *
 * free_inc isn't the only freelist - if it was, we'd often to sleep while
 * priorities and gens were being written before we could allocate. c->free is a
 * smaller freelist, and buckets on that list are always ready to be used.
 *
 * If we've got discards enabled, that happens when a bucket moves from the
 * free_inc list to the free list.
 *
 * There is another freelist, because sometimes we have buckets that we know
 * have nothing pointing into them - these we can reuse without waiting for
 * priorities to be rewritten. These come from freed btree nodes and buckets
 * that garbage collection discovered no longer had valid keys pointing into
 * them (because they were overwritten). That's the unused list - buckets on the
 * unused list move to the free list, optionally being discarded in the process.
 *
 * It's also important to ensure that gens don't wrap around - with respect to
 * either the oldest gen in the btree or the gen on disk. This is quite
 * difficult to do in practice, but we explicitly guard against it anyways - if
 * a bucket is in danger of wrapping around we simply skip invalidating it that
 * time around, and we garbage collect or rewrite the priorities sooner than we
 * would have otherwise.
 *
 * bch_bucket_alloc() allocates a single bucket from a specific cache.
 *
 * bch_bucket_alloc_set() allocates one or more buckets from different caches
 * out of a cache set.
 *
 * free_some_buckets() drives all the processes described above. It's called
 * from bch_bucket_alloc() and a few other places that need to make sure free
 * buckets are ready.
 *
 * invalidate_buckets_(lru|fifo)() find buckets that are available to be
 * invalidated, and then invalidate them and stick them on the free_inc list -
 * in either lru or fifo order.
 */

#include "bcache.h"
#include "btree.h"

#include <linux/blkdev.h>
#include <linux/kthread.h>
#include <linux/random.h>
#include <trace/events/bcache.h>

#define MAX_OPEN_BUCKETS 128

/* Bucket heap / gen */

uint8_t bch_inc_gen(struct cache *ca, struct bucket *b)
{
	uint8_t ret = ++b->gen;

	ca->set->need_gc = max(ca->set->need_gc, bucket_gc_gen(b));
	WARN_ON_ONCE(ca->set->need_gc > BUCKET_GC_GEN_MAX);

	return ret;
}

void bch_rescale_priorities(struct cache_set *c, int sectors)
{
	struct cache *ca;
	struct bucket *b;
	unsigned int next = c->nbuckets * c->sb.bucket_size / 1024;
	unsigned int i;
	int r;

	atomic_sub(sectors, &c->rescale);

	do {
		r = atomic_read(&c->rescale);

		if (r >= 0)
			return;
	} while (atomic_cmpxchg(&c->rescale, r, r + next) != r);

	mutex_lock(&c->bucket_lock);

	c->min_prio = USHRT_MAX;

	for_each_cache(ca, c, i)
		for_each_bucket(b, ca)
			if (b->prio &&
			    b->prio != BTREE_PRIO &&
			    !atomic_read(&b->pin)) {
				b->prio--;
				c->min_prio = min(c->min_prio, b->prio);
			}

	mutex_unlock(&c->bucket_lock);
}

/*
 * Background allocation thread: scans for buckets to be invalidated,
 * invalidates them, rewrites prios/gens (marking them as invalidated on disk),
 * then optionally issues discard commands to the newly free buckets, then puts
 * them on the various freelists.
 */

static inline bool can_inc_bucket_gen(struct bucket *b)
{
	return bucket_gc_gen(b) < BUCKET_GC_GEN_MAX;
}

bool bch_can_invalidate_bucket(struct cache *ca, struct bucket *b)
{
	BUG_ON(!ca->set->gc_mark_valid);

	return (!GC_MARK(b) ||
		GC_MARK(b) == GC_MARK_RECLAIMABLE) &&
		!atomic_read(&b->pin) &&
		can_inc_bucket_gen(b);
}

void __bch_invalidate_one_bucket(struct cache *ca, struct bucket *b)
{
	lockdep_assert_held(&ca->set->bucket_lock);
	BUG_ON(GC_MARK(b) && GC_MARK(b) != GC_MARK_RECLAIMABLE);

	if (GC_SECTORS_USED(b))
		trace_bcache_invalidate(ca, b - ca->buckets);

	bch_inc_gen(ca, b);
	b->prio = INITIAL_PRIO;
	atomic_inc(&b->pin);
}

static void bch_invalidate_one_bucket(struct cache *ca, struct bucket *b)
{
	__bch_invalidate_one_bucket(ca, b);

	fifo_push(&ca->free_inc, b - ca->buckets);
}

/*
 * Determines what order we're going to reuse buckets, smallest bucket_prio()
 * first: we also take into account the number of sectors of live data in that
 * bucket, and in order for that multiply to make sense we have to scale bucket
 *
 * Thus, we scale the bucket priorities so that the bucket with the smallest
 * prio is worth 1/8th of what INITIAL_PRIO is worth.
 */

#define bucket_prio(b)							\
({									\
	unsigned int min_prio = (INITIAL_PRIO - ca->set->min_prio) / 8;	\
									\
	(b->prio - ca->set->min_prio + min_prio) * GC_SECTORS_USED(b);	\
})

#define bucket_max_cmp(l, r)	(bucket_prio(l) < bucket_prio(r))
#define bucket_min_cmp(l, r)	(bucket_prio(l) > bucket_prio(r))

static void invalidate_buckets_lru(struct cache *ca)
{
	struct bucket *b;
	ssize_t i;

	ca->heap.used = 0;

	for_each_bucket(b, ca) {
		if (!bch_can_invalidate_bucket(ca, b))
			continue;

		if (!heap_full(&ca->heap))
			heap_add(&ca->heap, b, bucket_max_cmp);
		else if (bucket_max_cmp(b, heap_peek(&ca->heap))) {
			ca->heap.data[0] = b;
			heap_sift(&ca->heap, 0, bucket_max_cmp);
		}
	}

	for (i = ca->heap.used / 2 - 1; i >= 0; --i)
		heap_sift(&ca->heap, i, bucket_min_cmp);

	while (!fifo_full(&ca->free_inc)) {
		if (!heap_pop(&ca->heap, b, bucket_min_cmp)) {
			/*
			 * We don't want to be calling invalidate_buckets()
			 * multiple times when it can't do anything
			 */
			ca->invalidate_needs_gc = 1;
			wake_up_gc(ca->set);
			return;
		}

		bch_invalidate_one_bucket(ca, b);
	}
}

static void invalidate_buckets_fifo(struct cache *ca)
{
	struct bucket *b;
	size_t checked = 0;

	while (!fifo_full(&ca->free_inc)) {
		if (ca->fifo_last_bucket <  ca->sb.first_bucket ||
		    ca->fifo_last_bucket >= ca->sb.nbuckets)
			ca->fifo_last_bucket = ca->sb.first_bucket;

		b = ca->buckets + ca->fifo_last_bucket++;

		if (bch_can_invalidate_bucket(ca, b))
			bch_invalidate_one_bucket(ca, b);

		if (++checked >= ca->sb.nbuckets) {
			ca->invalidate_needs_gc = 1;
			wake_up_gc(ca->set);
			return;
		}
	}
}

static void invalidate_buckets_random(struct cache *ca)
{
	struct bucket *b;
	size_t checked = 0;

	while (!fifo_full(&ca->free_inc)) {
		size_t n;

		get_random_bytes(&n, sizeof(n));

		n %= (size_t) (ca->sb.nbuckets - ca->sb.first_bucket);
		n += ca->sb.first_bucket;

		b = ca->buckets + n;

		if (bch_can_invalidate_bucket(ca, b))
			bch_invalidate_one_bucket(ca, b);

		if (++checked >= ca->sb.nbuckets / 2) {
			ca->invalidate_needs_gc = 1;
			wake_up_gc(ca->set);
			return;
		}
	}
}

static void invalidate_buckets(struct cache *ca)
{
	BUG_ON(ca->invalidate_needs_gc);

	switch (CACHE_REPLACEMENT(&ca->sb)) {
	case CACHE_REPLACEMENT_LRU:
		invalidate_buckets_lru(ca);
		break;
	case CACHE_REPLACEMENT_FIFO:
		invalidate_buckets_fifo(ca);
		break;
	case CACHE_REPLACEMENT_RANDOM:
		invalidate_buckets_random(ca);
		break;
	}
}

#define allocator_wait(ca, cond)					\
do {									\
	while (1) {							\
		set_current_state(TASK_INTERRUPTIBLE);			\
		if (cond)						\
			break;						\
									\
		mutex_unlock(&(ca)->set->bucket_lock);			\
<<<<<<< HEAD
		if (kthread_should_stop()) {				\
			set_current_state(TASK_RUNNING);		\
			return 0;					\
=======
		if (kthread_should_stop() ||				\
		    test_bit(CACHE_SET_IO_DISABLE, &ca->set->flags)) {	\
			set_current_state(TASK_RUNNING);		\
			goto out;					\
>>>>>>> e021bb4f
		}							\
									\
		schedule();						\
		mutex_lock(&(ca)->set->bucket_lock);			\
	}								\
	__set_current_state(TASK_RUNNING);				\
} while (0)

static int bch_allocator_push(struct cache *ca, long bucket)
{
	unsigned int i;

	/* Prios/gens are actually the most important reserve */
	if (fifo_push(&ca->free[RESERVE_PRIO], bucket))
		return true;

	for (i = 0; i < RESERVE_NR; i++)
		if (fifo_push(&ca->free[i], bucket))
			return true;

	return false;
}

static int bch_allocator_thread(void *arg)
{
	struct cache *ca = arg;

	mutex_lock(&ca->set->bucket_lock);

	while (1) {
		/*
		 * First, we pull buckets off of the unused and free_inc lists,
		 * possibly issue discards to them, then we add the bucket to
		 * the free list:
		 */
		while (!fifo_empty(&ca->free_inc)) {
			long bucket;

			fifo_pop(&ca->free_inc, bucket);

			if (ca->discard) {
				mutex_unlock(&ca->set->bucket_lock);
				blkdev_issue_discard(ca->bdev,
					bucket_to_sector(ca->set, bucket),
					ca->sb.bucket_size, GFP_KERNEL, 0);
				mutex_lock(&ca->set->bucket_lock);
			}

			allocator_wait(ca, bch_allocator_push(ca, bucket));
			wake_up(&ca->set->btree_cache_wait);
			wake_up(&ca->set->bucket_wait);
		}

		/*
		 * We've run out of free buckets, we need to find some buckets
		 * we can invalidate. First, invalidate them in memory and add
		 * them to the free_inc list:
		 */

retry_invalidate:
		allocator_wait(ca, ca->set->gc_mark_valid &&
			       !ca->invalidate_needs_gc);
		invalidate_buckets(ca);

		/*
		 * Now, we write their new gens to disk so we can start writing
		 * new stuff to them:
		 */
		allocator_wait(ca, !atomic_read(&ca->set->prio_blocked));
		if (CACHE_SYNC(&ca->set->sb)) {
			/*
			 * This could deadlock if an allocation with a btree
			 * node locked ever blocked - having the btree node
			 * locked would block garbage collection, but here we're
			 * waiting on garbage collection before we invalidate
			 * and free anything.
			 *
			 * But this should be safe since the btree code always
			 * uses btree_check_reserve() before allocating now, and
			 * if it fails it blocks without btree nodes locked.
			 */
			if (!fifo_full(&ca->free_inc))
				goto retry_invalidate;

			bch_prio_write(ca);
		}
	}
out:
	wait_for_kthread_stop();
	return 0;
}

/* Allocation */

long bch_bucket_alloc(struct cache *ca, unsigned int reserve, bool wait)
{
	DEFINE_WAIT(w);
	struct bucket *b;
	long r;

	/* fastpath */
	if (fifo_pop(&ca->free[RESERVE_NONE], r) ||
	    fifo_pop(&ca->free[reserve], r))
		goto out;

	if (!wait) {
		trace_bcache_alloc_fail(ca, reserve);
		return -1;
	}

	do {
		prepare_to_wait(&ca->set->bucket_wait, &w,
				TASK_UNINTERRUPTIBLE);

		mutex_unlock(&ca->set->bucket_lock);
		schedule();
		mutex_lock(&ca->set->bucket_lock);
	} while (!fifo_pop(&ca->free[RESERVE_NONE], r) &&
		 !fifo_pop(&ca->free[reserve], r));

	finish_wait(&ca->set->bucket_wait, &w);
out:
	if (ca->alloc_thread)
		wake_up_process(ca->alloc_thread);

	trace_bcache_alloc(ca, reserve);

	if (expensive_debug_checks(ca->set)) {
		size_t iter;
		long i;
		unsigned int j;

		for (iter = 0; iter < prio_buckets(ca) * 2; iter++)
			BUG_ON(ca->prio_buckets[iter] == (uint64_t) r);

		for (j = 0; j < RESERVE_NR; j++)
			fifo_for_each(i, &ca->free[j], iter)
				BUG_ON(i == r);
		fifo_for_each(i, &ca->free_inc, iter)
			BUG_ON(i == r);
	}

	b = ca->buckets + r;

	BUG_ON(atomic_read(&b->pin) != 1);

	SET_GC_SECTORS_USED(b, ca->sb.bucket_size);

	if (reserve <= RESERVE_PRIO) {
		SET_GC_MARK(b, GC_MARK_METADATA);
		SET_GC_MOVE(b, 0);
		b->prio = BTREE_PRIO;
	} else {
		SET_GC_MARK(b, GC_MARK_RECLAIMABLE);
		SET_GC_MOVE(b, 0);
		b->prio = INITIAL_PRIO;
	}

	if (ca->set->avail_nbuckets > 0) {
		ca->set->avail_nbuckets--;
		bch_update_bucket_in_use(ca->set, &ca->set->gc_stats);
	}

	return r;
}

void __bch_bucket_free(struct cache *ca, struct bucket *b)
{
	SET_GC_MARK(b, 0);
	SET_GC_SECTORS_USED(b, 0);

	if (ca->set->avail_nbuckets < ca->set->nbuckets) {
		ca->set->avail_nbuckets++;
		bch_update_bucket_in_use(ca->set, &ca->set->gc_stats);
	}
}

void bch_bucket_free(struct cache_set *c, struct bkey *k)
{
	unsigned int i;

	for (i = 0; i < KEY_PTRS(k); i++)
		__bch_bucket_free(PTR_CACHE(c, k, i),
				  PTR_BUCKET(c, k, i));
}

int __bch_bucket_alloc_set(struct cache_set *c, unsigned int reserve,
			   struct bkey *k, int n, bool wait)
{
	int i;

	lockdep_assert_held(&c->bucket_lock);
	BUG_ON(!n || n > c->caches_loaded || n > 8);

	bkey_init(k);

	/* sort by free space/prio of oldest data in caches */

	for (i = 0; i < n; i++) {
		struct cache *ca = c->cache_by_alloc[i];
		long b = bch_bucket_alloc(ca, reserve, wait);

		if (b == -1)
			goto err;

		k->ptr[i] = MAKE_PTR(ca->buckets[b].gen,
				bucket_to_sector(c, b),
				ca->sb.nr_this_dev);

		SET_KEY_PTRS(k, i + 1);
	}

	return 0;
err:
	bch_bucket_free(c, k);
	bkey_put(c, k);
	return -1;
}

int bch_bucket_alloc_set(struct cache_set *c, unsigned int reserve,
			 struct bkey *k, int n, bool wait)
{
	int ret;

	mutex_lock(&c->bucket_lock);
	ret = __bch_bucket_alloc_set(c, reserve, k, n, wait);
	mutex_unlock(&c->bucket_lock);
	return ret;
}

/* Sector allocator */

struct open_bucket {
	struct list_head	list;
	unsigned int		last_write_point;
	unsigned int		sectors_free;
	BKEY_PADDED(key);
};

/*
 * We keep multiple buckets open for writes, and try to segregate different
 * write streams for better cache utilization: first we try to segregate flash
 * only volume write streams from cached devices, secondly we look for a bucket
 * where the last write to it was sequential with the current write, and
 * failing that we look for a bucket that was last used by the same task.
 *
 * The ideas is if you've got multiple tasks pulling data into the cache at the
 * same time, you'll get better cache utilization if you try to segregate their
 * data and preserve locality.
 *
 * For example, dirty sectors of flash only volume is not reclaimable, if their
 * dirty sectors mixed with dirty sectors of cached device, such buckets will
 * be marked as dirty and won't be reclaimed, though the dirty data of cached
 * device have been written back to backend device.
 *
 * And say you've starting Firefox at the same time you're copying a
 * bunch of files. Firefox will likely end up being fairly hot and stay in the
 * cache awhile, but the data you copied might not be; if you wrote all that
 * data to the same buckets it'd get invalidated at the same time.
 *
 * Both of those tasks will be doing fairly random IO so we can't rely on
 * detecting sequential IO to segregate their data, but going off of the task
 * should be a sane heuristic.
 */
static struct open_bucket *pick_data_bucket(struct cache_set *c,
					    const struct bkey *search,
					    unsigned int write_point,
					    struct bkey *alloc)
{
	struct open_bucket *ret, *ret_task = NULL;

	list_for_each_entry_reverse(ret, &c->data_buckets, list)
		if (UUID_FLASH_ONLY(&c->uuids[KEY_INODE(&ret->key)]) !=
		    UUID_FLASH_ONLY(&c->uuids[KEY_INODE(search)]))
			continue;
		else if (!bkey_cmp(&ret->key, search))
			goto found;
		else if (ret->last_write_point == write_point)
			ret_task = ret;

	ret = ret_task ?: list_first_entry(&c->data_buckets,
					   struct open_bucket, list);
found:
	if (!ret->sectors_free && KEY_PTRS(alloc)) {
		ret->sectors_free = c->sb.bucket_size;
		bkey_copy(&ret->key, alloc);
		bkey_init(alloc);
	}

	if (!ret->sectors_free)
		ret = NULL;

	return ret;
}

/*
 * Allocates some space in the cache to write to, and k to point to the newly
 * allocated space, and updates KEY_SIZE(k) and KEY_OFFSET(k) (to point to the
 * end of the newly allocated space).
 *
 * May allocate fewer sectors than @sectors, KEY_SIZE(k) indicates how many
 * sectors were actually allocated.
 *
 * If s->writeback is true, will not fail.
 */
bool bch_alloc_sectors(struct cache_set *c,
		       struct bkey *k,
		       unsigned int sectors,
		       unsigned int write_point,
		       unsigned int write_prio,
		       bool wait)
{
	struct open_bucket *b;
	BKEY_PADDED(key) alloc;
	unsigned int i;

	/*
	 * We might have to allocate a new bucket, which we can't do with a
	 * spinlock held. So if we have to allocate, we drop the lock, allocate
	 * and then retry. KEY_PTRS() indicates whether alloc points to
	 * allocated bucket(s).
	 */

	bkey_init(&alloc.key);
	spin_lock(&c->data_bucket_lock);

	while (!(b = pick_data_bucket(c, k, write_point, &alloc.key))) {
		unsigned int watermark = write_prio
			? RESERVE_MOVINGGC
			: RESERVE_NONE;

		spin_unlock(&c->data_bucket_lock);

		if (bch_bucket_alloc_set(c, watermark, &alloc.key, 1, wait))
			return false;

		spin_lock(&c->data_bucket_lock);
	}

	/*
	 * If we had to allocate, we might race and not need to allocate the
	 * second time we call pick_data_bucket(). If we allocated a bucket but
	 * didn't use it, drop the refcount bch_bucket_alloc_set() took:
	 */
	if (KEY_PTRS(&alloc.key))
		bkey_put(c, &alloc.key);

	for (i = 0; i < KEY_PTRS(&b->key); i++)
		EBUG_ON(ptr_stale(c, &b->key, i));

	/* Set up the pointer to the space we're allocating: */

	for (i = 0; i < KEY_PTRS(&b->key); i++)
		k->ptr[i] = b->key.ptr[i];

	sectors = min(sectors, b->sectors_free);

	SET_KEY_OFFSET(k, KEY_OFFSET(k) + sectors);
	SET_KEY_SIZE(k, sectors);
	SET_KEY_PTRS(k, KEY_PTRS(&b->key));

	/*
	 * Move b to the end of the lru, and keep track of what this bucket was
	 * last used for:
	 */
	list_move_tail(&b->list, &c->data_buckets);
	bkey_copy_key(&b->key, k);
	b->last_write_point = write_point;

	b->sectors_free	-= sectors;

	for (i = 0; i < KEY_PTRS(&b->key); i++) {
		SET_PTR_OFFSET(&b->key, i, PTR_OFFSET(&b->key, i) + sectors);

		atomic_long_add(sectors,
				&PTR_CACHE(c, &b->key, i)->sectors_written);
	}

	if (b->sectors_free < c->sb.block_size)
		b->sectors_free = 0;

	/*
	 * k takes refcounts on the buckets it points to until it's inserted
	 * into the btree, but if we're done with this bucket we just transfer
	 * get_data_bucket()'s refcount.
	 */
	if (b->sectors_free)
		for (i = 0; i < KEY_PTRS(&b->key); i++)
			atomic_inc(&PTR_BUCKET(c, &b->key, i)->pin);

	spin_unlock(&c->data_bucket_lock);
	return true;
}

/* Init */

void bch_open_buckets_free(struct cache_set *c)
{
	struct open_bucket *b;

	while (!list_empty(&c->data_buckets)) {
		b = list_first_entry(&c->data_buckets,
				     struct open_bucket, list);
		list_del(&b->list);
		kfree(b);
	}
}

int bch_open_buckets_alloc(struct cache_set *c)
{
	int i;

	spin_lock_init(&c->data_bucket_lock);

	for (i = 0; i < MAX_OPEN_BUCKETS; i++) {
		struct open_bucket *b = kzalloc(sizeof(*b), GFP_KERNEL);

		if (!b)
			return -ENOMEM;

		list_add(&b->list, &c->data_buckets);
	}

	return 0;
}

int bch_cache_allocator_start(struct cache *ca)
{
	struct task_struct *k = kthread_run(bch_allocator_thread,
					    ca, "bcache_allocator");
	if (IS_ERR(k))
		return PTR_ERR(k);

	ca->alloc_thread = k;
	return 0;
}<|MERGE_RESOLUTION|>--- conflicted
+++ resolved
@@ -288,16 +288,10 @@
 			break;						\
 									\
 		mutex_unlock(&(ca)->set->bucket_lock);			\
-<<<<<<< HEAD
-		if (kthread_should_stop()) {				\
-			set_current_state(TASK_RUNNING);		\
-			return 0;					\
-=======
 		if (kthread_should_stop() ||				\
 		    test_bit(CACHE_SET_IO_DISABLE, &ca->set->flags)) {	\
 			set_current_state(TASK_RUNNING);		\
 			goto out;					\
->>>>>>> e021bb4f
 		}							\
 									\
 		schedule();						\
