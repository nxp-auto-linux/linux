--- conflicted
+++ resolved
@@ -661,16 +661,10 @@
 		    (!atomic_read(&dc->has_dirty) || !dc->writeback_running)) {
 			up_write(&dc->writeback_lock);
 
-<<<<<<< HEAD
-			if (kthread_should_stop()) {
-				set_current_state(TASK_RUNNING);
-				return 0;
-=======
 			if (kthread_should_stop() ||
 			    test_bit(CACHE_SET_IO_DISABLE, &c->flags)) {
 				set_current_state(TASK_RUNNING);
 				break;
->>>>>>> e021bb4f
 			}
 
 			schedule();
