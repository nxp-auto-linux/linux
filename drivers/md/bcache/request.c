// SPDX-License-Identifier: GPL-2.0
/*
 * Main bcache entry point - handle a read or a write request and decide what to
 * do with it; the make_request functions are called by the block layer.
 *
 * Copyright 2010, 2011 Kent Overstreet <kent.overstreet@gmail.com>
 * Copyright 2012 Google, Inc.
 */

#include "bcache.h"
#include "btree.h"
#include "debug.h"
#include "request.h"
#include "writeback.h"

#include <linux/module.h>
#include <linux/hash.h>
#include <linux/random.h>
#include <linux/backing-dev.h>

#include <trace/events/bcache.h>

#define CUTOFF_CACHE_ADD	95
#define CUTOFF_CACHE_READA	90

struct kmem_cache *bch_search_cache;

static void bch_data_insert_start(struct closure *cl);

static unsigned int cache_mode(struct cached_dev *dc)
{
	return BDEV_CACHE_MODE(&dc->sb);
}

static bool verify(struct cached_dev *dc)
{
	return dc->verify;
}

static void bio_csum(struct bio *bio, struct bkey *k)
{
	struct bio_vec bv;
	struct bvec_iter iter;
	uint64_t csum = 0;

	bio_for_each_segment(bv, bio, iter) {
		void *d = kmap(bv.bv_page) + bv.bv_offset;

		csum = bch_crc64_update(csum, d, bv.bv_len);
		kunmap(bv.bv_page);
	}

	k->ptr[KEY_PTRS(k)] = csum & (~0ULL >> 1);
}

/* Insert data into cache */

static void bch_data_insert_keys(struct closure *cl)
{
	struct data_insert_op *op = container_of(cl, struct data_insert_op, cl);
	atomic_t *journal_ref = NULL;
	struct bkey *replace_key = op->replace ? &op->replace_key : NULL;
	int ret;

	/*
	 * If we're looping, might already be waiting on
	 * another journal write - can't wait on more than one journal write at
	 * a time
	 *
	 * XXX: this looks wrong
	 */
#if 0
	while (atomic_read(&s->cl.remaining) & CLOSURE_WAITING)
		closure_sync(&s->cl);
#endif

	if (!op->replace)
		journal_ref = bch_journal(op->c, &op->insert_keys,
					  op->flush_journal ? cl : NULL);

	ret = bch_btree_insert(op->c, &op->insert_keys,
			       journal_ref, replace_key);
	if (ret == -ESRCH) {
		op->replace_collision = true;
	} else if (ret) {
		op->status		= BLK_STS_RESOURCE;
		op->insert_data_done	= true;
	}

	if (journal_ref)
		atomic_dec_bug(journal_ref);

	if (!op->insert_data_done) {
		continue_at(cl, bch_data_insert_start, op->wq);
		return;
	}

	bch_keylist_free(&op->insert_keys);
	closure_return(cl);
}

static int bch_keylist_realloc(struct keylist *l, unsigned int u64s,
			       struct cache_set *c)
{
	size_t oldsize = bch_keylist_nkeys(l);
	size_t newsize = oldsize + u64s;

	/*
	 * The journalling code doesn't handle the case where the keys to insert
	 * is bigger than an empty write: If we just return -ENOMEM here,
	 * bch_data_insert_keys() will insert the keys created so far
	 * and finish the rest when the keylist is empty.
	 */
	if (newsize * sizeof(uint64_t) > block_bytes(c) - sizeof(struct jset))
		return -ENOMEM;

	return __bch_keylist_realloc(l, u64s);
}

static void bch_data_invalidate(struct closure *cl)
{
	struct data_insert_op *op = container_of(cl, struct data_insert_op, cl);
	struct bio *bio = op->bio;

	pr_debug("invalidating %i sectors from %llu",
		 bio_sectors(bio), (uint64_t) bio->bi_iter.bi_sector);

	while (bio_sectors(bio)) {
		unsigned int sectors = min(bio_sectors(bio),
				       1U << (KEY_SIZE_BITS - 1));

		if (bch_keylist_realloc(&op->insert_keys, 2, op->c))
			goto out;

		bio->bi_iter.bi_sector	+= sectors;
		bio->bi_iter.bi_size	-= sectors << 9;

		bch_keylist_add(&op->insert_keys,
				&KEY(op->inode,
				     bio->bi_iter.bi_sector,
				     sectors));
	}

	op->insert_data_done = true;
	/* get in bch_data_insert() */
	bio_put(bio);
out:
	continue_at(cl, bch_data_insert_keys, op->wq);
}

static void bch_data_insert_error(struct closure *cl)
{
	struct data_insert_op *op = container_of(cl, struct data_insert_op, cl);

	/*
	 * Our data write just errored, which means we've got a bunch of keys to
	 * insert that point to data that wasn't successfully written.
	 *
	 * We don't have to insert those keys but we still have to invalidate
	 * that region of the cache - so, if we just strip off all the pointers
	 * from the keys we'll accomplish just that.
	 */

	struct bkey *src = op->insert_keys.keys, *dst = op->insert_keys.keys;

	while (src != op->insert_keys.top) {
		struct bkey *n = bkey_next(src);

		SET_KEY_PTRS(src, 0);
		memmove(dst, src, bkey_bytes(src));

		dst = bkey_next(dst);
		src = n;
	}

	op->insert_keys.top = dst;

	bch_data_insert_keys(cl);
}

static void bch_data_insert_endio(struct bio *bio)
{
	struct closure *cl = bio->bi_private;
	struct data_insert_op *op = container_of(cl, struct data_insert_op, cl);

	if (bio->bi_status) {
		/* TODO: We could try to recover from this. */
		if (op->writeback)
			op->status = bio->bi_status;
		else if (!op->replace)
			set_closure_fn(cl, bch_data_insert_error, op->wq);
		else
			set_closure_fn(cl, NULL, NULL);
	}

	bch_bbio_endio(op->c, bio, bio->bi_status, "writing data to cache");
}

static void bch_data_insert_start(struct closure *cl)
{
	struct data_insert_op *op = container_of(cl, struct data_insert_op, cl);
	struct bio *bio = op->bio, *n;

	if (op->bypass)
		return bch_data_invalidate(cl);

	if (atomic_sub_return(bio_sectors(bio), &op->c->sectors_to_gc) < 0)
		wake_up_gc(op->c);

	/*
	 * Journal writes are marked REQ_PREFLUSH; if the original write was a
	 * flush, it'll wait on the journal write.
	 */
	bio->bi_opf &= ~(REQ_PREFLUSH|REQ_FUA);

	do {
		unsigned int i;
		struct bkey *k;
		struct bio_set *split = &op->c->bio_split;

		/* 1 for the device pointer and 1 for the chksum */
		if (bch_keylist_realloc(&op->insert_keys,
					3 + (op->csum ? 1 : 0),
					op->c)) {
			continue_at(cl, bch_data_insert_keys, op->wq);
			return;
		}

		k = op->insert_keys.top;
		bkey_init(k);
		SET_KEY_INODE(k, op->inode);
		SET_KEY_OFFSET(k, bio->bi_iter.bi_sector);

		if (!bch_alloc_sectors(op->c, k, bio_sectors(bio),
				       op->write_point, op->write_prio,
				       op->writeback))
			goto err;

		n = bio_next_split(bio, KEY_SIZE(k), GFP_NOIO, split);

		n->bi_end_io	= bch_data_insert_endio;
		n->bi_private	= cl;

		if (op->writeback) {
			SET_KEY_DIRTY(k, true);

			for (i = 0; i < KEY_PTRS(k); i++)
				SET_GC_MARK(PTR_BUCKET(op->c, k, i),
					    GC_MARK_DIRTY);
		}

		SET_KEY_CSUM(k, op->csum);
		if (KEY_CSUM(k))
			bio_csum(n, k);

		trace_bcache_cache_insert(k);
		bch_keylist_push(&op->insert_keys);

		bio_set_op_attrs(n, REQ_OP_WRITE, 0);
		bch_submit_bbio(n, op->c, k, 0);
	} while (n != bio);

	op->insert_data_done = true;
	continue_at(cl, bch_data_insert_keys, op->wq);
	return;
err:
	/* bch_alloc_sectors() blocks if s->writeback = true */
	BUG_ON(op->writeback);

	/*
	 * But if it's not a writeback write we'd rather just bail out if
	 * there aren't any buckets ready to write to - it might take awhile and
	 * we might be starving btree writes for gc or something.
	 */

	if (!op->replace) {
		/*
		 * Writethrough write: We can't complete the write until we've
		 * updated the index. But we don't want to delay the write while
		 * we wait for buckets to be freed up, so just invalidate the
		 * rest of the write.
		 */
		op->bypass = true;
		return bch_data_invalidate(cl);
	} else {
		/*
		 * From a cache miss, we can just insert the keys for the data
		 * we have written or bail out if we didn't do anything.
		 */
		op->insert_data_done = true;
		bio_put(bio);

		if (!bch_keylist_empty(&op->insert_keys))
			continue_at(cl, bch_data_insert_keys, op->wq);
		else
			closure_return(cl);
	}
}

/**
 * bch_data_insert - stick some data in the cache
 * @cl: closure pointer.
 *
 * This is the starting point for any data to end up in a cache device; it could
 * be from a normal write, or a writeback write, or a write to a flash only
 * volume - it's also used by the moving garbage collector to compact data in
 * mostly empty buckets.
 *
 * It first writes the data to the cache, creating a list of keys to be inserted
 * (if the data had to be fragmented there will be multiple keys); after the
 * data is written it calls bch_journal, and after the keys have been added to
 * the next journal write they're inserted into the btree.
 *
 * It inserts the data in op->bio; bi_sector is used for the key offset,
 * and op->inode is used for the key inode.
 *
 * If op->bypass is true, instead of inserting the data it invalidates the
 * region of the cache represented by op->bio and op->inode.
 */
void bch_data_insert(struct closure *cl)
{
	struct data_insert_op *op = container_of(cl, struct data_insert_op, cl);

	trace_bcache_write(op->c, op->inode, op->bio,
			   op->writeback, op->bypass);

	bch_keylist_init(&op->insert_keys);
	bio_get(op->bio);
	bch_data_insert_start(cl);
}

/*
 * Congested?  Return 0 (not congested) or the limit (in sectors)
 * beyond which we should bypass the cache due to congestion.
 */
unsigned int bch_get_congested(const struct cache_set *c)
{
	int i;

	if (!c->congested_read_threshold_us &&
	    !c->congested_write_threshold_us)
		return 0;

	i = (local_clock_us() - c->congested_last_us) / 1024;
	if (i < 0)
		return 0;

	i += atomic_read(&c->congested);
	if (i >= 0)
		return 0;

	i += CONGESTED_MAX;

	if (i > 0)
		i = fract_exp_two(i, 6);

	i -= hweight32(get_random_u32());

	return i > 0 ? i : 1;
}

static void add_sequential(struct task_struct *t)
{
	ewma_add(t->sequential_io_avg,
		 t->sequential_io, 8, 0);

	t->sequential_io = 0;
}

static struct hlist_head *iohash(struct cached_dev *dc, uint64_t k)
{
	return &dc->io_hash[hash_64(k, RECENT_IO_BITS)];
}

static bool check_should_bypass(struct cached_dev *dc, struct bio *bio)
{
	struct cache_set *c = dc->disk.c;
	unsigned int mode = cache_mode(dc);
	unsigned int sectors, congested;
	struct task_struct *task = current;
	struct io *i;

	if (test_bit(BCACHE_DEV_DETACHING, &dc->disk.flags) ||
	    c->gc_stats.in_use > CUTOFF_CACHE_ADD ||
	    (bio_op(bio) == REQ_OP_DISCARD))
		goto skip;

	if (mode == CACHE_MODE_NONE ||
	    (mode == CACHE_MODE_WRITEAROUND &&
	     op_is_write(bio_op(bio))))
		goto skip;

	/*
<<<<<<< HEAD
	 * Flag for bypass if the IO is for read-ahead or background,
	 * unless the read-ahead request is for metadata
	 * (eg, for gfs2 or xfs).
	 */
	if (bio->bi_opf & (REQ_RAHEAD|REQ_BACKGROUND) &&
	    !(bio->bi_opf & (REQ_META|REQ_PRIO)))
		goto skip;
=======
	 * If the bio is for read-ahead or background IO, bypass it or
	 * not depends on the following situations,
	 * - If the IO is for meta data, always cache it and no bypass
	 * - If the IO is not meta data, check dc->cache_reada_policy,
	 *      BCH_CACHE_READA_ALL: cache it and not bypass
	 *      BCH_CACHE_READA_META_ONLY: not cache it and bypass
	 * That is, read-ahead request for metadata always get cached
	 * (eg, for gfs2 or xfs).
	 */
	if ((bio->bi_opf & (REQ_RAHEAD|REQ_BACKGROUND))) {
		if (!(bio->bi_opf & (REQ_META|REQ_PRIO)) &&
		    (dc->cache_readahead_policy != BCH_CACHE_READA_ALL))
			goto skip;
	}
>>>>>>> fa578e9d

	if (bio->bi_iter.bi_sector & (c->sb.block_size - 1) ||
	    bio_sectors(bio) & (c->sb.block_size - 1)) {
		pr_debug("skipping unaligned io");
		goto skip;
	}

	if (bypass_torture_test(dc)) {
		if ((get_random_int() & 3) == 3)
			goto skip;
		else
			goto rescale;
	}

	congested = bch_get_congested(c);
	if (!congested && !dc->sequential_cutoff)
		goto rescale;

	spin_lock(&dc->io_lock);

	hlist_for_each_entry(i, iohash(dc, bio->bi_iter.bi_sector), hash)
		if (i->last == bio->bi_iter.bi_sector &&
		    time_before(jiffies, i->jiffies))
			goto found;

	i = list_first_entry(&dc->io_lru, struct io, lru);

	add_sequential(task);
	i->sequential = 0;
found:
	if (i->sequential + bio->bi_iter.bi_size > i->sequential)
		i->sequential	+= bio->bi_iter.bi_size;

	i->last			 = bio_end_sector(bio);
	i->jiffies		 = jiffies + msecs_to_jiffies(5000);
	task->sequential_io	 = i->sequential;

	hlist_del(&i->hash);
	hlist_add_head(&i->hash, iohash(dc, i->last));
	list_move_tail(&i->lru, &dc->io_lru);

	spin_unlock(&dc->io_lock);

	sectors = max(task->sequential_io,
		      task->sequential_io_avg) >> 9;

	if (dc->sequential_cutoff &&
	    sectors >= dc->sequential_cutoff >> 9) {
		trace_bcache_bypass_sequential(bio);
		goto skip;
	}

	if (congested && sectors >= congested) {
		trace_bcache_bypass_congested(bio);
		goto skip;
	}

rescale:
	bch_rescale_priorities(c, bio_sectors(bio));
	return false;
skip:
	bch_mark_sectors_bypassed(c, dc, bio_sectors(bio));
	return true;
}

/* Cache lookup */

struct search {
	/* Stack frame for bio_complete */
	struct closure		cl;

	struct bbio		bio;
	struct bio		*orig_bio;
	struct bio		*cache_miss;
	struct bcache_device	*d;

	unsigned int		insert_bio_sectors;
	unsigned int		recoverable:1;
	unsigned int		write:1;
	unsigned int		read_dirty_data:1;
	unsigned int		cache_missed:1;

	unsigned long		start_time;

	struct btree_op		op;
	struct data_insert_op	iop;
};

static void bch_cache_read_endio(struct bio *bio)
{
	struct bbio *b = container_of(bio, struct bbio, bio);
	struct closure *cl = bio->bi_private;
	struct search *s = container_of(cl, struct search, cl);

	/*
	 * If the bucket was reused while our bio was in flight, we might have
	 * read the wrong data. Set s->error but not error so it doesn't get
	 * counted against the cache device, but we'll still reread the data
	 * from the backing device.
	 */

	if (bio->bi_status)
		s->iop.status = bio->bi_status;
	else if (!KEY_DIRTY(&b->key) &&
		 ptr_stale(s->iop.c, &b->key, 0)) {
		atomic_long_inc(&s->iop.c->cache_read_races);
		s->iop.status = BLK_STS_IOERR;
	}

	bch_bbio_endio(s->iop.c, bio, bio->bi_status, "reading from cache");
}

/*
 * Read from a single key, handling the initial cache miss if the key starts in
 * the middle of the bio
 */
static int cache_lookup_fn(struct btree_op *op, struct btree *b, struct bkey *k)
{
	struct search *s = container_of(op, struct search, op);
	struct bio *n, *bio = &s->bio.bio;
	struct bkey *bio_key;
	unsigned int ptr;

	if (bkey_cmp(k, &KEY(s->iop.inode, bio->bi_iter.bi_sector, 0)) <= 0)
		return MAP_CONTINUE;

	if (KEY_INODE(k) != s->iop.inode ||
	    KEY_START(k) > bio->bi_iter.bi_sector) {
		unsigned int bio_sectors = bio_sectors(bio);
		unsigned int sectors = KEY_INODE(k) == s->iop.inode
			? min_t(uint64_t, INT_MAX,
				KEY_START(k) - bio->bi_iter.bi_sector)
			: INT_MAX;
		int ret = s->d->cache_miss(b, s, bio, sectors);

		if (ret != MAP_CONTINUE)
			return ret;

		/* if this was a complete miss we shouldn't get here */
		BUG_ON(bio_sectors <= sectors);
	}

	if (!KEY_SIZE(k))
		return MAP_CONTINUE;

	/* XXX: figure out best pointer - for multiple cache devices */
	ptr = 0;

	PTR_BUCKET(b->c, k, ptr)->prio = INITIAL_PRIO;

	if (KEY_DIRTY(k))
		s->read_dirty_data = true;

	n = bio_next_split(bio, min_t(uint64_t, INT_MAX,
				      KEY_OFFSET(k) - bio->bi_iter.bi_sector),
			   GFP_NOIO, &s->d->bio_split);

	bio_key = &container_of(n, struct bbio, bio)->key;
	bch_bkey_copy_single_ptr(bio_key, k, ptr);

	bch_cut_front(&KEY(s->iop.inode, n->bi_iter.bi_sector, 0), bio_key);
	bch_cut_back(&KEY(s->iop.inode, bio_end_sector(n), 0), bio_key);

	n->bi_end_io	= bch_cache_read_endio;
	n->bi_private	= &s->cl;

	/*
	 * The bucket we're reading from might be reused while our bio
	 * is in flight, and we could then end up reading the wrong
	 * data.
	 *
	 * We guard against this by checking (in cache_read_endio()) if
	 * the pointer is stale again; if so, we treat it as an error
	 * and reread from the backing device (but we don't pass that
	 * error up anywhere).
	 */

	__bch_submit_bbio(n, b->c);
	return n == bio ? MAP_DONE : MAP_CONTINUE;
}

static void cache_lookup(struct closure *cl)
{
	struct search *s = container_of(cl, struct search, iop.cl);
	struct bio *bio = &s->bio.bio;
	struct cached_dev *dc;
	int ret;

	bch_btree_op_init(&s->op, -1);

	ret = bch_btree_map_keys(&s->op, s->iop.c,
				 &KEY(s->iop.inode, bio->bi_iter.bi_sector, 0),
				 cache_lookup_fn, MAP_END_KEY);
	if (ret == -EAGAIN) {
		continue_at(cl, cache_lookup, bcache_wq);
		return;
	}

	/*
	 * We might meet err when searching the btree, If that happens, we will
	 * get negative ret, in this scenario we should not recover data from
	 * backing device (when cache device is dirty) because we don't know
	 * whether bkeys the read request covered are all clean.
	 *
	 * And after that happened, s->iop.status is still its initial value
	 * before we submit s->bio.bio
	 */
	if (ret < 0) {
		BUG_ON(ret == -EINTR);
		if (s->d && s->d->c &&
				!UUID_FLASH_ONLY(&s->d->c->uuids[s->d->id])) {
			dc = container_of(s->d, struct cached_dev, disk);
			if (dc && atomic_read(&dc->has_dirty))
				s->recoverable = false;
		}
		if (!s->iop.status)
			s->iop.status = BLK_STS_IOERR;
	}

	closure_return(cl);
}

/* Common code for the make_request functions */

static void request_endio(struct bio *bio)
{
	struct closure *cl = bio->bi_private;

	if (bio->bi_status) {
		struct search *s = container_of(cl, struct search, cl);

		s->iop.status = bio->bi_status;
		/* Only cache read errors are recoverable */
		s->recoverable = false;
	}

	bio_put(bio);
	closure_put(cl);
}

static void backing_request_endio(struct bio *bio)
{
	struct closure *cl = bio->bi_private;

	if (bio->bi_status) {
		struct search *s = container_of(cl, struct search, cl);
		struct cached_dev *dc = container_of(s->d,
						     struct cached_dev, disk);
		/*
		 * If a bio has REQ_PREFLUSH for writeback mode, it is
		 * speically assembled in cached_dev_write() for a non-zero
		 * write request which has REQ_PREFLUSH. we don't set
		 * s->iop.status by this failure, the status will be decided
		 * by result of bch_data_insert() operation.
		 */
		if (unlikely(s->iop.writeback &&
			     bio->bi_opf & REQ_PREFLUSH)) {
			pr_err("Can't flush %s: returned bi_status %i",
				dc->backing_dev_name, bio->bi_status);
		} else {
			/* set to orig_bio->bi_status in bio_complete() */
			s->iop.status = bio->bi_status;
		}
		s->recoverable = false;
		/* should count I/O error for backing device here */
		bch_count_backing_io_errors(dc, bio);
	}

	bio_put(bio);
	closure_put(cl);
}

static void bio_complete(struct search *s)
{
	if (s->orig_bio) {
		generic_end_io_acct(s->d->disk->queue, bio_op(s->orig_bio),
				    &s->d->disk->part0, s->start_time);

		trace_bcache_request_end(s->d, s->orig_bio);
		s->orig_bio->bi_status = s->iop.status;
		bio_endio(s->orig_bio);
		s->orig_bio = NULL;
	}
}

static void do_bio_hook(struct search *s,
			struct bio *orig_bio,
			bio_end_io_t *end_io_fn)
{
	struct bio *bio = &s->bio.bio;

	bio_init(bio, NULL, 0);
	__bio_clone_fast(bio, orig_bio);
	/*
	 * bi_end_io can be set separately somewhere else, e.g. the
	 * variants in,
	 * - cache_bio->bi_end_io from cached_dev_cache_miss()
	 * - n->bi_end_io from cache_lookup_fn()
	 */
	bio->bi_end_io		= end_io_fn;
	bio->bi_private		= &s->cl;

	bio_cnt_set(bio, 3);
}

static void search_free(struct closure *cl)
{
	struct search *s = container_of(cl, struct search, cl);

	atomic_dec(&s->iop.c->search_inflight);

	if (s->iop.bio)
		bio_put(s->iop.bio);

	bio_complete(s);
	closure_debug_destroy(cl);
	mempool_free(s, &s->iop.c->search);
}

static inline struct search *search_alloc(struct bio *bio,
					  struct bcache_device *d)
{
	struct search *s;

	s = mempool_alloc(&d->c->search, GFP_NOIO);

	closure_init(&s->cl, NULL);
	do_bio_hook(s, bio, request_endio);
	atomic_inc(&d->c->search_inflight);

	s->orig_bio		= bio;
	s->cache_miss		= NULL;
	s->cache_missed		= 0;
	s->d			= d;
	s->recoverable		= 1;
	s->write		= op_is_write(bio_op(bio));
	s->read_dirty_data	= 0;
	s->start_time		= jiffies;

	s->iop.c		= d->c;
	s->iop.bio		= NULL;
	s->iop.inode		= d->id;
	s->iop.write_point	= hash_long((unsigned long) current, 16);
	s->iop.write_prio	= 0;
	s->iop.status		= 0;
	s->iop.flags		= 0;
	s->iop.flush_journal	= op_is_flush(bio->bi_opf);
	s->iop.wq		= bcache_wq;

	return s;
}

/* Cached devices */

static void cached_dev_bio_complete(struct closure *cl)
{
	struct search *s = container_of(cl, struct search, cl);
	struct cached_dev *dc = container_of(s->d, struct cached_dev, disk);

	cached_dev_put(dc);
	search_free(cl);
}

/* Process reads */

static void cached_dev_read_error_done(struct closure *cl)
{
	struct search *s = container_of(cl, struct search, cl);

	if (s->iop.replace_collision)
		bch_mark_cache_miss_collision(s->iop.c, s->d);

	if (s->iop.bio)
		bio_free_pages(s->iop.bio);

	cached_dev_bio_complete(cl);
}

static void cached_dev_read_error(struct closure *cl)
{
	struct search *s = container_of(cl, struct search, cl);
	struct bio *bio = &s->bio.bio;

	/*
	 * If read request hit dirty data (s->read_dirty_data is true),
	 * then recovery a failed read request from cached device may
	 * get a stale data back. So read failure recovery is only
	 * permitted when read request hit clean data in cache device,
	 * or when cache read race happened.
	 */
	if (s->recoverable && !s->read_dirty_data) {
		/* Retry from the backing device: */
		trace_bcache_read_retry(s->orig_bio);

		s->iop.status = 0;
		do_bio_hook(s, s->orig_bio, backing_request_endio);

		/* XXX: invalidate cache */

		/* I/O request sent to backing device */
		closure_bio_submit(s->iop.c, bio, cl);
	}

	continue_at(cl, cached_dev_read_error_done, NULL);
}

static void cached_dev_cache_miss_done(struct closure *cl)
{
	struct search *s = container_of(cl, struct search, cl);
	struct bcache_device *d = s->d;

	if (s->iop.replace_collision)
		bch_mark_cache_miss_collision(s->iop.c, s->d);

	if (s->iop.bio)
		bio_free_pages(s->iop.bio);

	cached_dev_bio_complete(cl);
	closure_put(&d->cl);
}

static void cached_dev_read_done(struct closure *cl)
{
	struct search *s = container_of(cl, struct search, cl);
	struct cached_dev *dc = container_of(s->d, struct cached_dev, disk);

	/*
	 * We had a cache miss; cache_bio now contains data ready to be inserted
	 * into the cache.
	 *
	 * First, we copy the data we just read from cache_bio's bounce buffers
	 * to the buffers the original bio pointed to:
	 */

	if (s->iop.bio) {
		bio_reset(s->iop.bio);
		s->iop.bio->bi_iter.bi_sector =
			s->cache_miss->bi_iter.bi_sector;
		bio_copy_dev(s->iop.bio, s->cache_miss);
		s->iop.bio->bi_iter.bi_size = s->insert_bio_sectors << 9;
		bch_bio_map(s->iop.bio, NULL);

		bio_copy_data(s->cache_miss, s->iop.bio);

		bio_put(s->cache_miss);
		s->cache_miss = NULL;
	}

	if (verify(dc) && s->recoverable && !s->read_dirty_data)
		bch_data_verify(dc, s->orig_bio);

	closure_get(&dc->disk.cl);
	bio_complete(s);

	if (s->iop.bio &&
	    !test_bit(CACHE_SET_STOPPING, &s->iop.c->flags)) {
		BUG_ON(!s->iop.replace);
		closure_call(&s->iop.cl, bch_data_insert, NULL, cl);
	}

	continue_at(cl, cached_dev_cache_miss_done, NULL);
}

static void cached_dev_read_done_bh(struct closure *cl)
{
	struct search *s = container_of(cl, struct search, cl);
	struct cached_dev *dc = container_of(s->d, struct cached_dev, disk);

	bch_mark_cache_accounting(s->iop.c, s->d,
				  !s->cache_missed, s->iop.bypass);
	trace_bcache_read(s->orig_bio, !s->cache_missed, s->iop.bypass);

	if (s->iop.status)
		continue_at_nobarrier(cl, cached_dev_read_error, bcache_wq);
	else if (s->iop.bio || verify(dc))
		continue_at_nobarrier(cl, cached_dev_read_done, bcache_wq);
	else
		continue_at_nobarrier(cl, cached_dev_bio_complete, NULL);
}

static int cached_dev_cache_miss(struct btree *b, struct search *s,
				 struct bio *bio, unsigned int sectors)
{
	int ret = MAP_CONTINUE;
	unsigned int reada = 0;
	struct cached_dev *dc = container_of(s->d, struct cached_dev, disk);
	struct bio *miss, *cache_bio;

	s->cache_missed = 1;

	if (s->cache_miss || s->iop.bypass) {
		miss = bio_next_split(bio, sectors, GFP_NOIO, &s->d->bio_split);
		ret = miss == bio ? MAP_DONE : MAP_CONTINUE;
		goto out_submit;
	}

	if (!(bio->bi_opf & REQ_RAHEAD) &&
	    !(bio->bi_opf & (REQ_META|REQ_PRIO)) &&
	    s->iop.c->gc_stats.in_use < CUTOFF_CACHE_READA)
		reada = min_t(sector_t, dc->readahead >> 9,
			      get_capacity(bio->bi_disk) - bio_end_sector(bio));

	s->insert_bio_sectors = min(sectors, bio_sectors(bio) + reada);

	s->iop.replace_key = KEY(s->iop.inode,
				 bio->bi_iter.bi_sector + s->insert_bio_sectors,
				 s->insert_bio_sectors);

	ret = bch_btree_insert_check_key(b, &s->op, &s->iop.replace_key);
	if (ret)
		return ret;

	s->iop.replace = true;

	miss = bio_next_split(bio, sectors, GFP_NOIO, &s->d->bio_split);

	/* btree_search_recurse()'s btree iterator is no good anymore */
	ret = miss == bio ? MAP_DONE : -EINTR;

	cache_bio = bio_alloc_bioset(GFP_NOWAIT,
			DIV_ROUND_UP(s->insert_bio_sectors, PAGE_SECTORS),
			&dc->disk.bio_split);
	if (!cache_bio)
		goto out_submit;

	cache_bio->bi_iter.bi_sector	= miss->bi_iter.bi_sector;
	bio_copy_dev(cache_bio, miss);
	cache_bio->bi_iter.bi_size	= s->insert_bio_sectors << 9;

	cache_bio->bi_end_io	= backing_request_endio;
	cache_bio->bi_private	= &s->cl;

	bch_bio_map(cache_bio, NULL);
	if (bch_bio_alloc_pages(cache_bio, __GFP_NOWARN|GFP_NOIO))
		goto out_put;

	if (reada)
		bch_mark_cache_readahead(s->iop.c, s->d);

	s->cache_miss	= miss;
	s->iop.bio	= cache_bio;
	bio_get(cache_bio);
	/* I/O request sent to backing device */
	closure_bio_submit(s->iop.c, cache_bio, &s->cl);

	return ret;
out_put:
	bio_put(cache_bio);
out_submit:
	miss->bi_end_io		= backing_request_endio;
	miss->bi_private	= &s->cl;
	/* I/O request sent to backing device */
	closure_bio_submit(s->iop.c, miss, &s->cl);
	return ret;
}

static void cached_dev_read(struct cached_dev *dc, struct search *s)
{
	struct closure *cl = &s->cl;

	closure_call(&s->iop.cl, cache_lookup, NULL, cl);
	continue_at(cl, cached_dev_read_done_bh, NULL);
}

/* Process writes */

static void cached_dev_write_complete(struct closure *cl)
{
	struct search *s = container_of(cl, struct search, cl);
	struct cached_dev *dc = container_of(s->d, struct cached_dev, disk);

	up_read_non_owner(&dc->writeback_lock);
	cached_dev_bio_complete(cl);
}

static void cached_dev_write(struct cached_dev *dc, struct search *s)
{
	struct closure *cl = &s->cl;
	struct bio *bio = &s->bio.bio;
	struct bkey start = KEY(dc->disk.id, bio->bi_iter.bi_sector, 0);
	struct bkey end = KEY(dc->disk.id, bio_end_sector(bio), 0);

	bch_keybuf_check_overlapping(&s->iop.c->moving_gc_keys, &start, &end);

	down_read_non_owner(&dc->writeback_lock);
	if (bch_keybuf_check_overlapping(&dc->writeback_keys, &start, &end)) {
		/*
		 * We overlap with some dirty data undergoing background
		 * writeback, force this write to writeback
		 */
		s->iop.bypass = false;
		s->iop.writeback = true;
	}

	/*
	 * Discards aren't _required_ to do anything, so skipping if
	 * check_overlapping returned true is ok
	 *
	 * But check_overlapping drops dirty keys for which io hasn't started,
	 * so we still want to call it.
	 */
	if (bio_op(bio) == REQ_OP_DISCARD)
		s->iop.bypass = true;

	if (should_writeback(dc, s->orig_bio,
			     cache_mode(dc),
			     s->iop.bypass)) {
		s->iop.bypass = false;
		s->iop.writeback = true;
	}

	if (s->iop.bypass) {
		s->iop.bio = s->orig_bio;
		bio_get(s->iop.bio);

		if (bio_op(bio) == REQ_OP_DISCARD &&
		    !blk_queue_discard(bdev_get_queue(dc->bdev)))
			goto insert_data;

		/* I/O request sent to backing device */
		bio->bi_end_io = backing_request_endio;
		closure_bio_submit(s->iop.c, bio, cl);

	} else if (s->iop.writeback) {
		bch_writeback_add(dc);
		s->iop.bio = bio;

		if (bio->bi_opf & REQ_PREFLUSH) {
			/*
			 * Also need to send a flush to the backing
			 * device.
			 */
			struct bio *flush;

			flush = bio_alloc_bioset(GFP_NOIO, 0,
						 &dc->disk.bio_split);
			if (!flush) {
				s->iop.status = BLK_STS_RESOURCE;
				goto insert_data;
			}
			bio_copy_dev(flush, bio);
			flush->bi_end_io = backing_request_endio;
			flush->bi_private = cl;
			flush->bi_opf = REQ_OP_WRITE | REQ_PREFLUSH;
			/* I/O request sent to backing device */
			closure_bio_submit(s->iop.c, flush, cl);
		}
	} else {
		s->iop.bio = bio_clone_fast(bio, GFP_NOIO, &dc->disk.bio_split);
		/* I/O request sent to backing device */
		bio->bi_end_io = backing_request_endio;
		closure_bio_submit(s->iop.c, bio, cl);
	}

insert_data:
	closure_call(&s->iop.cl, bch_data_insert, NULL, cl);
	continue_at(cl, cached_dev_write_complete, NULL);
}

static void cached_dev_nodata(struct closure *cl)
{
	struct search *s = container_of(cl, struct search, cl);
	struct bio *bio = &s->bio.bio;

	if (s->iop.flush_journal)
		bch_journal_meta(s->iop.c, cl);

	/* If it's a flush, we send the flush to the backing device too */
	bio->bi_end_io = backing_request_endio;
	closure_bio_submit(s->iop.c, bio, cl);

	continue_at(cl, cached_dev_bio_complete, NULL);
}

struct detached_dev_io_private {
	struct bcache_device	*d;
	unsigned long		start_time;
	bio_end_io_t		*bi_end_io;
	void			*bi_private;
};

static void detached_dev_end_io(struct bio *bio)
{
	struct detached_dev_io_private *ddip;

	ddip = bio->bi_private;
	bio->bi_end_io = ddip->bi_end_io;
	bio->bi_private = ddip->bi_private;

	generic_end_io_acct(ddip->d->disk->queue, bio_op(bio),
			    &ddip->d->disk->part0, ddip->start_time);

	if (bio->bi_status) {
		struct cached_dev *dc = container_of(ddip->d,
						     struct cached_dev, disk);
		/* should count I/O error for backing device here */
		bch_count_backing_io_errors(dc, bio);
	}

	kfree(ddip);
	bio->bi_end_io(bio);
}

static void detached_dev_do_request(struct bcache_device *d, struct bio *bio)
{
	struct detached_dev_io_private *ddip;
	struct cached_dev *dc = container_of(d, struct cached_dev, disk);

	/*
	 * no need to call closure_get(&dc->disk.cl),
	 * because upper layer had already opened bcache device,
	 * which would call closure_get(&dc->disk.cl)
	 */
	ddip = kzalloc(sizeof(struct detached_dev_io_private), GFP_NOIO);
	ddip->d = d;
	ddip->start_time = jiffies;
	ddip->bi_end_io = bio->bi_end_io;
	ddip->bi_private = bio->bi_private;
	bio->bi_end_io = detached_dev_end_io;
	bio->bi_private = ddip;

	if ((bio_op(bio) == REQ_OP_DISCARD) &&
	    !blk_queue_discard(bdev_get_queue(dc->bdev)))
		bio->bi_end_io(bio);
	else
		generic_make_request(bio);
}

static void quit_max_writeback_rate(struct cache_set *c,
				    struct cached_dev *this_dc)
{
	int i;
	struct bcache_device *d;
	struct cached_dev *dc;

	/*
	 * mutex bch_register_lock may compete with other parallel requesters,
	 * or attach/detach operations on other backing device. Waiting to
	 * the mutex lock may increase I/O request latency for seconds or more.
	 * To avoid such situation, if mutext_trylock() failed, only writeback
	 * rate of current cached device is set to 1, and __update_write_back()
	 * will decide writeback rate of other cached devices (remember now
	 * c->idle_counter is 0 already).
	 */
	if (mutex_trylock(&bch_register_lock)) {
		for (i = 0; i < c->devices_max_used; i++) {
			if (!c->devices[i])
				continue;

			if (UUID_FLASH_ONLY(&c->uuids[i]))
				continue;

			d = c->devices[i];
			dc = container_of(d, struct cached_dev, disk);
			/*
			 * set writeback rate to default minimum value,
			 * then let update_writeback_rate() to decide the
			 * upcoming rate.
			 */
			atomic_long_set(&dc->writeback_rate.rate, 1);
		}
		mutex_unlock(&bch_register_lock);
	} else
		atomic_long_set(&this_dc->writeback_rate.rate, 1);
}

/* Cached devices - read & write stuff */

static blk_qc_t cached_dev_make_request(struct request_queue *q,
					struct bio *bio)
{
	struct search *s;
	struct bcache_device *d = bio->bi_disk->private_data;
	struct cached_dev *dc = container_of(d, struct cached_dev, disk);
	int rw = bio_data_dir(bio);

	if (unlikely((d->c && test_bit(CACHE_SET_IO_DISABLE, &d->c->flags)) ||
		     dc->io_disable)) {
		bio->bi_status = BLK_STS_IOERR;
		bio_endio(bio);
		return BLK_QC_T_NONE;
	}

	if (likely(d->c)) {
		if (atomic_read(&d->c->idle_counter))
			atomic_set(&d->c->idle_counter, 0);
		/*
		 * If at_max_writeback_rate of cache set is true and new I/O
		 * comes, quit max writeback rate of all cached devices
		 * attached to this cache set, and set at_max_writeback_rate
		 * to false.
		 */
		if (unlikely(atomic_read(&d->c->at_max_writeback_rate) == 1)) {
			atomic_set(&d->c->at_max_writeback_rate, 0);
			quit_max_writeback_rate(d->c, dc);
		}
	}

	generic_start_io_acct(q,
			      bio_op(bio),
			      bio_sectors(bio),
			      &d->disk->part0);

	bio_set_dev(bio, dc->bdev);
	bio->bi_iter.bi_sector += dc->sb.data_offset;

	if (cached_dev_get(dc)) {
		s = search_alloc(bio, d);
		trace_bcache_request_start(s->d, bio);

		if (!bio->bi_iter.bi_size) {
			/*
			 * can't call bch_journal_meta from under
			 * generic_make_request
			 */
			continue_at_nobarrier(&s->cl,
					      cached_dev_nodata,
					      bcache_wq);
		} else {
			s->iop.bypass = check_should_bypass(dc, bio);

			if (rw)
				cached_dev_write(dc, s);
			else
				cached_dev_read(dc, s);
		}
	} else
		/* I/O request sent to backing device */
		detached_dev_do_request(d, bio);

	return BLK_QC_T_NONE;
}

static int cached_dev_ioctl(struct bcache_device *d, fmode_t mode,
			    unsigned int cmd, unsigned long arg)
{
	struct cached_dev *dc = container_of(d, struct cached_dev, disk);

	if (dc->io_disable)
		return -EIO;

	return __blkdev_driver_ioctl(dc->bdev, mode, cmd, arg);
}

static int cached_dev_congested(void *data, int bits)
{
	struct bcache_device *d = data;
	struct cached_dev *dc = container_of(d, struct cached_dev, disk);
	struct request_queue *q = bdev_get_queue(dc->bdev);
	int ret = 0;

	if (bdi_congested(q->backing_dev_info, bits))
		return 1;

	if (cached_dev_get(dc)) {
		unsigned int i;
		struct cache *ca;

		for_each_cache(ca, d->c, i) {
			q = bdev_get_queue(ca->bdev);
			ret |= bdi_congested(q->backing_dev_info, bits);
		}

		cached_dev_put(dc);
	}

	return ret;
}

void bch_cached_dev_request_init(struct cached_dev *dc)
{
	struct gendisk *g = dc->disk.disk;

	g->queue->make_request_fn		= cached_dev_make_request;
	g->queue->backing_dev_info->congested_fn = cached_dev_congested;
	dc->disk.cache_miss			= cached_dev_cache_miss;
	dc->disk.ioctl				= cached_dev_ioctl;
}

/* Flash backed devices */

static int flash_dev_cache_miss(struct btree *b, struct search *s,
				struct bio *bio, unsigned int sectors)
{
	unsigned int bytes = min(sectors, bio_sectors(bio)) << 9;

	swap(bio->bi_iter.bi_size, bytes);
	zero_fill_bio(bio);
	swap(bio->bi_iter.bi_size, bytes);

	bio_advance(bio, bytes);

	if (!bio->bi_iter.bi_size)
		return MAP_DONE;

	return MAP_CONTINUE;
}

static void flash_dev_nodata(struct closure *cl)
{
	struct search *s = container_of(cl, struct search, cl);

	if (s->iop.flush_journal)
		bch_journal_meta(s->iop.c, cl);

	continue_at(cl, search_free, NULL);
}

static blk_qc_t flash_dev_make_request(struct request_queue *q,
					     struct bio *bio)
{
	struct search *s;
	struct closure *cl;
	struct bcache_device *d = bio->bi_disk->private_data;

	if (unlikely(d->c && test_bit(CACHE_SET_IO_DISABLE, &d->c->flags))) {
		bio->bi_status = BLK_STS_IOERR;
		bio_endio(bio);
		return BLK_QC_T_NONE;
	}

	generic_start_io_acct(q, bio_op(bio), bio_sectors(bio), &d->disk->part0);

	s = search_alloc(bio, d);
	cl = &s->cl;
	bio = &s->bio.bio;

	trace_bcache_request_start(s->d, bio);

	if (!bio->bi_iter.bi_size) {
		/*
		 * can't call bch_journal_meta from under
		 * generic_make_request
		 */
		continue_at_nobarrier(&s->cl,
				      flash_dev_nodata,
				      bcache_wq);
		return BLK_QC_T_NONE;
	} else if (bio_data_dir(bio)) {
		bch_keybuf_check_overlapping(&s->iop.c->moving_gc_keys,
					&KEY(d->id, bio->bi_iter.bi_sector, 0),
					&KEY(d->id, bio_end_sector(bio), 0));

		s->iop.bypass		= (bio_op(bio) == REQ_OP_DISCARD) != 0;
		s->iop.writeback	= true;
		s->iop.bio		= bio;

		closure_call(&s->iop.cl, bch_data_insert, NULL, cl);
	} else {
		closure_call(&s->iop.cl, cache_lookup, NULL, cl);
	}

	continue_at(cl, search_free, NULL);
	return BLK_QC_T_NONE;
}

static int flash_dev_ioctl(struct bcache_device *d, fmode_t mode,
			   unsigned int cmd, unsigned long arg)
{
	return -ENOTTY;
}

static int flash_dev_congested(void *data, int bits)
{
	struct bcache_device *d = data;
	struct request_queue *q;
	struct cache *ca;
	unsigned int i;
	int ret = 0;

	for_each_cache(ca, d->c, i) {
		q = bdev_get_queue(ca->bdev);
		ret |= bdi_congested(q->backing_dev_info, bits);
	}

	return ret;
}

void bch_flash_dev_request_init(struct bcache_device *d)
{
	struct gendisk *g = d->disk;

	g->queue->make_request_fn		= flash_dev_make_request;
	g->queue->backing_dev_info->congested_fn = flash_dev_congested;
	d->cache_miss				= flash_dev_cache_miss;
	d->ioctl				= flash_dev_ioctl;
}

void bch_request_exit(void)
{
	kmem_cache_destroy(bch_search_cache);
}

int __init bch_request_init(void)
{
	bch_search_cache = KMEM_CACHE(search, 0);
	if (!bch_search_cache)
		return -ENOMEM;

	return 0;
}<|MERGE_RESOLUTION|>--- conflicted
+++ resolved
@@ -391,15 +391,6 @@
 		goto skip;
 
 	/*
-<<<<<<< HEAD
-	 * Flag for bypass if the IO is for read-ahead or background,
-	 * unless the read-ahead request is for metadata
-	 * (eg, for gfs2 or xfs).
-	 */
-	if (bio->bi_opf & (REQ_RAHEAD|REQ_BACKGROUND) &&
-	    !(bio->bi_opf & (REQ_META|REQ_PRIO)))
-		goto skip;
-=======
 	 * If the bio is for read-ahead or background IO, bypass it or
 	 * not depends on the following situations,
 	 * - If the IO is for meta data, always cache it and no bypass
@@ -414,7 +405,6 @@
 		    (dc->cache_readahead_policy != BCH_CACHE_READA_ALL))
 			goto skip;
 	}
->>>>>>> fa578e9d
 
 	if (bio->bi_iter.bi_sector & (c->sb.block_size - 1) ||
 	    bio_sectors(bio) & (c->sb.block_size - 1)) {
