--- conflicted
+++ resolved
@@ -472,19 +472,11 @@
 	struct bio		*cache_miss;
 	struct bcache_device	*d;
 
-<<<<<<< HEAD
-	unsigned		insert_bio_sectors;
-	unsigned		recoverable:1;
-	unsigned		write:1;
-	unsigned		read_dirty_data:1;
-	unsigned		cache_missed:1;
-=======
 	unsigned int		insert_bio_sectors;
 	unsigned int		recoverable:1;
 	unsigned int		write:1;
 	unsigned int		read_dirty_data:1;
 	unsigned int		cache_missed:1;
->>>>>>> e021bb4f
 
 	unsigned long		start_time;
 
@@ -712,11 +704,8 @@
 static void search_free(struct closure *cl)
 {
 	struct search *s = container_of(cl, struct search, cl);
-<<<<<<< HEAD
-=======
 
 	atomic_dec(&s->d->c->search_inflight);
->>>>>>> e021bb4f
 
 	if (s->iop.bio)
 		bio_put(s->iop.bio);
@@ -861,11 +850,7 @@
 
 	bch_mark_cache_accounting(s->iop.c, s->d,
 				  !s->cache_missed, s->iop.bypass);
-<<<<<<< HEAD
-	trace_bcache_read(s->orig_bio, !s->cache_miss, s->iop.bypass);
-=======
 	trace_bcache_read(s->orig_bio, !s->cache_missed, s->iop.bypass);
->>>>>>> e021bb4f
 
 	if (s->iop.status)
 		continue_at_nobarrier(cl, cached_dev_read_error, bcache_wq);
