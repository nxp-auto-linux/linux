--- conflicted
+++ resolved
@@ -362,13 +362,8 @@
 			if (!v)
 				return size;
 		}
-<<<<<<< HEAD
-
-		pr_err("Can't attach %s: cache set not found", buf);
-=======
 		if (v == -ENOENT)
 			pr_err("Can't attach %s: cache set not found", buf);
->>>>>>> e021bb4f
 		return v;
 	}
 
