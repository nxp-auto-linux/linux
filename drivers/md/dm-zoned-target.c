// SPDX-License-Identifier: GPL-2.0-only
/*
 * Copyright (C) 2017 Western Digital Corporation or its affiliates.
 *
 * This file is released under the GPL.
 */

#include "dm-zoned.h"

#include <linux/module.h>

#define	DM_MSG_PREFIX		"zoned"

#define DMZ_MIN_BIOS		8192

/*
 * Zone BIO context.
 */
struct dmz_bioctx {
	struct dmz_target	*target;
	struct dm_zone		*zone;
	struct bio		*bio;
<<<<<<< HEAD
	atomic_t		ref;
=======
	refcount_t		ref;
>>>>>>> fa578e9d
};

/*
 * Chunk work descriptor.
 */
struct dm_chunk_work {
	struct work_struct	work;
	refcount_t		refcount;
	struct dmz_target	*target;
	unsigned int		chunk;
	struct bio_list		bio_list;
};

/*
 * Target descriptor.
 */
struct dmz_target {
	struct dm_dev		*ddev;

	unsigned long		flags;

	/* Zoned block device information */
	struct dmz_dev		*dev;

	/* For metadata handling */
	struct dmz_metadata     *metadata;

	/* For reclaim */
	struct dmz_reclaim	*reclaim;

	/* For chunk work */
	struct radix_tree_root	chunk_rxtree;
	struct workqueue_struct *chunk_wq;
	struct mutex		chunk_lock;

	/* For cloned BIOs to zones */
	struct bio_set		bio_set;

	/* For flush */
	spinlock_t		flush_lock;
	struct bio_list		flush_list;
	struct delayed_work	flush_work;
	struct workqueue_struct *flush_wq;
};

/*
 * Flush intervals (seconds).
 */
#define DMZ_FLUSH_PERIOD	(10 * HZ)

/*
 * Target BIO completion.
 */
static inline void dmz_bio_endio(struct bio *bio, blk_status_t status)
{
	struct dmz_bioctx *bioctx = dm_per_bio_data(bio, sizeof(struct dmz_bioctx));

	if (status != BLK_STS_OK && bio->bi_status == BLK_STS_OK)
		bio->bi_status = status;
<<<<<<< HEAD

	if (atomic_dec_and_test(&bioctx->ref)) {
=======
	if (bio->bi_status != BLK_STS_OK)
		bioctx->target->dev->flags |= DMZ_CHECK_BDEV;

	if (refcount_dec_and_test(&bioctx->ref)) {
>>>>>>> fa578e9d
		struct dm_zone *zone = bioctx->zone;

		if (zone) {
			if (bio->bi_status != BLK_STS_OK &&
			    bio_op(bio) == REQ_OP_WRITE &&
			    dmz_is_seq(zone))
				set_bit(DMZ_SEQ_WRITE_ERR, &zone->flags);
			dmz_deactivate_zone(zone);
		}
		bio_endio(bio);
	}
}

/*
 * Completion callback for an internally cloned target BIO. This terminates the
 * target BIO when there are no more references to its context.
 */
static void dmz_clone_endio(struct bio *clone)
{
	struct dmz_bioctx *bioctx = clone->bi_private;
	blk_status_t status = clone->bi_status;

	bio_put(clone);
	dmz_bio_endio(bioctx->bio, status);
}

/*
 * Issue a clone of a target BIO. The clone may only partially process the
 * original target BIO.
 */
static int dmz_submit_bio(struct dmz_target *dmz, struct dm_zone *zone,
			  struct bio *bio, sector_t chunk_block,
			  unsigned int nr_blocks)
{
	struct dmz_bioctx *bioctx = dm_per_bio_data(bio, sizeof(struct dmz_bioctx));
	struct bio *clone;

	clone = bio_clone_fast(bio, GFP_NOIO, &dmz->bio_set);
	if (!clone)
		return -ENOMEM;

	bio_set_dev(clone, dmz->dev->bdev);
	clone->bi_iter.bi_sector =
		dmz_start_sect(dmz->metadata, zone) + dmz_blk2sect(chunk_block);
	clone->bi_iter.bi_size = dmz_blk2sect(nr_blocks) << SECTOR_SHIFT;
	clone->bi_end_io = dmz_clone_endio;
	clone->bi_private = bioctx;

	bio_advance(bio, clone->bi_iter.bi_size);

<<<<<<< HEAD
	atomic_inc(&bioctx->ref);
=======
	refcount_inc(&bioctx->ref);
>>>>>>> fa578e9d
	generic_make_request(clone);

	if (bio_op(bio) == REQ_OP_WRITE && dmz_is_seq(zone))
		zone->wp_block += nr_blocks;

	return 0;
}

/*
 * Zero out pages of discarded blocks accessed by a read BIO.
 */
static void dmz_handle_read_zero(struct dmz_target *dmz, struct bio *bio,
				 sector_t chunk_block, unsigned int nr_blocks)
{
	unsigned int size = nr_blocks << DMZ_BLOCK_SHIFT;

	/* Clear nr_blocks */
	swap(bio->bi_iter.bi_size, size);
	zero_fill_bio(bio);
	swap(bio->bi_iter.bi_size, size);

	bio_advance(bio, size);
}

/*
 * Process a read BIO.
 */
static int dmz_handle_read(struct dmz_target *dmz, struct dm_zone *zone,
			   struct bio *bio)
{
	sector_t chunk_block = dmz_chunk_block(dmz->dev, dmz_bio_block(bio));
	unsigned int nr_blocks = dmz_bio_blocks(bio);
	sector_t end_block = chunk_block + nr_blocks;
	struct dm_zone *rzone, *bzone;
	int ret;

	/* Read into unmapped chunks need only zeroing the BIO buffer */
	if (!zone) {
		zero_fill_bio(bio);
		return 0;
	}

	dmz_dev_debug(dmz->dev, "READ chunk %llu -> %s zone %u, block %llu, %u blocks",
		      (unsigned long long)dmz_bio_chunk(dmz->dev, bio),
		      (dmz_is_rnd(zone) ? "RND" : "SEQ"),
		      dmz_id(dmz->metadata, zone),
		      (unsigned long long)chunk_block, nr_blocks);

	/* Check block validity to determine the read location */
	bzone = zone->bzone;
	while (chunk_block < end_block) {
		nr_blocks = 0;
		if (dmz_is_rnd(zone) || chunk_block < zone->wp_block) {
			/* Test block validity in the data zone */
			ret = dmz_block_valid(dmz->metadata, zone, chunk_block);
			if (ret < 0)
				return ret;
			if (ret > 0) {
				/* Read data zone blocks */
				nr_blocks = ret;
				rzone = zone;
			}
		}

		/*
		 * No valid blocks found in the data zone.
		 * Check the buffer zone, if there is one.
		 */
		if (!nr_blocks && bzone) {
			ret = dmz_block_valid(dmz->metadata, bzone, chunk_block);
			if (ret < 0)
				return ret;
			if (ret > 0) {
				/* Read buffer zone blocks */
				nr_blocks = ret;
				rzone = bzone;
			}
		}

		if (nr_blocks) {
			/* Valid blocks found: read them */
			nr_blocks = min_t(unsigned int, nr_blocks, end_block - chunk_block);
			ret = dmz_submit_bio(dmz, rzone, bio, chunk_block, nr_blocks);
			if (ret)
				return ret;
			chunk_block += nr_blocks;
		} else {
			/* No valid block: zeroout the current BIO block */
			dmz_handle_read_zero(dmz, bio, chunk_block, 1);
			chunk_block++;
		}
	}

	return 0;
}

/*
 * Write blocks directly in a data zone, at the write pointer.
 * If a buffer zone is assigned, invalidate the blocks written
 * in place.
 */
static int dmz_handle_direct_write(struct dmz_target *dmz,
				   struct dm_zone *zone, struct bio *bio,
				   sector_t chunk_block,
				   unsigned int nr_blocks)
{
	struct dmz_metadata *zmd = dmz->metadata;
	struct dm_zone *bzone = zone->bzone;
	int ret;

	if (dmz_is_readonly(zone))
		return -EROFS;

	/* Submit write */
	ret = dmz_submit_bio(dmz, zone, bio, chunk_block, nr_blocks);
	if (ret)
		return ret;

	/*
	 * Validate the blocks in the data zone and invalidate
	 * in the buffer zone, if there is one.
	 */
	ret = dmz_validate_blocks(zmd, zone, chunk_block, nr_blocks);
	if (ret == 0 && bzone)
		ret = dmz_invalidate_blocks(zmd, bzone, chunk_block, nr_blocks);

	return ret;
}

/*
 * Write blocks in the buffer zone of @zone.
 * If no buffer zone is assigned yet, get one.
 * Called with @zone write locked.
 */
static int dmz_handle_buffered_write(struct dmz_target *dmz,
				     struct dm_zone *zone, struct bio *bio,
				     sector_t chunk_block,
				     unsigned int nr_blocks)
{
	struct dmz_metadata *zmd = dmz->metadata;
	struct dm_zone *bzone;
	int ret;

	/* Get the buffer zone. One will be allocated if needed */
	bzone = dmz_get_chunk_buffer(zmd, zone);
	if (IS_ERR(bzone))
		return PTR_ERR(bzone);

	if (dmz_is_readonly(bzone))
		return -EROFS;

	/* Submit write */
	ret = dmz_submit_bio(dmz, bzone, bio, chunk_block, nr_blocks);
	if (ret)
		return ret;

	/*
	 * Validate the blocks in the buffer zone
	 * and invalidate in the data zone.
	 */
	ret = dmz_validate_blocks(zmd, bzone, chunk_block, nr_blocks);
	if (ret == 0 && chunk_block < zone->wp_block)
		ret = dmz_invalidate_blocks(zmd, zone, chunk_block, nr_blocks);

	return ret;
}

/*
 * Process a write BIO.
 */
static int dmz_handle_write(struct dmz_target *dmz, struct dm_zone *zone,
			    struct bio *bio)
{
	sector_t chunk_block = dmz_chunk_block(dmz->dev, dmz_bio_block(bio));
	unsigned int nr_blocks = dmz_bio_blocks(bio);

	if (!zone)
		return -ENOSPC;

	dmz_dev_debug(dmz->dev, "WRITE chunk %llu -> %s zone %u, block %llu, %u blocks",
		      (unsigned long long)dmz_bio_chunk(dmz->dev, bio),
		      (dmz_is_rnd(zone) ? "RND" : "SEQ"),
		      dmz_id(dmz->metadata, zone),
		      (unsigned long long)chunk_block, nr_blocks);

	if (dmz_is_rnd(zone) || chunk_block == zone->wp_block) {
		/*
		 * zone is a random zone or it is a sequential zone
		 * and the BIO is aligned to the zone write pointer:
		 * direct write the zone.
		 */
		return dmz_handle_direct_write(dmz, zone, bio, chunk_block, nr_blocks);
	}

	/*
	 * This is an unaligned write in a sequential zone:
	 * use buffered write.
	 */
	return dmz_handle_buffered_write(dmz, zone, bio, chunk_block, nr_blocks);
}

/*
 * Process a discard BIO.
 */
static int dmz_handle_discard(struct dmz_target *dmz, struct dm_zone *zone,
			      struct bio *bio)
{
	struct dmz_metadata *zmd = dmz->metadata;
	sector_t block = dmz_bio_block(bio);
	unsigned int nr_blocks = dmz_bio_blocks(bio);
	sector_t chunk_block = dmz_chunk_block(dmz->dev, block);
	int ret = 0;

	/* For unmapped chunks, there is nothing to do */
	if (!zone)
		return 0;

	if (dmz_is_readonly(zone))
		return -EROFS;

	dmz_dev_debug(dmz->dev, "DISCARD chunk %llu -> zone %u, block %llu, %u blocks",
		      (unsigned long long)dmz_bio_chunk(dmz->dev, bio),
		      dmz_id(zmd, zone),
		      (unsigned long long)chunk_block, nr_blocks);

	/*
	 * Invalidate blocks in the data zone and its
	 * buffer zone if one is mapped.
	 */
	if (dmz_is_rnd(zone) || chunk_block < zone->wp_block)
		ret = dmz_invalidate_blocks(zmd, zone, chunk_block, nr_blocks);
	if (ret == 0 && zone->bzone)
		ret = dmz_invalidate_blocks(zmd, zone->bzone,
					    chunk_block, nr_blocks);
	return ret;
}

/*
 * Process a BIO.
 */
static void dmz_handle_bio(struct dmz_target *dmz, struct dm_chunk_work *cw,
			   struct bio *bio)
{
	struct dmz_bioctx *bioctx = dm_per_bio_data(bio, sizeof(struct dmz_bioctx));
	struct dmz_metadata *zmd = dmz->metadata;
	struct dm_zone *zone;
	int ret;

	/*
	 * Write may trigger a zone allocation. So make sure the
	 * allocation can succeed.
	 */
	if (bio_op(bio) == REQ_OP_WRITE)
		dmz_schedule_reclaim(dmz->reclaim);

	dmz_lock_metadata(zmd);

	if (dmz->dev->flags & DMZ_BDEV_DYING) {
		ret = -EIO;
		goto out;
	}

	/*
	 * Get the data zone mapping the chunk. There may be no
	 * mapping for read and discard. If a mapping is obtained,
	 + the zone returned will be set to active state.
	 */
	zone = dmz_get_chunk_mapping(zmd, dmz_bio_chunk(dmz->dev, bio),
				     bio_op(bio));
	if (IS_ERR(zone)) {
		ret = PTR_ERR(zone);
		goto out;
	}

	/* Process the BIO */
	if (zone) {
		dmz_activate_zone(zone);
		bioctx->zone = zone;
	}

	switch (bio_op(bio)) {
	case REQ_OP_READ:
		ret = dmz_handle_read(dmz, zone, bio);
		break;
	case REQ_OP_WRITE:
		ret = dmz_handle_write(dmz, zone, bio);
		break;
	case REQ_OP_DISCARD:
	case REQ_OP_WRITE_ZEROES:
		ret = dmz_handle_discard(dmz, zone, bio);
		break;
	default:
		dmz_dev_err(dmz->dev, "Unsupported BIO operation 0x%x",
			    bio_op(bio));
		ret = -EIO;
	}

	/*
	 * Release the chunk mapping. This will check that the mapping
	 * is still valid, that is, that the zone used still has valid blocks.
	 */
	if (zone)
		dmz_put_chunk_mapping(zmd, zone);
out:
	dmz_bio_endio(bio, errno_to_blk_status(ret));

	dmz_unlock_metadata(zmd);
}

/*
 * Increment a chunk reference counter.
 */
static inline void dmz_get_chunk_work(struct dm_chunk_work *cw)
{
	refcount_inc(&cw->refcount);
}

/*
 * Decrement a chunk work reference count and
 * free it if it becomes 0.
 */
static void dmz_put_chunk_work(struct dm_chunk_work *cw)
{
	if (refcount_dec_and_test(&cw->refcount)) {
		WARN_ON(!bio_list_empty(&cw->bio_list));
		radix_tree_delete(&cw->target->chunk_rxtree, cw->chunk);
		kfree(cw);
	}
}

/*
 * Chunk BIO work function.
 */
static void dmz_chunk_work(struct work_struct *work)
{
	struct dm_chunk_work *cw = container_of(work, struct dm_chunk_work, work);
	struct dmz_target *dmz = cw->target;
	struct bio *bio;

	mutex_lock(&dmz->chunk_lock);

	/* Process the chunk BIOs */
	while ((bio = bio_list_pop(&cw->bio_list))) {
		mutex_unlock(&dmz->chunk_lock);
		dmz_handle_bio(dmz, cw, bio);
		mutex_lock(&dmz->chunk_lock);
		dmz_put_chunk_work(cw);
	}

	/* Queueing the work incremented the work refcount */
	dmz_put_chunk_work(cw);

	mutex_unlock(&dmz->chunk_lock);
}

/*
 * Flush work.
 */
static void dmz_flush_work(struct work_struct *work)
{
	struct dmz_target *dmz = container_of(work, struct dmz_target, flush_work.work);
	struct bio *bio;
	int ret;

	/* Flush dirty metadata blocks */
	ret = dmz_flush_metadata(dmz->metadata);
	if (ret)
		dmz_dev_debug(dmz->dev, "Metadata flush failed, rc=%d\n", ret);

	/* Process queued flush requests */
	while (1) {
		spin_lock(&dmz->flush_lock);
		bio = bio_list_pop(&dmz->flush_list);
		spin_unlock(&dmz->flush_lock);

		if (!bio)
			break;

		dmz_bio_endio(bio, errno_to_blk_status(ret));
	}

	queue_delayed_work(dmz->flush_wq, &dmz->flush_work, DMZ_FLUSH_PERIOD);
}

/*
 * Get a chunk work and start it to process a new BIO.
 * If the BIO chunk has no work yet, create one.
 */
static int dmz_queue_chunk_work(struct dmz_target *dmz, struct bio *bio)
{
	unsigned int chunk = dmz_bio_chunk(dmz->dev, bio);
	struct dm_chunk_work *cw;
	int ret = 0;

	mutex_lock(&dmz->chunk_lock);

	/* Get the BIO chunk work. If one is not active yet, create one */
	cw = radix_tree_lookup(&dmz->chunk_rxtree, chunk);
	if (!cw) {

		/* Create a new chunk work */
		cw = kmalloc(sizeof(struct dm_chunk_work), GFP_NOIO);
		if (unlikely(!cw)) {
			ret = -ENOMEM;
			goto out;
		}

		INIT_WORK(&cw->work, dmz_chunk_work);
		refcount_set(&cw->refcount, 0);
		cw->target = dmz;
		cw->chunk = chunk;
		bio_list_init(&cw->bio_list);

		ret = radix_tree_insert(&dmz->chunk_rxtree, chunk, cw);
		if (unlikely(ret)) {
			kfree(cw);
			goto out;
		}
	}

	bio_list_add(&cw->bio_list, bio);
	dmz_get_chunk_work(cw);

	dmz_reclaim_bio_acc(dmz->reclaim);
	if (queue_work(dmz->chunk_wq, &cw->work))
		dmz_get_chunk_work(cw);
out:
	mutex_unlock(&dmz->chunk_lock);
	return ret;
}

/*
 * Check if the backing device is being removed. If it's on the way out,
 * start failing I/O. Reclaim and metadata components also call this
 * function to cleanly abort operation in the event of such failure.
 */
bool dmz_bdev_is_dying(struct dmz_dev *dmz_dev)
{
	if (dmz_dev->flags & DMZ_BDEV_DYING)
		return true;

	if (dmz_dev->flags & DMZ_CHECK_BDEV)
		return !dmz_check_bdev(dmz_dev);

	if (blk_queue_dying(bdev_get_queue(dmz_dev->bdev))) {
		dmz_dev_warn(dmz_dev, "Backing device queue dying");
		dmz_dev->flags |= DMZ_BDEV_DYING;
	}

	return dmz_dev->flags & DMZ_BDEV_DYING;
}

/*
 * Check the backing device availability. This detects such events as
 * backing device going offline due to errors, media removals, etc.
 * This check is less efficient than dmz_bdev_is_dying() and should
 * only be performed as a part of error handling.
 */
bool dmz_check_bdev(struct dmz_dev *dmz_dev)
{
	struct gendisk *disk;

	dmz_dev->flags &= ~DMZ_CHECK_BDEV;

	if (dmz_bdev_is_dying(dmz_dev))
		return false;

	disk = dmz_dev->bdev->bd_disk;
	if (disk->fops->check_events &&
	    disk->fops->check_events(disk, 0) & DISK_EVENT_MEDIA_CHANGE) {
		dmz_dev_warn(dmz_dev, "Backing device offline");
		dmz_dev->flags |= DMZ_BDEV_DYING;
	}

	return !(dmz_dev->flags & DMZ_BDEV_DYING);
}

/*
 * Process a new BIO.
 */
static int dmz_map(struct dm_target *ti, struct bio *bio)
{
	struct dmz_target *dmz = ti->private;
	struct dmz_dev *dev = dmz->dev;
	struct dmz_bioctx *bioctx = dm_per_bio_data(bio, sizeof(struct dmz_bioctx));
	sector_t sector = bio->bi_iter.bi_sector;
	unsigned int nr_sectors = bio_sectors(bio);
	sector_t chunk_sector;
	int ret;

	if (dmz_bdev_is_dying(dmz->dev))
		return DM_MAPIO_KILL;

	dmz_dev_debug(dev, "BIO op %d sector %llu + %u => chunk %llu, block %llu, %u blocks",
		      bio_op(bio), (unsigned long long)sector, nr_sectors,
		      (unsigned long long)dmz_bio_chunk(dmz->dev, bio),
		      (unsigned long long)dmz_chunk_block(dmz->dev, dmz_bio_block(bio)),
		      (unsigned int)dmz_bio_blocks(bio));

	bio_set_dev(bio, dev->bdev);

	if (!nr_sectors && bio_op(bio) != REQ_OP_WRITE)
		return DM_MAPIO_REMAPPED;

	/* The BIO should be block aligned */
	if ((nr_sectors & DMZ_BLOCK_SECTORS_MASK) || (sector & DMZ_BLOCK_SECTORS_MASK))
		return DM_MAPIO_KILL;

	/* Initialize the BIO context */
	bioctx->target = dmz;
	bioctx->zone = NULL;
	bioctx->bio = bio;
<<<<<<< HEAD
	atomic_set(&bioctx->ref, 1);
=======
	refcount_set(&bioctx->ref, 1);
>>>>>>> fa578e9d

	/* Set the BIO pending in the flush list */
	if (!nr_sectors && bio_op(bio) == REQ_OP_WRITE) {
		spin_lock(&dmz->flush_lock);
		bio_list_add(&dmz->flush_list, bio);
		spin_unlock(&dmz->flush_lock);
		mod_delayed_work(dmz->flush_wq, &dmz->flush_work, 0);
		return DM_MAPIO_SUBMITTED;
	}

	/* Split zone BIOs to fit entirely into a zone */
	chunk_sector = sector & (dev->zone_nr_sectors - 1);
	if (chunk_sector + nr_sectors > dev->zone_nr_sectors)
		dm_accept_partial_bio(bio, dev->zone_nr_sectors - chunk_sector);

	/* Now ready to handle this BIO */
<<<<<<< HEAD
	dmz_reclaim_bio_acc(dmz->reclaim);
	dmz_queue_chunk_work(dmz, bio);
=======
	ret = dmz_queue_chunk_work(dmz, bio);
	if (ret) {
		dmz_dev_debug(dmz->dev,
			      "BIO op %d, can't process chunk %llu, err %i\n",
			      bio_op(bio), (u64)dmz_bio_chunk(dmz->dev, bio),
			      ret);
		return DM_MAPIO_REQUEUE;
	}
>>>>>>> fa578e9d

	return DM_MAPIO_SUBMITTED;
}

/*
 * Get zoned device information.
 */
static int dmz_get_zoned_device(struct dm_target *ti, char *path)
{
	struct dmz_target *dmz = ti->private;
	struct request_queue *q;
	struct dmz_dev *dev;
	sector_t aligned_capacity;
	int ret;

	/* Get the target device */
	ret = dm_get_device(ti, path, dm_table_get_mode(ti->table), &dmz->ddev);
	if (ret) {
		ti->error = "Get target device failed";
		dmz->ddev = NULL;
		return ret;
	}

	dev = kzalloc(sizeof(struct dmz_dev), GFP_KERNEL);
	if (!dev) {
		ret = -ENOMEM;
		goto err;
	}

	dev->bdev = dmz->ddev->bdev;
	(void)bdevname(dev->bdev, dev->name);

	if (bdev_zoned_model(dev->bdev) == BLK_ZONED_NONE) {
		ti->error = "Not a zoned block device";
		ret = -EINVAL;
		goto err;
	}

	q = bdev_get_queue(dev->bdev);
	dev->capacity = i_size_read(dev->bdev->bd_inode) >> SECTOR_SHIFT;
	aligned_capacity = dev->capacity &
				~((sector_t)blk_queue_zone_sectors(q) - 1);
	if (ti->begin ||
	    ((ti->len != dev->capacity) && (ti->len != aligned_capacity))) {
		ti->error = "Partial mapping not supported";
		ret = -EINVAL;
		goto err;
	}

	dev->zone_nr_sectors = blk_queue_zone_sectors(q);
	dev->zone_nr_sectors_shift = ilog2(dev->zone_nr_sectors);

	dev->zone_nr_blocks = dmz_sect2blk(dev->zone_nr_sectors);
	dev->zone_nr_blocks_shift = ilog2(dev->zone_nr_blocks);

	dev->nr_zones = blkdev_nr_zones(dev->bdev);

	dmz->dev = dev;

	return 0;
err:
	dm_put_device(ti, dmz->ddev);
	kfree(dev);

	return ret;
}

/*
 * Cleanup zoned device information.
 */
static void dmz_put_zoned_device(struct dm_target *ti)
{
	struct dmz_target *dmz = ti->private;

	dm_put_device(ti, dmz->ddev);
	kfree(dmz->dev);
	dmz->dev = NULL;
}

/*
 * Setup target.
 */
static int dmz_ctr(struct dm_target *ti, unsigned int argc, char **argv)
{
	struct dmz_target *dmz;
	struct dmz_dev *dev;
	int ret;

	/* Check arguments */
	if (argc != 1) {
		ti->error = "Invalid argument count";
		return -EINVAL;
	}

	/* Allocate and initialize the target descriptor */
	dmz = kzalloc(sizeof(struct dmz_target), GFP_KERNEL);
	if (!dmz) {
		ti->error = "Unable to allocate the zoned target descriptor";
		return -ENOMEM;
	}
	ti->private = dmz;

	/* Get the target zoned block device */
	ret = dmz_get_zoned_device(ti, argv[0]);
	if (ret) {
		dmz->ddev = NULL;
		goto err;
	}

	/* Initialize metadata */
	dev = dmz->dev;
	ret = dmz_ctr_metadata(dev, &dmz->metadata);
	if (ret) {
		ti->error = "Metadata initialization failed";
		goto err_dev;
	}

	/* Set target (no write same support) */
	ti->max_io_len = dev->zone_nr_sectors << 9;
	ti->num_flush_bios = 1;
	ti->num_discard_bios = 1;
	ti->num_write_zeroes_bios = 1;
	ti->per_io_data_size = sizeof(struct dmz_bioctx);
	ti->flush_supported = true;
	ti->discards_supported = true;

	/* The exposed capacity is the number of chunks that can be mapped */
	ti->len = (sector_t)dmz_nr_chunks(dmz->metadata) << dev->zone_nr_sectors_shift;

	/* Zone BIO */
	ret = bioset_init(&dmz->bio_set, DMZ_MIN_BIOS, 0, 0);
	if (ret) {
		ti->error = "Create BIO set failed";
		goto err_meta;
	}

	/* Chunk BIO work */
	mutex_init(&dmz->chunk_lock);
	INIT_RADIX_TREE(&dmz->chunk_rxtree, GFP_NOIO);
	dmz->chunk_wq = alloc_workqueue("dmz_cwq_%s", WQ_MEM_RECLAIM | WQ_UNBOUND,
					0, dev->name);
	if (!dmz->chunk_wq) {
		ti->error = "Create chunk workqueue failed";
		ret = -ENOMEM;
		goto err_bio;
	}

	/* Flush work */
	spin_lock_init(&dmz->flush_lock);
	bio_list_init(&dmz->flush_list);
	INIT_DELAYED_WORK(&dmz->flush_work, dmz_flush_work);
	dmz->flush_wq = alloc_ordered_workqueue("dmz_fwq_%s", WQ_MEM_RECLAIM,
						dev->name);
	if (!dmz->flush_wq) {
		ti->error = "Create flush workqueue failed";
		ret = -ENOMEM;
		goto err_cwq;
	}
	mod_delayed_work(dmz->flush_wq, &dmz->flush_work, DMZ_FLUSH_PERIOD);

	/* Initialize reclaim */
	ret = dmz_ctr_reclaim(dev, dmz->metadata, &dmz->reclaim);
	if (ret) {
		ti->error = "Zone reclaim initialization failed";
		goto err_fwq;
	}

	dmz_dev_info(dev, "Target device: %llu 512-byte logical sectors (%llu blocks)",
		     (unsigned long long)ti->len,
		     (unsigned long long)dmz_sect2blk(ti->len));

	return 0;
err_fwq:
	destroy_workqueue(dmz->flush_wq);
err_cwq:
	destroy_workqueue(dmz->chunk_wq);
err_bio:
	mutex_destroy(&dmz->chunk_lock);
	bioset_exit(&dmz->bio_set);
err_meta:
	dmz_dtr_metadata(dmz->metadata);
err_dev:
	dmz_put_zoned_device(ti);
err:
	kfree(dmz);

	return ret;
}

/*
 * Cleanup target.
 */
static void dmz_dtr(struct dm_target *ti)
{
	struct dmz_target *dmz = ti->private;

	flush_workqueue(dmz->chunk_wq);
	destroy_workqueue(dmz->chunk_wq);

	dmz_dtr_reclaim(dmz->reclaim);

	cancel_delayed_work_sync(&dmz->flush_work);
	destroy_workqueue(dmz->flush_wq);

	(void) dmz_flush_metadata(dmz->metadata);

	dmz_dtr_metadata(dmz->metadata);

	bioset_exit(&dmz->bio_set);

	dmz_put_zoned_device(ti);

	mutex_destroy(&dmz->chunk_lock);

	kfree(dmz);
}

/*
 * Setup target request queue limits.
 */
static void dmz_io_hints(struct dm_target *ti, struct queue_limits *limits)
{
	struct dmz_target *dmz = ti->private;
	unsigned int chunk_sectors = dmz->dev->zone_nr_sectors;

	limits->logical_block_size = DMZ_BLOCK_SIZE;
	limits->physical_block_size = DMZ_BLOCK_SIZE;

	blk_limits_io_min(limits, DMZ_BLOCK_SIZE);
	blk_limits_io_opt(limits, DMZ_BLOCK_SIZE);

	limits->discard_alignment = DMZ_BLOCK_SIZE;
	limits->discard_granularity = DMZ_BLOCK_SIZE;
	limits->max_discard_sectors = chunk_sectors;
	limits->max_hw_discard_sectors = chunk_sectors;
	limits->max_write_zeroes_sectors = chunk_sectors;

	/* FS hint to try to align to the device zone size */
	limits->chunk_sectors = chunk_sectors;
	limits->max_sectors = chunk_sectors;

	/* We are exposing a drive-managed zoned block device */
	limits->zoned = BLK_ZONED_NONE;
}

/*
 * Pass on ioctl to the backend device.
 */
static int dmz_prepare_ioctl(struct dm_target *ti, struct block_device **bdev)
{
	struct dmz_target *dmz = ti->private;

	if (!dmz_check_bdev(dmz->dev))
		return -EIO;

	*bdev = dmz->dev->bdev;

	return 0;
}

/*
 * Stop works on suspend.
 */
static void dmz_suspend(struct dm_target *ti)
{
	struct dmz_target *dmz = ti->private;

	flush_workqueue(dmz->chunk_wq);
	dmz_suspend_reclaim(dmz->reclaim);
	cancel_delayed_work_sync(&dmz->flush_work);
}

/*
 * Restart works on resume or if suspend failed.
 */
static void dmz_resume(struct dm_target *ti)
{
	struct dmz_target *dmz = ti->private;

	queue_delayed_work(dmz->flush_wq, &dmz->flush_work, DMZ_FLUSH_PERIOD);
	dmz_resume_reclaim(dmz->reclaim);
}

static int dmz_iterate_devices(struct dm_target *ti,
			       iterate_devices_callout_fn fn, void *data)
{
	struct dmz_target *dmz = ti->private;
	struct dmz_dev *dev = dmz->dev;
	sector_t capacity = dev->capacity & ~(dev->zone_nr_sectors - 1);

	return fn(ti, dmz->ddev, 0, capacity, data);
}

static struct target_type dmz_type = {
	.name		 = "zoned",
	.version	 = {1, 0, 0},
	.features	 = DM_TARGET_SINGLETON | DM_TARGET_ZONED_HM,
	.module		 = THIS_MODULE,
	.ctr		 = dmz_ctr,
	.dtr		 = dmz_dtr,
	.map		 = dmz_map,
	.io_hints	 = dmz_io_hints,
	.prepare_ioctl	 = dmz_prepare_ioctl,
	.postsuspend	 = dmz_suspend,
	.resume		 = dmz_resume,
	.iterate_devices = dmz_iterate_devices,
};

static int __init dmz_init(void)
{
	return dm_register_target(&dmz_type);
}

static void __exit dmz_exit(void)
{
	dm_unregister_target(&dmz_type);
}

module_init(dmz_init);
module_exit(dmz_exit);

MODULE_DESCRIPTION(DM_NAME " target for zoned block devices");
MODULE_AUTHOR("Damien Le Moal <damien.lemoal@wdc.com>");
MODULE_LICENSE("GPL");<|MERGE_RESOLUTION|>--- conflicted
+++ resolved
@@ -20,11 +20,7 @@
 	struct dmz_target	*target;
 	struct dm_zone		*zone;
 	struct bio		*bio;
-<<<<<<< HEAD
-	atomic_t		ref;
-=======
 	refcount_t		ref;
->>>>>>> fa578e9d
 };
 
 /*
@@ -84,15 +80,10 @@
 
 	if (status != BLK_STS_OK && bio->bi_status == BLK_STS_OK)
 		bio->bi_status = status;
-<<<<<<< HEAD
-
-	if (atomic_dec_and_test(&bioctx->ref)) {
-=======
 	if (bio->bi_status != BLK_STS_OK)
 		bioctx->target->dev->flags |= DMZ_CHECK_BDEV;
 
 	if (refcount_dec_and_test(&bioctx->ref)) {
->>>>>>> fa578e9d
 		struct dm_zone *zone = bioctx->zone;
 
 		if (zone) {
@@ -143,11 +134,7 @@
 
 	bio_advance(bio, clone->bi_iter.bi_size);
 
-<<<<<<< HEAD
-	atomic_inc(&bioctx->ref);
-=======
 	refcount_inc(&bioctx->ref);
->>>>>>> fa578e9d
 	generic_make_request(clone);
 
 	if (bio_op(bio) == REQ_OP_WRITE && dmz_is_seq(zone))
@@ -660,11 +647,7 @@
 	bioctx->target = dmz;
 	bioctx->zone = NULL;
 	bioctx->bio = bio;
-<<<<<<< HEAD
-	atomic_set(&bioctx->ref, 1);
-=======
 	refcount_set(&bioctx->ref, 1);
->>>>>>> fa578e9d
 
 	/* Set the BIO pending in the flush list */
 	if (!nr_sectors && bio_op(bio) == REQ_OP_WRITE) {
@@ -681,10 +664,6 @@
 		dm_accept_partial_bio(bio, dev->zone_nr_sectors - chunk_sector);
 
 	/* Now ready to handle this BIO */
-<<<<<<< HEAD
-	dmz_reclaim_bio_acc(dmz->reclaim);
-	dmz_queue_chunk_work(dmz, bio);
-=======
 	ret = dmz_queue_chunk_work(dmz, bio);
 	if (ret) {
 		dmz_dev_debug(dmz->dev,
@@ -693,7 +672,6 @@
 			      ret);
 		return DM_MAPIO_REQUEUE;
 	}
->>>>>>> fa578e9d
 
 	return DM_MAPIO_SUBMITTED;
 }
