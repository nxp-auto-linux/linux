/*
 * Copyright (C) 2003 Sistina Software Limited.
 * Copyright (C) 2004-2005 Red Hat, Inc. All rights reserved.
 *
 * This file is released under the GPL.
 */

#include <linux/device-mapper.h>

#include "dm-rq.h"
#include "dm-bio-record.h"
#include "dm-path-selector.h"
#include "dm-uevent.h"

#include <linux/blkdev.h>
#include <linux/ctype.h>
#include <linux/init.h>
#include <linux/mempool.h>
#include <linux/module.h>
#include <linux/pagemap.h>
#include <linux/slab.h>
#include <linux/time.h>
#include <linux/workqueue.h>
#include <linux/delay.h>
#include <scsi/scsi_dh.h>
#include <linux/atomic.h>
#include <linux/blk-mq.h>

#define DM_MSG_PREFIX "multipath"
#define DM_PG_INIT_DELAY_MSECS 2000
#define DM_PG_INIT_DELAY_DEFAULT ((unsigned) -1)

/* Path properties */
struct pgpath {
	struct list_head list;

	struct priority_group *pg;	/* Owning PG */
	unsigned fail_count;		/* Cumulative failure count */

	struct dm_path path;
	struct delayed_work activate_path;

	bool is_active:1;		/* Path status */
};

#define path_to_pgpath(__pgp) container_of((__pgp), struct pgpath, path)

/*
 * Paths are grouped into Priority Groups and numbered from 1 upwards.
 * Each has a path selector which controls which path gets used.
 */
struct priority_group {
	struct list_head list;

	struct multipath *m;		/* Owning multipath instance */
	struct path_selector ps;

	unsigned pg_num;		/* Reference number */
	unsigned nr_pgpaths;		/* Number of paths in PG */
	struct list_head pgpaths;

	bool bypassed:1;		/* Temporarily bypass this PG? */
};

/* Multipath context */
struct multipath {
	unsigned long flags;		/* Multipath state flags */

	spinlock_t lock;
	enum dm_queue_mode queue_mode;

	struct pgpath *current_pgpath;
	struct priority_group *current_pg;
	struct priority_group *next_pg;	/* Switch to this PG if set */

	atomic_t nr_valid_paths;	/* Total number of usable paths */
	unsigned nr_priority_groups;
	struct list_head priority_groups;

	const char *hw_handler_name;
	char *hw_handler_params;
	wait_queue_head_t pg_init_wait;	/* Wait for pg_init completion */
	unsigned pg_init_retries;	/* Number of times to retry pg_init */
	unsigned pg_init_delay_msecs;	/* Number of msecs before pg_init retry */
	atomic_t pg_init_in_progress;	/* Only one pg_init allowed at once */
	atomic_t pg_init_count;		/* Number of times pg_init called */

	struct mutex work_mutex;
	struct work_struct trigger_event;
	struct dm_target *ti;

	struct work_struct process_queued_bios;
	struct bio_list queued_bios;
};

/*
 * Context information attached to each io we process.
 */
struct dm_mpath_io {
	struct pgpath *pgpath;
	size_t nr_bytes;
};

typedef int (*action_fn) (struct pgpath *pgpath);

static struct workqueue_struct *kmultipathd, *kmpath_handlerd;
static void trigger_event(struct work_struct *work);
static void activate_or_offline_path(struct pgpath *pgpath);
static void activate_path_work(struct work_struct *work);
static void process_queued_bios(struct work_struct *work);

/*-----------------------------------------------
 * Multipath state flags.
 *-----------------------------------------------*/

#define MPATHF_QUEUE_IO 0			/* Must we queue all I/O? */
#define MPATHF_QUEUE_IF_NO_PATH 1		/* Queue I/O if last path fails? */
#define MPATHF_SAVED_QUEUE_IF_NO_PATH 2		/* Saved state during suspension */
#define MPATHF_RETAIN_ATTACHED_HW_HANDLER 3	/* If there's already a hw_handler present, don't change it. */
#define MPATHF_PG_INIT_DISABLED 4		/* pg_init is not currently allowed */
#define MPATHF_PG_INIT_REQUIRED 5		/* pg_init needs calling? */
#define MPATHF_PG_INIT_DELAY_RETRY 6		/* Delay pg_init retry? */

/*-----------------------------------------------
 * Allocation routines
 *-----------------------------------------------*/

static struct pgpath *alloc_pgpath(void)
{
	struct pgpath *pgpath = kzalloc(sizeof(*pgpath), GFP_KERNEL);

	if (!pgpath)
		return NULL;

	pgpath->is_active = true;

	return pgpath;
}

static void free_pgpath(struct pgpath *pgpath)
{
	kfree(pgpath);
}

static struct priority_group *alloc_priority_group(void)
{
	struct priority_group *pg;

	pg = kzalloc(sizeof(*pg), GFP_KERNEL);

	if (pg)
		INIT_LIST_HEAD(&pg->pgpaths);

	return pg;
}

static void free_pgpaths(struct list_head *pgpaths, struct dm_target *ti)
{
	struct pgpath *pgpath, *tmp;

	list_for_each_entry_safe(pgpath, tmp, pgpaths, list) {
		list_del(&pgpath->list);
		dm_put_device(ti, pgpath->path.dev);
		free_pgpath(pgpath);
	}
}

static void free_priority_group(struct priority_group *pg,
				struct dm_target *ti)
{
	struct path_selector *ps = &pg->ps;

	if (ps->type) {
		ps->type->destroy(ps);
		dm_put_path_selector(ps->type);
	}

	free_pgpaths(&pg->pgpaths, ti);
	kfree(pg);
}

static struct multipath *alloc_multipath(struct dm_target *ti)
{
	struct multipath *m;

	m = kzalloc(sizeof(*m), GFP_KERNEL);
	if (m) {
		INIT_LIST_HEAD(&m->priority_groups);
		spin_lock_init(&m->lock);
		atomic_set(&m->nr_valid_paths, 0);
		INIT_WORK(&m->trigger_event, trigger_event);
		mutex_init(&m->work_mutex);

		m->queue_mode = DM_TYPE_NONE;

		m->ti = ti;
		ti->private = m;
	}

	return m;
}

static int alloc_multipath_stage2(struct dm_target *ti, struct multipath *m)
{
	if (m->queue_mode == DM_TYPE_NONE) {
		/*
		 * Default to request-based.
		 */
		if (dm_use_blk_mq(dm_table_get_md(ti->table)))
			m->queue_mode = DM_TYPE_MQ_REQUEST_BASED;
		else
			m->queue_mode = DM_TYPE_REQUEST_BASED;

	} else if (m->queue_mode == DM_TYPE_BIO_BASED) {
		INIT_WORK(&m->process_queued_bios, process_queued_bios);
		/*
		 * bio-based doesn't support any direct scsi_dh management;
		 * it just discovers if a scsi_dh is attached.
		 */
		set_bit(MPATHF_RETAIN_ATTACHED_HW_HANDLER, &m->flags);
	}

	dm_table_set_type(ti->table, m->queue_mode);

	/*
	 * Init fields that are only used when a scsi_dh is attached
	 * - must do this unconditionally (really doesn't hurt non-SCSI uses)
	 */
	set_bit(MPATHF_QUEUE_IO, &m->flags);
	atomic_set(&m->pg_init_in_progress, 0);
	atomic_set(&m->pg_init_count, 0);
	m->pg_init_delay_msecs = DM_PG_INIT_DELAY_DEFAULT;
	init_waitqueue_head(&m->pg_init_wait);

	return 0;
}

static void free_multipath(struct multipath *m)
{
	struct priority_group *pg, *tmp;

	list_for_each_entry_safe(pg, tmp, &m->priority_groups, list) {
		list_del(&pg->list);
		free_priority_group(pg, m->ti);
	}

	kfree(m->hw_handler_name);
	kfree(m->hw_handler_params);
	mutex_destroy(&m->work_mutex);
	kfree(m);
}

static struct dm_mpath_io *get_mpio(union map_info *info)
{
	return info->ptr;
}

static size_t multipath_per_bio_data_size(void)
{
	return sizeof(struct dm_mpath_io) + sizeof(struct dm_bio_details);
}

static struct dm_mpath_io *get_mpio_from_bio(struct bio *bio)
{
	return dm_per_bio_data(bio, multipath_per_bio_data_size());
}

static struct dm_bio_details *get_bio_details_from_mpio(struct dm_mpath_io *mpio)
{
	/* dm_bio_details is immediately after the dm_mpath_io in bio's per-bio-data */
	void *bio_details = mpio + 1;
	return bio_details;
}

static void multipath_init_per_bio_data(struct bio *bio, struct dm_mpath_io **mpio_p)
{
	struct dm_mpath_io *mpio = get_mpio_from_bio(bio);
	struct dm_bio_details *bio_details = get_bio_details_from_mpio(mpio);

	mpio->nr_bytes = bio->bi_iter.bi_size;
	mpio->pgpath = NULL;
	*mpio_p = mpio;

	dm_bio_record(bio_details, bio);
}

/*-----------------------------------------------
 * Path selection
 *-----------------------------------------------*/

static int __pg_init_all_paths(struct multipath *m)
{
	struct pgpath *pgpath;
	unsigned long pg_init_delay = 0;

	lockdep_assert_held(&m->lock);

	if (atomic_read(&m->pg_init_in_progress) || test_bit(MPATHF_PG_INIT_DISABLED, &m->flags))
		return 0;

	atomic_inc(&m->pg_init_count);
	clear_bit(MPATHF_PG_INIT_REQUIRED, &m->flags);

	/* Check here to reset pg_init_required */
	if (!m->current_pg)
		return 0;

	if (test_bit(MPATHF_PG_INIT_DELAY_RETRY, &m->flags))
		pg_init_delay = msecs_to_jiffies(m->pg_init_delay_msecs != DM_PG_INIT_DELAY_DEFAULT ?
						 m->pg_init_delay_msecs : DM_PG_INIT_DELAY_MSECS);
	list_for_each_entry(pgpath, &m->current_pg->pgpaths, list) {
		/* Skip failed paths */
		if (!pgpath->is_active)
			continue;
		if (queue_delayed_work(kmpath_handlerd, &pgpath->activate_path,
				       pg_init_delay))
			atomic_inc(&m->pg_init_in_progress);
	}
	return atomic_read(&m->pg_init_in_progress);
}

static int pg_init_all_paths(struct multipath *m)
{
	int ret;
	unsigned long flags;

	spin_lock_irqsave(&m->lock, flags);
	ret = __pg_init_all_paths(m);
	spin_unlock_irqrestore(&m->lock, flags);

	return ret;
}

static void __switch_pg(struct multipath *m, struct priority_group *pg)
{
	m->current_pg = pg;

	/* Must we initialise the PG first, and queue I/O till it's ready? */
	if (m->hw_handler_name) {
		set_bit(MPATHF_PG_INIT_REQUIRED, &m->flags);
		set_bit(MPATHF_QUEUE_IO, &m->flags);
	} else {
		clear_bit(MPATHF_PG_INIT_REQUIRED, &m->flags);
		clear_bit(MPATHF_QUEUE_IO, &m->flags);
	}

	atomic_set(&m->pg_init_count, 0);
}

static struct pgpath *choose_path_in_pg(struct multipath *m,
					struct priority_group *pg,
					size_t nr_bytes)
{
	unsigned long flags;
	struct dm_path *path;
	struct pgpath *pgpath;

	path = pg->ps.type->select_path(&pg->ps, nr_bytes);
	if (!path)
		return ERR_PTR(-ENXIO);

	pgpath = path_to_pgpath(path);

	if (unlikely(READ_ONCE(m->current_pg) != pg)) {
		/* Only update current_pgpath if pg changed */
		spin_lock_irqsave(&m->lock, flags);
		m->current_pgpath = pgpath;
		__switch_pg(m, pg);
		spin_unlock_irqrestore(&m->lock, flags);
	}

	return pgpath;
}

static struct pgpath *choose_pgpath(struct multipath *m, size_t nr_bytes)
{
	unsigned long flags;
	struct priority_group *pg;
	struct pgpath *pgpath;
	unsigned bypassed = 1;

	if (!atomic_read(&m->nr_valid_paths)) {
		clear_bit(MPATHF_QUEUE_IO, &m->flags);
		goto failed;
	}

	/* Were we instructed to switch PG? */
	if (READ_ONCE(m->next_pg)) {
		spin_lock_irqsave(&m->lock, flags);
		pg = m->next_pg;
		if (!pg) {
			spin_unlock_irqrestore(&m->lock, flags);
			goto check_current_pg;
		}
		m->next_pg = NULL;
		spin_unlock_irqrestore(&m->lock, flags);
		pgpath = choose_path_in_pg(m, pg, nr_bytes);
		if (!IS_ERR_OR_NULL(pgpath))
			return pgpath;
	}

	/* Don't change PG until it has no remaining paths */
check_current_pg:
	pg = READ_ONCE(m->current_pg);
	if (pg) {
		pgpath = choose_path_in_pg(m, pg, nr_bytes);
		if (!IS_ERR_OR_NULL(pgpath))
			return pgpath;
	}

	/*
	 * Loop through priority groups until we find a valid path.
	 * First time we skip PGs marked 'bypassed'.
	 * Second time we only try the ones we skipped, but set
	 * pg_init_delay_retry so we do not hammer controllers.
	 */
	do {
		list_for_each_entry(pg, &m->priority_groups, list) {
			if (pg->bypassed == !!bypassed)
				continue;
			pgpath = choose_path_in_pg(m, pg, nr_bytes);
			if (!IS_ERR_OR_NULL(pgpath)) {
				if (!bypassed)
					set_bit(MPATHF_PG_INIT_DELAY_RETRY, &m->flags);
				return pgpath;
			}
		}
	} while (bypassed--);

failed:
	spin_lock_irqsave(&m->lock, flags);
	m->current_pgpath = NULL;
	m->current_pg = NULL;
	spin_unlock_irqrestore(&m->lock, flags);

	return NULL;
}

/*
 * dm_report_EIO() is a macro instead of a function to make pr_debug()
 * report the function name and line number of the function from which
 * it has been invoked.
 */
#define dm_report_EIO(m)						\
do {									\
	struct mapped_device *md = dm_table_get_md((m)->ti->table);	\
									\
	pr_debug("%s: returning EIO; QIFNP = %d; SQIFNP = %d; DNFS = %d\n", \
		 dm_device_name(md),					\
		 test_bit(MPATHF_QUEUE_IF_NO_PATH, &(m)->flags),	\
		 test_bit(MPATHF_SAVED_QUEUE_IF_NO_PATH, &(m)->flags),	\
		 dm_noflush_suspending((m)->ti));			\
} while (0)

/*
 * Check whether bios must be queued in the device-mapper core rather
 * than here in the target.
 *
 * If MPATHF_QUEUE_IF_NO_PATH and MPATHF_SAVED_QUEUE_IF_NO_PATH hold
 * the same value then we are not between multipath_presuspend()
 * and multipath_resume() calls and we have no need to check
 * for the DMF_NOFLUSH_SUSPENDING flag.
 */
static bool __must_push_back(struct multipath *m, unsigned long flags)
{
	return ((test_bit(MPATHF_QUEUE_IF_NO_PATH, &flags) !=
		 test_bit(MPATHF_SAVED_QUEUE_IF_NO_PATH, &flags)) &&
		dm_noflush_suspending(m->ti));
}

/*
 * Following functions use READ_ONCE to get atomic access to
 * all m->flags to avoid taking spinlock
 */
static bool must_push_back_rq(struct multipath *m)
{
	unsigned long flags = READ_ONCE(m->flags);
	return test_bit(MPATHF_QUEUE_IF_NO_PATH, &flags) || __must_push_back(m, flags);
}

static bool must_push_back_bio(struct multipath *m)
{
	unsigned long flags = READ_ONCE(m->flags);
	return __must_push_back(m, flags);
}

/*
 * Map cloned requests (request-based multipath)
 */
static int multipath_clone_and_map(struct dm_target *ti, struct request *rq,
				   union map_info *map_context,
				   struct request **__clone)
{
	struct multipath *m = ti->private;
	size_t nr_bytes = blk_rq_bytes(rq);
	struct pgpath *pgpath;
	struct block_device *bdev;
	struct dm_mpath_io *mpio = get_mpio(map_context);
	struct request_queue *q;
	struct request *clone;

	/* Do we need to select a new pgpath? */
	pgpath = READ_ONCE(m->current_pgpath);
	if (!pgpath || !test_bit(MPATHF_QUEUE_IO, &m->flags))
		pgpath = choose_pgpath(m, nr_bytes);

	if (!pgpath) {
		if (must_push_back_rq(m))
			return DM_MAPIO_DELAY_REQUEUE;
		dm_report_EIO(m);	/* Failed */
		return DM_MAPIO_KILL;
	} else if (test_bit(MPATHF_QUEUE_IO, &m->flags) ||
		   test_bit(MPATHF_PG_INIT_REQUIRED, &m->flags)) {
		pg_init_all_paths(m);
		return DM_MAPIO_DELAY_REQUEUE;
	}

	mpio->pgpath = pgpath;
	mpio->nr_bytes = nr_bytes;

	bdev = pgpath->path.dev->bdev;
	q = bdev_get_queue(bdev);
	clone = blk_get_request(q, rq->cmd_flags | REQ_NOMERGE,
			BLK_MQ_REQ_NOWAIT);
	if (IS_ERR(clone)) {
		/* EBUSY, ENODEV or EWOULDBLOCK: requeue */
<<<<<<< HEAD
		bool queue_dying = blk_queue_dying(q);
		if (queue_dying) {
=======
		if (blk_queue_dying(q)) {
>>>>>>> e021bb4f
			atomic_inc(&m->pg_init_in_progress);
			activate_or_offline_path(pgpath);
			return DM_MAPIO_DELAY_REQUEUE;
		}

		/*
		 * blk-mq's SCHED_RESTART can cover this requeue, so we
		 * needn't deal with it by DELAY_REQUEUE. More importantly,
		 * we have to return DM_MAPIO_REQUEUE so that blk-mq can
		 * get the queue busy feedback (via BLK_STS_RESOURCE),
		 * otherwise I/O merging can suffer.
		 */
		if (q->mq_ops)
			return DM_MAPIO_REQUEUE;
		else
			return DM_MAPIO_DELAY_REQUEUE;
	}
	clone->bio = clone->biotail = NULL;
	clone->rq_disk = bdev->bd_disk;
	clone->cmd_flags |= REQ_FAILFAST_TRANSPORT;
	*__clone = clone;

	if (pgpath->pg->ps.type->start_io)
		pgpath->pg->ps.type->start_io(&pgpath->pg->ps,
					      &pgpath->path,
					      nr_bytes);
	return DM_MAPIO_REMAPPED;
}

static void multipath_release_clone(struct request *clone)
{
	blk_put_request(clone);
}

/*
 * Map cloned bios (bio-based multipath)
 */

static struct pgpath *__map_bio(struct multipath *m, struct bio *bio)
{
	struct pgpath *pgpath;
	unsigned long flags;
	bool queue_io;

	/* Do we need to select a new pgpath? */
	pgpath = READ_ONCE(m->current_pgpath);
	queue_io = test_bit(MPATHF_QUEUE_IO, &m->flags);
	if (!pgpath || !queue_io)
		pgpath = choose_pgpath(m, bio->bi_iter.bi_size);

	if ((pgpath && queue_io) ||
	    (!pgpath && test_bit(MPATHF_QUEUE_IF_NO_PATH, &m->flags))) {
		/* Queue for the daemon to resubmit */
		spin_lock_irqsave(&m->lock, flags);
		bio_list_add(&m->queued_bios, bio);
		spin_unlock_irqrestore(&m->lock, flags);

		/* PG_INIT_REQUIRED cannot be set without QUEUE_IO */
		if (queue_io || test_bit(MPATHF_PG_INIT_REQUIRED, &m->flags))
			pg_init_all_paths(m);
		else if (!queue_io)
			queue_work(kmultipathd, &m->process_queued_bios);

		return ERR_PTR(-EAGAIN);
	}

	return pgpath;
}

static struct pgpath *__map_bio_fast(struct multipath *m, struct bio *bio)
{
	struct pgpath *pgpath;
	unsigned long flags;

	/* Do we need to select a new pgpath? */
	/*
	 * FIXME: currently only switching path if no path (due to failure, etc)
	 * - which negates the point of using a path selector
	 */
	pgpath = READ_ONCE(m->current_pgpath);
	if (!pgpath)
		pgpath = choose_pgpath(m, bio->bi_iter.bi_size);

	if (!pgpath) {
		if (test_bit(MPATHF_QUEUE_IF_NO_PATH, &m->flags)) {
			/* Queue for the daemon to resubmit */
			spin_lock_irqsave(&m->lock, flags);
			bio_list_add(&m->queued_bios, bio);
			spin_unlock_irqrestore(&m->lock, flags);
			queue_work(kmultipathd, &m->process_queued_bios);

			return ERR_PTR(-EAGAIN);
		}
		return NULL;
	}

	return pgpath;
}

static int __multipath_map_bio(struct multipath *m, struct bio *bio,
			       struct dm_mpath_io *mpio)
{
	struct pgpath *pgpath;

	if (!m->hw_handler_name)
		pgpath = __map_bio_fast(m, bio);
	else
		pgpath = __map_bio(m, bio);

	if (IS_ERR(pgpath))
		return DM_MAPIO_SUBMITTED;

	if (!pgpath) {
		if (must_push_back_bio(m))
			return DM_MAPIO_REQUEUE;
		dm_report_EIO(m);
		return DM_MAPIO_KILL;
	}

	mpio->pgpath = pgpath;

	bio->bi_status = 0;
	bio_set_dev(bio, pgpath->path.dev->bdev);
	bio->bi_opf |= REQ_FAILFAST_TRANSPORT;

	if (pgpath->pg->ps.type->start_io)
		pgpath->pg->ps.type->start_io(&pgpath->pg->ps,
					      &pgpath->path,
					      mpio->nr_bytes);
	return DM_MAPIO_REMAPPED;
}

static int multipath_map_bio(struct dm_target *ti, struct bio *bio)
{
	struct multipath *m = ti->private;
	struct dm_mpath_io *mpio = NULL;

	multipath_init_per_bio_data(bio, &mpio);
	return __multipath_map_bio(m, bio, mpio);
}

static void process_queued_io_list(struct multipath *m)
{
	if (m->queue_mode == DM_TYPE_MQ_REQUEST_BASED)
		dm_mq_kick_requeue_list(dm_table_get_md(m->ti->table));
	else if (m->queue_mode == DM_TYPE_BIO_BASED)
		queue_work(kmultipathd, &m->process_queued_bios);
}

static void process_queued_bios(struct work_struct *work)
{
	int r;
	unsigned long flags;
	struct bio *bio;
	struct bio_list bios;
	struct blk_plug plug;
	struct multipath *m =
		container_of(work, struct multipath, process_queued_bios);

	bio_list_init(&bios);

	spin_lock_irqsave(&m->lock, flags);

	if (bio_list_empty(&m->queued_bios)) {
		spin_unlock_irqrestore(&m->lock, flags);
		return;
	}

	bio_list_merge(&bios, &m->queued_bios);
	bio_list_init(&m->queued_bios);

	spin_unlock_irqrestore(&m->lock, flags);

	blk_start_plug(&plug);
	while ((bio = bio_list_pop(&bios))) {
		struct dm_mpath_io *mpio = get_mpio_from_bio(bio);
		dm_bio_restore(get_bio_details_from_mpio(mpio), bio);
		r = __multipath_map_bio(m, bio, mpio);
		switch (r) {
		case DM_MAPIO_KILL:
			bio->bi_status = BLK_STS_IOERR;
			bio_endio(bio);
			break;
		case DM_MAPIO_REQUEUE:
			bio->bi_status = BLK_STS_DM_REQUEUE;
			bio_endio(bio);
			break;
		case DM_MAPIO_REMAPPED:
			generic_make_request(bio);
			break;
		case DM_MAPIO_SUBMITTED:
			break;
		default:
			WARN_ONCE(true, "__multipath_map_bio() returned %d\n", r);
		}
	}
	blk_finish_plug(&plug);
}

/*
 * If we run out of usable paths, should we queue I/O or error it?
 */
static int queue_if_no_path(struct multipath *m, bool queue_if_no_path,
			    bool save_old_value)
{
	unsigned long flags;

	spin_lock_irqsave(&m->lock, flags);
	assign_bit(MPATHF_SAVED_QUEUE_IF_NO_PATH, &m->flags,
		   (save_old_value && test_bit(MPATHF_QUEUE_IF_NO_PATH, &m->flags)) ||
		   (!save_old_value && queue_if_no_path));
	assign_bit(MPATHF_QUEUE_IF_NO_PATH, &m->flags, queue_if_no_path);
	spin_unlock_irqrestore(&m->lock, flags);

	if (!queue_if_no_path) {
		dm_table_run_md_queue_async(m->ti->table);
		process_queued_io_list(m);
	}

	return 0;
}

/*
 * An event is triggered whenever a path is taken out of use.
 * Includes path failure and PG bypass.
 */
static void trigger_event(struct work_struct *work)
{
	struct multipath *m =
		container_of(work, struct multipath, trigger_event);

	dm_table_event(m->ti->table);
}

/*-----------------------------------------------------------------
 * Constructor/argument parsing:
 * <#multipath feature args> [<arg>]*
 * <#hw_handler args> [hw_handler [<arg>]*]
 * <#priority groups>
 * <initial priority group>
 *     [<selector> <#selector args> [<arg>]*
 *      <#paths> <#per-path selector args>
 *         [<path> [<arg>]* ]+ ]+
 *---------------------------------------------------------------*/
static int parse_path_selector(struct dm_arg_set *as, struct priority_group *pg,
			       struct dm_target *ti)
{
	int r;
	struct path_selector_type *pst;
	unsigned ps_argc;

	static const struct dm_arg _args[] = {
		{0, 1024, "invalid number of path selector args"},
	};

	pst = dm_get_path_selector(dm_shift_arg(as));
	if (!pst) {
		ti->error = "unknown path selector type";
		return -EINVAL;
	}

	r = dm_read_arg_group(_args, as, &ps_argc, &ti->error);
	if (r) {
		dm_put_path_selector(pst);
		return -EINVAL;
	}

	r = pst->create(&pg->ps, ps_argc, as->argv);
	if (r) {
		dm_put_path_selector(pst);
		ti->error = "path selector constructor failed";
		return r;
	}

	pg->ps.type = pst;
	dm_consume_args(as, ps_argc);

	return 0;
}

static int setup_scsi_dh(struct block_device *bdev, struct multipath *m,
			 const char **attached_handler_name, char **error)
{
	struct request_queue *q = bdev_get_queue(bdev);
	int r;

	if (test_bit(MPATHF_RETAIN_ATTACHED_HW_HANDLER, &m->flags)) {
retain:
		if (*attached_handler_name) {
			/*
			 * Clear any hw_handler_params associated with a
			 * handler that isn't already attached.
			 */
			if (m->hw_handler_name && strcmp(*attached_handler_name, m->hw_handler_name)) {
				kfree(m->hw_handler_params);
				m->hw_handler_params = NULL;
			}

			/*
			 * Reset hw_handler_name to match the attached handler
			 *
			 * NB. This modifies the table line to show the actual
			 * handler instead of the original table passed in.
			 */
			kfree(m->hw_handler_name);
			m->hw_handler_name = *attached_handler_name;
			*attached_handler_name = NULL;
		}
	}

	if (m->hw_handler_name) {
		r = scsi_dh_attach(q, m->hw_handler_name);
		if (r == -EBUSY) {
			char b[BDEVNAME_SIZE];

			printk(KERN_INFO "dm-mpath: retaining handler on device %s\n",
			       bdevname(bdev, b));
			goto retain;
		}
		if (r < 0) {
			*error = "error attaching hardware handler";
			return r;
		}

		if (m->hw_handler_params) {
			r = scsi_dh_set_params(q, m->hw_handler_params);
			if (r < 0) {
				*error = "unable to set hardware handler parameters";
				return r;
			}
		}
	}

	return 0;
}

static struct pgpath *parse_path(struct dm_arg_set *as, struct path_selector *ps,
				 struct dm_target *ti)
{
	int r;
	struct pgpath *p;
	struct multipath *m = ti->private;
	struct request_queue *q;
	const char *attached_handler_name = NULL;

	/* we need at least a path arg */
	if (as->argc < 1) {
		ti->error = "no device given";
		return ERR_PTR(-EINVAL);
	}

	p = alloc_pgpath();
	if (!p)
		return ERR_PTR(-ENOMEM);

	r = dm_get_device(ti, dm_shift_arg(as), dm_table_get_mode(ti->table),
			  &p->path.dev);
	if (r) {
		ti->error = "error getting device";
		goto bad;
	}

	q = bdev_get_queue(p->path.dev->bdev);
	attached_handler_name = scsi_dh_attached_handler_name(q, GFP_KERNEL);
	if (attached_handler_name || m->hw_handler_name) {
		INIT_DELAYED_WORK(&p->activate_path, activate_path_work);
		r = setup_scsi_dh(p->path.dev->bdev, m, &attached_handler_name, &ti->error);
		if (r) {
			dm_put_device(ti, p->path.dev);
			goto bad;
		}
	}

	r = ps->type->add_path(ps, &p->path, as->argc, as->argv, &ti->error);
	if (r) {
		dm_put_device(ti, p->path.dev);
		goto bad;
	}

	return p;
 bad:
	kfree(attached_handler_name);
	free_pgpath(p);
	return ERR_PTR(r);
}

static struct priority_group *parse_priority_group(struct dm_arg_set *as,
						   struct multipath *m)
{
	static const struct dm_arg _args[] = {
		{1, 1024, "invalid number of paths"},
		{0, 1024, "invalid number of selector args"}
	};

	int r;
	unsigned i, nr_selector_args, nr_args;
	struct priority_group *pg;
	struct dm_target *ti = m->ti;

	if (as->argc < 2) {
		as->argc = 0;
		ti->error = "not enough priority group arguments";
		return ERR_PTR(-EINVAL);
	}

	pg = alloc_priority_group();
	if (!pg) {
		ti->error = "couldn't allocate priority group";
		return ERR_PTR(-ENOMEM);
	}
	pg->m = m;

	r = parse_path_selector(as, pg, ti);
	if (r)
		goto bad;

	/*
	 * read the paths
	 */
	r = dm_read_arg(_args, as, &pg->nr_pgpaths, &ti->error);
	if (r)
		goto bad;

	r = dm_read_arg(_args + 1, as, &nr_selector_args, &ti->error);
	if (r)
		goto bad;

	nr_args = 1 + nr_selector_args;
	for (i = 0; i < pg->nr_pgpaths; i++) {
		struct pgpath *pgpath;
		struct dm_arg_set path_args;

		if (as->argc < nr_args) {
			ti->error = "not enough path parameters";
			r = -EINVAL;
			goto bad;
		}

		path_args.argc = nr_args;
		path_args.argv = as->argv;

		pgpath = parse_path(&path_args, &pg->ps, ti);
		if (IS_ERR(pgpath)) {
			r = PTR_ERR(pgpath);
			goto bad;
		}

		pgpath->pg = pg;
		list_add_tail(&pgpath->list, &pg->pgpaths);
		dm_consume_args(as, nr_args);
	}

	return pg;

 bad:
	free_priority_group(pg, ti);
	return ERR_PTR(r);
}

static int parse_hw_handler(struct dm_arg_set *as, struct multipath *m)
{
	unsigned hw_argc;
	int ret;
	struct dm_target *ti = m->ti;

	static const struct dm_arg _args[] = {
		{0, 1024, "invalid number of hardware handler args"},
	};

	if (dm_read_arg_group(_args, as, &hw_argc, &ti->error))
		return -EINVAL;

	if (!hw_argc)
		return 0;

	if (m->queue_mode == DM_TYPE_BIO_BASED) {
		dm_consume_args(as, hw_argc);
		DMERR("bio-based multipath doesn't allow hardware handler args");
		return 0;
	}

	m->hw_handler_name = kstrdup(dm_shift_arg(as), GFP_KERNEL);
	if (!m->hw_handler_name)
		return -EINVAL;

	if (hw_argc > 1) {
		char *p;
		int i, j, len = 4;

		for (i = 0; i <= hw_argc - 2; i++)
			len += strlen(as->argv[i]) + 1;
		p = m->hw_handler_params = kzalloc(len, GFP_KERNEL);
		if (!p) {
			ti->error = "memory allocation failed";
			ret = -ENOMEM;
			goto fail;
		}
		j = sprintf(p, "%d", hw_argc - 1);
		for (i = 0, p+=j+1; i <= hw_argc - 2; i++, p+=j+1)
			j = sprintf(p, "%s", as->argv[i]);
	}
	dm_consume_args(as, hw_argc - 1);

	return 0;
fail:
	kfree(m->hw_handler_name);
	m->hw_handler_name = NULL;
	return ret;
}

static int parse_features(struct dm_arg_set *as, struct multipath *m)
{
	int r;
	unsigned argc;
	struct dm_target *ti = m->ti;
	const char *arg_name;

	static const struct dm_arg _args[] = {
		{0, 8, "invalid number of feature args"},
		{1, 50, "pg_init_retries must be between 1 and 50"},
		{0, 60000, "pg_init_delay_msecs must be between 0 and 60000"},
	};

	r = dm_read_arg_group(_args, as, &argc, &ti->error);
	if (r)
		return -EINVAL;

	if (!argc)
		return 0;

	do {
		arg_name = dm_shift_arg(as);
		argc--;

		if (!strcasecmp(arg_name, "queue_if_no_path")) {
			r = queue_if_no_path(m, true, false);
			continue;
		}

		if (!strcasecmp(arg_name, "retain_attached_hw_handler")) {
			set_bit(MPATHF_RETAIN_ATTACHED_HW_HANDLER, &m->flags);
			continue;
		}

		if (!strcasecmp(arg_name, "pg_init_retries") &&
		    (argc >= 1)) {
			r = dm_read_arg(_args + 1, as, &m->pg_init_retries, &ti->error);
			argc--;
			continue;
		}

		if (!strcasecmp(arg_name, "pg_init_delay_msecs") &&
		    (argc >= 1)) {
			r = dm_read_arg(_args + 2, as, &m->pg_init_delay_msecs, &ti->error);
			argc--;
			continue;
		}

		if (!strcasecmp(arg_name, "queue_mode") &&
		    (argc >= 1)) {
			const char *queue_mode_name = dm_shift_arg(as);

			if (!strcasecmp(queue_mode_name, "bio"))
				m->queue_mode = DM_TYPE_BIO_BASED;
			else if (!strcasecmp(queue_mode_name, "rq"))
				m->queue_mode = DM_TYPE_REQUEST_BASED;
			else if (!strcasecmp(queue_mode_name, "mq"))
				m->queue_mode = DM_TYPE_MQ_REQUEST_BASED;
			else {
				ti->error = "Unknown 'queue_mode' requested";
				r = -EINVAL;
			}
			argc--;
			continue;
		}

		ti->error = "Unrecognised multipath feature request";
		r = -EINVAL;
	} while (argc && !r);

	return r;
}

static int multipath_ctr(struct dm_target *ti, unsigned argc, char **argv)
{
	/* target arguments */
	static const struct dm_arg _args[] = {
		{0, 1024, "invalid number of priority groups"},
		{0, 1024, "invalid initial priority group number"},
	};

	int r;
	struct multipath *m;
	struct dm_arg_set as;
	unsigned pg_count = 0;
	unsigned next_pg_num;

	as.argc = argc;
	as.argv = argv;

	m = alloc_multipath(ti);
	if (!m) {
		ti->error = "can't allocate multipath";
		return -EINVAL;
	}

	r = parse_features(&as, m);
	if (r)
		goto bad;

	r = alloc_multipath_stage2(ti, m);
	if (r)
		goto bad;

	r = parse_hw_handler(&as, m);
	if (r)
		goto bad;

	r = dm_read_arg(_args, &as, &m->nr_priority_groups, &ti->error);
	if (r)
		goto bad;

	r = dm_read_arg(_args + 1, &as, &next_pg_num, &ti->error);
	if (r)
		goto bad;

	if ((!m->nr_priority_groups && next_pg_num) ||
	    (m->nr_priority_groups && !next_pg_num)) {
		ti->error = "invalid initial priority group";
		r = -EINVAL;
		goto bad;
	}

	/* parse the priority groups */
	while (as.argc) {
		struct priority_group *pg;
		unsigned nr_valid_paths = atomic_read(&m->nr_valid_paths);

		pg = parse_priority_group(&as, m);
		if (IS_ERR(pg)) {
			r = PTR_ERR(pg);
			goto bad;
		}

		nr_valid_paths += pg->nr_pgpaths;
		atomic_set(&m->nr_valid_paths, nr_valid_paths);

		list_add_tail(&pg->list, &m->priority_groups);
		pg_count++;
		pg->pg_num = pg_count;
		if (!--next_pg_num)
			m->next_pg = pg;
	}

	if (pg_count != m->nr_priority_groups) {
		ti->error = "priority group count mismatch";
		r = -EINVAL;
		goto bad;
	}

	ti->num_flush_bios = 1;
	ti->num_discard_bios = 1;
	ti->num_write_same_bios = 1;
	ti->num_write_zeroes_bios = 1;
	if (m->queue_mode == DM_TYPE_BIO_BASED)
		ti->per_io_data_size = multipath_per_bio_data_size();
	else
		ti->per_io_data_size = sizeof(struct dm_mpath_io);

	return 0;

 bad:
	free_multipath(m);
	return r;
}

static void multipath_wait_for_pg_init_completion(struct multipath *m)
{
	DEFINE_WAIT(wait);

	while (1) {
		prepare_to_wait(&m->pg_init_wait, &wait, TASK_UNINTERRUPTIBLE);

		if (!atomic_read(&m->pg_init_in_progress))
			break;

		io_schedule();
	}
	finish_wait(&m->pg_init_wait, &wait);
}

static void flush_multipath_work(struct multipath *m)
{
	if (m->hw_handler_name) {
		set_bit(MPATHF_PG_INIT_DISABLED, &m->flags);
		smp_mb__after_atomic();

		flush_workqueue(kmpath_handlerd);
		multipath_wait_for_pg_init_completion(m);

		clear_bit(MPATHF_PG_INIT_DISABLED, &m->flags);
		smp_mb__after_atomic();
	}

	flush_workqueue(kmultipathd);
	flush_work(&m->trigger_event);
}

static void multipath_dtr(struct dm_target *ti)
{
	struct multipath *m = ti->private;

	flush_multipath_work(m);
	free_multipath(m);
}

/*
 * Take a path out of use.
 */
static int fail_path(struct pgpath *pgpath)
{
	unsigned long flags;
	struct multipath *m = pgpath->pg->m;

	spin_lock_irqsave(&m->lock, flags);

	if (!pgpath->is_active)
		goto out;

	DMWARN("Failing path %s.", pgpath->path.dev->name);

	pgpath->pg->ps.type->fail_path(&pgpath->pg->ps, &pgpath->path);
	pgpath->is_active = false;
	pgpath->fail_count++;

	atomic_dec(&m->nr_valid_paths);

	if (pgpath == m->current_pgpath)
		m->current_pgpath = NULL;

	dm_path_uevent(DM_UEVENT_PATH_FAILED, m->ti,
		       pgpath->path.dev->name, atomic_read(&m->nr_valid_paths));

	schedule_work(&m->trigger_event);

out:
	spin_unlock_irqrestore(&m->lock, flags);

	return 0;
}

/*
 * Reinstate a previously-failed path
 */
static int reinstate_path(struct pgpath *pgpath)
{
	int r = 0, run_queue = 0;
	unsigned long flags;
	struct multipath *m = pgpath->pg->m;
	unsigned nr_valid_paths;

	spin_lock_irqsave(&m->lock, flags);

	if (pgpath->is_active)
		goto out;

	DMWARN("Reinstating path %s.", pgpath->path.dev->name);

	r = pgpath->pg->ps.type->reinstate_path(&pgpath->pg->ps, &pgpath->path);
	if (r)
		goto out;

	pgpath->is_active = true;

	nr_valid_paths = atomic_inc_return(&m->nr_valid_paths);
	if (nr_valid_paths == 1) {
		m->current_pgpath = NULL;
		run_queue = 1;
	} else if (m->hw_handler_name && (m->current_pg == pgpath->pg)) {
		if (queue_work(kmpath_handlerd, &pgpath->activate_path.work))
			atomic_inc(&m->pg_init_in_progress);
	}

	dm_path_uevent(DM_UEVENT_PATH_REINSTATED, m->ti,
		       pgpath->path.dev->name, nr_valid_paths);

	schedule_work(&m->trigger_event);

out:
	spin_unlock_irqrestore(&m->lock, flags);
	if (run_queue) {
		dm_table_run_md_queue_async(m->ti->table);
		process_queued_io_list(m);
	}

	return r;
}

/*
 * Fail or reinstate all paths that match the provided struct dm_dev.
 */
static int action_dev(struct multipath *m, struct dm_dev *dev,
		      action_fn action)
{
	int r = -EINVAL;
	struct pgpath *pgpath;
	struct priority_group *pg;

	list_for_each_entry(pg, &m->priority_groups, list) {
		list_for_each_entry(pgpath, &pg->pgpaths, list) {
			if (pgpath->path.dev == dev)
				r = action(pgpath);
		}
	}

	return r;
}

/*
 * Temporarily try to avoid having to use the specified PG
 */
static void bypass_pg(struct multipath *m, struct priority_group *pg,
		      bool bypassed)
{
	unsigned long flags;

	spin_lock_irqsave(&m->lock, flags);

	pg->bypassed = bypassed;
	m->current_pgpath = NULL;
	m->current_pg = NULL;

	spin_unlock_irqrestore(&m->lock, flags);

	schedule_work(&m->trigger_event);
}

/*
 * Switch to using the specified PG from the next I/O that gets mapped
 */
static int switch_pg_num(struct multipath *m, const char *pgstr)
{
	struct priority_group *pg;
	unsigned pgnum;
	unsigned long flags;
	char dummy;

	if (!pgstr || (sscanf(pgstr, "%u%c", &pgnum, &dummy) != 1) || !pgnum ||
	    !m->nr_priority_groups || (pgnum > m->nr_priority_groups)) {
		DMWARN("invalid PG number supplied to switch_pg_num");
		return -EINVAL;
	}

	spin_lock_irqsave(&m->lock, flags);
	list_for_each_entry(pg, &m->priority_groups, list) {
		pg->bypassed = false;
		if (--pgnum)
			continue;

		m->current_pgpath = NULL;
		m->current_pg = NULL;
		m->next_pg = pg;
	}
	spin_unlock_irqrestore(&m->lock, flags);

	schedule_work(&m->trigger_event);
	return 0;
}

/*
 * Set/clear bypassed status of a PG.
 * PGs are numbered upwards from 1 in the order they were declared.
 */
static int bypass_pg_num(struct multipath *m, const char *pgstr, bool bypassed)
{
	struct priority_group *pg;
	unsigned pgnum;
	char dummy;

	if (!pgstr || (sscanf(pgstr, "%u%c", &pgnum, &dummy) != 1) || !pgnum ||
	    !m->nr_priority_groups || (pgnum > m->nr_priority_groups)) {
		DMWARN("invalid PG number supplied to bypass_pg");
		return -EINVAL;
	}

	list_for_each_entry(pg, &m->priority_groups, list) {
		if (!--pgnum)
			break;
	}

	bypass_pg(m, pg, bypassed);
	return 0;
}

/*
 * Should we retry pg_init immediately?
 */
static bool pg_init_limit_reached(struct multipath *m, struct pgpath *pgpath)
{
	unsigned long flags;
	bool limit_reached = false;

	spin_lock_irqsave(&m->lock, flags);

	if (atomic_read(&m->pg_init_count) <= m->pg_init_retries &&
	    !test_bit(MPATHF_PG_INIT_DISABLED, &m->flags))
		set_bit(MPATHF_PG_INIT_REQUIRED, &m->flags);
	else
		limit_reached = true;

	spin_unlock_irqrestore(&m->lock, flags);

	return limit_reached;
}

static void pg_init_done(void *data, int errors)
{
	struct pgpath *pgpath = data;
	struct priority_group *pg = pgpath->pg;
	struct multipath *m = pg->m;
	unsigned long flags;
	bool delay_retry = false;

	/* device or driver problems */
	switch (errors) {
	case SCSI_DH_OK:
		break;
	case SCSI_DH_NOSYS:
		if (!m->hw_handler_name) {
			errors = 0;
			break;
		}
		DMERR("Could not failover the device: Handler scsi_dh_%s "
		      "Error %d.", m->hw_handler_name, errors);
		/*
		 * Fail path for now, so we do not ping pong
		 */
		fail_path(pgpath);
		break;
	case SCSI_DH_DEV_TEMP_BUSY:
		/*
		 * Probably doing something like FW upgrade on the
		 * controller so try the other pg.
		 */
		bypass_pg(m, pg, true);
		break;
	case SCSI_DH_RETRY:
		/* Wait before retrying. */
		delay_retry = 1;
		/* fall through */
	case SCSI_DH_IMM_RETRY:
	case SCSI_DH_RES_TEMP_UNAVAIL:
		if (pg_init_limit_reached(m, pgpath))
			fail_path(pgpath);
		errors = 0;
		break;
	case SCSI_DH_DEV_OFFLINED:
	default:
		/*
		 * We probably do not want to fail the path for a device
		 * error, but this is what the old dm did. In future
		 * patches we can do more advanced handling.
		 */
		fail_path(pgpath);
	}

	spin_lock_irqsave(&m->lock, flags);
	if (errors) {
		if (pgpath == m->current_pgpath) {
			DMERR("Could not failover device. Error %d.", errors);
			m->current_pgpath = NULL;
			m->current_pg = NULL;
		}
	} else if (!test_bit(MPATHF_PG_INIT_REQUIRED, &m->flags))
		pg->bypassed = false;

	if (atomic_dec_return(&m->pg_init_in_progress) > 0)
		/* Activations of other paths are still on going */
		goto out;

	if (test_bit(MPATHF_PG_INIT_REQUIRED, &m->flags)) {
		if (delay_retry)
			set_bit(MPATHF_PG_INIT_DELAY_RETRY, &m->flags);
		else
			clear_bit(MPATHF_PG_INIT_DELAY_RETRY, &m->flags);

		if (__pg_init_all_paths(m))
			goto out;
	}
	clear_bit(MPATHF_QUEUE_IO, &m->flags);

	process_queued_io_list(m);

	/*
	 * Wake up any thread waiting to suspend.
	 */
	wake_up(&m->pg_init_wait);

out:
	spin_unlock_irqrestore(&m->lock, flags);
}

static void activate_or_offline_path(struct pgpath *pgpath)
{
	struct request_queue *q = bdev_get_queue(pgpath->path.dev->bdev);

	if (pgpath->is_active && !blk_queue_dying(q))
		scsi_dh_activate(q, pg_init_done, pgpath);
	else
		pg_init_done(pgpath, SCSI_DH_DEV_OFFLINED);
}

static void activate_path_work(struct work_struct *work)
{
	struct pgpath *pgpath =
		container_of(work, struct pgpath, activate_path.work);

	activate_or_offline_path(pgpath);
}

static int multipath_end_io(struct dm_target *ti, struct request *clone,
			    blk_status_t error, union map_info *map_context)
{
	struct dm_mpath_io *mpio = get_mpio(map_context);
	struct pgpath *pgpath = mpio->pgpath;
	int r = DM_ENDIO_DONE;

	/*
	 * We don't queue any clone request inside the multipath target
	 * during end I/O handling, since those clone requests don't have
	 * bio clones.  If we queue them inside the multipath target,
	 * we need to make bio clones, that requires memory allocation.
	 * (See drivers/md/dm-rq.c:end_clone_bio() about why the clone requests
	 *  don't have bio clones.)
	 * Instead of queueing the clone request here, we queue the original
	 * request into dm core, which will remake a clone request and
	 * clone bios for it and resubmit it later.
	 */
	if (error && blk_path_error(error)) {
		struct multipath *m = ti->private;

		if (error == BLK_STS_RESOURCE)
			r = DM_ENDIO_DELAY_REQUEUE;
		else
			r = DM_ENDIO_REQUEUE;

		if (pgpath)
			fail_path(pgpath);

		if (atomic_read(&m->nr_valid_paths) == 0 &&
		    !must_push_back_rq(m)) {
			if (error == BLK_STS_IOERR)
				dm_report_EIO(m);
			/* complete with the original error */
			r = DM_ENDIO_DONE;
		}
	}

	if (pgpath) {
		struct path_selector *ps = &pgpath->pg->ps;

		if (ps->type->end_io)
			ps->type->end_io(ps, &pgpath->path, mpio->nr_bytes);
	}

	return r;
}

static int multipath_end_io_bio(struct dm_target *ti, struct bio *clone,
				blk_status_t *error)
{
	struct multipath *m = ti->private;
	struct dm_mpath_io *mpio = get_mpio_from_bio(clone);
	struct pgpath *pgpath = mpio->pgpath;
	unsigned long flags;
	int r = DM_ENDIO_DONE;

	if (!*error || !blk_path_error(*error))
		goto done;

	if (pgpath)
		fail_path(pgpath);

	if (atomic_read(&m->nr_valid_paths) == 0 &&
	    !test_bit(MPATHF_QUEUE_IF_NO_PATH, &m->flags)) {
		if (must_push_back_bio(m)) {
			r = DM_ENDIO_REQUEUE;
		} else {
			dm_report_EIO(m);
			*error = BLK_STS_IOERR;
		}
		goto done;
	}

	spin_lock_irqsave(&m->lock, flags);
	bio_list_add(&m->queued_bios, clone);
	spin_unlock_irqrestore(&m->lock, flags);
	if (!test_bit(MPATHF_QUEUE_IO, &m->flags))
		queue_work(kmultipathd, &m->process_queued_bios);

	r = DM_ENDIO_INCOMPLETE;
done:
	if (pgpath) {
		struct path_selector *ps = &pgpath->pg->ps;

		if (ps->type->end_io)
			ps->type->end_io(ps, &pgpath->path, mpio->nr_bytes);
	}

	return r;
}

/*
 * Suspend can't complete until all the I/O is processed so if
 * the last path fails we must error any remaining I/O.
 * Note that if the freeze_bdev fails while suspending, the
 * queue_if_no_path state is lost - userspace should reset it.
 */
static void multipath_presuspend(struct dm_target *ti)
{
	struct multipath *m = ti->private;

	queue_if_no_path(m, false, true);
}

static void multipath_postsuspend(struct dm_target *ti)
{
	struct multipath *m = ti->private;

	mutex_lock(&m->work_mutex);
	flush_multipath_work(m);
	mutex_unlock(&m->work_mutex);
}

/*
 * Restore the queue_if_no_path setting.
 */
static void multipath_resume(struct dm_target *ti)
{
	struct multipath *m = ti->private;
	unsigned long flags;

	spin_lock_irqsave(&m->lock, flags);
	assign_bit(MPATHF_QUEUE_IF_NO_PATH, &m->flags,
		   test_bit(MPATHF_SAVED_QUEUE_IF_NO_PATH, &m->flags));
	spin_unlock_irqrestore(&m->lock, flags);
}

/*
 * Info output has the following format:
 * num_multipath_feature_args [multipath_feature_args]*
 * num_handler_status_args [handler_status_args]*
 * num_groups init_group_number
 *            [A|D|E num_ps_status_args [ps_status_args]*
 *             num_paths num_selector_args
 *             [path_dev A|F fail_count [selector_args]* ]+ ]+
 *
 * Table output has the following format (identical to the constructor string):
 * num_feature_args [features_args]*
 * num_handler_args hw_handler [hw_handler_args]*
 * num_groups init_group_number
 *     [priority selector-name num_ps_args [ps_args]*
 *      num_paths num_selector_args [path_dev [selector_args]* ]+ ]+
 */
static void multipath_status(struct dm_target *ti, status_type_t type,
			     unsigned status_flags, char *result, unsigned maxlen)
{
	int sz = 0;
	unsigned long flags;
	struct multipath *m = ti->private;
	struct priority_group *pg;
	struct pgpath *p;
	unsigned pg_num;
	char state;

	spin_lock_irqsave(&m->lock, flags);

	/* Features */
	if (type == STATUSTYPE_INFO)
		DMEMIT("2 %u %u ", test_bit(MPATHF_QUEUE_IO, &m->flags),
		       atomic_read(&m->pg_init_count));
	else {
		DMEMIT("%u ", test_bit(MPATHF_QUEUE_IF_NO_PATH, &m->flags) +
			      (m->pg_init_retries > 0) * 2 +
			      (m->pg_init_delay_msecs != DM_PG_INIT_DELAY_DEFAULT) * 2 +
			      test_bit(MPATHF_RETAIN_ATTACHED_HW_HANDLER, &m->flags) +
			      (m->queue_mode != DM_TYPE_REQUEST_BASED) * 2);

		if (test_bit(MPATHF_QUEUE_IF_NO_PATH, &m->flags))
			DMEMIT("queue_if_no_path ");
		if (m->pg_init_retries)
			DMEMIT("pg_init_retries %u ", m->pg_init_retries);
		if (m->pg_init_delay_msecs != DM_PG_INIT_DELAY_DEFAULT)
			DMEMIT("pg_init_delay_msecs %u ", m->pg_init_delay_msecs);
		if (test_bit(MPATHF_RETAIN_ATTACHED_HW_HANDLER, &m->flags))
			DMEMIT("retain_attached_hw_handler ");
		if (m->queue_mode != DM_TYPE_REQUEST_BASED) {
			switch(m->queue_mode) {
			case DM_TYPE_BIO_BASED:
				DMEMIT("queue_mode bio ");
				break;
			case DM_TYPE_MQ_REQUEST_BASED:
				DMEMIT("queue_mode mq ");
				break;
			default:
				WARN_ON_ONCE(true);
				break;
			}
		}
	}

	if (!m->hw_handler_name || type == STATUSTYPE_INFO)
		DMEMIT("0 ");
	else
		DMEMIT("1 %s ", m->hw_handler_name);

	DMEMIT("%u ", m->nr_priority_groups);

	if (m->next_pg)
		pg_num = m->next_pg->pg_num;
	else if (m->current_pg)
		pg_num = m->current_pg->pg_num;
	else
		pg_num = (m->nr_priority_groups ? 1 : 0);

	DMEMIT("%u ", pg_num);

	switch (type) {
	case STATUSTYPE_INFO:
		list_for_each_entry(pg, &m->priority_groups, list) {
			if (pg->bypassed)
				state = 'D';	/* Disabled */
			else if (pg == m->current_pg)
				state = 'A';	/* Currently Active */
			else
				state = 'E';	/* Enabled */

			DMEMIT("%c ", state);

			if (pg->ps.type->status)
				sz += pg->ps.type->status(&pg->ps, NULL, type,
							  result + sz,
							  maxlen - sz);
			else
				DMEMIT("0 ");

			DMEMIT("%u %u ", pg->nr_pgpaths,
			       pg->ps.type->info_args);

			list_for_each_entry(p, &pg->pgpaths, list) {
				DMEMIT("%s %s %u ", p->path.dev->name,
				       p->is_active ? "A" : "F",
				       p->fail_count);
				if (pg->ps.type->status)
					sz += pg->ps.type->status(&pg->ps,
					      &p->path, type, result + sz,
					      maxlen - sz);
			}
		}
		break;

	case STATUSTYPE_TABLE:
		list_for_each_entry(pg, &m->priority_groups, list) {
			DMEMIT("%s ", pg->ps.type->name);

			if (pg->ps.type->status)
				sz += pg->ps.type->status(&pg->ps, NULL, type,
							  result + sz,
							  maxlen - sz);
			else
				DMEMIT("0 ");

			DMEMIT("%u %u ", pg->nr_pgpaths,
			       pg->ps.type->table_args);

			list_for_each_entry(p, &pg->pgpaths, list) {
				DMEMIT("%s ", p->path.dev->name);
				if (pg->ps.type->status)
					sz += pg->ps.type->status(&pg->ps,
					      &p->path, type, result + sz,
					      maxlen - sz);
			}
		}
		break;
	}

	spin_unlock_irqrestore(&m->lock, flags);
}

static int multipath_message(struct dm_target *ti, unsigned argc, char **argv,
			     char *result, unsigned maxlen)
{
	int r = -EINVAL;
	struct dm_dev *dev;
	struct multipath *m = ti->private;
	action_fn action;

	mutex_lock(&m->work_mutex);

	if (dm_suspended(ti)) {
		r = -EBUSY;
		goto out;
	}

	if (argc == 1) {
		if (!strcasecmp(argv[0], "queue_if_no_path")) {
			r = queue_if_no_path(m, true, false);
			goto out;
		} else if (!strcasecmp(argv[0], "fail_if_no_path")) {
			r = queue_if_no_path(m, false, false);
			goto out;
		}
	}

	if (argc != 2) {
		DMWARN("Invalid multipath message arguments. Expected 2 arguments, got %d.", argc);
		goto out;
	}

	if (!strcasecmp(argv[0], "disable_group")) {
		r = bypass_pg_num(m, argv[1], true);
		goto out;
	} else if (!strcasecmp(argv[0], "enable_group")) {
		r = bypass_pg_num(m, argv[1], false);
		goto out;
	} else if (!strcasecmp(argv[0], "switch_group")) {
		r = switch_pg_num(m, argv[1]);
		goto out;
	} else if (!strcasecmp(argv[0], "reinstate_path"))
		action = reinstate_path;
	else if (!strcasecmp(argv[0], "fail_path"))
		action = fail_path;
	else {
		DMWARN("Unrecognised multipath message received: %s", argv[0]);
		goto out;
	}

	r = dm_get_device(ti, argv[1], dm_table_get_mode(ti->table), &dev);
	if (r) {
		DMWARN("message: error getting device %s",
		       argv[1]);
		goto out;
	}

	r = action_dev(m, dev, action);

	dm_put_device(ti, dev);

out:
	mutex_unlock(&m->work_mutex);
	return r;
}

static int multipath_prepare_ioctl(struct dm_target *ti,
				   struct block_device **bdev)
{
	struct multipath *m = ti->private;
	struct pgpath *current_pgpath;
	int r;

	current_pgpath = READ_ONCE(m->current_pgpath);
	if (!current_pgpath)
		current_pgpath = choose_pgpath(m, 0);

	if (current_pgpath) {
		if (!test_bit(MPATHF_QUEUE_IO, &m->flags)) {
			*bdev = current_pgpath->path.dev->bdev;
			r = 0;
		} else {
			/* pg_init has not started or completed */
			r = -ENOTCONN;
		}
	} else {
		/* No path is available */
		if (test_bit(MPATHF_QUEUE_IF_NO_PATH, &m->flags))
			r = -ENOTCONN;
		else
			r = -EIO;
	}

	if (r == -ENOTCONN) {
		if (!READ_ONCE(m->current_pg)) {
			/* Path status changed, redo selection */
			(void) choose_pgpath(m, 0);
		}
		if (test_bit(MPATHF_PG_INIT_REQUIRED, &m->flags))
			pg_init_all_paths(m);
		dm_table_run_md_queue_async(m->ti->table);
		process_queued_io_list(m);
	}

	/*
	 * Only pass ioctls through if the device sizes match exactly.
	 */
	if (!r && ti->len != i_size_read((*bdev)->bd_inode) >> SECTOR_SHIFT)
		return 1;
	return r;
}

static int multipath_iterate_devices(struct dm_target *ti,
				     iterate_devices_callout_fn fn, void *data)
{
	struct multipath *m = ti->private;
	struct priority_group *pg;
	struct pgpath *p;
	int ret = 0;

	list_for_each_entry(pg, &m->priority_groups, list) {
		list_for_each_entry(p, &pg->pgpaths, list) {
			ret = fn(ti, p->path.dev, ti->begin, ti->len, data);
			if (ret)
				goto out;
		}
	}

out:
	return ret;
}

static int pgpath_busy(struct pgpath *pgpath)
{
	struct request_queue *q = bdev_get_queue(pgpath->path.dev->bdev);

	return blk_lld_busy(q);
}

/*
 * We return "busy", only when we can map I/Os but underlying devices
 * are busy (so even if we map I/Os now, the I/Os will wait on
 * the underlying queue).
 * In other words, if we want to kill I/Os or queue them inside us
 * due to map unavailability, we don't return "busy".  Otherwise,
 * dm core won't give us the I/Os and we can't do what we want.
 */
static int multipath_busy(struct dm_target *ti)
{
	bool busy = false, has_active = false;
	struct multipath *m = ti->private;
	struct priority_group *pg, *next_pg;
	struct pgpath *pgpath;

	/* pg_init in progress */
	if (atomic_read(&m->pg_init_in_progress))
		return true;

	/* no paths available, for blk-mq: rely on IO mapping to delay requeue */
	if (!atomic_read(&m->nr_valid_paths) && test_bit(MPATHF_QUEUE_IF_NO_PATH, &m->flags))
		return (m->queue_mode != DM_TYPE_MQ_REQUEST_BASED);

	/* Guess which priority_group will be used at next mapping time */
	pg = READ_ONCE(m->current_pg);
	next_pg = READ_ONCE(m->next_pg);
	if (unlikely(!READ_ONCE(m->current_pgpath) && next_pg))
		pg = next_pg;

	if (!pg) {
		/*
		 * We don't know which pg will be used at next mapping time.
		 * We don't call choose_pgpath() here to avoid to trigger
		 * pg_init just by busy checking.
		 * So we don't know whether underlying devices we will be using
		 * at next mapping time are busy or not. Just try mapping.
		 */
		return busy;
	}

	/*
	 * If there is one non-busy active path at least, the path selector
	 * will be able to select it. So we consider such a pg as not busy.
	 */
	busy = true;
	list_for_each_entry(pgpath, &pg->pgpaths, list) {
		if (pgpath->is_active) {
			has_active = true;
			if (!pgpath_busy(pgpath)) {
				busy = false;
				break;
			}
		}
	}

	if (!has_active) {
		/*
		 * No active path in this pg, so this pg won't be used and
		 * the current_pg will be changed at next mapping time.
		 * We need to try mapping to determine it.
		 */
		busy = false;
	}

	return busy;
}

/*-----------------------------------------------------------------
 * Module setup
 *---------------------------------------------------------------*/
static struct target_type multipath_target = {
	.name = "multipath",
	.version = {1, 13, 0},
	.features = DM_TARGET_SINGLETON | DM_TARGET_IMMUTABLE |
		    DM_TARGET_PASSES_INTEGRITY,
	.module = THIS_MODULE,
	.ctr = multipath_ctr,
	.dtr = multipath_dtr,
	.clone_and_map_rq = multipath_clone_and_map,
	.release_clone_rq = multipath_release_clone,
	.rq_end_io = multipath_end_io,
	.map = multipath_map_bio,
	.end_io = multipath_end_io_bio,
	.presuspend = multipath_presuspend,
	.postsuspend = multipath_postsuspend,
	.resume = multipath_resume,
	.status = multipath_status,
	.message = multipath_message,
	.prepare_ioctl = multipath_prepare_ioctl,
	.iterate_devices = multipath_iterate_devices,
	.busy = multipath_busy,
};

static int __init dm_multipath_init(void)
{
	int r;

	kmultipathd = alloc_workqueue("kmpathd", WQ_MEM_RECLAIM, 0);
	if (!kmultipathd) {
		DMERR("failed to create workqueue kmpathd");
		r = -ENOMEM;
		goto bad_alloc_kmultipathd;
	}

	/*
	 * A separate workqueue is used to handle the device handlers
	 * to avoid overloading existing workqueue. Overloading the
	 * old workqueue would also create a bottleneck in the
	 * path of the storage hardware device activation.
	 */
	kmpath_handlerd = alloc_ordered_workqueue("kmpath_handlerd",
						  WQ_MEM_RECLAIM);
	if (!kmpath_handlerd) {
		DMERR("failed to create workqueue kmpath_handlerd");
		r = -ENOMEM;
		goto bad_alloc_kmpath_handlerd;
	}

	r = dm_register_target(&multipath_target);
	if (r < 0) {
		DMERR("request-based register failed %d", r);
		r = -EINVAL;
		goto bad_register_target;
	}

	return 0;

bad_register_target:
	destroy_workqueue(kmpath_handlerd);
bad_alloc_kmpath_handlerd:
	destroy_workqueue(kmultipathd);
bad_alloc_kmultipathd:
	return r;
}

static void __exit dm_multipath_exit(void)
{
	destroy_workqueue(kmpath_handlerd);
	destroy_workqueue(kmultipathd);

	dm_unregister_target(&multipath_target);
}

module_init(dm_multipath_init);
module_exit(dm_multipath_exit);

MODULE_DESCRIPTION(DM_NAME " multipath target");
MODULE_AUTHOR("Sistina Software <dm-devel@redhat.com>");
MODULE_LICENSE("GPL");<|MERGE_RESOLUTION|>--- conflicted
+++ resolved
@@ -524,12 +524,7 @@
 			BLK_MQ_REQ_NOWAIT);
 	if (IS_ERR(clone)) {
 		/* EBUSY, ENODEV or EWOULDBLOCK: requeue */
-<<<<<<< HEAD
-		bool queue_dying = blk_queue_dying(q);
-		if (queue_dying) {
-=======
 		if (blk_queue_dying(q)) {
->>>>>>> e021bb4f
 			atomic_inc(&m->pg_init_in_progress);
 			activate_or_offline_path(pgpath);
 			return DM_MAPIO_DELAY_REQUEUE;
