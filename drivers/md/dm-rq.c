--- conflicted
+++ resolved
@@ -488,165 +488,6 @@
 	return 0;
 }
 
-<<<<<<< HEAD
-static int dm_rq_init_rq(struct request_queue *q, struct request *rq, gfp_t gfp)
-{
-	return __dm_rq_init_rq(q->rq_alloc_data, rq);
-}
-
-static void map_tio_request(struct kthread_work *work)
-{
-	struct dm_rq_target_io *tio = container_of(work, struct dm_rq_target_io, work);
-
-	if (map_request(tio) == DM_MAPIO_REQUEUE)
-		dm_requeue_original_request(tio, false);
-}
-
-ssize_t dm_attr_rq_based_seq_io_merge_deadline_show(struct mapped_device *md, char *buf)
-{
-	return sprintf(buf, "%u\n", md->seq_rq_merge_deadline_usecs);
-}
-
-#define MAX_SEQ_RQ_MERGE_DEADLINE_USECS 100000
-
-ssize_t dm_attr_rq_based_seq_io_merge_deadline_store(struct mapped_device *md,
-						     const char *buf, size_t count)
-{
-	unsigned deadline;
-
-	if (dm_get_md_type(md) != DM_TYPE_REQUEST_BASED)
-		return count;
-
-	if (kstrtouint(buf, 10, &deadline))
-		return -EINVAL;
-
-	if (deadline > MAX_SEQ_RQ_MERGE_DEADLINE_USECS)
-		deadline = MAX_SEQ_RQ_MERGE_DEADLINE_USECS;
-
-	md->seq_rq_merge_deadline_usecs = deadline;
-
-	return count;
-}
-
-static bool dm_old_request_peeked_before_merge_deadline(struct mapped_device *md)
-{
-	ktime_t kt_deadline;
-
-	if (!md->seq_rq_merge_deadline_usecs)
-		return false;
-
-	kt_deadline = ns_to_ktime((u64)md->seq_rq_merge_deadline_usecs * NSEC_PER_USEC);
-	kt_deadline = ktime_add_safe(md->last_rq_start_time, kt_deadline);
-
-	return !ktime_after(ktime_get(), kt_deadline);
-}
-
-/*
- * q->request_fn for old request-based dm.
- * Called with the queue lock held.
- */
-static void dm_old_request_fn(struct request_queue *q)
-{
-	struct mapped_device *md = q->queuedata;
-	struct dm_target *ti = md->immutable_target;
-	struct request *rq;
-	struct dm_rq_target_io *tio;
-	sector_t pos = 0;
-
-	if (unlikely(!ti)) {
-		int srcu_idx;
-		struct dm_table *map = dm_get_live_table(md, &srcu_idx);
-
-		if (unlikely(!map)) {
-			dm_put_live_table(md, srcu_idx);
-			return;
-		}
-		ti = dm_table_find_target(map, pos);
-		dm_put_live_table(md, srcu_idx);
-	}
-
-	/*
-	 * For suspend, check blk_queue_stopped() and increment
-	 * ->pending within a single queue_lock not to increment the
-	 * number of in-flight I/Os after the queue is stopped in
-	 * dm_suspend().
-	 */
-	while (!blk_queue_stopped(q)) {
-		rq = blk_peek_request(q);
-		if (!rq)
-			return;
-
-		/* always use block 0 to find the target for flushes for now */
-		pos = 0;
-		if (req_op(rq) != REQ_OP_FLUSH)
-			pos = blk_rq_pos(rq);
-
-		if ((dm_old_request_peeked_before_merge_deadline(md) &&
-		     md_in_flight(md) && rq->bio && !bio_multiple_segments(rq->bio) &&
-		     md->last_rq_pos == pos && md->last_rq_rw == rq_data_dir(rq)) ||
-		    (ti->type->busy && ti->type->busy(ti))) {
-			blk_delay_queue(q, 10);
-			return;
-		}
-
-		dm_start_request(md, rq);
-
-		tio = tio_from_request(rq);
-		init_tio(tio, rq, md);
-		/* Establish tio->ti before queuing work (map_tio_request) */
-		tio->ti = ti;
-		kthread_queue_work(&md->kworker, &tio->work);
-	}
-}
-
-/*
- * Fully initialize a .request_fn request-based queue.
- */
-int dm_old_init_request_queue(struct mapped_device *md, struct dm_table *t)
-{
-	struct dm_target *immutable_tgt;
-
-	/* Fully initialize the queue */
-	md->queue->cmd_size = sizeof(struct dm_rq_target_io);
-	md->queue->rq_alloc_data = md;
-	md->queue->request_fn = dm_old_request_fn;
-	md->queue->init_rq_fn = dm_rq_init_rq;
-
-	immutable_tgt = dm_table_get_immutable_target(t);
-	if (immutable_tgt && immutable_tgt->per_io_data_size) {
-		/* any target-specific per-io data is immediately after the tio */
-		md->queue->cmd_size += immutable_tgt->per_io_data_size;
-		md->init_tio_pdu = true;
-	}
-	if (blk_init_allocated_queue(md->queue) < 0)
-		return -EINVAL;
-
-	/* disable dm_old_request_fn's merge heuristic by default */
-	md->seq_rq_merge_deadline_usecs = 0;
-
-	blk_queue_softirq_done(md->queue, dm_softirq_done);
-
-	/* Initialize the request-based DM worker thread */
-	kthread_init_worker(&md->kworker);
-	md->kworker_task = kthread_run(kthread_worker_fn, &md->kworker,
-				       "kdmwork-%s", dm_device_name(md));
-	if (IS_ERR(md->kworker_task)) {
-		int error = PTR_ERR(md->kworker_task);
-		md->kworker_task = NULL;
-		return error;
-	}
-
-	return 0;
-}
-
-static int dm_mq_init_request(struct blk_mq_tag_set *set, struct request *rq,
-		unsigned int hctx_idx, unsigned int numa_node)
-{
-	return __dm_rq_init_rq(set->driver_data, rq);
-}
-
-=======
->>>>>>> fa578e9d
 static blk_status_t dm_mq_queue_rq(struct blk_mq_hw_ctx *hctx,
 			  const struct blk_mq_queue_data *bd)
 {
