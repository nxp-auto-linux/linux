--- conflicted
+++ resolved
@@ -356,11 +356,7 @@
 static void *alloc_buffer_data(struct dm_bufio_client *c, gfp_t gfp_mask,
 			       unsigned char *data_mode)
 {
-<<<<<<< HEAD
-	if (c->block_size <= DM_BUFIO_BLOCK_SIZE_SLAB_LIMIT) {
-=======
 	if (unlikely(c->slab_cache != NULL)) {
->>>>>>> e021bb4f
 		*data_mode = DATA_MODE_SLAB;
 		return kmem_cache_alloc(c->slab_cache, gfp_mask);
 	}
@@ -1620,13 +1616,8 @@
 dm_bufio_shrink_count(struct shrinker *shrink, struct shrink_control *sc)
 {
 	struct dm_bufio_client *c = container_of(shrink, struct dm_bufio_client, shrinker);
-<<<<<<< HEAD
-	unsigned long count = ACCESS_ONCE(c->n_buffers[LIST_CLEAN]) +
-			      ACCESS_ONCE(c->n_buffers[LIST_DIRTY]);
-=======
 	unsigned long count = READ_ONCE(c->n_buffers[LIST_CLEAN]) +
 			      READ_ONCE(c->n_buffers[LIST_DIRTY]);
->>>>>>> e021bb4f
 	unsigned long retain_target = get_retain_buffers(c);
 
 	return (count < retain_target) ? 0 : (count - retain_target);
@@ -1896,12 +1887,6 @@
 	dm_bufio_allocated_vmalloc = 0;
 	dm_bufio_current_allocated = 0;
 
-<<<<<<< HEAD
-	memset(&dm_bufio_caches, 0, sizeof dm_bufio_caches);
-	memset(&dm_bufio_cache_names, 0, sizeof dm_bufio_cache_names);
-
-=======
->>>>>>> e021bb4f
 	mem = (__u64)mult_frac(totalram_pages - totalhigh_pages,
 			       DM_BUFIO_MEMORY_PERCENT, 100) << PAGE_SHIFT;
 
