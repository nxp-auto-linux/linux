--- conflicted
+++ resolved
@@ -1161,11 +1161,7 @@
 
 static bool optimisable_bio(struct cache *cache, struct bio *bio, dm_oblock_t block)
 {
-<<<<<<< HEAD
-	return writeback_mode(&cache->features) &&
-=======
 	return writeback_mode(cache) &&
->>>>>>> e021bb4f
 		(is_discarded_oblock(cache, block) || bio_writes_complete_block(cache, bio));
 }
 
@@ -1450,16 +1446,7 @@
 	}
 
 	init_continuation(&mg->k, mg_upgrade_lock);
-<<<<<<< HEAD
-
-	if (copy(mg, is_policy_promote)) {
-		DMERR_LIMIT("%s: migration copy failed", cache_device_name(cache));
-		mg->k.input = BLK_STS_IOERR;
-		mg_complete(mg, false);
-	}
-=======
 	copy(mg, is_policy_promote);
->>>>>>> e021bb4f
 }
 
 static void mg_copy(struct work_struct *ws)
