--- conflicted
+++ resolved
@@ -1905,8 +1905,6 @@
 	} while (sectors_to_go > 0);
 }
 
-<<<<<<< HEAD
-=======
 static void put_sync_write_buf(struct r1bio *r1_bio, int uptodate)
 {
 	if (atomic_dec_and_test(&r1_bio->remaining)) {
@@ -1923,7 +1921,6 @@
 	}
 }
 
->>>>>>> fa578e9d
 static void end_sync_write(struct bio *bio)
 {
 	int uptodate = !bio->bi_status;
