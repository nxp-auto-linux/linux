/*
 * raid1.c : Multiple Devices driver for Linux
 *
 * Copyright (C) 1999, 2000, 2001 Ingo Molnar, Red Hat
 *
 * Copyright (C) 1996, 1997, 1998 Ingo Molnar, Miguel de Icaza, Gadi Oxman
 *
 * RAID-1 management functions.
 *
 * Better read-balancing code written by Mika Kuoppala <miku@iki.fi>, 2000
 *
 * Fixes to reconstruction by Jakob Østergaard" <jakob@ostenfeld.dk>
 * Various fixes by Neil Brown <neilb@cse.unsw.edu.au>
 *
 * Changes by Peter T. Breuer <ptb@it.uc3m.es> 31/1/2003 to support
 * bitmapped intelligence in resync:
 *
 *      - bitmap marked during normal i/o
 *      - bitmap used to skip nondirty blocks during sync
 *
 * Additions to bitmap code, (C) 2003-2004 Paul Clements, SteelEye Technology:
 * - persistent bitmap code
 *
 * This program is free software; you can redistribute it and/or modify
 * it under the terms of the GNU General Public License as published by
 * the Free Software Foundation; either version 2, or (at your option)
 * any later version.
 *
 * You should have received a copy of the GNU General Public License
 * (for example /usr/src/linux/COPYING); if not, write to the Free
 * Software Foundation, Inc., 675 Mass Ave, Cambridge, MA 02139, USA.
 */

#include <linux/slab.h>
#include <linux/delay.h>
#include <linux/blkdev.h>
#include <linux/module.h>
#include <linux/seq_file.h>
#include <linux/ratelimit.h>

#include <trace/events/block.h>

#include "md.h"
#include "raid1.h"
#include "md-bitmap.h"

#define UNSUPPORTED_MDDEV_FLAGS		\
	((1L << MD_HAS_JOURNAL) |	\
	 (1L << MD_JOURNAL_CLEAN) |	\
	 (1L << MD_HAS_PPL) |		\
	 (1L << MD_HAS_MULTIPLE_PPLS))

/*
 * Number of guaranteed r1bios in case of extreme VM load:
 */
#define	NR_RAID1_BIOS 256

/* when we get a read error on a read-only array, we redirect to another
 * device without failing the first device, or trying to over-write to
 * correct the read error.  To keep track of bad blocks on a per-bio
 * level, we store IO_BLOCKED in the appropriate 'bios' pointer
 */
#define IO_BLOCKED ((struct bio *)1)
/* When we successfully write to a known bad-block, we need to remove the
 * bad-block marking which must be done from process context.  So we record
 * the success by setting devs[n].bio to IO_MADE_GOOD
 */
#define IO_MADE_GOOD ((struct bio *)2)

#define BIO_SPECIAL(bio) ((unsigned long)bio <= 2)

/* When there are this many requests queue to be written by
 * the raid1 thread, we become 'congested' to provide back-pressure
 * for writeback.
 */
static int max_queued_requests = 1024;

static void allow_barrier(struct r1conf *conf, sector_t sector_nr);
static void lower_barrier(struct r1conf *conf, sector_t sector_nr);

#define raid1_log(md, fmt, args...)				\
	do { if ((md)->queue) blk_add_trace_msg((md)->queue, "raid1 " fmt, ##args); } while (0)

#include "raid1-10.c"

/*
 * for resync bio, r1bio pointer can be retrieved from the per-bio
 * 'struct resync_pages'.
 */
static inline struct r1bio *get_resync_r1bio(struct bio *bio)
{
	return get_resync_pages(bio)->raid_bio;
}

static void * r1bio_pool_alloc(gfp_t gfp_flags, void *data)
{
	struct pool_info *pi = data;
	int size = offsetof(struct r1bio, bios[pi->raid_disks]);

	/* allocate a r1bio with room for raid_disks entries in the bios array */
	return kzalloc(size, gfp_flags);
}

static void r1bio_pool_free(void *r1_bio, void *data)
{
	kfree(r1_bio);
}

#define RESYNC_DEPTH 32
#define RESYNC_SECTORS (RESYNC_BLOCK_SIZE >> 9)
#define RESYNC_WINDOW (RESYNC_BLOCK_SIZE * RESYNC_DEPTH)
#define RESYNC_WINDOW_SECTORS (RESYNC_WINDOW >> 9)
#define CLUSTER_RESYNC_WINDOW (16 * RESYNC_WINDOW)
#define CLUSTER_RESYNC_WINDOW_SECTORS (CLUSTER_RESYNC_WINDOW >> 9)

static void * r1buf_pool_alloc(gfp_t gfp_flags, void *data)
{
	struct pool_info *pi = data;
	struct r1bio *r1_bio;
	struct bio *bio;
	int need_pages;
	int j;
	struct resync_pages *rps;

	r1_bio = r1bio_pool_alloc(gfp_flags, pi);
	if (!r1_bio)
		return NULL;

	rps = kmalloc_array(pi->raid_disks, sizeof(struct resync_pages),
			    gfp_flags);
	if (!rps)
		goto out_free_r1bio;

	/*
	 * Allocate bios : 1 for reading, n-1 for writing
	 */
	for (j = pi->raid_disks ; j-- ; ) {
		bio = bio_kmalloc(gfp_flags, RESYNC_PAGES);
		if (!bio)
			goto out_free_bio;
		r1_bio->bios[j] = bio;
	}
	/*
	 * Allocate RESYNC_PAGES data pages and attach them to
	 * the first bio.
	 * If this is a user-requested check/repair, allocate
	 * RESYNC_PAGES for each bio.
	 */
	if (test_bit(MD_RECOVERY_REQUESTED, &pi->mddev->recovery))
		need_pages = pi->raid_disks;
	else
		need_pages = 1;
	for (j = 0; j < pi->raid_disks; j++) {
		struct resync_pages *rp = &rps[j];

		bio = r1_bio->bios[j];

		if (j < need_pages) {
			if (resync_alloc_pages(rp, gfp_flags))
				goto out_free_pages;
		} else {
			memcpy(rp, &rps[0], sizeof(*rp));
			resync_get_all_pages(rp);
		}

		rp->raid_bio = r1_bio;
		bio->bi_private = rp;
	}

	r1_bio->master_bio = NULL;

	return r1_bio;

out_free_pages:
	while (--j >= 0)
		resync_free_pages(&rps[j]);

out_free_bio:
	while (++j < pi->raid_disks)
		bio_put(r1_bio->bios[j]);
	kfree(rps);

out_free_r1bio:
	r1bio_pool_free(r1_bio, data);
	return NULL;
}

static void r1buf_pool_free(void *__r1_bio, void *data)
{
	struct pool_info *pi = data;
	int i;
	struct r1bio *r1bio = __r1_bio;
	struct resync_pages *rp = NULL;

	for (i = pi->raid_disks; i--; ) {
		rp = get_resync_pages(r1bio->bios[i]);
		resync_free_pages(rp);
		bio_put(r1bio->bios[i]);
	}

	/* resync pages array stored in the 1st bio's .bi_private */
	kfree(rp);

	r1bio_pool_free(r1bio, data);
}

static void put_all_bios(struct r1conf *conf, struct r1bio *r1_bio)
{
	int i;

	for (i = 0; i < conf->raid_disks * 2; i++) {
		struct bio **bio = r1_bio->bios + i;
		if (!BIO_SPECIAL(*bio))
			bio_put(*bio);
		*bio = NULL;
	}
}

static void free_r1bio(struct r1bio *r1_bio)
{
	struct r1conf *conf = r1_bio->mddev->private;

	put_all_bios(conf, r1_bio);
	mempool_free(r1_bio, &conf->r1bio_pool);
}

static void put_buf(struct r1bio *r1_bio)
{
	struct r1conf *conf = r1_bio->mddev->private;
	sector_t sect = r1_bio->sector;
	int i;

	for (i = 0; i < conf->raid_disks * 2; i++) {
		struct bio *bio = r1_bio->bios[i];
		if (bio->bi_end_io)
			rdev_dec_pending(conf->mirrors[i].rdev, r1_bio->mddev);
	}

	mempool_free(r1_bio, &conf->r1buf_pool);

	lower_barrier(conf, sect);
}

static void reschedule_retry(struct r1bio *r1_bio)
{
	unsigned long flags;
	struct mddev *mddev = r1_bio->mddev;
	struct r1conf *conf = mddev->private;
	int idx;

	idx = sector_to_idx(r1_bio->sector);
	spin_lock_irqsave(&conf->device_lock, flags);
	list_add(&r1_bio->retry_list, &conf->retry_list);
	atomic_inc(&conf->nr_queued[idx]);
	spin_unlock_irqrestore(&conf->device_lock, flags);

	wake_up(&conf->wait_barrier);
	md_wakeup_thread(mddev->thread);
}

/*
 * raid_end_bio_io() is called when we have finished servicing a mirrored
 * operation and are ready to return a success/failure code to the buffer
 * cache layer.
 */
static void call_bio_endio(struct r1bio *r1_bio)
{
	struct bio *bio = r1_bio->master_bio;
	struct r1conf *conf = r1_bio->mddev->private;

	if (!test_bit(R1BIO_Uptodate, &r1_bio->state))
		bio->bi_status = BLK_STS_IOERR;

	bio_endio(bio);
	/*
	 * Wake up any possible resync thread that waits for the device
	 * to go idle.
	 */
	allow_barrier(conf, r1_bio->sector);
}

static void raid_end_bio_io(struct r1bio *r1_bio)
{
	struct bio *bio = r1_bio->master_bio;

	/* if nobody has done the final endio yet, do it now */
	if (!test_and_set_bit(R1BIO_Returned, &r1_bio->state)) {
		pr_debug("raid1: sync end %s on sectors %llu-%llu\n",
			 (bio_data_dir(bio) == WRITE) ? "write" : "read",
			 (unsigned long long) bio->bi_iter.bi_sector,
			 (unsigned long long) bio_end_sector(bio) - 1);

		call_bio_endio(r1_bio);
	}
	free_r1bio(r1_bio);
}

/*
 * Update disk head position estimator based on IRQ completion info.
 */
static inline void update_head_pos(int disk, struct r1bio *r1_bio)
{
	struct r1conf *conf = r1_bio->mddev->private;

	conf->mirrors[disk].head_position =
		r1_bio->sector + (r1_bio->sectors);
}

/*
 * Find the disk number which triggered given bio
 */
static int find_bio_disk(struct r1bio *r1_bio, struct bio *bio)
{
	int mirror;
	struct r1conf *conf = r1_bio->mddev->private;
	int raid_disks = conf->raid_disks;

	for (mirror = 0; mirror < raid_disks * 2; mirror++)
		if (r1_bio->bios[mirror] == bio)
			break;

	BUG_ON(mirror == raid_disks * 2);
	update_head_pos(mirror, r1_bio);

	return mirror;
}

static void raid1_end_read_request(struct bio *bio)
{
	int uptodate = !bio->bi_status;
	struct r1bio *r1_bio = bio->bi_private;
	struct r1conf *conf = r1_bio->mddev->private;
	struct md_rdev *rdev = conf->mirrors[r1_bio->read_disk].rdev;

	/*
	 * this branch is our 'one mirror IO has finished' event handler:
	 */
	update_head_pos(r1_bio->read_disk, r1_bio);

	if (uptodate)
		set_bit(R1BIO_Uptodate, &r1_bio->state);
	else if (test_bit(FailFast, &rdev->flags) &&
		 test_bit(R1BIO_FailFast, &r1_bio->state))
		/* This was a fail-fast read so we definitely
		 * want to retry */
		;
	else {
		/* If all other devices have failed, we want to return
		 * the error upwards rather than fail the last device.
		 * Here we redefine "uptodate" to mean "Don't want to retry"
		 */
		unsigned long flags;
		spin_lock_irqsave(&conf->device_lock, flags);
		if (r1_bio->mddev->degraded == conf->raid_disks ||
		    (r1_bio->mddev->degraded == conf->raid_disks-1 &&
		     test_bit(In_sync, &rdev->flags)))
			uptodate = 1;
		spin_unlock_irqrestore(&conf->device_lock, flags);
	}

	if (uptodate) {
		raid_end_bio_io(r1_bio);
		rdev_dec_pending(rdev, conf->mddev);
	} else {
		/*
		 * oops, read error:
		 */
		char b[BDEVNAME_SIZE];
		pr_err_ratelimited("md/raid1:%s: %s: rescheduling sector %llu\n",
				   mdname(conf->mddev),
				   bdevname(rdev->bdev, b),
				   (unsigned long long)r1_bio->sector);
		set_bit(R1BIO_ReadError, &r1_bio->state);
		reschedule_retry(r1_bio);
		/* don't drop the reference on read_disk yet */
	}
}

static void close_write(struct r1bio *r1_bio)
{
	/* it really is the end of this request */
	if (test_bit(R1BIO_BehindIO, &r1_bio->state)) {
		bio_free_pages(r1_bio->behind_master_bio);
		bio_put(r1_bio->behind_master_bio);
		r1_bio->behind_master_bio = NULL;
	}
	/* clear the bitmap if all writes complete successfully */
	md_bitmap_endwrite(r1_bio->mddev->bitmap, r1_bio->sector,
			   r1_bio->sectors,
			   !test_bit(R1BIO_Degraded, &r1_bio->state),
			   test_bit(R1BIO_BehindIO, &r1_bio->state));
	md_write_end(r1_bio->mddev);
}

static void r1_bio_write_done(struct r1bio *r1_bio)
{
	if (!atomic_dec_and_test(&r1_bio->remaining))
		return;

	if (test_bit(R1BIO_WriteError, &r1_bio->state))
		reschedule_retry(r1_bio);
	else {
		close_write(r1_bio);
		if (test_bit(R1BIO_MadeGood, &r1_bio->state))
			reschedule_retry(r1_bio);
		else
			raid_end_bio_io(r1_bio);
	}
}

static void raid1_end_write_request(struct bio *bio)
{
	struct r1bio *r1_bio = bio->bi_private;
	int behind = test_bit(R1BIO_BehindIO, &r1_bio->state);
	struct r1conf *conf = r1_bio->mddev->private;
	struct bio *to_put = NULL;
	int mirror = find_bio_disk(r1_bio, bio);
	struct md_rdev *rdev = conf->mirrors[mirror].rdev;
	bool discard_error;

	discard_error = bio->bi_status && bio_op(bio) == REQ_OP_DISCARD;

	/*
	 * 'one mirror IO has finished' event handler:
	 */
	if (bio->bi_status && !discard_error) {
		set_bit(WriteErrorSeen,	&rdev->flags);
		if (!test_and_set_bit(WantReplacement, &rdev->flags))
			set_bit(MD_RECOVERY_NEEDED, &
				conf->mddev->recovery);

		if (test_bit(FailFast, &rdev->flags) &&
		    (bio->bi_opf & MD_FAILFAST) &&
		    /* We never try FailFast to WriteMostly devices */
		    !test_bit(WriteMostly, &rdev->flags)) {
			md_error(r1_bio->mddev, rdev);
			if (!test_bit(Faulty, &rdev->flags))
				/* This is the only remaining device,
				 * We need to retry the write without
				 * FailFast
				 */
				set_bit(R1BIO_WriteError, &r1_bio->state);
			else {
				/* Finished with this branch */
				r1_bio->bios[mirror] = NULL;
				to_put = bio;
			}
		} else
			set_bit(R1BIO_WriteError, &r1_bio->state);
	} else {
		/*
		 * Set R1BIO_Uptodate in our master bio, so that we
		 * will return a good error code for to the higher
		 * levels even if IO on some other mirrored buffer
		 * fails.
		 *
		 * The 'master' represents the composite IO operation
		 * to user-side. So if something waits for IO, then it
		 * will wait for the 'master' bio.
		 */
		sector_t first_bad;
		int bad_sectors;

		r1_bio->bios[mirror] = NULL;
		to_put = bio;
		/*
		 * Do not set R1BIO_Uptodate if the current device is
		 * rebuilding or Faulty. This is because we cannot use
		 * such device for properly reading the data back (we could
		 * potentially use it, if the current write would have felt
		 * before rdev->recovery_offset, but for simplicity we don't
		 * check this here.
		 */
		if (test_bit(In_sync, &rdev->flags) &&
		    !test_bit(Faulty, &rdev->flags))
			set_bit(R1BIO_Uptodate, &r1_bio->state);

		/* Maybe we can clear some bad blocks. */
		if (is_badblock(rdev, r1_bio->sector, r1_bio->sectors,
				&first_bad, &bad_sectors) && !discard_error) {
			r1_bio->bios[mirror] = IO_MADE_GOOD;
			set_bit(R1BIO_MadeGood, &r1_bio->state);
		}
	}

	if (behind) {
		if (test_bit(WriteMostly, &rdev->flags))
			atomic_dec(&r1_bio->behind_remaining);

		/*
		 * In behind mode, we ACK the master bio once the I/O
		 * has safely reached all non-writemostly
		 * disks. Setting the Returned bit ensures that this
		 * gets done only once -- we don't ever want to return
		 * -EIO here, instead we'll wait
		 */
		if (atomic_read(&r1_bio->behind_remaining) >= (atomic_read(&r1_bio->remaining)-1) &&
		    test_bit(R1BIO_Uptodate, &r1_bio->state)) {
			/* Maybe we can return now */
			if (!test_and_set_bit(R1BIO_Returned, &r1_bio->state)) {
				struct bio *mbio = r1_bio->master_bio;
				pr_debug("raid1: behind end write sectors"
					 " %llu-%llu\n",
					 (unsigned long long) mbio->bi_iter.bi_sector,
					 (unsigned long long) bio_end_sector(mbio) - 1);
				call_bio_endio(r1_bio);
			}
		}
	}
	if (r1_bio->bios[mirror] == NULL)
		rdev_dec_pending(rdev, conf->mddev);

	/*
	 * Let's see if all mirrored write operations have finished
	 * already.
	 */
	r1_bio_write_done(r1_bio);

	if (to_put)
		bio_put(to_put);
}

static sector_t align_to_barrier_unit_end(sector_t start_sector,
					  sector_t sectors)
{
	sector_t len;

	WARN_ON(sectors == 0);
	/*
	 * len is the number of sectors from start_sector to end of the
	 * barrier unit which start_sector belongs to.
	 */
	len = round_up(start_sector + 1, BARRIER_UNIT_SECTOR_SIZE) -
	      start_sector;

	if (len > sectors)
		len = sectors;

	return len;
}

/*
 * This routine returns the disk from which the requested read should
 * be done. There is a per-array 'next expected sequential IO' sector
 * number - if this matches on the next IO then we use the last disk.
 * There is also a per-disk 'last know head position' sector that is
 * maintained from IRQ contexts, both the normal and the resync IO
 * completion handlers update this position correctly. If there is no
 * perfect sequential match then we pick the disk whose head is closest.
 *
 * If there are 2 mirrors in the same 2 devices, performance degrades
 * because position is mirror, not device based.
 *
 * The rdev for the device selected will have nr_pending incremented.
 */
static int read_balance(struct r1conf *conf, struct r1bio *r1_bio, int *max_sectors)
{
	const sector_t this_sector = r1_bio->sector;
	int sectors;
	int best_good_sectors;
	int best_disk, best_dist_disk, best_pending_disk;
	int has_nonrot_disk;
	int disk;
	sector_t best_dist;
	unsigned int min_pending;
	struct md_rdev *rdev;
	int choose_first;
	int choose_next_idle;

	rcu_read_lock();
	/*
	 * Check if we can balance. We can balance on the whole
	 * device if no resync is going on, or below the resync window.
	 * We take the first readable disk when above the resync window.
	 */
 retry:
	sectors = r1_bio->sectors;
	best_disk = -1;
	best_dist_disk = -1;
	best_dist = MaxSector;
	best_pending_disk = -1;
	min_pending = UINT_MAX;
	best_good_sectors = 0;
	has_nonrot_disk = 0;
	choose_next_idle = 0;
	clear_bit(R1BIO_FailFast, &r1_bio->state);

	if ((conf->mddev->recovery_cp < this_sector + sectors) ||
	    (mddev_is_clustered(conf->mddev) &&
	    md_cluster_ops->area_resyncing(conf->mddev, READ, this_sector,
		    this_sector + sectors)))
		choose_first = 1;
	else
		choose_first = 0;

	for (disk = 0 ; disk < conf->raid_disks * 2 ; disk++) {
		sector_t dist;
		sector_t first_bad;
		int bad_sectors;
		unsigned int pending;
		bool nonrot;

		rdev = rcu_dereference(conf->mirrors[disk].rdev);
		if (r1_bio->bios[disk] == IO_BLOCKED
		    || rdev == NULL
		    || test_bit(Faulty, &rdev->flags))
			continue;
		if (!test_bit(In_sync, &rdev->flags) &&
		    rdev->recovery_offset < this_sector + sectors)
			continue;
		if (test_bit(WriteMostly, &rdev->flags)) {
			/* Don't balance among write-mostly, just
			 * use the first as a last resort */
			if (best_dist_disk < 0) {
				if (is_badblock(rdev, this_sector, sectors,
						&first_bad, &bad_sectors)) {
					if (first_bad <= this_sector)
						/* Cannot use this */
						continue;
					best_good_sectors = first_bad - this_sector;
				} else
					best_good_sectors = sectors;
				best_dist_disk = disk;
				best_pending_disk = disk;
			}
			continue;
		}
		/* This is a reasonable device to use.  It might
		 * even be best.
		 */
		if (is_badblock(rdev, this_sector, sectors,
				&first_bad, &bad_sectors)) {
			if (best_dist < MaxSector)
				/* already have a better device */
				continue;
			if (first_bad <= this_sector) {
				/* cannot read here. If this is the 'primary'
				 * device, then we must not read beyond
				 * bad_sectors from another device..
				 */
				bad_sectors -= (this_sector - first_bad);
				if (choose_first && sectors > bad_sectors)
					sectors = bad_sectors;
				if (best_good_sectors > sectors)
					best_good_sectors = sectors;

			} else {
				sector_t good_sectors = first_bad - this_sector;
				if (good_sectors > best_good_sectors) {
					best_good_sectors = good_sectors;
					best_disk = disk;
				}
				if (choose_first)
					break;
			}
			continue;
		} else {
			if ((sectors > best_good_sectors) && (best_disk >= 0))
				best_disk = -1;
			best_good_sectors = sectors;
		}

		if (best_disk >= 0)
			/* At least two disks to choose from so failfast is OK */
			set_bit(R1BIO_FailFast, &r1_bio->state);

		nonrot = blk_queue_nonrot(bdev_get_queue(rdev->bdev));
		has_nonrot_disk |= nonrot;
		pending = atomic_read(&rdev->nr_pending);
		dist = abs(this_sector - conf->mirrors[disk].head_position);
		if (choose_first) {
			best_disk = disk;
			break;
		}
		/* Don't change to another disk for sequential reads */
		if (conf->mirrors[disk].next_seq_sect == this_sector
		    || dist == 0) {
			int opt_iosize = bdev_io_opt(rdev->bdev) >> 9;
			struct raid1_info *mirror = &conf->mirrors[disk];

			best_disk = disk;
			/*
			 * If buffered sequential IO size exceeds optimal
			 * iosize, check if there is idle disk. If yes, choose
			 * the idle disk. read_balance could already choose an
			 * idle disk before noticing it's a sequential IO in
			 * this disk. This doesn't matter because this disk
			 * will idle, next time it will be utilized after the
			 * first disk has IO size exceeds optimal iosize. In
			 * this way, iosize of the first disk will be optimal
			 * iosize at least. iosize of the second disk might be
			 * small, but not a big deal since when the second disk
			 * starts IO, the first disk is likely still busy.
			 */
			if (nonrot && opt_iosize > 0 &&
			    mirror->seq_start != MaxSector &&
			    mirror->next_seq_sect > opt_iosize &&
			    mirror->next_seq_sect - opt_iosize >=
			    mirror->seq_start) {
				choose_next_idle = 1;
				continue;
			}
			break;
		}

		if (choose_next_idle)
			continue;

		if (min_pending > pending) {
			min_pending = pending;
			best_pending_disk = disk;
		}

		if (dist < best_dist) {
			best_dist = dist;
			best_dist_disk = disk;
		}
	}

	/*
	 * If all disks are rotational, choose the closest disk. If any disk is
	 * non-rotational, choose the disk with less pending request even the
	 * disk is rotational, which might/might not be optimal for raids with
	 * mixed ratation/non-rotational disks depending on workload.
	 */
	if (best_disk == -1) {
		if (has_nonrot_disk || min_pending == 0)
			best_disk = best_pending_disk;
		else
			best_disk = best_dist_disk;
	}

	if (best_disk >= 0) {
		rdev = rcu_dereference(conf->mirrors[best_disk].rdev);
		if (!rdev)
			goto retry;
		atomic_inc(&rdev->nr_pending);
		sectors = best_good_sectors;

		if (conf->mirrors[best_disk].next_seq_sect != this_sector)
			conf->mirrors[best_disk].seq_start = this_sector;

		conf->mirrors[best_disk].next_seq_sect = this_sector + sectors;
	}
	rcu_read_unlock();
	*max_sectors = sectors;

	return best_disk;
}

static int raid1_congested(struct mddev *mddev, int bits)
{
	struct r1conf *conf = mddev->private;
	int i, ret = 0;

	if ((bits & (1 << WB_async_congested)) &&
	    conf->pending_count >= max_queued_requests)
		return 1;

	rcu_read_lock();
	for (i = 0; i < conf->raid_disks * 2; i++) {
		struct md_rdev *rdev = rcu_dereference(conf->mirrors[i].rdev);
		if (rdev && !test_bit(Faulty, &rdev->flags)) {
			struct request_queue *q = bdev_get_queue(rdev->bdev);

			BUG_ON(!q);

			/* Note the '|| 1' - when read_balance prefers
			 * non-congested targets, it can be removed
			 */
			if ((bits & (1 << WB_async_congested)) || 1)
				ret |= bdi_congested(q->backing_dev_info, bits);
			else
				ret &= bdi_congested(q->backing_dev_info, bits);
		}
	}
	rcu_read_unlock();
	return ret;
}

static void flush_bio_list(struct r1conf *conf, struct bio *bio)
{
	/* flush any pending bitmap writes to disk before proceeding w/ I/O */
	md_bitmap_unplug(conf->mddev->bitmap);
	wake_up(&conf->wait_barrier);

	while (bio) { /* submit pending writes */
		struct bio *next = bio->bi_next;
		struct md_rdev *rdev = (void *)bio->bi_disk;
		bio->bi_next = NULL;
		bio_set_dev(bio, rdev->bdev);
		if (test_bit(Faulty, &rdev->flags)) {
			bio_io_error(bio);
		} else if (unlikely((bio_op(bio) == REQ_OP_DISCARD) &&
				    !blk_queue_discard(bio->bi_disk->queue)))
			/* Just ignore it */
			bio_endio(bio);
		else
			generic_make_request(bio);
		bio = next;
	}
}

static void flush_pending_writes(struct r1conf *conf)
{
	/* Any writes that have been queued but are awaiting
	 * bitmap updates get flushed here.
	 */
	spin_lock_irq(&conf->device_lock);

	if (conf->pending_bio_list.head) {
		struct blk_plug plug;
		struct bio *bio;

		bio = bio_list_get(&conf->pending_bio_list);
		conf->pending_count = 0;
		spin_unlock_irq(&conf->device_lock);
<<<<<<< HEAD
=======

		/*
		 * As this is called in a wait_event() loop (see freeze_array),
		 * current->state might be TASK_UNINTERRUPTIBLE which will
		 * cause a warning when we prepare to wait again.  As it is
		 * rare that this path is taken, it is perfectly safe to force
		 * us to go around the wait_event() loop again, so the warning
		 * is a false-positive.  Silence the warning by resetting
		 * thread state
		 */
		__set_current_state(TASK_RUNNING);
>>>>>>> e021bb4f
		blk_start_plug(&plug);
		flush_bio_list(conf, bio);
		blk_finish_plug(&plug);
	} else
		spin_unlock_irq(&conf->device_lock);
}

/* Barriers....
 * Sometimes we need to suspend IO while we do something else,
 * either some resync/recovery, or reconfigure the array.
 * To do this we raise a 'barrier'.
 * The 'barrier' is a counter that can be raised multiple times
 * to count how many activities are happening which preclude
 * normal IO.
 * We can only raise the barrier if there is no pending IO.
 * i.e. if nr_pending == 0.
 * We choose only to raise the barrier if no-one is waiting for the
 * barrier to go down.  This means that as soon as an IO request
 * is ready, no other operations which require a barrier will start
 * until the IO request has had a chance.
 *
 * So: regular IO calls 'wait_barrier'.  When that returns there
 *    is no backgroup IO happening,  It must arrange to call
 *    allow_barrier when it has finished its IO.
 * backgroup IO calls must call raise_barrier.  Once that returns
 *    there is no normal IO happeing.  It must arrange to call
 *    lower_barrier when the particular background IO completes.
 */
static sector_t raise_barrier(struct r1conf *conf, sector_t sector_nr)
{
	int idx = sector_to_idx(sector_nr);

	spin_lock_irq(&conf->resync_lock);

	/* Wait until no block IO is waiting */
	wait_event_lock_irq(conf->wait_barrier,
			    !atomic_read(&conf->nr_waiting[idx]),
			    conf->resync_lock);

	/* block any new IO from starting */
	atomic_inc(&conf->barrier[idx]);
	/*
	 * In raise_barrier() we firstly increase conf->barrier[idx] then
	 * check conf->nr_pending[idx]. In _wait_barrier() we firstly
	 * increase conf->nr_pending[idx] then check conf->barrier[idx].
	 * A memory barrier here to make sure conf->nr_pending[idx] won't
	 * be fetched before conf->barrier[idx] is increased. Otherwise
	 * there will be a race between raise_barrier() and _wait_barrier().
	 */
	smp_mb__after_atomic();

	/* For these conditions we must wait:
	 * A: while the array is in frozen state
	 * B: while conf->nr_pending[idx] is not 0, meaning regular I/O
	 *    existing in corresponding I/O barrier bucket.
	 * C: while conf->barrier[idx] >= RESYNC_DEPTH, meaning reaches
	 *    max resync count which allowed on current I/O barrier bucket.
	 */
	wait_event_lock_irq(conf->wait_barrier,
			    (!conf->array_frozen &&
			     !atomic_read(&conf->nr_pending[idx]) &&
			     atomic_read(&conf->barrier[idx]) < RESYNC_DEPTH) ||
				test_bit(MD_RECOVERY_INTR, &conf->mddev->recovery),
			    conf->resync_lock);

	if (test_bit(MD_RECOVERY_INTR, &conf->mddev->recovery)) {
		atomic_dec(&conf->barrier[idx]);
		spin_unlock_irq(&conf->resync_lock);
		wake_up(&conf->wait_barrier);
		return -EINTR;
	}

	atomic_inc(&conf->nr_sync_pending);
	spin_unlock_irq(&conf->resync_lock);

	return 0;
}

static void lower_barrier(struct r1conf *conf, sector_t sector_nr)
{
	int idx = sector_to_idx(sector_nr);

	BUG_ON(atomic_read(&conf->barrier[idx]) <= 0);

	atomic_dec(&conf->barrier[idx]);
	atomic_dec(&conf->nr_sync_pending);
	wake_up(&conf->wait_barrier);
}

static void _wait_barrier(struct r1conf *conf, int idx)
{
	/*
	 * We need to increase conf->nr_pending[idx] very early here,
	 * then raise_barrier() can be blocked when it waits for
	 * conf->nr_pending[idx] to be 0. Then we can avoid holding
	 * conf->resync_lock when there is no barrier raised in same
	 * barrier unit bucket. Also if the array is frozen, I/O
	 * should be blocked until array is unfrozen.
	 */
	atomic_inc(&conf->nr_pending[idx]);
	/*
	 * In _wait_barrier() we firstly increase conf->nr_pending[idx], then
	 * check conf->barrier[idx]. In raise_barrier() we firstly increase
	 * conf->barrier[idx], then check conf->nr_pending[idx]. A memory
	 * barrier is necessary here to make sure conf->barrier[idx] won't be
	 * fetched before conf->nr_pending[idx] is increased. Otherwise there
	 * will be a race between _wait_barrier() and raise_barrier().
	 */
	smp_mb__after_atomic();

	/*
	 * Don't worry about checking two atomic_t variables at same time
	 * here. If during we check conf->barrier[idx], the array is
	 * frozen (conf->array_frozen is 1), and chonf->barrier[idx] is
	 * 0, it is safe to return and make the I/O continue. Because the
	 * array is frozen, all I/O returned here will eventually complete
	 * or be queued, no race will happen. See code comment in
	 * frozen_array().
	 */
	if (!READ_ONCE(conf->array_frozen) &&
	    !atomic_read(&conf->barrier[idx]))
		return;

	/*
	 * After holding conf->resync_lock, conf->nr_pending[idx]
	 * should be decreased before waiting for barrier to drop.
	 * Otherwise, we may encounter a race condition because
	 * raise_barrer() might be waiting for conf->nr_pending[idx]
	 * to be 0 at same time.
	 */
	spin_lock_irq(&conf->resync_lock);
	atomic_inc(&conf->nr_waiting[idx]);
	atomic_dec(&conf->nr_pending[idx]);
	/*
	 * In case freeze_array() is waiting for
	 * get_unqueued_pending() == extra
	 */
	wake_up(&conf->wait_barrier);
	/* Wait for the barrier in same barrier unit bucket to drop. */
	wait_event_lock_irq(conf->wait_barrier,
			    !conf->array_frozen &&
			     !atomic_read(&conf->barrier[idx]),
			    conf->resync_lock);
	atomic_inc(&conf->nr_pending[idx]);
	atomic_dec(&conf->nr_waiting[idx]);
	spin_unlock_irq(&conf->resync_lock);
}

static void wait_read_barrier(struct r1conf *conf, sector_t sector_nr)
{
	int idx = sector_to_idx(sector_nr);

	/*
	 * Very similar to _wait_barrier(). The difference is, for read
	 * I/O we don't need wait for sync I/O, but if the whole array
	 * is frozen, the read I/O still has to wait until the array is
	 * unfrozen. Since there is no ordering requirement with
	 * conf->barrier[idx] here, memory barrier is unnecessary as well.
	 */
	atomic_inc(&conf->nr_pending[idx]);

	if (!READ_ONCE(conf->array_frozen))
		return;

	spin_lock_irq(&conf->resync_lock);
	atomic_inc(&conf->nr_waiting[idx]);
	atomic_dec(&conf->nr_pending[idx]);
	/*
	 * In case freeze_array() is waiting for
	 * get_unqueued_pending() == extra
	 */
	wake_up(&conf->wait_barrier);
	/* Wait for array to be unfrozen */
	wait_event_lock_irq(conf->wait_barrier,
			    !conf->array_frozen,
			    conf->resync_lock);
	atomic_inc(&conf->nr_pending[idx]);
	atomic_dec(&conf->nr_waiting[idx]);
	spin_unlock_irq(&conf->resync_lock);
}

static void wait_barrier(struct r1conf *conf, sector_t sector_nr)
{
	int idx = sector_to_idx(sector_nr);

	_wait_barrier(conf, idx);
}

static void _allow_barrier(struct r1conf *conf, int idx)
{
	atomic_dec(&conf->nr_pending[idx]);
	wake_up(&conf->wait_barrier);
}

static void allow_barrier(struct r1conf *conf, sector_t sector_nr)
{
	int idx = sector_to_idx(sector_nr);

	_allow_barrier(conf, idx);
}

/* conf->resync_lock should be held */
static int get_unqueued_pending(struct r1conf *conf)
{
	int idx, ret;

	ret = atomic_read(&conf->nr_sync_pending);
	for (idx = 0; idx < BARRIER_BUCKETS_NR; idx++)
		ret += atomic_read(&conf->nr_pending[idx]) -
			atomic_read(&conf->nr_queued[idx]);

	return ret;
}

static void freeze_array(struct r1conf *conf, int extra)
{
	/* Stop sync I/O and normal I/O and wait for everything to
	 * go quiet.
	 * This is called in two situations:
	 * 1) management command handlers (reshape, remove disk, quiesce).
	 * 2) one normal I/O request failed.

	 * After array_frozen is set to 1, new sync IO will be blocked at
	 * raise_barrier(), and new normal I/O will blocked at _wait_barrier()
	 * or wait_read_barrier(). The flying I/Os will either complete or be
	 * queued. When everything goes quite, there are only queued I/Os left.

	 * Every flying I/O contributes to a conf->nr_pending[idx], idx is the
	 * barrier bucket index which this I/O request hits. When all sync and
	 * normal I/O are queued, sum of all conf->nr_pending[] will match sum
	 * of all conf->nr_queued[]. But normal I/O failure is an exception,
	 * in handle_read_error(), we may call freeze_array() before trying to
	 * fix the read error. In this case, the error read I/O is not queued,
	 * so get_unqueued_pending() == 1.
	 *
	 * Therefore before this function returns, we need to wait until
	 * get_unqueued_pendings(conf) gets equal to extra. For
	 * normal I/O context, extra is 1, in rested situations extra is 0.
	 */
	spin_lock_irq(&conf->resync_lock);
	conf->array_frozen = 1;
	raid1_log(conf->mddev, "wait freeze");
	wait_event_lock_irq_cmd(
		conf->wait_barrier,
		get_unqueued_pending(conf) == extra,
		conf->resync_lock,
		flush_pending_writes(conf));
	spin_unlock_irq(&conf->resync_lock);
}
static void unfreeze_array(struct r1conf *conf)
{
	/* reverse the effect of the freeze */
	spin_lock_irq(&conf->resync_lock);
	conf->array_frozen = 0;
	spin_unlock_irq(&conf->resync_lock);
	wake_up(&conf->wait_barrier);
}

static void alloc_behind_master_bio(struct r1bio *r1_bio,
					   struct bio *bio)
{
	int size = bio->bi_iter.bi_size;
	unsigned vcnt = (size + PAGE_SIZE - 1) >> PAGE_SHIFT;
	int i = 0;
	struct bio *behind_bio = NULL;

	behind_bio = bio_alloc_mddev(GFP_NOIO, vcnt, r1_bio->mddev);
	if (!behind_bio)
		return;

	/* discard op, we don't support writezero/writesame yet */
	if (!bio_has_data(bio)) {
		behind_bio->bi_iter.bi_size = size;
		goto skip_copy;
	}

	behind_bio->bi_write_hint = bio->bi_write_hint;

	while (i < vcnt && size) {
		struct page *page;
		int len = min_t(int, PAGE_SIZE, size);

		page = alloc_page(GFP_NOIO);
		if (unlikely(!page))
			goto free_pages;

		bio_add_page(behind_bio, page, len, 0);

		size -= len;
		i++;
	}

	bio_copy_data(behind_bio, bio);
skip_copy:
	r1_bio->behind_master_bio = behind_bio;
	set_bit(R1BIO_BehindIO, &r1_bio->state);

	return;

free_pages:
	pr_debug("%dB behind alloc failed, doing sync I/O\n",
		 bio->bi_iter.bi_size);
	bio_free_pages(behind_bio);
	bio_put(behind_bio);
}

struct raid1_plug_cb {
	struct blk_plug_cb	cb;
	struct bio_list		pending;
	int			pending_cnt;
};

static void raid1_unplug(struct blk_plug_cb *cb, bool from_schedule)
{
	struct raid1_plug_cb *plug = container_of(cb, struct raid1_plug_cb,
						  cb);
	struct mddev *mddev = plug->cb.data;
	struct r1conf *conf = mddev->private;
	struct bio *bio;

	if (from_schedule || current->bio_list) {
		spin_lock_irq(&conf->device_lock);
		bio_list_merge(&conf->pending_bio_list, &plug->pending);
		conf->pending_count += plug->pending_cnt;
		spin_unlock_irq(&conf->device_lock);
		wake_up(&conf->wait_barrier);
		md_wakeup_thread(mddev->thread);
		kfree(plug);
		return;
	}

	/* we aren't scheduling, so we can do the write-out directly. */
	bio = bio_list_get(&plug->pending);
	flush_bio_list(conf, bio);
	kfree(plug);
}

static void init_r1bio(struct r1bio *r1_bio, struct mddev *mddev, struct bio *bio)
{
	r1_bio->master_bio = bio;
	r1_bio->sectors = bio_sectors(bio);
	r1_bio->state = 0;
	r1_bio->mddev = mddev;
	r1_bio->sector = bio->bi_iter.bi_sector;
}

static inline struct r1bio *
alloc_r1bio(struct mddev *mddev, struct bio *bio)
{
	struct r1conf *conf = mddev->private;
	struct r1bio *r1_bio;

	r1_bio = mempool_alloc(&conf->r1bio_pool, GFP_NOIO);
	/* Ensure no bio records IO_BLOCKED */
	memset(r1_bio->bios, 0, conf->raid_disks * sizeof(r1_bio->bios[0]));
	init_r1bio(r1_bio, mddev, bio);
	return r1_bio;
}

static void raid1_read_request(struct mddev *mddev, struct bio *bio,
			       int max_read_sectors, struct r1bio *r1_bio)
{
	struct r1conf *conf = mddev->private;
	struct raid1_info *mirror;
	struct bio *read_bio;
	struct bitmap *bitmap = mddev->bitmap;
	const int op = bio_op(bio);
	const unsigned long do_sync = (bio->bi_opf & REQ_SYNC);
	int max_sectors;
	int rdisk;
	bool print_msg = !!r1_bio;
	char b[BDEVNAME_SIZE];

	/*
	 * If r1_bio is set, we are blocking the raid1d thread
	 * so there is a tiny risk of deadlock.  So ask for
	 * emergency memory if needed.
	 */
	gfp_t gfp = r1_bio ? (GFP_NOIO | __GFP_HIGH) : GFP_NOIO;

	if (print_msg) {
		/* Need to get the block device name carefully */
		struct md_rdev *rdev;
		rcu_read_lock();
		rdev = rcu_dereference(conf->mirrors[r1_bio->read_disk].rdev);
		if (rdev)
			bdevname(rdev->bdev, b);
		else
			strcpy(b, "???");
		rcu_read_unlock();
	}

	/*
	 * Still need barrier for READ in case that whole
	 * array is frozen.
	 */
	wait_read_barrier(conf, bio->bi_iter.bi_sector);

	if (!r1_bio)
		r1_bio = alloc_r1bio(mddev, bio);
	else
		init_r1bio(r1_bio, mddev, bio);
	r1_bio->sectors = max_read_sectors;

	/*
	 * make_request() can abort the operation when read-ahead is being
	 * used and no empty request is available.
	 */
	rdisk = read_balance(conf, r1_bio, &max_sectors);

	if (rdisk < 0) {
		/* couldn't find anywhere to read from */
		if (print_msg) {
			pr_crit_ratelimited("md/raid1:%s: %s: unrecoverable I/O read error for block %llu\n",
					    mdname(mddev),
					    b,
					    (unsigned long long)r1_bio->sector);
		}
		raid_end_bio_io(r1_bio);
		return;
	}
	mirror = conf->mirrors + rdisk;

	if (print_msg)
		pr_info_ratelimited("md/raid1:%s: redirecting sector %llu to other mirror: %s\n",
				    mdname(mddev),
				    (unsigned long long)r1_bio->sector,
				    bdevname(mirror->rdev->bdev, b));

	if (test_bit(WriteMostly, &mirror->rdev->flags) &&
	    bitmap) {
		/*
		 * Reading from a write-mostly device must take care not to
		 * over-take any writes that are 'behind'
		 */
		raid1_log(mddev, "wait behind writes");
		wait_event(bitmap->behind_wait,
			   atomic_read(&bitmap->behind_writes) == 0);
	}

	if (max_sectors < bio_sectors(bio)) {
		struct bio *split = bio_split(bio, max_sectors,
					      gfp, &conf->bio_split);
		bio_chain(split, bio);
		generic_make_request(bio);
		bio = split;
		r1_bio->master_bio = bio;
		r1_bio->sectors = max_sectors;
	}

	r1_bio->read_disk = rdisk;

	read_bio = bio_clone_fast(bio, gfp, &mddev->bio_set);

	r1_bio->bios[rdisk] = read_bio;

	read_bio->bi_iter.bi_sector = r1_bio->sector +
		mirror->rdev->data_offset;
	bio_set_dev(read_bio, mirror->rdev->bdev);
	read_bio->bi_end_io = raid1_end_read_request;
	bio_set_op_attrs(read_bio, op, do_sync);
	if (test_bit(FailFast, &mirror->rdev->flags) &&
	    test_bit(R1BIO_FailFast, &r1_bio->state))
	        read_bio->bi_opf |= MD_FAILFAST;
	read_bio->bi_private = r1_bio;

	if (mddev->gendisk)
	        trace_block_bio_remap(read_bio->bi_disk->queue, read_bio,
				disk_devt(mddev->gendisk), r1_bio->sector);

	generic_make_request(read_bio);
}

static void raid1_write_request(struct mddev *mddev, struct bio *bio,
				int max_write_sectors)
{
	struct r1conf *conf = mddev->private;
	struct r1bio *r1_bio;
	int i, disks;
	struct bitmap *bitmap = mddev->bitmap;
	unsigned long flags;
	struct md_rdev *blocked_rdev;
	struct blk_plug_cb *cb;
	struct raid1_plug_cb *plug = NULL;
	int first_clone;
	int max_sectors;

<<<<<<< HEAD
	/*
	 * Register the new request and wait if the reconstruction
	 * thread has put up a bar for new requests.
	 * Continue immediately if no resync is active currently.
	 */


=======
>>>>>>> e021bb4f
	if (mddev_is_clustered(mddev) &&
	     md_cluster_ops->area_resyncing(mddev, WRITE,
		     bio->bi_iter.bi_sector, bio_end_sector(bio))) {

		DEFINE_WAIT(w);
		for (;;) {
			prepare_to_wait(&conf->wait_barrier,
<<<<<<< HEAD
					&w, TASK_INTERRUPTIBLE);
			if (!mddev_is_clustered(mddev) ||
			    !md_cluster_ops->area_resyncing(mddev, WRITE,
=======
					&w, TASK_IDLE);
			if (!md_cluster_ops->area_resyncing(mddev, WRITE,
>>>>>>> e021bb4f
							bio->bi_iter.bi_sector,
							bio_end_sector(bio)))
				break;
			schedule();
		}
		finish_wait(&conf->wait_barrier, &w);
	}

	/*
	 * Register the new request and wait if the reconstruction
	 * thread has put up a bar for new requests.
	 * Continue immediately if no resync is active currently.
	 */
	wait_barrier(conf, bio->bi_iter.bi_sector);

	r1_bio = alloc_r1bio(mddev, bio);
	r1_bio->sectors = max_write_sectors;

	if (conf->pending_count >= max_queued_requests) {
		md_wakeup_thread(mddev->thread);
		raid1_log(mddev, "wait queued");
		wait_event(conf->wait_barrier,
			   conf->pending_count < max_queued_requests);
	}
	/* first select target devices under rcu_lock and
	 * inc refcount on their rdev.  Record them by setting
	 * bios[x] to bio
	 * If there are known/acknowledged bad blocks on any device on
	 * which we have seen a write error, we want to avoid writing those
	 * blocks.
	 * This potentially requires several writes to write around
	 * the bad blocks.  Each set of writes gets it's own r1bio
	 * with a set of bios attached.
	 */

	disks = conf->raid_disks * 2;
 retry_write:
	blocked_rdev = NULL;
	rcu_read_lock();
	max_sectors = r1_bio->sectors;
	for (i = 0;  i < disks; i++) {
		struct md_rdev *rdev = rcu_dereference(conf->mirrors[i].rdev);
		if (rdev && unlikely(test_bit(Blocked, &rdev->flags))) {
			atomic_inc(&rdev->nr_pending);
			blocked_rdev = rdev;
			break;
		}
		r1_bio->bios[i] = NULL;
		if (!rdev || test_bit(Faulty, &rdev->flags)) {
			if (i < conf->raid_disks)
				set_bit(R1BIO_Degraded, &r1_bio->state);
			continue;
		}

		atomic_inc(&rdev->nr_pending);
		if (test_bit(WriteErrorSeen, &rdev->flags)) {
			sector_t first_bad;
			int bad_sectors;
			int is_bad;

			is_bad = is_badblock(rdev, r1_bio->sector, max_sectors,
					     &first_bad, &bad_sectors);
			if (is_bad < 0) {
				/* mustn't write here until the bad block is
				 * acknowledged*/
				set_bit(BlockedBadBlocks, &rdev->flags);
				blocked_rdev = rdev;
				break;
			}
			if (is_bad && first_bad <= r1_bio->sector) {
				/* Cannot write here at all */
				bad_sectors -= (r1_bio->sector - first_bad);
				if (bad_sectors < max_sectors)
					/* mustn't write more than bad_sectors
					 * to other devices yet
					 */
					max_sectors = bad_sectors;
				rdev_dec_pending(rdev, mddev);
				/* We don't set R1BIO_Degraded as that
				 * only applies if the disk is
				 * missing, so it might be re-added,
				 * and we want to know to recover this
				 * chunk.
				 * In this case the device is here,
				 * and the fact that this chunk is not
				 * in-sync is recorded in the bad
				 * block log
				 */
				continue;
			}
			if (is_bad) {
				int good_sectors = first_bad - r1_bio->sector;
				if (good_sectors < max_sectors)
					max_sectors = good_sectors;
			}
		}
		r1_bio->bios[i] = bio;
	}
	rcu_read_unlock();

	if (unlikely(blocked_rdev)) {
		/* Wait for this device to become unblocked */
		int j;

		for (j = 0; j < i; j++)
			if (r1_bio->bios[j])
				rdev_dec_pending(conf->mirrors[j].rdev, mddev);
		r1_bio->state = 0;
		allow_barrier(conf, bio->bi_iter.bi_sector);
		raid1_log(mddev, "wait rdev %d blocked", blocked_rdev->raid_disk);
		md_wait_for_blocked_rdev(blocked_rdev, mddev);
		wait_barrier(conf, bio->bi_iter.bi_sector);
		goto retry_write;
	}

	if (max_sectors < bio_sectors(bio)) {
		struct bio *split = bio_split(bio, max_sectors,
					      GFP_NOIO, &conf->bio_split);
		bio_chain(split, bio);
		generic_make_request(bio);
		bio = split;
		r1_bio->master_bio = bio;
		r1_bio->sectors = max_sectors;
	}

	atomic_set(&r1_bio->remaining, 1);
	atomic_set(&r1_bio->behind_remaining, 0);

	first_clone = 1;

	for (i = 0; i < disks; i++) {
		struct bio *mbio = NULL;
		if (!r1_bio->bios[i])
			continue;


		if (first_clone) {
			/* do behind I/O ?
			 * Not if there are too many, or cannot
			 * allocate memory, or a reader on WriteMostly
			 * is waiting for behind writes to flush */
			if (bitmap &&
			    (atomic_read(&bitmap->behind_writes)
			     < mddev->bitmap_info.max_write_behind) &&
			    !waitqueue_active(&bitmap->behind_wait)) {
				alloc_behind_master_bio(r1_bio, bio);
			}

			md_bitmap_startwrite(bitmap, r1_bio->sector, r1_bio->sectors,
					     test_bit(R1BIO_BehindIO, &r1_bio->state));
			first_clone = 0;
		}

		if (r1_bio->behind_master_bio)
			mbio = bio_clone_fast(r1_bio->behind_master_bio,
					      GFP_NOIO, &mddev->bio_set);
		else
			mbio = bio_clone_fast(bio, GFP_NOIO, &mddev->bio_set);

		if (r1_bio->behind_master_bio) {
			if (test_bit(WriteMostly, &conf->mirrors[i].rdev->flags))
				atomic_inc(&r1_bio->behind_remaining);
		}

		r1_bio->bios[i] = mbio;

		mbio->bi_iter.bi_sector	= (r1_bio->sector +
				   conf->mirrors[i].rdev->data_offset);
		bio_set_dev(mbio, conf->mirrors[i].rdev->bdev);
		mbio->bi_end_io	= raid1_end_write_request;
		mbio->bi_opf = bio_op(bio) | (bio->bi_opf & (REQ_SYNC | REQ_FUA));
		if (test_bit(FailFast, &conf->mirrors[i].rdev->flags) &&
		    !test_bit(WriteMostly, &conf->mirrors[i].rdev->flags) &&
		    conf->raid_disks - mddev->degraded > 1)
			mbio->bi_opf |= MD_FAILFAST;
		mbio->bi_private = r1_bio;

		atomic_inc(&r1_bio->remaining);

		if (mddev->gendisk)
			trace_block_bio_remap(mbio->bi_disk->queue,
					      mbio, disk_devt(mddev->gendisk),
					      r1_bio->sector);
		/* flush_pending_writes() needs access to the rdev so...*/
		mbio->bi_disk = (void *)conf->mirrors[i].rdev;

		cb = blk_check_plugged(raid1_unplug, mddev, sizeof(*plug));
		if (cb)
			plug = container_of(cb, struct raid1_plug_cb, cb);
		else
			plug = NULL;
		if (plug) {
			bio_list_add(&plug->pending, mbio);
			plug->pending_cnt++;
		} else {
			spin_lock_irqsave(&conf->device_lock, flags);
			bio_list_add(&conf->pending_bio_list, mbio);
			conf->pending_count++;
			spin_unlock_irqrestore(&conf->device_lock, flags);
			md_wakeup_thread(mddev->thread);
		}
	}

	r1_bio_write_done(r1_bio);

	/* In case raid1d snuck in to freeze_array */
	wake_up(&conf->wait_barrier);
}

static bool raid1_make_request(struct mddev *mddev, struct bio *bio)
{
	sector_t sectors;

	if (unlikely(bio->bi_opf & REQ_PREFLUSH)) {
		md_flush_request(mddev, bio);
		return true;
	}

	/*
	 * There is a limit to the maximum size, but
	 * the read/write handler might find a lower limit
	 * due to bad blocks.  To avoid multiple splits,
	 * we pass the maximum number of sectors down
	 * and let the lower level perform the split.
	 */
	sectors = align_to_barrier_unit_end(
		bio->bi_iter.bi_sector, bio_sectors(bio));

	if (bio_data_dir(bio) == READ)
		raid1_read_request(mddev, bio, sectors, NULL);
	else {
		if (!md_write_start(mddev,bio))
			return false;
		raid1_write_request(mddev, bio, sectors);
	}
	return true;
}

static void raid1_status(struct seq_file *seq, struct mddev *mddev)
{
	struct r1conf *conf = mddev->private;
	int i;

	seq_printf(seq, " [%d/%d] [", conf->raid_disks,
		   conf->raid_disks - mddev->degraded);
	rcu_read_lock();
	for (i = 0; i < conf->raid_disks; i++) {
		struct md_rdev *rdev = rcu_dereference(conf->mirrors[i].rdev);
		seq_printf(seq, "%s",
			   rdev && test_bit(In_sync, &rdev->flags) ? "U" : "_");
	}
	rcu_read_unlock();
	seq_printf(seq, "]");
}

static void raid1_error(struct mddev *mddev, struct md_rdev *rdev)
{
	char b[BDEVNAME_SIZE];
	struct r1conf *conf = mddev->private;
	unsigned long flags;

	/*
	 * If it is not operational, then we have already marked it as dead
	 * else if it is the last working disks, ignore the error, let the
	 * next level up know.
	 * else mark the drive as failed
	 */
	spin_lock_irqsave(&conf->device_lock, flags);
	if (test_bit(In_sync, &rdev->flags)
	    && (conf->raid_disks - mddev->degraded) == 1) {
		/*
		 * Don't fail the drive, act as though we were just a
		 * normal single drive.
		 * However don't try a recovery from this drive as
		 * it is very likely to fail.
		 */
		conf->recovery_disabled = mddev->recovery_disabled;
		spin_unlock_irqrestore(&conf->device_lock, flags);
		return;
	}
	set_bit(Blocked, &rdev->flags);
	if (test_and_clear_bit(In_sync, &rdev->flags)) {
		mddev->degraded++;
		set_bit(Faulty, &rdev->flags);
	} else
		set_bit(Faulty, &rdev->flags);
	spin_unlock_irqrestore(&conf->device_lock, flags);
	/*
	 * if recovery is running, make sure it aborts.
	 */
	set_bit(MD_RECOVERY_INTR, &mddev->recovery);
	set_mask_bits(&mddev->sb_flags, 0,
		      BIT(MD_SB_CHANGE_DEVS) | BIT(MD_SB_CHANGE_PENDING));
	pr_crit("md/raid1:%s: Disk failure on %s, disabling device.\n"
		"md/raid1:%s: Operation continuing on %d devices.\n",
		mdname(mddev), bdevname(rdev->bdev, b),
		mdname(mddev), conf->raid_disks - mddev->degraded);
}

static void print_conf(struct r1conf *conf)
{
	int i;

	pr_debug("RAID1 conf printout:\n");
	if (!conf) {
		pr_debug("(!conf)\n");
		return;
	}
	pr_debug(" --- wd:%d rd:%d\n", conf->raid_disks - conf->mddev->degraded,
		 conf->raid_disks);

	rcu_read_lock();
	for (i = 0; i < conf->raid_disks; i++) {
		char b[BDEVNAME_SIZE];
		struct md_rdev *rdev = rcu_dereference(conf->mirrors[i].rdev);
		if (rdev)
			pr_debug(" disk %d, wo:%d, o:%d, dev:%s\n",
				 i, !test_bit(In_sync, &rdev->flags),
				 !test_bit(Faulty, &rdev->flags),
				 bdevname(rdev->bdev,b));
	}
	rcu_read_unlock();
}

static void close_sync(struct r1conf *conf)
{
	int idx;

	for (idx = 0; idx < BARRIER_BUCKETS_NR; idx++) {
		_wait_barrier(conf, idx);
		_allow_barrier(conf, idx);
	}

	mempool_exit(&conf->r1buf_pool);
}

static int raid1_spare_active(struct mddev *mddev)
{
	int i;
	struct r1conf *conf = mddev->private;
	int count = 0;
	unsigned long flags;

	/*
	 * Find all failed disks within the RAID1 configuration
	 * and mark them readable.
	 * Called under mddev lock, so rcu protection not needed.
	 * device_lock used to avoid races with raid1_end_read_request
	 * which expects 'In_sync' flags and ->degraded to be consistent.
	 */
	spin_lock_irqsave(&conf->device_lock, flags);
	for (i = 0; i < conf->raid_disks; i++) {
		struct md_rdev *rdev = conf->mirrors[i].rdev;
		struct md_rdev *repl = conf->mirrors[conf->raid_disks + i].rdev;
		if (repl
		    && !test_bit(Candidate, &repl->flags)
		    && repl->recovery_offset == MaxSector
		    && !test_bit(Faulty, &repl->flags)
		    && !test_and_set_bit(In_sync, &repl->flags)) {
			/* replacement has just become active */
			if (!rdev ||
			    !test_and_clear_bit(In_sync, &rdev->flags))
				count++;
			if (rdev) {
				/* Replaced device not technically
				 * faulty, but we need to be sure
				 * it gets removed and never re-added
				 */
				set_bit(Faulty, &rdev->flags);
				sysfs_notify_dirent_safe(
					rdev->sysfs_state);
			}
		}
		if (rdev
		    && rdev->recovery_offset == MaxSector
		    && !test_bit(Faulty, &rdev->flags)
		    && !test_and_set_bit(In_sync, &rdev->flags)) {
			count++;
			sysfs_notify_dirent_safe(rdev->sysfs_state);
		}
	}
	mddev->degraded -= count;
	spin_unlock_irqrestore(&conf->device_lock, flags);

	print_conf(conf);
	return count;
}

static int raid1_add_disk(struct mddev *mddev, struct md_rdev *rdev)
{
	struct r1conf *conf = mddev->private;
	int err = -EEXIST;
	int mirror = 0;
	struct raid1_info *p;
	int first = 0;
	int last = conf->raid_disks - 1;

	if (mddev->recovery_disabled == conf->recovery_disabled)
		return -EBUSY;

	if (md_integrity_add_rdev(rdev, mddev))
		return -ENXIO;

	if (rdev->raid_disk >= 0)
		first = last = rdev->raid_disk;

	/*
	 * find the disk ... but prefer rdev->saved_raid_disk
	 * if possible.
	 */
	if (rdev->saved_raid_disk >= 0 &&
	    rdev->saved_raid_disk >= first &&
	    rdev->saved_raid_disk < conf->raid_disks &&
	    conf->mirrors[rdev->saved_raid_disk].rdev == NULL)
		first = last = rdev->saved_raid_disk;

	for (mirror = first; mirror <= last; mirror++) {
		p = conf->mirrors+mirror;
		if (!p->rdev) {

			if (mddev->gendisk)
				disk_stack_limits(mddev->gendisk, rdev->bdev,
						  rdev->data_offset << 9);

			p->head_position = 0;
			rdev->raid_disk = mirror;
			err = 0;
			/* As all devices are equivalent, we don't need a full recovery
			 * if this was recently any drive of the array
			 */
			if (rdev->saved_raid_disk < 0)
				conf->fullsync = 1;
			rcu_assign_pointer(p->rdev, rdev);
			break;
		}
		if (test_bit(WantReplacement, &p->rdev->flags) &&
		    p[conf->raid_disks].rdev == NULL) {
			/* Add this device as a replacement */
			clear_bit(In_sync, &rdev->flags);
			set_bit(Replacement, &rdev->flags);
			rdev->raid_disk = mirror;
			err = 0;
			conf->fullsync = 1;
			rcu_assign_pointer(p[conf->raid_disks].rdev, rdev);
			break;
		}
	}
	if (mddev->queue && blk_queue_discard(bdev_get_queue(rdev->bdev)))
		blk_queue_flag_set(QUEUE_FLAG_DISCARD, mddev->queue);
	print_conf(conf);
	return err;
}

static int raid1_remove_disk(struct mddev *mddev, struct md_rdev *rdev)
{
	struct r1conf *conf = mddev->private;
	int err = 0;
	int number = rdev->raid_disk;
	struct raid1_info *p = conf->mirrors + number;

	if (rdev != p->rdev)
		p = conf->mirrors + conf->raid_disks + number;

	print_conf(conf);
	if (rdev == p->rdev) {
		if (test_bit(In_sync, &rdev->flags) ||
		    atomic_read(&rdev->nr_pending)) {
			err = -EBUSY;
			goto abort;
		}
		/* Only remove non-faulty devices if recovery
		 * is not possible.
		 */
		if (!test_bit(Faulty, &rdev->flags) &&
		    mddev->recovery_disabled != conf->recovery_disabled &&
		    mddev->degraded < conf->raid_disks) {
			err = -EBUSY;
			goto abort;
		}
		p->rdev = NULL;
		if (!test_bit(RemoveSynchronized, &rdev->flags)) {
			synchronize_rcu();
			if (atomic_read(&rdev->nr_pending)) {
				/* lost the race, try later */
				err = -EBUSY;
				p->rdev = rdev;
				goto abort;
			}
		}
		if (conf->mirrors[conf->raid_disks + number].rdev) {
			/* We just removed a device that is being replaced.
			 * Move down the replacement.  We drain all IO before
			 * doing this to avoid confusion.
			 */
			struct md_rdev *repl =
				conf->mirrors[conf->raid_disks + number].rdev;
			freeze_array(conf, 0);
			if (atomic_read(&repl->nr_pending)) {
				/* It means that some queued IO of retry_list
				 * hold repl. Thus, we cannot set replacement
				 * as NULL, avoiding rdev NULL pointer
				 * dereference in sync_request_write and
				 * handle_write_finished.
				 */
				err = -EBUSY;
				unfreeze_array(conf);
				goto abort;
			}
			clear_bit(Replacement, &repl->flags);
			p->rdev = repl;
			conf->mirrors[conf->raid_disks + number].rdev = NULL;
			unfreeze_array(conf);
		}

		clear_bit(WantReplacement, &rdev->flags);
		err = md_integrity_register(mddev);
	}
abort:

	print_conf(conf);
	return err;
}

static void end_sync_read(struct bio *bio)
{
	struct r1bio *r1_bio = get_resync_r1bio(bio);

	update_head_pos(r1_bio->read_disk, r1_bio);

	/*
	 * we have read a block, now it needs to be re-written,
	 * or re-read if the read failed.
	 * We don't do much here, just schedule handling by raid1d
	 */
	if (!bio->bi_status)
		set_bit(R1BIO_Uptodate, &r1_bio->state);

	if (atomic_dec_and_test(&r1_bio->remaining))
		reschedule_retry(r1_bio);
}

static void abort_sync_write(struct mddev *mddev, struct r1bio *r1_bio)
{
	sector_t sync_blocks = 0;
	sector_t s = r1_bio->sector;
	long sectors_to_go = r1_bio->sectors;

	/* make sure these bits don't get cleared. */
	do {
		md_bitmap_end_sync(mddev->bitmap, s, &sync_blocks, 1);
		s += sync_blocks;
		sectors_to_go -= sync_blocks;
	} while (sectors_to_go > 0);
}

static void end_sync_write(struct bio *bio)
{
	int uptodate = !bio->bi_status;
	struct r1bio *r1_bio = get_resync_r1bio(bio);
	struct mddev *mddev = r1_bio->mddev;
	struct r1conf *conf = mddev->private;
	sector_t first_bad;
	int bad_sectors;
	struct md_rdev *rdev = conf->mirrors[find_bio_disk(r1_bio, bio)].rdev;

	if (!uptodate) {
		abort_sync_write(mddev, r1_bio);
		set_bit(WriteErrorSeen, &rdev->flags);
		if (!test_and_set_bit(WantReplacement, &rdev->flags))
			set_bit(MD_RECOVERY_NEEDED, &
				mddev->recovery);
		set_bit(R1BIO_WriteError, &r1_bio->state);
	} else if (is_badblock(rdev, r1_bio->sector, r1_bio->sectors,
			       &first_bad, &bad_sectors) &&
		   !is_badblock(conf->mirrors[r1_bio->read_disk].rdev,
				r1_bio->sector,
				r1_bio->sectors,
				&first_bad, &bad_sectors)
		)
		set_bit(R1BIO_MadeGood, &r1_bio->state);

	if (atomic_dec_and_test(&r1_bio->remaining)) {
		int s = r1_bio->sectors;
		if (test_bit(R1BIO_MadeGood, &r1_bio->state) ||
		    test_bit(R1BIO_WriteError, &r1_bio->state))
			reschedule_retry(r1_bio);
		else {
			put_buf(r1_bio);
			md_done_sync(mddev, s, uptodate);
		}
	}
}

static int r1_sync_page_io(struct md_rdev *rdev, sector_t sector,
			    int sectors, struct page *page, int rw)
{
	if (sync_page_io(rdev, sector, sectors << 9, page, rw, 0, false))
		/* success */
		return 1;
	if (rw == WRITE) {
		set_bit(WriteErrorSeen, &rdev->flags);
		if (!test_and_set_bit(WantReplacement,
				      &rdev->flags))
			set_bit(MD_RECOVERY_NEEDED, &
				rdev->mddev->recovery);
	}
	/* need to record an error - either for the block or the device */
	if (!rdev_set_badblocks(rdev, sector, sectors, 0))
		md_error(rdev->mddev, rdev);
	return 0;
}

static int fix_sync_read_error(struct r1bio *r1_bio)
{
	/* Try some synchronous reads of other devices to get
	 * good data, much like with normal read errors.  Only
	 * read into the pages we already have so we don't
	 * need to re-issue the read request.
	 * We don't need to freeze the array, because being in an
	 * active sync request, there is no normal IO, and
	 * no overlapping syncs.
	 * We don't need to check is_badblock() again as we
	 * made sure that anything with a bad block in range
	 * will have bi_end_io clear.
	 */
	struct mddev *mddev = r1_bio->mddev;
	struct r1conf *conf = mddev->private;
	struct bio *bio = r1_bio->bios[r1_bio->read_disk];
	struct page **pages = get_resync_pages(bio)->pages;
	sector_t sect = r1_bio->sector;
	int sectors = r1_bio->sectors;
	int idx = 0;
	struct md_rdev *rdev;

	rdev = conf->mirrors[r1_bio->read_disk].rdev;
	if (test_bit(FailFast, &rdev->flags)) {
		/* Don't try recovering from here - just fail it
		 * ... unless it is the last working device of course */
		md_error(mddev, rdev);
		if (test_bit(Faulty, &rdev->flags))
			/* Don't try to read from here, but make sure
			 * put_buf does it's thing
			 */
			bio->bi_end_io = end_sync_write;
	}

	while(sectors) {
		int s = sectors;
		int d = r1_bio->read_disk;
		int success = 0;
		int start;

		if (s > (PAGE_SIZE>>9))
			s = PAGE_SIZE >> 9;
		do {
			if (r1_bio->bios[d]->bi_end_io == end_sync_read) {
				/* No rcu protection needed here devices
				 * can only be removed when no resync is
				 * active, and resync is currently active
				 */
				rdev = conf->mirrors[d].rdev;
				if (sync_page_io(rdev, sect, s<<9,
						 pages[idx],
						 REQ_OP_READ, 0, false)) {
					success = 1;
					break;
				}
			}
			d++;
			if (d == conf->raid_disks * 2)
				d = 0;
		} while (!success && d != r1_bio->read_disk);

		if (!success) {
			char b[BDEVNAME_SIZE];
			int abort = 0;
			/* Cannot read from anywhere, this block is lost.
			 * Record a bad block on each device.  If that doesn't
			 * work just disable and interrupt the recovery.
			 * Don't fail devices as that won't really help.
			 */
			pr_crit_ratelimited("md/raid1:%s: %s: unrecoverable I/O read error for block %llu\n",
					    mdname(mddev), bio_devname(bio, b),
					    (unsigned long long)r1_bio->sector);
			for (d = 0; d < conf->raid_disks * 2; d++) {
				rdev = conf->mirrors[d].rdev;
				if (!rdev || test_bit(Faulty, &rdev->flags))
					continue;
				if (!rdev_set_badblocks(rdev, sect, s, 0))
					abort = 1;
			}
			if (abort) {
				conf->recovery_disabled =
					mddev->recovery_disabled;
				set_bit(MD_RECOVERY_INTR, &mddev->recovery);
				md_done_sync(mddev, r1_bio->sectors, 0);
				put_buf(r1_bio);
				return 0;
			}
			/* Try next page */
			sectors -= s;
			sect += s;
			idx++;
			continue;
		}

		start = d;
		/* write it back and re-read */
		while (d != r1_bio->read_disk) {
			if (d == 0)
				d = conf->raid_disks * 2;
			d--;
			if (r1_bio->bios[d]->bi_end_io != end_sync_read)
				continue;
			rdev = conf->mirrors[d].rdev;
			if (r1_sync_page_io(rdev, sect, s,
					    pages[idx],
					    WRITE) == 0) {
				r1_bio->bios[d]->bi_end_io = NULL;
				rdev_dec_pending(rdev, mddev);
			}
		}
		d = start;
		while (d != r1_bio->read_disk) {
			if (d == 0)
				d = conf->raid_disks * 2;
			d--;
			if (r1_bio->bios[d]->bi_end_io != end_sync_read)
				continue;
			rdev = conf->mirrors[d].rdev;
			if (r1_sync_page_io(rdev, sect, s,
					    pages[idx],
					    READ) != 0)
				atomic_add(s, &rdev->corrected_errors);
		}
		sectors -= s;
		sect += s;
		idx ++;
	}
	set_bit(R1BIO_Uptodate, &r1_bio->state);
	bio->bi_status = 0;
	return 1;
}

static void process_checks(struct r1bio *r1_bio)
{
	/* We have read all readable devices.  If we haven't
	 * got the block, then there is no hope left.
	 * If we have, then we want to do a comparison
	 * and skip the write if everything is the same.
	 * If any blocks failed to read, then we need to
	 * attempt an over-write
	 */
	struct mddev *mddev = r1_bio->mddev;
	struct r1conf *conf = mddev->private;
	int primary;
	int i;
	int vcnt;

	/* Fix variable parts of all bios */
	vcnt = (r1_bio->sectors + PAGE_SIZE / 512 - 1) >> (PAGE_SHIFT - 9);
	for (i = 0; i < conf->raid_disks * 2; i++) {
		blk_status_t status;
		struct bio *b = r1_bio->bios[i];
		struct resync_pages *rp = get_resync_pages(b);
		if (b->bi_end_io != end_sync_read)
			continue;
		/* fixup the bio for reuse, but preserve errno */
		status = b->bi_status;
		bio_reset(b);
		b->bi_status = status;
		b->bi_iter.bi_sector = r1_bio->sector +
			conf->mirrors[i].rdev->data_offset;
		bio_set_dev(b, conf->mirrors[i].rdev->bdev);
		b->bi_end_io = end_sync_read;
		rp->raid_bio = r1_bio;
		b->bi_private = rp;

		/* initialize bvec table again */
		md_bio_reset_resync_pages(b, rp, r1_bio->sectors << 9);
	}
	for (primary = 0; primary < conf->raid_disks * 2; primary++)
		if (r1_bio->bios[primary]->bi_end_io == end_sync_read &&
		    !r1_bio->bios[primary]->bi_status) {
			r1_bio->bios[primary]->bi_end_io = NULL;
			rdev_dec_pending(conf->mirrors[primary].rdev, mddev);
			break;
		}
	r1_bio->read_disk = primary;
	for (i = 0; i < conf->raid_disks * 2; i++) {
		int j;
		struct bio *pbio = r1_bio->bios[primary];
		struct bio *sbio = r1_bio->bios[i];
		blk_status_t status = sbio->bi_status;
		struct page **ppages = get_resync_pages(pbio)->pages;
		struct page **spages = get_resync_pages(sbio)->pages;
		struct bio_vec *bi;
		int page_len[RESYNC_PAGES] = { 0 };

		if (sbio->bi_end_io != end_sync_read)
			continue;
		/* Now we can 'fixup' the error value */
		sbio->bi_status = 0;

		bio_for_each_segment_all(bi, sbio, j)
			page_len[j] = bi->bv_len;

		if (!status) {
			for (j = vcnt; j-- ; ) {
				if (memcmp(page_address(ppages[j]),
					   page_address(spages[j]),
					   page_len[j]))
					break;
			}
		} else
			j = 0;
		if (j >= 0)
			atomic64_add(r1_bio->sectors, &mddev->resync_mismatches);
		if (j < 0 || (test_bit(MD_RECOVERY_CHECK, &mddev->recovery)
			      && !status)) {
			/* No need to write to this device. */
			sbio->bi_end_io = NULL;
			rdev_dec_pending(conf->mirrors[i].rdev, mddev);
			continue;
		}

		bio_copy_data(sbio, pbio);
	}
}

static void sync_request_write(struct mddev *mddev, struct r1bio *r1_bio)
{
	struct r1conf *conf = mddev->private;
	int i;
	int disks = conf->raid_disks * 2;
	struct bio *wbio;

	if (!test_bit(R1BIO_Uptodate, &r1_bio->state))
		/* ouch - failed to read all of that. */
		if (!fix_sync_read_error(r1_bio))
			return;

	if (test_bit(MD_RECOVERY_REQUESTED, &mddev->recovery))
		process_checks(r1_bio);

	/*
	 * schedule writes
	 */
	atomic_set(&r1_bio->remaining, 1);
	for (i = 0; i < disks ; i++) {
		wbio = r1_bio->bios[i];
		if (wbio->bi_end_io == NULL ||
		    (wbio->bi_end_io == end_sync_read &&
		     (i == r1_bio->read_disk ||
		      !test_bit(MD_RECOVERY_SYNC, &mddev->recovery))))
			continue;
		if (test_bit(Faulty, &conf->mirrors[i].rdev->flags)) {
			abort_sync_write(mddev, r1_bio);
			continue;
		}

		bio_set_op_attrs(wbio, REQ_OP_WRITE, 0);
		if (test_bit(FailFast, &conf->mirrors[i].rdev->flags))
			wbio->bi_opf |= MD_FAILFAST;

		wbio->bi_end_io = end_sync_write;
		atomic_inc(&r1_bio->remaining);
		md_sync_acct(conf->mirrors[i].rdev->bdev, bio_sectors(wbio));

		generic_make_request(wbio);
	}

	if (atomic_dec_and_test(&r1_bio->remaining)) {
		/* if we're here, all write(s) have completed, so clean up */
		int s = r1_bio->sectors;
		if (test_bit(R1BIO_MadeGood, &r1_bio->state) ||
		    test_bit(R1BIO_WriteError, &r1_bio->state))
			reschedule_retry(r1_bio);
		else {
			put_buf(r1_bio);
			md_done_sync(mddev, s, 1);
		}
	}
}

/*
 * This is a kernel thread which:
 *
 *	1.	Retries failed read operations on working mirrors.
 *	2.	Updates the raid superblock when problems encounter.
 *	3.	Performs writes following reads for array synchronising.
 */

static void fix_read_error(struct r1conf *conf, int read_disk,
			   sector_t sect, int sectors)
{
	struct mddev *mddev = conf->mddev;
	while(sectors) {
		int s = sectors;
		int d = read_disk;
		int success = 0;
		int start;
		struct md_rdev *rdev;

		if (s > (PAGE_SIZE>>9))
			s = PAGE_SIZE >> 9;

		do {
			sector_t first_bad;
			int bad_sectors;

			rcu_read_lock();
			rdev = rcu_dereference(conf->mirrors[d].rdev);
			if (rdev &&
			    (test_bit(In_sync, &rdev->flags) ||
			     (!test_bit(Faulty, &rdev->flags) &&
			      rdev->recovery_offset >= sect + s)) &&
			    is_badblock(rdev, sect, s,
					&first_bad, &bad_sectors) == 0) {
				atomic_inc(&rdev->nr_pending);
				rcu_read_unlock();
				if (sync_page_io(rdev, sect, s<<9,
					 conf->tmppage, REQ_OP_READ, 0, false))
					success = 1;
				rdev_dec_pending(rdev, mddev);
				if (success)
					break;
			} else
				rcu_read_unlock();
			d++;
			if (d == conf->raid_disks * 2)
				d = 0;
		} while (!success && d != read_disk);

		if (!success) {
			/* Cannot read from anywhere - mark it bad */
			struct md_rdev *rdev = conf->mirrors[read_disk].rdev;
			if (!rdev_set_badblocks(rdev, sect, s, 0))
				md_error(mddev, rdev);
			break;
		}
		/* write it back and re-read */
		start = d;
		while (d != read_disk) {
			if (d==0)
				d = conf->raid_disks * 2;
			d--;
			rcu_read_lock();
			rdev = rcu_dereference(conf->mirrors[d].rdev);
			if (rdev &&
			    !test_bit(Faulty, &rdev->flags)) {
				atomic_inc(&rdev->nr_pending);
				rcu_read_unlock();
				r1_sync_page_io(rdev, sect, s,
						conf->tmppage, WRITE);
				rdev_dec_pending(rdev, mddev);
			} else
				rcu_read_unlock();
		}
		d = start;
		while (d != read_disk) {
			char b[BDEVNAME_SIZE];
			if (d==0)
				d = conf->raid_disks * 2;
			d--;
			rcu_read_lock();
			rdev = rcu_dereference(conf->mirrors[d].rdev);
			if (rdev &&
			    !test_bit(Faulty, &rdev->flags)) {
				atomic_inc(&rdev->nr_pending);
				rcu_read_unlock();
				if (r1_sync_page_io(rdev, sect, s,
						    conf->tmppage, READ)) {
					atomic_add(s, &rdev->corrected_errors);
					pr_info("md/raid1:%s: read error corrected (%d sectors at %llu on %s)\n",
						mdname(mddev), s,
						(unsigned long long)(sect +
								     rdev->data_offset),
						bdevname(rdev->bdev, b));
				}
				rdev_dec_pending(rdev, mddev);
			} else
				rcu_read_unlock();
		}
		sectors -= s;
		sect += s;
	}
}

static int narrow_write_error(struct r1bio *r1_bio, int i)
{
	struct mddev *mddev = r1_bio->mddev;
	struct r1conf *conf = mddev->private;
	struct md_rdev *rdev = conf->mirrors[i].rdev;

	/* bio has the data to be written to device 'i' where
	 * we just recently had a write error.
	 * We repeatedly clone the bio and trim down to one block,
	 * then try the write.  Where the write fails we record
	 * a bad block.
	 * It is conceivable that the bio doesn't exactly align with
	 * blocks.  We must handle this somehow.
	 *
	 * We currently own a reference on the rdev.
	 */

	int block_sectors;
	sector_t sector;
	int sectors;
	int sect_to_write = r1_bio->sectors;
	int ok = 1;

	if (rdev->badblocks.shift < 0)
		return 0;

	block_sectors = roundup(1 << rdev->badblocks.shift,
				bdev_logical_block_size(rdev->bdev) >> 9);
	sector = r1_bio->sector;
	sectors = ((sector + block_sectors)
		   & ~(sector_t)(block_sectors - 1))
		- sector;

	while (sect_to_write) {
		struct bio *wbio;
		if (sectors > sect_to_write)
			sectors = sect_to_write;
		/* Write at 'sector' for 'sectors'*/

		if (test_bit(R1BIO_BehindIO, &r1_bio->state)) {
			wbio = bio_clone_fast(r1_bio->behind_master_bio,
					      GFP_NOIO,
					      &mddev->bio_set);
		} else {
			wbio = bio_clone_fast(r1_bio->master_bio, GFP_NOIO,
					      &mddev->bio_set);
		}

		bio_set_op_attrs(wbio, REQ_OP_WRITE, 0);
		wbio->bi_iter.bi_sector = r1_bio->sector;
		wbio->bi_iter.bi_size = r1_bio->sectors << 9;

		bio_trim(wbio, sector - r1_bio->sector, sectors);
		wbio->bi_iter.bi_sector += rdev->data_offset;
		bio_set_dev(wbio, rdev->bdev);

		if (submit_bio_wait(wbio) < 0)
			/* failure! */
			ok = rdev_set_badblocks(rdev, sector,
						sectors, 0)
				&& ok;

		bio_put(wbio);
		sect_to_write -= sectors;
		sector += sectors;
		sectors = block_sectors;
	}
	return ok;
}

static void handle_sync_write_finished(struct r1conf *conf, struct r1bio *r1_bio)
{
	int m;
	int s = r1_bio->sectors;
	for (m = 0; m < conf->raid_disks * 2 ; m++) {
		struct md_rdev *rdev = conf->mirrors[m].rdev;
		struct bio *bio = r1_bio->bios[m];
		if (bio->bi_end_io == NULL)
			continue;
		if (!bio->bi_status &&
		    test_bit(R1BIO_MadeGood, &r1_bio->state)) {
			rdev_clear_badblocks(rdev, r1_bio->sector, s, 0);
		}
		if (bio->bi_status &&
		    test_bit(R1BIO_WriteError, &r1_bio->state)) {
			if (!rdev_set_badblocks(rdev, r1_bio->sector, s, 0))
				md_error(conf->mddev, rdev);
		}
	}
	put_buf(r1_bio);
	md_done_sync(conf->mddev, s, 1);
}

static void handle_write_finished(struct r1conf *conf, struct r1bio *r1_bio)
{
	int m, idx;
	bool fail = false;

	for (m = 0; m < conf->raid_disks * 2 ; m++)
		if (r1_bio->bios[m] == IO_MADE_GOOD) {
			struct md_rdev *rdev = conf->mirrors[m].rdev;
			rdev_clear_badblocks(rdev,
					     r1_bio->sector,
					     r1_bio->sectors, 0);
			rdev_dec_pending(rdev, conf->mddev);
		} else if (r1_bio->bios[m] != NULL) {
			/* This drive got a write error.  We need to
			 * narrow down and record precise write
			 * errors.
			 */
			fail = true;
			if (!narrow_write_error(r1_bio, m)) {
				md_error(conf->mddev,
					 conf->mirrors[m].rdev);
				/* an I/O failed, we can't clear the bitmap */
				set_bit(R1BIO_Degraded, &r1_bio->state);
			}
			rdev_dec_pending(conf->mirrors[m].rdev,
					 conf->mddev);
		}
	if (fail) {
		spin_lock_irq(&conf->device_lock);
		list_add(&r1_bio->retry_list, &conf->bio_end_io_list);
		idx = sector_to_idx(r1_bio->sector);
		atomic_inc(&conf->nr_queued[idx]);
		spin_unlock_irq(&conf->device_lock);
		/*
		 * In case freeze_array() is waiting for condition
		 * get_unqueued_pending() == extra to be true.
		 */
		wake_up(&conf->wait_barrier);
		md_wakeup_thread(conf->mddev->thread);
	} else {
		if (test_bit(R1BIO_WriteError, &r1_bio->state))
			close_write(r1_bio);
		raid_end_bio_io(r1_bio);
	}
}

static void handle_read_error(struct r1conf *conf, struct r1bio *r1_bio)
{
	struct mddev *mddev = conf->mddev;
	struct bio *bio;
	struct md_rdev *rdev;

	clear_bit(R1BIO_ReadError, &r1_bio->state);
	/* we got a read error. Maybe the drive is bad.  Maybe just
	 * the block and we can fix it.
	 * We freeze all other IO, and try reading the block from
	 * other devices.  When we find one, we re-write
	 * and check it that fixes the read error.
	 * This is all done synchronously while the array is
	 * frozen
	 */

	bio = r1_bio->bios[r1_bio->read_disk];
	bio_put(bio);
	r1_bio->bios[r1_bio->read_disk] = NULL;

	rdev = conf->mirrors[r1_bio->read_disk].rdev;
	if (mddev->ro == 0
	    && !test_bit(FailFast, &rdev->flags)) {
		freeze_array(conf, 1);
		fix_read_error(conf, r1_bio->read_disk,
			       r1_bio->sector, r1_bio->sectors);
		unfreeze_array(conf);
	} else if (mddev->ro == 0 && test_bit(FailFast, &rdev->flags)) {
		md_error(mddev, rdev);
	} else {
		r1_bio->bios[r1_bio->read_disk] = IO_BLOCKED;
	}

	rdev_dec_pending(rdev, conf->mddev);
	allow_barrier(conf, r1_bio->sector);
	bio = r1_bio->master_bio;

	/* Reuse the old r1_bio so that the IO_BLOCKED settings are preserved */
	r1_bio->state = 0;
	raid1_read_request(mddev, bio, r1_bio->sectors, r1_bio);
}

static void raid1d(struct md_thread *thread)
{
	struct mddev *mddev = thread->mddev;
	struct r1bio *r1_bio;
	unsigned long flags;
	struct r1conf *conf = mddev->private;
	struct list_head *head = &conf->retry_list;
	struct blk_plug plug;
	int idx;

	md_check_recovery(mddev);

	if (!list_empty_careful(&conf->bio_end_io_list) &&
	    !test_bit(MD_SB_CHANGE_PENDING, &mddev->sb_flags)) {
		LIST_HEAD(tmp);
		spin_lock_irqsave(&conf->device_lock, flags);
		if (!test_bit(MD_SB_CHANGE_PENDING, &mddev->sb_flags))
			list_splice_init(&conf->bio_end_io_list, &tmp);
		spin_unlock_irqrestore(&conf->device_lock, flags);
		while (!list_empty(&tmp)) {
			r1_bio = list_first_entry(&tmp, struct r1bio,
						  retry_list);
			list_del(&r1_bio->retry_list);
			idx = sector_to_idx(r1_bio->sector);
			atomic_dec(&conf->nr_queued[idx]);
			if (mddev->degraded)
				set_bit(R1BIO_Degraded, &r1_bio->state);
			if (test_bit(R1BIO_WriteError, &r1_bio->state))
				close_write(r1_bio);
			raid_end_bio_io(r1_bio);
		}
	}

	blk_start_plug(&plug);
	for (;;) {

		flush_pending_writes(conf);

		spin_lock_irqsave(&conf->device_lock, flags);
		if (list_empty(head)) {
			spin_unlock_irqrestore(&conf->device_lock, flags);
			break;
		}
		r1_bio = list_entry(head->prev, struct r1bio, retry_list);
		list_del(head->prev);
		idx = sector_to_idx(r1_bio->sector);
		atomic_dec(&conf->nr_queued[idx]);
		spin_unlock_irqrestore(&conf->device_lock, flags);

		mddev = r1_bio->mddev;
		conf = mddev->private;
		if (test_bit(R1BIO_IsSync, &r1_bio->state)) {
			if (test_bit(R1BIO_MadeGood, &r1_bio->state) ||
			    test_bit(R1BIO_WriteError, &r1_bio->state))
				handle_sync_write_finished(conf, r1_bio);
			else
				sync_request_write(mddev, r1_bio);
		} else if (test_bit(R1BIO_MadeGood, &r1_bio->state) ||
			   test_bit(R1BIO_WriteError, &r1_bio->state))
			handle_write_finished(conf, r1_bio);
		else if (test_bit(R1BIO_ReadError, &r1_bio->state))
			handle_read_error(conf, r1_bio);
		else
			WARN_ON_ONCE(1);

		cond_resched();
		if (mddev->sb_flags & ~(1<<MD_SB_CHANGE_PENDING))
			md_check_recovery(mddev);
	}
	blk_finish_plug(&plug);
}

static int init_resync(struct r1conf *conf)
{
	int buffs;

	buffs = RESYNC_WINDOW / RESYNC_BLOCK_SIZE;
	BUG_ON(mempool_initialized(&conf->r1buf_pool));

	return mempool_init(&conf->r1buf_pool, buffs, r1buf_pool_alloc,
			    r1buf_pool_free, conf->poolinfo);
}

static struct r1bio *raid1_alloc_init_r1buf(struct r1conf *conf)
{
	struct r1bio *r1bio = mempool_alloc(&conf->r1buf_pool, GFP_NOIO);
	struct resync_pages *rps;
	struct bio *bio;
	int i;

	for (i = conf->poolinfo->raid_disks; i--; ) {
		bio = r1bio->bios[i];
		rps = bio->bi_private;
		bio_reset(bio);
		bio->bi_private = rps;
	}
	r1bio->master_bio = NULL;
	return r1bio;
}

/*
 * perform a "sync" on one "block"
 *
 * We need to make sure that no normal I/O request - particularly write
 * requests - conflict with active sync requests.
 *
 * This is achieved by tracking pending requests and a 'barrier' concept
 * that can be installed to exclude normal IO requests.
 */

static sector_t raid1_sync_request(struct mddev *mddev, sector_t sector_nr,
				   int *skipped)
{
	struct r1conf *conf = mddev->private;
	struct r1bio *r1_bio;
	struct bio *bio;
	sector_t max_sector, nr_sectors;
	int disk = -1;
	int i;
	int wonly = -1;
	int write_targets = 0, read_targets = 0;
	sector_t sync_blocks;
	int still_degraded = 0;
	int good_sectors = RESYNC_SECTORS;
	int min_bad = 0; /* number of sectors that are bad in all devices */
	int idx = sector_to_idx(sector_nr);
	int page_idx = 0;

	if (!mempool_initialized(&conf->r1buf_pool))
		if (init_resync(conf))
			return 0;

	max_sector = mddev->dev_sectors;
	if (sector_nr >= max_sector) {
		/* If we aborted, we need to abort the
		 * sync on the 'current' bitmap chunk (there will
		 * only be one in raid1 resync.
		 * We can find the current addess in mddev->curr_resync
		 */
		if (mddev->curr_resync < max_sector) /* aborted */
			md_bitmap_end_sync(mddev->bitmap, mddev->curr_resync,
					   &sync_blocks, 1);
		else /* completed sync */
			conf->fullsync = 0;

		md_bitmap_close_sync(mddev->bitmap);
		close_sync(conf);

		if (mddev_is_clustered(mddev)) {
			conf->cluster_sync_low = 0;
			conf->cluster_sync_high = 0;
		}
		return 0;
	}

	if (mddev->bitmap == NULL &&
	    mddev->recovery_cp == MaxSector &&
	    !test_bit(MD_RECOVERY_REQUESTED, &mddev->recovery) &&
	    conf->fullsync == 0) {
		*skipped = 1;
		return max_sector - sector_nr;
	}
	/* before building a request, check if we can skip these blocks..
	 * This call the bitmap_start_sync doesn't actually record anything
	 */
	if (!md_bitmap_start_sync(mddev->bitmap, sector_nr, &sync_blocks, 1) &&
	    !conf->fullsync && !test_bit(MD_RECOVERY_REQUESTED, &mddev->recovery)) {
		/* We can skip this block, and probably several more */
		*skipped = 1;
		return sync_blocks;
	}

	/*
	 * If there is non-resync activity waiting for a turn, then let it
	 * though before starting on this new sync request.
	 */
	if (atomic_read(&conf->nr_waiting[idx]))
		schedule_timeout_uninterruptible(1);

	/* we are incrementing sector_nr below. To be safe, we check against
	 * sector_nr + two times RESYNC_SECTORS
	 */

	md_bitmap_cond_end_sync(mddev->bitmap, sector_nr,
		mddev_is_clustered(mddev) && (sector_nr + 2 * RESYNC_SECTORS > conf->cluster_sync_high));


	if (raise_barrier(conf, sector_nr))
		return 0;

	r1_bio = raid1_alloc_init_r1buf(conf);

	rcu_read_lock();
	/*
	 * If we get a correctably read error during resync or recovery,
	 * we might want to read from a different device.  So we
	 * flag all drives that could conceivably be read from for READ,
	 * and any others (which will be non-In_sync devices) for WRITE.
	 * If a read fails, we try reading from something else for which READ
	 * is OK.
	 */

	r1_bio->mddev = mddev;
	r1_bio->sector = sector_nr;
	r1_bio->state = 0;
	set_bit(R1BIO_IsSync, &r1_bio->state);
	/* make sure good_sectors won't go across barrier unit boundary */
	good_sectors = align_to_barrier_unit_end(sector_nr, good_sectors);

	for (i = 0; i < conf->raid_disks * 2; i++) {
		struct md_rdev *rdev;
		bio = r1_bio->bios[i];

		rdev = rcu_dereference(conf->mirrors[i].rdev);
		if (rdev == NULL ||
		    test_bit(Faulty, &rdev->flags)) {
			if (i < conf->raid_disks)
				still_degraded = 1;
		} else if (!test_bit(In_sync, &rdev->flags)) {
			bio_set_op_attrs(bio, REQ_OP_WRITE, 0);
			bio->bi_end_io = end_sync_write;
			write_targets ++;
		} else {
			/* may need to read from here */
			sector_t first_bad = MaxSector;
			int bad_sectors;

			if (is_badblock(rdev, sector_nr, good_sectors,
					&first_bad, &bad_sectors)) {
				if (first_bad > sector_nr)
					good_sectors = first_bad - sector_nr;
				else {
					bad_sectors -= (sector_nr - first_bad);
					if (min_bad == 0 ||
					    min_bad > bad_sectors)
						min_bad = bad_sectors;
				}
			}
			if (sector_nr < first_bad) {
				if (test_bit(WriteMostly, &rdev->flags)) {
					if (wonly < 0)
						wonly = i;
				} else {
					if (disk < 0)
						disk = i;
				}
				bio_set_op_attrs(bio, REQ_OP_READ, 0);
				bio->bi_end_io = end_sync_read;
				read_targets++;
			} else if (!test_bit(WriteErrorSeen, &rdev->flags) &&
				test_bit(MD_RECOVERY_SYNC, &mddev->recovery) &&
				!test_bit(MD_RECOVERY_CHECK, &mddev->recovery)) {
				/*
				 * The device is suitable for reading (InSync),
				 * but has bad block(s) here. Let's try to correct them,
				 * if we are doing resync or repair. Otherwise, leave
				 * this device alone for this sync request.
				 */
				bio_set_op_attrs(bio, REQ_OP_WRITE, 0);
				bio->bi_end_io = end_sync_write;
				write_targets++;
			}
		}
		if (bio->bi_end_io) {
			atomic_inc(&rdev->nr_pending);
			bio->bi_iter.bi_sector = sector_nr + rdev->data_offset;
			bio_set_dev(bio, rdev->bdev);
			if (test_bit(FailFast, &rdev->flags))
				bio->bi_opf |= MD_FAILFAST;
		}
	}
	rcu_read_unlock();
	if (disk < 0)
		disk = wonly;
	r1_bio->read_disk = disk;

	if (read_targets == 0 && min_bad > 0) {
		/* These sectors are bad on all InSync devices, so we
		 * need to mark them bad on all write targets
		 */
		int ok = 1;
		for (i = 0 ; i < conf->raid_disks * 2 ; i++)
			if (r1_bio->bios[i]->bi_end_io == end_sync_write) {
				struct md_rdev *rdev = conf->mirrors[i].rdev;
				ok = rdev_set_badblocks(rdev, sector_nr,
							min_bad, 0
					) && ok;
			}
		set_bit(MD_SB_CHANGE_DEVS, &mddev->sb_flags);
		*skipped = 1;
		put_buf(r1_bio);

		if (!ok) {
			/* Cannot record the badblocks, so need to
			 * abort the resync.
			 * If there are multiple read targets, could just
			 * fail the really bad ones ???
			 */
			conf->recovery_disabled = mddev->recovery_disabled;
			set_bit(MD_RECOVERY_INTR, &mddev->recovery);
			return 0;
		} else
			return min_bad;

	}
	if (min_bad > 0 && min_bad < good_sectors) {
		/* only resync enough to reach the next bad->good
		 * transition */
		good_sectors = min_bad;
	}

	if (test_bit(MD_RECOVERY_SYNC, &mddev->recovery) && read_targets > 0)
		/* extra read targets are also write targets */
		write_targets += read_targets-1;

	if (write_targets == 0 || read_targets == 0) {
		/* There is nowhere to write, so all non-sync
		 * drives must be failed - so we are finished
		 */
		sector_t rv;
		if (min_bad > 0)
			max_sector = sector_nr + min_bad;
		rv = max_sector - sector_nr;
		*skipped = 1;
		put_buf(r1_bio);
		return rv;
	}

	if (max_sector > mddev->resync_max)
		max_sector = mddev->resync_max; /* Don't do IO beyond here */
	if (max_sector > sector_nr + good_sectors)
		max_sector = sector_nr + good_sectors;
	nr_sectors = 0;
	sync_blocks = 0;
	do {
		struct page *page;
		int len = PAGE_SIZE;
		if (sector_nr + (len>>9) > max_sector)
			len = (max_sector - sector_nr) << 9;
		if (len == 0)
			break;
		if (sync_blocks == 0) {
			if (!md_bitmap_start_sync(mddev->bitmap, sector_nr,
						  &sync_blocks, still_degraded) &&
			    !conf->fullsync &&
			    !test_bit(MD_RECOVERY_REQUESTED, &mddev->recovery))
				break;
			if ((len >> 9) > sync_blocks)
				len = sync_blocks<<9;
		}

		for (i = 0 ; i < conf->raid_disks * 2; i++) {
			struct resync_pages *rp;

			bio = r1_bio->bios[i];
			rp = get_resync_pages(bio);
			if (bio->bi_end_io) {
				page = resync_fetch_page(rp, page_idx);

				/*
				 * won't fail because the vec table is big
				 * enough to hold all these pages
				 */
				bio_add_page(bio, page, len, 0);
			}
		}
		nr_sectors += len>>9;
		sector_nr += len>>9;
		sync_blocks -= (len>>9);
	} while (++page_idx < RESYNC_PAGES);

	r1_bio->sectors = nr_sectors;

	if (mddev_is_clustered(mddev) &&
			conf->cluster_sync_high < sector_nr + nr_sectors) {
		conf->cluster_sync_low = mddev->curr_resync_completed;
		conf->cluster_sync_high = conf->cluster_sync_low + CLUSTER_RESYNC_WINDOW_SECTORS;
		/* Send resync message */
		md_cluster_ops->resync_info_update(mddev,
				conf->cluster_sync_low,
				conf->cluster_sync_high);
	}

	/* For a user-requested sync, we read all readable devices and do a
	 * compare
	 */
	if (test_bit(MD_RECOVERY_REQUESTED, &mddev->recovery)) {
		atomic_set(&r1_bio->remaining, read_targets);
		for (i = 0; i < conf->raid_disks * 2 && read_targets; i++) {
			bio = r1_bio->bios[i];
			if (bio->bi_end_io == end_sync_read) {
				read_targets--;
				md_sync_acct_bio(bio, nr_sectors);
				if (read_targets == 1)
					bio->bi_opf &= ~MD_FAILFAST;
				generic_make_request(bio);
			}
		}
	} else {
		atomic_set(&r1_bio->remaining, 1);
		bio = r1_bio->bios[r1_bio->read_disk];
		md_sync_acct_bio(bio, nr_sectors);
		if (read_targets == 1)
			bio->bi_opf &= ~MD_FAILFAST;
		generic_make_request(bio);

	}
	return nr_sectors;
}

static sector_t raid1_size(struct mddev *mddev, sector_t sectors, int raid_disks)
{
	if (sectors)
		return sectors;

	return mddev->dev_sectors;
}

static struct r1conf *setup_conf(struct mddev *mddev)
{
	struct r1conf *conf;
	int i;
	struct raid1_info *disk;
	struct md_rdev *rdev;
	int err = -ENOMEM;

	conf = kzalloc(sizeof(struct r1conf), GFP_KERNEL);
	if (!conf)
		goto abort;

	conf->nr_pending = kcalloc(BARRIER_BUCKETS_NR,
				   sizeof(atomic_t), GFP_KERNEL);
	if (!conf->nr_pending)
		goto abort;

	conf->nr_waiting = kcalloc(BARRIER_BUCKETS_NR,
				   sizeof(atomic_t), GFP_KERNEL);
	if (!conf->nr_waiting)
		goto abort;

	conf->nr_queued = kcalloc(BARRIER_BUCKETS_NR,
				  sizeof(atomic_t), GFP_KERNEL);
	if (!conf->nr_queued)
		goto abort;

	conf->barrier = kcalloc(BARRIER_BUCKETS_NR,
				sizeof(atomic_t), GFP_KERNEL);
	if (!conf->barrier)
		goto abort;

	conf->mirrors = kzalloc(array3_size(sizeof(struct raid1_info),
					    mddev->raid_disks, 2),
				GFP_KERNEL);
	if (!conf->mirrors)
		goto abort;

	conf->tmppage = alloc_page(GFP_KERNEL);
	if (!conf->tmppage)
		goto abort;

	conf->poolinfo = kzalloc(sizeof(*conf->poolinfo), GFP_KERNEL);
	if (!conf->poolinfo)
		goto abort;
	conf->poolinfo->raid_disks = mddev->raid_disks * 2;
	err = mempool_init(&conf->r1bio_pool, NR_RAID1_BIOS, r1bio_pool_alloc,
			   r1bio_pool_free, conf->poolinfo);
	if (err)
		goto abort;

	err = bioset_init(&conf->bio_split, BIO_POOL_SIZE, 0, 0);
	if (err)
		goto abort;

	conf->poolinfo->mddev = mddev;

	err = -EINVAL;
	spin_lock_init(&conf->device_lock);
	rdev_for_each(rdev, mddev) {
		int disk_idx = rdev->raid_disk;
		if (disk_idx >= mddev->raid_disks
		    || disk_idx < 0)
			continue;
		if (test_bit(Replacement, &rdev->flags))
			disk = conf->mirrors + mddev->raid_disks + disk_idx;
		else
			disk = conf->mirrors + disk_idx;

		if (disk->rdev)
			goto abort;
		disk->rdev = rdev;
		disk->head_position = 0;
		disk->seq_start = MaxSector;
	}
	conf->raid_disks = mddev->raid_disks;
	conf->mddev = mddev;
	INIT_LIST_HEAD(&conf->retry_list);
	INIT_LIST_HEAD(&conf->bio_end_io_list);

	spin_lock_init(&conf->resync_lock);
	init_waitqueue_head(&conf->wait_barrier);

	bio_list_init(&conf->pending_bio_list);
	conf->pending_count = 0;
	conf->recovery_disabled = mddev->recovery_disabled - 1;

	err = -EIO;
	for (i = 0; i < conf->raid_disks * 2; i++) {

		disk = conf->mirrors + i;

		if (i < conf->raid_disks &&
		    disk[conf->raid_disks].rdev) {
			/* This slot has a replacement. */
			if (!disk->rdev) {
				/* No original, just make the replacement
				 * a recovering spare
				 */
				disk->rdev =
					disk[conf->raid_disks].rdev;
				disk[conf->raid_disks].rdev = NULL;
			} else if (!test_bit(In_sync, &disk->rdev->flags))
				/* Original is not in_sync - bad */
				goto abort;
		}

		if (!disk->rdev ||
		    !test_bit(In_sync, &disk->rdev->flags)) {
			disk->head_position = 0;
			if (disk->rdev &&
			    (disk->rdev->saved_raid_disk < 0))
				conf->fullsync = 1;
		}
	}

	err = -ENOMEM;
	conf->thread = md_register_thread(raid1d, mddev, "raid1");
	if (!conf->thread)
		goto abort;

	return conf;

 abort:
	if (conf) {
		mempool_exit(&conf->r1bio_pool);
		kfree(conf->mirrors);
		safe_put_page(conf->tmppage);
		kfree(conf->poolinfo);
		kfree(conf->nr_pending);
		kfree(conf->nr_waiting);
		kfree(conf->nr_queued);
		kfree(conf->barrier);
		bioset_exit(&conf->bio_split);
		kfree(conf);
	}
	return ERR_PTR(err);
}

static void raid1_free(struct mddev *mddev, void *priv);
static int raid1_run(struct mddev *mddev)
{
	struct r1conf *conf;
	int i;
	struct md_rdev *rdev;
	int ret;
	bool discard_supported = false;

	if (mddev->level != 1) {
		pr_warn("md/raid1:%s: raid level not set to mirroring (%d)\n",
			mdname(mddev), mddev->level);
		return -EIO;
	}
	if (mddev->reshape_position != MaxSector) {
		pr_warn("md/raid1:%s: reshape_position set but not supported\n",
			mdname(mddev));
		return -EIO;
	}
	if (mddev_init_writes_pending(mddev) < 0)
		return -ENOMEM;
	/*
	 * copy the already verified devices into our private RAID1
	 * bookkeeping area. [whatever we allocate in run(),
	 * should be freed in raid1_free()]
	 */
	if (mddev->private == NULL)
		conf = setup_conf(mddev);
	else
		conf = mddev->private;

	if (IS_ERR(conf))
		return PTR_ERR(conf);

	if (mddev->queue) {
		blk_queue_max_write_same_sectors(mddev->queue, 0);
		blk_queue_max_write_zeroes_sectors(mddev->queue, 0);
	}

	rdev_for_each(rdev, mddev) {
		if (!mddev->gendisk)
			continue;
		disk_stack_limits(mddev->gendisk, rdev->bdev,
				  rdev->data_offset << 9);
		if (blk_queue_discard(bdev_get_queue(rdev->bdev)))
			discard_supported = true;
	}

	mddev->degraded = 0;
	for (i=0; i < conf->raid_disks; i++)
		if (conf->mirrors[i].rdev == NULL ||
		    !test_bit(In_sync, &conf->mirrors[i].rdev->flags) ||
		    test_bit(Faulty, &conf->mirrors[i].rdev->flags))
			mddev->degraded++;

	if (conf->raid_disks - mddev->degraded == 1)
		mddev->recovery_cp = MaxSector;

	if (mddev->recovery_cp != MaxSector)
		pr_info("md/raid1:%s: not clean -- starting background reconstruction\n",
			mdname(mddev));
	pr_info("md/raid1:%s: active with %d out of %d mirrors\n",
		mdname(mddev), mddev->raid_disks - mddev->degraded,
		mddev->raid_disks);

	/*
	 * Ok, everything is just fine now
	 */
	mddev->thread = conf->thread;
	conf->thread = NULL;
	mddev->private = conf;
	set_bit(MD_FAILFAST_SUPPORTED, &mddev->flags);

	md_set_array_sectors(mddev, raid1_size(mddev, 0, 0));

	if (mddev->queue) {
		if (discard_supported)
			blk_queue_flag_set(QUEUE_FLAG_DISCARD,
						mddev->queue);
		else
			blk_queue_flag_clear(QUEUE_FLAG_DISCARD,
						  mddev->queue);
	}

	ret =  md_integrity_register(mddev);
	if (ret) {
		md_unregister_thread(&mddev->thread);
		raid1_free(mddev, conf);
	}
	return ret;
}

static void raid1_free(struct mddev *mddev, void *priv)
{
	struct r1conf *conf = priv;

	mempool_exit(&conf->r1bio_pool);
	kfree(conf->mirrors);
	safe_put_page(conf->tmppage);
	kfree(conf->poolinfo);
	kfree(conf->nr_pending);
	kfree(conf->nr_waiting);
	kfree(conf->nr_queued);
	kfree(conf->barrier);
	bioset_exit(&conf->bio_split);
	kfree(conf);
}

static int raid1_resize(struct mddev *mddev, sector_t sectors)
{
	/* no resync is happening, and there is enough space
	 * on all devices, so we can resize.
	 * We need to make sure resync covers any new space.
	 * If the array is shrinking we should possibly wait until
	 * any io in the removed space completes, but it hardly seems
	 * worth it.
	 */
	sector_t newsize = raid1_size(mddev, sectors, 0);
	if (mddev->external_size &&
	    mddev->array_sectors > newsize)
		return -EINVAL;
	if (mddev->bitmap) {
		int ret = md_bitmap_resize(mddev->bitmap, newsize, 0, 0);
		if (ret)
			return ret;
	}
	md_set_array_sectors(mddev, newsize);
	if (sectors > mddev->dev_sectors &&
	    mddev->recovery_cp > mddev->dev_sectors) {
		mddev->recovery_cp = mddev->dev_sectors;
		set_bit(MD_RECOVERY_NEEDED, &mddev->recovery);
	}
	mddev->dev_sectors = sectors;
	mddev->resync_max_sectors = sectors;
	return 0;
}

static int raid1_reshape(struct mddev *mddev)
{
	/* We need to:
	 * 1/ resize the r1bio_pool
	 * 2/ resize conf->mirrors
	 *
	 * We allocate a new r1bio_pool if we can.
	 * Then raise a device barrier and wait until all IO stops.
	 * Then resize conf->mirrors and swap in the new r1bio pool.
	 *
	 * At the same time, we "pack" the devices so that all the missing
	 * devices have the higher raid_disk numbers.
	 */
	mempool_t newpool, oldpool;
	struct pool_info *newpoolinfo;
	struct raid1_info *newmirrors;
	struct r1conf *conf = mddev->private;
	int cnt, raid_disks;
	unsigned long flags;
	int d, d2;
	int ret;

	memset(&newpool, 0, sizeof(newpool));
	memset(&oldpool, 0, sizeof(oldpool));

	/* Cannot change chunk_size, layout, or level */
	if (mddev->chunk_sectors != mddev->new_chunk_sectors ||
	    mddev->layout != mddev->new_layout ||
	    mddev->level != mddev->new_level) {
		mddev->new_chunk_sectors = mddev->chunk_sectors;
		mddev->new_layout = mddev->layout;
		mddev->new_level = mddev->level;
		return -EINVAL;
	}

	if (!mddev_is_clustered(mddev))
		md_allow_write(mddev);

	raid_disks = mddev->raid_disks + mddev->delta_disks;

	if (raid_disks < conf->raid_disks) {
		cnt=0;
		for (d= 0; d < conf->raid_disks; d++)
			if (conf->mirrors[d].rdev)
				cnt++;
		if (cnt > raid_disks)
			return -EBUSY;
	}

	newpoolinfo = kmalloc(sizeof(*newpoolinfo), GFP_KERNEL);
	if (!newpoolinfo)
		return -ENOMEM;
	newpoolinfo->mddev = mddev;
	newpoolinfo->raid_disks = raid_disks * 2;

	ret = mempool_init(&newpool, NR_RAID1_BIOS, r1bio_pool_alloc,
			   r1bio_pool_free, newpoolinfo);
	if (ret) {
		kfree(newpoolinfo);
		return ret;
	}
	newmirrors = kzalloc(array3_size(sizeof(struct raid1_info),
					 raid_disks, 2),
			     GFP_KERNEL);
	if (!newmirrors) {
		kfree(newpoolinfo);
		mempool_exit(&newpool);
		return -ENOMEM;
	}

	freeze_array(conf, 0);

	/* ok, everything is stopped */
	oldpool = conf->r1bio_pool;
	conf->r1bio_pool = newpool;

	for (d = d2 = 0; d < conf->raid_disks; d++) {
		struct md_rdev *rdev = conf->mirrors[d].rdev;
		if (rdev && rdev->raid_disk != d2) {
			sysfs_unlink_rdev(mddev, rdev);
			rdev->raid_disk = d2;
			sysfs_unlink_rdev(mddev, rdev);
			if (sysfs_link_rdev(mddev, rdev))
				pr_warn("md/raid1:%s: cannot register rd%d\n",
					mdname(mddev), rdev->raid_disk);
		}
		if (rdev)
			newmirrors[d2++].rdev = rdev;
	}
	kfree(conf->mirrors);
	conf->mirrors = newmirrors;
	kfree(conf->poolinfo);
	conf->poolinfo = newpoolinfo;

	spin_lock_irqsave(&conf->device_lock, flags);
	mddev->degraded += (raid_disks - conf->raid_disks);
	spin_unlock_irqrestore(&conf->device_lock, flags);
	conf->raid_disks = mddev->raid_disks = raid_disks;
	mddev->delta_disks = 0;

	unfreeze_array(conf);

	set_bit(MD_RECOVERY_RECOVER, &mddev->recovery);
	set_bit(MD_RECOVERY_NEEDED, &mddev->recovery);
	md_wakeup_thread(mddev->thread);

	mempool_exit(&oldpool);
	return 0;
}

static void raid1_quiesce(struct mddev *mddev, int quiesce)
{
	struct r1conf *conf = mddev->private;

	if (quiesce)
		freeze_array(conf, 0);
	else
		unfreeze_array(conf);
}

static void *raid1_takeover(struct mddev *mddev)
{
	/* raid1 can take over:
	 *  raid5 with 2 devices, any layout or chunk size
	 */
	if (mddev->level == 5 && mddev->raid_disks == 2) {
		struct r1conf *conf;
		mddev->new_level = 1;
		mddev->new_layout = 0;
		mddev->new_chunk_sectors = 0;
		conf = setup_conf(mddev);
		if (!IS_ERR(conf)) {
			/* Array must appear to be quiesced */
			conf->array_frozen = 1;
			mddev_clear_unsupported_flags(mddev,
				UNSUPPORTED_MDDEV_FLAGS);
		}
		return conf;
	}
	return ERR_PTR(-EINVAL);
}

static struct md_personality raid1_personality =
{
	.name		= "raid1",
	.level		= 1,
	.owner		= THIS_MODULE,
	.make_request	= raid1_make_request,
	.run		= raid1_run,
	.free		= raid1_free,
	.status		= raid1_status,
	.error_handler	= raid1_error,
	.hot_add_disk	= raid1_add_disk,
	.hot_remove_disk= raid1_remove_disk,
	.spare_active	= raid1_spare_active,
	.sync_request	= raid1_sync_request,
	.resize		= raid1_resize,
	.size		= raid1_size,
	.check_reshape	= raid1_reshape,
	.quiesce	= raid1_quiesce,
	.takeover	= raid1_takeover,
	.congested	= raid1_congested,
};

static int __init raid_init(void)
{
	return register_md_personality(&raid1_personality);
}

static void raid_exit(void)
{
	unregister_md_personality(&raid1_personality);
}

module_init(raid_init);
module_exit(raid_exit);
MODULE_LICENSE("GPL");
MODULE_DESCRIPTION("RAID1 (mirroring) personality for MD");
MODULE_ALIAS("md-personality-3"); /* RAID1 */
MODULE_ALIAS("md-raid1");
MODULE_ALIAS("md-level-1");

module_param(max_queued_requests, int, S_IRUGO|S_IWUSR);<|MERGE_RESOLUTION|>--- conflicted
+++ resolved
@@ -815,8 +815,6 @@
 		bio = bio_list_get(&conf->pending_bio_list);
 		conf->pending_count = 0;
 		spin_unlock_irq(&conf->device_lock);
-<<<<<<< HEAD
-=======
 
 		/*
 		 * As this is called in a wait_event() loop (see freeze_array),
@@ -828,7 +826,6 @@
 		 * thread state
 		 */
 		__set_current_state(TASK_RUNNING);
->>>>>>> e021bb4f
 		blk_start_plug(&plug);
 		flush_bio_list(conf, bio);
 		blk_finish_plug(&plug);
@@ -1316,16 +1313,6 @@
 	int first_clone;
 	int max_sectors;
 
-<<<<<<< HEAD
-	/*
-	 * Register the new request and wait if the reconstruction
-	 * thread has put up a bar for new requests.
-	 * Continue immediately if no resync is active currently.
-	 */
-
-
-=======
->>>>>>> e021bb4f
 	if (mddev_is_clustered(mddev) &&
 	     md_cluster_ops->area_resyncing(mddev, WRITE,
 		     bio->bi_iter.bi_sector, bio_end_sector(bio))) {
@@ -1333,14 +1320,8 @@
 		DEFINE_WAIT(w);
 		for (;;) {
 			prepare_to_wait(&conf->wait_barrier,
-<<<<<<< HEAD
-					&w, TASK_INTERRUPTIBLE);
-			if (!mddev_is_clustered(mddev) ||
-			    !md_cluster_ops->area_resyncing(mddev, WRITE,
-=======
 					&w, TASK_IDLE);
 			if (!md_cluster_ops->area_resyncing(mddev, WRITE,
->>>>>>> e021bb4f
 							bio->bi_iter.bi_sector,
 							bio_end_sector(bio)))
 				break;
