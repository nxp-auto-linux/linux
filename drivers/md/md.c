--- conflicted
+++ resolved
@@ -5514,11 +5514,6 @@
 		if (err)
 			return err;
 	}
-<<<<<<< HEAD
-	if (mddev->sync_set == NULL) {
-		mddev->sync_set = bioset_create(BIO_POOL_SIZE, 0, BIOSET_NEED_BVECS);
-		if (!mddev->sync_set) {
-=======
 	if (!bioset_initialized(&mddev->sync_set)) {
 		err = bioset_init(&mddev->sync_set, BIO_POOL_SIZE, 0, BIOSET_NEED_BVECS);
 		if (err)
@@ -5536,7 +5531,6 @@
 		mddev->flush_bio_pool = mempool_create(NR_FLUSH_BIOS, flush_bio_alloc,
 						flush_bio_free, mddev);
 		if (!mddev->flush_bio_pool) {
->>>>>>> e021bb4f
 			err = -ENOMEM;
 			goto abort;
 		}
@@ -5635,11 +5629,7 @@
 			pers->free(mddev, mddev->private);
 		mddev->private = NULL;
 		module_put(pers->owner);
-<<<<<<< HEAD
-		bitmap_destroy(mddev);
-=======
 		md_bitmap_destroy(mddev);
->>>>>>> e021bb4f
 		goto abort;
 	}
 	if (mddev->queue) {
@@ -5704,15 +5694,6 @@
 	return 0;
 
 abort:
-<<<<<<< HEAD
-	if (mddev->bio_set) {
-		bioset_free(mddev->bio_set);
-		mddev->bio_set = NULL;
-	}
-	if (mddev->sync_set) {
-		bioset_free(mddev->sync_set);
-		mddev->sync_set = NULL;
-=======
 	if (mddev->flush_bio_pool) {
 		mempool_destroy(mddev->flush_bio_pool);
 		mddev->flush_bio_pool = NULL;
@@ -5720,7 +5701,6 @@
 	if (mddev->flush_pool){
 		mempool_destroy(mddev->flush_pool);
 		mddev->flush_pool = NULL;
->>>>>>> e021bb4f
 	}
 
 	return err;
@@ -6732,11 +6712,7 @@
 		if (fd >= 0) {
 			struct bitmap *bitmap;
 
-<<<<<<< HEAD
-			bitmap = bitmap_create(mddev, -1);
-=======
 			bitmap = md_bitmap_create(mddev, -1);
->>>>>>> e021bb4f
 			mddev_suspend(mddev);
 			if (!IS_ERR(bitmap)) {
 				mddev->bitmap = bitmap;
@@ -6744,21 +6720,13 @@
 			} else
 				err = PTR_ERR(bitmap);
 			if (err) {
-<<<<<<< HEAD
-				bitmap_destroy(mddev);
-=======
 				md_bitmap_destroy(mddev);
->>>>>>> e021bb4f
 				fd = -1;
 			}
 			mddev_resume(mddev);
 		} else if (fd < 0) {
 			mddev_suspend(mddev);
-<<<<<<< HEAD
-			bitmap_destroy(mddev);
-=======
 			md_bitmap_destroy(mddev);
->>>>>>> e021bb4f
 			mddev_resume(mddev);
 		}
 	}
@@ -7044,11 +7012,7 @@
 				mddev->bitmap_info.default_offset;
 			mddev->bitmap_info.space =
 				mddev->bitmap_info.default_space;
-<<<<<<< HEAD
-			bitmap = bitmap_create(mddev, -1);
-=======
 			bitmap = md_bitmap_create(mddev, -1);
->>>>>>> e021bb4f
 			mddev_suspend(mddev);
 			if (!IS_ERR(bitmap)) {
 				mddev->bitmap = bitmap;
@@ -7056,11 +7020,7 @@
 			} else
 				rv = PTR_ERR(bitmap);
 			if (rv)
-<<<<<<< HEAD
-				bitmap_destroy(mddev);
-=======
 				md_bitmap_destroy(mddev);
->>>>>>> e021bb4f
 			mddev_resume(mddev);
 		} else {
 			/* remove the bitmap */
@@ -7085,11 +7045,7 @@
 				md_cluster_ops->leave(mddev);
 			}
 			mddev_suspend(mddev);
-<<<<<<< HEAD
-			bitmap_destroy(mddev);
-=======
 			md_bitmap_destroy(mddev);
->>>>>>> e021bb4f
 			mddev_resume(mddev);
 			mddev->bitmap_info.offset = 0;
 		}
