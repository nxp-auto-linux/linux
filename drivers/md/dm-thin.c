--- conflicted
+++ resolved
@@ -2394,10 +2394,6 @@
 	while ((bio = bio_list_pop(&bio_completions)))
 		bio_endio(bio);
 
-<<<<<<< HEAD
-	while ((bio = bio_list_pop(&bios)))
-		generic_make_request(bio);
-=======
 	while ((bio = bio_list_pop(&bios))) {
 		/*
 		 * The data device was flushed as part of metadata commit,
@@ -2408,7 +2404,6 @@
 		else
 			generic_make_request(bio);
 	}
->>>>>>> fa578e9d
 }
 
 static void do_worker(struct work_struct *ws)
