--- conflicted
+++ resolved
@@ -2239,19 +2239,10 @@
 	case DM_TYPE_DAX_BIO_BASED:
 		dm_init_normal_md_queue(md);
 		blk_queue_make_request(md->queue, dm_make_request);
-<<<<<<< HEAD
-		/*
-		 * DM handles splitting bios as needed.  Free the bio_split bioset
-		 * since it won't be used (saves 1 process per bio-based DM device).
-		 */
-		bioset_free(md->queue->bio_split);
-		md->queue->bio_split = NULL;
-=======
 		break;
 	case DM_TYPE_NVME_BIO_BASED:
 		dm_init_normal_md_queue(md);
 		blk_queue_make_request(md->queue, dm_make_request_nvme);
->>>>>>> e021bb4f
 		break;
 	case DM_TYPE_NONE:
 		WARN_ON_ONCE(true);
