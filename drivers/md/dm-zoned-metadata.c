--- conflicted
+++ resolved
@@ -404,12 +404,6 @@
 	sector_t block = zmd->sb[zmd->mblk_primary].block + mblk_no;
 	struct bio *bio;
 
-<<<<<<< HEAD
-	/* Get a new block and a BIO to read it */
-	mblk = dmz_alloc_mblock(zmd, mblk_no);
-	if (!mblk)
-		return NULL;
-=======
 	if (dmz_bdev_is_dying(zmd->dev))
 		return ERR_PTR(-EIO);
 
@@ -417,7 +411,6 @@
 	mblk = dmz_alloc_mblock(zmd, mblk_no);
 	if (!mblk)
 		return ERR_PTR(-ENOMEM);
->>>>>>> fa578e9d
 
 	bio = bio_alloc(GFP_NOIO, 1);
 	if (!bio) {
@@ -553,13 +546,8 @@
 	if (!mblk) {
 		/* Cache miss: read the block from disk */
 		mblk = dmz_get_mblock_slow(zmd, mblk_no);
-<<<<<<< HEAD
-		if (!mblk)
-			return ERR_PTR(-ENOMEM);
-=======
 		if (IS_ERR(mblk))
 			return mblk;
->>>>>>> fa578e9d
 	}
 
 	/* Wait for on-going read I/O and check for error */
@@ -1261,12 +1249,8 @@
 	 */
 	noio_flag = memalloc_noio_save();
 	ret = blkdev_report_zones(zmd->dev->bdev, dmz_start_sect(zmd, zone),
-<<<<<<< HEAD
-				  &blkz, &nr_blkz, GFP_NOIO);
-=======
 				  &blkz, &nr_blkz);
 	memalloc_noio_restore(noio_flag);
->>>>>>> fa578e9d
 	if (!nr_blkz)
 		ret = -EIO;
 	if (ret) {
