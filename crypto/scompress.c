--- conflicted
+++ resolved
@@ -125,13 +125,7 @@
 	void **tfm_ctx = acomp_tfm_ctx(tfm);
 	struct crypto_scomp *scomp = *tfm_ctx;
 	void **ctx = acomp_request_ctx(req);
-<<<<<<< HEAD
-	const int cpu = local_lock_cpu(scomp_scratches_lock);
-	u8 *scratch_src = *per_cpu_ptr(scomp_src_scratches, cpu);
-	u8 *scratch_dst = *per_cpu_ptr(scomp_dst_scratches, cpu);
-=======
 	struct scomp_scratch *scratch;
->>>>>>> fa578e9d
 	int ret;
 
 	if (!req->src || !req->slen || req->slen > SCOMP_SCRATCH_SIZE)
@@ -165,11 +159,7 @@
 					 1);
 	}
 out:
-<<<<<<< HEAD
-	local_unlock_cpu(scomp_scratches_lock);
-=======
 	spin_unlock(&scratch->lock);
->>>>>>> fa578e9d
 	return ret;
 }
 
