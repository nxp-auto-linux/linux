/*
 * Asynchronous Cryptographic Hash operations.
 *
 * This is the asynchronous version of hash.c with notification of
 * completion via a callback.
 *
 * Copyright (c) 2008 Loc Ho <lho@amcc.com>
 *
 * This program is free software; you can redistribute it and/or modify it
 * under the terms of the GNU General Public License as published by the Free
 * Software Foundation; either version 2 of the License, or (at your option)
 * any later version.
 *
 */

#include <crypto/internal/hash.h>
#include <crypto/scatterwalk.h>
#include <linux/bug.h>
#include <linux/err.h>
#include <linux/kernel.h>
#include <linux/module.h>
#include <linux/sched.h>
#include <linux/slab.h>
#include <linux/seq_file.h>
#include <linux/cryptouser.h>
#include <linux/compiler.h>
#include <net/netlink.h>

#include "internal.h"

struct ahash_request_priv {
	crypto_completion_t complete;
	void *data;
	u8 *result;
	u32 flags;
	void *ubuf[] CRYPTO_MINALIGN_ATTR;
};

static inline struct ahash_alg *crypto_ahash_alg(struct crypto_ahash *hash)
{
	return container_of(crypto_hash_alg_common(hash), struct ahash_alg,
			    halg);
}

static int hash_walk_next(struct crypto_hash_walk *walk)
{
	unsigned int alignmask = walk->alignmask;
	unsigned int offset = walk->offset;
	unsigned int nbytes = min(walk->entrylen,
				  ((unsigned int)(PAGE_SIZE)) - offset);

	if (walk->flags & CRYPTO_ALG_ASYNC)
		walk->data = kmap(walk->pg);
	else
		walk->data = kmap_atomic(walk->pg);
	walk->data += offset;

	if (offset & alignmask) {
		unsigned int unaligned = alignmask + 1 - (offset & alignmask);

		if (nbytes > unaligned)
			nbytes = unaligned;
	}

	walk->entrylen -= nbytes;
	return nbytes;
}

static int hash_walk_new_entry(struct crypto_hash_walk *walk)
{
	struct scatterlist *sg;

	sg = walk->sg;
	walk->offset = sg->offset;
	walk->pg = sg_page(walk->sg) + (walk->offset >> PAGE_SHIFT);
	walk->offset = offset_in_page(walk->offset);
	walk->entrylen = sg->length;

	if (walk->entrylen > walk->total)
		walk->entrylen = walk->total;
	walk->total -= walk->entrylen;

	return hash_walk_next(walk);
}

int crypto_hash_walk_done(struct crypto_hash_walk *walk, int err)
{
	unsigned int alignmask = walk->alignmask;
	unsigned int nbytes = walk->entrylen;

	walk->data -= walk->offset;

	if (nbytes && walk->offset & alignmask && !err) {
		walk->offset = ALIGN(walk->offset, alignmask + 1);
		nbytes = min(nbytes,
			     ((unsigned int)(PAGE_SIZE)) - walk->offset);
		walk->entrylen -= nbytes;

		if (nbytes) {
			walk->data += walk->offset;
			return nbytes;
		}
	}

	if (walk->flags & CRYPTO_ALG_ASYNC)
		kunmap(walk->pg);
	else {
		kunmap_atomic(walk->data);
		/*
		 * The may sleep test only makes sense for sync users.
		 * Async users don't need to sleep here anyway.
		 */
		crypto_yield(walk->flags);
	}

	if (err)
		return err;

	if (nbytes) {
		walk->offset = 0;
		walk->pg++;
		return hash_walk_next(walk);
	}

	if (!walk->total)
		return 0;

	walk->sg = sg_next(walk->sg);

	return hash_walk_new_entry(walk);
}
EXPORT_SYMBOL_GPL(crypto_hash_walk_done);

int crypto_hash_walk_first(struct ahash_request *req,
			   struct crypto_hash_walk *walk)
{
	walk->total = req->nbytes;

	if (!walk->total) {
		walk->entrylen = 0;
		return 0;
	}

	walk->alignmask = crypto_ahash_alignmask(crypto_ahash_reqtfm(req));
	walk->sg = req->src;
	walk->flags = req->base.flags & CRYPTO_TFM_REQ_MASK;

	return hash_walk_new_entry(walk);
}
EXPORT_SYMBOL_GPL(crypto_hash_walk_first);

int crypto_ahash_walk_first(struct ahash_request *req,
			    struct crypto_hash_walk *walk)
{
	walk->total = req->nbytes;

	if (!walk->total) {
		walk->entrylen = 0;
		return 0;
	}

	walk->alignmask = crypto_ahash_alignmask(crypto_ahash_reqtfm(req));
	walk->sg = req->src;
	walk->flags = req->base.flags & CRYPTO_TFM_REQ_MASK;
	walk->flags |= CRYPTO_ALG_ASYNC;

	BUILD_BUG_ON(CRYPTO_TFM_REQ_MASK & CRYPTO_ALG_ASYNC);

	return hash_walk_new_entry(walk);
}
EXPORT_SYMBOL_GPL(crypto_ahash_walk_first);

static int ahash_setkey_unaligned(struct crypto_ahash *tfm, const u8 *key,
				unsigned int keylen)
{
	unsigned long alignmask = crypto_ahash_alignmask(tfm);
	int ret;
	u8 *buffer, *alignbuffer;
	unsigned long absize;

	absize = keylen + alignmask;
	buffer = kmalloc(absize, GFP_KERNEL);
	if (!buffer)
		return -ENOMEM;

	alignbuffer = (u8 *)ALIGN((unsigned long)buffer, alignmask + 1);
	memcpy(alignbuffer, key, keylen);
	ret = tfm->setkey(tfm, alignbuffer, keylen);
	kzfree(buffer);
	return ret;
}

int crypto_ahash_setkey(struct crypto_ahash *tfm, const u8 *key,
			unsigned int keylen)
{
	unsigned long alignmask = crypto_ahash_alignmask(tfm);
	int err;

	if ((unsigned long)key & alignmask)
		err = ahash_setkey_unaligned(tfm, key, keylen);
	else
		err = tfm->setkey(tfm, key, keylen);

	if (err)
		return err;

	crypto_ahash_clear_flags(tfm, CRYPTO_TFM_NEED_KEY);
	return 0;
}
EXPORT_SYMBOL_GPL(crypto_ahash_setkey);

static int ahash_nosetkey(struct crypto_ahash *tfm, const u8 *key,
			  unsigned int keylen)
{
	return -ENOSYS;
}

static inline unsigned int ahash_align_buffer_size(unsigned len,
						   unsigned long mask)
{
	return len + (mask & ~(crypto_tfm_ctx_alignment() - 1));
}

static int ahash_save_req(struct ahash_request *req, crypto_completion_t cplt)
{
	struct crypto_ahash *tfm = crypto_ahash_reqtfm(req);
	unsigned long alignmask = crypto_ahash_alignmask(tfm);
	unsigned int ds = crypto_ahash_digestsize(tfm);
	struct ahash_request_priv *priv;

	priv = kmalloc(sizeof(*priv) + ahash_align_buffer_size(ds, alignmask),
		       (req->base.flags & CRYPTO_TFM_REQ_MAY_SLEEP) ?
		       GFP_KERNEL : GFP_ATOMIC);
	if (!priv)
		return -ENOMEM;

	/*
	 * WARNING: Voodoo programming below!
	 *
	 * The code below is obscure and hard to understand, thus explanation
	 * is necessary. See include/crypto/hash.h and include/linux/crypto.h
	 * to understand the layout of structures used here!
	 *
	 * The code here will replace portions of the ORIGINAL request with
	 * pointers to new code and buffers so the hashing operation can store
	 * the result in aligned buffer. We will call the modified request
	 * an ADJUSTED request.
	 *
	 * The newly mangled request will look as such:
	 *
	 * req {
	 *   .result        = ADJUSTED[new aligned buffer]
	 *   .base.complete = ADJUSTED[pointer to completion function]
	 *   .base.data     = ADJUSTED[*req (pointer to self)]
	 *   .priv          = ADJUSTED[new priv] {
	 *           .result   = ORIGINAL(result)
	 *           .complete = ORIGINAL(base.complete)
	 *           .data     = ORIGINAL(base.data)
	 *   }
	 */

	priv->result = req->result;
	priv->complete = req->base.complete;
	priv->data = req->base.data;
	priv->flags = req->base.flags;

	/*
	 * WARNING: We do not backup req->priv here! The req->priv
	 *          is for internal use of the Crypto API and the
	 *          user must _NOT_ _EVER_ depend on it's content!
	 */

	req->result = PTR_ALIGN((u8 *)priv->ubuf, alignmask + 1);
	req->base.complete = cplt;
	req->base.data = req;
	req->priv = priv;

	return 0;
}

static void ahash_restore_req(struct ahash_request *req, int err)
{
	struct ahash_request_priv *priv = req->priv;

	if (!err)
		memcpy(priv->result, req->result,
		       crypto_ahash_digestsize(crypto_ahash_reqtfm(req)));

	/* Restore the original crypto request. */
	req->result = priv->result;

	ahash_request_set_callback(req, priv->flags,
				   priv->complete, priv->data);
	req->priv = NULL;

	/* Free the req->priv.priv from the ADJUSTED request. */
	kzfree(priv);
}

static void ahash_notify_einprogress(struct ahash_request *req)
{
	struct ahash_request_priv *priv = req->priv;
	struct crypto_async_request oreq;

	oreq.data = priv->data;

	priv->complete(&oreq, -EINPROGRESS);
}

static void ahash_op_unaligned_done(struct crypto_async_request *req, int err)
{
	struct ahash_request *areq = req->data;

	if (err == -EINPROGRESS) {
		ahash_notify_einprogress(areq);
		return;
	}

	/*
	 * Restore the original request, see ahash_op_unaligned() for what
	 * goes where.
	 *
	 * The "struct ahash_request *req" here is in fact the "req.base"
	 * from the ADJUSTED request from ahash_op_unaligned(), thus as it
	 * is a pointer to self, it is also the ADJUSTED "req" .
	 */

	/* First copy req->result into req->priv.result */
	ahash_restore_req(areq, err);

	/* Complete the ORIGINAL request. */
	areq->base.complete(&areq->base, err);
}

static int ahash_op_unaligned(struct ahash_request *req,
			      int (*op)(struct ahash_request *))
{
	int err;

	err = ahash_save_req(req, ahash_op_unaligned_done);
	if (err)
		return err;

	err = op(req);
	if (err == -EINPROGRESS || err == -EBUSY)
		return err;

	ahash_restore_req(req, err);

	return err;
}

static int crypto_ahash_op(struct ahash_request *req,
			   int (*op)(struct ahash_request *))
{
	struct crypto_ahash *tfm = crypto_ahash_reqtfm(req);
	unsigned long alignmask = crypto_ahash_alignmask(tfm);

	if ((unsigned long)req->result & alignmask)
		return ahash_op_unaligned(req, op);

	return op(req);
}

int crypto_ahash_final(struct ahash_request *req)
{
	return crypto_ahash_op(req, crypto_ahash_reqtfm(req)->final);
}
EXPORT_SYMBOL_GPL(crypto_ahash_final);

int crypto_ahash_finup(struct ahash_request *req)
{
	return crypto_ahash_op(req, crypto_ahash_reqtfm(req)->finup);
}
EXPORT_SYMBOL_GPL(crypto_ahash_finup);

int crypto_ahash_digest(struct ahash_request *req)
{
	struct crypto_ahash *tfm = crypto_ahash_reqtfm(req);

	if (crypto_ahash_get_flags(tfm) & CRYPTO_TFM_NEED_KEY)
		return -ENOKEY;

	return crypto_ahash_op(req, tfm->digest);
}
EXPORT_SYMBOL_GPL(crypto_ahash_digest);

static void ahash_def_finup_done2(struct crypto_async_request *req, int err)
{
	struct ahash_request *areq = req->data;

	if (err == -EINPROGRESS)
		return;

	ahash_restore_req(areq, err);

	areq->base.complete(&areq->base, err);
}

static int ahash_def_finup_finish1(struct ahash_request *req, int err)
{
	if (err)
		goto out;

	req->base.complete = ahash_def_finup_done2;

	err = crypto_ahash_reqtfm(req)->final(req);
	if (err == -EINPROGRESS || err == -EBUSY)
		return err;

out:
	ahash_restore_req(req, err);
	return err;
}

static void ahash_def_finup_done1(struct crypto_async_request *req, int err)
{
	struct ahash_request *areq = req->data;

	if (err == -EINPROGRESS) {
		ahash_notify_einprogress(areq);
		return;
	}

	areq->base.flags &= ~CRYPTO_TFM_REQ_MAY_SLEEP;

	err = ahash_def_finup_finish1(areq, err);
	if (areq->priv)
		return;

	areq->base.complete(&areq->base, err);
}

static int ahash_def_finup(struct ahash_request *req)
{
	struct crypto_ahash *tfm = crypto_ahash_reqtfm(req);
	int err;

	err = ahash_save_req(req, ahash_def_finup_done1);
	if (err)
		return err;

	err = tfm->update(req);
	if (err == -EINPROGRESS || err == -EBUSY)
		return err;

	return ahash_def_finup_finish1(req, err);
}

static int crypto_ahash_init_tfm(struct crypto_tfm *tfm)
{
	struct crypto_ahash *hash = __crypto_ahash_cast(tfm);
	struct ahash_alg *alg = crypto_ahash_alg(hash);

	hash->setkey = ahash_nosetkey;
<<<<<<< HEAD
	hash->export = ahash_no_export;
	hash->import = ahash_no_import;
=======
>>>>>>> e021bb4f

	if (tfm->__crt_alg->cra_type != &crypto_ahash_type)
		return crypto_init_shash_ops_async(tfm);

	hash->init = alg->init;
	hash->update = alg->update;
	hash->final = alg->final;
	hash->finup = alg->finup ?: ahash_def_finup;
	hash->digest = alg->digest;
	hash->export = alg->export;
	hash->import = alg->import;

	if (alg->setkey) {
		hash->setkey = alg->setkey;
		if (!(alg->halg.base.cra_flags & CRYPTO_ALG_OPTIONAL_KEY))
			crypto_ahash_set_flags(hash, CRYPTO_TFM_NEED_KEY);
	}

	return 0;
}

static unsigned int crypto_ahash_extsize(struct crypto_alg *alg)
{
	if (alg->cra_type != &crypto_ahash_type)
		return sizeof(struct crypto_shash *);

	return crypto_alg_extsize(alg);
}

#ifdef CONFIG_NET
static int crypto_ahash_report(struct sk_buff *skb, struct crypto_alg *alg)
{
	struct crypto_report_hash rhash;

	strncpy(rhash.type, "ahash", sizeof(rhash.type));

	rhash.blocksize = alg->cra_blocksize;
	rhash.digestsize = __crypto_hash_alg_common(alg)->digestsize;

	if (nla_put(skb, CRYPTOCFGA_REPORT_HASH,
		    sizeof(struct crypto_report_hash), &rhash))
		goto nla_put_failure;
	return 0;

nla_put_failure:
	return -EMSGSIZE;
}
#else
static int crypto_ahash_report(struct sk_buff *skb, struct crypto_alg *alg)
{
	return -ENOSYS;
}
#endif

static void crypto_ahash_show(struct seq_file *m, struct crypto_alg *alg)
	__maybe_unused;
static void crypto_ahash_show(struct seq_file *m, struct crypto_alg *alg)
{
	seq_printf(m, "type         : ahash\n");
	seq_printf(m, "async        : %s\n", alg->cra_flags & CRYPTO_ALG_ASYNC ?
					     "yes" : "no");
	seq_printf(m, "blocksize    : %u\n", alg->cra_blocksize);
	seq_printf(m, "digestsize   : %u\n",
		   __crypto_hash_alg_common(alg)->digestsize);
}

const struct crypto_type crypto_ahash_type = {
	.extsize = crypto_ahash_extsize,
	.init_tfm = crypto_ahash_init_tfm,
#ifdef CONFIG_PROC_FS
	.show = crypto_ahash_show,
#endif
	.report = crypto_ahash_report,
	.maskclear = ~CRYPTO_ALG_TYPE_MASK,
	.maskset = CRYPTO_ALG_TYPE_AHASH_MASK,
	.type = CRYPTO_ALG_TYPE_AHASH,
	.tfmsize = offsetof(struct crypto_ahash, base),
};
EXPORT_SYMBOL_GPL(crypto_ahash_type);

struct crypto_ahash *crypto_alloc_ahash(const char *alg_name, u32 type,
					u32 mask)
{
	return crypto_alloc_tfm(alg_name, &crypto_ahash_type, type, mask);
}
EXPORT_SYMBOL_GPL(crypto_alloc_ahash);

int crypto_has_ahash(const char *alg_name, u32 type, u32 mask)
{
	return crypto_type_has_alg(alg_name, &crypto_ahash_type, type, mask);
}
EXPORT_SYMBOL_GPL(crypto_has_ahash);

static int ahash_prepare_alg(struct ahash_alg *alg)
{
	struct crypto_alg *base = &alg->halg.base;

	if (alg->halg.digestsize > PAGE_SIZE / 8 ||
	    alg->halg.statesize > PAGE_SIZE / 8 ||
	    alg->halg.statesize == 0)
		return -EINVAL;

	base->cra_type = &crypto_ahash_type;
	base->cra_flags &= ~CRYPTO_ALG_TYPE_MASK;
	base->cra_flags |= CRYPTO_ALG_TYPE_AHASH;

	return 0;
}

int crypto_register_ahash(struct ahash_alg *alg)
{
	struct crypto_alg *base = &alg->halg.base;
	int err;

	err = ahash_prepare_alg(alg);
	if (err)
		return err;

	return crypto_register_alg(base);
}
EXPORT_SYMBOL_GPL(crypto_register_ahash);

int crypto_unregister_ahash(struct ahash_alg *alg)
{
	return crypto_unregister_alg(&alg->halg.base);
}
EXPORT_SYMBOL_GPL(crypto_unregister_ahash);

int crypto_register_ahashes(struct ahash_alg *algs, int count)
{
	int i, ret;

	for (i = 0; i < count; i++) {
		ret = crypto_register_ahash(&algs[i]);
		if (ret)
			goto err;
	}

	return 0;

err:
	for (--i; i >= 0; --i)
		crypto_unregister_ahash(&algs[i]);

	return ret;
}
EXPORT_SYMBOL_GPL(crypto_register_ahashes);

void crypto_unregister_ahashes(struct ahash_alg *algs, int count)
{
	int i;

	for (i = count - 1; i >= 0; --i)
		crypto_unregister_ahash(&algs[i]);
}
EXPORT_SYMBOL_GPL(crypto_unregister_ahashes);

int ahash_register_instance(struct crypto_template *tmpl,
			    struct ahash_instance *inst)
{
	int err;

	err = ahash_prepare_alg(&inst->alg);
	if (err)
		return err;

	return crypto_register_instance(tmpl, ahash_crypto_instance(inst));
}
EXPORT_SYMBOL_GPL(ahash_register_instance);

void ahash_free_instance(struct crypto_instance *inst)
{
	crypto_drop_spawn(crypto_instance_ctx(inst));
	kfree(ahash_instance(inst));
}
EXPORT_SYMBOL_GPL(ahash_free_instance);

int crypto_init_ahash_spawn(struct crypto_ahash_spawn *spawn,
			    struct hash_alg_common *alg,
			    struct crypto_instance *inst)
{
	return crypto_init_spawn2(&spawn->base, &alg->base, inst,
				  &crypto_ahash_type);
}
EXPORT_SYMBOL_GPL(crypto_init_ahash_spawn);

struct hash_alg_common *ahash_attr_alg(struct rtattr *rta, u32 type, u32 mask)
{
	struct crypto_alg *alg;

	alg = crypto_attr_alg2(rta, &crypto_ahash_type, type, mask);
	return IS_ERR(alg) ? ERR_CAST(alg) : __crypto_hash_alg_common(alg);
}
EXPORT_SYMBOL_GPL(ahash_attr_alg);

bool crypto_hash_alg_has_setkey(struct hash_alg_common *halg)
{
	struct crypto_alg *alg = &halg->base;

	if (alg->cra_type != &crypto_ahash_type)
		return crypto_shash_alg_has_setkey(__crypto_shash_alg(alg));

	return __crypto_ahash_alg(alg)->setkey != NULL;
}
EXPORT_SYMBOL_GPL(crypto_hash_alg_has_setkey);

MODULE_LICENSE("GPL");
MODULE_DESCRIPTION("Asynchronous cryptographic hash type");<|MERGE_RESOLUTION|>--- conflicted
+++ resolved
@@ -453,11 +453,6 @@
 	struct ahash_alg *alg = crypto_ahash_alg(hash);
 
 	hash->setkey = ahash_nosetkey;
-<<<<<<< HEAD
-	hash->export = ahash_no_export;
-	hash->import = ahash_no_import;
-=======
->>>>>>> e021bb4f
 
 	if (tfm->__crt_alg->cra_type != &crypto_ahash_type)
 		return crypto_init_shash_ops_async(tfm);
