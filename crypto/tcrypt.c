--- conflicted
+++ resolved
@@ -511,23 +511,12 @@
 		cycles += end - start;
 	}
 
-<<<<<<< HEAD
-	sg_init_table(sg, np + 1);
-	if (rem)
-		np--;
-	for (k = 0; k < np; k++)
-		sg_set_buf(&sg[k + 1], xbuf[k], PAGE_SIZE);
-
-	if (rem)
-		sg_set_buf(&sg[k + 1], xbuf[k], rem);
-=======
 out:
 	if (ret == 0)
 		printk("1 operation in %lu cycles (%d bytes)\n",
 		       (cycles + 4) / 8, blen);
 
 	return ret;
->>>>>>> e021bb4f
 }
 
 static void test_aead_speed(const char *algo, int enc, unsigned int secs,
@@ -641,24 +630,13 @@
 				goto out;
 			}
 
-<<<<<<< HEAD
-			sg_init_aead(sg, xbuf,
-				    *b_size + (enc ? 0 : authsize));
-=======
 			sg_init_aead(sg, xbuf, *b_size + (enc ? 0 : authsize),
 				     assoc, aad_size);
->>>>>>> e021bb4f
 
 			sg_init_aead(sgout, xoutbuf,
 				     *b_size + (enc ? authsize : 0), assoc,
 				     aad_size);
 
-<<<<<<< HEAD
-			aead_request_set_crypt(req, sg, sgout,
-					       *b_size + (enc ? 0 : authsize),
-					       iv);
-=======
->>>>>>> e021bb4f
 			aead_request_set_ad(req, aad_size);
 
 			if (!enc) {
