--- conflicted
+++ resolved
@@ -1,12 +1,7 @@
 # SPDX-License-Identifier: GPL-2.0
 VERSION = 5
-<<<<<<< HEAD
-PATCHLEVEL = 4
-SUBLEVEL = 85
-=======
 PATCHLEVEL = 10
 SUBLEVEL = 2
->>>>>>> d1988041
 EXTRAVERSION =
 NAME = Kleptomaniac Octopus
 
@@ -418,12 +413,6 @@
 HOSTCC	= gcc
 HOSTCXX	= g++
 endif
-<<<<<<< HEAD
-KBUILD_HOSTCFLAGS   := -Wall -Wmissing-prototypes -Wstrict-prototypes -O2 \
-		-fomit-frame-pointer -std=gnu89 $(HOST_LFS_CFLAGS) \
-		$(HOSTCFLAGS)
-KBUILD_HOSTCXXFLAGS := -O2 $(HOST_LFS_CFLAGS) $(HOSTCXXFLAGS)
-=======
 
 export KBUILD_USERCFLAGS := -Wall -Wmissing-prototypes -Wstrict-prototypes \
 			      -O2 -fomit-frame-pointer -std=gnu89
@@ -431,7 +420,6 @@
 
 KBUILD_HOSTCFLAGS   := $(KBUILD_USERCFLAGS) $(HOST_LFS_CFLAGS) $(HOSTCFLAGS)
 KBUILD_HOSTCXXFLAGS := -Wall -O2 $(HOST_LFS_CFLAGS) $(HOSTCXXFLAGS)
->>>>>>> d1988041
 KBUILD_HOSTLDFLAGS  := $(HOST_LFS_LDFLAGS) $(HOSTLDFLAGS)
 KBUILD_HOSTLDLIBS   := $(HOST_LFS_LIBS) $(HOSTLDLIBS)
 
@@ -445,10 +433,6 @@
 OBJCOPY		= llvm-objcopy
 OBJDUMP		= llvm-objdump
 READELF		= llvm-readelf
-<<<<<<< HEAD
-OBJSIZE		= llvm-size
-=======
->>>>>>> d1988041
 STRIP		= llvm-strip
 else
 CC		= $(CROSS_COMPILE)gcc
@@ -458,10 +442,6 @@
 OBJCOPY		= $(CROSS_COMPILE)objcopy
 OBJDUMP		= $(CROSS_COMPILE)objdump
 READELF		= $(CROSS_COMPILE)readelf
-<<<<<<< HEAD
-OBJSIZE		= $(CROSS_COMPILE)size
-=======
->>>>>>> d1988041
 STRIP		= $(CROSS_COMPILE)strip
 endif
 PAHOLE		= pahole
@@ -482,10 +462,7 @@
 LZMA		= lzma
 LZ4		= lz4c
 XZ		= xz
-<<<<<<< HEAD
-=======
 ZSTD		= zstd
->>>>>>> d1988041
 
 CHECKFLAGS     := -D__linux__ -Dlinux -D__STDC__ -Dunix -D__unix__ \
 		  -Wbitwise -Wno-return-void -Wno-unknown-attribute $(CF)
@@ -530,15 +507,9 @@
 CLANG_FLAGS :=
 
 export ARCH SRCARCH CONFIG_SHELL BASH HOSTCC KBUILD_HOSTCFLAGS CROSS_COMPILE LD CC
-<<<<<<< HEAD
-export CPP AR NM STRIP OBJCOPY OBJDUMP OBJSIZE READELF PAHOLE LEX YACC AWK INSTALLKERNEL
-export PERL PYTHON PYTHON3 CHECK CHECKFLAGS MAKE UTS_MACHINE HOSTCXX
-export KGZIP KBZIP2 KLZOP LZMA LZ4 XZ
-=======
 export CPP AR NM STRIP OBJCOPY OBJDUMP READELF PAHOLE RESOLVE_BTFIDS LEX YACC AWK INSTALLKERNEL
 export PERL PYTHON PYTHON3 CHECK CHECKFLAGS MAKE UTS_MACHINE HOSTCXX
 export KGZIP KBZIP2 KLZOP LZMA LZ4 XZ ZSTD
->>>>>>> d1988041
 export KBUILD_HOSTCXXFLAGS KBUILD_HOSTLDFLAGS KBUILD_HOSTLDLIBS LDFLAGS_MODULE
 
 export KBUILD_CPPFLAGS NOSTDINC_FLAGS LINUXINCLUDE OBJCOPYFLAGS KBUILD_LDFLAGS
@@ -678,11 +649,7 @@
 core-y		:= init/ usr/
 drivers-y	:= drivers/ sound/
 drivers-$(CONFIG_SAMPLES) += samples/
-<<<<<<< HEAD
-net-y		:= net/
-=======
 drivers-y	+= net/ virt/
->>>>>>> d1988041
 libs-y		:= lib/
 endif # KBUILD_EXTMOD
 
@@ -776,12 +743,6 @@
 # Tell gcc to never replace conditional load with a non-conditional one
 KBUILD_CFLAGS	+= $(call cc-option,--param=allow-store-data-races=0)
 KBUILD_CFLAGS	+= $(call cc-option,-fno-allow-store-data-races)
-<<<<<<< HEAD
-
-include scripts/Makefile.kcov
-include scripts/Makefile.gcc-plugins
-=======
->>>>>>> d1988041
 
 ifdef CONFIG_READABLE_ASM
 # Disable optimizations that make assembler listings hard to read.
@@ -864,17 +825,10 @@
 else
 DEBUG_CFLAGS	+= -g
 endif
-<<<<<<< HEAD
+
 ifneq ($(LLVM_IAS),1)
 KBUILD_AFLAGS	+= -Wa,-gdwarf-2
 endif
-endif
-=======
-
-ifneq ($(LLVM_IAS),1)
-KBUILD_AFLAGS	+= -Wa,-gdwarf-2
-endif
->>>>>>> d1988041
 
 ifdef CONFIG_DEBUG_INFO_DWARF4
 DEBUG_CFLAGS	+= -gdwarf-4
@@ -969,15 +923,6 @@
 
 # Another good warning that we'll want to enable eventually
 KBUILD_CFLAGS += $(call cc-disable-warning, restrict)
-<<<<<<< HEAD
-
-# Enabled with W=2, disabled by default as noisy
-KBUILD_CFLAGS += $(call cc-disable-warning, maybe-uninitialized)
-
-# disable invalid "can't wrap" optimizations for signed / pointers
-KBUILD_CFLAGS	+= $(call cc-option,-fno-strict-overflow)
-=======
->>>>>>> d1988041
 
 # Enabled with W=2, disabled by default as noisy
 KBUILD_CFLAGS += $(call cc-disable-warning, maybe-uninitialized)
@@ -1397,17 +1342,10 @@
 	$(Q)$(MAKE) $(build)=$(dtstree)
 
 ifneq ($(filter dtbs_check, $(MAKECMDGOALS)),)
-<<<<<<< HEAD
-dtbs: dt_binding_check
-endif
-
-dtbs_check: export CHECK_DTBS=1
-=======
 export CHECK_DTBS=y
 dtbs: dt_binding_check
 endif
 
->>>>>>> d1988041
 dtbs_check: dtbs
 
 dtbs_install:
@@ -1423,13 +1361,10 @@
 scripts_dtc: scripts_basic
 	$(Q)$(MAKE) $(build)=scripts/dtc
 
-<<<<<<< HEAD
-=======
 ifneq ($(filter dt_binding_check, $(MAKECMDGOALS)),)
 export CHECK_DT_BINDING=y
 endif
 
->>>>>>> d1988041
 PHONY += dt_binding_check
 dt_binding_check: scripts_dtc
 	$(Q)$(MAKE) $(build)=Documentation/devicetree/bindings
@@ -1841,11 +1776,7 @@
 endif
 
 PHONY += single_modpost
-<<<<<<< HEAD
-single_modpost: $(single-no-ko)
-=======
 single_modpost: $(single-no-ko) modules_prepare
->>>>>>> d1988041
 	$(Q){ $(foreach m, $(single-ko), echo $(extmod-prefix)$m;) } > $(MODORDER)
 	$(Q)$(MAKE) -f $(srctree)/scripts/Makefile.modpost
 
@@ -1859,13 +1790,10 @@
 
 endif
 
-<<<<<<< HEAD
-=======
 ifndef CONFIG_MODULES
 KBUILD_MODULES :=
 endif
 
->>>>>>> d1988041
 # Handle descending into subdirectories listed in $(build-dirs)
 # Preset locale variables to speed up the build process. Limit locale
 # tweaks to this spot to avoid wrong language settings when running
@@ -1875,11 +1803,7 @@
 descend: $(build-dirs)
 $(build-dirs): prepare
 	$(Q)$(MAKE) $(build)=$@ \
-<<<<<<< HEAD
-	single-build=$(if $(filter-out $@/, $(single-no-ko)),1) \
-=======
 	single-build=$(if $(filter-out $@/, $(filter $@/%, $(KBUILD_SINGLE_TARGETS))),1) \
->>>>>>> d1988041
 	need-builtin=1 need-modorder=1
 
 clean-dirs := $(addprefix _clean_, $(clean-dirs))
@@ -2006,15 +1930,6 @@
 	$(Q)mkdir -p $(objtree)/tools
 	$(Q)$(MAKE) LDFLAGS= MAKEFLAGS="$(tools_silent) $(filter --j% -j,$(MAKEFLAGS))" O=$(abspath $(objtree)) subdir=tools -C $(srctree)/tools/ $*
 
-<<<<<<< HEAD
-# FIXME Should go into a make.lib or something
-# ===========================================================================
-
-quiet_cmd_rmdirs = $(if $(wildcard $(rm-dirs)),CLEAN   $(wildcard $(rm-dirs)))
-      cmd_rmdirs = rm -rf $(rm-dirs)
-
-=======
->>>>>>> d1988041
 quiet_cmd_rmfiles = $(if $(wildcard $(rm-files)),CLEAN   $(wildcard $(rm-files)))
       cmd_rmfiles = rm -rf $(rm-files)
 
