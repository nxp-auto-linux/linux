--- conflicted
+++ resolved
@@ -1,16 +1,9 @@
 # SPDX-License-Identifier: GPL-2.0
 VERSION = 4
-<<<<<<< HEAD
-PATCHLEVEL = 14
-SUBLEVEL = 78
-EXTRAVERSION =
-NAME = Petit Gorille
-=======
 PATCHLEVEL = 19
 SUBLEVEL = 25
 EXTRAVERSION =
 NAME = "People's Front"
->>>>>>> e021bb4f
 
 # *DOCUMENTATION*
 # To see a list of typical targets execute "make help"
@@ -227,16 +220,6 @@
 version_h := include/generated/uapi/linux/version.h
 old_version_h := include/linux/version.h
 
-<<<<<<< HEAD
-no-dot-config-targets := clean mrproper distclean \
-			 cscope gtags TAGS tags help% %docs check% coccicheck \
-			 $(version_h) headers_% archheaders archscripts \
-			 kernelversion %src-pkg
-
-config-targets := 0
-mixed-targets  := 0
-dot-config     := 1
-=======
 clean-targets := %clean mrproper cleandocs
 no-dot-config-targets := $(clean-targets) \
 			 cscope gtags TAGS tags help% %docs check% coccicheck \
@@ -249,7 +232,6 @@
 mixed-targets   := 0
 dot-config      := 1
 may-sync-config := 1
->>>>>>> e021bb4f
 
 ifneq ($(filter $(no-dot-config-targets), $(MAKECMDGOALS)),)
 	ifeq ($(filter-out $(no-dot-config-targets), $(MAKECMDGOALS)),)
@@ -257,8 +239,6 @@
 	endif
 endif
 
-<<<<<<< HEAD
-=======
 ifneq ($(filter $(no-sync-config-targets), $(MAKECMDGOALS)),)
 	ifeq ($(filter-out $(no-sync-config-targets), $(MAKECMDGOALS)),)
 		may-sync-config := 0
@@ -269,7 +249,6 @@
 	may-sync-config := 0
 endif
 
->>>>>>> e021bb4f
 ifeq ($(KBUILD_EXTMOD),)
         ifneq ($(filter config %config,$(MAKECMDGOALS)),)
                 config-targets := 1
@@ -278,8 +257,6 @@
                 endif
         endif
 endif
-<<<<<<< HEAD
-=======
 
 # For "make -j clean all", "make -j mrproper defconfig all", etc.
 ifneq ($(filter $(clean-targets),$(MAKECMDGOALS)),)
@@ -288,7 +265,6 @@
         endif
 endif
 
->>>>>>> e021bb4f
 # install and modules_install need also be processed one by one
 ifneq ($(filter install,$(MAKECMDGOALS)),)
         ifneq ($(filter modules_install,$(MAKECMDGOALS)),)
@@ -322,15 +298,6 @@
 KERNELRELEASE = $(shell cat include/config/kernel.release 2> /dev/null)
 KERNELVERSION = $(VERSION)$(if $(PATCHLEVEL),.$(PATCHLEVEL)$(if $(SUBLEVEL),.$(SUBLEVEL)))$(EXTRAVERSION)
 export VERSION PATCHLEVEL SUBLEVEL KERNELRELEASE KERNELVERSION
-<<<<<<< HEAD
-
-# SUBARCH tells the usermode build what the underlying arch is.  That is set
-# first, and if a usermode build is happening, the "ARCH=um" on the command
-# line overrides the setting of ARCH below.  If a native build is happening,
-# then ARCH is assigned, getting whatever value it gets normally, and
-# SUBARCH is subsequently ignored.
-=======
->>>>>>> e021bb4f
 
 include scripts/subarch.include
 
@@ -393,20 +360,12 @@
 
 HOSTCC       = gcc
 HOSTCXX      = g++
-<<<<<<< HEAD
-HOSTCFLAGS   := -Wall -Wmissing-prototypes -Wstrict-prototypes -O2 \
-		-fomit-frame-pointer -std=gnu89 $(HOST_LFS_CFLAGS)
-HOSTCXXFLAGS := -O2 $(HOST_LFS_CFLAGS)
-HOSTLDFLAGS  := $(HOST_LFS_LDFLAGS)
-HOST_LOADLIBES := $(HOST_LFS_LIBS)
-=======
 KBUILD_HOSTCFLAGS   := -Wall -Wmissing-prototypes -Wstrict-prototypes -O2 \
 		-fomit-frame-pointer -std=gnu89 $(HOST_LFS_CFLAGS) \
 		$(HOSTCFLAGS)
 KBUILD_HOSTCXXFLAGS := -O2 $(HOST_LFS_CFLAGS) $(HOSTCXXFLAGS)
 KBUILD_HOSTLDFLAGS  := $(HOST_LFS_LDFLAGS) $(HOSTLDFLAGS)
 KBUILD_HOSTLDLIBS   := $(HOST_LFS_LIBS) $(HOSTLDLIBS)
->>>>>>> e021bb4f
 
 # Make variables (CC, etc...)
 AS		= $(CROSS_COMPILE)as
@@ -469,16 +428,6 @@
 KBUILD_AFLAGS_MODULE  := -DMODULE
 KBUILD_CFLAGS_MODULE  := -DMODULE
 KBUILD_LDFLAGS_MODULE := -T $(srctree)/scripts/module-common.lds
-<<<<<<< HEAD
-GCC_PLUGINS_CFLAGS :=
-
-export ARCH SRCARCH CONFIG_SHELL HOSTCC HOSTCFLAGS CROSS_COMPILE AS LD CC
-export CPP AR NM STRIP OBJCOPY OBJDUMP HOSTLDFLAGS HOST_LOADLIBES
-export MAKE AWK GENKSYMS INSTALLKERNEL PERL PYTHON UTS_MACHINE
-export HOSTCXX HOSTCXXFLAGS LDFLAGS_MODULE CHECK CHECKFLAGS
-
-export KBUILD_CPPFLAGS NOSTDINC_FLAGS LINUXINCLUDE OBJCOPYFLAGS LDFLAGS
-=======
 KBUILD_LDFLAGS :=
 GCC_PLUGINS_CFLAGS :=
 
@@ -488,7 +437,6 @@
 export HOSTCXX KBUILD_HOSTCXXFLAGS LDFLAGS_MODULE CHECK CHECKFLAGS
 
 export KBUILD_CPPFLAGS NOSTDINC_FLAGS LINUXINCLUDE OBJCOPYFLAGS KBUILD_LDFLAGS
->>>>>>> e021bb4f
 export KBUILD_CFLAGS CFLAGS_KERNEL CFLAGS_MODULE
 export CFLAGS_KASAN CFLAGS_KASAN_NOSANITIZE CFLAGS_UBSAN
 export KBUILD_AFLAGS AFLAGS_KERNEL AFLAGS_MODULE
@@ -534,16 +482,6 @@
 
 ifeq ($(cc-name),clang)
 ifneq ($(CROSS_COMPILE),)
-<<<<<<< HEAD
-CLANG_TARGET	:= --target=$(notdir $(CROSS_COMPILE:%-=%))
-GCC_TOOLCHAIN	:= $(realpath $(dir $(shell which $(LD)))/..)
-endif
-ifneq ($(GCC_TOOLCHAIN),)
-CLANG_GCC_TC	:= --gcc-toolchain=$(GCC_TOOLCHAIN)
-endif
-KBUILD_CFLAGS += $(CLANG_TARGET) $(CLANG_GCC_TC)
-KBUILD_AFLAGS += $(CLANG_TARGET) $(CLANG_GCC_TC)
-=======
 CLANG_FLAGS	:= --target=$(notdir $(CROSS_COMPILE:%-=%))
 GCC_TOOLCHAIN_DIR := $(dir $(shell which $(LD)))
 CLANG_FLAGS	+= --prefix=$(GCC_TOOLCHAIN_DIR)
@@ -556,7 +494,6 @@
 KBUILD_CFLAGS	+= $(CLANG_FLAGS)
 KBUILD_AFLAGS	+= $(CLANG_FLAGS)
 export CLANG_FLAGS
->>>>>>> e021bb4f
 endif
 
 RETPOLINE_CFLAGS_GCC := -mindirect-branch=thunk-extern -mindirect-branch-register
@@ -567,8 +504,6 @@
 RETPOLINE_VDSO_CFLAGS := $(call cc-option,$(RETPOLINE_VDSO_CFLAGS_GCC),$(call cc-option,$(RETPOLINE_VDSO_CFLAGS_CLANG)))
 export RETPOLINE_CFLAGS
 export RETPOLINE_VDSO_CFLAGS
-<<<<<<< HEAD
-=======
 
 KBUILD_CFLAGS	+= $(call cc-option,-fno-PIE)
 KBUILD_AFLAGS	+= $(call cc-option,-fno-PIE)
@@ -585,7 +520,6 @@
 # CC_VERSION_TEXT is referenced from Kconfig (so it needs export),
 # and from include/config/auto.conf.cmd to detect the compiler upgrade.
 CC_VERSION_TEXT = $(shell $(CC) --version | head -n 1)
->>>>>>> e021bb4f
 
 ifeq ($(config-targets),1)
 # ===========================================================================
@@ -612,44 +546,6 @@
 # If building an external module we do not care about the all: rule
 # but instead _all depend on modules
 PHONY += all
-<<<<<<< HEAD
-ifeq ($(KBUILD_EXTMOD),)
-_all: all
-else
-_all: modules
-endif
-
-# Decide whether to build built-in, modular, or both.
-# Normally, just do built-in.
-
-KBUILD_MODULES :=
-KBUILD_BUILTIN := 1
-
-# If we have only "make modules", don't compile built-in objects.
-# When we're building modules with modversions, we need to consider
-# the built-in objects during the descend as well, in order to
-# make sure the checksums are up to date before we record them.
-
-ifeq ($(MAKECMDGOALS),modules)
-  KBUILD_BUILTIN := $(if $(CONFIG_MODVERSIONS),1)
-endif
-
-# If we have "make <whatever> modules", compile modules
-# in addition to whatever we do anyway.
-# Just "make" or "make all" shall build modules as well
-
-ifneq ($(filter all _all modules,$(MAKECMDGOALS)),)
-  KBUILD_MODULES := 1
-endif
-
-ifeq ($(MAKECMDGOALS),)
-  KBUILD_MODULES := 1
-endif
-
-export KBUILD_MODULES KBUILD_BUILTIN
-
-=======
->>>>>>> e021bb4f
 ifeq ($(KBUILD_EXTMOD),)
 _all: all
 else
@@ -755,41 +651,11 @@
 endif # may-sync-config
 endif # $(dot-config)
 
-<<<<<<< HEAD
-# For the kernel to actually contain only the needed exported symbols,
-# we have to build modules as well to determine what those symbols are.
-# (this can be evaluated only once include/config/auto.conf has been included)
-ifdef CONFIG_TRIM_UNUSED_KSYMS
-  KBUILD_MODULES := 1
-endif
-
-# The all: target is the default when no target is given on the
-# command line.
-# This allow a user to issue only 'make' to build a kernel including modules
-# Defaults to vmlinux, but the arch makefile usually adds further targets
-all: vmlinux
-
-KBUILD_CFLAGS	+= $(call cc-option,-fno-PIE)
-KBUILD_AFLAGS	+= $(call cc-option,-fno-PIE)
-CFLAGS_GCOV	:= -fprofile-arcs -ftest-coverage -fno-tree-loop-im $(call cc-disable-warning,maybe-uninitialized,)
-CFLAGS_KCOV	:= $(call cc-option,-fsanitize-coverage=trace-pc,)
-export CFLAGS_GCOV CFLAGS_KCOV
-
-# The arch Makefile can set ARCH_{CPP,A,C}FLAGS to override the default
-# values of the respective KBUILD_* variables
-ARCH_CPPFLAGS :=
-ARCH_AFLAGS :=
-ARCH_CFLAGS :=
-include arch/$(SRCARCH)/Makefile
-
-=======
->>>>>>> e021bb4f
 KBUILD_CFLAGS	+= $(call cc-option,-fno-delete-null-pointer-checks,)
 KBUILD_CFLAGS	+= $(call cc-disable-warning,frame-address,)
 KBUILD_CFLAGS	+= $(call cc-disable-warning, format-truncation)
 KBUILD_CFLAGS	+= $(call cc-disable-warning, format-overflow)
 KBUILD_CFLAGS	+= $(call cc-disable-warning, int-in-bool-context)
-KBUILD_CFLAGS	+= $(call cc-disable-warning, attribute-alias)
 
 ifdef CONFIG_CC_OPTIMIZE_FOR_SIZE
 KBUILD_CFLAGS	+= $(call cc-option,-Oz,-Os)
@@ -1088,14 +954,6 @@
   ifeq ($(has_libelf),1)
     objtool_target := tools/objtool FORCE
   else
-<<<<<<< HEAD
-    ifdef CONFIG_UNWINDER_ORC
-      $(error "Cannot generate ORC metadata for CONFIG_UNWINDER_ORC=y, please install libelf-dev, libelf-devel or elfutils-libelf-devel")
-    else
-      $(warning "Cannot use CONFIG_STACK_VALIDATION=y, please install libelf-dev, libelf-devel or elfutils-libelf-devel")
-    endif
-=======
->>>>>>> e021bb4f
     SKIP_STACK_VALIDATION := 1
     export SKIP_STACK_VALIDATION
   endif
