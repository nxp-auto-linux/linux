--- conflicted
+++ resolved
@@ -862,14 +862,8 @@
 	 * permissive mode that only appear when in enforcing mode.
 	 *
 	 * See the corresponding handling in slow_avc_audit(), and the
-<<<<<<< HEAD
-	 * logic in selinux_inode_follow_link and selinux_inode_permission
-	 * for the VFS MAY_NOT_BLOCK flag, which is transliterated into
-	 * AVC_NONBLOCKING for avc_has_perm_noaudit().
-=======
 	 * logic in selinux_inode_permission for the MAY_NOT_BLOCK flag,
 	 * which is transliterated into AVC_NONBLOCKING.
->>>>>>> f7688b48
 	 */
 	if (flags & AVC_NONBLOCKING)
 		return 0;
@@ -1211,28 +1205,6 @@
 	return rc;
 }
 
-<<<<<<< HEAD
-int avc_has_perm_flags(struct selinux_state *state,
-		       u32 ssid, u32 tsid, u16 tclass, u32 requested,
-		       struct common_audit_data *auditdata,
-		       int flags)
-{
-	struct av_decision avd;
-	int rc, rc2;
-
-	rc = avc_has_perm_noaudit(state, ssid, tsid, tclass, requested,
-				  (flags & MAY_NOT_BLOCK) ? AVC_NONBLOCKING : 0,
-				  &avd);
-
-	rc2 = avc_audit(state, ssid, tsid, tclass, requested, &avd, rc,
-			auditdata, flags);
-	if (rc2)
-		return rc2;
-	return rc;
-}
-
-=======
->>>>>>> f7688b48
 u32 avc_policy_seqno(struct selinux_state *state)
 {
 	return state->avc->avc_cache.latest_notif;
