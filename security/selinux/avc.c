--- conflicted
+++ resolved
@@ -840,25 +840,14 @@
 	/*
 	 * If we are in a non-blocking code path, e.g. VFS RCU walk,
 	 * then we must not add permissions to a cache entry
-<<<<<<< HEAD
-	 * because we cannot safely audit the denial.  Otherwise,
-=======
 	 * because we will not audit the denial.  Otherwise,
->>>>>>> fa578e9d
 	 * during the subsequent blocking retry (e.g. VFS ref walk), we
 	 * will find the permissions already granted in the cache entry
 	 * and won't audit anything at all, leading to silent denials in
 	 * permissive mode that only appear when in enforcing mode.
 	 *
-<<<<<<< HEAD
-	 * See the corresponding handling in slow_avc_audit(), and the
-	 * logic in selinux_inode_follow_link and selinux_inode_permission
-	 * for the VFS MAY_NOT_BLOCK flag, which is transliterated into
-	 * AVC_NONBLOCKING for avc_has_perm_noaudit().
-=======
 	 * See the corresponding handling of MAY_NOT_BLOCK in avc_audit()
 	 * and selinux_inode_permission().
->>>>>>> fa578e9d
 	 */
 	if (flags & AVC_NONBLOCKING)
 		return 0;
