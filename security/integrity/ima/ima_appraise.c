// SPDX-License-Identifier: GPL-2.0-only
/*
 * Copyright (C) 2011 IBM Corporation
 *
 * Author:
 * Mimi Zohar <zohar@us.ibm.com>
 */
#include <linux/init.h>
#include <linux/file.h>
#include <linux/fs.h>
#include <linux/xattr.h>
#include <linux/magic.h>
#include <linux/ima.h>
#include <linux/evm.h>

#include "ima.h"

static int __init default_appraise_setup(char *str)
{
#ifdef CONFIG_IMA_APPRAISE_BOOTPARAM
	if (strncmp(str, "off", 3) == 0)
		ima_appraise = 0;
	else if (strncmp(str, "log", 3) == 0)
		ima_appraise = IMA_APPRAISE_LOG;
	else if (strncmp(str, "fix", 3) == 0)
		ima_appraise = IMA_APPRAISE_FIX;
#endif
	return 1;
}

__setup("ima_appraise=", default_appraise_setup);

/*
 * is_ima_appraise_enabled - return appraise status
 *
 * Only return enabled, if not in ima_appraise="fix" or "log" modes.
 */
bool is_ima_appraise_enabled(void)
{
	return ima_appraise & IMA_APPRAISE_ENFORCE;
}

/*
 * ima_must_appraise - set appraise flag
 *
 * Return 1 to appraise or hash
 */
int ima_must_appraise(struct inode *inode, int mask, enum ima_hooks func)
{
	u32 secid;

	if (!ima_appraise)
		return 0;

	security_task_getsecid(current, &secid);
	return ima_match_policy(inode, current_cred(), secid, func, mask,
				IMA_APPRAISE | IMA_HASH, NULL, NULL);
}

static int ima_fix_xattr(struct dentry *dentry,
			 struct integrity_iint_cache *iint)
{
	int rc, offset;
	u8 algo = iint->ima_hash->algo;

	if (algo <= HASH_ALGO_SHA1) {
		offset = 1;
		iint->ima_hash->xattr.sha1.type = IMA_XATTR_DIGEST;
	} else {
		offset = 0;
		iint->ima_hash->xattr.ng.type = IMA_XATTR_DIGEST_NG;
		iint->ima_hash->xattr.ng.algo = algo;
	}
	rc = __vfs_setxattr_noperm(dentry, XATTR_NAME_IMA,
				   &iint->ima_hash->xattr.data[offset],
				   (sizeof(iint->ima_hash->xattr) - offset) +
				   iint->ima_hash->length, 0);
	return rc;
}

/* Return specific func appraised cached result */
enum integrity_status ima_get_cache_status(struct integrity_iint_cache *iint,
					   enum ima_hooks func)
{
	switch (func) {
	case MMAP_CHECK:
		return iint->ima_mmap_status;
	case BPRM_CHECK:
		return iint->ima_bprm_status;
	case CREDS_CHECK:
		return iint->ima_creds_status;
	case FILE_CHECK:
	case POST_SETATTR:
		return iint->ima_file_status;
	case MODULE_CHECK ... MAX_CHECK - 1:
	default:
		return iint->ima_read_status;
	}
}

static void ima_set_cache_status(struct integrity_iint_cache *iint,
				 enum ima_hooks func,
				 enum integrity_status status)
{
	switch (func) {
	case MMAP_CHECK:
		iint->ima_mmap_status = status;
		break;
	case BPRM_CHECK:
		iint->ima_bprm_status = status;
		break;
	case CREDS_CHECK:
		iint->ima_creds_status = status;
		break;
	case FILE_CHECK:
	case POST_SETATTR:
		iint->ima_file_status = status;
		break;
	case MODULE_CHECK ... MAX_CHECK - 1:
	default:
		iint->ima_read_status = status;
		break;
	}
}

static void ima_cache_flags(struct integrity_iint_cache *iint,
			     enum ima_hooks func)
{
	switch (func) {
	case MMAP_CHECK:
		iint->flags |= (IMA_MMAP_APPRAISED | IMA_APPRAISED);
		break;
	case BPRM_CHECK:
		iint->flags |= (IMA_BPRM_APPRAISED | IMA_APPRAISED);
		break;
	case CREDS_CHECK:
		iint->flags |= (IMA_CREDS_APPRAISED | IMA_APPRAISED);
		break;
	case FILE_CHECK:
	case POST_SETATTR:
		iint->flags |= (IMA_FILE_APPRAISED | IMA_APPRAISED);
		break;
	case MODULE_CHECK ... MAX_CHECK - 1:
	default:
		iint->flags |= (IMA_READ_APPRAISED | IMA_APPRAISED);
		break;
	}
}

enum hash_algo ima_get_hash_algo(struct evm_ima_xattr_data *xattr_value,
				 int xattr_len)
{
	struct signature_v2_hdr *sig;
	enum hash_algo ret;

	if (!xattr_value || xattr_len < 2)
		/* return default hash algo */
		return ima_hash_algo;

	switch (xattr_value->type) {
	case EVM_IMA_XATTR_DIGSIG:
		sig = (typeof(sig))xattr_value;
		if (sig->version != 2 || xattr_len <= sizeof(*sig))
			return ima_hash_algo;
		return sig->hash_algo;
		break;
	case IMA_XATTR_DIGEST_NG:
		/* first byte contains algorithm id */
		ret = xattr_value->data[0];
		if (ret < HASH_ALGO__LAST)
			return ret;
		break;
	case IMA_XATTR_DIGEST:
		/* this is for backward compatibility */
		if (xattr_len == 21) {
			unsigned int zero = 0;
			if (!memcmp(&xattr_value->data[16], &zero, 4))
				return HASH_ALGO_MD5;
			else
				return HASH_ALGO_SHA1;
		} else if (xattr_len == 17)
			return HASH_ALGO_MD5;
		break;
	}

	/* return default hash algo */
	return ima_hash_algo;
}

int ima_read_xattr(struct dentry *dentry,
		   struct evm_ima_xattr_data **xattr_value)
{
	ssize_t ret;

	ret = vfs_getxattr_alloc(dentry, XATTR_NAME_IMA, (char **)xattr_value,
				 0, GFP_NOFS);
	if (ret == -EOPNOTSUPP)
		ret = 0;
	return ret;
}

/*
 * xattr_verify - verify xattr digest or signature
 *
 * Verify whether the hash or signature matches the file contents.
 *
 * Return 0 on success, error code otherwise.
 */
static int xattr_verify(enum ima_hooks func, struct integrity_iint_cache *iint,
			struct evm_ima_xattr_data *xattr_value, int xattr_len,
			enum integrity_status *status, const char **cause)
{
	int rc = -EINVAL, hash_start = 0;

	switch (xattr_value->type) {
	case IMA_XATTR_DIGEST_NG:
		/* first byte contains algorithm id */
		hash_start = 1;
		/* fall through */
	case IMA_XATTR_DIGEST:
		if (iint->flags & IMA_DIGSIG_REQUIRED) {
			*cause = "IMA-signature-required";
			*status = INTEGRITY_FAIL;
			break;
		}
		clear_bit(IMA_DIGSIG, &iint->atomic_flags);
		if (xattr_len - sizeof(xattr_value->type) - hash_start >=
				iint->ima_hash->length)
			/*
			 * xattr length may be longer. md5 hash in previous
			 * version occupied 20 bytes in xattr, instead of 16
			 */
			rc = memcmp(&xattr_value->data[hash_start],
				    iint->ima_hash->digest,
				    iint->ima_hash->length);
		else
			rc = -EINVAL;
		if (rc) {
			*cause = "invalid-hash";
			*status = INTEGRITY_FAIL;
			break;
		}
		*status = INTEGRITY_PASS;
		break;
	case EVM_IMA_XATTR_DIGSIG:
		set_bit(IMA_DIGSIG, &iint->atomic_flags);
		rc = integrity_digsig_verify(INTEGRITY_KEYRING_IMA,
					     (const char *)xattr_value,
					     xattr_len,
					     iint->ima_hash->digest,
					     iint->ima_hash->length);
		if (rc == -EOPNOTSUPP) {
			*status = INTEGRITY_UNKNOWN;
			break;
		}
		if (IS_ENABLED(CONFIG_INTEGRITY_PLATFORM_KEYRING) && rc &&
		    func == KEXEC_KERNEL_CHECK)
			rc = integrity_digsig_verify(INTEGRITY_KEYRING_PLATFORM,
						     (const char *)xattr_value,
						     xattr_len,
						     iint->ima_hash->digest,
						     iint->ima_hash->length);
		if (rc) {
			*cause = "invalid-signature";
			*status = INTEGRITY_FAIL;
		} else {
			*status = INTEGRITY_PASS;
		}
		break;
	default:
		*status = INTEGRITY_UNKNOWN;
		*cause = "unknown-ima-data";
		break;
	}

	return rc;
}

/*
 * modsig_verify - verify modsig signature
 *
 * Verify whether the signature matches the file contents.
 *
 * Return 0 on success, error code otherwise.
 */
static int modsig_verify(enum ima_hooks func, const struct modsig *modsig,
			 enum integrity_status *status, const char **cause)
{
	int rc;

	rc = integrity_modsig_verify(INTEGRITY_KEYRING_IMA, modsig);
	if (IS_ENABLED(CONFIG_INTEGRITY_PLATFORM_KEYRING) && rc &&
	    func == KEXEC_KERNEL_CHECK)
		rc = integrity_modsig_verify(INTEGRITY_KEYRING_PLATFORM,
					     modsig);
	if (rc) {
		*cause = "invalid-signature";
		*status = INTEGRITY_FAIL;
	} else {
		*status = INTEGRITY_PASS;
	}

	return rc;
}

/*
 * ima_appraise_measurement - appraise file measurement
 *
 * Call evm_verifyxattr() to verify the integrity of 'security.ima'.
 * Assuming success, compare the xattr hash with the collected measurement.
 *
 * Return 0 on success, error code otherwise
 */
int ima_appraise_measurement(enum ima_hooks func,
			     struct integrity_iint_cache *iint,
			     struct file *file, const unsigned char *filename,
			     struct evm_ima_xattr_data *xattr_value,
			     int xattr_len, const struct modsig *modsig)
{
	static const char op[] = "appraise_data";
	const char *cause = "unknown";
	struct dentry *dentry = file_dentry(file);
	struct inode *inode = d_backing_inode(dentry);
	enum integrity_status status = INTEGRITY_UNKNOWN;
	int rc = xattr_len;
	bool try_modsig = iint->flags & IMA_MODSIG_ALLOWED && modsig;

	/* If not appraising a modsig, we need an xattr. */
	if (!(inode->i_opflags & IOP_XATTR) && !try_modsig)
		return INTEGRITY_UNKNOWN;

	/* If reading the xattr failed and there's no modsig, error out. */
	if (rc <= 0 && !try_modsig) {
		if (rc && rc != -ENODATA)
			goto out;

		cause = iint->flags & IMA_DIGSIG_REQUIRED ?
				"IMA-signature-required" : "missing-hash";
		status = INTEGRITY_NOLABEL;
		if (file->f_mode & FMODE_CREATED)
			iint->flags |= IMA_NEW_FILE;
		if ((iint->flags & IMA_NEW_FILE) &&
		    (!(iint->flags & IMA_DIGSIG_REQUIRED) ||
		     (inode->i_size == 0)))
			status = INTEGRITY_PASS;
		goto out;
	}

	status = evm_verifyxattr(dentry, XATTR_NAME_IMA, xattr_value, rc, iint);
	switch (status) {
	case INTEGRITY_PASS:
	case INTEGRITY_PASS_IMMUTABLE:
	case INTEGRITY_UNKNOWN:
		break;
	case INTEGRITY_NOXATTRS:	/* No EVM protected xattrs. */
		/* It's fine not to have xattrs when using a modsig. */
		if (try_modsig)
			break;
		/* fall through */
	case INTEGRITY_NOLABEL:		/* No security.evm xattr. */
		cause = "missing-HMAC";
		goto out;
	case INTEGRITY_FAIL:		/* Invalid HMAC/signature. */
		cause = "invalid-HMAC";
		goto out;
	default:
		WARN_ONCE(true, "Unexpected integrity status %d\n", status);
	}

	if (xattr_value)
		rc = xattr_verify(func, iint, xattr_value, xattr_len, &status,
				  &cause);

	/*
	 * If we have a modsig and either no imasig or the imasig's key isn't
	 * known, then try verifying the modsig.
	 */
	if (try_modsig &&
	    (!xattr_value || xattr_value->type == IMA_XATTR_DIGEST_NG ||
	     rc == -ENOKEY))
		rc = modsig_verify(func, modsig, &status, &cause);

out:
	/*
	 * File signatures on some filesystems can not be properly verified.
	 * When such filesystems are mounted by an untrusted mounter or on a
	 * system not willing to accept such a risk, fail the file signature
	 * verification.
	 */
	if ((inode->i_sb->s_iflags & SB_I_IMA_UNVERIFIABLE_SIGNATURE) &&
	    ((inode->i_sb->s_iflags & SB_I_UNTRUSTED_MOUNTER) ||
	     (iint->flags & IMA_FAIL_UNVERIFIABLE_SIGS))) {
		status = INTEGRITY_FAIL;
		cause = "unverifiable-signature";
		integrity_audit_msg(AUDIT_INTEGRITY_DATA, inode, filename,
				    op, cause, rc, 0);
	} else if (status != INTEGRITY_PASS) {
		/* Fix mode, but don't replace file signatures. */
		if ((ima_appraise & IMA_APPRAISE_FIX) && !try_modsig &&
		    (!xattr_value ||
		     xattr_value->type != EVM_IMA_XATTR_DIGSIG)) {
			if (!ima_fix_xattr(dentry, iint))
				status = INTEGRITY_PASS;
		}

		/* Permit new files with file signatures, but without data. */
		if (inode->i_size == 0 && iint->flags & IMA_NEW_FILE &&
		    xattr_value && xattr_value->type == EVM_IMA_XATTR_DIGSIG) {
			status = INTEGRITY_PASS;
		}

		integrity_audit_msg(AUDIT_INTEGRITY_DATA, inode, filename,
				    op, cause, rc, 0);
	} else {
		ima_cache_flags(iint, func);
	}

	ima_set_cache_status(iint, func, status);
	return status;
}

/*
 * ima_update_xattr - update 'security.ima' hash value
 */
void ima_update_xattr(struct integrity_iint_cache *iint, struct file *file)
{
	struct dentry *dentry = file_dentry(file);
	int rc = 0;

	/* do not collect and update hash for digital signatures */
	if (test_bit(IMA_DIGSIG, &iint->atomic_flags))
		return;

	if ((iint->ima_file_status != INTEGRITY_PASS) &&
	    !(iint->flags & IMA_HASH))
		return;

<<<<<<< HEAD
	if (iint->ima_file_status != INTEGRITY_PASS)
		return;

	rc = ima_collect_measurement(iint, file, NULL, 0, ima_hash_algo);
=======
	rc = ima_collect_measurement(iint, file, NULL, 0, ima_hash_algo, NULL);
>>>>>>> fa578e9d
	if (rc < 0)
		return;

	inode_lock(file_inode(file));
	ima_fix_xattr(dentry, iint);
	inode_unlock(file_inode(file));
}

/**
 * ima_inode_post_setattr - reflect file metadata changes
 * @dentry: pointer to the affected dentry
 *
 * Changes to a dentry's metadata might result in needing to appraise.
 *
 * This function is called from notify_change(), which expects the caller
 * to lock the inode's i_mutex.
 */
void ima_inode_post_setattr(struct dentry *dentry)
{
	struct inode *inode = d_backing_inode(dentry);
	struct integrity_iint_cache *iint;
	int action;

	if (!(ima_policy_flag & IMA_APPRAISE) || !S_ISREG(inode->i_mode)
	    || !(inode->i_opflags & IOP_XATTR))
		return;

	action = ima_must_appraise(inode, MAY_ACCESS, POST_SETATTR);
	if (!action)
		__vfs_removexattr(dentry, XATTR_NAME_IMA);
	iint = integrity_iint_find(inode);
	if (iint) {
		set_bit(IMA_CHANGE_ATTR, &iint->atomic_flags);
		if (!action)
			clear_bit(IMA_UPDATE_XATTR, &iint->atomic_flags);
	}
}

/*
 * ima_protect_xattr - protect 'security.ima'
 *
 * Ensure that not just anyone can modify or remove 'security.ima'.
 */
static int ima_protect_xattr(struct dentry *dentry, const char *xattr_name,
			     const void *xattr_value, size_t xattr_value_len)
{
	if (strcmp(xattr_name, XATTR_NAME_IMA) == 0) {
		if (!capable(CAP_SYS_ADMIN))
			return -EPERM;
		return 1;
	}
	return 0;
}

static void ima_reset_appraise_flags(struct inode *inode, int digsig)
{
	struct integrity_iint_cache *iint;

	if (!(ima_policy_flag & IMA_APPRAISE) || !S_ISREG(inode->i_mode))
		return;

	iint = integrity_iint_find(inode);
	if (!iint)
		return;
	iint->measured_pcrs = 0;
	set_bit(IMA_CHANGE_XATTR, &iint->atomic_flags);
	if (digsig)
		set_bit(IMA_DIGSIG, &iint->atomic_flags);
	else
		clear_bit(IMA_DIGSIG, &iint->atomic_flags);
}

int ima_inode_setxattr(struct dentry *dentry, const char *xattr_name,
		       const void *xattr_value, size_t xattr_value_len)
{
	const struct evm_ima_xattr_data *xvalue = xattr_value;
	int result;

	result = ima_protect_xattr(dentry, xattr_name, xattr_value,
				   xattr_value_len);
	if (result == 1) {
		if (!xattr_value_len || (xvalue->type >= IMA_XATTR_LAST))
			return -EINVAL;
		ima_reset_appraise_flags(d_backing_inode(dentry),
			xvalue->type == EVM_IMA_XATTR_DIGSIG);
		result = 0;
	}
	return result;
}

int ima_inode_removexattr(struct dentry *dentry, const char *xattr_name)
{
	int result;

	result = ima_protect_xattr(dentry, xattr_name, NULL, 0);
	if (result == 1) {
		ima_reset_appraise_flags(d_backing_inode(dentry), 0);
		result = 0;
	}
	return result;
}<|MERGE_RESOLUTION|>--- conflicted
+++ resolved
@@ -435,14 +435,7 @@
 	    !(iint->flags & IMA_HASH))
 		return;
 
-<<<<<<< HEAD
-	if (iint->ima_file_status != INTEGRITY_PASS)
-		return;
-
-	rc = ima_collect_measurement(iint, file, NULL, 0, ima_hash_algo);
-=======
 	rc = ima_collect_measurement(iint, file, NULL, 0, ima_hash_algo, NULL);
->>>>>>> fa578e9d
 	if (rc < 0)
 		return;
 
