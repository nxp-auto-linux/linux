--- conflicted
+++ resolved
@@ -19,16 +19,8 @@
 static int __init default_appraise_setup(char *str)
 {
 #ifdef CONFIG_IMA_APPRAISE_BOOTPARAM
-<<<<<<< HEAD
-	if (arch_ima_get_secureboot()) {
-		pr_info("Secure boot enabled: ignoring ima_appraise=%s boot parameter option",
-			str);
-		return 1;
-	}
-=======
 	bool sb_state = arch_ima_get_secureboot();
 	int appraisal_state = ima_appraise;
->>>>>>> d1988041
 
 	if (strncmp(str, "off", 3) == 0)
 		appraisal_state = 0;
