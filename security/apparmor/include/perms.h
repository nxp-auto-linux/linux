--- conflicted
+++ resolved
@@ -135,10 +135,6 @@
 
 #define xcheck_labels(L1, L2, P, FN1, FN2)			\
 	xcheck(fn_for_each((L1), (P), (FN1)), fn_for_each((L2), (P), (FN2)))
-<<<<<<< HEAD
-
-=======
->>>>>>> e021bb4f
 
 
 void aa_perm_mask_to_str(char *str, size_t str_size, const char *chrs,
