--- conflicted
+++ resolved
@@ -11,10 +11,7 @@
 #
 .*
 *.a
-<<<<<<< HEAD
-=======
 *.asn1.[ch]
->>>>>>> e021bb4f
 *.bin
 *.bz2
 *.c.[012]*.*
@@ -26,10 +23,7 @@
 *.gz
 *.i
 *.ko
-<<<<<<< HEAD
-=======
 *.lex.c
->>>>>>> e021bb4f
 *.ll
 *.lst
 *.lz4
@@ -45,10 +39,7 @@
 *.so.dbg
 *.su
 *.symtypes
-<<<<<<< HEAD
-=======
 *.tab.[ch]
->>>>>>> e021bb4f
 *.tar
 *.xz
 Module.symvers
