--- conflicted
+++ resolved
@@ -740,11 +740,6 @@
 		initrd_start = 0;
 	}
 #endif
-<<<<<<< HEAD
-	kmemleak_init();
-	debug_objects_mem_init();
-=======
->>>>>>> f7688b48
 	setup_per_cpu_pageset();
 	numa_policy_init();
 	acpi_early_init();
